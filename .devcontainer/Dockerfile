--- conflicted
+++ resolved
@@ -1,7 +1,5 @@
 #
 # Docker image to generate deterministic, verifiable builds of Anchor programs.
-# This must be run *after* a given ANCHOR_CLI version is published and a git tag
-# is released on GitHub.
 #
 
 FROM --platform=linux/amd64 rust:1.70.0
@@ -10,11 +8,7 @@
 
 ARG SOLANA_CLI="1.16.27"
 ARG ANCHOR_CLI="0.29.0"
-<<<<<<< HEAD
-ARG NODE_VERSION="20.19.5"
-=======
 ARG NODE_VERSION="20.18.1"
->>>>>>> 55b530d4
 
 # Create a non-root user
 ARG USERNAME=vscode
@@ -25,55 +19,47 @@
     && useradd --uid $USER_UID --gid $USER_GID -m $USERNAME \
     && apt-get update \
     && apt-get install -y sudo \
-    && apt-get install -y bash \
-    && echo $USERNAME ALL=\(root\) NOPASSWD:ALL > /etc/sudoers.d/$USERNAME \
+    && echo "$USERNAME ALL=(root) NOPASSWD:ALL" > /etc/sudoers.d/$USERNAME \
     && chmod 0440 /etc/sudoers.d/$USERNAME
 
 ENV HOME="/home/$USERNAME"
 ENV PATH="${HOME}/.cargo/bin:${PATH}"
 ENV PATH="${HOME}/.local/share/solana/install/active_release/bin:${PATH}"
 
-# Install base utilities.
+# Install base utilities
 RUN mkdir -p /workdir && mkdir -p /tmp && \
     apt-get update -qq && apt-get upgrade -qq && apt-get install -qq \
     build-essential git curl wget jq pkg-config python3-pip xz-utils \
     libssl-dev libudev-dev
 
-# libssl1.1 is not needed for newer versions
+# Install Rust (latest via rustup, ensures toolchain components are present)
+RUN curl -fsSL https://sh.rustup.rs -o /tmp/rustup.sh && \
+    sh /tmp/rustup.sh -y && \
+    rustup component add rustfmt clippy && \
+    rm /tmp/rustup.sh
 
-# Install rust.
-RUN curl "https://sh.rustup.rs" -sfo rustup.sh && \
-    sh rustup.sh -y && \
-    rustup component add rustfmt clippy
+# Install Node.js (pinned)
+RUN curl -fsSL https://nodejs.org/dist/v${NODE_VERSION}/node-v${NODE_VERSION}-linux-x64.tar.xz -o /tmp/node.tar.xz \
+    && tar -xJf /tmp/node.tar.xz -C /usr/local --strip-components=1 \
+    && rm /tmp/node.tar.xz \
+    && corepack enable \
+    && npm install -g ts-mocha typescript mocha
 
-<<<<<<< HEAD
-# Install node / npm / yarn.
-RUN curl -fsSL https://deb.nodesource.com/setup_${NODE_VERSION} | bash - \
-    && apt-get install -y nodejs \
-    && apt-get install -y npm \
-    && npm install -g yarn ts-mocha typescript mocha
-=======
-# Install node / npm / yarn (pinned)
-RUN curl -fsSLO https://nodejs.org/dist/v${NODE_VERSION}/node-v${NODE_VERSION}-linux-x64.tar.xz && \
-    tar -xJf node-v${NODE_VERSION}-linux-x64.tar.xz -C /usr/local --strip-components=1 && \
-    rm node-v${NODE_VERSION}-linux-x64.tar.xz && \
-    corepack enable && \
-    npm install -g ts-mocha typescript mocha yarn
+RUN node -v && npm -v && yarn -v
 
-RUN node -v && npm -v
->>>>>>> 55b530d4
-
-# Install Solana tools (x86_64 version).
-RUN curl -sSfL https://github.com/solana-labs/solana/releases/download/v${SOLANA_CLI}/solana-release-x86_64-unknown-linux-gnu.tar.bz2 | tar -xjC /tmp && \
+# Install Solana tools (x86_64 version)
+RUN curl -sSfL https://github.com/solana-labs/solana/releases/download/v${SOLANA_CLI}/solana-release-x86_64-unknown-linux-gnu.tar.bz2 \
+    | tar -xjC /tmp && \
     mv /tmp/solana-release/bin/* /usr/local/bin/ && \
     rm -rf /tmp/solana-release
 
-# Install anchor.
+# Install Anchor
 RUN cargo install --git https://github.com/coral-xyz/anchor --tag v${ANCHOR_CLI} anchor-cli --locked
 
 # Switch to the non-root user for the remaining setup
 USER $USERNAME
 
+# Generate a default Solana keypair
 RUN solana-keygen new --no-bip39-passphrase
 
 # Set up Solana config for local development
