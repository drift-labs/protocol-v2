--- conflicted
+++ resolved
@@ -13,26 +13,18 @@
 ENV PATH="/usr/local/cargo/bin:${PATH}"
 ENV PATH="/root/.local/share/solana/install/active_release/bin:${PATH}"
 
-<<<<<<< HEAD
 RUN mkdir -p /workdir /tmp \
   && apt-get update -qq \
   && apt-get upgrade -qq \
   && apt-get install -y --no-install-recommends \
-       build-essential git curl wget jq pkg-config python3-pip xz-utils ca-certificates \
-       libssl-dev libudev-dev bash software-properties-common \
+  build-essential git curl wget jq pkg-config python3-pip xz-utils ca-certificates \
+  libssl-dev libudev-dev bash software-properties-common \
   && add-apt-repository 'deb http://deb.debian.org/debian bookworm main' \
   && apt-get update -qq \
   && apt-get install -y libc6 libc6-dev \
   && rm -rf /var/lib/apt/lists/*
 
 RUN rustup component add rustfmt
-=======
-RUN mkdir -p /workdir /tmp && \
-    apt-get update -qq && apt-get upgrade -qq && apt-get install -y --no-install-recommends \
-      build-essential git curl wget jq pkg-config python3-pip xz-utils ca-certificates \
-      libssl-dev libudev-dev bash && \
-    rm -rf /var/lib/apt/lists/*
->>>>>>> 6b4f02e7
 
 RUN rustup install 1.78.0 \
   && rustup component add rustfmt clippy --toolchain 1.78.0
