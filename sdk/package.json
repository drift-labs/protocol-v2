--- conflicted
+++ resolved
@@ -1,10 +1,6 @@
 {
 	"name": "@drift-labs/sdk",
-<<<<<<< HEAD
-	"version": "2.35.1-beta.1",
-=======
 	"version": "2.35.1-beta.6",
->>>>>>> 34ce2f6f
 	"main": "lib/index.js",
 	"types": "lib/index.d.ts",
 	"author": "crispheaney",
