{
	"name": "@drift-labs/sdk",
<<<<<<< HEAD
	"version": "2.126.0-beta.6",
=======
	"version": "2.126.0-beta.8",
>>>>>>> 82feade7
	"main": "lib/node/index.js",
	"types": "lib/node/index.d.ts",
	"browser": "./lib/browser/index.js",
	"author": "crispheaney",
	"homepage": "https://www.drift.trade/",
	"repository": {
		"type": "git",
		"url": "git@github.com:drift-labs/protocol-v2.git"
	},
	"scripts": {
		"lint": "eslint './**/*.{ts,tsx}' --quiet",
		"build": "yarn clean && tsc -p tsconfig.json && tsc -p tsconfig.browser.json && node scripts/postbuild.js",
		"build:browser": "yarn clean && tsc -p tsconfig.json && tsc -p tsconfig.browser.json && node scripts/postbuild.js --force-env browser",
		"clean": "rm -rf lib",
		"test": "mocha -r ts-node/register tests/**/*.ts",
		"test:inspect": "mocha --inspect-brk -r ts-node/register tests/**/*.ts",
		"test:bignum": "mocha -r ts-node/register tests/bn/**/*.ts",
		"test:ci": "mocha -r ts-node/register tests/ci/**/*.ts",
		"patch-and-pub": "npm version patch --force && npm publish",
		"prettify": "prettier --check './src/***/*.ts'",
		"prettify:fix": "prettier --write './{src,tests}/***/*.ts'",
		"version": "node ./scripts/updateVersion.js"
	},
	"keywords": [
		"drift-labs",
		"drift",
		"perps"
	],
	"license": "Apache-2.0",
	"directories": {
		"lib": "lib"
	},
	"publishConfig": {
		"access": "public"
	},
	"dependencies": {
		"@coral-xyz/anchor": "0.29.0",
		"@coral-xyz/anchor-30": "npm:@coral-xyz/anchor@0.30.1",
		"@ellipsis-labs/phoenix-sdk": "1.4.5",
		"@grpc/grpc-js": "1.12.6",
		"@openbook-dex/openbook-v2": "0.2.10",
		"@project-serum/serum": "0.13.65",
		"@pythnetwork/client": "2.5.3",
		"@pythnetwork/price-service-sdk": "1.7.1",
		"@pythnetwork/pyth-solana-receiver": "0.7.0",
		"@solana/spl-token": "0.3.7",
		"@solana/web3.js": "1.92.3",
		"@switchboard-xyz/common": "3.0.14",
		"@switchboard-xyz/on-demand": "2.4.1",
		"@triton-one/yellowstone-grpc": "1.3.0",
		"anchor-bankrun": "0.3.0",
		"nanoid": "3.3.4",
		"node-cache": "5.1.2",
		"rpc-websockets": "7.5.1",
		"solana-bankrun": "0.3.1",
		"strict-event-emitter-types": "2.0.0",
		"tweetnacl": "1.0.3",
		"tweetnacl-util": "0.15.1",
		"uuid": "8.3.2",
		"yargs": "17.7.2",
		"zstddec": "0.1.0"
	},
	"devDependencies": {
		"@types/big.js": "6.2.2",
		"@types/bn.js": "5.1.6",
		"@types/bs58": "4.0.4",
		"@types/chai": "4.3.20",
		"@types/jest": "28.1.8",
		"@types/mocha": "9.1.1",
		"@typescript-eslint/eslint-plugin": "4.28.0",
		"@typescript-eslint/parser": "4.28.0",
		"chai": "4.5.0",
		"encoding": "0.1.13",
		"eslint": "7.29.0",
		"eslint-config-prettier": "8.3.0",
		"eslint-plugin-prettier": "3.4.0",
		"lodash": "4.17.21",
		"mocha": "10.7.3",
		"object-sizeof": "2.6.5",
		"prettier": "3.0.1",
		"sinon": "18.0.1",
		"ts-node": "10.9.2",
		"typescript": "4.9.5"
	},
	"description": "SDK for Drift Protocol",
	"engines": {
		"node": ">=20.18.0"
	},
	"resolutions": {
		"@solana/errors": "2.0.0-preview.4",
		"@solana/codecs-data-structures": "2.0.0-preview.4"
	}
}<|MERGE_RESOLUTION|>--- conflicted
+++ resolved
@@ -1,10 +1,6 @@
 {
 	"name": "@drift-labs/sdk",
-<<<<<<< HEAD
-	"version": "2.126.0-beta.6",
-=======
 	"version": "2.126.0-beta.8",
->>>>>>> 82feade7
 	"main": "lib/node/index.js",
 	"types": "lib/node/index.d.ts",
 	"browser": "./lib/browser/index.js",
