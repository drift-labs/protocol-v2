{
	"name": "@drift-labs/sdk",
<<<<<<< HEAD
	"version": "2.96.0-beta.25",
=======
	"version": "2.97.0-beta.18",
>>>>>>> 78960cbc
	"main": "lib/index.js",
	"types": "lib/index.d.ts",
	"author": "crispheaney",
	"homepage": "https://www.drift.trade/",
	"repository": {
		"type": "git",
		"url": "git@github.com:drift-labs/protocol-v2.git"
	},
	"scripts": {
		"lint": "eslint './**/*.{ts,tsx}' --quiet",
		"build": "yarn clean && tsc && node scripts/postbuild.js node",
		"build:browser": "yarn clean && tsc && node scripts/postbuild.js browser",
		"clean": "rm -rf lib",
		"test": "mocha -r ts-node/register tests/**/*.ts",
		"test:inspect": "mocha --inspect-brk -r ts-node/register tests/**/*.ts",
		"test:bignum": "mocha -r ts-node/register tests/bn/**/*.ts",
		"patch-and-pub": "npm version patch --force && npm publish",
		"prettify": "prettier --check './src/***/*.ts'",
		"prettify:fix": "prettier --write './{src,tests}/***/*.ts'",
		"version": "node ./scripts/updateVersion.js"
	},
	"keywords": [
		"drift-labs",
		"drift",
		"perps"
	],
	"license": "Apache-2.0",
	"directories": {
		"lib": "lib"
	},
	"publishConfig": {
		"access": "public"
	},
	"dependencies": {
		"@coral-xyz/anchor": "0.28.0",
		"@coral-xyz/anchor-30": "npm:@coral-xyz/anchor@0.30.1",
		"@ellipsis-labs/phoenix-sdk": "^1.4.2",
<<<<<<< HEAD
		"@grpc/grpc-js": "1.12.1",
=======
>>>>>>> 78960cbc
		"@openbook-dex/openbook-v2": "0.2.10",
		"@project-serum/serum": "^0.13.38",
		"@pythnetwork/client": "2.5.3",
		"@pythnetwork/price-service-sdk": "^1.7.1",
		"@pythnetwork/pyth-solana-receiver": "^0.7.0",
		"@solana/spl-token": "0.3.7",
		"@solana/web3.js": "1.92.3",
		"@switchboard-xyz/on-demand": "1.2.42",
<<<<<<< HEAD
		"@triton-one/yellowstone-grpc": "0.6.0",
=======
>>>>>>> 78960cbc
		"anchor-bankrun": "^0.3.0",
		"node-cache": "^5.1.2",
		"rpc-websockets": "7.5.1",
		"solana-bankrun": "^0.3.0",
		"strict-event-emitter-types": "^2.0.0",
		"uuid": "^8.3.2",
		"zstddec": "^0.1.0"
	},
	"devDependencies": {
		"@types/big.js": "^6.2.0",
		"@types/bn.js": "^5.1.3",
		"@types/bs58": "^4.0.4",
		"@types/chai": "^4.3.1",
		"@types/jest": "^28.1.3",
		"@types/mocha": "^9.1.1",
		"@typescript-eslint/eslint-plugin": "4.28.0",
		"@typescript-eslint/parser": "4.28.0",
		"chai": "^4.3.6",
		"encoding": "^0.1.13",
		"eslint": "7.29.0",
		"eslint-config-prettier": "8.3.0",
		"eslint-plugin-prettier": "3.4.0",
		"lodash": "^4.17.21",
		"mocha": "^10.0.0",
		"object-sizeof": "^2.6.3",
		"prettier": "3.0.1",
		"sinon": "^18.0.0",
		"ts-node": "^10.8.0",
		"typescript": "^4.9.5"
	},
	"description": "SDK for Drift Protocol",
	"engines": {
		"node": ">=18"
	},
	"resolutions": {
		"@solana/errors": "2.0.0-preview.4",
		"@solana/codecs-data-structures": "2.0.0-preview.4"
	}
}<|MERGE_RESOLUTION|>--- conflicted
+++ resolved
@@ -1,10 +1,6 @@
 {
 	"name": "@drift-labs/sdk",
-<<<<<<< HEAD
-	"version": "2.96.0-beta.25",
-=======
 	"version": "2.97.0-beta.18",
->>>>>>> 78960cbc
 	"main": "lib/index.js",
 	"types": "lib/index.d.ts",
 	"author": "crispheaney",
@@ -42,10 +38,7 @@
 		"@coral-xyz/anchor": "0.28.0",
 		"@coral-xyz/anchor-30": "npm:@coral-xyz/anchor@0.30.1",
 		"@ellipsis-labs/phoenix-sdk": "^1.4.2",
-<<<<<<< HEAD
 		"@grpc/grpc-js": "1.12.1",
-=======
->>>>>>> 78960cbc
 		"@openbook-dex/openbook-v2": "0.2.10",
 		"@project-serum/serum": "^0.13.38",
 		"@pythnetwork/client": "2.5.3",
@@ -54,10 +47,7 @@
 		"@solana/spl-token": "0.3.7",
 		"@solana/web3.js": "1.92.3",
 		"@switchboard-xyz/on-demand": "1.2.42",
-<<<<<<< HEAD
 		"@triton-one/yellowstone-grpc": "0.6.0",
-=======
->>>>>>> 78960cbc
 		"anchor-bankrun": "^0.3.0",
 		"node-cache": "^5.1.2",
 		"rpc-websockets": "7.5.1",
