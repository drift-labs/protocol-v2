--- conflicted
+++ resolved
@@ -60,21 +60,12 @@
 		"zstddec": "0.1.0"
 	},
 	"devDependencies": {
-<<<<<<< HEAD
 		"@types/big.js": "6.2.2",
 		"@types/bn.js": "5.1.6",
 		"@types/bs58": "4.0.4",
 		"@types/chai": "4.3.20",
 		"@types/jest": "28.1.8",
 		"@types/mocha": "9.1.1",
-=======
-		"@types/big.js": "^6.2.0",
-		"@types/bn.js": "5.1.6",
-		"@types/bs58": "^4.0.4",
-		"@types/chai": "^4.3.1",
-		"@types/jest": "^28.1.3",
-		"@types/mocha": "^9.1.1",
->>>>>>> 213a1dda
 		"@typescript-eslint/eslint-plugin": "4.28.0",
 		"@typescript-eslint/parser": "4.28.0",
 		"chai": "4.5.0",
