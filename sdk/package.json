--- conflicted
+++ resolved
@@ -1,15 +1,9 @@
 {
 	"name": "@drift-labs/sdk",
-<<<<<<< HEAD
-	"version": "2.97.0-beta.21",
+	"version": "2.97.0-beta.22",
 	"main": "lib/node/index.js",
 	"types": "lib/node/index.d.ts",
 	"browser": "./lib/browser/index.js",
-=======
-	"version": "2.97.0-beta.22",
-	"main": "lib/index.js",
-	"types": "lib/index.d.ts",
->>>>>>> d5232e62
 	"author": "crispheaney",
 	"homepage": "https://www.drift.trade/",
 	"repository": {
