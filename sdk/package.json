--- conflicted
+++ resolved
@@ -1,10 +1,6 @@
 {
 	"name": "@drift-labs/sdk",
-<<<<<<< HEAD
-	"version": "0.2.0-master.22",
-=======
 	"version": "0.2.0-master.25",
->>>>>>> acc79b4f
 	"main": "lib/index.js",
 	"types": "lib/index.d.ts",
 	"author": "crispheaney",
