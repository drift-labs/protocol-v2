{
	"name": "@drift-labs/sdk",
<<<<<<< HEAD
	"version": "2.136.0-beta.6",
=======
	"version": "2.137.0-beta.1",
>>>>>>> 29a292b4
	"main": "lib/node/index.js",
	"types": "lib/node/index.d.ts",
	"browser": "./lib/browser/index.js",
	"author": "crispheaney",
	"homepage": "https://www.drift.trade/",
	"repository": {
		"type": "git",
		"url": "git@github.com:drift-labs/protocol-v2.git"
	},
	"scripts": {
		"lint": "eslint './**/*.{ts,tsx}' --quiet",
		"build": "yarn clean && tsc -p tsconfig.json && tsc -p tsconfig.browser.json && node scripts/postbuild.js",
		"build:browser": "yarn clean && tsc -p tsconfig.json && tsc -p tsconfig.browser.json && node scripts/postbuild.js --force-env browser",
		"clean": "rm -rf lib",
		"test": "mocha -r ts-node/register tests/**/*.ts --ignore 'tests/dlob/**/*.ts'",
		"test:inspect": "mocha --inspect-brk -r ts-node/register tests/**/*.ts",
		"test:bignum": "mocha -r ts-node/register tests/bn/**/*.ts",
		"test:ci": "mocha -r ts-node/register tests/ci/**/*.ts",
		"test:dlob": "mocha -r ts-node/register tests/dlob/**/*.ts",
		"patch-and-pub": "npm version patch --force && npm publish",
		"prettify": "prettier --check './src/***/*.ts'",
		"prettify:fix": "prettier --write './{src,tests}/***/*.ts'",
		"version": "node ./scripts/updateVersion.js",
		"circular-deps": "bunx madge --circular --circular --extensions ts src"
	},
	"keywords": [
		"drift-labs",
		"drift",
		"perps"
	],
	"license": "Apache-2.0",
	"directories": {
		"lib": "lib"
	},
	"publishConfig": {
		"access": "public"
	},
	"dependencies": {
		"@coral-xyz/anchor": "0.29.0",
		"@coral-xyz/anchor-30": "npm:@coral-xyz/anchor@0.30.1",
		"@ellipsis-labs/phoenix-sdk": "1.4.5",
		"@grpc/grpc-js": "1.12.6",
		"@openbook-dex/openbook-v2": "0.2.10",
		"@project-serum/serum": "0.13.65",
		"@pythnetwork/client": "2.5.3",
		"@pythnetwork/price-service-sdk": "1.7.1",
		"@pythnetwork/pyth-solana-receiver": "0.7.0",
		"@solana/spl-token": "0.4.13",
		"@solana/web3.js": "1.98.0",
		"@switchboard-xyz/common": "3.0.14",
		"@switchboard-xyz/on-demand": "2.4.1",
		"@triton-one/yellowstone-grpc": "1.3.0",
		"anchor-bankrun": "0.3.0",
		"gill": "^0.10.2",
		"nanoid": "3.3.4",
		"node-cache": "5.1.2",
		"rpc-websockets": "7.5.1",
		"solana-bankrun": "0.3.1",
		"strict-event-emitter-types": "2.0.0",
		"tweetnacl": "1.0.3",
		"tweetnacl-util": "0.15.1",
		"uuid": "8.3.2",
		"yargs": "17.7.2",
		"zod": "4.0.17",
		"zstddec": "0.1.0"
	},
	"devDependencies": {
		"@types/big.js": "6.2.2",
		"@types/bn.js": "5.1.6",
		"@types/bs58": "4.0.4",
		"@types/chai": "4.3.20",
		"@types/jest": "28.1.8",
		"@types/mocha": "9.1.1",
		"@typescript-eslint/eslint-plugin": "6.21.0",
		"@typescript-eslint/parser": "6.21.0",
		"chai": "4.5.0",
		"encoding": "0.1.13",
		"eslint": "8.57.0",
		"eslint-config-prettier": "8.3.0",
		"eslint-plugin-prettier": "3.4.0",
		"lodash": "4.17.21",
		"madge": "^8.0.0",
		"mocha": "10.7.3",
		"object-sizeof": "2.6.5",
		"prettier": "3.0.1",
		"sinon": "18.0.1",
		"ts-node": "10.9.2",
		"typescript": "5.4.5"
	},
	"description": "SDK for Drift Protocol",
	"engines": {
		"node": ">=20.18.0"
	},
	"resolutions": {
		"@solana/web3.js": "1.98.0",
		"@solana/errors": "2.0.0-preview.4",
		"@solana/codecs-data-structures": "2.0.0-preview.4"
	}
}<|MERGE_RESOLUTION|>--- conflicted
+++ resolved
@@ -1,10 +1,6 @@
 {
 	"name": "@drift-labs/sdk",
-<<<<<<< HEAD
-	"version": "2.136.0-beta.6",
-=======
 	"version": "2.137.0-beta.1",
->>>>>>> 29a292b4
 	"main": "lib/node/index.js",
 	"types": "lib/node/index.d.ts",
 	"browser": "./lib/browser/index.js",
