--- conflicted
+++ resolved
@@ -1,10 +1,6 @@
 {
 	"name": "@drift-labs/sdk",
-<<<<<<< HEAD
-	"version": "2.16.0",
-=======
 	"version": "2.17.0",
->>>>>>> e956b2b5
 	"main": "lib/index.js",
 	"types": "lib/index.d.ts",
 	"author": "crispheaney",
