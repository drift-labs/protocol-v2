import {
	Commitment,
	ConfirmOptions,
	Connection,
	PublicKey,
	TransactionVersion,
} from '@solana/web3.js';
import { IWallet, TxParams } from './types';
import { OracleInfo } from './oracles/types';
import { BulkAccountLoader } from './accounts/bulkAccountLoader';
import { DriftEnv } from './config';
import { TxSender } from './tx/types';
import { TxHandler, TxHandlerConfig } from './tx/txHandler';
import {
	GrpcConfigs,
	ResubOpts,
	DelistedMarketSetting,
} from './accounts/types';
import { Coder, Program } from '@coral-xyz/anchor';
import { WebSocketAccountSubscriber } from './accounts/webSocketAccountSubscriber';
import { WebSocketAccountSubscriberV2 } from './accounts/webSocketAccountSubscriberV2';
<<<<<<< HEAD
=======
import { WebSocketProgramAccountSubscriber } from './accounts/webSocketProgramAccountSubscriber';
import { WebSocketDriftClientAccountSubscriberV2 } from './accounts/webSocketDriftClientAccountSubscriberV2';
import { WebSocketDriftClientAccountSubscriber } from './accounts/webSocketDriftClientAccountSubscriber';
import { grpcDriftClientAccountSubscriberV2 } from './accounts/grpcDriftClientAccountSubscriberV2';
import { grpcDriftClientAccountSubscriber } from './accounts/grpcDriftClientAccountSubscriber';
>>>>>>> 6b4f02e7

export type DriftClientConfig = {
	connection: Connection;
	wallet: IWallet;
	env?: DriftEnv;
	programID?: PublicKey;
	accountSubscription?: DriftClientSubscriptionConfig;
	opts?: ConfirmOptions;
	txSender?: TxSender;
	txHandler?: TxHandler;
	subAccountIds?: number[];
	activeSubAccountId?: number;
	perpMarketIndexes?: number[];
	spotMarketIndexes?: number[];
	/** @deprecated use marketLookupTables */
	marketLookupTable?: PublicKey;
	marketLookupTables?: PublicKey[];
	oracleInfos?: OracleInfo[];
	userStats?: boolean;
	authority?: PublicKey; // explicitly pass an authority if signer is delegate
	includeDelegates?: boolean; // flag for whether to load delegate accounts as well
	authoritySubAccountMap?: Map<string, number[]>; // if passed this will override subAccountIds and includeDelegates
	skipLoadUsers?: boolean; // if passed to constructor, no user accounts will be loaded. they will load if updateWallet is called afterwards.
	txVersion?: TransactionVersion; // which tx version to use
	txParams?: TxParams; // default tx params to use
	enableMetricsEvents?: boolean;
	txHandlerConfig?: TxHandlerConfig;
	delistedMarketSetting?: DelistedMarketSetting;
	useHotWalletAdmin?: boolean;
	coder?: Coder;
};

export type DriftClientSubscriptionConfig =
	| {
			type: 'grpc';
			grpcConfigs: GrpcConfigs;
			resubTimeoutMs?: number;
			logResubMessages?: boolean;
			driftClientAccountSubscriber?: new (
				grpcConfigs: GrpcConfigs,
				program: Program,
				perpMarketIndexes: number[],
				spotMarketIndexes: number[],
				oracleInfos: OracleInfo[],
				shouldFindAllMarketsAndOracles: boolean,
				delistedMarketSetting: DelistedMarketSetting
			) =>
				| grpcDriftClientAccountSubscriberV2
				| grpcDriftClientAccountSubscriber;
	  }
	| {
			type: 'websocket';
			resubTimeoutMs?: number;
			logResubMessages?: boolean;
			commitment?: Commitment;
			perpMarketAccountSubscriber?: new (
				accountName: string,
				program: Program,
				accountPublicKey: PublicKey,
				decodeBuffer?: (buffer: Buffer) => any,
				resubOpts?: ResubOpts,
				commitment?: Commitment
			) => WebSocketAccountSubscriberV2<any> | WebSocketAccountSubscriber<any>;
			oracleAccountSubscriber?: new (
				accountName: string,
				program: Program,
				accountPublicKey: PublicKey,
				decodeBuffer?: (buffer: Buffer) => any,
				resubOpts?: ResubOpts,
				commitment?: Commitment
			) => WebSocketAccountSubscriberV2<any> | WebSocketAccountSubscriber<any>;
	  }
	| {
			type: 'polling';
			accountLoader: BulkAccountLoader;
	  };<|MERGE_RESOLUTION|>--- conflicted
+++ resolved
@@ -19,14 +19,11 @@
 import { Coder, Program } from '@coral-xyz/anchor';
 import { WebSocketAccountSubscriber } from './accounts/webSocketAccountSubscriber';
 import { WebSocketAccountSubscriberV2 } from './accounts/webSocketAccountSubscriberV2';
-<<<<<<< HEAD
-=======
 import { WebSocketProgramAccountSubscriber } from './accounts/webSocketProgramAccountSubscriber';
 import { WebSocketDriftClientAccountSubscriberV2 } from './accounts/webSocketDriftClientAccountSubscriberV2';
 import { WebSocketDriftClientAccountSubscriber } from './accounts/webSocketDriftClientAccountSubscriber';
 import { grpcDriftClientAccountSubscriberV2 } from './accounts/grpcDriftClientAccountSubscriberV2';
 import { grpcDriftClientAccountSubscriber } from './accounts/grpcDriftClientAccountSubscriber';
->>>>>>> 6b4f02e7
 
 export type DriftClientConfig = {
 	connection: Connection;
@@ -61,45 +58,45 @@
 
 export type DriftClientSubscriptionConfig =
 	| {
-			type: 'grpc';
-			grpcConfigs: GrpcConfigs;
-			resubTimeoutMs?: number;
-			logResubMessages?: boolean;
-			driftClientAccountSubscriber?: new (
-				grpcConfigs: GrpcConfigs,
-				program: Program,
-				perpMarketIndexes: number[],
-				spotMarketIndexes: number[],
-				oracleInfos: OracleInfo[],
-				shouldFindAllMarketsAndOracles: boolean,
-				delistedMarketSetting: DelistedMarketSetting
-			) =>
-				| grpcDriftClientAccountSubscriberV2
-				| grpcDriftClientAccountSubscriber;
-	  }
+		type: 'grpc';
+		grpcConfigs: GrpcConfigs;
+		resubTimeoutMs?: number;
+		logResubMessages?: boolean;
+		driftClientAccountSubscriber?: new (
+			grpcConfigs: GrpcConfigs,
+			program: Program,
+			perpMarketIndexes: number[],
+			spotMarketIndexes: number[],
+			oracleInfos: OracleInfo[],
+			shouldFindAllMarketsAndOracles: boolean,
+			delistedMarketSetting: DelistedMarketSetting
+		) =>
+			| grpcDriftClientAccountSubscriberV2
+			| grpcDriftClientAccountSubscriber;
+	}
 	| {
-			type: 'websocket';
-			resubTimeoutMs?: number;
-			logResubMessages?: boolean;
-			commitment?: Commitment;
-			perpMarketAccountSubscriber?: new (
-				accountName: string,
-				program: Program,
-				accountPublicKey: PublicKey,
-				decodeBuffer?: (buffer: Buffer) => any,
-				resubOpts?: ResubOpts,
-				commitment?: Commitment
-			) => WebSocketAccountSubscriberV2<any> | WebSocketAccountSubscriber<any>;
-			oracleAccountSubscriber?: new (
-				accountName: string,
-				program: Program,
-				accountPublicKey: PublicKey,
-				decodeBuffer?: (buffer: Buffer) => any,
-				resubOpts?: ResubOpts,
-				commitment?: Commitment
-			) => WebSocketAccountSubscriberV2<any> | WebSocketAccountSubscriber<any>;
-	  }
+		type: 'websocket';
+		resubTimeoutMs?: number;
+		logResubMessages?: boolean;
+		commitment?: Commitment;
+		perpMarketAccountSubscriber?: new (
+			accountName: string,
+			program: Program,
+			accountPublicKey: PublicKey,
+			decodeBuffer?: (buffer: Buffer) => any,
+			resubOpts?: ResubOpts,
+			commitment?: Commitment
+		) => WebSocketAccountSubscriberV2<any> | WebSocketAccountSubscriber<any>;
+		oracleAccountSubscriber?: new (
+			accountName: string,
+			program: Program,
+			accountPublicKey: PublicKey,
+			decodeBuffer?: (buffer: Buffer) => any,
+			resubOpts?: ResubOpts,
+			commitment?: Commitment
+		) => WebSocketAccountSubscriberV2<any> | WebSocketAccountSubscriber<any>;
+	}
 	| {
-			type: 'polling';
-			accountLoader: BulkAccountLoader;
-	  };+		type: 'polling';
+		accountLoader: BulkAccountLoader;
+	};