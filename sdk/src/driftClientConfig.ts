import {
	Commitment,
	ConfirmOptions,
	Connection,
	PublicKey,
	TransactionVersion,
} from '@solana/web3.js';
import { IWallet, TxParams, UserAccount } from './types';
import { OracleInfo } from './oracles/types';
import { BulkAccountLoader } from './accounts/bulkAccountLoader';
import { DriftEnv } from './config';
import { TxSender } from './tx/types';
import { TxHandler, TxHandlerConfig } from './tx/txHandler';
import {
	GrpcConfigs,
	ResubOpts,
	DelistedMarketSetting,
} from './accounts/types';
import { Coder, Program } from '@coral-xyz/anchor';
import { WebSocketAccountSubscriber } from './accounts/webSocketAccountSubscriber';
import { WebSocketAccountSubscriberV2 } from './accounts/webSocketAccountSubscriberV2';
import { WebSocketProgramAccountSubscriber } from './accounts/webSocketProgramAccountSubscriber';
import { WebSocketDriftClientAccountSubscriberV2 } from './accounts/webSocketDriftClientAccountSubscriberV2';
import { WebSocketDriftClientAccountSubscriber } from './accounts/webSocketDriftClientAccountSubscriber';

export type DriftClientConfig = {
	connection: Connection;
	wallet: IWallet;
	env?: DriftEnv;
	programID?: PublicKey;
	accountSubscription?: DriftClientSubscriptionConfig;
	opts?: ConfirmOptions;
	txSender?: TxSender;
	txHandler?: TxHandler;
	subAccountIds?: number[];
	activeSubAccountId?: number;
	perpMarketIndexes?: number[];
	spotMarketIndexes?: number[];
	/** @deprecated use marketLookupTables */
	marketLookupTable?: PublicKey;
	marketLookupTables?: PublicKey[];
	oracleInfos?: OracleInfo[];
	userStats?: boolean;
	authority?: PublicKey; // explicitly pass an authority if signer is delegate
	includeDelegates?: boolean; // flag for whether to load delegate accounts as well
	authoritySubAccountMap?: Map<string, number[]>; // if passed this will override subAccountIds and includeDelegates
	skipLoadUsers?: boolean; // if passed to constructor, no user accounts will be loaded. they will load if updateWallet is called afterwards.
	txVersion?: TransactionVersion; // which tx version to use
	txParams?: TxParams; // default tx params to use
	enableMetricsEvents?: boolean;
	txHandlerConfig?: TxHandlerConfig;
	delistedMarketSetting?: DelistedMarketSetting;
	useHotWalletAdmin?: boolean;
	coder?: Coder;
};

export type DriftClientSubscriptionConfig =
	| {
			type: 'grpc';
			grpcConfigs: GrpcConfigs;
			resubTimeoutMs?: number;
			logResubMessages?: boolean;
	  }
	| {
			type: 'websocket';
			resubTimeoutMs?: number;
			logResubMessages?: boolean;
			commitment?: Commitment;
			programUserAccountSubscriber?: WebSocketProgramAccountSubscriber<UserAccount>;
			perpMarketAccountSubscriber?: new (
				accountName: string,
				program: Program,
				accountPublicKey: PublicKey,
				decodeBuffer?: (buffer: Buffer) => any,
				resubOpts?: ResubOpts,
				commitment?: Commitment
			) => WebSocketAccountSubscriberV2<any> | WebSocketAccountSubscriber<any>;
<<<<<<< HEAD
			oracleAccountSubscriber?: new (
				accountName: string,
				program: Program,
				accountPublicKey: PublicKey,
				decodeBuffer?: (buffer: Buffer) => any,
				resubOpts?: ResubOpts,
				commitment?: Commitment
			) => WebSocketAccountSubscriberV2<any> | WebSocketAccountSubscriber<any>;
=======
			/** If you use V2 here, whatever you pass for perpMarketAccountSubscriber and oracleAccountSubscriber will be ignored and it will use v2 under the hood regardless */
			driftClientAccountSubscriber?: new (
				program: Program,
				perpMarketIndexes: number[],
				spotMarketIndexes: number[],
				oracleInfos: OracleInfo[],
				shouldFindAllMarketsAndOracles: boolean,
				delistedMarketSetting: DelistedMarketSetting
			) =>
				| WebSocketDriftClientAccountSubscriber
				| WebSocketDriftClientAccountSubscriberV2;
>>>>>>> 142b10f4
	  }
	| {
			type: 'polling';
			accountLoader: BulkAccountLoader;
	  };<|MERGE_RESOLUTION|>--- conflicted
+++ resolved
@@ -75,16 +75,6 @@
 				resubOpts?: ResubOpts,
 				commitment?: Commitment
 			) => WebSocketAccountSubscriberV2<any> | WebSocketAccountSubscriber<any>;
-<<<<<<< HEAD
-			oracleAccountSubscriber?: new (
-				accountName: string,
-				program: Program,
-				accountPublicKey: PublicKey,
-				decodeBuffer?: (buffer: Buffer) => any,
-				resubOpts?: ResubOpts,
-				commitment?: Commitment
-			) => WebSocketAccountSubscriberV2<any> | WebSocketAccountSubscriber<any>;
-=======
 			/** If you use V2 here, whatever you pass for perpMarketAccountSubscriber and oracleAccountSubscriber will be ignored and it will use v2 under the hood regardless */
 			driftClientAccountSubscriber?: new (
 				program: Program,
@@ -96,7 +86,6 @@
 			) =>
 				| WebSocketDriftClientAccountSubscriber
 				| WebSocketDriftClientAccountSubscriberV2;
->>>>>>> 142b10f4
 	  }
 	| {
 			type: 'polling';
