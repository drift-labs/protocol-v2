import { MemcmpFilter } from '@solana/web3.js';
import bs58 from 'bs58';
import { BorshAccountsCoder } from '@coral-xyz/anchor';
import { encodeName } from './userName';

export function getUserFilter(): MemcmpFilter {
	return {
		memcmp: {
			offset: 0,
			bytes: bs58.encode(BorshAccountsCoder.accountDiscriminator('User')),
		},
	};
}

export function getNonIdleUserFilter(): MemcmpFilter {
	return {
		memcmp: {
			offset: 4350,
			bytes: bs58.encode(Uint8Array.from([0])),
		},
	};
}

export function getUserWithOrderFilter(): MemcmpFilter {
	return {
		memcmp: {
			offset: 4352,
			bytes: bs58.encode(Uint8Array.from([1])),
		},
	};
}

export function getUserWithoutOrderFilter(): MemcmpFilter {
	return {
		memcmp: {
			offset: 4352,
			bytes: bs58.encode(Uint8Array.from([0])),
		},
	};
}

export function getUserWithAuctionFilter(): MemcmpFilter {
	return {
		memcmp: {
			offset: 4354,
			bytes: bs58.encode(Uint8Array.from([1])),
		},
	};
}

export function getUserThatHasBeenLP(): MemcmpFilter {
	return {
		memcmp: {
			offset: 4267,
			bytes: bs58.encode(Uint8Array.from([99])),
		},
	};
}

export function getUserWithName(name: string): MemcmpFilter {
	return {
		memcmp: {
			offset: 72,
			bytes: bs58.encode(Uint8Array.from(encodeName(name))),
		},
	};
}

export function getUsersWithPoolId(poolId: number): MemcmpFilter {
	return {
		memcmp: {
			offset: 4356,
			bytes: bs58.encode(Uint8Array.from([poolId])),
		},
	};
}

export function getUserStatsFilter(): MemcmpFilter {
	return {
		memcmp: {
			offset: 0,
			bytes: bs58.encode(BorshAccountsCoder.accountDiscriminator('UserStats')),
		},
	};
}

export function getUserStatsIsReferredFilter(): MemcmpFilter {
	return {
		memcmp: {
			offset: 188,
			bytes: bs58.encode(Buffer.from(Uint8Array.from([2]))),
		},
	};
}

export function getUserStatsIsReferredOrReferrerFilter(): MemcmpFilter {
	return {
		memcmp: {
			offset: 188,
			bytes: bs58.encode(Buffer.from(Uint8Array.from([3]))),
		},
	};
}

export function getSignedMsgUserOrdersFilter(): MemcmpFilter {
	return {
		memcmp: {
			offset: 0,
			bytes: bs58.encode(
				BorshAccountsCoder.accountDiscriminator('SignedMsgUserOrders')
			),
		},
	};
}

<<<<<<< HEAD
export function getRevenueShareEscrowFilter(): MemcmpFilter {
	return {
		memcmp: {
			offset: 0,
			bytes: bs58.encode(
				BorshAccountsCoder.accountDiscriminator('RevenueShareEscrow')
			),
=======
export function getPerpMarketAccountsFilter(): MemcmpFilter {
	return {
		memcmp: {
			offset: 0,
			bytes: bs58.encode(BorshAccountsCoder.accountDiscriminator('PerpMarket')),
		},
	};
}
export function getSpotMarketAccountsFilter(): MemcmpFilter {
	return {
		memcmp: {
			offset: 0,
			bytes: bs58.encode(BorshAccountsCoder.accountDiscriminator('SpotMarket')),
>>>>>>> fc066b8e
		},
	};
}<|MERGE_RESOLUTION|>--- conflicted
+++ resolved
@@ -113,15 +113,6 @@
 	};
 }
 
-<<<<<<< HEAD
-export function getRevenueShareEscrowFilter(): MemcmpFilter {
-	return {
-		memcmp: {
-			offset: 0,
-			bytes: bs58.encode(
-				BorshAccountsCoder.accountDiscriminator('RevenueShareEscrow')
-			),
-=======
 export function getPerpMarketAccountsFilter(): MemcmpFilter {
 	return {
 		memcmp: {
@@ -135,7 +126,17 @@
 		memcmp: {
 			offset: 0,
 			bytes: bs58.encode(BorshAccountsCoder.accountDiscriminator('SpotMarket')),
->>>>>>> fc066b8e
+		},
+	};
+}
+
+export function getRevenueShareEscrowFilter(): MemcmpFilter {
+	return {
+		memcmp: {
+			offset: 0,
+			bytes: bs58.encode(
+				BorshAccountsCoder.accountDiscriminator('RevenueShareEscrow')
+			),
 		},
 	};
 }