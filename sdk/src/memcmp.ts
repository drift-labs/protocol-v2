import { MemcmpFilter } from '@solana/web3.js';
import bs58 from 'bs58';
import { BorshAccountsCoder } from '@coral-xyz/anchor';
import { encodeName } from './userName';

export function getUserFilter(): MemcmpFilter {
	return {
		memcmp: {
			offset: 0,
			bytes: bs58.encode(BorshAccountsCoder.accountDiscriminator('User')),
		},
	};
}

export function getNonIdleUserFilter(): MemcmpFilter {
	return {
		memcmp: {
			offset: 4350,
			bytes: bs58.encode(Uint8Array.from([0])),
		},
	};
}

export function getUserWithOrderFilter(): MemcmpFilter {
	return {
		memcmp: {
			offset: 4352,
			bytes: bs58.encode(Uint8Array.from([1])),
		},
	};
}

export function getUserWithoutOrderFilter(): MemcmpFilter {
	return {
		memcmp: {
			offset: 4352,
			bytes: bs58.encode(Uint8Array.from([0])),
		},
	};
}

export function getUserWithAuctionFilter(): MemcmpFilter {
	return {
		memcmp: {
			offset: 4354,
			bytes: bs58.encode(Uint8Array.from([1])),
		},
	};
}

export function getUserThatHasBeenLP(): MemcmpFilter {
	return {
		memcmp: {
			offset: 4267,
			bytes: bs58.encode(Uint8Array.from([99])),
		},
	};
}

export function getUserWithName(name: string): MemcmpFilter {
	return {
		memcmp: {
			offset: 72,
			bytes: bs58.encode(Uint8Array.from(encodeName(name))),
		},
	};
}

export function getUsersWithPoolId(poolId: number): MemcmpFilter {
	return {
		memcmp: {
			offset: 4356,
			bytes: bs58.encode(Uint8Array.from([poolId])),
		},
	};
}

export function getUserStatsFilter(): MemcmpFilter {
	return {
		memcmp: {
			offset: 0,
			bytes: bs58.encode(BorshAccountsCoder.accountDiscriminator('UserStats')),
		},
	};
}

export function getUserStatsIsReferredFilter(): MemcmpFilter {
	return {
		memcmp: {
			offset: 188,
			bytes: bs58.encode(Buffer.from(Uint8Array.from([2]))),
		},
	};
}

export function getUserStatsIsReferredOrReferrerFilter(): MemcmpFilter {
	return {
		memcmp: {
			offset: 188,
			bytes: bs58.encode(Buffer.from(Uint8Array.from([3]))),
		},
	};
}

export function getSignedMsgUserOrdersFilter(): MemcmpFilter {
	return {
		memcmp: {
			offset: 0,
			bytes: bs58.encode(
				BorshAccountsCoder.accountDiscriminator('SignedMsgUserOrders')
			),
		},
	};
}

<<<<<<< HEAD
export function getConstituentFilter(): MemcmpFilter {
	return {
		memcmp: {
			offset: 0,
			bytes: bs58.encode(
				BorshAccountsCoder.accountDiscriminator('Constituent')
			),
=======
export function getPerpMarketAccountsFilter(): MemcmpFilter {
	return {
		memcmp: {
			offset: 0,
			bytes: bs58.encode(BorshAccountsCoder.accountDiscriminator('PerpMarket')),
		},
	};
}
export function getSpotMarketAccountsFilter(): MemcmpFilter {
	return {
		memcmp: {
			offset: 0,
			bytes: bs58.encode(BorshAccountsCoder.accountDiscriminator('SpotMarket')),
>>>>>>> 29a292b4
		},
	};
}<|MERGE_RESOLUTION|>--- conflicted
+++ resolved
@@ -113,15 +113,6 @@
 	};
 }
 
-<<<<<<< HEAD
-export function getConstituentFilter(): MemcmpFilter {
-	return {
-		memcmp: {
-			offset: 0,
-			bytes: bs58.encode(
-				BorshAccountsCoder.accountDiscriminator('Constituent')
-			),
-=======
 export function getPerpMarketAccountsFilter(): MemcmpFilter {
 	return {
 		memcmp: {
@@ -135,7 +126,17 @@
 		memcmp: {
 			offset: 0,
 			bytes: bs58.encode(BorshAccountsCoder.accountDiscriminator('SpotMarket')),
->>>>>>> 29a292b4
+		},
+	};
+}
+
+export function getConstituentFilter(): MemcmpFilter {
+	return {
+		memcmp: {
+			offset: 0,
+			bytes: bs58.encode(
+				BorshAccountsCoder.accountDiscriminator('Constituent')
+			),
 		},
 	};
 }