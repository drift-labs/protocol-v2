--- conflicted
+++ resolved
@@ -130,16 +130,22 @@
 	};
 }
 
-<<<<<<< HEAD
-export function getConstituentFilter(): MemcmpFilter {
-=======
 export function getRevenueShareEscrowFilter(): MemcmpFilter {
->>>>>>> f1a1c712
 	return {
 		memcmp: {
 			offset: 0,
 			bytes: bs58.encode(
-<<<<<<< HEAD
+				BorshAccountsCoder.accountDiscriminator('RevenueShareEscrow')
+			),
+		},
+	};
+}
+
+export function getConstituentFilter(): MemcmpFilter {
+	return {
+		memcmp: {
+			offset: 0,
+			bytes: bs58.encode(
 				BorshAccountsCoder.accountDiscriminator('Constituent')
 			),
 		},
@@ -155,10 +161,4 @@
 			bytes: lpPoolPublicKey.toBase58(),
 		},
 	};
-=======
-				BorshAccountsCoder.accountDiscriminator('RevenueShareEscrow')
-			),
-		},
-	};
->>>>>>> f1a1c712
 }