--- conflicted
+++ resolved
@@ -130,16 +130,11 @@
 	};
 }
 
-<<<<<<< HEAD
 export function getConstituentFilter(): MemcmpFilter {
-=======
-export function getRevenueShareEscrowFilter(): MemcmpFilter {
->>>>>>> 47887d27
 	return {
 		memcmp: {
 			offset: 0,
 			bytes: bs58.encode(
-<<<<<<< HEAD
 				BorshAccountsCoder.accountDiscriminator('Constituent')
 			),
 		},
@@ -155,10 +150,15 @@
 			bytes: lpPoolPublicKey.toBase58(),
 		},
 	};
-=======
+}
+
+export function getRevenueShareEscrowFilter(): MemcmpFilter {
+	return {
+		memcmp: {
+			offset: 0,
+			bytes: bs58.encode(
 				BorshAccountsCoder.accountDiscriminator('RevenueShareEscrow')
 			),
 		},
 	};
->>>>>>> 47887d27
 }