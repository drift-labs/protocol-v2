--- conflicted
+++ resolved
@@ -189,27 +189,8 @@
 			}
 
 			const accountsToLoad = accountsToLoadChunks[i];
-<<<<<<< HEAD
-			for (const j in accountsToLoad) {
-				const accountToLoad = accountsToLoad[j];
-				let key: string;
-				try {
-					key = accountToLoad.publicKey.toBase58();
-				} catch (e) {
-					this.logResponseHandlingError(
-						i,
-						j,
-						rpcResponses,
-						accountsToLoad,
-						accountToLoad
-					);
-					this.logStateForBadBulkAccountLoader();
-					throw e;
-				}
-=======
 			accountsToLoad.forEach((accountToLoad, j) => {
 				const key = accountToLoad.publicKey.toBase58();
->>>>>>> a46a1cb0
 				const oldRPCResponse = this.bufferAndSlotMap.get(key);
 
 				if (oldRPCResponse && newSlot <= oldRPCResponse.slot) {
@@ -298,60 +279,4 @@
 			this.startPolling();
 		}
 	}
-<<<<<<< HEAD
-
-	// Debugging Methods
-	private alreadyLoggedInvalidAccountKeysDebugging = false;
-	private logStateForBadBulkAccountLoader() {
-		if (this.alreadyLoggedInvalidAccountKeysDebugging) return;
-
-		console.log('');
-		console.log('');
-		console.log('Debug logging account state of bulkAccountLoader:');
-		let debugString = ``;
-		for (const entry of this.accountsToLoad.entries()) {
-			debugString += '\n' + 'Accounts:';
-			debugString +=
-				'\n' + `[${entry[0]}], [${entry[1]?.publicKey?.toString?.()}]`;
-			debugString += '\n' + '';
-			debugString += '\n' + 'Callbacks:';
-			for (const callback of entry[1]?.callbacks?.values?.()) {
-				debugString += '\n' + callback?.toString?.();
-			}
-			debugString += '\n' + '';
-		}
-		console.log(debugString);
-		console.log('finished debug logging for bulkAccountLoader');
-		console.log('');
-		console.log('');
-
-		this.alreadyLoggedInvalidAccountKeysDebugging = true;
-	}
-
-	private alreadyLoggedResponseHandlingDebugging = false;
-	private logResponseHandlingError(
-		i: any,
-		j: any,
-		rpcResponses: any,
-		accountsToLoad: any,
-		accountToLoad: any
-	) {
-		if (this.alreadyLoggedResponseHandlingDebugging) return;
-
-		console.log('');
-		console.log('');
-		console.log(`Debug logging error in bulkAccountLoader response handling:`);
-		console.log(`i`, i);
-		console.log(`j`, j);
-		console.log(`rpcResponses`, rpcResponses);
-		console.log(`accountsToLoad`, accountsToLoad);
-		console.log(`accountToLoad`, accountToLoad);
-		console.log(`Finished debug logging bulkAccountLoader response handling`);
-		console.log('');
-		console.log('');
-
-		this.alreadyLoggedResponseHandlingDebugging = true;
-	}
-=======
->>>>>>> a46a1cb0
 }