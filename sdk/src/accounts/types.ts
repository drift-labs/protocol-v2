--- conflicted
+++ resolved
@@ -234,10 +234,7 @@
 	 * Defaults to false, will throw on connection loss.
 	 */
 	enableReconnect?: boolean;
-<<<<<<< HEAD
-=======
 	client?: 'yellowstone' | 'laser';
->>>>>>> 6afe376f
 };
 
 export interface HighLeverageModeConfigAccountSubscriber {
