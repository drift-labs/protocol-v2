--- conflicted
+++ resolved
@@ -350,15 +350,10 @@
 		}
 
 		await this.addSpotMarketAccountToPoll(marketIndex);
-<<<<<<< HEAD
 
 		const accountToPoll = this.accountsToPoll.get(marketPublicKey.toString());
 
-		this.addAccountToAccountLoader(accountToPoll);
-=======
-		const accountToPoll = this.accountsToPoll.get(marketIndex.toString());
 		await this.addAccountToAccountLoader(accountToPoll);
->>>>>>> b6fa3271
 		return true;
 	}
 
@@ -373,13 +368,8 @@
 		}
 
 		await this.addPerpMarketAccountToPoll(marketIndex);
-<<<<<<< HEAD
 		const accountToPoll = this.accountsToPoll.get(marketPublicKey.toString());
-		this.addAccountToAccountLoader(accountToPoll);
-=======
-		const accountToPoll = this.accountsToPoll.get(marketIndex.toString());
 		await this.addAccountToAccountLoader(accountToPoll);
->>>>>>> b6fa3271
 		return true;
 	}
 
