import {
	DataAndSlot,
	AccountSubscriber,
	ResubOpts,
	BufferAndSlot,
} from './types';
import { AnchorProvider, Program } from '@coral-xyz/anchor';
import { capitalize } from './utils';
import {
	AccountInfoBase,
	AccountInfoWithBase64EncodedData,
	AccountInfoWithBase58EncodedData,
	createSolanaClient,
	isAddress,
	Rpc,
	RpcSubscriptions,
	SolanaRpcSubscriptionsApi,
<<<<<<< HEAD
	type Address,
	type Commitment,
=======
	Address,
	Commitment,
>>>>>>> 29a292b4
} from 'gill';
import { PublicKey } from '@solana/web3.js';
import bs58 from 'bs58';

/**
 * WebSocketAccountSubscriberV2
 *
 * High-level overview
 * - WebSocket-first subscriber for a single Solana account with optional
 *   polling safeguards when the WS feed goes quiet.
 * - Emits decoded updates via `onChange` and maintains the latest
 *   `{buffer, slot}` and decoded `{data, slot}` internally.
 *
 * Why polling if this is a WebSocket subscriber?
 * - Under real-world conditions, WS notifications can stall or get dropped.
 * - When `resubOpts.resubTimeoutMs` elapses without WS data, you can either:
 *   - resubscribe to the WS stream (default), or
 *   - enable `resubOpts.usePollingInsteadOfResub` to start polling this single
 *     account via RPC to check for missed changes.
 * - Polling compares the fetched buffer to the last known buffer. If different
 *   at an equal-or-later slot, it indicates a missed update and we resubscribe
 *   to WS to restore a clean stream.
 *
 * Initial fetch (on subscribe)
 * - On `subscribe()`, we do a one-time RPC `fetch()` to seed internal state and
 *   emit the latest account state, ensuring consumers start from ground truth
 *   even before WS events arrive.
 *
 * Continuous polling (opt-in)
 * - If `usePollingInsteadOfResub` is set, the inactivity timeout triggers a
 *   polling loop that periodically `fetch()`es the account and checks for
 *   changes. On change, polling stops and we resubscribe to WS.
 * - If not set (default), the inactivity timeout immediately triggers a WS
 *   resubscription (no polling loop).
 *
 * Account focus
 * - This class tracks exactly one account — the one passed to the constructor —
 *   which is by definition the account the consumer cares about. The extra
 *   logic is narrowly scoped to this account to minimize overhead.
 *
 * Tuning knobs
 * - `resubOpts.resubTimeoutMs`: WS inactivity threshold before fallback.
 * - `resubOpts.usePollingInsteadOfResub`: toggle polling vs immediate resub.
 * - `resubOpts.pollingIntervalMs`: polling cadence (default 30s).
 * - `resubOpts.logResubMessages`: verbose logs for diagnostics.
 * - `commitment`: WS/RPC commitment used for reads and notifications.
 * - `decodeBufferFn`: optional custom decode; defaults to Anchor coder.
 *
 * Implementation notes
 * - Uses `gill` for both WS (`rpcSubscriptions`) and RPC (`rpc`) to match the
 *   program provider’s RPC endpoint. Handles base58/base64 encoded data.
 */
export class WebSocketAccountSubscriberV2<T> implements AccountSubscriber<T> {
	dataAndSlot?: DataAndSlot<T>;
	bufferAndSlot?: BufferAndSlot;
	accountName: string;
	logAccountName: string;
	program: Program;
	accountPublicKey: PublicKey;
	decodeBufferFn: (buffer: Buffer) => T;
	onChange: (data: T) => void;
	listenerId?: number;

	resubOpts: ResubOpts;

	commitment?: Commitment;
	isUnsubscribing = false;

	timeoutId?: ReturnType<typeof setTimeout>;
	pollingTimeoutId?: ReturnType<typeof setTimeout>;

	receivingData: boolean;

	// Gill client components
	private rpc: ReturnType<typeof createSolanaClient>['rpc'];
	private rpcSubscriptions: ReturnType<
		typeof createSolanaClient
	>['rpcSubscriptions'];
	private abortController?: AbortController;

	/**
	 * Create a single-account WebSocket subscriber with optional polling fallback.
	 *
	 * @param accountName Name of the Anchor account type (used for default decode).
	 * @param program Anchor `Program` used for decoding and provider access.
	 * @param accountPublicKey Public key of the account to track.
	 * @param decodeBuffer Optional custom decode function; if omitted, uses
	 *   program coder to decode `accountName`.
	 * @param resubOpts Resubscription/polling options. See class docs.
	 * @param commitment Commitment for WS and RPC operations.
	 * @param rpcSubscriptions Optional override/injection for testing.
	 * @param rpc Optional override/injection for testing.
	 */
	public constructor(
		accountName: string,
		program: Program,
		accountPublicKey: PublicKey,
		decodeBuffer?: (buffer: Buffer) => T,
		resubOpts?: ResubOpts,
		commitment?: Commitment,
		rpcSubscriptions?: RpcSubscriptions<SolanaRpcSubscriptionsApi> & string,
		rpc?: Rpc<any>
	) {
		this.accountName = accountName;
		this.logAccountName = `${accountName}-${accountPublicKey.toBase58()}-ws-acct-subscriber-v2`;
		this.program = program;
		this.accountPublicKey = accountPublicKey;
		this.decodeBufferFn = decodeBuffer;
		this.resubOpts = resubOpts ?? {
			resubTimeoutMs: 30000,
			usePollingInsteadOfResub: true,
			logResubMessages: false,
		};
		if (this.resubOpts.resubTimeoutMs < 1000) {
			console.log(
				`resubTimeoutMs should be at least 1000ms to avoid spamming resub ${this.logAccountName}`
			);
		}
		this.receivingData = false;
		if (
			['recent', 'single', 'singleGossip', 'root', 'max'].includes(
				(this.program.provider as AnchorProvider).opts.commitment
			)
		) {
			console.warn(
				`using commitment ${
					(this.program.provider as AnchorProvider).opts.commitment
				} that is not supported by gill, this may cause issues`
			);
		}
		this.commitment =
			commitment ??
			((this.program.provider as AnchorProvider).opts.commitment as Commitment);

		// Initialize gill client using the same RPC URL as the program provider

		this.rpc = rpc
			? rpc
			: (() => {
					const rpcUrl = (this.program.provider as AnchorProvider).connection
						.rpcEndpoint;
					const { rpc } = createSolanaClient({
						urlOrMoniker: rpcUrl,
					});
					return rpc;
			  })();
		this.rpcSubscriptions = rpcSubscriptions
			? rpcSubscriptions
			: (() => {
					const rpcUrl = (this.program.provider as AnchorProvider).connection
						.rpcEndpoint;
					const { rpcSubscriptions } = createSolanaClient({
						urlOrMoniker: rpcUrl,
					});
					return rpcSubscriptions;
			  })();
	}

	private async handleNotificationLoop(
		subscriptionPromise: Promise<AsyncIterable<any>>
	) {
		const subscription = await subscriptionPromise;
		for await (const notification of subscription) {
			// If we're currently polling and receive a WebSocket event, stop polling
			if (this.pollingTimeoutId) {
				if (this.resubOpts.logResubMessages) {
					console.log(
						`[${this.logAccountName}] Received WebSocket event while polling, stopping polling`
					);
				}
				this.stopPolling();
			}

			this.receivingData = true;
			clearTimeout(this.timeoutId);
			this.handleRpcResponse(notification.context, notification.value);
			this.setTimeout();
		}
	}

	async subscribe(onChange: (data: T) => void): Promise<void> {
		/**
		 * Start the WebSocket subscription and (optionally) setup inactivity
		 * fallback.
		 *
		 * Flow
		 * - If we do not have initial state, perform a one-time `fetch()` to seed
		 *   internal buffers and emit current data.
		 * - Subscribe to account notifications via WS.
		 * - If `resubOpts.resubTimeoutMs` is set, schedule an inactivity timeout.
		 *   When it fires:
		 *   - if `usePollingInsteadOfResub` is true, start polling loop;
		 *   - otherwise, resubscribe to WS immediately.
		 */
		if (this.listenerId != null || this.isUnsubscribing) {
			if (this.resubOpts.logResubMessages) {
				console.log(
					`[${this.logAccountName}] Subscribe returning early - listenerId=${this.listenerId}, isUnsubscribing=${this.isUnsubscribing}`
				);
			}
			return;
		}

		this.onChange = onChange;
		if (!this.dataAndSlot) {
			await this.fetch();
		}

		// Create abort controller for proper cleanup
		const abortController = new AbortController();
		this.abortController = abortController;

		this.listenerId = Math.random(); // Unique ID for logging purposes

		if (this.resubOpts.resubTimeoutMs) {
			this.receivingData = true;
			this.setTimeout();
		}

		// Subscribe to account changes using gill's rpcSubscriptions
		const pubkey = this.accountPublicKey.toBase58();
		if (isAddress(pubkey)) {
			const subscriptionPromise = this.rpcSubscriptions
				.accountNotifications(pubkey, {
					commitment: this.commitment,
					encoding: 'base64',
				})
				.subscribe({
					abortSignal: abortController.signal,
				});

			// Start notification loop with the subscription promise
			this.handleNotificationLoop(subscriptionPromise);
		} else {
			throw new Error('Invalid account public key');
		}
	}

	setData(data: T, slot?: number): void {
		const newSlot = slot || 0;
		if (this.dataAndSlot && this.dataAndSlot.slot > newSlot) {
			return;
		}

		this.dataAndSlot = {
			data,
			slot,
		};
	}

	protected setTimeout(): void {
		/**
		 * Schedule inactivity handling. If WS is quiet for
		 * `resubOpts.resubTimeoutMs` and `receivingData` is true, trigger either
		 * a polling loop or a resubscribe depending on options.
		 */
		if (!this.onChange) {
			throw new Error('onChange callback function must be set');
		}
		this.timeoutId = setTimeout(async () => {
			if (this.isUnsubscribing) {
				// If we are in the process of unsubscribing, do not attempt to resubscribe
				if (this.resubOpts.logResubMessages) {
					console.log(
						`[${this.logAccountName}] Timeout fired but isUnsubscribing=true, skipping resubscribe`
					);
				}
				return;
			}

			if (this.receivingData) {
				if (this.resubOpts.usePollingInsteadOfResub) {
					// Use polling instead of resubscribing
					if (this.resubOpts.logResubMessages) {
						console.log(
							`[${this.logAccountName}] No ws data in ${this.resubOpts.resubTimeoutMs}ms, starting polling - listenerId=${this.listenerId}`
						);
					}
					this.startPolling();
				} else {
					// Original resubscribe behavior
					if (this.resubOpts.logResubMessages) {
						console.log(
							`No ws data from ${this.logAccountName} in ${this.resubOpts.resubTimeoutMs}ms, resubscribing - listenerId=${this.listenerId}, isUnsubscribing=${this.isUnsubscribing}`
						);
					}
					await this.unsubscribe(true);
					this.receivingData = false;
					await this.subscribe(this.onChange);
					if (this.resubOpts.logResubMessages) {
						console.log(
							`[${this.logAccountName}] Resubscribe completed - receivingData=${this.receivingData}, listenerId=${this.listenerId}, isUnsubscribing=${this.isUnsubscribing}`
						);
					}
				}
			} else {
				if (this.resubOpts.logResubMessages) {
					console.log(
						`[${this.logAccountName}] Timeout fired but receivingData=false, skipping resubscribe`
					);
				}
			}
		}, this.resubOpts.resubTimeoutMs);
	}

	/**
	 * Start the polling loop (single-account).
	 * - Periodically calls `fetch()` and compares buffers to detect changes.
	 * - On detected change, stops polling and resubscribes to WS.
	 */
	private startPolling(): void {
		const pollingInterval = this.resubOpts.pollingIntervalMs || 30000; // Default to 30s

		const poll = async () => {
			if (this.isUnsubscribing) {
				return;
			}

			try {
				// Store current data and buffer before polling
				const currentBuffer = this.bufferAndSlot?.buffer;

				// Fetch latest account data
				await this.fetch();

				// Check if we got new data by comparing buffers
				const newBuffer = this.bufferAndSlot?.buffer;
				const hasNewData =
					newBuffer && (!currentBuffer || !newBuffer.equals(currentBuffer));

				if (hasNewData) {
					// New data received, stop polling and resubscribe to websocket
					if (this.resubOpts.logResubMessages) {
						console.log(
							`[${this.logAccountName}] Polling detected account data change, resubscribing to websocket`
						);
					}
					await this.unsubscribe(true);
					this.receivingData = false;
					await this.subscribe(this.onChange);
				} else {
					// No new data, continue polling
					if (this.resubOpts.logResubMessages) {
						console.log(
							`[${this.logAccountName}] Polling found no account changes, continuing to poll every ${pollingInterval}ms`
						);
					}
					this.pollingTimeoutId = setTimeout(poll, pollingInterval);
				}
			} catch (error) {
				if (this.resubOpts.logResubMessages) {
					console.error(
						`[${this.logAccountName}] Error during polling:`,
						error
					);
				}
				// On error, continue polling
				this.pollingTimeoutId = setTimeout(poll, pollingInterval);
			}
		};

		// Start polling immediately
		poll();
	}

	private stopPolling(): void {
		if (this.pollingTimeoutId) {
			clearTimeout(this.pollingTimeoutId);
			this.pollingTimeoutId = undefined;
		}
	}

	/**
	 * Fetch the current account state via RPC and process it through the same
	 * decoding and update pathway as WS notifications.
	 */
	async fetch(): Promise<void> {
		// Use gill's rpc for fetching account info
		const accountAddress = this.accountPublicKey.toBase58() as Address;
		const rpcResponse = await this.rpc
			.getAccountInfo(accountAddress, {
				commitment: this.commitment,
				encoding: 'base64',
			})
			.send();

		// Convert gill response to match the expected format
		const context = {
			slot: Number(rpcResponse.context.slot),
		};

		const accountInfo = rpcResponse.value;

		this.handleRpcResponse({ slot: BigInt(context.slot) }, accountInfo);
	}

	handleRpcResponse(
		context: { slot: bigint },
		accountInfo?: AccountInfoBase &
			(AccountInfoWithBase58EncodedData | AccountInfoWithBase64EncodedData)
	): void {
		const newSlot = context.slot;
		let newBuffer: Buffer | undefined = undefined;

		if (accountInfo) {
			// Extract data from gill response
			if (accountInfo.data) {
				// Handle different data formats from gill
				if (Array.isArray(accountInfo.data)) {
					// If it's a tuple [data, encoding]
					const [data, encoding] = accountInfo.data;

					if (encoding === 'base58') {
						// we know encoding will be base58
						// Convert base58 to buffer using bs58
						newBuffer = Buffer.from(bs58.decode(data));
					} else {
						newBuffer = Buffer.from(data, 'base64');
					}
				}
			}
		}

		if (!this.bufferAndSlot) {
			this.bufferAndSlot = {
				buffer: newBuffer,
				slot: Number(newSlot),
			};
			if (newBuffer) {
				const account = this.decodeBuffer(newBuffer);
				this.dataAndSlot = {
					data: account,
					slot: Number(newSlot),
				};
				this.onChange(account);
			}
			return;
		}

		if (Number(newSlot) < this.bufferAndSlot.slot) {
			return;
		}

		const oldBuffer = this.bufferAndSlot.buffer;
		if (newBuffer && (!oldBuffer || !newBuffer.equals(oldBuffer))) {
			this.bufferAndSlot = {
				buffer: newBuffer,
				slot: Number(newSlot),
			};
			const account = this.decodeBuffer(newBuffer);
			this.dataAndSlot = {
				data: account,
				slot: Number(newSlot),
			};
			this.onChange(account);
		}
	}

	decodeBuffer(buffer: Buffer): T {
		if (this.decodeBufferFn) {
			return this.decodeBufferFn(buffer);
		} else {
			return this.program.account[this.accountName].coder.accounts.decode(
				capitalize(this.accountName),
				buffer
			);
		}
	}

	unsubscribe(onResub = false): Promise<void> {
		/**
		 * Stop timers, polling, and WS subscription.
		 * - When called during a resubscribe (`onResub=true`), we preserve
		 *   `resubOpts.resubTimeoutMs` for the restarted subscription.
		 */
		if (!onResub && this.resubOpts) {
			this.resubOpts.resubTimeoutMs = undefined;
		}
		this.isUnsubscribing = true;
		clearTimeout(this.timeoutId);
		this.timeoutId = undefined;

		// Stop polling if active
		this.stopPolling();

		// Abort the WebSocket subscription
		if (this.abortController) {
			this.abortController.abort('unsubscribing');
			this.abortController = undefined;
		}

		this.listenerId = undefined;
		this.isUnsubscribing = false;

		return Promise.resolve();
	}
}<|MERGE_RESOLUTION|>--- conflicted
+++ resolved
@@ -15,13 +15,8 @@
 	Rpc,
 	RpcSubscriptions,
 	SolanaRpcSubscriptionsApi,
-<<<<<<< HEAD
-	type Address,
-	type Commitment,
-=======
 	Address,
 	Commitment,
->>>>>>> 29a292b4
 } from 'gill';
 import { PublicKey } from '@solana/web3.js';
 import bs58 from 'bs58';
