--- conflicted
+++ resolved
@@ -75,11 +75,7 @@
 		retrySleep?: number;
 		additionalConnections?;
 		additionalTxSenderCallbacks?: ((base58EncodedTx: string) => void)[];
-<<<<<<< HEAD
-		confirmationStrategy: ConfirmationStrategy;
-=======
 		confirmationStrategy?: ConfirmationStrategy;
->>>>>>> 78960cbc
 		txHandler?: TxHandler;
 		trackTxLandRate?: boolean;
 		txLandRateLookbackWindowMinutes?: number;
