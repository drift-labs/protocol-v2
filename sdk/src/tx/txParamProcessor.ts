import {
	Connection,
	RpcResponseAndContext,
	SimulatedTransactionResponse,
	VersionedTransaction,
} from '@solana/web3.js';
import { BaseTxParams, ProcessingTxParams } from '..';
import { BankrunConnection } from '../bankrun/bankrunConnection';

const COMPUTE_UNIT_BUFFER_FACTOR = 1.2;
const MAX_COMPUTE_UNITS = 1_400_000;

const TEST_SIMS_ALWAYS_FAIL = false;

type TransactionBuildingProps = {
	txParams: BaseTxParams;
};

/**
 * This class is responsible for running through a "processing" pipeline for a base transaction, to adjust the standard transaction parameters based on a given configuration.
 */
export class TransactionParamProcessor {
	private static async getComputeUnitsFromSim(
		txSim: RpcResponseAndContext<SimulatedTransactionResponse>
	) {
		if (txSim?.value?.unitsConsumed) {
			return txSim?.value?.unitsConsumed;
		}

		return undefined;
	}

	public static async getTxSimComputeUnits(
		tx: VersionedTransaction,
<<<<<<< HEAD
		connection: Connection | BankrunConnection,
		bufferMultiplier: number // Making this a mandatory param to force the user to remember that simulated CU's can be inaccurate and a buffer should be applied
=======
		connection: Connection,
		bufferMultiplier: number, // Making this a mandatory param to force the user to remember that simulated CU's can be inaccurate and a buffer should be applied
		lowerBoundCu?: number
>>>>>>> 5ea8df74
	): Promise<{ success: boolean; computeUnits: number }> {
		try {
			if (TEST_SIMS_ALWAYS_FAIL)
				throw new Error('Test Error::SIMS_ALWAYS_FAIL');

			const simTxResult = await connection.simulateTransaction(tx, {
				replaceRecentBlockhash: true, // This is important to ensure that the blockhash is not too new.. Otherwise we will very often receive a "blockHashNotFound" error
			});

			if (simTxResult?.value?.err) {
				throw new Error(simTxResult?.value?.err?.toString());
			}

			const computeUnits = await this.getComputeUnitsFromSim(simTxResult);

			// Apply the buffer, but round down to the MAX_COMPUTE_UNITS, and round up to the nearest whole number
			let bufferedComputeUnits = Math.ceil(
				Math.min(computeUnits * bufferMultiplier, MAX_COMPUTE_UNITS)
			);

			// If a lower bound CU is passed then enforce it
			if (lowerBoundCu) {
				bufferedComputeUnits = Math.max(
					bufferedComputeUnits,
					Math.min(lowerBoundCu, MAX_COMPUTE_UNITS)
				);
			}

			return {
				success: true,
				computeUnits: bufferedComputeUnits,
			};
		} catch (e) {
			console.warn(
				`Failed to get Simulated Compute Units for txParamProcessor`,
				e
			);

			return {
				success: false,
				computeUnits: undefined,
			};
		}
	}

	static async process(props: {
		baseTxParams: BaseTxParams;
		processConfig: ProcessingTxParams;
		processParams: {
			connection: Connection | BankrunConnection;
		};
		txBuilder: (
			baseTransactionProps: TransactionBuildingProps
		) => Promise<VersionedTransaction>;
	}): Promise<BaseTxParams> {
		// # Exit early if no process config is provided
		if (!props.processConfig || Object.keys(props.processConfig).length === 0) {
			return props.baseTxParams;
		}

		// # Setup
		const {
			txBuilder: txBuilder,
			processConfig,
			processParams: processProps,
		} = props;

		const finalTxParams: BaseTxParams = {
			...props.baseTxParams,
		};

		// # Run Processes
		if (processConfig.useSimulatedComputeUnits) {
			const txToSim = await txBuilder({
				txParams: { ...finalTxParams, computeUnits: MAX_COMPUTE_UNITS },
			});

			const txSimComputeUnitsResult = await this.getTxSimComputeUnits(
				txToSim,
				processProps.connection,
				processConfig?.computeUnitsBufferMultiplier ??
					COMPUTE_UNIT_BUFFER_FACTOR
			);

			if (txSimComputeUnitsResult.success) {
				// Adjust the transaction based on the simulated compute units
				finalTxParams.computeUnits = txSimComputeUnitsResult.computeUnits;
			}
		}

		if (processConfig?.useSimulatedComputeUnitsForCUPriceCalculation) {
			if (!processConfig?.useSimulatedComputeUnits) {
				throw new Error(
					`encountered useSimulatedComputeUnitsForFees=true, but useSimulatedComputeUnits is false`
				);
			}
			if (!processConfig?.getCUPriceFromComputeUnits) {
				throw new Error(
					`encountered useSimulatedComputeUnitsForFees=true, but getComputeUnitPriceFromUnitsToUse helper method is undefined`
				);
			}

			const simulatedComputeUnits = finalTxParams.computeUnits;

			const computeUnitPrice = processConfig.getCUPriceFromComputeUnits(
				simulatedComputeUnits
			);

			console.debug(
				`🔧:: Adjusting compute unit price for simulated compute unit budget :: ${finalTxParams.computeUnitsPrice}=>${computeUnitPrice}`
			);

			finalTxParams.computeUnitsPrice = computeUnitPrice;
		}

		// # Return Final Tx Params
		return finalTxParams;
	}
}<|MERGE_RESOLUTION|>--- conflicted
+++ resolved
@@ -5,7 +5,6 @@
 	VersionedTransaction,
 } from '@solana/web3.js';
 import { BaseTxParams, ProcessingTxParams } from '..';
-import { BankrunConnection } from '../bankrun/bankrunConnection';
 
 const COMPUTE_UNIT_BUFFER_FACTOR = 1.2;
 const MAX_COMPUTE_UNITS = 1_400_000;
@@ -32,14 +31,9 @@
 
 	public static async getTxSimComputeUnits(
 		tx: VersionedTransaction,
-<<<<<<< HEAD
-		connection: Connection | BankrunConnection,
-		bufferMultiplier: number // Making this a mandatory param to force the user to remember that simulated CU's can be inaccurate and a buffer should be applied
-=======
 		connection: Connection,
 		bufferMultiplier: number, // Making this a mandatory param to force the user to remember that simulated CU's can be inaccurate and a buffer should be applied
 		lowerBoundCu?: number
->>>>>>> 5ea8df74
 	): Promise<{ success: boolean; computeUnits: number }> {
 		try {
 			if (TEST_SIMS_ALWAYS_FAIL)
@@ -89,7 +83,7 @@
 		baseTxParams: BaseTxParams;
 		processConfig: ProcessingTxParams;
 		processParams: {
-			connection: Connection | BankrunConnection;
+			connection: Connection;
 		};
 		txBuilder: (
 			baseTransactionProps: TransactionBuildingProps
