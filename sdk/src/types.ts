import { PublicKey, Transaction } from '@solana/web3.js';
import { BN, ZERO } from '.';

// # Utility Types / Enums / Constants
export class SwapDirection {
	static readonly ADD = { add: {} };
	static readonly REMOVE = { remove: {} };
}

export class BankBalanceType {
	static readonly DEPOSIT = { deposit: {} };
	static readonly BORROW = { borrow: {} };
}

export class PositionDirection {
	static readonly LONG = { long: {} };
	static readonly SHORT = { short: {} };
}

export class DepositDirection {
	static readonly DEPOSIT = { deposit: {} };
	static readonly WITHDRAW = { withdraw: {} };
}

export class OracleSource {
	static readonly PYTH = { pyth: {} };
	static readonly SWITCHBOARD = { switchboard: {} };
	static readonly QUOTE_ASSET = { quoteAsset: {} };
}

export class OrderType {
	static readonly LIMIT = { limit: {} };
	static readonly TRIGGER_MARKET = { triggerMarket: {} };
	static readonly TRIGGER_LIMIT = { triggerLimit: {} };
	static readonly MARKET = { market: {} };
}

export class OrderStatus {
	static readonly INIT = { init: {} };
	static readonly OPEN = { open: {} };
}

export class OrderDiscountTier {
	static readonly NONE = { none: {} };
	static readonly FIRST = { first: {} };
	static readonly SECOND = { second: {} };
	static readonly THIRD = { third: {} };
	static readonly FOURTH = { fourth: {} };
}

export class OrderAction {
	static readonly PLACE = { place: {} };
	static readonly CANCEL = { cancel: {} };
	static readonly EXPIRE = { expire: {} };
	static readonly FILL = { fill: {} };
	static readonly TRIGGER = { trigger: {} };
}

export class OrderActionExplanation {
	static readonly NONE = { none: {} };
	static readonly BREACHED_MARGIN_REQUIREMENT = {
		breachedMarginRequirement: {},
	};
	static readonly ORACLE_PRICE_BREACHED_LIMIT_PRICE = {
		oraclePriceBreachedLimitPrice: {},
	};
	static readonly MARKET_ORDER_FILLED_TO_LIMIT_PRICE = {
		marketOrderFilledToLimitPrice: {},
	};
	static readonly CANCELED_FOR_LIQUIDATION = {
		canceledForLiquidation: {},
	};
	static readonly MARKET_ORDER_AUCTION_EXPIRED = {
		marketOrderAuctionExpired: {},
	};
}

export class OrderTriggerCondition {
	static readonly ABOVE = { above: {} };
	static readonly BELOW = { below: {} };
}

export function isVariant(object: unknown, type: string) {
	return object.hasOwnProperty(type);
}

export function isOneOfVariant(object: unknown, types: string[]) {
	return types.reduce((result, type) => {
		return result || object.hasOwnProperty(type);
	}, false);
}

export enum TradeSide {
	None = 0,
	Buy = 1,
	Sell = 2,
}

export type CandleResolution =
	| '1'
	| '5'
	| '15'
	| '60'
	| '240'
	| 'D'
	| 'W'
	| 'M';

export type NewUserRecord = {
	ts: BN;
	userAuthority: PublicKey;
	user: PublicKey;
	userId: number;
	name: number[];
	referrer: PublicKey;
};

export type DepositRecord = {
	ts: BN;
	userAuthority: PublicKey;
	user: PublicKey;
	direction: {
		deposit?: any;
		withdraw?: any;
	};
	bankIndex: BN;
	amount: BN;
	oraclePrice: BN;
	referrer: PublicKey;
	from?: PublicKey;
	to?: PublicKey;
};

export type CurveRecord = {
	ts: BN;
	recordId: BN;
	marketIndex: BN;
	pegMultiplierBefore: BN;
	baseAssetReserveBefore: BN;
	quoteAssetReserveBefore: BN;
	sqrtKBefore: BN;
	pegMultiplierAfter: BN;
	baseAssetReserveAfter: BN;
	quoteAssetReserveAfter: BN;
	sqrtKAfter: BN;
	baseAssetAmountLong: BN;
	baseAssetAmountShort: BN;
	baseAssetAmount: BN;
	openInterest: BN;
	oraclePrice: BN;
	tradeId: BN;
};

export type FundingRateRecord = {
	ts: BN;
	recordId: BN;
	marketIndex: BN;
	fundingRate: BN;
	cumulativeFundingRateLong: BN;
	cumulativeFundingRateShort: BN;
	oraclePriceTwap: BN;
	markPriceTwap: BN;
};

export type FundingPaymentRecord = {
	ts: BN;
	userAuthority: PublicKey;
	user: PublicKey;
	marketIndex: BN;
	fundingPayment: BN;
	baseAssetAmount: BN;
	userLastCumulativeFunding: BN;
	userLastFundingRateTs: BN;
	ammCumulativeFundingLong: BN;
	ammCumulativeFundingShort: BN;
};

export type LiquidationRecord = {
	ts: BN;
	user: PublicKey;
	liquidator: PublicKey;
	liquidationType: LiquidationType;
	marginRequirement: BN;
	totalCollateral: BN;
	liquidationId: number;
	liquidatePerp: LiquidatePerpRecord;
	liquidateBorrow: LiquidateBorrowRecord;
	liquidateBorrowForPerpPnl: LiquidateBorrowForPerpPnlRecord;
	liquidatePerpPnlForDeposit: LiquidatePerpPnlForDepositRecord;
	perpBankruptcy: PerpBankruptcyRecord;
	borrowBankruptcy: BorrowBankruptcyRecord;
};

export class LiquidationType {
	static readonly LIQUIDATE_PERP = { liquidatePerp: {} };
	static readonly LIQUIDATE_BORROW = { liquidateBorrow: {} };
	static readonly LIQUIDATE_BORROW_FOR_PERP_PNL = {
		liquidateBorrowForPerpPnl: {},
	};
	static readonly LIQUIDATE_PERP_PNL_FOR_DEPOSIT = {
		liquidatePerpPnlForDeposit: {},
	};
	static readonly PERP_BANKRUPTCY = {
		perpBankruptcy: {},
	};
	static readonly BORROW_BANKRUPTCY = {
		borrowBankruptcy: {},
	};
}

export type LiquidatePerpRecord = {
	marketIndex: BN;
	orderIds: BN[];
	oraclePrice: BN;
	baseAssetAmount: BN;
	quoteAssetAmount: BN;
	userPnl: BN;
	liquidatorPnl: BN;
	canceledOrdersFee: BN;
	userOrderId: BN;
	liquidatorOrderId: BN;
	fillRecordId: BN;
};

export type LiquidateBorrowRecord = {
	assetBankIndex: BN;
	assetPrice: BN;
	assetTransfer: BN;
	liabilityBankIndex: BN;
	liabilityPrice: BN;
	liabilityTransfer: BN;
};

export type LiquidateBorrowForPerpPnlRecord = {
	marketIndex: BN;
	marketOraclePrice: BN;
	pnlTransfer: BN;
	liabilityBankIndex: BN;
	liabilityPrice: BN;
	liabilityTransfer: BN;
};

export type LiquidatePerpPnlForDepositRecord = {
	marketIndex: BN;
	marketOraclePrice: BN;
	pnlTransfer: BN;
	assetBankIndex: BN;
	assetPrice: BN;
	assetTransfer: BN;
};

export type PerpBankruptcyRecord = {
	marketIndex: BN;
	pnl: BN;
	cumulativeFundingRateDelta: BN;
};

export type BorrowBankruptcyRecord = {
	bankIndex: BN;
	borrowAmount: BN;
	cumulativeDepositInterestDelta: BN;
};

export type SettlePnlRecord = {
	ts: BN;
	user: PublicKey;
	marketIndex: BN;
	pnl: BN;
	baseAssetAmount: BN;
	quoteAssetAmountAfter: BN;
	quoteEntryamount: BN;
	settlePrice: BN;
};

export type OrderRecord = {
	ts: BN;
	taker: PublicKey;
	maker: PublicKey;
	takerOrder: Order;
	makerOrder: Order;
	takerPnl: BN;
	makerPnl: BN;
	action: OrderAction;
	actionExplanation: OrderActionExplanation;
	filler: PublicKey;
	fillRecordId: BN;
	marketIndex: BN;
	baseAssetAmountFilled: BN;
	quoteAssetAmountFilled: BN;
	makerRebate: BN;
	takerFee: BN;
	fillerReward: BN;
	quoteAssetAmountSurplus: BN;
	oraclePrice: BN;
	referrer: PublicKey;
	referrerReward: BN;
	refereeDiscount: BN;
};

export type StateAccount = {
	admin: PublicKey;
	fundingPaused: boolean;
	exchangePaused: boolean;
	adminControlsPrices: boolean;
	insuranceVault: PublicKey;
	insuranceVaultAuthority: PublicKey;
	insuranceVaultNonce: number;
	marginRatioInitial: BN;
	marginRatioMaintenance: BN;
	marginRatioPartial: BN;
	partialLiquidationClosePercentageNumerator: BN;
	partialLiquidationClosePercentageDenominator: BN;
	partialLiquidationPenaltyPercentageNumerator: BN;
	partialLiquidationPenaltyPercentageDenominator: BN;
	fullLiquidationPenaltyPercentageNumerator: BN;
	fullLiquidationPenaltyPercentageDenominator: BN;
	partialLiquidationLiquidatorShareDenominator: BN;
	fullLiquidationLiquidatorShareDenominator: BN;
	feeStructure: FeeStructure;
	totalFee: BN;
	totalFeeWithdrawn: BN;
	whitelistMint: PublicKey;
	discountMint: PublicKey;
	oracleGuardRails: OracleGuardRails;
	maxDeposit: BN;
	numberOfMarkets: BN;
	numberOfBanks: BN;
	minOrderQuoteAssetAmount: BN;
};

export type MarketAccount = {
	initialized: boolean;
	marketIndex: BN;
	pubkey: PublicKey;
	amm: AMM;
	baseAssetAmount: BN;
	baseAssetAmountLong: BN;
	baseAssetAmountShort: BN;
	openInterest: BN;
	marginRatioInitial: number;
	marginRatioMaintenance: number;
	nextFillRecordId: BN;
	pnlPool: PoolBalance;
	liquidationFee: BN;
	imfFactor: BN;
	unrealizedImfFactor: BN;
	unrealizedInitialAssetWeight: number;
	unrealizedMaintenanceAssetWeight: number;
};

export type BankAccount = {
	bankIndex: BN;
	pubkey: PublicKey;
	mint: PublicKey;
	vault: PublicKey;
	vaultAuthority: PublicKey;
	vaultAuthorityNonce: number;

	insuranceFundVault: PublicKey;
	insuranceFundVaultAuthority: PublicKey;
	insuranceFundVaultAuthorityNonce: number;
	insuranceWithdrawEscrowPeriod: BN;
	totalLpShares: BN;
	userLpShares: BN;

	decimals: number;
	optimalUtilization: BN;
	optimalBorrowRate: BN;
	maxBorrowRate: BN;
	cumulativeDepositInterest: BN;
	cumulativeBorrowInterest: BN;
	depositBalance: BN;
	borrowBalance: BN;
	lastInterestTs: BN;
	lastTwapTs: BN;
	oracle: PublicKey;
	initialAssetWeight: BN;
	maintenanceAssetWeight: BN;
	initialLiabilityWeight: BN;
	maintenanceLiabilityWeight: BN;
	liquidationFee: BN;
	imfFactor: BN;

	withdrawGuardThreshold: BN;
	depositTokenTwap: BN;
	borrowTokenTwap: BN;
	utilizationTwap: BN;
};

export type PoolBalance = {
	balance: BN;
};

export type AMM = {
	baseAssetReserve: BN;
	sqrtK: BN;
	cumulativeFundingRate: BN;
	lastFundingRate: BN;
	lastFundingRateTs: BN;
	lastMarkPriceTwap: BN;
	lastMarkPriceTwap5min: BN;
	lastMarkPriceTwapTs: BN;
	lastOraclePriceTwap: BN;
	lastOraclePriceTwap5min: BN;
	lastOraclePriceTwapTs: BN;
	lastOracleMarkSpreadPct: BN;
	lastOracleConfPct: BN;
	oracle: PublicKey;
	oracleSource: OracleSource;
	fundingPeriod: BN;
	quoteAssetReserve: BN;
	pegMultiplier: BN;
	cumulativeFundingRateLong: BN;
	cumulativeFundingRateShort: BN;
	cumulativeFundingRateLp: BN;
	cumulativeRepegRebateLong: BN;
	cumulativeRepegRebateShort: BN;
	totalFeeMinusDistributions: BN;
	totalFeeWithdrawn: BN;
	totalFee: BN;
	cumulativeFundingPaymentPerLp: BN;
	cumulativeFeePerLp: BN;
	cumulativeNetBaseAssetAmountPerLp: BN;
	userLpShares: BN;
	minimumQuoteAssetTradeSize: BN;
	baseAssetAmountStepSize: BN;
	maxBaseAssetAmountRatio: number;
	maxSlippageRatio: number;
	lastOraclePrice: BN;
	baseSpread: number;
	curveUpdateIntensity: number;
	netBaseAssetAmount: BN;
	quoteAssetAmountLong: BN;
	quoteAssetAmountShort: BN;
	terminalQuoteAssetReserve: BN;
	feePool: PoolBalance;
	totalExchangeFee: BN;
	totalMmFee: BN;
	netRevenueSinceLastFunding: BN;
	lastUpdateSlot: BN;
	lastBidPriceTwap: BN;
	lastAskPriceTwap: BN;
	longSpread: BN;
	shortSpread: BN;
	maxSpread: number;
	marketPosition: UserPosition;
	marketPositionPerLp: UserPosition;
	maxBaseAssetReserve: BN;
	minBaseAssetReserve: BN;
};

// # User Account Types
export type UserPosition = {
	baseAssetAmount: BN;
	lastCumulativeFundingRate: BN;
	marketIndex: BN;
	quoteAssetAmount: BN;
	quoteEntryAmount: BN;
	openOrders: BN;
	openBids: BN;
	openAsks: BN;
	realizedPnl: BN;
	lpShares: BN;
	lastFeePerLp: BN;
	lastNetBaseAssetAmountPerLp: BN;
	lastNetQuoteAssetAmountPerLp: BN;
};

export type UserStatsAccount = {
	numberOfUsers: number;
	makerVolume30D: BN;
	takerVolume30D: BN;
	fillerVolume30D: BN;
	lastMakerVolume30DTs: BN;
	lastTakerVolume30DTs: BN;
	lastFillerVolume30DTs: BN;
	fees: {
		totalFeePaid: BN;
		totalFeeRebate: BN;
		totalTokenDiscount: BN;
		totalRefereeDiscount: BN;
	};
	referrer: PublicKey;
<<<<<<< HEAD
	quoteAssetInsuranceFundStake: BN;
=======
	isReferrer: boolean;
	totalReferrerReward: BN;
	authority: PublicKey;
>>>>>>> b72a682e
};

export type UserAccount = {
	authority: PublicKey;
	name: number[];
	userId: number;
	bankBalances: UserBankBalance[];
	positions: UserPosition[];
	orders: Order[];
	beingLiquidated: boolean;
	bankrupt: boolean;
	nextLiquidationId: number;
	nextOrderId: BN;
};

export type UserBankBalance = {
	bankIndex: BN;
	balanceType: BankBalanceType;
	balance: BN;
};

export type Order = {
	status: OrderStatus;
	orderType: OrderType;
	ts: BN;
	slot: BN;
	orderId: BN;
	userOrderId: number;
	marketIndex: BN;
	price: BN;
	baseAssetAmount: BN;
	baseAssetAmountFilled: BN;
	quoteAssetAmount: BN;
	quoteAssetAmountFilled: BN;
	fee: BN;
	direction: PositionDirection;
	reduceOnly: boolean;
	triggerPrice: BN;
	triggerCondition: OrderTriggerCondition;
	triggered: boolean;
	existingPositionDirection: PositionDirection;
	postOnly: boolean;
	immediateOrCancel: boolean;
	oraclePriceOffset: BN;
	auctionDuration: number;
	auctionStartPrice: BN;
	auctionEndPrice: BN;
};

export type OrderParams = {
	orderType: OrderType;
	userOrderId: number;
	direction: PositionDirection;
	baseAssetAmount: BN;
	price: BN;
	marketIndex: BN;
	reduceOnly: boolean;
	postOnly: boolean;
	immediateOrCancel: boolean;
	triggerPrice: BN;
	triggerCondition: OrderTriggerCondition;
	positionLimit: BN;
	oraclePriceOffset: BN;
	padding0: boolean;
	padding1: BN;
	optionalAccounts: {
		discountToken: boolean;
		referrer: boolean;
	};
};

export type NecessaryOrderParams = {
	orderType: OrderType;
	marketIndex: BN;
	baseAssetAmount: BN;
	direction: PositionDirection;
};

export type OptionalOrderParams = {
	[Property in keyof OrderParams]?: OrderParams[Property];
} & NecessaryOrderParams;

export const DefaultOrderParams = {
	orderType: OrderType.MARKET,
	userOrderId: 0,
	direction: PositionDirection.LONG,
	baseAssetAmount: ZERO,
	price: ZERO,
	marketIndex: ZERO,
	reduceOnly: false,
	postOnly: false,
	immediateOrCancel: false,
	triggerPrice: ZERO,
	triggerCondition: OrderTriggerCondition.ABOVE,
	positionLimit: ZERO,
	oraclePriceOffset: ZERO,
	padding0: ZERO,
	padding1: ZERO,
	optionalAccounts: {
		discountToken: false,
		referrer: false,
	},
};

export type MakerInfo = {
	maker: PublicKey;
	makerStats: PublicKey;
	order: Order;
};

export type TakerInfo = {
	taker: PublicKey;
	takerStats: PublicKey;
	order: Order;
};

export type ReferrerInfo = {
	referrer: PublicKey;
	referrerStats: PublicKey;
};

// # Misc Types
export interface IWallet {
	signTransaction(tx: Transaction): Promise<Transaction>;
	signAllTransactions(txs: Transaction[]): Promise<Transaction[]>;
	publicKey: PublicKey;
}

export type FeeStructure = {
	feeNumerator: BN;
	feeDenominator: BN;
	discountTokenTiers: {
		firstTier: {
			minimumBalance: BN;
			discountNumerator: BN;
			discountDenominator: BN;
		};
		secondTier: {
			minimumBalance: BN;
			discountNumerator: BN;
			discountDenominator: BN;
		};
		thirdTier: {
			minimumBalance: BN;
			discountNumerator: BN;
			discountDenominator: BN;
		};
		fourthTier: {
			minimumBalance: BN;
			discountNumerator: BN;
			discountDenominator: BN;
		};
	};
	referralDiscount: {
		referrerRewardNumerator: BN;
		referrerRewardDenominator: BN;
		refereeDiscountNumerator: BN;
		refereeDiscountDenominator: BN;
	};
	makerRebateNumerator: BN;
	makerRebateDenominator: BN;
	fillerRewardStructure: OrderFillerRewardStructure;
	cancelOrderFee: BN;
};

export type OracleGuardRails = {
	priceDivergence: {
		markOracleDivergenceNumerator: BN;
		markOracleDivergenceDenominator: BN;
	};
	validity: {
		slotsBeforeStale: BN;
		confidenceIntervalMaxSize: BN;
		tooVolatileRatio: BN;
	};
	useForLiquidations: boolean;
};

export type OrderFillerRewardStructure = {
	rewardNumerator: BN;
	rewardDenominator: BN;
	timeBasedRewardLowerBound: BN;
};

export type MarginCategory = 'Initial' | 'Maintenance';

export type InsuranceFundStake = {
	bankIndex: BN;
	authority: PublicKey;

	lpShares: BN;
	lastWithdrawRequestShares: BN;
	lastWithdrawRequestValue: BN;
	lastWithdrawRequestTs: BN;
};<|MERGE_RESOLUTION|>--- conflicted
+++ resolved
@@ -481,13 +481,10 @@
 		totalRefereeDiscount: BN;
 	};
 	referrer: PublicKey;
-<<<<<<< HEAD
-	quoteAssetInsuranceFundStake: BN;
-=======
 	isReferrer: boolean;
 	totalReferrerReward: BN;
 	authority: PublicKey;
->>>>>>> b72a682e
+	quoteAssetInsuranceFundStake: BN;
 };
 
 export type UserAccount = {
