--- conflicted
+++ resolved
@@ -1140,13 +1140,8 @@
 	lastBaseAssetAmountPerLp: BN;
 	lastQuoteAssetAmountPerLp: BN;
 	perLpBase: number;
-<<<<<<< HEAD
 	positionFlag: number;
 	isolatedPositionScaledBalance: BN;
-=======
-	isolatedPositionScaledBalance: BN;
-	positionFlag: number;
->>>>>>> c1e5e5c1
 };
 
 export type UserStatsAccount = {
