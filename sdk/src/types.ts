--- conflicted
+++ resolved
@@ -1531,10 +1531,7 @@
 	spotBalance: BLPosition;
 	lastOraclePrice: BN;
 	lastOracleSlot: BN;
-<<<<<<< HEAD
 	mint: PublicKey;
-=======
-	oracleStalenessThreshold: BN;
 };
 
 export type CacheInfo = {
@@ -1551,5 +1548,4 @@
 
 export type AmmCache = {
 	cache: CacheInfo[];
->>>>>>> 1c240279
 };