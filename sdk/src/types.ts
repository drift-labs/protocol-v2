--- conflicted
+++ resolved
@@ -435,14 +435,11 @@
 	openOrders: BN;
 	openBids: BN;
 	openAsks: BN;
-<<<<<<< HEAD
 	realizedPnl: BN;
-=======
 	lpShares: BN;
 	lastFeePerLp: BN;
 	lastNetBaseAssetAmountPerLp: BN;
 	lastNetQuoteAssetAmountPerLp: BN;
->>>>>>> 488c7c9d
 };
 
 export type UserStatsAccount = {
