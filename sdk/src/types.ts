import {
	Keypair,
	PublicKey,
	Transaction,
	TransactionVersion,
	VersionedTransaction,
} from '@solana/web3.js';
import { BN } from '@coral-xyz/anchor';
import { ZERO } from './constants/numericConstants';

// Utility type which lets you denote record with values of type A mapped to a record with the same keys but values of type B
export type MappedRecord<A extends Record<string, unknown>, B> = {
	[K in keyof A]: B;
};

// # Utility Types / Enums / Constants

export enum ExchangeStatus {
	ACTIVE = 0,
	DEPOSIT_PAUSED = 1,
	WITHDRAW_PAUSED = 2,
	AMM_PAUSED = 4,
	FILL_PAUSED = 8,
	LIQ_PAUSED = 16,
	FUNDING_PAUSED = 32,
	SETTLE_PNL_PAUSED = 64,
	AMM_IMMEDIATE_FILL_PAUSED = 128,
	PAUSED = 255,
}

export enum FeatureBitFlags {
	MM_ORACLE_UPDATE = 1,
	MEDIAN_TRIGGER_PRICE = 2,
}

export class MarketStatus {
	static readonly INITIALIZED = { initialized: {} };
	static readonly ACTIVE = { active: {} };
	static readonly FUNDING_PAUSED = { fundingPaused: {} };
	static readonly AMM_PAUSED = { ammPaused: {} };
	static readonly FILL_PAUSED = { fillPaused: {} };
	static readonly WITHDRAW_PAUSED = { withdrawPaused: {} };
	static readonly REDUCE_ONLY = { reduceOnly: {} };
	static readonly SETTLEMENT = { settlement: {} };
	static readonly DELISTED = { delisted: {} };
}

export enum PerpOperation {
	UPDATE_FUNDING = 1,
	AMM_FILL = 2,
	FILL = 4,
	SETTLE_PNL = 8,
	SETTLE_PNL_WITH_POSITION = 16,
	LIQUIDATION = 32,
}

export enum SpotOperation {
	UPDATE_CUMULATIVE_INTEREST = 1,
	FILL = 2,
	DEPOSIT = 4,
	WITHDRAW = 8,
	LIQUIDATION = 16,
}

export enum InsuranceFundOperation {
	INIT = 1,
	ADD = 2,
	REQUEST_REMOVE = 4,
	REMOVE = 8,
}

export enum UserStatus {
	BEING_LIQUIDATED = 1,
	BANKRUPT = 2,
	REDUCE_ONLY = 4,
	ADVANCED_LP = 8,
	PROTECTED_MAKER = 16,
}

export class MarginMode {
	static readonly DEFAULT = { default: {} };
	static readonly HIGH_LEVERAGE = { highLeverage: {} };
	static readonly HIGH_LEVERAGE_MAINTENANCE = {
		highLeverageMaintenance: {},
	};
}

export class ContractType {
	static readonly PERPETUAL = { perpetual: {} };
	static readonly FUTURE = { future: {} };
	static readonly PREDICTION = { prediction: {} };
}

export class ContractTier {
	static readonly A = { a: {} };
	static readonly B = { b: {} };
	static readonly C = { c: {} };
	static readonly SPECULATIVE = { speculative: {} };
	static readonly HIGHLY_SPECULATIVE = { highlySpeculative: {} };
	static readonly ISOLATED = { isolated: {} };
}

export class AssetTier {
	static readonly COLLATERAL = { collateral: {} };
	static readonly PROTECTED = { protected: {} };
	static readonly CROSS = { cross: {} };
	static readonly ISOLATED = { isolated: {} };
	static readonly UNLISTED = { unlisted: {} };
}

export enum TokenProgramFlag {
	Token2022 = 1,
	TransferHook = 2,
}

export class SwapDirection {
	static readonly ADD = { add: {} };
	static readonly REMOVE = { remove: {} };
}

export class SpotBalanceType {
	static readonly DEPOSIT = { deposit: {} };
	static readonly BORROW = { borrow: {} };
}

export class PositionDirection {
	static readonly LONG = { long: {} };
	static readonly SHORT = { short: {} };
}

export class DepositDirection {
	static readonly DEPOSIT = { deposit: {} };
	static readonly WITHDRAW = { withdraw: {} };
}

export class OracleSource {
	static readonly PYTH = { pyth: {} };
	static readonly PYTH_1K = { pyth1K: {} };
	static readonly PYTH_1M = { pyth1M: {} };
	static readonly PYTH_PULL = { pythPull: {} };
	static readonly PYTH_1K_PULL = { pyth1KPull: {} };
	static readonly PYTH_1M_PULL = { pyth1MPull: {} };
	static readonly SWITCHBOARD = { switchboard: {} };
	static readonly QUOTE_ASSET = { quoteAsset: {} };
	static readonly PYTH_STABLE_COIN = { pythStableCoin: {} };
	static readonly PYTH_STABLE_COIN_PULL = { pythStableCoinPull: {} };
	static readonly Prelaunch = { prelaunch: {} };
	static readonly SWITCHBOARD_ON_DEMAND = { switchboardOnDemand: {} };
	static readonly PYTH_LAZER = { pythLazer: {} };
	static readonly PYTH_LAZER_1K = { pythLazer1K: {} };
	static readonly PYTH_LAZER_1M = { pythLazer1M: {} };
	static readonly PYTH_LAZER_STABLE_COIN = { pythLazerStableCoin: {} };
}

export class OracleSourceNum {
	static readonly PYTH = 0;
	static readonly PYTH_1K = 1;
	static readonly PYTH_1M = 2;
	static readonly PYTH_PULL = 3;
	static readonly PYTH_1K_PULL = 4;
	static readonly PYTH_1M_PULL = 5;
	static readonly SWITCHBOARD = 6;
	static readonly QUOTE_ASSET = 7;
	static readonly PYTH_STABLE_COIN = 8;
	static readonly PYTH_STABLE_COIN_PULL = 9;
	static readonly PRELAUNCH = 10;
	static readonly SWITCHBOARD_ON_DEMAND = 11;
	static readonly PYTH_LAZER = 12;
	static readonly PYTH_LAZER_1K = 13;
	static readonly PYTH_LAZER_1M = 14;
	static readonly PYTH_LAZER_STABLE_COIN = 15;
}

export class OrderType {
	static readonly LIMIT = { limit: {} };
	static readonly TRIGGER_MARKET = { triggerMarket: {} };
	static readonly TRIGGER_LIMIT = { triggerLimit: {} };
	static readonly MARKET = { market: {} };
	static readonly ORACLE = { oracle: {} };
}

export declare type MarketTypeStr = 'perp' | 'spot';
export class MarketType {
	static readonly SPOT = { spot: {} };
	static readonly PERP = { perp: {} };
}

export class OrderStatus {
	static readonly INIT = { init: {} };
	static readonly OPEN = { open: {} };
	static readonly FILLED = { filled: {} };
	static readonly CANCELED = { canceled: {} };
}

export class OrderBitFlag {
	static readonly SignedMessage = 1;
	static readonly OracleTriggerMarket = 2;
	static readonly SafeTriggerOrder = 4;
	static readonly NewTriggerReduceOnly = 8;
}

export class OrderAction {
	static readonly PLACE = { place: {} };
	static readonly CANCEL = { cancel: {} };
	static readonly EXPIRE = { expire: {} };
	static readonly FILL = { fill: {} };
	static readonly TRIGGER = { trigger: {} };
}

export class OrderActionExplanation {
	static readonly NONE = { none: {} };
	static readonly INSUFFICIENT_FREE_COLLATERAL = {
		insufficientFreeCollateral: {},
	};
	static readonly ORACLE_PRICE_BREACHED_LIMIT_PRICE = {
		oraclePriceBreachedLimitPrice: {},
	};
	static readonly MARKET_ORDER_FILLED_TO_LIMIT_PRICE = {
		marketOrderFilledToLimitPrice: {},
	};
	static readonly ORDER_EXPIRED = {
		orderExpired: {},
	};
	static readonly LIQUIDATION = {
		liquidation: {},
	};
	static readonly ORDER_FILLED_WITH_AMM = {
		orderFilledWithAmm: {},
	};
	static readonly ORDER_FILLED_WITH_AMM_JIT = {
		orderFilledWithAmmJit: {},
	};
	static readonly ORDER_FILLED_WITH_AMM_JIT_LP_SPLIT = {
		orderFilledWithAmmJitLpSplit: {},
	};
	static readonly ORDER_FILLED_WITH_LP_JIT = {
		orderFilledWithLpJit: {},
	};
	static readonly ORDER_FILLED_WITH_MATCH = {
		orderFilledWithMatch: {},
	};
	static readonly ORDER_FILLED_WITH_MATCH_JIT = {
		orderFilledWithMatchJit: {},
	};
	static readonly MARKET_EXPIRED = {
		marketExpired: {},
	};
	static readonly RISK_INCREASING_ORDER = {
		riskingIncreasingOrder: {},
	};
	static readonly ORDER_FILLED_WITH_SERUM = {
		orderFillWithSerum: {},
	};
	static readonly ORDER_FILLED_WITH_OPENBOOK_V2 = {
		orderFilledWithOpenbookV2: {},
	};
	static readonly ORDER_FILLED_WITH_PHOENIX = {
		orderFillWithPhoenix: {},
	};
	static readonly REDUCE_ONLY_ORDER_INCREASED_POSITION = {
		reduceOnlyOrderIncreasedPosition: {},
	};
	static readonly DERISK_LP = {
		deriskLp: {},
	};
	static readonly TRANSFER_PERP_POSITION = {
		transferPerpPosition: {},
	};
}

export class OrderTriggerCondition {
	static readonly ABOVE = { above: {} };
	static readonly BELOW = { below: {} };
	static readonly TRIGGERED_ABOVE = { triggeredAbove: {} }; // above condition has been triggered
	static readonly TRIGGERED_BELOW = { triggeredBelow: {} }; // below condition has been triggered
}

export class SpotFulfillmentType {
	static readonly EXTERNAL = { external: {} };
	static readonly MATCH = { match: {} };
}

export class SpotFulfillmentStatus {
	static readonly ENABLED = { enabled: {} };
	static readonly DISABLED = { disabled: {} };
}

export class DepositExplanation {
	static readonly NONE = { none: {} };
	static readonly TRANSFER = { transfer: {} };
	static readonly BORROW = { borrow: {} };
	static readonly REPAY_BORROW = { repayBorrow: {} };
	static readonly REWARD = { reward: {} };
}

export class SettlePnlExplanation {
	static readonly NONE = { none: {} };
	static readonly EXPIRED_POSITION = { expiredPosition: {} };
}

export class SpotFulfillmentConfigStatus {
	static readonly ENABLED = { enabled: {} };
	static readonly DISABLED = { disabled: {} };
}

export class StakeAction {
	static readonly STAKE = { stake: {} };
	static readonly UNSTAKE_REQUEST = { unstakeRequest: {} };
	static readonly UNSTAKE_CANCEL_REQUEST = { unstakeCancelRequest: {} };
	static readonly UNSTAKE = { unstake: {} };
	static readonly UNSTAKE_TRANSFER = { unstakeTransfer: {} };
	static readonly STAKE_TRANSFER = { stakeTransfer: {} };
}

export class SettlePnlMode {
	static readonly TRY_SETTLE = { trySettle: {} };
	static readonly MUST_SETTLE = { mustSettle: {} };
}

export function isVariant(object: unknown, type: string) {
	return object.hasOwnProperty(type);
}

export function isOneOfVariant(object: unknown, types: string[]) {
	return types.reduce((result, type) => {
		return result || object.hasOwnProperty(type);
	}, false);
}

export function getVariant(object: unknown): string {
	return Object.keys(object)[0];
}

export enum TradeSide {
	None = 0,
	Buy = 1,
	Sell = 2,
}

export type CandleResolution =
	| '1'
	| '5'
	| '15'
	| '60'
	| '240'
	| 'D'
	| 'W'
	| 'M';

export type NewUserRecord = {
	ts: BN;
	userAuthority: PublicKey;
	user: PublicKey;
	subAccountId: number;
	name: number[];
	referrer: PublicKey;
};

export type DepositRecord = {
	ts: BN;
	userAuthority: PublicKey;
	user: PublicKey;
	direction: {
		deposit?: any;
		withdraw?: any;
	};
	marketIndex: number;
	amount: BN;
	oraclePrice: BN;
	marketDepositBalance: BN;
	marketWithdrawBalance: BN;
	marketCumulativeDepositInterest: BN;
	marketCumulativeBorrowInterest: BN;
	totalDepositsAfter: BN;
	totalWithdrawsAfter: BN;
	depositRecordId: BN;
	explanation: DepositExplanation;
	transferUser?: PublicKey;
};

export type SpotInterestRecord = {
	ts: BN;
	marketIndex: number;
	depositBalance: BN;
	cumulativeDepositInterest: BN;
	borrowBalance: BN;
	cumulativeBorrowInterest: BN;
	optimalUtilization: number;
	optimalBorrowRate: number;
	maxBorrowRate: number;
};

export type CurveRecord = {
	ts: BN;
	recordId: BN;
	marketIndex: number;
	pegMultiplierBefore: BN;
	baseAssetReserveBefore: BN;
	quoteAssetReserveBefore: BN;
	sqrtKBefore: BN;
	pegMultiplierAfter: BN;
	baseAssetReserveAfter: BN;
	quoteAssetReserveAfter: BN;
	sqrtKAfter: BN;
	baseAssetAmountLong: BN;
	baseAssetAmountShort: BN;
	baseAssetAmountWithAmm: BN;
	totalFee: BN;
	totalFeeMinusDistributions: BN;
	adjustmentCost: BN;
	numberOfUsers: BN;
	oraclePrice: BN;
	fillRecord: BN;
};

export declare type InsuranceFundRecord = {
	ts: BN;
	spotMarketIndex: number;
	perpMarketIndex: number;
	userIfFactor: number;
	totalIfFactor: number;
	vaultAmountBefore: BN;
	insuranceVaultAmountBefore: BN;
	totalIfSharesBefore: BN;
	totalIfSharesAfter: BN;
	amount: BN;
};

export declare type InsuranceFundStakeRecord = {
	ts: BN;
	userAuthority: PublicKey;
	action: StakeAction;
	amount: BN;
	marketIndex: number;
	insuranceVaultAmountBefore: BN;
	ifSharesBefore: BN;
	userIfSharesBefore: BN;
	totalIfSharesBefore: BN;
	ifSharesAfter: BN;
	userIfSharesAfter: BN;
	totalIfSharesAfter: BN;
};

export type LPRecord = {
	ts: BN;
	user: PublicKey;
	action: LPAction;
	nShares: BN;
	marketIndex: number;
	deltaBaseAssetAmount: BN;
	deltaQuoteAssetAmount: BN;
	pnl: BN;
};

export class LPAction {
	static readonly ADD_LIQUIDITY = { addLiquidity: {} };
	static readonly REMOVE_LIQUIDITY = { removeLiquidity: {} };
	static readonly SETTLE_LIQUIDITY = { settleLiquidity: {} };
	static readonly REMOVE_LIQUIDITY_DERISK = { removeLiquidityDerisk: {} };
}

export type FundingRateRecord = {
	ts: BN;
	recordId: BN;
	marketIndex: number;
	fundingRate: BN;
	fundingRateLong: BN;
	fundingRateShort: BN;
	cumulativeFundingRateLong: BN;
	cumulativeFundingRateShort: BN;
	oraclePriceTwap: BN;
	markPriceTwap: BN;
	periodRevenue: BN;
	baseAssetAmountWithAmm: BN;
	baseAssetAmountWithUnsettledLp: BN;
};

export type FundingPaymentRecord = {
	ts: BN;
	userAuthority: PublicKey;
	user: PublicKey;
	marketIndex: number;
	fundingPayment: BN;
	baseAssetAmount: BN;
	userLastCumulativeFunding: BN;
	ammCumulativeFundingLong: BN;
	ammCumulativeFundingShort: BN;
};

export type LiquidationRecord = {
	ts: BN;
	user: PublicKey;
	liquidator: PublicKey;
	liquidationType: LiquidationType;
	marginRequirement: BN;
	totalCollateral: BN;
	marginFreed: BN;
	liquidationId: number;
	bankrupt: boolean;
	canceledOrderIds: BN[];
	liquidatePerp: LiquidatePerpRecord;
	liquidateSpot: LiquidateSpotRecord;
	liquidateBorrowForPerpPnl: LiquidateBorrowForPerpPnlRecord;
	liquidatePerpPnlForDeposit: LiquidatePerpPnlForDepositRecord;
	perpBankruptcy: PerpBankruptcyRecord;
	spotBankruptcy: SpotBankruptcyRecord;
};

export class LiquidationType {
	static readonly LIQUIDATE_PERP = { liquidatePerp: {} };
	static readonly LIQUIDATE_BORROW_FOR_PERP_PNL = {
		liquidateBorrowForPerpPnl: {},
	};
	static readonly LIQUIDATE_PERP_PNL_FOR_DEPOSIT = {
		liquidatePerpPnlForDeposit: {},
	};
	static readonly PERP_BANKRUPTCY = {
		perpBankruptcy: {},
	};
	static readonly SPOT_BANKRUPTCY = {
		spotBankruptcy: {},
	};
	static readonly LIQUIDATE_SPOT = {
		liquidateSpot: {},
	};
}

export type LiquidatePerpRecord = {
	marketIndex: number;
	oraclePrice: BN;
	baseAssetAmount: BN;
	quoteAssetAmount: BN;
	lpShares: BN;
	userOrderId: BN;
	liquidatorOrderId: BN;
	fillRecordId: BN;
	liquidatorFee: BN;
	ifFee: BN;
};

export type LiquidateSpotRecord = {
	assetMarketIndex: number;
	assetPrice: BN;
	assetTransfer: BN;
	liabilityMarketIndex: number;
	liabilityPrice: BN;
	liabilityTransfer: BN;
	ifFee: BN;
};

export type LiquidateBorrowForPerpPnlRecord = {
	perpMarketIndex: number;
	marketOraclePrice: BN;
	pnlTransfer: BN;
	liabilityMarketIndex: number;
	liabilityPrice: BN;
	liabilityTransfer: BN;
};

export type LiquidatePerpPnlForDepositRecord = {
	perpMarketIndex: number;
	marketOraclePrice: BN;
	pnlTransfer: BN;
	assetMarketIndex: number;
	assetPrice: BN;
	assetTransfer: BN;
};

export type PerpBankruptcyRecord = {
	marketIndex: number;
	pnl: BN;
	ifPayment: BN;
	clawbackUser: PublicKey | null;
	clawbackUserPayment: BN | null;
	cumulativeFundingRateDelta: BN;
};

export type SpotBankruptcyRecord = {
	marketIndex: number;
	borrowAmount: BN;
	cumulativeDepositInterestDelta: BN;
	ifPayment: BN;
};

export type SettlePnlRecord = {
	ts: BN;
	user: PublicKey;
	marketIndex: number;
	pnl: BN;
	baseAssetAmount: BN;
	quoteAssetAmountAfter: BN;
	quoteEntryAmount: BN;
	settlePrice: BN;
	explanation: SettlePnlExplanation;
};

export type SignedMsgOrderRecord = {
	ts: BN;
	user: PublicKey;
	hash: string;
	matchingOrderParams: OrderParams;
	signedMsgOrderMaxSlot: BN;
	signedMsgOrderUuid: Uint8Array;
	userOrderId: number;
};

export type OrderRecord = {
	ts: BN;
	user: PublicKey;
	order: Order;
};

export type OrderActionRecord = {
	ts: BN;
	action: OrderAction;
	actionExplanation: OrderActionExplanation;
	marketIndex: number;
	marketType: MarketType;
	filler: PublicKey | null;
	fillerReward: BN | null;
	fillRecordId: BN | null;
	baseAssetAmountFilled: BN | null;
	quoteAssetAmountFilled: BN | null;
	takerFee: BN | null;
	makerFee: BN | null;
	referrerReward: number | null;
	quoteAssetAmountSurplus: BN | null;
	spotFulfillmentMethodFee: BN | null;
	taker: PublicKey | null;
	takerOrderId: number | null;
	takerOrderDirection: PositionDirection | null;
	takerOrderBaseAssetAmount: BN | null;
	takerOrderCumulativeBaseAssetAmountFilled: BN | null;
	takerOrderCumulativeQuoteAssetAmountFilled: BN | null;
	maker: PublicKey | null;
	makerOrderId: number | null;
	makerOrderDirection: PositionDirection | null;
	makerOrderBaseAssetAmount: BN | null;
	makerOrderCumulativeBaseAssetAmountFilled: BN | null;
	makerOrderCumulativeQuoteAssetAmountFilled: BN | null;
	oraclePrice: BN;
	bitFlags: number;
	takerExistingQuoteEntryAmount: BN | null;
	takerExistingBaseAssetAmount: BN | null;
	makerExistingQuoteEntryAmount: BN | null;
	makerExistingBaseAssetAmount: BN | null;
};

export type SwapRecord = {
	ts: BN;
	user: PublicKey;
	amountOut: BN;
	amountIn: BN;
	outMarketIndex: number;
	inMarketIndex: number;
	outOraclePrice: BN;
	inOraclePrice: BN;
	fee: BN;
};

export type SpotMarketVaultDepositRecord = {
	ts: BN;
	marketIndex: number;
	depositBalance: BN;
	cumulativeDepositInterestBefore: BN;
	cumulativeDepositInterestAfter: BN;
	depositTokenAmountBefore: BN;
	amount: BN;
};

export type DeleteUserRecord = {
	ts: BN;
	userAuthority: PublicKey;
	user: PublicKey;
	subAccountId: number;
	keeper: PublicKey | null;
};

export type FuelSeasonRecord = {
	ts: BN;
	authority: PublicKey;
	fuelInsurance: BN;
	fuelDeposits: BN;
	fuelBorrows: BN;
	fuelPositions: BN;
	fuelTaker: BN;
	fuelMaker: BN;
	fuelTotal: BN;
};

export type FuelSweepRecord = {
	ts: BN;
	authority: PublicKey;
	// fuel values on UserStats before sweep
	userStatsFuelInsurance: BN;
	userStatsFuelDeposits: BN;
	userStatsFuelBorrows: BN;
	userStatsFuelPositions: BN;
	userStatsFuelTaker: BN;
	userStatsFuelMaker: BN;
	// fuel values on FuelOverflow before sweep
	fuelOverflowFuelInsurance: BN;
	fuelOverflowFuelDeposits: BN;
	fuelOverflowFuelBorrows: BN;
	fuelOverflowFuelPositions: BN;
	fuelOverflowFuelTaker: BN;
	fuelOverflowFuelMaker: BN;
};

export type InsuranceFundSwapRecord = {
	rebalanceConfig: PublicKey;
	inIfTotalSharesBefore: BN;
	outIfTotalSharesBefore: BN;
	inIfUserSharesBefore: BN;
	outIfUserSharesBefore: BN;
	inIfTotalSharesAfter: BN;
	outIfTotalSharesAfter: BN;
	inIfUserSharesAfter: BN;
	outIfUserSharesAfter: BN;
	ts: BN;
	inAmount: BN;
	outAmount: BN;
	outOraclePrice: BN;
	outOraclePriceTwap: BN;
	inVaultAmountBefore: BN;
	outVaultAmountBefore: BN;
	inFundVaultAmountAfter: BN;
	outFundVaultAmountAfter: BN;
	inMarketIndex: number;
	outMarketIndex: number;
};

export type TransferProtocolIfSharesToRevenuePoolRecord = {
	ts: BN;
	marketIndex: number;
	amount: BN;
	shares: BN;
	ifVaultAmountBefore: BN;
	protocolSharesBefore: BN;
	protocolSharesAfter: BN;
	transferAmount: BN;
};

export type LPSwapRecord = {
	ts: BN;
	slot: BN;
	authority: PublicKey;
	outAmount: BN;
	inAmount: BN;
	outFee: BN;
	inFee: BN;
	outSpotMarketIndex: number;
	inSpotMarketIndex: number;
	outConstituentIndex: number;
	inConstituentIndex: number;
	outOraclePrice: BN;
	inOraclePrice: BN;
	outMint: PublicKey;
	inMint: PublicKey;
	lastAum: BN;
	lastAumSlot: BN;
	inMarketCurrentWeight: BN;
	outMarketCurrentWeight: BN;
	inMarketTargetWeight: BN;
	outMarketTargetWeight: BN;
	inSwapId: BN;
	outSwapId: BN;
};

export type LPMintRedeemRecord = {
	ts: BN;
	slot: BN;
	authority: PublicKey;
	description: number;
	amount: BN;
	fee: BN;
	spotMarketIndex: number;
	constituentIndex: number;
	oraclePrice: BN;
	mint: PublicKey;
	lpMint: PublicKey;
	lpAmount: BN;
	lpFee: BN;
	lpPrice: BN;
	mintRedeemId: BN;
	lastAum: BN;
	lastAumSlot: BN;
	inMarketCurrentWeight: BN;
	inMarketTargetWeight: BN;
};

export type LPSettleRecord = {
	recordId: BN;
	lastTs: BN;
	lastSlot: BN;
	ts: BN;
	slot: BN;
	perpMarketIndex: number;
	settleToLpAmount: BN;
	perpAmmPnlDelta: BN;
	perpAmmExFeeDelta: BN;
	lpAum: BN;
	lpPrice: BN;
};

export type StateAccount = {
	admin: PublicKey;
	exchangeStatus: number;
	whitelistMint: PublicKey;
	discountMint: PublicKey;
	oracleGuardRails: OracleGuardRails;
	numberOfAuthorities: BN;
	numberOfSubAccounts: BN;
	numberOfMarkets: number;
	numberOfSpotMarkets: number;
	minPerpAuctionDuration: number;
	defaultMarketOrderTimeInForce: number;
	defaultSpotAuctionDuration: number;
	liquidationMarginBufferRatio: number;
	settlementDuration: number;
	maxNumberOfSubAccounts: number;
	signer: PublicKey;
	signerNonce: number;
	srmVault: PublicKey;
	perpFeeStructure: FeeStructure;
	spotFeeStructure: FeeStructure;
	lpCooldownTime: BN;
	initialPctToLiquidate: number;
	liquidationDuration: number;
	maxInitializeUserFee: number;
	featureBitFlags: number;
};

export type PerpMarketAccount = {
	status: MarketStatus;
	contractType: ContractType;
	contractTier: ContractTier;
	expiryTs: BN;
	expiryPrice: BN;
	marketIndex: number;
	pubkey: PublicKey;
	name: number[];
	amm: AMM;
	numberOfUsersWithBase: number;
	numberOfUsers: number;
	marginRatioInitial: number;
	marginRatioMaintenance: number;
	nextFillRecordId: BN;
	nextFundingRateRecordId: BN;
	nextCurveRecordId: BN;
	pnlPool: PoolBalance;
	liquidatorFee: number;
	ifLiquidationFee: number;
	imfFactor: number;
	unrealizedPnlImfFactor: number;
	unrealizedPnlMaxImbalance: BN;
	unrealizedPnlInitialAssetWeight: number;
	unrealizedPnlMaintenanceAssetWeight: number;
	insuranceClaim: {
		revenueWithdrawSinceLastSettle: BN;
		maxRevenueWithdrawPerPeriod: BN;
		lastRevenueWithdrawTs: BN;
		quoteSettledInsurance: BN;
		quoteMaxInsurance: BN;
	};
	quoteSpotMarketIndex: number;
	feeAdjustment: number;
	pausedOperations: number;

	fuelBoostTaker: number;
	fuelBoostMaker: number;
	fuelBoostPosition: number;

	highLeverageMarginRatioInitial: number;
	highLeverageMarginRatioMaintenance: number;
	protectedMakerLimitPriceDivisor: number;
	protectedMakerDynamicDivisor: number;
	lastFillPrice: BN;
};

export type HistoricalOracleData = {
	lastOraclePrice: BN;
	lastOracleDelay: BN;
	lastOracleConf: BN;
	lastOraclePriceTwap: BN;
	lastOraclePriceTwap5Min: BN;
	lastOraclePriceTwapTs: BN;
};

export type HistoricalIndexData = {
	lastIndexBidPrice: BN;
	lastIndexAskPrice: BN;
	lastIndexPriceTwap: BN;
	lastIndexPriceTwap5Min: BN;
	lastIndexPriceTwapTs: BN;
};

export type SpotMarketAccount = {
	status: MarketStatus;
	assetTier: AssetTier;
	name: number[];

	marketIndex: number;
	pubkey: PublicKey;
	mint: PublicKey;
	vault: PublicKey;

	oracle: PublicKey;
	oracleSource: OracleSource;
	historicalOracleData: HistoricalOracleData;
	historicalIndexData: HistoricalIndexData;

	insuranceFund: {
		vault: PublicKey;
		totalShares: BN;
		userShares: BN;
		sharesBase: BN;
		unstakingPeriod: BN;
		lastRevenueSettleTs: BN;
		revenueSettlePeriod: BN;
		totalFactor: number;
		userFactor: number;
	};

	revenuePool: PoolBalance;

	ifLiquidationFee: number;

	decimals: number;
	optimalUtilization: number;
	optimalBorrowRate: number;
	maxBorrowRate: number;
	cumulativeDepositInterest: BN;
	cumulativeBorrowInterest: BN;
	totalSocialLoss: BN;
	totalQuoteSocialLoss: BN;
	depositBalance: BN;
	borrowBalance: BN;
	maxTokenDeposits: BN;

	lastInterestTs: BN;
	lastTwapTs: BN;
	initialAssetWeight: number;
	maintenanceAssetWeight: number;
	initialLiabilityWeight: number;
	maintenanceLiabilityWeight: number;
	liquidatorFee: number;
	imfFactor: number;
	scaleInitialAssetWeightStart: BN;

	withdrawGuardThreshold: BN;
	depositTokenTwap: BN;
	borrowTokenTwap: BN;
	utilizationTwap: BN;
	nextDepositRecordId: BN;

	orderStepSize: BN;
	orderTickSize: BN;
	minOrderSize: BN;
	maxPositionSize: BN;
	nextFillRecordId: BN;
	spotFeePool: PoolBalance;
	totalSpotFee: BN;
	totalSwapFee: BN;

	flashLoanAmount: BN;
	flashLoanInitialTokenAmount: BN;

	ordersEnabled: boolean;

	pausedOperations: number;

	ifPausedOperations: number;

	maxTokenBorrowsFraction: number;
	minBorrowRate: number;

	fuelBoostDeposits: number;
	fuelBoostBorrows: number;
	fuelBoostTaker: number;
	fuelBoostMaker: number;
	fuelBoostInsurance: number;

	tokenProgramFlag: number;

	poolId: number;
};

export type PoolBalance = {
	scaledBalance: BN;
	marketIndex: number;
};

export type AMM = {
	baseAssetReserve: BN;
	sqrtK: BN;
	cumulativeFundingRate: BN;
	lastFundingRate: BN;
	lastFundingRateTs: BN;
	lastMarkPriceTwap: BN;
	lastMarkPriceTwap5Min: BN;
	lastMarkPriceTwapTs: BN;
	lastTradeTs: BN;

	oracle: PublicKey;
	oracleSource: OracleSource;
	historicalOracleData: HistoricalOracleData;

	lastOracleReservePriceSpreadPct: BN;
	lastOracleConfPct: BN;

	fundingPeriod: BN;
	quoteAssetReserve: BN;
	pegMultiplier: BN;
	cumulativeFundingRateLong: BN;
	cumulativeFundingRateShort: BN;
	last24HAvgFundingRate: BN;
	lastFundingRateShort: BN;
	lastFundingRateLong: BN;

	totalLiquidationFee: BN;
	totalFeeMinusDistributions: BN;
	totalFeeWithdrawn: BN;
	totalFee: BN;
	mmOracleSequenceId: BN;
	userLpShares: BN;
	baseAssetAmountWithUnsettledLp: BN;
	orderStepSize: BN;
	orderTickSize: BN;
	maxFillReserveFraction: number;
	maxSlippageRatio: number;
	baseSpread: number;
	curveUpdateIntensity: number;
	baseAssetAmountWithAmm: BN;
	baseAssetAmountLong: BN;
	baseAssetAmountShort: BN;
	quoteAssetAmount: BN;
	terminalQuoteAssetReserve: BN;
	concentrationCoef: BN;
	feePool: PoolBalance;
	totalExchangeFee: BN;
	totalMmFee: BN;
	netRevenueSinceLastFunding: BN;
	lastUpdateSlot: BN;
	lastOracleNormalisedPrice: BN;
	lastOracleValid: boolean;
	lastBidPriceTwap: BN;
	lastAskPriceTwap: BN;
	longSpread: number;
	shortSpread: number;
	maxSpread: number;

	baseAssetAmountPerLp: BN;
	quoteAssetAmountPerLp: BN;
	targetBaseAssetAmountPerLp: number;

	ammJitIntensity: number;
	maxOpenInterest: BN;
	maxBaseAssetReserve: BN;
	minBaseAssetReserve: BN;
	totalSocialLoss: BN;

	quoteBreakEvenAmountLong: BN;
	quoteBreakEvenAmountShort: BN;
	quoteEntryAmountLong: BN;
	quoteEntryAmountShort: BN;

	markStd: BN;
	oracleStd: BN;
	longIntensityVolume: BN;
	shortIntensityVolume: BN;
	volume24H: BN;
	minOrderSize: BN;
	mmOraclePrice: BN;
	mmOracleSlot: BN;

	bidBaseAssetReserve: BN;
	bidQuoteAssetReserve: BN;
	askBaseAssetReserve: BN;
	askQuoteAssetReserve: BN;

	perLpBase: number; // i8
	netUnsettledFundingPnl: BN;
	quoteAssetAmountWithUnsettledLp: BN;
	referencePriceOffset: number;

	takerSpeedBumpOverride: number;
	ammSpreadAdjustment: number;
	ammInventorySpreadAdjustment: number;

	lastFundingOracleTwap: BN;
};

// # User Account Types
export type PerpPosition = {
	baseAssetAmount: BN;
	lastCumulativeFundingRate: BN;
	marketIndex: number;
	quoteAssetAmount: BN;
	quoteEntryAmount: BN;
	quoteBreakEvenAmount: BN;
	openOrders: number;
	openBids: BN;
	openAsks: BN;
	settledPnl: BN;
	lpShares: BN;
	/**	 TODO: remove this field - it doesn't exist on chain */
	remainderBaseAssetAmount: number;
	maxMarginRatio: number;
	lastBaseAssetAmountPerLp: BN;
	lastQuoteAssetAmountPerLp: BN;
	perLpBase: number;
};

export type UserStatsAccount = {
	numberOfSubAccounts: number;
	numberOfSubAccountsCreated: number;
	makerVolume30D: BN;
	takerVolume30D: BN;
	fillerVolume30D: BN;
	lastMakerVolume30DTs: BN;
	lastTakerVolume30DTs: BN;
	lastFillerVolume30DTs: BN;
	fees: {
		totalFeePaid: BN;
		totalFeeRebate: BN;
		totalTokenDiscount: BN;
		totalRefereeDiscount: BN;
		totalReferrerReward: BN;
		current_epoch_referrer_reward: BN;
	};
	referrer: PublicKey;
	referrerStatus: number;
	authority: PublicKey;
	ifStakedQuoteAssetAmount: BN;
	lastFuelIfBonusUpdateTs: number; // u32 onchain

	fuelOverflowStatus: number;
	fuelInsurance: number;
	fuelDeposits: number;
	fuelBorrows: number;
	fuelPositions: number;
	fuelTaker: number;
	fuelMaker: number;

	ifStakedGovTokenAmount: BN;
};

export type FuelOverflowAccount = {
	authority: PublicKey;
	fuelInsurance: BN;
	fuelDeposits: BN;
	fuelBorrows: BN;
	fuelPositions: BN;
	fuelTaker: BN;
	fuelMaker: BN;
	lastFuelSweepTs: number;
	lastResetTs: number;
	padding: number[];
};

export type UserAccount = {
	authority: PublicKey;
	delegate: PublicKey;
	name: number[];
	subAccountId: number;
	spotPositions: SpotPosition[];
	perpPositions: PerpPosition[];
	orders: Order[];
	status: number;
	nextLiquidationId: number;
	nextOrderId: number;
	maxMarginRatio: number;
	lastAddPerpLpSharesTs: BN;
	settledPerpPnl: BN;
	totalDeposits: BN;
	totalWithdraws: BN;
	totalSocialLoss: BN;
	cumulativePerpFunding: BN;
	cumulativeSpotFees: BN;
	liquidationMarginFreed: BN;
	lastActiveSlot: BN;
	isMarginTradingEnabled: boolean;
	idle: boolean;
	openOrders: number;
	hasOpenOrder: boolean;
	openAuctions: number;
	hasOpenAuction: boolean;
	lastFuelBonusUpdateTs: number;
	marginMode: MarginMode;
	poolId: number;
};

export type SpotPosition = {
	marketIndex: number;
	balanceType: SpotBalanceType;
	scaledBalance: BN;
	openOrders: number;
	openBids: BN;
	openAsks: BN;
	cumulativeDeposits: BN;
};

export type Order = {
	status: OrderStatus;
	orderType: OrderType;
	marketType: MarketType;
	slot: BN;
	orderId: number;
	userOrderId: number;
	marketIndex: number;
	price: BN;
	baseAssetAmount: BN;
	quoteAssetAmount: BN;
	baseAssetAmountFilled: BN;
	quoteAssetAmountFilled: BN;
	direction: PositionDirection;
	reduceOnly: boolean;
	triggerPrice: BN;
	triggerCondition: OrderTriggerCondition;
	existingPositionDirection: PositionDirection;
	postOnly: boolean;
	immediateOrCancel: boolean;
	oraclePriceOffset: number;
	auctionDuration: number;
	auctionStartPrice: BN;
	auctionEndPrice: BN;
	maxTs: BN;
	bitFlags: number;
	postedSlotTail: number;
};

export type OrderParams = {
	orderType: OrderType;
	marketType: MarketType;
	userOrderId: number;
	direction: PositionDirection;
	baseAssetAmount: BN;
	price: BN;
	marketIndex: number;
	reduceOnly: boolean;
	postOnly: PostOnlyParams;
	bitFlags: number;
	triggerPrice: BN | null;
	triggerCondition: OrderTriggerCondition;
	oraclePriceOffset: number | null;
	auctionDuration: number | null;
	maxTs: BN | null;
	auctionStartPrice: BN | null;
	auctionEndPrice: BN | null;
};

export class PostOnlyParams {
	static readonly NONE = { none: {} };
	static readonly MUST_POST_ONLY = { mustPostOnly: {} }; // Tx fails if order can't be post only
	static readonly TRY_POST_ONLY = { tryPostOnly: {} }; // Tx succeeds and order not placed if can't be post only
	static readonly SLIDE = { slide: {} }; // Modify price to be post only if can't be post only
}

export class OrderParamsBitFlag {
	static readonly ImmediateOrCancel = 1;
	static readonly UpdateHighLeverageMode = 2;
}

export type NecessaryOrderParams = {
	orderType: OrderType;
	marketIndex: number;
	baseAssetAmount: BN;
	direction: PositionDirection;
};

export type OptionalOrderParams = {
	[Property in keyof OrderParams]?: OrderParams[Property];
} & NecessaryOrderParams;

export type ModifyOrderParams = {
	[Property in keyof OrderParams]?: OrderParams[Property] | null;
} & { policy?: ModifyOrderPolicy };

export enum ModifyOrderPolicy {
	MustModify = 1,
	ExcludePreviousFill = 2,
}

export const DefaultOrderParams: OrderParams = {
	orderType: OrderType.MARKET,
	marketType: MarketType.PERP,
	userOrderId: 0,
	direction: PositionDirection.LONG,
	baseAssetAmount: ZERO,
	price: ZERO,
	marketIndex: 0,
	reduceOnly: false,
	postOnly: PostOnlyParams.NONE,
	bitFlags: 0,
	triggerPrice: null,
	triggerCondition: OrderTriggerCondition.ABOVE,
	oraclePriceOffset: null,
	auctionDuration: null,
	maxTs: null,
	auctionStartPrice: null,
	auctionEndPrice: null,
};

export type SignedMsgOrderParamsMessage = {
	signedMsgOrderParams: OrderParams;
	subAccountId: number;
	slot: BN;
	uuid: Uint8Array;
	takeProfitOrderParams: SignedMsgTriggerOrderParams | null;
	stopLossOrderParams: SignedMsgTriggerOrderParams | null;
<<<<<<< HEAD
	maxMarginRatio: number | null;
=======
	maxMarginRatio?: number | null;
>>>>>>> b098a699
};

export type SignedMsgOrderParamsDelegateMessage = {
	signedMsgOrderParams: OrderParams;
	slot: BN;
	uuid: Uint8Array;
	takerPubkey: PublicKey;
	takeProfitOrderParams: SignedMsgTriggerOrderParams | null;
	stopLossOrderParams: SignedMsgTriggerOrderParams | null;
<<<<<<< HEAD
	maxMarginRatio: number | null;
=======
	maxMarginRatio?: number | null;
>>>>>>> b098a699
};

export type SignedMsgTriggerOrderParams = {
	triggerPrice: BN;
	baseAssetAmount: BN;
};

export type MakerInfo = {
	maker: PublicKey;
	makerStats: PublicKey;
	makerUserAccount: UserAccount;
	order?: Order;
};

export type TakerInfo = {
	taker: PublicKey;
	takerStats: PublicKey;
	takerUserAccount: UserAccount;
	order: Order;
};

export type ReferrerInfo = {
	referrer: PublicKey;
	referrerStats: PublicKey;
};

export enum ReferrerStatus {
	IsReferrer = 1,
	IsReferred = 2,
}

export enum FuelOverflowStatus {
	Exists = 1,
}

export enum PlaceAndTakeOrderSuccessCondition {
	PartialFill = 1,
	FullFill = 2,
}

type ExactType<T> = Pick<T, keyof T>;

export type BaseTxParams = ExactType<{
	computeUnits?: number;
	computeUnitsPrice?: number;
}>;

export type ProcessingTxParams = {
	useSimulatedComputeUnits?: boolean;
	computeUnitsBufferMultiplier?: number;
	useSimulatedComputeUnitsForCUPriceCalculation?: boolean;
	getCUPriceFromComputeUnits?: (computeUnits: number) => number;
	lowerBoundCu?: number;
};

export type TxParams = BaseTxParams & ProcessingTxParams;

export class SwapReduceOnly {
	static readonly In = { in: {} };
	static readonly Out = { out: {} };
}

// # Misc Types
export interface IWallet {
	signTransaction(tx: Transaction): Promise<Transaction>;
	signAllTransactions(txs: Transaction[]): Promise<Transaction[]>;
	publicKey: PublicKey;
	payer?: Keypair;
	supportedTransactionVersions?:
		| ReadonlySet<TransactionVersion>
		| null
		| undefined;
}
export interface IVersionedWallet {
	signVersionedTransaction(
		tx: VersionedTransaction
	): Promise<VersionedTransaction>;
	signAllVersionedTransactions(
		txs: VersionedTransaction[]
	): Promise<VersionedTransaction[]>;
	publicKey: PublicKey;
	payer?: Keypair;
}

export type FeeStructure = {
	feeTiers: FeeTier[];
	fillerRewardStructure: OrderFillerRewardStructure;
	flatFillerFee: BN;
	referrerRewardEpochUpperBound: BN;
};

export type FeeTier = {
	feeNumerator: number;
	feeDenominator: number;
	makerRebateNumerator: number;
	makerRebateDenominator: number;
	referrerRewardNumerator: number;
	referrerRewardDenominator: number;
	refereeFeeNumerator: number;
	refereeFeeDenominator: number;
};

export type OrderFillerRewardStructure = {
	rewardNumerator: BN;
	rewardDenominator: BN;
	timeBasedRewardLowerBound: BN;
};

export type OracleGuardRails = {
	priceDivergence: {
		markOraclePercentDivergence: BN;
		oracleTwap5MinPercentDivergence: BN;
	};
	validity: {
		slotsBeforeStaleForAmm: BN;
		slotsBeforeStaleForMargin: BN;
		confidenceIntervalMaxSize: BN;
		tooVolatileRatio: BN;
	};
};

export type PrelaunchOracle = {
	price: BN;
	maxPrice: BN;
	confidence: BN;
	ammLastUpdateSlot: BN;
	lastUpdateSlot: BN;
	perpMarketIndex: number;
};

export type MarginCategory = 'Initial' | 'Maintenance';

export type InsuranceFundStake = {
	costBasis: BN;

	marketIndex: number;
	authority: PublicKey;

	ifShares: BN;
	ifBase: BN;

	lastWithdrawRequestShares: BN;
	lastWithdrawRequestValue: BN;
	lastWithdrawRequestTs: BN;
};

export type SerumV3FulfillmentConfigAccount = {
	fulfillmentType: SpotFulfillmentType;
	status: SpotFulfillmentStatus;
	pubkey: PublicKey;
	marketIndex: number;
	serumProgramId: PublicKey;
	serumMarket: PublicKey;
	serumRequestQueue: PublicKey;
	serumEventQueue: PublicKey;
	serumBids: PublicKey;
	serumAsks: PublicKey;
	serumBaseVault: PublicKey;
	serumQuoteVault: PublicKey;
	serumOpenOrders: PublicKey;
	serumSignerNonce: BN;
};

export type PhoenixV1FulfillmentConfigAccount = {
	pubkey: PublicKey;
	phoenixProgramId: PublicKey;
	phoenixLogAuthority: PublicKey;
	phoenixMarket: PublicKey;
	phoenixBaseVault: PublicKey;
	phoenixQuoteVault: PublicKey;
	marketIndex: number;
	fulfillmentType: SpotFulfillmentType;
	status: SpotFulfillmentStatus;
};

export type OpenbookV2FulfillmentConfigAccount = {
	pubkey: PublicKey;
	openbookV2ProgramId: PublicKey;
	openbookV2Market: PublicKey;
	openbookV2MarketAuthority: PublicKey;
	openbookV2EventHeap: PublicKey;
	openbookV2Bids: PublicKey;
	openbookV2Asks: PublicKey;
	openbookV2BaseVault: PublicKey;
	openbookV2QuoteVault: PublicKey;
	marketIndex: number;
	fulfillmentType: SpotFulfillmentType;
	status: SpotFulfillmentStatus;
	// not actually on the account, just used to pass around remaining accounts in ts
	remainingAccounts?: PublicKey[];
};

export type ReferrerNameAccount = {
	name: number[];
	user: PublicKey;
	authority: PublicKey;
	userStats: PublicKey;
};

export type PerpMarketExtendedInfo = {
	marketIndex: number;
	/**
	 * Min order size measured in base asset, using base precision
	 */
	minOrderSize: BN;
	/**
	 * Margin maintenance percentage, using margin precision (1e4)
	 */
	marginMaintenance: number;
	/**
	 * Max insurance available, measured in quote asset, using quote preicision
	 */
	availableInsurance: BN;
	/**
	 * Pnl pool available, this is measured in quote asset, using quote precision.
	 * Should be generated by using getTokenAmount and passing in the scaled balance of the base asset + quote spot account
	 */
	pnlPoolValue: BN;
	contractTier: ContractTier;
};

export type HealthComponents = {
	deposits: HealthComponent[];
	borrows: HealthComponent[];
	perpPositions: HealthComponent[];
	perpPnl: HealthComponent[];
};

export type HealthComponent = {
	marketIndex: number;
	size: BN;
	value: BN;
	weight: BN;
	weightedValue: BN;
};

export interface DriftClientMetricsEvents {
	txSigned: SignedTxData[];
	preTxSigned: void;
}

export type SignedTxData = {
	txSig: string;
	signedTx: Transaction | VersionedTransaction;
	lastValidBlockHeight?: number;
	blockHash: string;
};

export type HighLeverageModeConfig = {
	maxUsers: number;
	currentUsers: number;
	reduceOnly: boolean;
};

export type ProtectedMakerModeConfig = {
	maxUsers: number;
	currentUsers: number;
	reduceOnly: boolean;
};

export type ProtectedMakerParams = {
	limitPriceDivisor: number;
	tickSize: BN;
	dynamicOffset: BN;
};

export type IfRebalanceConfigAccount = {
	pubkey: PublicKey;
	totalInAmount: BN;
	currentInAmount: BN;
	currentOutAmount: BN;
	currentOutAmountTransferred: BN;
	epochStartTs: BN;
	epochInAmount: BN;
	epochMaxInAmount: BN;
	epochDuration: BN;
	outMarketIndex: number;
	inMarketIndex: number;
	maxSlippageBps: number;
	swapMode: number;
	status: number;
};

export type IfRebalanceConfigParams = {
	totalInAmount: BN;
	epochMaxInAmount: BN;
	epochDuration: BN;
	outMarketIndex: number;
	inMarketIndex: number;
	maxSlippageBps: number;
	swapMode: number;
	status: number;
};

/* Represents proof of a signed msg taker order
 * It can be provided to drift program to fill a signed msg order
 */
export interface SignedMsgOrderParams {
	/**
	 * The encoded order params that were signed (borsh encoded then hexified).
	 */
	orderParams: Buffer;
	/**
	 * The signature generated for the orderParams
	 */
	signature: Buffer;
}

export type SignedMsgOrderId = {
	maxSlot: BN;
	uuid: Uint8Array;
	orderId: number;
};

export type SignedMsgUserOrdersAccount = {
	authorityPubkey: PublicKey;
	signedMsgOrderData: SignedMsgOrderId[];
};<|MERGE_RESOLUTION|>--- conflicted
+++ resolved
@@ -1309,11 +1309,7 @@
 	uuid: Uint8Array;
 	takeProfitOrderParams: SignedMsgTriggerOrderParams | null;
 	stopLossOrderParams: SignedMsgTriggerOrderParams | null;
-<<<<<<< HEAD
-	maxMarginRatio: number | null;
-=======
 	maxMarginRatio?: number | null;
->>>>>>> b098a699
 };
 
 export type SignedMsgOrderParamsDelegateMessage = {
@@ -1323,11 +1319,7 @@
 	takerPubkey: PublicKey;
 	takeProfitOrderParams: SignedMsgTriggerOrderParams | null;
 	stopLossOrderParams: SignedMsgTriggerOrderParams | null;
-<<<<<<< HEAD
-	maxMarginRatio: number | null;
-=======
 	maxMarginRatio?: number | null;
->>>>>>> b098a699
 };
 
 export type SignedMsgTriggerOrderParams = {
