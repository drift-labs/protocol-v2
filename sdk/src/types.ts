import { PublicKey, Transaction } from '@solana/web3.js';
import { BN } from '.';

// # Utility Types / Enums / Constants
export class SwapDirection {
	static readonly ADD = { add: {} };
	static readonly REMOVE = { remove: {} };
}

export class SettleResult {
	static readonly RECIEVED_MARKET_POSITION = { recievedMarketPosition: {} };
	static readonly DID_NOT_RECIEVE_MARKET_POSITION = {
		didNotRecieveMarketPosition: {},
	};
}

export class BankBalanceType {
	static readonly DEPOSIT = { deposit: {} };
	static readonly BORROW = { borrow: {} };
}

export class PositionDirection {
	static readonly LONG = { long: {} };
	static readonly SHORT = { short: {} };
}

export class OracleSource {
	static readonly PYTH = { pyth: {} };
	static readonly SWITCHBOARD = { switchboard: {} };
	static readonly QUOTE_ASSET = { quoteAsset: {} };
}

export class OrderType {
	static readonly LIMIT = { limit: {} };
	static readonly TRIGGER_MARKET = { triggerMarket: {} };
	static readonly TRIGGER_LIMIT = { triggerLimit: {} };
	static readonly MARKET = { market: {} };
}

export class OrderStatus {
	static readonly INIT = { init: {} };
	static readonly OPEN = { open: {} };
}

export class OrderDiscountTier {
	static readonly NONE = { none: {} };
	static readonly FIRST = { first: {} };
	static readonly SECOND = { second: {} };
	static readonly THIRD = { third: {} };
	static readonly FOURTH = { fourth: {} };
}

export class OrderAction {
	static readonly PLACE = { place: {} };
	static readonly CANCEL = { cancel: {} };
	static readonly EXPIRE = { expire: {} };
	static readonly FILL = { fill: {} };
}

export class OrderTriggerCondition {
	static readonly ABOVE = { above: {} };
	static readonly BELOW = { below: {} };
}

export function isVariant(object: unknown, type: string) {
	return object.hasOwnProperty(type);
}

export enum TradeSide {
	None = 0,
	Buy = 1,
	Sell = 2,
}

export type CandleResolution =
	| '1'
	| '5'
	| '15'
	| '60'
	| '240'
	| 'D'
	| 'W'
	| 'M';

export type DepositRecord = {
	ts: BN;
	userAuthority: PublicKey;
	user: PublicKey;
	direction: {
		deposit?: any;
		withdraw?: any;
	};
	bankIndex: BN;
	amount: BN;
	from?: PublicKey;
	to?: PublicKey;
};

export type CurveRecord = {
	ts: BN;
	recordId: BN;
	marketIndex: BN;
	pegMultiplierBefore: BN;
	baseAssetReserveBefore: BN;
	quoteAssetReserveBefore: BN;
	sqrtKBefore: BN;
	pegMultiplierAfter: BN;
	baseAssetReserveAfter: BN;
	quoteAssetReserveAfter: BN;
	sqrtKAfter: BN;
	baseAssetAmountLong: BN;
	baseAssetAmountShort: BN;
	baseAssetAmount: BN;
	openInterest: BN;
	oraclePrice: BN;
	tradeId: BN;
};

export type TradeRecord = {
	ts: BN;
	recordId: BN;
	userAuthority: PublicKey;
	user: PublicKey;
	direction: {
		long?: any;
		short?: any;
	};
	baseAssetAmount: BN;
	quoteAssetAmount: BN;
	markPriceBefore: BN;
	markPriceAfter: BN;
	fee: BN;
	quoteAssetAmountSurplus: BN;
	refereeDiscount: BN;
	tokenDiscount: BN;
	marketIndex: BN;
	liquidation: boolean;
	oraclePrice: BN;
};

export type FundingRateRecord = {
	ts: BN;
	recordId: BN;
	marketIndex: BN;
	fundingRate: BN;
	cumulativeFundingRateLong: BN;
	cumulativeFundingRateShort: BN;
	oraclePriceTwap: BN;
	markPriceTwap: BN;
};

export type FundingPaymentRecord = {
	ts: BN;
	userAuthority: PublicKey;
	user: PublicKey;
	marketIndex: BN;
	fundingPayment: BN;
	baseAssetAmount: BN;
	userLastCumulativeFunding: BN;
	userLastFundingRateTs: BN;
	ammCumulativeFundingLong: BN;
	ammCumulativeFundingShort: BN;
};

export type LiquidationRecord = {
	ts: BN;
	recordId: BN;
	userAuthority: PublicKey;
	user: PublicKey;
	partial: boolean;
	baseAssetValue: BN;
	baseAssetValueClosed: BN;
	liquidationFee: BN;
	feeToLiquidator: BN;
	feeToInsuranceFund: BN;
	liquidator: PublicKey;
	totalCollateral: BN;
	collateral: BN;
	unrealizedPnl: BN;
	marginRatio: BN;
};

export type OrderRecord = {
	ts: BN;
	order: Order;
	user: PublicKey;
	authority: PublicKey;
	action: OrderAction;
	filler: PublicKey;
	baseAssetAmountFilled: BN;
	quoteAssetAmountFilled: BN;
	fee: BN;
	fillerReward: BN;
	tradeRecordId: BN;
	quoteAssetAmountSurplus: BN;
};

export type StateAccount = {
	admin: PublicKey;
	fundingPaused: boolean;
	exchangePaused: boolean;
	adminControlsPrices: boolean;
	insuranceVault: PublicKey;
	insuranceVaultAuthority: PublicKey;
	insuranceVaultNonce: number;
	marginRatioInitial: BN;
	marginRatioMaintenance: BN;
	marginRatioPartial: BN;
	partialLiquidationClosePercentageNumerator: BN;
	partialLiquidationClosePercentageDenominator: BN;
	partialLiquidationPenaltyPercentageNumerator: BN;
	partialLiquidationPenaltyPercentageDenominator: BN;
	fullLiquidationPenaltyPercentageNumerator: BN;
	fullLiquidationPenaltyPercentageDenominator: BN;
	partialLiquidationLiquidatorShareDenominator: BN;
	fullLiquidationLiquidatorShareDenominator: BN;
	feeStructure: FeeStructure;
	totalFee: BN;
	totalFeeWithdrawn: BN;
	whitelistMint: PublicKey;
	discountMint: PublicKey;
	oracleGuardRails: OracleGuardRails;
	maxDeposit: BN;
	numberOfMarkets: BN;
	numberOfBanks: BN;
	minOrderQuoteAssetAmount: BN;
};

export type MarketAccount = {
	initialized: boolean;
	marketIndex: BN;
	pubkey: PublicKey;
	amm: AMM;
	baseAssetAmount: BN;
	baseAssetAmountLong: BN;
	baseAssetAmountShort: BN;
	openInterest: BN;
	marginRatioInitial: number;
	marginRatioMaintenance: number;
	marginRatioPartial: number;
	nextTradeRecordId: BN;
	pnlPool: PoolBalance;
};

export type BankAccount = {
	bankIndex: BN;
	pubkey: PublicKey;
	mint: PublicKey;
	vault: PublicKey;
	vaultAuthority: PublicKey;
	vaultAuthorityNonce: number;
	decimals: number;
	optimalUtilization: BN;
	optimalBorrowRate: BN;
	maxBorrowRate: BN;
	cumulativeDepositInterest: BN;
	cumulativeBorrowInterest: BN;
	depositBalance: BN;
	borrowBalance: BN;
	lastUpdated: BN;
	oracle: PublicKey;
	initialAssetWeight: BN;
	maintenanceAssetWeight: BN;
	initialLiabilityWeight: BN;
	maintenanceLiabilityWeight: BN;
};

export type PoolBalance = {
	balance: BN;
};

export type AMM = {
	baseAssetReserve: BN;
	sqrtK: BN;
	cumulativeFundingRate: BN;
	lastFundingRate: BN;
	lastFundingRateTs: BN;
	lastMarkPriceTwap: BN;
	lastMarkPriceTwapTs: BN;
	lastOraclePriceTwap: BN;
	lastOraclePriceTwapTs: BN;
	oracle: PublicKey;
	oracleSource: OracleSource;
	fundingPeriod: BN;
	quoteAssetReserve: BN;
	pegMultiplier: BN;
	cumulativeFundingRateLong: BN;
	cumulativeFundingRateShort: BN;
	cumulativeFundingRateLp: BN;
	cumulativeRepegRebateLong: BN;
	cumulativeRepegRebateShort: BN;
	totalFeeMinusDistributions: BN;
	totalFeeWithdrawn: BN;
	totalFee: BN;
	minimumQuoteAssetTradeSize: BN;
	baseAssetAmountStepSize: BN;
	lastOraclePrice: BN;
	baseSpread: number;
	curveUpdateIntensity: number;
	netBaseAssetAmount: BN;
	quoteAssetAmountLong: BN;
	quoteAssetAmountShort: BN;
	terminalQuoteAssetReserve: BN;
	feePool: PoolBalance;
	totalExchangeFee: BN;
	totalMmFee: BN;
	netRevenueSinceLastFunding: BN;
	lastUpdateSlot: BN;
	lastBidPriceTwap: BN;
	lastAskPriceTwap: BN;
	longSpread: BN;
	shortSpread: BN;
};

// # User Account Types
export type UserPosition = {
	baseAssetAmount: BN;
	lastCumulativeFundingRate: BN;
	marketIndex: BN;
	quoteAssetAmount: BN;
	quoteEntryAmount: BN;
	openOrders: BN;
	unsettledPnl: BN;
<<<<<<< HEAD
	lpTokens: BN;
	lastTotalFeeMinusDistributions: BN;
	lastNetBaseAssetAmount: BN;
=======
	openBids: BN;
	openAsks: BN;
>>>>>>> e5c24dc0
};

export type UserAccount = {
	authority: PublicKey;
	name: number[];
	userId: number;
	bankBalances: UserBankBalance[];
	collateral: BN;
	cumulativeDeposits: BN;
	totalFeePaid: BN;
	totalFeeRebate: BN;
	totalTokenDiscount: BN;
	totalReferralReward: BN;
	totalRefereeDiscount: BN;
	positions: UserPosition[];
	orders: Order[];
};

export type UserBankBalance = {
	bankIndex: BN;
	balanceType: BankBalanceType;
	balance: BN;
};

export type Order = {
	status: OrderStatus;
	orderType: OrderType;
	ts: BN;
	orderId: BN;
	userOrderId: number;
	marketIndex: BN;
	price: BN;
	userBaseAssetAmount: BN;
	baseAssetAmount: BN;
	baseAssetAmountFilled: BN;
	quoteAssetAmount: BN;
	quoteAssetAmountFilled: BN;
	fee: BN;
	direction: PositionDirection;
	reduceOnly: boolean;
	triggerPrice: BN;
	triggerCondition: OrderTriggerCondition;
	discountTier: OrderDiscountTier;
	referrer: PublicKey;
	postOnly: boolean;
	immediateOrCancel: boolean;
	oraclePriceOffset: BN;
	auctionStartPrice: BN;
	auctionEndPrice: BN;
};

export type OrderParams = {
	orderType: OrderType;
	userOrderId: number;
	direction: PositionDirection;
	quoteAssetAmount: BN;
	baseAssetAmount: BN;
	price: BN;
	marketIndex: BN;
	reduceOnly: boolean;
	postOnly: boolean;
	immediateOrCancel: boolean;
	triggerPrice: BN;
	triggerCondition: OrderTriggerCondition;
	positionLimit: BN;
	oraclePriceOffset: BN;
	padding0: boolean;
	padding1: BN;
	optionalAccounts: {
		discountToken: boolean;
		referrer: boolean;
	};
};

// # Misc Types
export interface IWallet {
	signTransaction(tx: Transaction): Promise<Transaction>;
	signAllTransactions(txs: Transaction[]): Promise<Transaction[]>;
	publicKey: PublicKey;
}

export type FeeStructure = {
	feeNumerator: BN;
	feeDenominator: BN;
	discountTokenTiers: {
		firstTier: {
			minimumBalance: BN;
			discountNumerator: BN;
			discountDenominator: BN;
		};
		secondTier: {
			minimumBalance: BN;
			discountNumerator: BN;
			discountDenominator: BN;
		};
		thirdTier: {
			minimumBalance: BN;
			discountNumerator: BN;
			discountDenominator: BN;
		};
		fourthTier: {
			minimumBalance: BN;
			discountNumerator: BN;
			discountDenominator: BN;
		};
	};
	referralDiscount: {
		referrerRewardNumerator: BN;
		referrerRewardDenominator: BN;
		refereeDiscountNumerator: BN;
		refereeDiscountDenominator: BN;
	};
	makerRebateNumerator: BN;
	makerRebateDenominator: BN;
	fillerRewardStructure: OrderFillerRewardStructure;
};

export type OracleGuardRails = {
	priceDivergence: {
		markOracleDivergenceNumerator: BN;
		markOracleDivergenceDenominator: BN;
	};
	validity: {
		slotsBeforeStale: BN;
		confidenceIntervalMaxSize: BN;
		tooVolatileRatio: BN;
	};
	useForLiquidations: boolean;
};

export type OrderFillerRewardStructure = {
	rewardNumerator: BN;
	rewardDenominator: BN;
	timeBasedRewardLowerBound: BN;
};

export type MarginCategory = 'Initial' | 'Partial' | 'Maintenance';<|MERGE_RESOLUTION|>--- conflicted
+++ resolved
@@ -321,14 +321,11 @@
 	quoteEntryAmount: BN;
 	openOrders: BN;
 	unsettledPnl: BN;
-<<<<<<< HEAD
 	lpTokens: BN;
 	lastTotalFeeMinusDistributions: BN;
 	lastNetBaseAssetAmount: BN;
-=======
 	openBids: BN;
 	openAsks: BN;
->>>>>>> e5c24dc0
 };
 
 export type UserAccount = {
