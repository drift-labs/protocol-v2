import {
	Keypair,
	PublicKey,
	Transaction,
	TransactionVersion,
	VersionedTransaction,
} from '@solana/web3.js';
import { BN } from '@coral-xyz/anchor';
import { ZERO } from './constants/numericConstants';

// Utility type which lets you denote record with values of type A mapped to a record with the same keys but values of type B
export type MappedRecord<A extends Record<string, unknown>, B> = {
	[K in keyof A]: B;
};

// # Utility Types / Enums / Constants

export enum ExchangeStatus {
	ACTIVE = 0,
	DEPOSIT_PAUSED = 1,
	WITHDRAW_PAUSED = 2,
	AMM_PAUSED = 4,
	FILL_PAUSED = 8,
	LIQ_PAUSED = 16,
	FUNDING_PAUSED = 32,
	SETTLE_PNL_PAUSED = 64,
	AMM_IMMEDIATE_FILL_PAUSED = 128,
	PAUSED = 255,
}

export enum FeatureBitFlags {
	MM_ORACLE_UPDATE = 1,
	MEDIAN_TRIGGER_PRICE = 2,
	BUILDER_CODES = 4,
	BUILDER_REFERRAL = 8,
}

export class MarketStatus {
	static readonly INITIALIZED = { initialized: {} };
	static readonly ACTIVE = { active: {} };
	static readonly FUNDING_PAUSED = { fundingPaused: {} };
	static readonly AMM_PAUSED = { ammPaused: {} };
	static readonly FILL_PAUSED = { fillPaused: {} };
	static readonly WITHDRAW_PAUSED = { withdrawPaused: {} };
	static readonly REDUCE_ONLY = { reduceOnly: {} };
	static readonly SETTLEMENT = { settlement: {} };
	static readonly DELISTED = { delisted: {} };
}

export enum PerpOperation {
	UPDATE_FUNDING = 1,
	AMM_FILL = 2,
	FILL = 4,
	SETTLE_PNL = 8,
	SETTLE_PNL_WITH_POSITION = 16,
	LIQUIDATION = 32,
}

export enum SpotOperation {
	UPDATE_CUMULATIVE_INTEREST = 1,
	FILL = 2,
	DEPOSIT = 4,
	WITHDRAW = 8,
	LIQUIDATION = 16,
}

export enum InsuranceFundOperation {
	INIT = 1,
	ADD = 2,
	REQUEST_REMOVE = 4,
	REMOVE = 8,
}

export enum UserStatus {
	BEING_LIQUIDATED = 1,
	BANKRUPT = 2,
	REDUCE_ONLY = 4,
	ADVANCED_LP = 8,
	PROTECTED_MAKER = 16,
}

export class MarginMode {
	static readonly DEFAULT = { default: {} };
	static readonly HIGH_LEVERAGE = { highLeverage: {} };
	static readonly HIGH_LEVERAGE_MAINTENANCE = {
		highLeverageMaintenance: {},
	};
}

export class ContractType {
	static readonly PERPETUAL = { perpetual: {} };
	static readonly FUTURE = { future: {} };
	static readonly PREDICTION = { prediction: {} };
}

export class ContractTier {
	static readonly A = { a: {} };
	static readonly B = { b: {} };
	static readonly C = { c: {} };
	static readonly SPECULATIVE = { speculative: {} };
	static readonly HIGHLY_SPECULATIVE = { highlySpeculative: {} };
	static readonly ISOLATED = { isolated: {} };
}

export class AssetTier {
	static readonly COLLATERAL = { collateral: {} };
	static readonly PROTECTED = { protected: {} };
	static readonly CROSS = { cross: {} };
	static readonly ISOLATED = { isolated: {} };
	static readonly UNLISTED = { unlisted: {} };
}

export enum TokenProgramFlag {
	Token2022 = 1,
	TransferHook = 2,
}

export class SwapDirection {
	static readonly ADD = { add: {} };
	static readonly REMOVE = { remove: {} };
}

export class SpotBalanceType {
	static readonly DEPOSIT = { deposit: {} };
	static readonly BORROW = { borrow: {} };
}

export class PositionDirection {
	static readonly LONG = { long: {} };
	static readonly SHORT = { short: {} };
}

export class DepositDirection {
	static readonly DEPOSIT = { deposit: {} };
	static readonly WITHDRAW = { withdraw: {} };
}

export class OracleSource {
	static readonly PYTH = { pyth: {} };
	static readonly PYTH_1K = { pyth1K: {} };
	static readonly PYTH_1M = { pyth1M: {} };
	static readonly PYTH_PULL = { pythPull: {} };
	static readonly PYTH_1K_PULL = { pyth1KPull: {} };
	static readonly PYTH_1M_PULL = { pyth1MPull: {} };
	static readonly SWITCHBOARD = { switchboard: {} };
	static readonly QUOTE_ASSET = { quoteAsset: {} };
	static readonly PYTH_STABLE_COIN = { pythStableCoin: {} };
	static readonly PYTH_STABLE_COIN_PULL = { pythStableCoinPull: {} };
	static readonly Prelaunch = { prelaunch: {} };
	static readonly SWITCHBOARD_ON_DEMAND = { switchboardOnDemand: {} };
	static readonly PYTH_LAZER = { pythLazer: {} };
	static readonly PYTH_LAZER_1K = { pythLazer1K: {} };
	static readonly PYTH_LAZER_1M = { pythLazer1M: {} };
	static readonly PYTH_LAZER_STABLE_COIN = { pythLazerStableCoin: {} };
}

export class OracleSourceNum {
	static readonly PYTH = 0;
	static readonly PYTH_1K = 1;
	static readonly PYTH_1M = 2;
	static readonly PYTH_PULL = 3;
	static readonly PYTH_1K_PULL = 4;
	static readonly PYTH_1M_PULL = 5;
	static readonly SWITCHBOARD = 6;
	static readonly QUOTE_ASSET = 7;
	static readonly PYTH_STABLE_COIN = 8;
	static readonly PYTH_STABLE_COIN_PULL = 9;
	static readonly PRELAUNCH = 10;
	static readonly SWITCHBOARD_ON_DEMAND = 11;
	static readonly PYTH_LAZER = 12;
	static readonly PYTH_LAZER_1K = 13;
	static readonly PYTH_LAZER_1M = 14;
	static readonly PYTH_LAZER_STABLE_COIN = 15;
}

export class OrderType {
	static readonly LIMIT = { limit: {} };
	static readonly TRIGGER_MARKET = { triggerMarket: {} };
	static readonly TRIGGER_LIMIT = { triggerLimit: {} };
	static readonly MARKET = { market: {} };
	static readonly ORACLE = { oracle: {} };
}

export declare type MarketTypeStr = 'perp' | 'spot';
export class MarketType {
	static readonly SPOT = { spot: {} };
	static readonly PERP = { perp: {} };
}

export class OrderStatus {
	static readonly INIT = { init: {} };
	static readonly OPEN = { open: {} };
	static readonly FILLED = { filled: {} };
	static readonly CANCELED = { canceled: {} };
}

export class OrderBitFlag {
	static readonly SignedMessage = 1;
	static readonly OracleTriggerMarket = 2;
	static readonly SafeTriggerOrder = 4;
	static readonly NewTriggerReduceOnly = 8;
}

export class OrderAction {
	static readonly PLACE = { place: {} };
	static readonly CANCEL = { cancel: {} };
	static readonly EXPIRE = { expire: {} };
	static readonly FILL = { fill: {} };
	static readonly TRIGGER = { trigger: {} };
}

export class OrderActionExplanation {
	static readonly NONE = { none: {} };
	static readonly INSUFFICIENT_FREE_COLLATERAL = {
		insufficientFreeCollateral: {},
	};
	static readonly ORACLE_PRICE_BREACHED_LIMIT_PRICE = {
		oraclePriceBreachedLimitPrice: {},
	};
	static readonly MARKET_ORDER_FILLED_TO_LIMIT_PRICE = {
		marketOrderFilledToLimitPrice: {},
	};
	static readonly ORDER_EXPIRED = {
		orderExpired: {},
	};
	static readonly LIQUIDATION = {
		liquidation: {},
	};
	static readonly ORDER_FILLED_WITH_AMM = {
		orderFilledWithAmm: {},
	};
	static readonly ORDER_FILLED_WITH_AMM_JIT = {
		orderFilledWithAmmJit: {},
	};
	static readonly ORDER_FILLED_WITH_AMM_JIT_LP_SPLIT = {
		orderFilledWithAmmJitLpSplit: {},
	};
	static readonly ORDER_FILLED_WITH_LP_JIT = {
		orderFilledWithLpJit: {},
	};
	static readonly ORDER_FILLED_WITH_MATCH = {
		orderFilledWithMatch: {},
	};
	static readonly ORDER_FILLED_WITH_MATCH_JIT = {
		orderFilledWithMatchJit: {},
	};
	static readonly MARKET_EXPIRED = {
		marketExpired: {},
	};
	static readonly RISK_INCREASING_ORDER = {
		riskingIncreasingOrder: {},
	};
	static readonly ORDER_FILLED_WITH_SERUM = {
		orderFillWithSerum: {},
	};
	static readonly ORDER_FILLED_WITH_OPENBOOK_V2 = {
		orderFilledWithOpenbookV2: {},
	};
	static readonly ORDER_FILLED_WITH_PHOENIX = {
		orderFillWithPhoenix: {},
	};
	static readonly REDUCE_ONLY_ORDER_INCREASED_POSITION = {
		reduceOnlyOrderIncreasedPosition: {},
	};
	static readonly DERISK_LP = {
		deriskLp: {},
	};
	static readonly TRANSFER_PERP_POSITION = {
		transferPerpPosition: {},
	};
}

export class OrderTriggerCondition {
	static readonly ABOVE = { above: {} };
	static readonly BELOW = { below: {} };
	static readonly TRIGGERED_ABOVE = { triggeredAbove: {} }; // above condition has been triggered
	static readonly TRIGGERED_BELOW = { triggeredBelow: {} }; // below condition has been triggered
}

export class SpotFulfillmentType {
	static readonly EXTERNAL = { external: {} };
	static readonly MATCH = { match: {} };
}

export class SpotFulfillmentStatus {
	static readonly ENABLED = { enabled: {} };
	static readonly DISABLED = { disabled: {} };
}

export class DepositExplanation {
	static readonly NONE = { none: {} };
	static readonly TRANSFER = { transfer: {} };
	static readonly BORROW = { borrow: {} };
	static readonly REPAY_BORROW = { repayBorrow: {} };
	static readonly REWARD = { reward: {} };
}

export class SettlePnlExplanation {
	static readonly NONE = { none: {} };
	static readonly EXPIRED_POSITION = { expiredPosition: {} };
}

export class SpotFulfillmentConfigStatus {
	static readonly ENABLED = { enabled: {} };
	static readonly DISABLED = { disabled: {} };
}

export class StakeAction {
	static readonly STAKE = { stake: {} };
	static readonly UNSTAKE_REQUEST = { unstakeRequest: {} };
	static readonly UNSTAKE_CANCEL_REQUEST = { unstakeCancelRequest: {} };
	static readonly UNSTAKE = { unstake: {} };
	static readonly UNSTAKE_TRANSFER = { unstakeTransfer: {} };
	static readonly STAKE_TRANSFER = { stakeTransfer: {} };
}

export class SettlePnlMode {
	static readonly TRY_SETTLE = { trySettle: {} };
	static readonly MUST_SETTLE = { mustSettle: {} };
}

export function isVariant(object: unknown, type: string) {
	return object.hasOwnProperty(type);
}

export function isOneOfVariant(object: unknown, types: string[]) {
	return types.reduce((result, type) => {
		return result || object.hasOwnProperty(type);
	}, false);
}

export function getVariant(object: unknown): string {
	return Object.keys(object)[0];
}

export enum TradeSide {
	None = 0,
	Buy = 1,
	Sell = 2,
}

export type CandleResolution =
	| '1'
	| '5'
	| '15'
	| '60'
	| '240'
	| 'D'
	| 'W'
	| 'M';

export type NewUserRecord = {
	ts: BN;
	userAuthority: PublicKey;
	user: PublicKey;
	subAccountId: number;
	name: number[];
	referrer: PublicKey;
};

export type DepositRecord = {
	ts: BN;
	userAuthority: PublicKey;
	user: PublicKey;
	direction: {
		deposit?: any;
		withdraw?: any;
	};
	marketIndex: number;
	amount: BN;
	oraclePrice: BN;
	marketDepositBalance: BN;
	marketWithdrawBalance: BN;
	marketCumulativeDepositInterest: BN;
	marketCumulativeBorrowInterest: BN;
	totalDepositsAfter: BN;
	totalWithdrawsAfter: BN;
	depositRecordId: BN;
	explanation: DepositExplanation;
	transferUser?: PublicKey;
};

export type SpotInterestRecord = {
	ts: BN;
	marketIndex: number;
	depositBalance: BN;
	cumulativeDepositInterest: BN;
	borrowBalance: BN;
	cumulativeBorrowInterest: BN;
	optimalUtilization: number;
	optimalBorrowRate: number;
	maxBorrowRate: number;
};

export type CurveRecord = {
	ts: BN;
	recordId: BN;
	marketIndex: number;
	pegMultiplierBefore: BN;
	baseAssetReserveBefore: BN;
	quoteAssetReserveBefore: BN;
	sqrtKBefore: BN;
	pegMultiplierAfter: BN;
	baseAssetReserveAfter: BN;
	quoteAssetReserveAfter: BN;
	sqrtKAfter: BN;
	baseAssetAmountLong: BN;
	baseAssetAmountShort: BN;
	baseAssetAmountWithAmm: BN;
	totalFee: BN;
	totalFeeMinusDistributions: BN;
	adjustmentCost: BN;
	numberOfUsers: BN;
	oraclePrice: BN;
	fillRecord: BN;
};

export declare type InsuranceFundRecord = {
	ts: BN;
	spotMarketIndex: number;
	perpMarketIndex: number;
	userIfFactor: number;
	totalIfFactor: number;
	vaultAmountBefore: BN;
	insuranceVaultAmountBefore: BN;
	totalIfSharesBefore: BN;
	totalIfSharesAfter: BN;
	amount: BN;
};

export declare type InsuranceFundStakeRecord = {
	ts: BN;
	userAuthority: PublicKey;
	action: StakeAction;
	amount: BN;
	marketIndex: number;
	insuranceVaultAmountBefore: BN;
	ifSharesBefore: BN;
	userIfSharesBefore: BN;
	totalIfSharesBefore: BN;
	ifSharesAfter: BN;
	userIfSharesAfter: BN;
	totalIfSharesAfter: BN;
};

export type LPRecord = {
	ts: BN;
	user: PublicKey;
	action: LPAction;
	nShares: BN;
	marketIndex: number;
	deltaBaseAssetAmount: BN;
	deltaQuoteAssetAmount: BN;
	pnl: BN;
};

export class LPAction {
	static readonly ADD_LIQUIDITY = { addLiquidity: {} };
	static readonly REMOVE_LIQUIDITY = { removeLiquidity: {} };
	static readonly SETTLE_LIQUIDITY = { settleLiquidity: {} };
	static readonly REMOVE_LIQUIDITY_DERISK = { removeLiquidityDerisk: {} };
}

export type FundingRateRecord = {
	ts: BN;
	recordId: BN;
	marketIndex: number;
	fundingRate: BN;
	fundingRateLong: BN;
	fundingRateShort: BN;
	cumulativeFundingRateLong: BN;
	cumulativeFundingRateShort: BN;
	oraclePriceTwap: BN;
	markPriceTwap: BN;
	periodRevenue: BN;
	baseAssetAmountWithAmm: BN;
	baseAssetAmountWithUnsettledLp: BN;
};

export type FundingPaymentRecord = {
	ts: BN;
	userAuthority: PublicKey;
	user: PublicKey;
	marketIndex: number;
	fundingPayment: BN;
	baseAssetAmount: BN;
	userLastCumulativeFunding: BN;
	ammCumulativeFundingLong: BN;
	ammCumulativeFundingShort: BN;
};

export type LiquidationRecord = {
	ts: BN;
	user: PublicKey;
	liquidator: PublicKey;
	liquidationType: LiquidationType;
	marginRequirement: BN;
	totalCollateral: BN;
	marginFreed: BN;
	liquidationId: number;
	bankrupt: boolean;
	canceledOrderIds: BN[];
	liquidatePerp: LiquidatePerpRecord;
	liquidateSpot: LiquidateSpotRecord;
	liquidateBorrowForPerpPnl: LiquidateBorrowForPerpPnlRecord;
	liquidatePerpPnlForDeposit: LiquidatePerpPnlForDepositRecord;
	perpBankruptcy: PerpBankruptcyRecord;
	spotBankruptcy: SpotBankruptcyRecord;
};

export class LiquidationType {
	static readonly LIQUIDATE_PERP = { liquidatePerp: {} };
	static readonly LIQUIDATE_BORROW_FOR_PERP_PNL = {
		liquidateBorrowForPerpPnl: {},
	};
	static readonly LIQUIDATE_PERP_PNL_FOR_DEPOSIT = {
		liquidatePerpPnlForDeposit: {},
	};
	static readonly PERP_BANKRUPTCY = {
		perpBankruptcy: {},
	};
	static readonly SPOT_BANKRUPTCY = {
		spotBankruptcy: {},
	};
	static readonly LIQUIDATE_SPOT = {
		liquidateSpot: {},
	};
}

export type LiquidatePerpRecord = {
	marketIndex: number;
	oraclePrice: BN;
	baseAssetAmount: BN;
	quoteAssetAmount: BN;
	lpShares: BN;
	userOrderId: BN;
	liquidatorOrderId: BN;
	fillRecordId: BN;
	liquidatorFee: BN;
	ifFee: BN;
};

export type LiquidateSpotRecord = {
	assetMarketIndex: number;
	assetPrice: BN;
	assetTransfer: BN;
	liabilityMarketIndex: number;
	liabilityPrice: BN;
	liabilityTransfer: BN;
	ifFee: BN;
};

export type LiquidateBorrowForPerpPnlRecord = {
	perpMarketIndex: number;
	marketOraclePrice: BN;
	pnlTransfer: BN;
	liabilityMarketIndex: number;
	liabilityPrice: BN;
	liabilityTransfer: BN;
};

export type LiquidatePerpPnlForDepositRecord = {
	perpMarketIndex: number;
	marketOraclePrice: BN;
	pnlTransfer: BN;
	assetMarketIndex: number;
	assetPrice: BN;
	assetTransfer: BN;
};

export type PerpBankruptcyRecord = {
	marketIndex: number;
	pnl: BN;
	ifPayment: BN;
	clawbackUser: PublicKey | null;
	clawbackUserPayment: BN | null;
	cumulativeFundingRateDelta: BN;
};

export type SpotBankruptcyRecord = {
	marketIndex: number;
	borrowAmount: BN;
	cumulativeDepositInterestDelta: BN;
	ifPayment: BN;
};

export type SettlePnlRecord = {
	ts: BN;
	user: PublicKey;
	marketIndex: number;
	pnl: BN;
	baseAssetAmount: BN;
	quoteAssetAmountAfter: BN;
	quoteEntryAmount: BN;
	settlePrice: BN;
	explanation: SettlePnlExplanation;
};

export type SignedMsgOrderRecord = {
	ts: BN;
	user: PublicKey;
	hash: string;
	matchingOrderParams: OrderParams;
	signedMsgOrderMaxSlot: BN;
	signedMsgOrderUuid: Uint8Array;
	userOrderId: number;
};

export type OrderRecord = {
	ts: BN;
	user: PublicKey;
	order: Order;
};

export type OrderActionRecord = {
	ts: BN;
	action: OrderAction;
	actionExplanation: OrderActionExplanation;
	marketIndex: number;
	marketType: MarketType;
	filler: PublicKey | null;
	fillerReward: BN | null;
	fillRecordId: BN | null;
	baseAssetAmountFilled: BN | null;
	quoteAssetAmountFilled: BN | null;
	takerFee: BN | null;
	makerFee: BN | null;
	referrerReward: number | null;
	quoteAssetAmountSurplus: BN | null;
	spotFulfillmentMethodFee: BN | null;
	taker: PublicKey | null;
	takerOrderId: number | null;
	takerOrderDirection: PositionDirection | null;
	takerOrderBaseAssetAmount: BN | null;
	takerOrderCumulativeBaseAssetAmountFilled: BN | null;
	takerOrderCumulativeQuoteAssetAmountFilled: BN | null;
	maker: PublicKey | null;
	makerOrderId: number | null;
	makerOrderDirection: PositionDirection | null;
	makerOrderBaseAssetAmount: BN | null;
	makerOrderCumulativeBaseAssetAmountFilled: BN | null;
	makerOrderCumulativeQuoteAssetAmountFilled: BN | null;
	oraclePrice: BN;
	bitFlags: number;
	takerExistingQuoteEntryAmount: BN | null;
	takerExistingBaseAssetAmount: BN | null;
	makerExistingQuoteEntryAmount: BN | null;
	makerExistingBaseAssetAmount: BN | null;
};

export type SwapRecord = {
	ts: BN;
	user: PublicKey;
	amountOut: BN;
	amountIn: BN;
	outMarketIndex: number;
	inMarketIndex: number;
	outOraclePrice: BN;
	inOraclePrice: BN;
	fee: BN;
};

export type SpotMarketVaultDepositRecord = {
	ts: BN;
	marketIndex: number;
	depositBalance: BN;
	cumulativeDepositInterestBefore: BN;
	cumulativeDepositInterestAfter: BN;
	depositTokenAmountBefore: BN;
	amount: BN;
};

export type DeleteUserRecord = {
	ts: BN;
	userAuthority: PublicKey;
	user: PublicKey;
	subAccountId: number;
	keeper: PublicKey | null;
};

export type FuelSeasonRecord = {
	ts: BN;
	authority: PublicKey;
	fuelInsurance: BN;
	fuelDeposits: BN;
	fuelBorrows: BN;
	fuelPositions: BN;
	fuelTaker: BN;
	fuelMaker: BN;
	fuelTotal: BN;
};

export type FuelSweepRecord = {
	ts: BN;
	authority: PublicKey;
	// fuel values on UserStats before sweep
	userStatsFuelInsurance: BN;
	userStatsFuelDeposits: BN;
	userStatsFuelBorrows: BN;
	userStatsFuelPositions: BN;
	userStatsFuelTaker: BN;
	userStatsFuelMaker: BN;
	// fuel values on FuelOverflow before sweep
	fuelOverflowFuelInsurance: BN;
	fuelOverflowFuelDeposits: BN;
	fuelOverflowFuelBorrows: BN;
	fuelOverflowFuelPositions: BN;
	fuelOverflowFuelTaker: BN;
	fuelOverflowFuelMaker: BN;
};

export type InsuranceFundSwapRecord = {
	rebalanceConfig: PublicKey;
	inIfTotalSharesBefore: BN;
	outIfTotalSharesBefore: BN;
	inIfUserSharesBefore: BN;
	outIfUserSharesBefore: BN;
	inIfTotalSharesAfter: BN;
	outIfTotalSharesAfter: BN;
	inIfUserSharesAfter: BN;
	outIfUserSharesAfter: BN;
	ts: BN;
	inAmount: BN;
	outAmount: BN;
	outOraclePrice: BN;
	outOraclePriceTwap: BN;
	inVaultAmountBefore: BN;
	outVaultAmountBefore: BN;
	inFundVaultAmountAfter: BN;
	outFundVaultAmountAfter: BN;
	inMarketIndex: number;
	outMarketIndex: number;
};

export type TransferProtocolIfSharesToRevenuePoolRecord = {
	ts: BN;
	marketIndex: number;
	amount: BN;
	shares: BN;
	ifVaultAmountBefore: BN;
	protocolSharesBefore: BN;
	protocolSharesAfter: BN;
	transferAmount: BN;
};

export type LPSwapRecord = {
	ts: BN;
	slot: BN;
	authority: PublicKey;
	outAmount: BN;
	inAmount: BN;
	outFee: BN;
	inFee: BN;
	outSpotMarketIndex: number;
	inSpotMarketIndex: number;
	outConstituentIndex: number;
	inConstituentIndex: number;
	outOraclePrice: BN;
	inOraclePrice: BN;
	outMint: PublicKey;
	inMint: PublicKey;
	lastAum: BN;
	lastAumSlot: BN;
	inMarketCurrentWeight: BN;
	outMarketCurrentWeight: BN;
	inMarketTargetWeight: BN;
	outMarketTargetWeight: BN;
	inSwapId: BN;
	outSwapId: BN;
	lpPool: PublicKey;
};

export type LPMintRedeemRecord = {
	ts: BN;
	slot: BN;
	authority: PublicKey;
	description: number;
	amount: BN;
	fee: BN;
	spotMarketIndex: number;
	constituentIndex: number;
	oraclePrice: BN;
	mint: PublicKey;
	lpMint: PublicKey;
	lpAmount: BN;
	lpFee: BN;
	lpPrice: BN;
	mintRedeemId: BN;
	lastAum: BN;
	lastAumSlot: BN;
	inMarketCurrentWeight: BN;
	inMarketTargetWeight: BN;
	lpPool: PublicKey;
};

export type LPSettleRecord = {
	recordId: BN;
	lastTs: BN;
	lastSlot: BN;
	ts: BN;
	slot: BN;
	perpMarketIndex: number;
	settleToLpAmount: BN;
	perpAmmPnlDelta: BN;
	perpAmmExFeeDelta: BN;
	lpAum: BN;
	lpPrice: BN;
	lpPool: PublicKey;
};

export type LPBorrowLendDepositRecord = {
	ts: BN;
	slot: BN;
	spotMarketIndex: number;
	constituentIndex: number;
	direction: DepositDirection;
	tokenBalance: BN;
	lastTokenBalance: BN;
	interestAccruedTokenAmount: BN;
	amountDepositWithdraw: BN;
	lpPool: PublicKey;
};

export type StateAccount = {
	admin: PublicKey;
	exchangeStatus: number;
	whitelistMint: PublicKey;
	discountMint: PublicKey;
	oracleGuardRails: OracleGuardRails;
	numberOfAuthorities: BN;
	numberOfSubAccounts: BN;
	numberOfMarkets: number;
	numberOfSpotMarkets: number;
	minPerpAuctionDuration: number;
	defaultMarketOrderTimeInForce: number;
	defaultSpotAuctionDuration: number;
	liquidationMarginBufferRatio: number;
	settlementDuration: number;
	maxNumberOfSubAccounts: number;
	signer: PublicKey;
	signerNonce: number;
	srmVault: PublicKey;
	perpFeeStructure: FeeStructure;
	spotFeeStructure: FeeStructure;
	lpCooldownTime: BN;
	initialPctToLiquidate: number;
	liquidationDuration: number;
	maxInitializeUserFee: number;
	featureBitFlags: number;
};

export type PerpMarketAccount = {
	status: MarketStatus;
	contractType: ContractType;
	contractTier: ContractTier;
	expiryTs: BN;
	expiryPrice: BN;
	marketIndex: number;
	pubkey: PublicKey;
	name: number[];
	amm: AMM;
	numberOfUsersWithBase: number;
	numberOfUsers: number;
	marginRatioInitial: number;
	marginRatioMaintenance: number;
	nextFillRecordId: BN;
	nextFundingRateRecordId: BN;
	nextCurveRecordId: BN;
	pnlPool: PoolBalance;
	liquidatorFee: number;
	ifLiquidationFee: number;
	imfFactor: number;
	unrealizedPnlImfFactor: number;
	unrealizedPnlMaxImbalance: BN;
	unrealizedPnlInitialAssetWeight: number;
	unrealizedPnlMaintenanceAssetWeight: number;
	insuranceClaim: {
		revenueWithdrawSinceLastSettle: BN;
		maxRevenueWithdrawPerPeriod: BN;
		lastRevenueWithdrawTs: BN;
		quoteSettledInsurance: BN;
		quoteMaxInsurance: BN;
	};
	quoteSpotMarketIndex: number;
	feeAdjustment: number;
	pausedOperations: number;

	fuelBoostTaker: number;
	fuelBoostMaker: number;
	fuelBoostPosition: number;

	highLeverageMarginRatioInitial: number;
	highLeverageMarginRatioMaintenance: number;
	protectedMakerLimitPriceDivisor: number;
	protectedMakerDynamicDivisor: number;
	lastFillPrice: BN;

	lpFeeTransferScalar: number;
	lpExchangeFeeExcluscionScalar: number;
	lpStatus: number;
	lpPausedOperations: number;
};

export type HistoricalOracleData = {
	lastOraclePrice: BN;
	lastOracleDelay: BN;
	lastOracleConf: BN;
	lastOraclePriceTwap: BN;
	lastOraclePriceTwap5Min: BN;
	lastOraclePriceTwapTs: BN;
};

export type HistoricalIndexData = {
	lastIndexBidPrice: BN;
	lastIndexAskPrice: BN;
	lastIndexPriceTwap: BN;
	lastIndexPriceTwap5Min: BN;
	lastIndexPriceTwapTs: BN;
};

export type SpotMarketAccount = {
	status: MarketStatus;
	assetTier: AssetTier;
	name: number[];

	marketIndex: number;
	pubkey: PublicKey;
	mint: PublicKey;
	vault: PublicKey;

	oracle: PublicKey;
	oracleSource: OracleSource;
	historicalOracleData: HistoricalOracleData;
	historicalIndexData: HistoricalIndexData;

	insuranceFund: {
		vault: PublicKey;
		totalShares: BN;
		userShares: BN;
		sharesBase: BN;
		unstakingPeriod: BN;
		lastRevenueSettleTs: BN;
		revenueSettlePeriod: BN;
		totalFactor: number;
		userFactor: number;
	};

	revenuePool: PoolBalance;

	ifLiquidationFee: number;

	decimals: number;
	optimalUtilization: number;
	optimalBorrowRate: number;
	maxBorrowRate: number;
	cumulativeDepositInterest: BN;
	cumulativeBorrowInterest: BN;
	totalSocialLoss: BN;
	totalQuoteSocialLoss: BN;
	depositBalance: BN;
	borrowBalance: BN;
	maxTokenDeposits: BN;

	lastInterestTs: BN;
	lastTwapTs: BN;
	initialAssetWeight: number;
	maintenanceAssetWeight: number;
	initialLiabilityWeight: number;
	maintenanceLiabilityWeight: number;
	liquidatorFee: number;
	imfFactor: number;
	scaleInitialAssetWeightStart: BN;

	withdrawGuardThreshold: BN;
	depositTokenTwap: BN;
	borrowTokenTwap: BN;
	utilizationTwap: BN;
	nextDepositRecordId: BN;

	orderStepSize: BN;
	orderTickSize: BN;
	minOrderSize: BN;
	maxPositionSize: BN;
	nextFillRecordId: BN;
	spotFeePool: PoolBalance;
	totalSpotFee: BN;
	totalSwapFee: BN;

	flashLoanAmount: BN;
	flashLoanInitialTokenAmount: BN;

	ordersEnabled: boolean;

	pausedOperations: number;

	ifPausedOperations: number;

	maxTokenBorrowsFraction: number;
	minBorrowRate: number;

	fuelBoostDeposits: number;
	fuelBoostBorrows: number;
	fuelBoostTaker: number;
	fuelBoostMaker: number;
	fuelBoostInsurance: number;

	tokenProgramFlag: number;

	poolId: number;
};

export type PoolBalance = {
	scaledBalance: BN;
	marketIndex: number;
};

export type AMM = {
	baseAssetReserve: BN;
	sqrtK: BN;
	cumulativeFundingRate: BN;
	lastFundingRate: BN;
	lastFundingRateTs: BN;
	lastMarkPriceTwap: BN;
	lastMarkPriceTwap5Min: BN;
	lastMarkPriceTwapTs: BN;
	lastTradeTs: BN;

	oracle: PublicKey;
	oracleSource: OracleSource;
	historicalOracleData: HistoricalOracleData;

	lastOracleReservePriceSpreadPct: BN;
	lastOracleConfPct: BN;

	fundingPeriod: BN;
	quoteAssetReserve: BN;
	pegMultiplier: BN;
	cumulativeFundingRateLong: BN;
	cumulativeFundingRateShort: BN;
	last24HAvgFundingRate: BN;
	lastFundingRateShort: BN;
	lastFundingRateLong: BN;

	totalLiquidationFee: BN;
	totalFeeMinusDistributions: BN;
	totalFeeWithdrawn: BN;
	totalFee: BN;
	mmOracleSequenceId: BN;
	userLpShares: BN;
	baseAssetAmountWithUnsettledLp: BN;
	orderStepSize: BN;
	orderTickSize: BN;
	maxFillReserveFraction: number;
	maxSlippageRatio: number;
	baseSpread: number;
	curveUpdateIntensity: number;
	baseAssetAmountWithAmm: BN;
	baseAssetAmountLong: BN;
	baseAssetAmountShort: BN;
	quoteAssetAmount: BN;
	terminalQuoteAssetReserve: BN;
	concentrationCoef: BN;
	feePool: PoolBalance;
	totalExchangeFee: BN;
	totalMmFee: BN;
	netRevenueSinceLastFunding: BN;
	lastUpdateSlot: BN;
	lastOracleNormalisedPrice: BN;
	lastOracleValid: boolean;
	lastBidPriceTwap: BN;
	lastAskPriceTwap: BN;
	longSpread: number;
	shortSpread: number;
	maxSpread: number;

	baseAssetAmountPerLp: BN;
	quoteAssetAmountPerLp: BN;
	targetBaseAssetAmountPerLp: number;

	ammJitIntensity: number;
	maxOpenInterest: BN;
	maxBaseAssetReserve: BN;
	minBaseAssetReserve: BN;
	totalSocialLoss: BN;

	quoteBreakEvenAmountLong: BN;
	quoteBreakEvenAmountShort: BN;
	quoteEntryAmountLong: BN;
	quoteEntryAmountShort: BN;

	markStd: BN;
	oracleStd: BN;
	longIntensityVolume: BN;
	shortIntensityVolume: BN;
	volume24H: BN;
	minOrderSize: BN;
	mmOraclePrice: BN;
	mmOracleSlot: BN;

	bidBaseAssetReserve: BN;
	bidQuoteAssetReserve: BN;
	askBaseAssetReserve: BN;
	askQuoteAssetReserve: BN;

	perLpBase: number; // i8
	netUnsettledFundingPnl: BN;
	quoteAssetAmountWithUnsettledLp: BN;
	referencePriceOffset: number;

	oracleLowRiskSlotDelayOverride: number;
	oracleSlotDelayOverride: number;
	ammSpreadAdjustment: number;
	ammInventorySpreadAdjustment: number;

	lastFundingOracleTwap: BN;
	referencePriceOffsetDeadbandPct: number;
};

// # User Account Types
export type PerpPosition = {
	baseAssetAmount: BN;
	lastCumulativeFundingRate: BN;
	marketIndex: number;
	quoteAssetAmount: BN;
	quoteEntryAmount: BN;
	quoteBreakEvenAmount: BN;
	openOrders: number;
	openBids: BN;
	openAsks: BN;
	settledPnl: BN;
	lpShares: BN;
	/**	 TODO: remove this field - it doesn't exist on chain */
	remainderBaseAssetAmount: number;
	maxMarginRatio: number;
	lastBaseAssetAmountPerLp: BN;
	lastQuoteAssetAmountPerLp: BN;
	perLpBase: number;
	isolatedPositionScaledBalance: BN;
	positionFlag: number;
};

export type UserStatsAccount = {
	numberOfSubAccounts: number;
	numberOfSubAccountsCreated: number;
	makerVolume30D: BN;
	takerVolume30D: BN;
	fillerVolume30D: BN;
	lastMakerVolume30DTs: BN;
	lastTakerVolume30DTs: BN;
	lastFillerVolume30DTs: BN;
	fees: {
		totalFeePaid: BN;
		totalFeeRebate: BN;
		totalTokenDiscount: BN;
		totalRefereeDiscount: BN;
		totalReferrerReward: BN;
		current_epoch_referrer_reward: BN;
	};
	referrer: PublicKey;
	referrerStatus: number;
	authority: PublicKey;
	ifStakedQuoteAssetAmount: BN;
	lastFuelIfBonusUpdateTs: number; // u32 onchain

	fuelOverflowStatus: number;
	fuelInsurance: number;
	fuelDeposits: number;
	fuelBorrows: number;
	fuelPositions: number;
	fuelTaker: number;
	fuelMaker: number;

	ifStakedGovTokenAmount: BN;
};

export type FuelOverflowAccount = {
	authority: PublicKey;
	fuelInsurance: BN;
	fuelDeposits: BN;
	fuelBorrows: BN;
	fuelPositions: BN;
	fuelTaker: BN;
	fuelMaker: BN;
	lastFuelSweepTs: number;
	lastResetTs: number;
	padding: number[];
};

export type UserAccount = {
	authority: PublicKey;
	delegate: PublicKey;
	name: number[];
	subAccountId: number;
	spotPositions: SpotPosition[];
	perpPositions: PerpPosition[];
	orders: Order[];
	status: number;
	nextLiquidationId: number;
	nextOrderId: number;
	maxMarginRatio: number;
	lastAddPerpLpSharesTs: BN;
	settledPerpPnl: BN;
	totalDeposits: BN;
	totalWithdraws: BN;
	totalSocialLoss: BN;
	cumulativePerpFunding: BN;
	cumulativeSpotFees: BN;
	liquidationMarginFreed: BN;
	lastActiveSlot: BN;
	isMarginTradingEnabled: boolean;
	idle: boolean;
	openOrders: number;
	hasOpenOrder: boolean;
	openAuctions: number;
	hasOpenAuction: boolean;
	lastFuelBonusUpdateTs: number;
	marginMode: MarginMode;
	poolId: number;
};

export type SpotPosition = {
	marketIndex: number;
	balanceType: SpotBalanceType;
	scaledBalance: BN;
	openOrders: number;
	openBids: BN;
	openAsks: BN;
	cumulativeDeposits: BN;
};

export type Order = {
	status: OrderStatus;
	orderType: OrderType;
	marketType: MarketType;
	slot: BN;
	orderId: number;
	userOrderId: number;
	marketIndex: number;
	price: BN;
	baseAssetAmount: BN;
	quoteAssetAmount: BN;
	baseAssetAmountFilled: BN;
	quoteAssetAmountFilled: BN;
	direction: PositionDirection;
	reduceOnly: boolean;
	triggerPrice: BN;
	triggerCondition: OrderTriggerCondition;
	existingPositionDirection: PositionDirection;
	postOnly: boolean;
	immediateOrCancel: boolean;
	oraclePriceOffset: number;
	auctionDuration: number;
	auctionStartPrice: BN;
	auctionEndPrice: BN;
	maxTs: BN;
	bitFlags: number;
	postedSlotTail: number;
};

export type OrderParams = {
	orderType: OrderType;
	marketType: MarketType;
	userOrderId: number;
	direction: PositionDirection;
	baseAssetAmount: BN;
	price: BN;
	marketIndex: number;
	reduceOnly: boolean;
	postOnly: PostOnlyParams;
	bitFlags: number;
	triggerPrice: BN | null;
	triggerCondition: OrderTriggerCondition;
	oraclePriceOffset: number | null;
	auctionDuration: number | null;
	maxTs: BN | null;
	auctionStartPrice: BN | null;
	auctionEndPrice: BN | null;
};

export class PostOnlyParams {
	static readonly NONE = { none: {} };
	static readonly MUST_POST_ONLY = { mustPostOnly: {} }; // Tx fails if order can't be post only
	static readonly TRY_POST_ONLY = { tryPostOnly: {} }; // Tx succeeds and order not placed if can't be post only
	static readonly SLIDE = { slide: {} }; // Modify price to be post only if can't be post only
}

export class OrderParamsBitFlag {
	static readonly ImmediateOrCancel = 1;
	static readonly UpdateHighLeverageMode = 2;
}

export type NecessaryOrderParams = {
	orderType: OrderType;
	marketIndex: number;
	baseAssetAmount: BN;
	direction: PositionDirection;
};

export type OptionalOrderParams = {
	[Property in keyof OrderParams]?: OrderParams[Property];
} & NecessaryOrderParams;

export type ModifyOrderParams = {
	[Property in keyof OrderParams]?: OrderParams[Property] | null;
} & { policy?: ModifyOrderPolicy };

export enum ModifyOrderPolicy {
	MustModify = 1,
	ExcludePreviousFill = 2,
}

export const DefaultOrderParams: OrderParams = {
	orderType: OrderType.MARKET,
	marketType: MarketType.PERP,
	userOrderId: 0,
	direction: PositionDirection.LONG,
	baseAssetAmount: ZERO,
	price: ZERO,
	marketIndex: 0,
	reduceOnly: false,
	postOnly: PostOnlyParams.NONE,
	bitFlags: 0,
	triggerPrice: null,
	triggerCondition: OrderTriggerCondition.ABOVE,
	oraclePriceOffset: null,
	auctionDuration: null,
	maxTs: null,
	auctionStartPrice: null,
	auctionEndPrice: null,
};

export type SignedMsgOrderParamsMessage = {
	signedMsgOrderParams: OrderParams;
	subAccountId: number;
	slot: BN;
	uuid: Uint8Array;
	takeProfitOrderParams: SignedMsgTriggerOrderParams | null;
	stopLossOrderParams: SignedMsgTriggerOrderParams | null;
	maxMarginRatio?: number | null;
<<<<<<< HEAD
	isolatedPositionDeposit?: BN | null;
=======
	builderIdx?: number | null;
	builderFeeTenthBps?: number | null;
>>>>>>> 6a1d7a26
};

export type SignedMsgOrderParamsDelegateMessage = {
	signedMsgOrderParams: OrderParams;
	slot: BN;
	uuid: Uint8Array;
	takerPubkey: PublicKey;
	takeProfitOrderParams: SignedMsgTriggerOrderParams | null;
	stopLossOrderParams: SignedMsgTriggerOrderParams | null;
	maxMarginRatio?: number | null;
<<<<<<< HEAD
	isolatedPositionDeposit?: BN | null;
=======
	builderIdx?: number | null;
	builderFeeTenthBps?: number | null;
>>>>>>> 6a1d7a26
};

export type SignedMsgTriggerOrderParams = {
	triggerPrice: BN;
	baseAssetAmount: BN;
};

export type MakerInfo = {
	maker: PublicKey;
	makerStats: PublicKey;
	makerUserAccount: UserAccount;
	order?: Order;
};

export type TakerInfo = {
	taker: PublicKey;
	takerStats: PublicKey;
	takerUserAccount: UserAccount;
	order: Order;
};

export type ReferrerInfo = {
	referrer: PublicKey;
	referrerStats: PublicKey;
};

export enum ReferrerStatus {
	IsReferrer = 1,
	IsReferred = 2,
}

export enum FuelOverflowStatus {
	Exists = 1,
}

export enum PlaceAndTakeOrderSuccessCondition {
	PartialFill = 1,
	FullFill = 2,
}

type ExactType<T> = Pick<T, keyof T>;

export type BaseTxParams = ExactType<{
	computeUnits?: number;
	computeUnitsPrice?: number;
}>;

export type ProcessingTxParams = {
	useSimulatedComputeUnits?: boolean;
	computeUnitsBufferMultiplier?: number;
	useSimulatedComputeUnitsForCUPriceCalculation?: boolean;
	getCUPriceFromComputeUnits?: (computeUnits: number) => number;
	lowerBoundCu?: number;
};

export type TxParams = BaseTxParams & ProcessingTxParams;

export class SwapReduceOnly {
	static readonly In = { in: {} };
	static readonly Out = { out: {} };
}

// # Misc Types
export interface IWallet {
	signTransaction(tx: Transaction): Promise<Transaction>;
	signAllTransactions(txs: Transaction[]): Promise<Transaction[]>;
	publicKey: PublicKey;
	payer?: Keypair;
	supportedTransactionVersions?:
		| ReadonlySet<TransactionVersion>
		| null
		| undefined;
}
export interface IVersionedWallet {
	signVersionedTransaction(
		tx: VersionedTransaction
	): Promise<VersionedTransaction>;
	signAllVersionedTransactions(
		txs: VersionedTransaction[]
	): Promise<VersionedTransaction[]>;
	publicKey: PublicKey;
	payer?: Keypair;
}

export interface IWalletV2 extends IWallet {
	signMessage(message: Uint8Array): Promise<Uint8Array>;
}

export type FeeStructure = {
	feeTiers: FeeTier[];
	fillerRewardStructure: OrderFillerRewardStructure;
	flatFillerFee: BN;
	referrerRewardEpochUpperBound: BN;
};

export type FeeTier = {
	feeNumerator: number;
	feeDenominator: number;
	makerRebateNumerator: number;
	makerRebateDenominator: number;
	referrerRewardNumerator: number;
	referrerRewardDenominator: number;
	refereeFeeNumerator: number;
	refereeFeeDenominator: number;
};

export type OrderFillerRewardStructure = {
	rewardNumerator: BN;
	rewardDenominator: BN;
	timeBasedRewardLowerBound: BN;
};

export type OracleGuardRails = {
	priceDivergence: {
		markOraclePercentDivergence: BN;
		oracleTwap5MinPercentDivergence: BN;
	};
	validity: {
		slotsBeforeStaleForAmm: BN;
		slotsBeforeStaleForMargin: BN;
		confidenceIntervalMaxSize: BN;
		tooVolatileRatio: BN;
	};
};

export enum OracleValidity {
	NonPositive = 0,
	TooVolatile = 1,
	TooUncertain = 2,
	StaleForMargin = 3,
	InsufficientDataPoints = 4,
	StaleForAMMLowRisk = 5,
	isStaleForAmmImmediate = 6,
	Valid = 7,
}

export type PrelaunchOracle = {
	price: BN;
	maxPrice: BN;
	confidence: BN;
	ammLastUpdateSlot: BN;
	lastUpdateSlot: BN;
	perpMarketIndex: number;
};

export type MarginCategory = 'Initial' | 'Maintenance';

export type InsuranceFundStake = {
	costBasis: BN;

	marketIndex: number;
	authority: PublicKey;

	ifShares: BN;
	ifBase: BN;

	lastWithdrawRequestShares: BN;
	lastWithdrawRequestValue: BN;
	lastWithdrawRequestTs: BN;
};

export type SerumV3FulfillmentConfigAccount = {
	fulfillmentType: SpotFulfillmentType;
	status: SpotFulfillmentStatus;
	pubkey: PublicKey;
	marketIndex: number;
	serumProgramId: PublicKey;
	serumMarket: PublicKey;
	serumRequestQueue: PublicKey;
	serumEventQueue: PublicKey;
	serumBids: PublicKey;
	serumAsks: PublicKey;
	serumBaseVault: PublicKey;
	serumQuoteVault: PublicKey;
	serumOpenOrders: PublicKey;
	serumSignerNonce: BN;
};

export type PhoenixV1FulfillmentConfigAccount = {
	pubkey: PublicKey;
	phoenixProgramId: PublicKey;
	phoenixLogAuthority: PublicKey;
	phoenixMarket: PublicKey;
	phoenixBaseVault: PublicKey;
	phoenixQuoteVault: PublicKey;
	marketIndex: number;
	fulfillmentType: SpotFulfillmentType;
	status: SpotFulfillmentStatus;
};

export type OpenbookV2FulfillmentConfigAccount = {
	pubkey: PublicKey;
	openbookV2ProgramId: PublicKey;
	openbookV2Market: PublicKey;
	openbookV2MarketAuthority: PublicKey;
	openbookV2EventHeap: PublicKey;
	openbookV2Bids: PublicKey;
	openbookV2Asks: PublicKey;
	openbookV2BaseVault: PublicKey;
	openbookV2QuoteVault: PublicKey;
	marketIndex: number;
	fulfillmentType: SpotFulfillmentType;
	status: SpotFulfillmentStatus;
	// not actually on the account, just used to pass around remaining accounts in ts
	remainingAccounts?: PublicKey[];
};

export type ReferrerNameAccount = {
	name: number[];
	user: PublicKey;
	authority: PublicKey;
	userStats: PublicKey;
};

export type PerpMarketExtendedInfo = {
	marketIndex: number;
	/**
	 * Min order size measured in base asset, using base precision
	 */
	minOrderSize: BN;
	/**
	 * Margin maintenance percentage, using margin precision (1e4)
	 */
	marginMaintenance: number;
	/**
	 * Max insurance available, measured in quote asset, using quote preicision
	 */
	availableInsurance: BN;
	/**
	 * Pnl pool available, this is measured in quote asset, using quote precision.
	 * Should be generated by using getTokenAmount and passing in the scaled balance of the base asset + quote spot account
	 */
	pnlPoolValue: BN;
	contractTier: ContractTier;
};

export type HealthComponents = {
	deposits: HealthComponent[];
	borrows: HealthComponent[];
	perpPositions: HealthComponent[];
	perpPnl: HealthComponent[];
};

export type HealthComponent = {
	marketIndex: number;
	size: BN;
	value: BN;
	weight: BN;
	weightedValue: BN;
};

export interface DriftClientMetricsEvents {
	txSigned: SignedTxData[];
	preTxSigned: void;
}

export type SignedTxData = {
	txSig: string;
	signedTx: Transaction | VersionedTransaction;
	lastValidBlockHeight?: number;
	blockHash: string;
};

export type HighLeverageModeConfig = {
	maxUsers: number;
	currentUsers: number;
	reduceOnly: boolean;
};

export type ProtectedMakerModeConfig = {
	maxUsers: number;
	currentUsers: number;
	reduceOnly: boolean;
};

export type ProtectedMakerParams = {
	limitPriceDivisor: number;
	tickSize: BN;
	dynamicOffset: BN;
};

export type IfRebalanceConfigAccount = {
	pubkey: PublicKey;
	totalInAmount: BN;
	currentInAmount: BN;
	currentOutAmount: BN;
	currentOutAmountTransferred: BN;
	epochStartTs: BN;
	epochInAmount: BN;
	epochMaxInAmount: BN;
	epochDuration: BN;
	outMarketIndex: number;
	inMarketIndex: number;
	maxSlippageBps: number;
	swapMode: number;
	status: number;
};

export type IfRebalanceConfigParams = {
	totalInAmount: BN;
	epochMaxInAmount: BN;
	epochDuration: BN;
	outMarketIndex: number;
	inMarketIndex: number;
	maxSlippageBps: number;
	swapMode: number;
	status: number;
};

/* Represents proof of a signed msg taker order
 * It can be provided to drift program to fill a signed msg order
 */
export interface SignedMsgOrderParams {
	/**
	 * The encoded order params that were signed (borsh encoded then hexified).
	 */
	orderParams: Buffer;
	/**
	 * The signature generated for the orderParams
	 */
	signature: Buffer;
}

export type SignedMsgOrderId = {
	maxSlot: BN;
	uuid: Uint8Array;
	orderId: number;
};

export type SignedMsgUserOrdersAccount = {
	authorityPubkey: PublicKey;
	signedMsgOrderData: SignedMsgOrderId[];
};

export type RevenueShareAccount = {
	authority: PublicKey;
	totalReferrerRewards: BN;
	totalBuilderRewards: BN;
	padding: number[];
};

export type RevenueShareEscrowAccount = {
	authority: PublicKey;
	referrer: PublicKey;
	referrerBoostExpireTs: number;
	referrerRewardOffset: number;
	refereeFeeNumeratorOffset: number;
	referrerBoostNumerator: number;
	reservedFixed: number[];
	orders: RevenueShareOrder[];
	approvedBuilders: BuilderInfo[];
};

export type RevenueShareOrder = {
	feesAccrued: BN;
	orderId: number;
	feeTenthBps: number;
	marketIndex: number;
	subAccountId: number;
	builderIdx: number;
	bitFlags: number;
	userOrderIndex: number;
	marketType: MarketType;
	padding: number[];
};

export type BuilderInfo = {
	authority: PublicKey;
	maxFeeTenthBps: number;
	padding: number[];
};

export type RevenueShareSettleRecord = {
	ts: number;
	builder: PublicKey | null;
	referrer: PublicKey | null;
	feeSettled: BN;
	marketIndex: number;
	marketType: MarketType;
	builderTotalReferrerRewards: BN;
	builderTotalBuilderRewards: BN;
	builderSubAccountId: number;
};<|MERGE_RESOLUTION|>--- conflicted
+++ resolved
@@ -1337,12 +1337,9 @@
 	takeProfitOrderParams: SignedMsgTriggerOrderParams | null;
 	stopLossOrderParams: SignedMsgTriggerOrderParams | null;
 	maxMarginRatio?: number | null;
-<<<<<<< HEAD
-	isolatedPositionDeposit?: BN | null;
-=======
 	builderIdx?: number | null;
 	builderFeeTenthBps?: number | null;
->>>>>>> 6a1d7a26
+	isolatedPositionDeposit?: BN | null;
 };
 
 export type SignedMsgOrderParamsDelegateMessage = {
@@ -1353,12 +1350,9 @@
 	takeProfitOrderParams: SignedMsgTriggerOrderParams | null;
 	stopLossOrderParams: SignedMsgTriggerOrderParams | null;
 	maxMarginRatio?: number | null;
-<<<<<<< HEAD
-	isolatedPositionDeposit?: BN | null;
-=======
 	builderIdx?: number | null;
 	builderFeeTenthBps?: number | null;
->>>>>>> 6a1d7a26
+	isolatedPositionDeposit?: BN | null;
 };
 
 export type SignedMsgTriggerOrderParams = {
