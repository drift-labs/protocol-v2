--- conflicted
+++ resolved
@@ -692,7 +692,40 @@
 	fuelOverflowFuelMaker: BN;
 };
 
-<<<<<<< HEAD
+export type InsuranceFundSwapRecord = {
+	rebalanceConfig: PublicKey;
+	inIfTotalSharesBefore: BN;
+	outIfTotalSharesBefore: BN;
+	inIfUserSharesBefore: BN;
+	outIfUserSharesBefore: BN;
+	inIfTotalSharesAfter: BN;
+	outIfTotalSharesAfter: BN;
+	inIfUserSharesAfter: BN;
+	outIfUserSharesAfter: BN;
+	ts: BN;
+	inAmount: BN;
+	outAmount: BN;
+	outOraclePrice: BN;
+	outOraclePriceTwap: BN;
+	inVaultAmountBefore: BN;
+	outVaultAmountBefore: BN;
+	inFundVaultAmountAfter: BN;
+	outFundVaultAmountAfter: BN;
+	inMarketIndex: number;
+	outMarketIndex: number;
+};
+
+export type TransferProtocolIfSharesToRevenuePoolRecord = {
+	ts: BN;
+	marketIndex: number;
+	amount: BN;
+	shares: BN;
+	ifVaultAmountBefore: BN;
+	protocolSharesBefore: BN;
+	protocolSharesAfter: BN;
+	currentInAmountSinceLastTransfer: BN;
+};
+
 export type LPSwapRecord = {
 	ts: BN;
 	slot: BN;
@@ -739,40 +772,6 @@
 	lastAumSlot: BN;
 	inMarketCurrentWeight: BN;
 	inMarketTargetWeight: BN;
-=======
-export type InsuranceFundSwapRecord = {
-	rebalanceConfig: PublicKey;
-	inIfTotalSharesBefore: BN;
-	outIfTotalSharesBefore: BN;
-	inIfUserSharesBefore: BN;
-	outIfUserSharesBefore: BN;
-	inIfTotalSharesAfter: BN;
-	outIfTotalSharesAfter: BN;
-	inIfUserSharesAfter: BN;
-	outIfUserSharesAfter: BN;
-	ts: BN;
-	inAmount: BN;
-	outAmount: BN;
-	outOraclePrice: BN;
-	outOraclePriceTwap: BN;
-	inVaultAmountBefore: BN;
-	outVaultAmountBefore: BN;
-	inFundVaultAmountAfter: BN;
-	outFundVaultAmountAfter: BN;
-	inMarketIndex: number;
-	outMarketIndex: number;
-};
-
-export type TransferProtocolIfSharesToRevenuePoolRecord = {
-	ts: BN;
-	marketIndex: number;
-	amount: BN;
-	shares: BN;
-	ifVaultAmountBefore: BN;
-	protocolSharesBefore: BN;
-	protocolSharesAfter: BN;
-	currentInAmountSinceLastTransfer: BN;
->>>>>>> 3937df83
 };
 
 export type StateAccount = {
