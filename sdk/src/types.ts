import {
	Keypair,
	PublicKey,
	Transaction,
	TransactionVersion,
	VersionedTransaction,
} from '@solana/web3.js';
import { BN } from '@coral-xyz/anchor';
import { ZERO } from './constants/numericConstants';

// Utility type which lets you denote record with values of type A mapped to a record with the same keys but values of type B
export type MappedRecord<A extends Record<string, unknown>, B> = {
	[K in keyof A]: B;
};

// # Utility Types / Enums / Constants

export enum ExchangeStatus {
	ACTIVE = 0,
	DEPOSIT_PAUSED = 1,
	WITHDRAW_PAUSED = 2,
	AMM_PAUSED = 4,
	FILL_PAUSED = 8,
	LIQ_PAUSED = 16,
	FUNDING_PAUSED = 32,
	SETTLE_PNL_PAUSED = 64,
	AMM_IMMEDIATE_FILL_PAUSED = 128,
	PAUSED = 255,
}

export enum FeatureBitFlags {
	MM_ORACLE_UPDATE = 1,
	MEDIAN_TRIGGER_PRICE = 2,
}

export class MarketStatus {
	static readonly INITIALIZED = { initialized: {} };
	static readonly ACTIVE = { active: {} };
	static readonly FUNDING_PAUSED = { fundingPaused: {} };
	static readonly AMM_PAUSED = { ammPaused: {} };
	static readonly FILL_PAUSED = { fillPaused: {} };
	static readonly WITHDRAW_PAUSED = { withdrawPaused: {} };
	static readonly REDUCE_ONLY = { reduceOnly: {} };
	static readonly SETTLEMENT = { settlement: {} };
	static readonly DELISTED = { delisted: {} };
}

export enum PerpOperation {
	UPDATE_FUNDING = 1,
	AMM_FILL = 2,
	FILL = 4,
	SETTLE_PNL = 8,
	SETTLE_PNL_WITH_POSITION = 16,
	LIQUIDATION = 32,
}

export enum SpotOperation {
	UPDATE_CUMULATIVE_INTEREST = 1,
	FILL = 2,
	DEPOSIT = 4,
	WITHDRAW = 8,
	LIQUIDATION = 16,
}

export enum InsuranceFundOperation {
	INIT = 1,
	ADD = 2,
	REQUEST_REMOVE = 4,
	REMOVE = 8,
}

export enum UserStatus {
	BEING_LIQUIDATED = 1,
	BANKRUPT = 2,
	REDUCE_ONLY = 4,
	ADVANCED_LP = 8,
	PROTECTED_MAKER = 16,
}

export class MarginMode {
	static readonly DEFAULT = { default: {} };
	static readonly HIGH_LEVERAGE = { highLeverage: {} };
	static readonly HIGH_LEVERAGE_MAINTENANCE = {
		highLeverageMaintenance: {},
	};
}

export class ContractType {
	static readonly PERPETUAL = { perpetual: {} };
	static readonly FUTURE = { future: {} };
	static readonly PREDICTION = { prediction: {} };
}

export class ContractTier {
	static readonly A = { a: {} };
	static readonly B = { b: {} };
	static readonly C = { c: {} };
	static readonly SPECULATIVE = { speculative: {} };
	static readonly HIGHLY_SPECULATIVE = { highlySpeculative: {} };
	static readonly ISOLATED = { isolated: {} };
}

export class AssetTier {
	static readonly COLLATERAL = { collateral: {} };
	static readonly PROTECTED = { protected: {} };
	static readonly CROSS = { cross: {} };
	static readonly ISOLATED = { isolated: {} };
	static readonly UNLISTED = { unlisted: {} };
}

export enum TokenProgramFlag {
	Token2022 = 1,
	TransferHook = 2,
}

export class SwapDirection {
	static readonly ADD = { add: {} };
	static readonly REMOVE = { remove: {} };
}

export class SpotBalanceType {
	static readonly DEPOSIT = { deposit: {} };
	static readonly BORROW = { borrow: {} };
}

export class PositionDirection {
	static readonly LONG = { long: {} };
	static readonly SHORT = { short: {} };
}

export class DepositDirection {
	static readonly DEPOSIT = { deposit: {} };
	static readonly WITHDRAW = { withdraw: {} };
}

export class OracleSource {
	static readonly PYTH = { pyth: {} };
	static readonly PYTH_1K = { pyth1K: {} };
	static readonly PYTH_1M = { pyth1M: {} };
	static readonly PYTH_PULL = { pythPull: {} };
	static readonly PYTH_1K_PULL = { pyth1KPull: {} };
	static readonly PYTH_1M_PULL = { pyth1MPull: {} };
	static readonly SWITCHBOARD = { switchboard: {} };
	static readonly QUOTE_ASSET = { quoteAsset: {} };
	static readonly PYTH_STABLE_COIN = { pythStableCoin: {} };
	static readonly PYTH_STABLE_COIN_PULL = { pythStableCoinPull: {} };
	static readonly Prelaunch = { prelaunch: {} };
	static readonly SWITCHBOARD_ON_DEMAND = { switchboardOnDemand: {} };
	static readonly PYTH_LAZER = { pythLazer: {} };
	static readonly PYTH_LAZER_1K = { pythLazer1K: {} };
	static readonly PYTH_LAZER_1M = { pythLazer1M: {} };
	static readonly PYTH_LAZER_STABLE_COIN = { pythLazerStableCoin: {} };
}

export class OracleSourceNum {
	static readonly PYTH = 0;
	static readonly PYTH_1K = 1;
	static readonly PYTH_1M = 2;
	static readonly PYTH_PULL = 3;
	static readonly PYTH_1K_PULL = 4;
	static readonly PYTH_1M_PULL = 5;
	static readonly SWITCHBOARD = 6;
	static readonly QUOTE_ASSET = 7;
	static readonly PYTH_STABLE_COIN = 8;
	static readonly PYTH_STABLE_COIN_PULL = 9;
	static readonly PRELAUNCH = 10;
	static readonly SWITCHBOARD_ON_DEMAND = 11;
	static readonly PYTH_LAZER = 12;
	static readonly PYTH_LAZER_1K = 13;
	static readonly PYTH_LAZER_1M = 14;
	static readonly PYTH_LAZER_STABLE_COIN = 15;
}

export class OrderType {
	static readonly LIMIT = { limit: {} };
	static readonly TRIGGER_MARKET = { triggerMarket: {} };
	static readonly TRIGGER_LIMIT = { triggerLimit: {} };
	static readonly MARKET = { market: {} };
	static readonly ORACLE = { oracle: {} };
}

export declare type MarketTypeStr = 'perp' | 'spot';
export class MarketType {
	static readonly SPOT = { spot: {} };
	static readonly PERP = { perp: {} };
}

export class OrderStatus {
	static readonly INIT = { init: {} };
	static readonly OPEN = { open: {} };
	static readonly FILLED = { filled: {} };
	static readonly CANCELED = { canceled: {} };
}

export class OrderBitFlag {
	static readonly SignedMessage = 1;
	static readonly OracleTriggerMarket = 2;
	static readonly SafeTriggerOrder = 4;
	static readonly NewTriggerReduceOnly = 8;
}

export class OrderAction {
	static readonly PLACE = { place: {} };
	static readonly CANCEL = { cancel: {} };
	static readonly EXPIRE = { expire: {} };
	static readonly FILL = { fill: {} };
	static readonly TRIGGER = { trigger: {} };
}

export class OrderActionExplanation {
	static readonly NONE = { none: {} };
	static readonly INSUFFICIENT_FREE_COLLATERAL = {
		insufficientFreeCollateral: {},
	};
	static readonly ORACLE_PRICE_BREACHED_LIMIT_PRICE = {
		oraclePriceBreachedLimitPrice: {},
	};
	static readonly MARKET_ORDER_FILLED_TO_LIMIT_PRICE = {
		marketOrderFilledToLimitPrice: {},
	};
	static readonly ORDER_EXPIRED = {
		orderExpired: {},
	};
	static readonly LIQUIDATION = {
		liquidation: {},
	};
	static readonly ORDER_FILLED_WITH_AMM = {
		orderFilledWithAmm: {},
	};
	static readonly ORDER_FILLED_WITH_AMM_JIT = {
		orderFilledWithAmmJit: {},
	};
	static readonly ORDER_FILLED_WITH_AMM_JIT_LP_SPLIT = {
		orderFilledWithAmmJitLpSplit: {},
	};
	static readonly ORDER_FILLED_WITH_LP_JIT = {
		orderFilledWithLpJit: {},
	};
	static readonly ORDER_FILLED_WITH_MATCH = {
		orderFilledWithMatch: {},
	};
	static readonly ORDER_FILLED_WITH_MATCH_JIT = {
		orderFilledWithMatchJit: {},
	};
	static readonly MARKET_EXPIRED = {
		marketExpired: {},
	};
	static readonly RISK_INCREASING_ORDER = {
		riskingIncreasingOrder: {},
	};
	static readonly ORDER_FILLED_WITH_SERUM = {
		orderFillWithSerum: {},
	};
	static readonly ORDER_FILLED_WITH_OPENBOOK_V2 = {
		orderFilledWithOpenbookV2: {},
	};
	static readonly ORDER_FILLED_WITH_PHOENIX = {
		orderFillWithPhoenix: {},
	};
	static readonly REDUCE_ONLY_ORDER_INCREASED_POSITION = {
		reduceOnlyOrderIncreasedPosition: {},
	};
	static readonly DERISK_LP = {
		deriskLp: {},
	};
	static readonly TRANSFER_PERP_POSITION = {
		transferPerpPosition: {},
	};
}

export class OrderTriggerCondition {
	static readonly ABOVE = { above: {} };
	static readonly BELOW = { below: {} };
	static readonly TRIGGERED_ABOVE = { triggeredAbove: {} }; // above condition has been triggered
	static readonly TRIGGERED_BELOW = { triggeredBelow: {} }; // below condition has been triggered
}

export class SpotFulfillmentType {
	static readonly EXTERNAL = { external: {} };
	static readonly MATCH = { match: {} };
}

export class SpotFulfillmentStatus {
	static readonly ENABLED = { enabled: {} };
	static readonly DISABLED = { disabled: {} };
}

export class DepositExplanation {
	static readonly NONE = { none: {} };
	static readonly TRANSFER = { transfer: {} };
	static readonly BORROW = { borrow: {} };
	static readonly REPAY_BORROW = { repayBorrow: {} };
	static readonly REWARD = { reward: {} };
}

export class SettlePnlExplanation {
	static readonly NONE = { none: {} };
	static readonly EXPIRED_POSITION = { expiredPosition: {} };
}

export class SpotFulfillmentConfigStatus {
	static readonly ENABLED = { enabled: {} };
	static readonly DISABLED = { disabled: {} };
}

export class StakeAction {
	static readonly STAKE = { stake: {} };
	static readonly UNSTAKE_REQUEST = { unstakeRequest: {} };
	static readonly UNSTAKE_CANCEL_REQUEST = { unstakeCancelRequest: {} };
	static readonly UNSTAKE = { unstake: {} };
	static readonly UNSTAKE_TRANSFER = { unstakeTransfer: {} };
	static readonly STAKE_TRANSFER = { stakeTransfer: {} };
}

export class SettlePnlMode {
	static readonly TRY_SETTLE = { trySettle: {} };
	static readonly MUST_SETTLE = { mustSettle: {} };
}

export function isVariant(object: unknown, type: string) {
	return object.hasOwnProperty(type);
}

export function isOneOfVariant(object: unknown, types: string[]) {
	return types.reduce((result, type) => {
		return result || object.hasOwnProperty(type);
	}, false);
}

export function getVariant(object: unknown): string {
	return Object.keys(object)[0];
}

export enum TradeSide {
	None = 0,
	Buy = 1,
	Sell = 2,
}

export type CandleResolution =
	| '1'
	| '5'
	| '15'
	| '60'
	| '240'
	| 'D'
	| 'W'
	| 'M';

export type NewUserRecord = {
	ts: BN;
	userAuthority: PublicKey;
	user: PublicKey;
	subAccountId: number;
	name: number[];
	referrer: PublicKey;
};

export type DepositRecord = {
	ts: BN;
	userAuthority: PublicKey;
	user: PublicKey;
	direction: {
		deposit?: any;
		withdraw?: any;
	};
	marketIndex: number;
	amount: BN;
	oraclePrice: BN;
	marketDepositBalance: BN;
	marketWithdrawBalance: BN;
	marketCumulativeDepositInterest: BN;
	marketCumulativeBorrowInterest: BN;
	totalDepositsAfter: BN;
	totalWithdrawsAfter: BN;
	depositRecordId: BN;
	explanation: DepositExplanation;
	transferUser?: PublicKey;
};

export type SpotInterestRecord = {
	ts: BN;
	marketIndex: number;
	depositBalance: BN;
	cumulativeDepositInterest: BN;
	borrowBalance: BN;
	cumulativeBorrowInterest: BN;
	optimalUtilization: number;
	optimalBorrowRate: number;
	maxBorrowRate: number;
};

export type CurveRecord = {
	ts: BN;
	recordId: BN;
	marketIndex: number;
	pegMultiplierBefore: BN;
	baseAssetReserveBefore: BN;
	quoteAssetReserveBefore: BN;
	sqrtKBefore: BN;
	pegMultiplierAfter: BN;
	baseAssetReserveAfter: BN;
	quoteAssetReserveAfter: BN;
	sqrtKAfter: BN;
	baseAssetAmountLong: BN;
	baseAssetAmountShort: BN;
	baseAssetAmountWithAmm: BN;
	totalFee: BN;
	totalFeeMinusDistributions: BN;
	adjustmentCost: BN;
	numberOfUsers: BN;
	oraclePrice: BN;
	fillRecord: BN;
};

export declare type InsuranceFundRecord = {
	ts: BN;
	spotMarketIndex: number;
	perpMarketIndex: number;
	userIfFactor: number;
	totalIfFactor: number;
	vaultAmountBefore: BN;
	insuranceVaultAmountBefore: BN;
	totalIfSharesBefore: BN;
	totalIfSharesAfter: BN;
	amount: BN;
};

export declare type InsuranceFundStakeRecord = {
	ts: BN;
	userAuthority: PublicKey;
	action: StakeAction;
	amount: BN;
	marketIndex: number;
	insuranceVaultAmountBefore: BN;
	ifSharesBefore: BN;
	userIfSharesBefore: BN;
	totalIfSharesBefore: BN;
	ifSharesAfter: BN;
	userIfSharesAfter: BN;
	totalIfSharesAfter: BN;
};

export type LPRecord = {
	ts: BN;
	user: PublicKey;
	action: LPAction;
	nShares: BN;
	marketIndex: number;
	deltaBaseAssetAmount: BN;
	deltaQuoteAssetAmount: BN;
	pnl: BN;
};

export class LPAction {
	static readonly ADD_LIQUIDITY = { addLiquidity: {} };
	static readonly REMOVE_LIQUIDITY = { removeLiquidity: {} };
	static readonly SETTLE_LIQUIDITY = { settleLiquidity: {} };
	static readonly REMOVE_LIQUIDITY_DERISK = { removeLiquidityDerisk: {} };
}

export type FundingRateRecord = {
	ts: BN;
	recordId: BN;
	marketIndex: number;
	fundingRate: BN;
	fundingRateLong: BN;
	fundingRateShort: BN;
	cumulativeFundingRateLong: BN;
	cumulativeFundingRateShort: BN;
	oraclePriceTwap: BN;
	markPriceTwap: BN;
	periodRevenue: BN;
	baseAssetAmountWithAmm: BN;
	baseAssetAmountWithUnsettledLp: BN;
};

export type FundingPaymentRecord = {
	ts: BN;
	userAuthority: PublicKey;
	user: PublicKey;
	marketIndex: number;
	fundingPayment: BN;
	baseAssetAmount: BN;
	userLastCumulativeFunding: BN;
	ammCumulativeFundingLong: BN;
	ammCumulativeFundingShort: BN;
};

export type LiquidationRecord = {
	ts: BN;
	user: PublicKey;
	liquidator: PublicKey;
	liquidationType: LiquidationType;
	marginRequirement: BN;
	totalCollateral: BN;
	marginFreed: BN;
	liquidationId: number;
	bankrupt: boolean;
	canceledOrderIds: BN[];
	liquidatePerp: LiquidatePerpRecord;
	liquidateSpot: LiquidateSpotRecord;
	liquidateBorrowForPerpPnl: LiquidateBorrowForPerpPnlRecord;
	liquidatePerpPnlForDeposit: LiquidatePerpPnlForDepositRecord;
	perpBankruptcy: PerpBankruptcyRecord;
	spotBankruptcy: SpotBankruptcyRecord;
};

export class LiquidationType {
	static readonly LIQUIDATE_PERP = { liquidatePerp: {} };
	static readonly LIQUIDATE_BORROW_FOR_PERP_PNL = {
		liquidateBorrowForPerpPnl: {},
	};
	static readonly LIQUIDATE_PERP_PNL_FOR_DEPOSIT = {
		liquidatePerpPnlForDeposit: {},
	};
	static readonly PERP_BANKRUPTCY = {
		perpBankruptcy: {},
	};
	static readonly SPOT_BANKRUPTCY = {
		spotBankruptcy: {},
	};
	static readonly LIQUIDATE_SPOT = {
		liquidateSpot: {},
	};
}

export type LiquidatePerpRecord = {
	marketIndex: number;
	oraclePrice: BN;
	baseAssetAmount: BN;
	quoteAssetAmount: BN;
	lpShares: BN;
	userOrderId: BN;
	liquidatorOrderId: BN;
	fillRecordId: BN;
	liquidatorFee: BN;
	ifFee: BN;
};

export type LiquidateSpotRecord = {
	assetMarketIndex: number;
	assetPrice: BN;
	assetTransfer: BN;
	liabilityMarketIndex: number;
	liabilityPrice: BN;
	liabilityTransfer: BN;
	ifFee: BN;
};

export type LiquidateBorrowForPerpPnlRecord = {
	perpMarketIndex: number;
	marketOraclePrice: BN;
	pnlTransfer: BN;
	liabilityMarketIndex: number;
	liabilityPrice: BN;
	liabilityTransfer: BN;
};

export type LiquidatePerpPnlForDepositRecord = {
	perpMarketIndex: number;
	marketOraclePrice: BN;
	pnlTransfer: BN;
	assetMarketIndex: number;
	assetPrice: BN;
	assetTransfer: BN;
};

export type PerpBankruptcyRecord = {
	marketIndex: number;
	pnl: BN;
	ifPayment: BN;
	clawbackUser: PublicKey | null;
	clawbackUserPayment: BN | null;
	cumulativeFundingRateDelta: BN;
};

export type SpotBankruptcyRecord = {
	marketIndex: number;
	borrowAmount: BN;
	cumulativeDepositInterestDelta: BN;
	ifPayment: BN;
};

export type SettlePnlRecord = {
	ts: BN;
	user: PublicKey;
	marketIndex: number;
	pnl: BN;
	baseAssetAmount: BN;
	quoteAssetAmountAfter: BN;
	quoteEntryAmount: BN;
	settlePrice: BN;
	explanation: SettlePnlExplanation;
};

export type SignedMsgOrderRecord = {
	ts: BN;
	user: PublicKey;
	hash: string;
	matchingOrderParams: OrderParams;
	signedMsgOrderMaxSlot: BN;
	signedMsgOrderUuid: Uint8Array;
	userOrderId: number;
};

export type OrderRecord = {
	ts: BN;
	user: PublicKey;
	order: Order;
};

export type OrderActionRecord = {
	ts: BN;
	action: OrderAction;
	actionExplanation: OrderActionExplanation;
	marketIndex: number;
	marketType: MarketType;
	filler: PublicKey | null;
	fillerReward: BN | null;
	fillRecordId: BN | null;
	baseAssetAmountFilled: BN | null;
	quoteAssetAmountFilled: BN | null;
	takerFee: BN | null;
	makerFee: BN | null;
	referrerReward: number | null;
	quoteAssetAmountSurplus: BN | null;
	spotFulfillmentMethodFee: BN | null;
	taker: PublicKey | null;
	takerOrderId: number | null;
	takerOrderDirection: PositionDirection | null;
	takerOrderBaseAssetAmount: BN | null;
	takerOrderCumulativeBaseAssetAmountFilled: BN | null;
	takerOrderCumulativeQuoteAssetAmountFilled: BN | null;
	maker: PublicKey | null;
	makerOrderId: number | null;
	makerOrderDirection: PositionDirection | null;
	makerOrderBaseAssetAmount: BN | null;
	makerOrderCumulativeBaseAssetAmountFilled: BN | null;
	makerOrderCumulativeQuoteAssetAmountFilled: BN | null;
	oraclePrice: BN;
	bitFlags: number;
	takerExistingQuoteEntryAmount: BN | null;
	takerExistingBaseAssetAmount: BN | null;
	makerExistingQuoteEntryAmount: BN | null;
	makerExistingBaseAssetAmount: BN | null;
};

export type SwapRecord = {
	ts: BN;
	user: PublicKey;
	amountOut: BN;
	amountIn: BN;
	outMarketIndex: number;
	inMarketIndex: number;
	outOraclePrice: BN;
	inOraclePrice: BN;
	fee: BN;
};

export type SpotMarketVaultDepositRecord = {
	ts: BN;
	marketIndex: number;
	depositBalance: BN;
	cumulativeDepositInterestBefore: BN;
	cumulativeDepositInterestAfter: BN;
	depositTokenAmountBefore: BN;
	amount: BN;
};

export type DeleteUserRecord = {
	ts: BN;
	userAuthority: PublicKey;
	user: PublicKey;
	subAccountId: number;
	keeper: PublicKey | null;
};

export type FuelSeasonRecord = {
	ts: BN;
	authority: PublicKey;
	fuelInsurance: BN;
	fuelDeposits: BN;
	fuelBorrows: BN;
	fuelPositions: BN;
	fuelTaker: BN;
	fuelMaker: BN;
	fuelTotal: BN;
};

export type FuelSweepRecord = {
	ts: BN;
	authority: PublicKey;
	// fuel values on UserStats before sweep
	userStatsFuelInsurance: BN;
	userStatsFuelDeposits: BN;
	userStatsFuelBorrows: BN;
	userStatsFuelPositions: BN;
	userStatsFuelTaker: BN;
	userStatsFuelMaker: BN;
	// fuel values on FuelOverflow before sweep
	fuelOverflowFuelInsurance: BN;
	fuelOverflowFuelDeposits: BN;
	fuelOverflowFuelBorrows: BN;
	fuelOverflowFuelPositions: BN;
	fuelOverflowFuelTaker: BN;
	fuelOverflowFuelMaker: BN;
};

export type InsuranceFundSwapRecord = {
	rebalanceConfig: PublicKey;
	inIfTotalSharesBefore: BN;
	outIfTotalSharesBefore: BN;
	inIfUserSharesBefore: BN;
	outIfUserSharesBefore: BN;
	inIfTotalSharesAfter: BN;
	outIfTotalSharesAfter: BN;
	inIfUserSharesAfter: BN;
	outIfUserSharesAfter: BN;
	ts: BN;
	inAmount: BN;
	outAmount: BN;
	outOraclePrice: BN;
	outOraclePriceTwap: BN;
	inVaultAmountBefore: BN;
	outVaultAmountBefore: BN;
	inFundVaultAmountAfter: BN;
	outFundVaultAmountAfter: BN;
	inMarketIndex: number;
	outMarketIndex: number;
};

export type TransferProtocolIfSharesToRevenuePoolRecord = {
	ts: BN;
	marketIndex: number;
	amount: BN;
	shares: BN;
	ifVaultAmountBefore: BN;
	protocolSharesBefore: BN;
	protocolSharesAfter: BN;
	transferAmount: BN;
};

export type LPSwapRecord = {
	ts: BN;
	slot: BN;
	authority: PublicKey;
	outAmount: BN;
	inAmount: BN;
	outFee: BN;
	inFee: BN;
	outSpotMarketIndex: number;
	inSpotMarketIndex: number;
	outConstituentIndex: number;
	inConstituentIndex: number;
	outOraclePrice: BN;
	inOraclePrice: BN;
	outMint: PublicKey;
	inMint: PublicKey;
	lastAum: BN;
	lastAumSlot: BN;
	inMarketCurrentWeight: BN;
	outMarketCurrentWeight: BN;
	inMarketTargetWeight: BN;
	outMarketTargetWeight: BN;
	inSwapId: BN;
	outSwapId: BN;
};

export type LPMintRedeemRecord = {
	ts: BN;
	slot: BN;
	authority: PublicKey;
	description: number;
	amount: BN;
	fee: BN;
	spotMarketIndex: number;
	constituentIndex: number;
	oraclePrice: BN;
	mint: PublicKey;
	lpMint: PublicKey;
	lpAmount: BN;
	lpFee: BN;
	lpPrice: BN;
	mintRedeemId: BN;
	lastAum: BN;
	lastAumSlot: BN;
	inMarketCurrentWeight: BN;
	inMarketTargetWeight: BN;
};

export type LPSettleRecord = {
	recordId: BN;
	lastTs: BN;
	lastSlot: BN;
	ts: BN;
	slot: BN;
	perpMarketIndex: number;
	settleToLpAmount: BN;
	perpAmmPnlDelta: BN;
	perpAmmExFeeDelta: BN;
	lpAum: BN;
	lpPrice: BN;
};

export type StateAccount = {
	admin: PublicKey;
	exchangeStatus: number;
	whitelistMint: PublicKey;
	discountMint: PublicKey;
	oracleGuardRails: OracleGuardRails;
	numberOfAuthorities: BN;
	numberOfSubAccounts: BN;
	numberOfMarkets: number;
	numberOfSpotMarkets: number;
	minPerpAuctionDuration: number;
	defaultMarketOrderTimeInForce: number;
	defaultSpotAuctionDuration: number;
	liquidationMarginBufferRatio: number;
	settlementDuration: number;
	maxNumberOfSubAccounts: number;
	signer: PublicKey;
	signerNonce: number;
	srmVault: PublicKey;
	perpFeeStructure: FeeStructure;
	spotFeeStructure: FeeStructure;
	lpCooldownTime: BN;
	initialPctToLiquidate: number;
	liquidationDuration: number;
	maxInitializeUserFee: number;
	featureBitFlags: number;
};

export type PerpMarketAccount = {
	status: MarketStatus;
	contractType: ContractType;
	contractTier: ContractTier;
	expiryTs: BN;
	expiryPrice: BN;
	marketIndex: number;
	pubkey: PublicKey;
	name: number[];
	amm: AMM;
	numberOfUsersWithBase: number;
	numberOfUsers: number;
	marginRatioInitial: number;
	marginRatioMaintenance: number;
	nextFillRecordId: BN;
	nextFundingRateRecordId: BN;
	nextCurveRecordId: BN;
	pnlPool: PoolBalance;
	liquidatorFee: number;
	ifLiquidationFee: number;
	imfFactor: number;
	unrealizedPnlImfFactor: number;
	unrealizedPnlMaxImbalance: BN;
	unrealizedPnlInitialAssetWeight: number;
	unrealizedPnlMaintenanceAssetWeight: number;
	insuranceClaim: {
		revenueWithdrawSinceLastSettle: BN;
		maxRevenueWithdrawPerPeriod: BN;
		lastRevenueWithdrawTs: BN;
		quoteSettledInsurance: BN;
		quoteMaxInsurance: BN;
	};
	quoteSpotMarketIndex: number;
	feeAdjustment: number;
	pausedOperations: number;

	fuelBoostTaker: number;
	fuelBoostMaker: number;
	fuelBoostPosition: number;

	highLeverageMarginRatioInitial: number;
	highLeverageMarginRatioMaintenance: number;
	protectedMakerLimitPriceDivisor: number;
	protectedMakerDynamicDivisor: number;
	lastFillPrice: BN;
};

export type HistoricalOracleData = {
	lastOraclePrice: BN;
	lastOracleDelay: BN;
	lastOracleConf: BN;
	lastOraclePriceTwap: BN;
	lastOraclePriceTwap5Min: BN;
	lastOraclePriceTwapTs: BN;
};

export type HistoricalIndexData = {
	lastIndexBidPrice: BN;
	lastIndexAskPrice: BN;
	lastIndexPriceTwap: BN;
	lastIndexPriceTwap5Min: BN;
	lastIndexPriceTwapTs: BN;
};

export type SpotMarketAccount = {
	status: MarketStatus;
	assetTier: AssetTier;
	name: number[];

	marketIndex: number;
	pubkey: PublicKey;
	mint: PublicKey;
	vault: PublicKey;

	oracle: PublicKey;
	oracleSource: OracleSource;
	historicalOracleData: HistoricalOracleData;
	historicalIndexData: HistoricalIndexData;

	insuranceFund: {
		vault: PublicKey;
		totalShares: BN;
		userShares: BN;
		sharesBase: BN;
		unstakingPeriod: BN;
		lastRevenueSettleTs: BN;
		revenueSettlePeriod: BN;
		totalFactor: number;
		userFactor: number;
	};

	revenuePool: PoolBalance;

	ifLiquidationFee: number;

	decimals: number;
	optimalUtilization: number;
	optimalBorrowRate: number;
	maxBorrowRate: number;
	cumulativeDepositInterest: BN;
	cumulativeBorrowInterest: BN;
	totalSocialLoss: BN;
	totalQuoteSocialLoss: BN;
	depositBalance: BN;
	borrowBalance: BN;
	maxTokenDeposits: BN;

	lastInterestTs: BN;
	lastTwapTs: BN;
	initialAssetWeight: number;
	maintenanceAssetWeight: number;
	initialLiabilityWeight: number;
	maintenanceLiabilityWeight: number;
	liquidatorFee: number;
	imfFactor: number;
	scaleInitialAssetWeightStart: BN;

	withdrawGuardThreshold: BN;
	depositTokenTwap: BN;
	borrowTokenTwap: BN;
	utilizationTwap: BN;
	nextDepositRecordId: BN;

	orderStepSize: BN;
	orderTickSize: BN;
	minOrderSize: BN;
	maxPositionSize: BN;
	nextFillRecordId: BN;
	spotFeePool: PoolBalance;
	totalSpotFee: BN;
	totalSwapFee: BN;

	flashLoanAmount: BN;
	flashLoanInitialTokenAmount: BN;

	ordersEnabled: boolean;

	pausedOperations: number;

	ifPausedOperations: number;

	maxTokenBorrowsFraction: number;
	minBorrowRate: number;

	fuelBoostDeposits: number;
	fuelBoostBorrows: number;
	fuelBoostTaker: number;
	fuelBoostMaker: number;
	fuelBoostInsurance: number;

	tokenProgramFlag: number;

	poolId: number;
};

export type PoolBalance = {
	scaledBalance: BN;
	marketIndex: number;
};

export type AMM = {
	baseAssetReserve: BN;
	sqrtK: BN;
	cumulativeFundingRate: BN;
	lastFundingRate: BN;
	lastFundingRateTs: BN;
	lastMarkPriceTwap: BN;
	lastMarkPriceTwap5Min: BN;
	lastMarkPriceTwapTs: BN;
	lastTradeTs: BN;

	oracle: PublicKey;
	oracleSource: OracleSource;
	historicalOracleData: HistoricalOracleData;

	lastOracleReservePriceSpreadPct: BN;
	lastOracleConfPct: BN;

	fundingPeriod: BN;
	quoteAssetReserve: BN;
	pegMultiplier: BN;
	cumulativeFundingRateLong: BN;
	cumulativeFundingRateShort: BN;
	last24HAvgFundingRate: BN;
	lastFundingRateShort: BN;
	lastFundingRateLong: BN;

	totalLiquidationFee: BN;
	totalFeeMinusDistributions: BN;
	totalFeeWithdrawn: BN;
	totalFee: BN;
	mmOracleSequenceId: BN;
	userLpShares: BN;
	baseAssetAmountWithUnsettledLp: BN;
	orderStepSize: BN;
	orderTickSize: BN;
	maxFillReserveFraction: number;
	maxSlippageRatio: number;
	baseSpread: number;
	curveUpdateIntensity: number;
	baseAssetAmountWithAmm: BN;
	baseAssetAmountLong: BN;
	baseAssetAmountShort: BN;
	quoteAssetAmount: BN;
	terminalQuoteAssetReserve: BN;
	concentrationCoef: BN;
	feePool: PoolBalance;
	totalExchangeFee: BN;
	totalMmFee: BN;
	netRevenueSinceLastFunding: BN;
	lastUpdateSlot: BN;
	lastOracleNormalisedPrice: BN;
	lastOracleValid: boolean;
	lastBidPriceTwap: BN;
	lastAskPriceTwap: BN;
	longSpread: number;
	shortSpread: number;
	maxSpread: number;

	baseAssetAmountPerLp: BN;
	quoteAssetAmountPerLp: BN;
	targetBaseAssetAmountPerLp: number;

	ammJitIntensity: number;
	maxOpenInterest: BN;
	maxBaseAssetReserve: BN;
	minBaseAssetReserve: BN;
	totalSocialLoss: BN;

	quoteBreakEvenAmountLong: BN;
	quoteBreakEvenAmountShort: BN;
	quoteEntryAmountLong: BN;
	quoteEntryAmountShort: BN;

	markStd: BN;
	oracleStd: BN;
	longIntensityVolume: BN;
	shortIntensityVolume: BN;
	volume24H: BN;
	minOrderSize: BN;
	mmOraclePrice: BN;
	mmOracleSlot: BN;

	bidBaseAssetReserve: BN;
	bidQuoteAssetReserve: BN;
	askBaseAssetReserve: BN;
	askQuoteAssetReserve: BN;

	perLpBase: number; // i8
	netUnsettledFundingPnl: BN;
	quoteAssetAmountWithUnsettledLp: BN;
	referencePriceOffset: number;

	takerSpeedBumpOverride: number;
	ammSpreadAdjustment: number;
	ammInventorySpreadAdjustment: number;

	lastFundingOracleTwap: BN;
};

// # User Account Types
export type PerpPosition = {
	baseAssetAmount: BN;
	lastCumulativeFundingRate: BN;
	marketIndex: number;
	quoteAssetAmount: BN;
	quoteEntryAmount: BN;
	quoteBreakEvenAmount: BN;
	openOrders: number;
	openBids: BN;
	openAsks: BN;
	settledPnl: BN;
	lpShares: BN;
	/**	 TODO: remove this field - it doesn't exist on chain */
	remainderBaseAssetAmount: number;
	maxMarginRatio: number;
	lastBaseAssetAmountPerLp: BN;
	lastQuoteAssetAmountPerLp: BN;
	perLpBase: number;
};

export type UserStatsAccount = {
	numberOfSubAccounts: number;
	numberOfSubAccountsCreated: number;
	makerVolume30D: BN;
	takerVolume30D: BN;
	fillerVolume30D: BN;
	lastMakerVolume30DTs: BN;
	lastTakerVolume30DTs: BN;
	lastFillerVolume30DTs: BN;
	fees: {
		totalFeePaid: BN;
		totalFeeRebate: BN;
		totalTokenDiscount: BN;
		totalRefereeDiscount: BN;
		totalReferrerReward: BN;
		current_epoch_referrer_reward: BN;
	};
	referrer: PublicKey;
	referrerStatus: number;
	authority: PublicKey;
	ifStakedQuoteAssetAmount: BN;
	lastFuelIfBonusUpdateTs: number; // u32 onchain

	fuelOverflowStatus: number;
	fuelInsurance: number;
	fuelDeposits: number;
	fuelBorrows: number;
	fuelPositions: number;
	fuelTaker: number;
	fuelMaker: number;

	ifStakedGovTokenAmount: BN;
};

export type FuelOverflowAccount = {
	authority: PublicKey;
	fuelInsurance: BN;
	fuelDeposits: BN;
	fuelBorrows: BN;
	fuelPositions: BN;
	fuelTaker: BN;
	fuelMaker: BN;
	lastFuelSweepTs: number;
	lastResetTs: number;
	padding: number[];
};

export type UserAccount = {
	authority: PublicKey;
	delegate: PublicKey;
	name: number[];
	subAccountId: number;
	spotPositions: SpotPosition[];
	perpPositions: PerpPosition[];
	orders: Order[];
	status: number;
	nextLiquidationId: number;
	nextOrderId: number;
	maxMarginRatio: number;
	lastAddPerpLpSharesTs: BN;
	settledPerpPnl: BN;
	totalDeposits: BN;
	totalWithdraws: BN;
	totalSocialLoss: BN;
	cumulativePerpFunding: BN;
	cumulativeSpotFees: BN;
	liquidationMarginFreed: BN;
	lastActiveSlot: BN;
	isMarginTradingEnabled: boolean;
	idle: boolean;
	openOrders: number;
	hasOpenOrder: boolean;
	openAuctions: number;
	hasOpenAuction: boolean;
	lastFuelBonusUpdateTs: number;
	marginMode: MarginMode;
	poolId: number;
};

export type SpotPosition = {
	marketIndex: number;
	balanceType: SpotBalanceType;
	scaledBalance: BN;
	openOrders: number;
	openBids: BN;
	openAsks: BN;
	cumulativeDeposits: BN;
};

export type Order = {
	status: OrderStatus;
	orderType: OrderType;
	marketType: MarketType;
	slot: BN;
	orderId: number;
	userOrderId: number;
	marketIndex: number;
	price: BN;
	baseAssetAmount: BN;
	quoteAssetAmount: BN;
	baseAssetAmountFilled: BN;
	quoteAssetAmountFilled: BN;
	direction: PositionDirection;
	reduceOnly: boolean;
	triggerPrice: BN;
	triggerCondition: OrderTriggerCondition;
	existingPositionDirection: PositionDirection;
	postOnly: boolean;
	immediateOrCancel: boolean;
	oraclePriceOffset: number;
	auctionDuration: number;
	auctionStartPrice: BN;
	auctionEndPrice: BN;
	maxTs: BN;
	bitFlags: number;
	postedSlotTail: number;
};

export type OrderParams = {
	orderType: OrderType;
	marketType: MarketType;
	userOrderId: number;
	direction: PositionDirection;
	baseAssetAmount: BN;
	price: BN;
	marketIndex: number;
	reduceOnly: boolean;
	postOnly: PostOnlyParams;
	bitFlags: number;
	triggerPrice: BN | null;
	triggerCondition: OrderTriggerCondition;
	oraclePriceOffset: number | null;
	auctionDuration: number | null;
	maxTs: BN | null;
	auctionStartPrice: BN | null;
	auctionEndPrice: BN | null;
};

export class PostOnlyParams {
	static readonly NONE = { none: {} };
	static readonly MUST_POST_ONLY = { mustPostOnly: {} }; // Tx fails if order can't be post only
	static readonly TRY_POST_ONLY = { tryPostOnly: {} }; // Tx succeeds and order not placed if can't be post only
	static readonly SLIDE = { slide: {} }; // Modify price to be post only if can't be post only
}

export class OrderParamsBitFlag {
	static readonly ImmediateOrCancel = 1;
	static readonly UpdateHighLeverageMode = 2;
}

export type NecessaryOrderParams = {
	orderType: OrderType;
	marketIndex: number;
	baseAssetAmount: BN;
	direction: PositionDirection;
};

export type OptionalOrderParams = {
	[Property in keyof OrderParams]?: OrderParams[Property];
} & NecessaryOrderParams;

export type ModifyOrderParams = {
	[Property in keyof OrderParams]?: OrderParams[Property] | null;
} & { policy?: ModifyOrderPolicy };

export enum ModifyOrderPolicy {
	MustModify = 1,
	ExcludePreviousFill = 2,
}

export const DefaultOrderParams: OrderParams = {
	orderType: OrderType.MARKET,
	marketType: MarketType.PERP,
	userOrderId: 0,
	direction: PositionDirection.LONG,
	baseAssetAmount: ZERO,
	price: ZERO,
	marketIndex: 0,
	reduceOnly: false,
	postOnly: PostOnlyParams.NONE,
	bitFlags: 0,
	triggerPrice: null,
	triggerCondition: OrderTriggerCondition.ABOVE,
	oraclePriceOffset: null,
	auctionDuration: null,
	maxTs: null,
	auctionStartPrice: null,
	auctionEndPrice: null,
};

export type SignedMsgOrderParamsMessage = {
	signedMsgOrderParams: OrderParams;
	subAccountId: number;
	slot: BN;
	uuid: Uint8Array;
	takeProfitOrderParams: SignedMsgTriggerOrderParams | null;
	stopLossOrderParams: SignedMsgTriggerOrderParams | null;
<<<<<<< HEAD
	builderIdx?: number | null;
	builderFeeTenthBps?: number | null;
=======
	maxMarginRatio?: number | null;
>>>>>>> 14c48432
};

export type SignedMsgOrderParamsDelegateMessage = {
	signedMsgOrderParams: OrderParams;
	slot: BN;
	uuid: Uint8Array;
	takerPubkey: PublicKey;
	takeProfitOrderParams: SignedMsgTriggerOrderParams | null;
	stopLossOrderParams: SignedMsgTriggerOrderParams | null;
<<<<<<< HEAD
	builderIdx?: number | null;
	builderFeeTenthBps?: number | null;
=======
	maxMarginRatio?: number | null;
>>>>>>> 14c48432
};

export type SignedMsgTriggerOrderParams = {
	triggerPrice: BN;
	baseAssetAmount: BN;
};

export type MakerInfo = {
	maker: PublicKey;
	makerStats: PublicKey;
	makerUserAccount: UserAccount;
	order?: Order;
};

export type TakerInfo = {
	taker: PublicKey;
	takerStats: PublicKey;
	takerUserAccount: UserAccount;
	order: Order;
};

export type ReferrerInfo = {
	referrer: PublicKey;
	referrerStats: PublicKey;
};

export enum ReferrerStatus {
	IsReferrer = 1,
	IsReferred = 2,
}

export enum FuelOverflowStatus {
	Exists = 1,
}

export enum PlaceAndTakeOrderSuccessCondition {
	PartialFill = 1,
	FullFill = 2,
}

type ExactType<T> = Pick<T, keyof T>;

export type BaseTxParams = ExactType<{
	computeUnits?: number;
	computeUnitsPrice?: number;
}>;

export type ProcessingTxParams = {
	useSimulatedComputeUnits?: boolean;
	computeUnitsBufferMultiplier?: number;
	useSimulatedComputeUnitsForCUPriceCalculation?: boolean;
	getCUPriceFromComputeUnits?: (computeUnits: number) => number;
	lowerBoundCu?: number;
};

export type TxParams = BaseTxParams & ProcessingTxParams;

export class SwapReduceOnly {
	static readonly In = { in: {} };
	static readonly Out = { out: {} };
}

// # Misc Types
export interface IWallet {
	signTransaction(tx: Transaction): Promise<Transaction>;
	signAllTransactions(txs: Transaction[]): Promise<Transaction[]>;
	publicKey: PublicKey;
	payer?: Keypair;
	supportedTransactionVersions?:
		| ReadonlySet<TransactionVersion>
		| null
		| undefined;
}
export interface IVersionedWallet {
	signVersionedTransaction(
		tx: VersionedTransaction
	): Promise<VersionedTransaction>;
	signAllVersionedTransactions(
		txs: VersionedTransaction[]
	): Promise<VersionedTransaction[]>;
	publicKey: PublicKey;
	payer?: Keypair;
}

export type FeeStructure = {
	feeTiers: FeeTier[];
	fillerRewardStructure: OrderFillerRewardStructure;
	flatFillerFee: BN;
	referrerRewardEpochUpperBound: BN;
};

export type FeeTier = {
	feeNumerator: number;
	feeDenominator: number;
	makerRebateNumerator: number;
	makerRebateDenominator: number;
	referrerRewardNumerator: number;
	referrerRewardDenominator: number;
	refereeFeeNumerator: number;
	refereeFeeDenominator: number;
};

export type OrderFillerRewardStructure = {
	rewardNumerator: BN;
	rewardDenominator: BN;
	timeBasedRewardLowerBound: BN;
};

export type OracleGuardRails = {
	priceDivergence: {
		markOraclePercentDivergence: BN;
		oracleTwap5MinPercentDivergence: BN;
	};
	validity: {
		slotsBeforeStaleForAmm: BN;
		slotsBeforeStaleForMargin: BN;
		confidenceIntervalMaxSize: BN;
		tooVolatileRatio: BN;
	};
};

export type PrelaunchOracle = {
	price: BN;
	maxPrice: BN;
	confidence: BN;
	ammLastUpdateSlot: BN;
	lastUpdateSlot: BN;
	perpMarketIndex: number;
};

export type MarginCategory = 'Initial' | 'Maintenance';

export type InsuranceFundStake = {
	costBasis: BN;

	marketIndex: number;
	authority: PublicKey;

	ifShares: BN;
	ifBase: BN;

	lastWithdrawRequestShares: BN;
	lastWithdrawRequestValue: BN;
	lastWithdrawRequestTs: BN;
};

export type SerumV3FulfillmentConfigAccount = {
	fulfillmentType: SpotFulfillmentType;
	status: SpotFulfillmentStatus;
	pubkey: PublicKey;
	marketIndex: number;
	serumProgramId: PublicKey;
	serumMarket: PublicKey;
	serumRequestQueue: PublicKey;
	serumEventQueue: PublicKey;
	serumBids: PublicKey;
	serumAsks: PublicKey;
	serumBaseVault: PublicKey;
	serumQuoteVault: PublicKey;
	serumOpenOrders: PublicKey;
	serumSignerNonce: BN;
};

export type PhoenixV1FulfillmentConfigAccount = {
	pubkey: PublicKey;
	phoenixProgramId: PublicKey;
	phoenixLogAuthority: PublicKey;
	phoenixMarket: PublicKey;
	phoenixBaseVault: PublicKey;
	phoenixQuoteVault: PublicKey;
	marketIndex: number;
	fulfillmentType: SpotFulfillmentType;
	status: SpotFulfillmentStatus;
};

export type OpenbookV2FulfillmentConfigAccount = {
	pubkey: PublicKey;
	openbookV2ProgramId: PublicKey;
	openbookV2Market: PublicKey;
	openbookV2MarketAuthority: PublicKey;
	openbookV2EventHeap: PublicKey;
	openbookV2Bids: PublicKey;
	openbookV2Asks: PublicKey;
	openbookV2BaseVault: PublicKey;
	openbookV2QuoteVault: PublicKey;
	marketIndex: number;
	fulfillmentType: SpotFulfillmentType;
	status: SpotFulfillmentStatus;
	// not actually on the account, just used to pass around remaining accounts in ts
	remainingAccounts?: PublicKey[];
};

export type ReferrerNameAccount = {
	name: number[];
	user: PublicKey;
	authority: PublicKey;
	userStats: PublicKey;
};

export type PerpMarketExtendedInfo = {
	marketIndex: number;
	/**
	 * Min order size measured in base asset, using base precision
	 */
	minOrderSize: BN;
	/**
	 * Margin maintenance percentage, using margin precision (1e4)
	 */
	marginMaintenance: number;
	/**
	 * Max insurance available, measured in quote asset, using quote preicision
	 */
	availableInsurance: BN;
	/**
	 * Pnl pool available, this is measured in quote asset, using quote precision.
	 * Should be generated by using getTokenAmount and passing in the scaled balance of the base asset + quote spot account
	 */
	pnlPoolValue: BN;
	contractTier: ContractTier;
};

export type HealthComponents = {
	deposits: HealthComponent[];
	borrows: HealthComponent[];
	perpPositions: HealthComponent[];
	perpPnl: HealthComponent[];
};

export type HealthComponent = {
	marketIndex: number;
	size: BN;
	value: BN;
	weight: BN;
	weightedValue: BN;
};

export interface DriftClientMetricsEvents {
	txSigned: SignedTxData[];
	preTxSigned: void;
}

export type SignedTxData = {
	txSig: string;
	signedTx: Transaction | VersionedTransaction;
	lastValidBlockHeight?: number;
	blockHash: string;
};

export type HighLeverageModeConfig = {
	maxUsers: number;
	currentUsers: number;
	reduceOnly: boolean;
};

export type ProtectedMakerModeConfig = {
	maxUsers: number;
	currentUsers: number;
	reduceOnly: boolean;
};

export type ProtectedMakerParams = {
	limitPriceDivisor: number;
	tickSize: BN;
	dynamicOffset: BN;
};

export type IfRebalanceConfigAccount = {
	pubkey: PublicKey;
	totalInAmount: BN;
	currentInAmount: BN;
	currentOutAmount: BN;
	currentOutAmountTransferred: BN;
	epochStartTs: BN;
	epochInAmount: BN;
	epochMaxInAmount: BN;
	epochDuration: BN;
	outMarketIndex: number;
	inMarketIndex: number;
	maxSlippageBps: number;
	swapMode: number;
	status: number;
};

export type IfRebalanceConfigParams = {
	totalInAmount: BN;
	epochMaxInAmount: BN;
	epochDuration: BN;
	outMarketIndex: number;
	inMarketIndex: number;
	maxSlippageBps: number;
	swapMode: number;
	status: number;
};

/* Represents proof of a signed msg taker order
 * It can be provided to drift program to fill a signed msg order
 */
export interface SignedMsgOrderParams {
	/**
	 * The encoded order params that were signed (borsh encoded then hexified).
	 */
	orderParams: Buffer;
	/**
	 * The signature generated for the orderParams
	 */
	signature: Buffer;
}

export type SignedMsgOrderId = {
	maxSlot: BN;
	uuid: Uint8Array;
	orderId: number;
};

export type SignedMsgUserOrdersAccount = {
	authorityPubkey: PublicKey;
	signedMsgOrderData: SignedMsgOrderId[];
};

export type RevenueShareAccount = {
	authority: PublicKey;
	totalReferrerRewards: BN;
	totalBuilderRewards: BN;
	padding: number[];
};

export type RevenueShareEscrowAccount = {
	authority: PublicKey;
	referrer: PublicKey;
	referrerBoostExpireTs: number;
	referrerRewardOffset: number;
	refereeFeeNumeratorOffset: number;
	referrerBoostNumerator: number;
	reservedFixed: number[];
	orders: RevenueShareOrder[];
	approvedBuilders: BuilderInfo[];
};

export type RevenueShareOrder = {
	builderIdx: number;
	feesAccrued: BN;
	orderId: number;
	feeTenthBps: number;
	marketIndex: number;
	bitFlags: number;
	marketType: MarketType; // 0: spot, 1: perp
	padding: number[];
};

export type BuilderInfo = {
	authority: PublicKey;
	maxFeeTenthBps: number;
	padding: number[];
};

export type RevenueShareSettleRecord = {
	ts: number;
	builder: PublicKey | null;
	referrer: PublicKey | null;
	feeSettled: BN;
	marketIndex: number;
	marketType: MarketType;
	builderTotalReferrerRewards: BN;
	builderTotalBuilderRewards: BN;
	builderSubAccountId: number;
};<|MERGE_RESOLUTION|>--- conflicted
+++ resolved
@@ -1309,12 +1309,9 @@
 	uuid: Uint8Array;
 	takeProfitOrderParams: SignedMsgTriggerOrderParams | null;
 	stopLossOrderParams: SignedMsgTriggerOrderParams | null;
-<<<<<<< HEAD
+	maxMarginRatio?: number | null;
 	builderIdx?: number | null;
 	builderFeeTenthBps?: number | null;
-=======
-	maxMarginRatio?: number | null;
->>>>>>> 14c48432
 };
 
 export type SignedMsgOrderParamsDelegateMessage = {
@@ -1324,12 +1321,9 @@
 	takerPubkey: PublicKey;
 	takeProfitOrderParams: SignedMsgTriggerOrderParams | null;
 	stopLossOrderParams: SignedMsgTriggerOrderParams | null;
-<<<<<<< HEAD
+	maxMarginRatio?: number | null;
 	builderIdx?: number | null;
 	builderFeeTenthBps?: number | null;
-=======
-	maxMarginRatio?: number | null;
->>>>>>> 14c48432
 };
 
 export type SignedMsgTriggerOrderParams = {
