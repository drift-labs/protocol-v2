import { PublicKey, Transaction } from '@solana/web3.js';
import { BN, ZERO } from '.';

// # Utility Types / Enums / Constants

export class MarketStatus {
	static readonly UNINITIALIZED = { uninitialized: {} };
	static readonly INITIALIZED = { initialized: {} };
	static readonly REDUCEONLY = { reduceonly: {} };
	static readonly SETTLEMENT = { settlement: {} };
}

export class ContractType {
	static readonly PERPETUAL = { perpetual: {} };
	static readonly FUTURE = { future: {} };
}

export class SwapDirection {
	static readonly ADD = { add: {} };
	static readonly REMOVE = { remove: {} };
}

export class SpotBalanceType {
	static readonly DEPOSIT = { deposit: {} };
	static readonly BORROW = { borrow: {} };
}

export class PositionDirection {
	static readonly LONG = { long: {} };
	static readonly SHORT = { short: {} };
}

export class DepositDirection {
	static readonly DEPOSIT = { deposit: {} };
	static readonly WITHDRAW = { withdraw: {} };
}

export class OracleSource {
	static readonly PYTH = { pyth: {} };
	static readonly SWITCHBOARD = { switchboard: {} };
	static readonly QUOTE_ASSET = { quoteAsset: {} };
}

export class OrderType {
	static readonly LIMIT = { limit: {} };
	static readonly TRIGGER_MARKET = { triggerMarket: {} };
	static readonly TRIGGER_LIMIT = { triggerLimit: {} };
	static readonly MARKET = { market: {} };
}

export class MarketType {
	static readonly SPOT = { spot: {} };
	static readonly PERP = { perp: {} };
}

export class OrderStatus {
	static readonly INIT = { init: {} };
	static readonly OPEN = { open: {} };
}

export class OrderDiscountTier {
	static readonly NONE = { none: {} };
	static readonly FIRST = { first: {} };
	static readonly SECOND = { second: {} };
	static readonly THIRD = { third: {} };
	static readonly FOURTH = { fourth: {} };
}

export class OrderAction {
	static readonly PLACE = { place: {} };
	static readonly CANCEL = { cancel: {} };
	static readonly EXPIRE = { expire: {} };
	static readonly FILL = { fill: {} };
	static readonly TRIGGER = { trigger: {} };
}

export class OrderActionExplanation {
	static readonly NONE = { none: {} };
	static readonly ORACLE_PRICE_BREACHED_LIMIT_PRICE = {
		oraclePriceBreachedLimitPrice: {},
	};
	static readonly MARKET_ORDER_FILLED_TO_LIMIT_PRICE = {
		marketOrderFilledToLimitPrice: {},
	};
	static readonly CANCELED_FOR_LIQUIDATION = {
		canceledForLiquidation: {},
	};
	static readonly MARKET_ORDER_AUCTION_EXPIRED = {
		marketOrderAuctionExpired: {},
	};
}

export class OrderTriggerCondition {
	static readonly ABOVE = { above: {} };
	static readonly BELOW = { below: {} };
}

export class SpotFulfillmentType {
	static readonly SERUM_v3 = { serumV3: {} };
}

export class SpotFulfillmentStatus {
	static readonly ENABLED = { enabled: {} };
	static readonly DISABLED = { disabled: {} };
}

export function isVariant(object: unknown, type: string) {
	return object.hasOwnProperty(type);
}

export function isOneOfVariant(object: unknown, types: string[]) {
	return types.reduce((result, type) => {
		return result || object.hasOwnProperty(type);
	}, false);
}

export enum TradeSide {
	None = 0,
	Buy = 1,
	Sell = 2,
}

export type CandleResolution =
	| '1'
	| '5'
	| '15'
	| '60'
	| '240'
	| 'D'
	| 'W'
	| 'M';

export type NewUserRecord = {
	ts: BN;
	userAuthority: PublicKey;
	user: PublicKey;
	userId: number;
	name: number[];
	referrer: PublicKey;
};

export type DepositRecord = {
	ts: BN;
	userAuthority: PublicKey;
	user: PublicKey;
	direction: {
		deposit?: any;
		withdraw?: any;
	};
	marketIndex: BN;
	amount: BN;
	oraclePrice: BN;
	referrer: PublicKey;
	from?: PublicKey;
	to?: PublicKey;
};

export type CurveRecord = {
	ts: BN;
	recordId: BN;
	marketIndex: BN;
	pegMultiplierBefore: BN;
	baseAssetReserveBefore: BN;
	quoteAssetReserveBefore: BN;
	sqrtKBefore: BN;
	pegMultiplierAfter: BN;
	baseAssetReserveAfter: BN;
	quoteAssetReserveAfter: BN;
	sqrtKAfter: BN;
	baseAssetAmountLong: BN;
	baseAssetAmountShort: BN;
	baseAssetAmount: BN;
	openInterest: BN;
	oraclePrice: BN;
	tradeId: BN;
};

export declare type InsuranceFundRecord = {
	ts: BN;
	bankIndex: BN;
	marketIndex: BN;
	userIfFactor: BN;
	totalIfFactor: BN;
	bankVaultAmountBefore: BN;
	insuranceVaultAmountBefore: BN;
	amount: BN;
	totalIfSharesBefore: BN;
	totalIfSharesAfter: BN;
};

export type LPRecord = {
	ts: BN;
	user: PublicKey;
	action: LPAction;
	nShares: BN;
	marketIndex: BN;
	deltaBaseAssetAmount: BN;
	deltaQuoteAssetAmount: BN;
	pnl: BN;
};

export class LPAction {
	static readonly ADD_LIQUIDITY = { addLiquidity: {} };
	static readonly REMOVE_LIQUIDITY = { removeLiquidity: {} };
	static readonly SETTLE_LIQUIDITY = { settleLiquidity: {} };
}

export type FundingRateRecord = {
	ts: BN;
	recordId: BN;
	marketIndex: BN;
	fundingRate: BN;
	fundingRateLong: BN;
	fundingRateShort: BN;
	cumulativeFundingRateLong: BN;
	cumulativeFundingRateShort: BN;
	oraclePriceTwap: BN;
	markPriceTwap: BN;
	periodRevenue: BN;
	netBaseAssetAmount: BN;
	netUnsettledLpBaseAssetAmount: BN;
};

export type FundingPaymentRecord = {
	ts: BN;
	userAuthority: PublicKey;
	user: PublicKey;
	marketIndex: BN;
	fundingPayment: BN;
	baseAssetAmount: BN;
	userLastCumulativeFunding: BN;
	userLastFundingRateTs: BN;
	ammCumulativeFundingLong: BN;
	ammCumulativeFundingShort: BN;
};

export type LiquidationRecord = {
	ts: BN;
	user: PublicKey;
	liquidator: PublicKey;
	liquidationType: LiquidationType;
	marginRequirement: BN;
	totalCollateral: BN;
	liquidationId: number;
	liquidatePerp: LiquidatePerpRecord;
	liquidateBorrow: LiquidateBorrowRecord;
	liquidateBorrowForPerpPnl: LiquidateBorrowForPerpPnlRecord;
	liquidatePerpPnlForDeposit: LiquidatePerpPnlForDepositRecord;
	perpBankruptcy: PerpBankruptcyRecord;
	borrowBankruptcy: BorrowBankruptcyRecord;
};

export class LiquidationType {
	static readonly LIQUIDATE_PERP = { liquidatePerp: {} };
	static readonly LIQUIDATE_BORROW = { liquidateBorrow: {} };
	static readonly LIQUIDATE_BORROW_FOR_PERP_PNL = {
		liquidateBorrowForPerpPnl: {},
	};
	static readonly LIQUIDATE_PERP_PNL_FOR_DEPOSIT = {
		liquidatePerpPnlForDeposit: {},
	};
	static readonly PERP_BANKRUPTCY = {
		perpBankruptcy: {},
	};
	static readonly BORROW_BANKRUPTCY = {
		borrowBankruptcy: {},
	};
}

export type LiquidatePerpRecord = {
	marketIndex: BN;
	orderIds: BN[];
	oraclePrice: BN;
	baseAssetAmount: BN;
	quoteAssetAmount: BN;
	lpShares: BN;
	userPnl: BN;
	liquidatorPnl: BN;
	canceledOrdersFee: BN;
	userOrderId: BN;
	liquidatorOrderId: BN;
	fillRecordId: BN;
};

export type LiquidateBorrowRecord = {
	assetMarketIndex: BN;
	assetPrice: BN;
	assetTransfer: BN;
	liabilityMarketIndex: BN;
	liabilityPrice: BN;
	liabilityTransfer: BN;
};

export type LiquidateBorrowForPerpPnlRecord = {
	perpMarketIndex: BN;
	marketOraclePrice: BN;
	pnlTransfer: BN;
	liabilityMarketIndex: BN;
	liabilityPrice: BN;
	liabilityTransfer: BN;
};

export type LiquidatePerpPnlForDepositRecord = {
	perpMarketIndex: BN;
	marketOraclePrice: BN;
	pnlTransfer: BN;
	assetMarketIndex: BN;
	assetPrice: BN;
	assetTransfer: BN;
};

export type PerpBankruptcyRecord = {
	marketIndex: BN;
	pnl: BN;
	cumulativeFundingRateDelta: BN;
};

export type BorrowBankruptcyRecord = {
	marketIndex: BN;
	borrowAmount: BN;
	cumulativeDepositInterestDelta: BN;
};

export type SettlePnlRecord = {
	ts: BN;
	user: PublicKey;
	marketIndex: BN;
	pnl: BN;
	baseAssetAmount: BN;
	quoteAssetAmountAfter: BN;
	quoteEntryAmount: BN;
	settlePrice: BN;
};

export type OrderRecord = {
	ts: BN;
	user: PublicKey;
	order: Order;
};

export type OrderActionRecord = {
	ts: BN;
	action: OrderAction;
	actionExplanation: OrderActionExplanation;
	marketIndex: BN;
	filler: PublicKey | null;
	fillerReward: BN | null;
	fillRecordId: BN | null;
	referrer: PublicKey | null;
	baseAssetAmountFilled: BN | null;
	quoteAssetAmountFilled: BN | null;
	takerPnl: BN | null;
	makerPnl: BN | null;
	takerFee: BN | null;
	makerRebate: BN | null;
	referrerReward: BN | null;
	refereeDiscount: BN | null;
	quoteAssetAmountSurplus: BN | null;
	taker: PublicKey | null;
	takerOrderId: BN | null;
	takerOrderDirection: PositionDirection | null;
	takerOrderBaseAssetAmount: BN | null;
	takerOrderBaseAssetAmountFilled: BN | null;
	takerOrderQuoteAssetAmountFilled: BN | null;
	takerOrderFee: BN | null;
	maker: PublicKey | null;
	makerOrderId: BN | null;
	makerOrderDirection: PositionDirection | null;
	makerOrderBaseAssetAmount: BN | null;
	makerOrderBaseAssetAmountFilled: BN | null;
	makerOrderQuoteAssetAmountFilled: BN | null;
	makerOrderFee: BN | null;
	oraclePrice: BN;
};

export type StateAccount = {
	admin: PublicKey;
	fundingPaused: boolean;
	exchangePaused: boolean;
	adminControlsPrices: boolean;
	insuranceVault: PublicKey;
	marginRatioInitial: BN;
	marginRatioMaintenance: BN;
	marginRatioPartial: BN;
	partialLiquidationClosePercentageNumerator: BN;
	partialLiquidationClosePercentageDenominator: BN;
	partialLiquidationPenaltyPercentageNumerator: BN;
	partialLiquidationPenaltyPercentageDenominator: BN;
	fullLiquidationPenaltyPercentageNumerator: BN;
	fullLiquidationPenaltyPercentageDenominator: BN;
	partialLiquidationLiquidatorShareDenominator: BN;
	fullLiquidationLiquidatorShareDenominator: BN;
	perpFeeStructure: FeeStructure;
	spotFeeStructure: FeeStructure;
	totalFee: BN;
	totalFeeWithdrawn: BN;
	whitelistMint: PublicKey;
	discountMint: PublicKey;
	oracleGuardRails: OracleGuardRails;
	maxDeposit: BN;
	numberOfMarkets: BN;
	numberOfSpotMarkets: BN;
	minOrderQuoteAssetAmount: BN;
	signer: PublicKey;
	signerNonce: number;
	maxAuctionDuration: number;
	minAuctionDuration: number;
};

<<<<<<< HEAD
export type MarketAccount = {
	status: MarketStatus;
	contractType: ContractType;
	expiryTs: BN;
	settlementPrice: BN;
=======
export type PerpMarketAccount = {
	initialized: boolean;
>>>>>>> b399638f
	marketIndex: BN;
	pubkey: PublicKey;
	amm: AMM;
	baseAssetAmount: BN;
	baseAssetAmountLong: BN;
	baseAssetAmountShort: BN;
	openInterest: BN;
	marginRatioInitial: number;
	marginRatioMaintenance: number;
	nextFillRecordId: BN;
	pnlPool: PoolBalance;
	liquidationFee: BN;
	imfFactor: BN;
	unrealizedImfFactor: BN;
	unrealizedMaxImbalance: BN;
	unrealizedInitialAssetWeight: number;
	unrealizedMaintenanceAssetWeight: number;
	revenueWithdrawSinceLastSettle: BN;
	maxRevenueWithdrawPerPeriod: BN;
	lastRevenueWithdrawTs: BN;
	quoteSettledInsurance: BN;
	quoteMaxInsurance: BN;
};

export type SpotMarketAccount = {
	marketIndex: BN;
	pubkey: PublicKey;
	mint: PublicKey;
	vault: PublicKey;

	insuranceFundVault: PublicKey;
	insuranceWithdrawEscrowPeriod: BN;
	revenuePool: PoolBalance;

	totalIfShares: BN;
	userIfShares: BN;

	userIfFactor: BN;
	totalIfFactor: BN;
	liquidationIfFactor: BN;

	decimals: number;
	optimalUtilization: BN;
	optimalBorrowRate: BN;
	maxBorrowRate: BN;
	cumulativeDepositInterest: BN;
	cumulativeBorrowInterest: BN;
	depositBalance: BN;
	borrowBalance: BN;
	lastInterestTs: BN;
	lastTwapTs: BN;
	oracle: PublicKey;
	initialAssetWeight: BN;
	maintenanceAssetWeight: BN;
	initialLiabilityWeight: BN;
	maintenanceLiabilityWeight: BN;
	liquidationFee: BN;
	imfFactor: BN;

	withdrawGuardThreshold: BN;
	depositTokenTwap: BN;
	borrowTokenTwap: BN;
	utilizationTwap: BN;

	orderStepSize: BN;
	nextFillRecordId: BN;
	spotFeePool: {
		balance: BN;
	};
	totalSpotFee: BN;
};

export type PoolBalance = {
	balance: BN;
};

export type AMM = {
	baseAssetReserve: BN;
	sqrtK: BN;
	cumulativeFundingRate: BN;
	lastFundingRate: BN;
	lastFundingRateTs: BN;
	lastMarkPriceTwap: BN;
	lastMarkPriceTwap5min: BN;
	lastMarkPriceTwapTs: BN;
	lastOraclePriceTwap: BN;
	lastOraclePriceTwap5min: BN;
	lastOraclePriceTwapTs: BN;
	lastOracleMarkSpreadPct: BN;
	lastOracleConfPct: BN;
	oracle: PublicKey;
	oracleSource: OracleSource;
	fundingPeriod: BN;
	quoteAssetReserve: BN;
	pegMultiplier: BN;
	cumulativeFundingRateLong: BN;
	cumulativeFundingRateShort: BN;
	cumulativeFundingRateLp: BN;
	cumulativeRepegRebateLong: BN;
	cumulativeRepegRebateShort: BN;
	totalFeeMinusDistributions: BN;
	totalFeeWithdrawn: BN;
	totalFee: BN;
	cumulativeFundingPaymentPerLp: BN;
	cumulativeFeePerLp: BN;
	cumulativeNetBaseAssetAmountPerLp: BN;
	userLpShares: BN;
	netUnsettledLpBaseAssetAmount: BN;
	minimumQuoteAssetTradeSize: BN;
	baseAssetAmountStepSize: BN;
	maxBaseAssetAmountRatio: number;
	maxSlippageRatio: number;
	lastOraclePrice: BN;
	baseSpread: number;
	curveUpdateIntensity: number;
	netBaseAssetAmount: BN;
	quoteAssetAmountLong: BN;
	quoteAssetAmountShort: BN;
	terminalQuoteAssetReserve: BN;
	feePool: PoolBalance;
	totalExchangeFee: BN;
	totalMmFee: BN;
	netRevenueSinceLastFunding: BN;
	lastUpdateSlot: BN;
	lastOracleValid: boolean;
	lastBidPriceTwap: BN;
	lastAskPriceTwap: BN;
	longSpread: BN;
	shortSpread: BN;
	maxSpread: number;
	marketPosition: PerpPosition;
	marketPositionPerLp: PerpPosition;
	ammJitIntensity: number;
	maxBaseAssetReserve: BN;
	minBaseAssetReserve: BN;
	cumulativeSocialLoss: BN;
};

// # User Account Types
export type PerpPosition = {
	baseAssetAmount: BN;
	remainderBaseAssetAmount: BN;
	lastCumulativeFundingRate: BN;
	marketIndex: BN;
	quoteAssetAmount: BN;
	quoteEntryAmount: BN;
	openOrders: BN;
	openBids: BN;
	openAsks: BN;
	realizedPnl: BN;
	lpShares: BN;
	lastFeePerLp: BN;
	lastNetBaseAssetAmountPerLp: BN;
	lastNetQuoteAssetAmountPerLp: BN;
};

export type UserStatsAccount = {
	numberOfUsers: number;
	makerVolume30D: BN;
	takerVolume30D: BN;
	fillerVolume30D: BN;
	lastMakerVolume30DTs: BN;
	lastTakerVolume30DTs: BN;
	lastFillerVolume30DTs: BN;
	fees: {
		totalFeePaid: BN;
		totalFeeRebate: BN;
		totalTokenDiscount: BN;
		totalRefereeDiscount: BN;
	};
	referrer: PublicKey;
	isReferrer: boolean;
	totalReferrerReward: BN;
	authority: PublicKey;
	quoteAssetInsuranceFundStake: BN;
};

export type UserAccount = {
	authority: PublicKey;
	name: number[];
	userId: number;
	spotPositions: SpotPosition[];
	perpPositions: PerpPosition[];
	orders: Order[];
	beingLiquidated: boolean;
	bankrupt: boolean;
	nextLiquidationId: number;
	nextOrderId: BN;
};

export type SpotPosition = {
	marketIndex: BN;
	balanceType: SpotBalanceType;
	balance: BN;
	openOrders: number;
	openBids: BN;
	openAsks: BN;
};

export type Order = {
	status: OrderStatus;
	orderType: OrderType;
	marketType: MarketType;
	ts: BN;
	slot: BN;
	orderId: BN;
	userOrderId: number;
	marketIndex: BN;
	price: BN;
	baseAssetAmount: BN;
	baseAssetAmountFilled: BN;
	quoteAssetAmount: BN;
	quoteAssetAmountFilled: BN;
	fee: BN;
	direction: PositionDirection;
	reduceOnly: boolean;
	triggerPrice: BN;
	triggerCondition: OrderTriggerCondition;
	triggered: boolean;
	existingPositionDirection: PositionDirection;
	postOnly: boolean;
	immediateOrCancel: boolean;
	oraclePriceOffset: BN;
	auctionDuration: number;
	auctionStartPrice: BN;
	auctionEndPrice: BN;
};

export type OrderParams = {
	orderType: OrderType;
	marketType: MarketType;
	userOrderId: number;
	direction: PositionDirection;
	baseAssetAmount: BN;
	price: BN;
	marketIndex: BN;
	reduceOnly: boolean;
	postOnly: boolean;
	immediateOrCancel: boolean;
	triggerPrice: BN;
	triggerCondition: OrderTriggerCondition;
	positionLimit: BN;
	oraclePriceOffset: BN;
	padding0: boolean;
	padding1: BN;
};

export type NecessaryOrderParams = {
	orderType: OrderType;
	marketIndex: BN;
	baseAssetAmount: BN;
	direction: PositionDirection;
};

export type OptionalOrderParams = {
	[Property in keyof OrderParams]?: OrderParams[Property];
} & NecessaryOrderParams;

export const DefaultOrderParams = {
	orderType: OrderType.MARKET,
	marketType: MarketType.PERP,
	userOrderId: 0,
	direction: PositionDirection.LONG,
	baseAssetAmount: ZERO,
	price: ZERO,
	marketIndex: ZERO,
	reduceOnly: false,
	postOnly: false,
	immediateOrCancel: false,
	triggerPrice: ZERO,
	triggerCondition: OrderTriggerCondition.ABOVE,
	positionLimit: ZERO,
	oraclePriceOffset: ZERO,
	padding0: ZERO,
	padding1: ZERO,
};

export type MakerInfo = {
	maker: PublicKey;
	makerStats: PublicKey;
	order: Order;
};

export type TakerInfo = {
	taker: PublicKey;
	takerStats: PublicKey;
	takerUserAccount: UserAccount;
	order: Order;
};

export type ReferrerInfo = {
	referrer: PublicKey;
	referrerStats: PublicKey;
};

// # Misc Types
export interface IWallet {
	signTransaction(tx: Transaction): Promise<Transaction>;
	signAllTransactions(txs: Transaction[]): Promise<Transaction[]>;
	publicKey: PublicKey;
}

export type FeeStructure = {
	feeNumerator: BN;
	feeDenominator: BN;
	discountTokenTiers: {
		firstTier: {
			minimumBalance: BN;
			discountNumerator: BN;
			discountDenominator: BN;
		};
		secondTier: {
			minimumBalance: BN;
			discountNumerator: BN;
			discountDenominator: BN;
		};
		thirdTier: {
			minimumBalance: BN;
			discountNumerator: BN;
			discountDenominator: BN;
		};
		fourthTier: {
			minimumBalance: BN;
			discountNumerator: BN;
			discountDenominator: BN;
		};
	};
	referralDiscount: {
		referrerRewardNumerator: BN;
		referrerRewardDenominator: BN;
		refereeDiscountNumerator: BN;
		refereeDiscountDenominator: BN;
	};
	makerRebateNumerator: BN;
	makerRebateDenominator: BN;
	fillerRewardStructure: OrderFillerRewardStructure;
	cancelOrderFee: BN;
};

export type OracleGuardRails = {
	priceDivergence: {
		markOracleDivergenceNumerator: BN;
		markOracleDivergenceDenominator: BN;
	};
	validity: {
		slotsBeforeStale: BN;
		confidenceIntervalMaxSize: BN;
		tooVolatileRatio: BN;
	};
	useForLiquidations: boolean;
};

export type OrderFillerRewardStructure = {
	rewardNumerator: BN;
	rewardDenominator: BN;
	timeBasedRewardLowerBound: BN;
};

export type MarginCategory = 'Initial' | 'Maintenance';

export type InsuranceFundStake = {
	marketIndex: BN;
	authority: PublicKey;

	ifShares: BN;
	ifBase: BN;

	lastWithdrawRequestShares: BN;
	lastWithdrawRequestValue: BN;
	lastWithdrawRequestTs: BN;
};

export type SerumV3FulfillmentConfigAccount = {
	fulfillmentType: SpotFulfillmentType;
	status: SpotFulfillmentStatus;
	pubkey: PublicKey;
	marketIndex: BN;
	serumProgramId: PublicKey;
	serumMarket: PublicKey;
	serumRequestQueue: PublicKey;
	serumEventQueue: PublicKey;
	serumBids: PublicKey;
	serumAsks: PublicKey;
	serumBaseVault: PublicKey;
	serumQuoteVault: PublicKey;
	serumOpenOrders: PublicKey;
	serumSignerNonce: BN;
};<|MERGE_RESOLUTION|>--- conflicted
+++ resolved
@@ -407,16 +407,11 @@
 	minAuctionDuration: number;
 };
 
-<<<<<<< HEAD
-export type MarketAccount = {
+export type PerpMarketAccount = {
 	status: MarketStatus;
 	contractType: ContractType;
 	expiryTs: BN;
 	settlementPrice: BN;
-=======
-export type PerpMarketAccount = {
-	initialized: boolean;
->>>>>>> b399638f
 	marketIndex: BN;
 	pubkey: PublicKey;
 	amm: AMM;
@@ -547,8 +542,8 @@
 	longSpread: BN;
 	shortSpread: BN;
 	maxSpread: number;
-	marketPosition: PerpPosition;
-	marketPositionPerLp: PerpPosition;
+	PerpPosition: PerpPosition;
+	PerpPositionPerLp: PerpPosition;
 	ammJitIntensity: number;
 	maxBaseAssetReserve: BN;
 	minBaseAssetReserve: BN;
