--- conflicted
+++ resolved
@@ -7,10 +7,7 @@
 	static readonly INITIALIZED = { initialized: {} };
 	static readonly REDUCEONLY = { reduceonly: {} };
 	static readonly SETTLEMENT = { settlement: {} };
-<<<<<<< HEAD
-=======
 	static readonly DELISTED = { delisted: {} };
->>>>>>> 922c8f43
 }
 
 export class ContractType {
