import { PublicKey, Transaction } from '@solana/web3.js';
import { BN, ZERO, QUOTE_SPOT_MARKET_INDEX } from '.';

// # Utility Types / Enums / Constants

export class MarketStatus {
<<<<<<< HEAD
	static readonly UNINITIALIZED = { uninitialized: {} };
=======
>>>>>>> 06e9ae6f
	static readonly INITIALIZED = { initialized: {} };
	static readonly REDUCEONLY = { reduceonly: {} };
	static readonly SETTLEMENT = { settlement: {} };
}

export class ContractType {
	static readonly PERPETUAL = { perpetual: {} };
	static readonly FUTURE = { future: {} };
}

export class SwapDirection {
	static readonly ADD = { add: {} };
	static readonly REMOVE = { remove: {} };
}

export class SpotBalanceType {
	static readonly DEPOSIT = { deposit: {} };
	static readonly BORROW = { borrow: {} };
}

export class PositionDirection {
	static readonly LONG = { long: {} };
	static readonly SHORT = { short: {} };
}

export class DepositDirection {
	static readonly DEPOSIT = { deposit: {} };
	static readonly WITHDRAW = { withdraw: {} };
}

export class OracleSource {
	static readonly PYTH = { pyth: {} };
	static readonly SWITCHBOARD = { switchboard: {} };
	static readonly QUOTE_ASSET = { quoteAsset: {} };
}

export class OrderType {
	static readonly LIMIT = { limit: {} };
	static readonly TRIGGER_MARKET = { triggerMarket: {} };
	static readonly TRIGGER_LIMIT = { triggerLimit: {} };
	static readonly MARKET = { market: {} };
}

export class MarketType {
	static readonly SPOT = { spot: {} };
	static readonly PERP = { perp: {} };
}

export class OrderStatus {
	static readonly INIT = { init: {} };
	static readonly OPEN = { open: {} };
}

export class OrderDiscountTier {
	static readonly NONE = { none: {} };
	static readonly FIRST = { first: {} };
	static readonly SECOND = { second: {} };
	static readonly THIRD = { third: {} };
	static readonly FOURTH = { fourth: {} };
}

export class OrderAction {
	static readonly PLACE = { place: {} };
	static readonly CANCEL = { cancel: {} };
	static readonly EXPIRE = { expire: {} };
	static readonly FILL = { fill: {} };
	static readonly TRIGGER = { trigger: {} };
}

export class OrderActionExplanation {
	static readonly NONE = { none: {} };
	static readonly ORACLE_PRICE_BREACHED_LIMIT_PRICE = {
		oraclePriceBreachedLimitPrice: {},
	};
	static readonly MARKET_ORDER_FILLED_TO_LIMIT_PRICE = {
		marketOrderFilledToLimitPrice: {},
	};
	static readonly CANCELED_FOR_LIQUIDATION = {
		canceledForLiquidation: {},
	};
	static readonly MARKET_ORDER_AUCTION_EXPIRED = {
		marketOrderAuctionExpired: {},
	};
}

export class OrderTriggerCondition {
	static readonly ABOVE = { above: {} };
	static readonly BELOW = { below: {} };
}

export class SpotFulfillmentType {
	static readonly SERUM_v3 = { serumV3: {} };
}

export class SpotFulfillmentStatus {
	static readonly ENABLED = { enabled: {} };
	static readonly DISABLED = { disabled: {} };
}

export function isVariant(object: unknown, type: string) {
	return object.hasOwnProperty(type);
}

export function isOneOfVariant(object: unknown, types: string[]) {
	return types.reduce((result, type) => {
		return result || object.hasOwnProperty(type);
	}, false);
}

export enum TradeSide {
	None = 0,
	Buy = 1,
	Sell = 2,
}

export type CandleResolution =
	| '1'
	| '5'
	| '15'
	| '60'
	| '240'
	| 'D'
	| 'W'
	| 'M';

export type NewUserRecord = {
	ts: BN;
	userAuthority: PublicKey;
	user: PublicKey;
	userId: number;
	name: number[];
	referrer: PublicKey;
};

export type DepositRecord = {
	ts: BN;
	userAuthority: PublicKey;
	user: PublicKey;
	direction: {
		deposit?: any;
		withdraw?: any;
	};
	marketIndex: BN;
	amount: BN;
	oraclePrice: BN;
	referrer: PublicKey;
	from?: PublicKey;
	to?: PublicKey;
};

export type CurveRecord = {
	ts: BN;
	recordId: BN;
	marketIndex: BN;
	pegMultiplierBefore: BN;
	baseAssetReserveBefore: BN;
	quoteAssetReserveBefore: BN;
	sqrtKBefore: BN;
	pegMultiplierAfter: BN;
	baseAssetReserveAfter: BN;
	quoteAssetReserveAfter: BN;
	sqrtKAfter: BN;
	baseAssetAmountLong: BN;
	baseAssetAmountShort: BN;
	baseAssetAmount: BN;
	openInterest: BN;
	oraclePrice: BN;
	tradeId: BN;
};

export declare type InsuranceFundRecord = {
	ts: BN;
	bankIndex: BN;
	marketIndex: BN;
	userIfFactor: BN;
	totalIfFactor: BN;
<<<<<<< HEAD
	bankVaultAmountBefore: BN;
=======
	vaultAmountBefore: BN;
>>>>>>> 06e9ae6f
	insuranceVaultAmountBefore: BN;
	amount: BN;
	totalIfSharesBefore: BN;
	totalIfSharesAfter: BN;
};

export type LPRecord = {
	ts: BN;
	user: PublicKey;
	action: LPAction;
	nShares: BN;
	marketIndex: BN;
	deltaBaseAssetAmount: BN;
	deltaQuoteAssetAmount: BN;
	pnl: BN;
};

export class LPAction {
	static readonly ADD_LIQUIDITY = { addLiquidity: {} };
	static readonly REMOVE_LIQUIDITY = { removeLiquidity: {} };
	static readonly SETTLE_LIQUIDITY = { settleLiquidity: {} };
}

export type FundingRateRecord = {
	ts: BN;
	recordId: BN;
	marketIndex: BN;
	fundingRate: BN;
	fundingRateLong: BN;
	fundingRateShort: BN;
	cumulativeFundingRateLong: BN;
	cumulativeFundingRateShort: BN;
	oraclePriceTwap: BN;
	markPriceTwap: BN;
	periodRevenue: BN;
	netBaseAssetAmount: BN;
	netUnsettledLpBaseAssetAmount: BN;
};

export type FundingPaymentRecord = {
	ts: BN;
	userAuthority: PublicKey;
	user: PublicKey;
	marketIndex: BN;
	fundingPayment: BN;
	baseAssetAmount: BN;
	userLastCumulativeFunding: BN;
	userLastFundingRateTs: BN;
	ammCumulativeFundingLong: BN;
	ammCumulativeFundingShort: BN;
};

export type LiquidationRecord = {
	ts: BN;
	user: PublicKey;
	liquidator: PublicKey;
	liquidationType: LiquidationType;
	marginRequirement: BN;
	totalCollateral: BN;
	liquidationId: number;
	liquidatePerp: LiquidatePerpRecord;
	liquidateBorrow: LiquidateBorrowRecord;
	liquidateBorrowForPerpPnl: LiquidateBorrowForPerpPnlRecord;
	liquidatePerpPnlForDeposit: LiquidatePerpPnlForDepositRecord;
	perpBankruptcy: PerpBankruptcyRecord;
	borrowBankruptcy: BorrowBankruptcyRecord;
};

export class LiquidationType {
	static readonly LIQUIDATE_PERP = { liquidatePerp: {} };
	static readonly LIQUIDATE_BORROW = { liquidateBorrow: {} };
	static readonly LIQUIDATE_BORROW_FOR_PERP_PNL = {
		liquidateBorrowForPerpPnl: {},
	};
	static readonly LIQUIDATE_PERP_PNL_FOR_DEPOSIT = {
		liquidatePerpPnlForDeposit: {},
	};
	static readonly PERP_BANKRUPTCY = {
		perpBankruptcy: {},
	};
	static readonly BORROW_BANKRUPTCY = {
		borrowBankruptcy: {},
	};
}

export type LiquidatePerpRecord = {
	marketIndex: BN;
	orderIds: BN[];
	oraclePrice: BN;
	baseAssetAmount: BN;
	quoteAssetAmount: BN;
	lpShares: BN;
	userPnl: BN;
	liquidatorPnl: BN;
	canceledOrdersFee: BN;
	userOrderId: BN;
	liquidatorOrderId: BN;
	fillRecordId: BN;
};

export type LiquidateBorrowRecord = {
	assetMarketIndex: BN;
	assetPrice: BN;
	assetTransfer: BN;
	liabilityMarketIndex: BN;
	liabilityPrice: BN;
	liabilityTransfer: BN;
};

export type LiquidateBorrowForPerpPnlRecord = {
	perpMarketIndex: BN;
	marketOraclePrice: BN;
	pnlTransfer: BN;
	liabilityMarketIndex: BN;
	liabilityPrice: BN;
	liabilityTransfer: BN;
};

export type LiquidatePerpPnlForDepositRecord = {
	perpMarketIndex: BN;
	marketOraclePrice: BN;
	pnlTransfer: BN;
	assetMarketIndex: BN;
	assetPrice: BN;
	assetTransfer: BN;
};

export type PerpBankruptcyRecord = {
	marketIndex: BN;
	pnl: BN;
	cumulativeFundingRateDelta: BN;
};

export type BorrowBankruptcyRecord = {
	marketIndex: BN;
	borrowAmount: BN;
	cumulativeDepositInterestDelta: BN;
};

export type SettlePnlRecord = {
	ts: BN;
	user: PublicKey;
	marketIndex: BN;
	pnl: BN;
	baseAssetAmount: BN;
	quoteAssetAmountAfter: BN;
	quoteEntryAmount: BN;
	settlePrice: BN;
};

export type OrderRecord = {
	ts: BN;
	user: PublicKey;
	order: Order;
};

export type OrderActionRecord = {
	ts: BN;
	action: OrderAction;
	actionExplanation: OrderActionExplanation;
	marketIndex: BN;
	filler: PublicKey | null;
	fillerReward: BN | null;
	fillRecordId: BN | null;
	referrer: PublicKey | null;
	baseAssetAmountFilled: BN | null;
	quoteAssetAmountFilled: BN | null;
	takerPnl: BN | null;
	makerPnl: BN | null;
	takerFee: BN | null;
	makerRebate: BN | null;
	referrerReward: BN | null;
	refereeDiscount: BN | null;
	quoteAssetAmountSurplus: BN | null;
	taker: PublicKey | null;
	takerOrderId: BN | null;
	takerOrderDirection: PositionDirection | null;
	takerOrderBaseAssetAmount: BN | null;
	takerOrderBaseAssetAmountFilled: BN | null;
	takerOrderQuoteAssetAmountFilled: BN | null;
	takerOrderFee: BN | null;
	maker: PublicKey | null;
	makerOrderId: BN | null;
	makerOrderDirection: PositionDirection | null;
	makerOrderBaseAssetAmount: BN | null;
	makerOrderBaseAssetAmountFilled: BN | null;
	makerOrderQuoteAssetAmountFilled: BN | null;
	makerOrderFee: BN | null;
	oraclePrice: BN;
};

export type StateAccount = {
	admin: PublicKey;
	fundingPaused: boolean;
	exchangePaused: boolean;
	adminControlsPrices: boolean;
	insuranceVault: PublicKey;
	marginRatioInitial: BN;
	marginRatioMaintenance: BN;
	marginRatioPartial: BN;
	partialLiquidationClosePercentageNumerator: BN;
	partialLiquidationClosePercentageDenominator: BN;
	partialLiquidationPenaltyPercentageNumerator: BN;
	partialLiquidationPenaltyPercentageDenominator: BN;
	fullLiquidationPenaltyPercentageNumerator: BN;
	fullLiquidationPenaltyPercentageDenominator: BN;
	partialLiquidationLiquidatorShareDenominator: BN;
	fullLiquidationLiquidatorShareDenominator: BN;
	perpFeeStructure: FeeStructure;
	spotFeeStructure: FeeStructure;
	totalFee: BN;
	totalFeeWithdrawn: BN;
	whitelistMint: PublicKey;
	discountMint: PublicKey;
	oracleGuardRails: OracleGuardRails;
	maxDeposit: BN;
	numberOfMarkets: BN;
	numberOfSpotMarkets: BN;
	minOrderQuoteAssetAmount: BN;
	signer: PublicKey;
	signerNonce: number;
	maxAuctionDuration: number;
	minAuctionDuration: number;
};

export type PerpMarketAccount = {
	status: MarketStatus;
	contractType: ContractType;
	expiryTs: BN;
	settlementPrice: BN;
	marketIndex: BN;
	pubkey: PublicKey;
	amm: AMM;
	baseAssetAmount: BN;
	baseAssetAmountLong: BN;
	baseAssetAmountShort: BN;
	openInterest: BN;
	marginRatioInitial: number;
	marginRatioMaintenance: number;
	nextFillRecordId: BN;
	pnlPool: PoolBalance;
	liquidationFee: BN;
	imfFactor: BN;
	unrealizedImfFactor: BN;
	unrealizedMaxImbalance: BN;
	unrealizedInitialAssetWeight: number;
	unrealizedMaintenanceAssetWeight: number;
	revenueWithdrawSinceLastSettle: BN;
	maxRevenueWithdrawPerPeriod: BN;
	lastRevenueWithdrawTs: BN;
	quoteSettledInsurance: BN;
	quoteMaxInsurance: BN;
};

export type SpotMarketAccount = {
	marketIndex: BN;
	pubkey: PublicKey;
	mint: PublicKey;
	vault: PublicKey;

	insuranceFundVault: PublicKey;
	insuranceWithdrawEscrowPeriod: BN;
	revenuePool: PoolBalance;

	totalIfShares: BN;
	userIfShares: BN;

	userIfFactor: BN;
	totalIfFactor: BN;
	liquidationIfFactor: BN;

	decimals: number;
	optimalUtilization: BN;
	optimalBorrowRate: BN;
	maxBorrowRate: BN;
	cumulativeDepositInterest: BN;
	cumulativeBorrowInterest: BN;
	depositBalance: BN;
	borrowBalance: BN;
	lastInterestTs: BN;
	lastTwapTs: BN;
	oracle: PublicKey;
	initialAssetWeight: BN;
	maintenanceAssetWeight: BN;
	initialLiabilityWeight: BN;
	maintenanceLiabilityWeight: BN;
	liquidationFee: BN;
	imfFactor: BN;

	withdrawGuardThreshold: BN;
	depositTokenTwap: BN;
	borrowTokenTwap: BN;
	utilizationTwap: BN;

	orderStepSize: BN;
	nextFillRecordId: BN;
	spotFeePool: {
		balance: BN;
	};
	totalSpotFee: BN;
};

export type PoolBalance = {
	balance: BN;
};

export type AMM = {
	baseAssetReserve: BN;
	sqrtK: BN;
	cumulativeFundingRate: BN;
	lastFundingRate: BN;
	lastFundingRateTs: BN;
	lastMarkPriceTwap: BN;
	lastMarkPriceTwap5min: BN;
	lastMarkPriceTwapTs: BN;
	lastOraclePriceTwap: BN;
	lastOraclePriceTwap5min: BN;
	lastOraclePriceTwapTs: BN;
	lastOracleMarkSpreadPct: BN;
	lastOracleConfPct: BN;
	oracle: PublicKey;
	oracleSource: OracleSource;
	fundingPeriod: BN;
	quoteAssetReserve: BN;
	pegMultiplier: BN;
	cumulativeFundingRateLong: BN;
	cumulativeFundingRateShort: BN;
	cumulativeFundingRateLp: BN;
	cumulativeRepegRebateLong: BN;
	cumulativeRepegRebateShort: BN;
	totalFeeMinusDistributions: BN;
	totalFeeWithdrawn: BN;
	totalFee: BN;
	cumulativeFundingPaymentPerLp: BN;
	cumulativeFeePerLp: BN;
	cumulativeNetBaseAssetAmountPerLp: BN;
	userLpShares: BN;
	netUnsettledLpBaseAssetAmount: BN;
	minimumQuoteAssetTradeSize: BN;
	baseAssetAmountStepSize: BN;
	maxBaseAssetAmountRatio: number;
	maxSlippageRatio: number;
	lastOraclePrice: BN;
	baseSpread: number;
	curveUpdateIntensity: number;
	netBaseAssetAmount: BN;
	quoteAssetAmountLong: BN;
	quoteAssetAmountShort: BN;
	terminalQuoteAssetReserve: BN;
	feePool: PoolBalance;
	totalExchangeFee: BN;
	totalMmFee: BN;
	netRevenueSinceLastFunding: BN;
	lastUpdateSlot: BN;
	lastOracleValid: boolean;
	lastBidPriceTwap: BN;
	lastAskPriceTwap: BN;
	longSpread: BN;
	shortSpread: BN;
	maxSpread: number;
	marketPosition: PerpPosition;
	marketPositionPerLp: PerpPosition;
	ammJitIntensity: number;
	maxBaseAssetReserve: BN;
	minBaseAssetReserve: BN;
	cumulativeSocialLoss: BN;
};

// # User Account Types
export type PerpPosition = {
	baseAssetAmount: BN;
	remainderBaseAssetAmount: BN;
	lastCumulativeFundingRate: BN;
	marketIndex: BN;
	quoteAssetAmount: BN;
	quoteEntryAmount: BN;
	openOrders: BN;
	openBids: BN;
	openAsks: BN;
	realizedPnl: BN;
	lpShares: BN;
	lastFeePerLp: BN;
	lastNetBaseAssetAmountPerLp: BN;
	lastNetQuoteAssetAmountPerLp: BN;
};

export type UserStatsAccount = {
	numberOfUsers: number;
	makerVolume30D: BN;
	takerVolume30D: BN;
	fillerVolume30D: BN;
	lastMakerVolume30DTs: BN;
	lastTakerVolume30DTs: BN;
	lastFillerVolume30DTs: BN;
	fees: {
		totalFeePaid: BN;
		totalFeeRebate: BN;
		totalTokenDiscount: BN;
		totalRefereeDiscount: BN;
	};
	referrer: PublicKey;
	isReferrer: boolean;
	totalReferrerReward: BN;
	authority: PublicKey;
	quoteAssetInsuranceFundStake: BN;
};

export type UserAccount = {
	authority: PublicKey;
	name: number[];
	userId: number;
	spotPositions: SpotPosition[];
	perpPositions: PerpPosition[];
	orders: Order[];
	beingLiquidated: boolean;
	bankrupt: boolean;
	nextLiquidationId: number;
	nextOrderId: BN;
};

export type SpotPosition = {
	marketIndex: BN;
	balanceType: SpotBalanceType;
	balance: BN;
	openOrders: number;
	openBids: BN;
	openAsks: BN;
};

export type Order = {
	status: OrderStatus;
	orderType: OrderType;
	marketType: MarketType;
	ts: BN;
	slot: BN;
	orderId: BN;
	userOrderId: number;
	marketIndex: BN;
	price: BN;
	baseAssetAmount: BN;
	baseAssetAmountFilled: BN;
	quoteAssetAmount: BN;
	quoteAssetAmountFilled: BN;
	fee: BN;
	direction: PositionDirection;
	reduceOnly: boolean;
	triggerPrice: BN;
	triggerCondition: OrderTriggerCondition;
	triggered: boolean;
	existingPositionDirection: PositionDirection;
	postOnly: boolean;
	immediateOrCancel: boolean;
	oraclePriceOffset: BN;
	auctionDuration: number;
	auctionStartPrice: BN;
	auctionEndPrice: BN;
};

export type OrderParams = {
	orderType: OrderType;
	marketType: MarketType;
	userOrderId: number;
	direction: PositionDirection;
	baseAssetAmount: BN;
	price: BN;
	marketIndex: BN;
	quoteSpotMarketIndex: BN;
	reduceOnly: boolean;
	postOnly: boolean;
	immediateOrCancel: boolean;
	triggerPrice: BN;
	triggerCondition: OrderTriggerCondition;
	positionLimit: BN;
	oraclePriceOffset: BN;
	padding0: boolean;
	padding1: BN;
};

export type NecessaryOrderParams = {
	orderType: OrderType;
	marketIndex: BN;
	baseAssetAmount: BN;
	direction: PositionDirection;
};

export type OptionalOrderParams = {
	[Property in keyof OrderParams]?: OrderParams[Property];
} & NecessaryOrderParams;

export const DefaultOrderParams = {
	orderType: OrderType.MARKET,
	marketType: MarketType.PERP,
	userOrderId: 0,
	direction: PositionDirection.LONG,
	baseAssetAmount: ZERO,
	price: ZERO,
	marketIndex: ZERO,
	quoteSpotMarketIndex: QUOTE_SPOT_MARKET_INDEX,
	reduceOnly: false,
	postOnly: false,
	immediateOrCancel: false,
	triggerPrice: ZERO,
	triggerCondition: OrderTriggerCondition.ABOVE,
	positionLimit: ZERO,
	oraclePriceOffset: ZERO,
	padding0: ZERO,
	padding1: ZERO,
};

export type MakerInfo = {
	maker: PublicKey;
	makerStats: PublicKey;
	order: Order;
};

export type TakerInfo = {
	taker: PublicKey;
	takerStats: PublicKey;
	takerUserAccount: UserAccount;
	order: Order;
};

export type ReferrerInfo = {
	referrer: PublicKey;
	referrerStats: PublicKey;
};

// # Misc Types
export interface IWallet {
	signTransaction(tx: Transaction): Promise<Transaction>;
	signAllTransactions(txs: Transaction[]): Promise<Transaction[]>;
	publicKey: PublicKey;
}

export type FeeStructure = {
	feeNumerator: BN;
	feeDenominator: BN;
	discountTokenTiers: {
		firstTier: {
			minimumBalance: BN;
			discountNumerator: BN;
			discountDenominator: BN;
		};
		secondTier: {
			minimumBalance: BN;
			discountNumerator: BN;
			discountDenominator: BN;
		};
		thirdTier: {
			minimumBalance: BN;
			discountNumerator: BN;
			discountDenominator: BN;
		};
		fourthTier: {
			minimumBalance: BN;
			discountNumerator: BN;
			discountDenominator: BN;
		};
	};
	referralDiscount: {
		referrerRewardNumerator: BN;
		referrerRewardDenominator: BN;
		refereeDiscountNumerator: BN;
		refereeDiscountDenominator: BN;
	};
	makerRebateNumerator: BN;
	makerRebateDenominator: BN;
	fillerRewardStructure: OrderFillerRewardStructure;
	cancelOrderFee: BN;
};

export type OracleGuardRails = {
	priceDivergence: {
		markOracleDivergenceNumerator: BN;
		markOracleDivergenceDenominator: BN;
	};
	validity: {
		slotsBeforeStale: BN;
		confidenceIntervalMaxSize: BN;
		tooVolatileRatio: BN;
	};
	useForLiquidations: boolean;
};

export type OrderFillerRewardStructure = {
	rewardNumerator: BN;
	rewardDenominator: BN;
	timeBasedRewardLowerBound: BN;
};

export type MarginCategory = 'Initial' | 'Maintenance';

export type InsuranceFundStake = {
	marketIndex: BN;
	authority: PublicKey;

	ifShares: BN;
	ifBase: BN;

	lastWithdrawRequestShares: BN;
	lastWithdrawRequestValue: BN;
	lastWithdrawRequestTs: BN;
};

export type SerumV3FulfillmentConfigAccount = {
	fulfillmentType: SpotFulfillmentType;
	status: SpotFulfillmentStatus;
	pubkey: PublicKey;
	marketIndex: BN;
	serumProgramId: PublicKey;
	serumMarket: PublicKey;
	serumRequestQueue: PublicKey;
	serumEventQueue: PublicKey;
	serumBids: PublicKey;
	serumAsks: PublicKey;
	serumBaseVault: PublicKey;
	serumQuoteVault: PublicKey;
	serumOpenOrders: PublicKey;
	serumSignerNonce: BN;
};<|MERGE_RESOLUTION|>--- conflicted
+++ resolved
@@ -4,10 +4,6 @@
 // # Utility Types / Enums / Constants
 
 export class MarketStatus {
-<<<<<<< HEAD
-	static readonly UNINITIALIZED = { uninitialized: {} };
-=======
->>>>>>> 06e9ae6f
 	static readonly INITIALIZED = { initialized: {} };
 	static readonly REDUCEONLY = { reduceonly: {} };
 	static readonly SETTLEMENT = { settlement: {} };
@@ -184,11 +180,7 @@
 	marketIndex: BN;
 	userIfFactor: BN;
 	totalIfFactor: BN;
-<<<<<<< HEAD
-	bankVaultAmountBefore: BN;
-=======
 	vaultAmountBefore: BN;
->>>>>>> 06e9ae6f
 	insuranceVaultAmountBefore: BN;
 	amount: BN;
 	totalIfSharesBefore: BN;
