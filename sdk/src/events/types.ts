import { Commitment, PublicKey, TransactionSignature } from '@solana/web3.js';
import {
	DepositRecord,
	FundingPaymentRecord,
	FundingRateRecord,
	LiquidationRecord,
	NewUserRecord,
	OrderActionRecord,
	OrderRecord,
	SettlePnlRecord,
	LPRecord,
	InsuranceFundRecord,
	SpotInterestRecord,
	InsuranceFundStakeRecord,
	CurveRecord,
	SwapRecord,
	SpotMarketVaultDepositRecord,
	SignedMsgOrderRecord,
	DeleteUserRecord,
	FuelSweepRecord,
	FuelSeasonRecord,
} from '../index';
import { EventEmitter } from 'events';

export type EventSubscriptionOptions = {
	address?: PublicKey;
	eventTypes?: EventType[];
	maxEventsPerType?: number;
	orderBy?: EventSubscriptionOrderBy;
	orderDir?: EventSubscriptionOrderDirection;
	commitment?: Commitment;
	maxTx?: number;
	logProviderConfig?: LogProviderConfig;
	// when the subscription starts, client might want to backtrack and fetch old tx's
	// this specifies how far to backtrack
	untilTx?: TransactionSignature;
};

export const DefaultEventSubscriptionOptions: EventSubscriptionOptions = {
	eventTypes: [
		'DepositRecord',
		'FundingPaymentRecord',
		'LiquidationRecord',
		'OrderRecord',
		'OrderActionRecord',
		'FundingRateRecord',
		'NewUserRecord',
		'SettlePnlRecord',
		'LPRecord',
		'InsuranceFundRecord',
		'SpotInterestRecord',
		'InsuranceFundStakeRecord',
		'CurveRecord',
		'SwapRecord',
		'SpotMarketVaultDepositRecord',
		'SignedMsgOrderRecord',
		'DeleteUserRecord',
		'FuelSweepRecord',
		'FuelSeasonRecord',
	],
	maxEventsPerType: 4096,
	orderBy: 'blockchain',
	orderDir: 'asc',
	commitment: 'confirmed',
	maxTx: 4096,
	logProviderConfig: {
		type: 'websocket',
	},
};

// Whether we sort events based on order blockchain produced events or client receives events
export type EventSubscriptionOrderBy = 'blockchain' | 'client';
export type EventSubscriptionOrderDirection = 'asc' | 'desc';

export type Event<T> = T & {
	txSig: TransactionSignature;
	slot: number;
	txSigIndex: number; // Unique index for each event inside a tx
};

export type WrappedEvent<Type extends EventType> = EventMap[Type] & {
	eventType: Type;
};

export type WrappedEvents = WrappedEvent<EventType>[];

export type EventMap = {
	DepositRecord: Event<DepositRecord>;
	FundingPaymentRecord: Event<FundingPaymentRecord>;
	LiquidationRecord: Event<LiquidationRecord>;
	FundingRateRecord: Event<FundingRateRecord>;
	OrderRecord: Event<OrderRecord>;
	OrderActionRecord: Event<OrderActionRecord>;
	SettlePnlRecord: Event<SettlePnlRecord>;
	NewUserRecord: Event<NewUserRecord>;
	LPRecord: Event<LPRecord>;
	InsuranceFundRecord: Event<InsuranceFundRecord>;
	SpotInterestRecord: Event<SpotInterestRecord>;
	InsuranceFundStakeRecord: Event<InsuranceFundStakeRecord>;
	CurveRecord: Event<CurveRecord>;
	SwapRecord: Event<SwapRecord>;
	SpotMarketVaultDepositRecord: Event<SpotMarketVaultDepositRecord>;
	SignedMsgOrderRecord: Event<SignedMsgOrderRecord>;
	DeleteUserRecord: Event<DeleteUserRecord>;
	FuelSweepRecord: Event<FuelSweepRecord>;
	FuelSeasonRecord: Event<FuelSeasonRecord>;
};

export type EventType = keyof EventMap;

export type DriftEvent =
	| Event<DepositRecord>
	| Event<FundingPaymentRecord>
	| Event<LiquidationRecord>
	| Event<FundingRateRecord>
	| Event<OrderRecord>
	| Event<OrderActionRecord>
	| Event<SettlePnlRecord>
	| Event<NewUserRecord>
	| Event<LPRecord>
	| Event<InsuranceFundRecord>
	| Event<SpotInterestRecord>
	| Event<InsuranceFundStakeRecord>
	| Event<CurveRecord>
	| Event<SwapRecord>
	| Event<SpotMarketVaultDepositRecord>
<<<<<<< HEAD
	| Event<SwiftOrderRecord>
	| Event<DeleteUserRecord>
	| Event<FuelSweepRecord>
	| Event<FuelSeasonRecord>;
=======
	| Event<SignedMsgOrderRecord>
	| Event<DeleteUserRecord>;
>>>>>>> 72a27617

export interface EventSubscriberEvents {
	newEvent: (event: WrappedEvent<EventType>) => void;
}

export type SortFn = (
	currentRecord: EventMap[EventType],
	newRecord: EventMap[EventType]
) => 'less than' | 'greater than';

export type logProviderCallback = (
	txSig: TransactionSignature,
	slot: number,
	logs: string[],
	mostRecentBlockTime: number | undefined,
	txSigIndex: number | undefined
) => void;

export interface LogProvider {
	isSubscribed(): boolean;
	subscribe(
		callback: logProviderCallback,
		skipHistory?: boolean
	): Promise<boolean>;
	unsubscribe(external?: boolean): Promise<boolean>;
	eventEmitter?: EventEmitter;
}

export type LogProviderType = 'websocket' | 'polling' | 'events-server';

export type StreamingLogProviderConfig = {
	/// Max number of times to try reconnecting before failing over to fallback provider
	maxReconnectAttempts?: number;
	/// used for PollingLogProviderConfig on fallback
	fallbackFrequency?: number;
	/// used for PollingLogProviderConfig on fallback
	fallbackBatchSize?: number;
};

export type WebSocketLogProviderConfig = StreamingLogProviderConfig & {
	type: 'websocket';
	/// Max time to wait before resubscribing
	resubTimeoutMs?: number;
};

export type PollingLogProviderConfig = {
	type: 'polling';
	/// frequency to poll for new events
	frequency: number;
	/// max number of events to fetch per poll
	batchSize?: number;
};

export type EventsServerLogProviderConfig = StreamingLogProviderConfig & {
	type: 'events-server';
	/// url of the events server
	url: string;
};

export type LogProviderConfig =
	| WebSocketLogProviderConfig
	| PollingLogProviderConfig
	| EventsServerLogProviderConfig;<|MERGE_RESOLUTION|>--- conflicted
+++ resolved
@@ -124,15 +124,10 @@
 	| Event<CurveRecord>
 	| Event<SwapRecord>
 	| Event<SpotMarketVaultDepositRecord>
-<<<<<<< HEAD
-	| Event<SwiftOrderRecord>
+	| Event<SignedMsgOrderRecord>
 	| Event<DeleteUserRecord>
 	| Event<FuelSweepRecord>
 	| Event<FuelSeasonRecord>;
-=======
-	| Event<SignedMsgOrderRecord>
-	| Event<DeleteUserRecord>;
->>>>>>> 72a27617
 
 export interface EventSubscriberEvents {
 	newEvent: (event: WrappedEvent<EventType>) => void;
