--- conflicted
+++ resolved
@@ -314,17 +314,6 @@
 	 */
 	public getMarginRequirement(type: MarginCategory): BN {
 		return this.getUserAccount()
-<<<<<<< HEAD
-			.perpPositions.reduce((marginRequirement, PerpPosition) => {
-				const market = this.clearingHouse.getPerpMarketAccount(
-					PerpPosition.marketIndex
-				);
-
-				if (PerpPosition.lpShares.gt(ZERO)) {
-					// is an lp
-					// clone so we dont mutate the position
-					PerpPosition = this.getClonedPosition(PerpPosition);
-=======
 			.perpPositions.reduce((marginRequirement, perpPosition) => {
 				const market = this.clearingHouse.getPerpMarketAccount(
 					perpPosition.marketIndex
@@ -334,32 +323,21 @@
 					// is an lp
 					// clone so we dont mutate the position
 					perpPosition = this.getClonedPosition(perpPosition);
->>>>>>> 06e9ae6f
 
 					// settle position
 					const [settledPosition, dustBaa, _] = this.getSettledLPPosition(
 						market.marketIndex
 					);
-<<<<<<< HEAD
-					PerpPosition.baseAssetAmount =
-						settledPosition.baseAssetAmount.add(dustBaa);
-					PerpPosition.quoteAssetAmount = settledPosition.quoteAssetAmount;
-=======
 					perpPosition.baseAssetAmount =
 						settledPosition.baseAssetAmount.add(dustBaa);
 					perpPosition.quoteAssetAmount = settledPosition.quoteAssetAmount;
->>>>>>> 06e9ae6f
 
 					// open orders
 					let openAsks;
 					if (market.amm.maxBaseAssetReserve > market.amm.baseAssetReserve) {
 						openAsks = market.amm.maxBaseAssetReserve
 							.sub(market.amm.baseAssetReserve)
-<<<<<<< HEAD
-							.mul(PerpPosition.lpShares)
-=======
 							.mul(perpPosition.lpShares)
->>>>>>> 06e9ae6f
 							.div(market.amm.sqrtK)
 							.mul(new BN(-1));
 					} else {
@@ -370,24 +348,12 @@
 					if (market.amm.minBaseAssetReserve < market.amm.baseAssetReserve) {
 						openBids = market.amm.baseAssetReserve
 							.sub(market.amm.minBaseAssetReserve)
-<<<<<<< HEAD
-							.mul(PerpPosition.lpShares)
-=======
 							.mul(perpPosition.lpShares)
->>>>>>> 06e9ae6f
 							.div(market.amm.sqrtK);
 					} else {
 						openBids = ZERO;
 					}
 
-<<<<<<< HEAD
-					PerpPosition.openAsks = PerpPosition.openAsks.add(openAsks);
-					PerpPosition.openBids = PerpPosition.openBids.add(openBids);
-				}
-
-				const worstCaseBaseAssetAmount =
-					calculateWorstCaseBaseAssetAmount(PerpPosition);
-=======
 					perpPosition.openAsks = perpPosition.openAsks.add(openAsks);
 					perpPosition.openBids = perpPosition.openBids.add(openBids);
 				}
@@ -402,7 +368,6 @@
 
 				const worstCaseBaseAssetAmount =
 					calculateWorstCaseBaseAssetAmount(perpPosition);
->>>>>>> 06e9ae6f
 
 				const worstCaseAssetValue = worstCaseBaseAssetAmount
 					.abs()
@@ -453,15 +418,6 @@
 			.perpPositions.filter((pos) =>
 				marketIndex ? pos.marketIndex === marketIndex : true
 			)
-<<<<<<< HEAD
-			.reduce((unrealizedPnl, PerpPosition) => {
-				const market = this.clearingHouse.getPerpMarketAccount(
-					PerpPosition.marketIndex
-				);
-				let positionUnrealizedPnl = calculatePositionPNL(
-					market,
-					PerpPosition,
-=======
 			.reduce((unrealizedPnl, perpPosition) => {
 				const market = this.clearingHouse.getPerpMarketAccount(
 					perpPosition.marketIndex
@@ -469,7 +425,6 @@
 				let positionUnrealizedPnl = calculatePositionPNL(
 					market,
 					perpPosition,
->>>>>>> 06e9ae6f
 					withFunding,
 					this.getOracleDataForMarket(market.marketIndex)
 				);
@@ -501,19 +456,11 @@
 			.perpPositions.filter((pos) =>
 				marketIndex ? pos.marketIndex === marketIndex : true
 			)
-<<<<<<< HEAD
-			.reduce((pnl, PerpPosition) => {
-				const market = this.clearingHouse.getPerpMarketAccount(
-					PerpPosition.marketIndex
-				);
-				return pnl.add(calculatePositionFundingPNL(market, PerpPosition));
-=======
 			.reduce((pnl, perpPosition) => {
 				const market = this.clearingHouse.getPerpMarketAccount(
 					perpPosition.marketIndex
 				);
 				return pnl.add(calculatePositionFundingPNL(market, perpPosition));
->>>>>>> 06e9ae6f
 			}, ZERO);
 	}
 
@@ -649,15 +596,6 @@
 	 */
 	getTotalPositionValue(): BN {
 		return this.getUserAccount().perpPositions.reduce(
-<<<<<<< HEAD
-			(positionValue, PerpPosition) => {
-				const market = this.clearingHouse.getPerpMarketAccount(
-					PerpPosition.marketIndex
-				);
-				const posVal = calculateBaseAssetValueWithOracle(
-					market,
-					PerpPosition,
-=======
 			(positionValue, perpPosition) => {
 				const market = this.clearingHouse.getPerpMarketAccount(
 					perpPosition.marketIndex
@@ -665,7 +603,6 @@
 				const posVal = calculateBaseAssetValueWithOracle(
 					market,
 					perpPosition,
->>>>>>> 06e9ae6f
 					this.getOracleDataForMarket(market.marketIndex)
 				);
 
@@ -865,11 +802,7 @@
 	 * @returns Precision : MARK_PRICE_PRECISION
 	 */
 	public liquidationPrice(
-<<<<<<< HEAD
-		PerpPosition: Pick<PerpPosition, 'marketIndex'>,
-=======
 		perpPosition: Pick<PerpPosition, 'marketIndex'>,
->>>>>>> 06e9ae6f
 		positionBaseSizeChange: BN = ZERO
 	): BN {
 		// solves formula for example canBeLiquidated below
@@ -888,19 +821,11 @@
 
 		// calculate the total position value ignoring any value from the target market of the trade
 		const totalPositionValueExcludingTargetMarket =
-<<<<<<< HEAD
-			this.getTotalPositionValueExcludingMarket(PerpPosition.marketIndex);
-
-		const currentPerpPosition =
-			this.getUserPosition(PerpPosition.marketIndex) ||
-			this.getEmptyPosition(PerpPosition.marketIndex);
-=======
 			this.getTotalPositionValueExcludingMarket(perpPosition.marketIndex);
 
 		const currentPerpPosition =
 			this.getUserPosition(perpPosition.marketIndex) ||
 			this.getEmptyPosition(perpPosition.marketIndex);
->>>>>>> 06e9ae6f
 
 		const currentPerpPositionBaseSize = currentPerpPosition.baseAssetAmount;
 
@@ -910,11 +835,7 @@
 
 		// calculate position for current market after trade
 		const proposedPerpPosition: PerpPosition = {
-<<<<<<< HEAD
-			marketIndex: PerpPosition.marketIndex,
-=======
 			marketIndex: perpPosition.marketIndex,
->>>>>>> 06e9ae6f
 			baseAssetAmount: proposedBaseAssetAmount,
 			remainderBaseAssetAmount: ZERO,
 			quoteAssetAmount: new BN(0),
@@ -949,11 +870,7 @@
 		const marginRequirementExcludingTargetMarket =
 			this.getUserAccount().perpPositions.reduce(
 				(totalMarginRequirement, position) => {
-<<<<<<< HEAD
-					if (!position.marketIndex.eq(PerpPosition.marketIndex)) {
-=======
 					if (!position.marketIndex.eq(perpPosition.marketIndex)) {
->>>>>>> 06e9ae6f
 						const market = this.clearingHouse.getPerpMarketAccount(
 							position.marketIndex
 						);
@@ -1037,13 +954,8 @@
 		let markPriceAfterTrade;
 		if (positionBaseSizeChange.eq(ZERO)) {
 			markPriceAfterTrade = calculateMarkPrice(
-<<<<<<< HEAD
-				this.clearingHouse.getPerpMarketAccount(PerpPosition.marketIndex),
-				this.getOracleDataForMarket(PerpPosition.marketIndex)
-=======
 				this.clearingHouse.getPerpMarketAccount(perpPosition.marketIndex),
 				this.getOracleDataForMarket(perpPosition.marketIndex)
->>>>>>> 06e9ae6f
 			);
 		} else {
 			const direction = positionBaseSizeChange.gt(ZERO)
@@ -1052,15 +964,9 @@
 			markPriceAfterTrade = calculateTradeSlippage(
 				direction,
 				positionBaseSizeChange.abs(),
-<<<<<<< HEAD
-				this.clearingHouse.getPerpMarketAccount(PerpPosition.marketIndex),
-				'base',
-				this.getOracleDataForMarket(PerpPosition.marketIndex)
-=======
 				this.clearingHouse.getPerpMarketAccount(perpPosition.marketIndex),
 				'base',
 				this.getOracleDataForMarket(perpPosition.marketIndex)
->>>>>>> 06e9ae6f
 			)[3]; // newPrice after swap
 		}
 
