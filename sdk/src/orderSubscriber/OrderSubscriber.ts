import { DriftClient } from '../driftClient';
import { UserAccount } from '../types';
import { getUserFilter, getUserWithOrderFilter } from '../memcmp';
import { Commitment, PublicKey, RpcResponseAndContext } from '@solana/web3.js';
import { Buffer } from 'buffer';
import { DLOB } from '../dlob/DLOB';
import { OrderSubscriberConfig, OrderSubscriberEvents } from './types';
import { PollingSubscription } from './PollingSubscription';
import { WebsocketSubscription } from './WebsocketSubscription';
import StrictEventEmitter from 'strict-event-emitter-types';
import { EventEmitter } from 'events';
import { BN } from '../index';
import { decodeUser } from '../decode/user';

export class OrderSubscriber {
	driftClient: DriftClient;
	usersAccounts = new Map<string, { slot: number; userAccount: UserAccount }>();
	subscription: PollingSubscription | WebsocketSubscription;
	commitment: Commitment;
	eventEmitter: StrictEventEmitter<EventEmitter, OrderSubscriberEvents>;

	fetchPromise?: Promise<void>;
	fetchPromiseResolver: () => void;

	mostRecentSlot: number;
	decodeFn: (name: string, data: Buffer) => UserAccount;
	decodeData?: boolean;

	constructor(config: OrderSubscriberConfig) {
		this.driftClient = config.driftClient;
		this.commitment = config.subscriptionConfig.commitment || 'processed';
		if (config.subscriptionConfig.type === 'polling') {
			this.subscription = new PollingSubscription({
				orderSubscriber: this,
				frequency: config.subscriptionConfig.frequency,
			});
<<<<<<< HEAD
		} else if (config.subscriptionConfig.type === 'grpc') {
			this.subscription = new grpcSubscription({
				orderSubscriber: this,
				grpcConfigs: config.subscriptionConfig.grpcConfigs,
				skipInitialLoad: config.subscriptionConfig.skipInitialLoad,
				resubOpts: {
					resubTimeoutMs: config.subscriptionConfig?.resubTimeoutMs,
					logResubMessages: config.subscriptionConfig?.logResubMessages,
				},
				resyncIntervalMs: config.subscriptionConfig.resyncIntervalMs,
				decoded: config.decodeData,
			});
=======
>>>>>>> 78960cbc
		} else {
			this.subscription = new WebsocketSubscription({
				orderSubscriber: this,
				commitment: this.commitment,
				skipInitialLoad: config.subscriptionConfig.skipInitialLoad,
				resubOpts: {
					resubTimeoutMs: config.subscriptionConfig?.resubTimeoutMs,
					logResubMessages: config.subscriptionConfig?.logResubMessages,
				},
				resyncIntervalMs: config.subscriptionConfig.resyncIntervalMs,
				decoded: config.decodeData,
			});
		}
		if (config.fastDecode ?? true) {
			this.decodeFn = (name, data) => decodeUser(data);
		} else {
			this.decodeFn =
				this.driftClient.program.account.user.coder.accounts.decodeUnchecked.bind(
					this.driftClient.program.account.user.coder.accounts
				);
		}
		this.eventEmitter = new EventEmitter();
	}

	public async subscribe(): Promise<void> {
		await this.subscription.subscribe();
	}

	async fetch(): Promise<void> {
		if (this.fetchPromise) {
			return this.fetchPromise;
		}

		this.fetchPromise = new Promise((resolver) => {
			this.fetchPromiseResolver = resolver;
		});

		try {
			const rpcRequestArgs = [
				this.driftClient.program.programId.toBase58(),
				{
					commitment: this.commitment,
					filters: [getUserFilter(), getUserWithOrderFilter()],
					encoding: 'base64',
					withContext: true,
				},
			];

			const rpcJSONResponse: any =
				// @ts-ignore
				await this.driftClient.connection._rpcRequest(
					'getProgramAccounts',
					rpcRequestArgs
				);

			const rpcResponseAndContext: RpcResponseAndContext<
				Array<{
					pubkey: PublicKey;
					account: {
						data: [string, string];
					};
				}>
			> = rpcJSONResponse.result;

			const slot: number = rpcResponseAndContext.context.slot;

			const programAccountSet = new Set<string>();
			for (const programAccount of rpcResponseAndContext.value) {
				const key = programAccount.pubkey.toString();
				programAccountSet.add(key);
				this.tryUpdateUserAccount(
					key,
					'raw',
					programAccount.account.data,
					slot
				);
				// give event loop a chance to breathe
				await new Promise((resolve) => setTimeout(resolve, 0));
			}

			for (const key of this.usersAccounts.keys()) {
				if (!programAccountSet.has(key)) {
					this.usersAccounts.delete(key);
				}
				// give event loop a chance to breathe
				await new Promise((resolve) => setTimeout(resolve, 0));
			}
		} catch (e) {
			console.error(e);
		} finally {
			this.fetchPromiseResolver();
			this.fetchPromise = undefined;
		}
	}

	tryUpdateUserAccount(
		key: string,
		dataType: 'raw' | 'decoded' | 'buffer',
		data: string[] | UserAccount | Buffer,
		slot: number
	): void {
		if (!this.mostRecentSlot || slot > this.mostRecentSlot) {
			this.mostRecentSlot = slot;
		}

		this.eventEmitter.emit(
			'updateReceived',
			new PublicKey(key),
			slot,
			dataType
		);

		const slotAndUserAccount = this.usersAccounts.get(key);
		if (!slotAndUserAccount || slotAndUserAccount.slot <= slot) {
			let userAccount: UserAccount;
			// Polling leads to a lot of redundant decoding, so we only decode if data is from a fresh slot
			if (dataType === 'raw') {
				// @ts-ignore
				const buffer = Buffer.from(data[0], data[1]);

				const newLastActiveSlot = new BN(
					buffer.subarray(4328, 4328 + 8),
					undefined,
					'le'
				);
				if (
					slotAndUserAccount &&
					slotAndUserAccount.userAccount.lastActiveSlot.gt(newLastActiveSlot)
				) {
					return;
				}

				userAccount = this.decodeFn('User', buffer) as UserAccount;
			} else if (dataType === 'buffer') {
				const buffer: Buffer = data as Buffer;
				const newLastActiveSlot = new BN(
					buffer.subarray(4328, 4328 + 8),
					undefined,
					'le'
				);
				if (
					slotAndUserAccount &&
					slotAndUserAccount.userAccount.lastActiveSlot.gt(newLastActiveSlot)
				) {
					return;
				}

				userAccount = this.decodeFn('User', data as Buffer) as UserAccount;
			} else {
				userAccount = data as UserAccount;
			}

			this.eventEmitter.emit(
				'userUpdated',
				userAccount,
				new PublicKey(key),
				slot,
				dataType
			);

			const newOrders = userAccount.orders.filter(
				(order) =>
					order.slot.toNumber() > (slotAndUserAccount?.slot ?? 0) &&
					order.slot.toNumber() <= slot
			);
			if (newOrders.length > 0) {
				this.eventEmitter.emit(
					'orderCreated',
					userAccount,
					newOrders,
					new PublicKey(key),
					slot,
					dataType
				);
			}

			this.usersAccounts.set(key, { slot, userAccount });
		}
	}

	/**
	 * Creates a new DLOB for the order subscriber to fill. This will allow a
	 * caller to extend the DLOB Subscriber with a custom DLOB type.
	 * @returns New, empty DLOB object.
	 */
	protected createDLOB(): DLOB {
		return new DLOB();
	}

	public async getDLOB(slot: number): Promise<DLOB> {
		const dlob = this.createDLOB();
		for (const [key, { userAccount }] of this.usersAccounts.entries()) {
			for (const order of userAccount.orders) {
				dlob.insertOrder(order, key, slot);
			}
		}
		return dlob;
	}

	public getSlot(): number {
		return this.mostRecentSlot ?? 0;
	}

	public async unsubscribe(): Promise<void> {
		this.usersAccounts.clear();
		await this.subscription.unsubscribe();
	}
}<|MERGE_RESOLUTION|>--- conflicted
+++ resolved
@@ -11,11 +11,12 @@
 import { EventEmitter } from 'events';
 import { BN } from '../index';
 import { decodeUser } from '../decode/user';
+import { grpcSubscription } from './grpcSubscription';
 
 export class OrderSubscriber {
 	driftClient: DriftClient;
 	usersAccounts = new Map<string, { slot: number; userAccount: UserAccount }>();
-	subscription: PollingSubscription | WebsocketSubscription;
+	subscription: PollingSubscription | WebsocketSubscription | grpcSubscription;
 	commitment: Commitment;
 	eventEmitter: StrictEventEmitter<EventEmitter, OrderSubscriberEvents>;
 
@@ -34,7 +35,6 @@
 				orderSubscriber: this,
 				frequency: config.subscriptionConfig.frequency,
 			});
-<<<<<<< HEAD
 		} else if (config.subscriptionConfig.type === 'grpc') {
 			this.subscription = new grpcSubscription({
 				orderSubscriber: this,
@@ -47,8 +47,6 @@
 				resyncIntervalMs: config.subscriptionConfig.resyncIntervalMs,
 				decoded: config.decodeData,
 			});
-=======
->>>>>>> 78960cbc
 		} else {
 			this.subscription = new WebsocketSubscription({
 				orderSubscriber: this,
