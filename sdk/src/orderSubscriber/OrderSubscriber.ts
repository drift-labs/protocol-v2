--- conflicted
+++ resolved
@@ -17,16 +17,7 @@
 import { WebsocketSubscription } from './WebsocketSubscription';
 import StrictEventEmitter from 'strict-event-emitter-types';
 import { EventEmitter } from 'events';
-<<<<<<< HEAD
-import {
-	BN,
-	calculateOrderBaseAssetAmount,
-	isVariant,
-	ProtectMakerParamsMap,
-	ZERO,
-} from '../index';
-=======
->>>>>>> f074144e
+import { calculateOrderBaseAssetAmount, ZERO } from '../index';
 import { decodeUser } from '../decode/user';
 import { grpcSubscription } from './grpcSubscription';
 import { isUserProtectedMaker } from '../math/userStatus';
