import { IDriftClient } from '../driftClient/types';
import { UserAccount } from '../types';
import {
	getNonIdleUserFilter,
	getUserFilter,
	getUserWithOrderFilter,
} from '../memcmp';
import { Commitment, PublicKey, RpcResponseAndContext } from '@solana/web3.js';
import { Buffer } from 'buffer';
import { DLOB } from '../dlob/DLOB';
import {
	IOrderSubscriber,
	OrderSubscriberConfig,
	OrderSubscriberEvents,
} from './types';
import { PollingSubscription } from './PollingSubscription';
import { WebsocketSubscription } from './WebsocketSubscription';
import StrictEventEmitter from 'strict-event-emitter-types';
import { EventEmitter } from 'events';
<<<<<<< HEAD
import { calculateOrderBaseAssetAmount, ZERO } from '../index';
import { decodeUser } from '../decode/user';
import { grpcSubscription } from './grpcSubscription';
import { isUserProtectedMaker } from '../math/userStatus';
import { BN } from '@coral-xyz/anchor';
import { ProtectMakerParamsMap } from '../dlob/types';
=======
import { BN } from '@coral-xyz/anchor';
import { ProtectMakerParamsMap } from '../dlob/types';
import { decodeUser } from '../decode/user';
import { grpcSubscription } from './grpcSubscription';
import { isUserProtectedMaker } from '../math/userStatus';
import { calculateOrderBaseAssetAmount } from '../math/orders';
import { ZERO } from '../constants/numericConstants';
>>>>>>> 220efd05

export class OrderSubscriber implements IOrderSubscriber {
	driftClient: IDriftClient;
	usersAccounts = new Map<string, { slot: number; userAccount: UserAccount }>();
	subscription: PollingSubscription | WebsocketSubscription | grpcSubscription;
	commitment: Commitment;
	eventEmitter: StrictEventEmitter<EventEmitter, OrderSubscriberEvents>;

	fetchPromise?: Promise<void>;
	fetchPromiseResolver: () => void;

	mostRecentSlot: number;
	decodeFn: (name: string, data: Buffer) => UserAccount;
	decodeData?: boolean;

	fetchAllNonIdleUsers?: boolean;

	constructor(config: OrderSubscriberConfig) {
		this.driftClient = config.driftClient;
		this.commitment = config.subscriptionConfig.commitment || 'processed';
		if (config.subscriptionConfig.type === 'polling') {
			this.subscription = new PollingSubscription({
				orderSubscriber: this,
				frequency: config.subscriptionConfig.frequency,
			});
		} else if (config.subscriptionConfig.type === 'grpc') {
			this.subscription = new grpcSubscription({
				orderSubscriber: this,
				grpcConfigs: config.subscriptionConfig.grpcConfigs,
				skipInitialLoad: config.subscriptionConfig.skipInitialLoad,
				resubOpts: {
					resubTimeoutMs: config.subscriptionConfig?.resubTimeoutMs,
					logResubMessages: config.subscriptionConfig?.logResubMessages,
				},
				resyncIntervalMs: config.subscriptionConfig.resyncIntervalMs,
				decoded: config.decodeData,
			});
		} else {
			this.subscription = new WebsocketSubscription({
				orderSubscriber: this,
				commitment: this.commitment,
				skipInitialLoad: config.subscriptionConfig.skipInitialLoad,
				resubOpts: {
					resubTimeoutMs: config.subscriptionConfig?.resubTimeoutMs,
					logResubMessages: config.subscriptionConfig?.logResubMessages,
				},
				resyncIntervalMs: config.subscriptionConfig.resyncIntervalMs,
				decoded: config.decodeData,
			});
		}
		if (config.fastDecode ?? true) {
			this.decodeFn = (name, data) => decodeUser(data);
		} else {
			this.decodeFn =
				this.driftClient.program.account.user.coder.accounts.decodeUnchecked.bind(
					this.driftClient.program.account.user.coder.accounts
				);
		}
		this.eventEmitter = new EventEmitter();
		this.fetchAllNonIdleUsers = config.fetchAllNonIdleUsers;
	}

	public async subscribe(): Promise<void> {
		await this.subscription.subscribe();
	}

	async fetch(): Promise<void> {
		if (this.fetchPromise) {
			return this.fetchPromise;
		}

		this.fetchPromise = new Promise((resolver) => {
			this.fetchPromiseResolver = resolver;
		});

		const filters = this.fetchAllNonIdleUsers
			? [getUserFilter(), getNonIdleUserFilter()]
			: [getUserFilter(), getUserWithOrderFilter()];

		try {
			const rpcRequestArgs = [
				this.driftClient.program.programId.toBase58(),
				{
					commitment: this.commitment,
					filters,
					encoding: 'base64',
					withContext: true,
				},
			];

			const rpcJSONResponse: any =
				// @ts-ignore
				await this.driftClient.connection._rpcRequest(
					'getProgramAccounts',
					rpcRequestArgs
				);

			const rpcResponseAndContext: RpcResponseAndContext<
				Array<{
					pubkey: PublicKey;
					account: {
						data: [string, string];
					};
				}>
			> = rpcJSONResponse.result;

			const slot: number = rpcResponseAndContext.context.slot;

			for (const programAccount of rpcResponseAndContext.value) {
				const key = programAccount.pubkey.toString();
				this.tryUpdateUserAccount(
					key,
					'raw',
					programAccount.account.data,
					slot
				);
				// give event loop a chance to breathe
				await new Promise((resolve) => setTimeout(resolve, 0));
			}
		} catch (e) {
			console.error(e);
		} finally {
			this.fetchPromiseResolver();
			this.fetchPromise = undefined;
		}
	}

	tryUpdateUserAccount(
		key: string,
		dataType: 'raw' | 'decoded' | 'buffer',
		data: string[] | UserAccount | Buffer,
		slot: number
	): void {
		if (!this.mostRecentSlot || slot > this.mostRecentSlot) {
			this.mostRecentSlot = slot;
		}

		this.eventEmitter.emit(
			'updateReceived',
			new PublicKey(key),
			slot,
			dataType
		);

		const slotAndUserAccount = this.usersAccounts.get(key);
		if (!slotAndUserAccount || slotAndUserAccount.slot <= slot) {
			let userAccount: UserAccount;
			// Polling leads to a lot of redundant decoding, so we only decode if data is from a fresh slot
			if (dataType === 'raw') {
				// @ts-ignore
				const buffer = Buffer.from(data[0], data[1]);

				const newLastActiveSlot = new BN(
					buffer.subarray(4328, 4328 + 8),
					undefined,
					'le'
				);
				if (
					slotAndUserAccount &&
					slotAndUserAccount.userAccount.lastActiveSlot.gt(newLastActiveSlot)
				) {
					return;
				}

				userAccount = this.decodeFn('User', buffer) as UserAccount;
			} else if (dataType === 'buffer') {
				const buffer: Buffer = data as Buffer;
				const newLastActiveSlot = new BN(
					buffer.subarray(4328, 4328 + 8),
					undefined,
					'le'
				);
				if (
					slotAndUserAccount &&
					slotAndUserAccount.userAccount.lastActiveSlot.gt(newLastActiveSlot)
				) {
					return;
				}

				userAccount = this.decodeFn('User', data as Buffer) as UserAccount;
			} else {
				userAccount = data as UserAccount;
			}

			this.eventEmitter.emit(
				'userUpdated',
				userAccount,
				new PublicKey(key),
				slot,
				dataType
			);

			const newOrders = userAccount.orders.filter(
				(order) =>
					order.slot.toNumber() > (slotAndUserAccount?.slot ?? 0) &&
					order.slot.toNumber() <= slot
			);
			if (newOrders.length > 0) {
				this.eventEmitter.emit(
					'orderCreated',
					userAccount,
					newOrders,
					new PublicKey(key),
					slot,
					dataType
				);
			}

			this.usersAccounts.set(key, { slot, userAccount });
		}
	}

	/**
	 * Creates a new DLOB for the order subscriber to fill. This will allow a
	 * caller to extend the DLOB Subscriber with a custom DLOB type.
	 * @returns New, empty DLOB object.
	 */
	protected createDLOB(protectedMakerParamsMap?: ProtectMakerParamsMap): DLOB {
		return new DLOB(protectedMakerParamsMap);
	}

	public async getDLOB(
		slot: number,
		protectedMakerParamsMap?: ProtectMakerParamsMap
	): Promise<DLOB> {
		const dlob = this.createDLOB(protectedMakerParamsMap);
		for (const [key, { userAccount }] of this.usersAccounts.entries()) {
			const protectedMaker = isUserProtectedMaker(userAccount);
			for (const order of userAccount.orders) {
				let baseAssetAmount = order.baseAssetAmount;
				if (order.reduceOnly) {
					const existingBaseAmount =
						userAccount.perpPositions.find(
							(pos) =>
								pos.marketIndex === order.marketIndex && pos.openOrders > 0
						)?.baseAssetAmount || ZERO;
					baseAssetAmount = calculateOrderBaseAssetAmount(
						order,
						existingBaseAmount
					);
				}
				dlob.insertOrder(order, key, slot, protectedMaker, baseAssetAmount);
			}
		}
		return dlob;
	}

	public getSlot(): number {
		return this.mostRecentSlot ?? 0;
	}

	public async addPubkey(userAccountPublicKey: PublicKey): Promise<void> {
		const accountInfo =
			await this.driftClient.connection.getAccountInfoAndContext(
				userAccountPublicKey,
				this.commitment
			);
		if (accountInfo) {
			this.tryUpdateUserAccount(
				userAccountPublicKey.toString(),
				'buffer',
				accountInfo.value.data,
				accountInfo.context.slot
			);
		}
	}

	public async mustGetUserAccount(key: string): Promise<UserAccount> {
		if (!this.usersAccounts.has(key)) {
			await this.addPubkey(new PublicKey(key));
		}
		return this.usersAccounts.get(key).userAccount;
	}

	public async unsubscribe(): Promise<void> {
		this.usersAccounts.clear();
		await this.subscription.unsubscribe();
	}
}<|MERGE_RESOLUTION|>--- conflicted
+++ resolved
@@ -17,14 +17,6 @@
 import { WebsocketSubscription } from './WebsocketSubscription';
 import StrictEventEmitter from 'strict-event-emitter-types';
 import { EventEmitter } from 'events';
-<<<<<<< HEAD
-import { calculateOrderBaseAssetAmount, ZERO } from '../index';
-import { decodeUser } from '../decode/user';
-import { grpcSubscription } from './grpcSubscription';
-import { isUserProtectedMaker } from '../math/userStatus';
-import { BN } from '@coral-xyz/anchor';
-import { ProtectMakerParamsMap } from '../dlob/types';
-=======
 import { BN } from '@coral-xyz/anchor';
 import { ProtectMakerParamsMap } from '../dlob/types';
 import { decodeUser } from '../decode/user';
@@ -32,7 +24,6 @@
 import { isUserProtectedMaker } from '../math/userStatus';
 import { calculateOrderBaseAssetAmount } from '../math/orders';
 import { ZERO } from '../constants/numericConstants';
->>>>>>> 220efd05
 
 export class OrderSubscriber implements IOrderSubscriber {
 	driftClient: IDriftClient;
