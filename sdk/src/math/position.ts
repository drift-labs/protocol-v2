--- conflicted
+++ resolved
@@ -53,13 +53,9 @@
 				calculateUpdatedAMMSpreadReserves(
 					market.amm,
 					directionToClose,
-<<<<<<< HEAD
-					mmOraclePriceData
-=======
 					mmOraclePriceData,
 					undefined,
 					latestSlot
->>>>>>> 142b10f4
 				);
 			prepegAmm = {
 				baseAssetReserve,
