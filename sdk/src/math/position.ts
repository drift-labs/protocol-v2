import { BN } from '../';
import {
	AMM_RESERVE_PRECISION,
	AMM_TIMES_PEG_TO_QUOTE_PRECISION_RATIO,
	AMM_TO_QUOTE_PRECISION_RATIO,
	FUNDING_PAYMENT_PRECISION,
	MARK_PRICE_PRECISION,
	ONE,
	PRICE_TO_QUOTE_PRECISION,
	ZERO,
} from '../constants/numericConstants';
import { OraclePriceData } from '../oracles/types';
import { PerpMarketAccount, PositionDirection, PerpPosition } from '../types';
import {
	calculateUpdatedAMM,
	calculateUpdatedAMMSpreadReserves,
	calculateAmmReservesAfterSwap,
	getSwapDirection,
} from './amm';

import { calculateBaseAssetValueWithOracle } from './margin';

/**
 * calculateBaseAssetValue
 * = market value of closing entire position
 * @param market
 * @param userPosition
 * @param oraclePriceData
 * @returns Base Asset Value. : Precision QUOTE_PRECISION
 */
export function calculateBaseAssetValue(
	market: PerpMarketAccount,
	userPosition: PerpPosition,
	oraclePriceData: OraclePriceData
): BN {
	if (userPosition.baseAssetAmount.eq(ZERO)) {
		return ZERO;
	}

	const directionToClose = findDirectionToClose(userPosition);
	let prepegAmm: Parameters<typeof calculateAmmReservesAfterSwap>[0];

	if (market.amm.baseSpread > 0) {
		const { baseAssetReserve, quoteAssetReserve, sqrtK, newPeg } =
			calculateUpdatedAMMSpreadReserves(
				market.amm,
				directionToClose,
				oraclePriceData
			);
		prepegAmm = {
			baseAssetReserve,
			quoteAssetReserve,
			sqrtK: sqrtK,
			pegMultiplier: newPeg,
		};
	} else {
		prepegAmm = calculateUpdatedAMM(market.amm, oraclePriceData);
	}

	const [newQuoteAssetReserve, _] = calculateAmmReservesAfterSwap(
		prepegAmm,
		'base',
		userPosition.baseAssetAmount.abs(),
		getSwapDirection('base', directionToClose)
	);

	switch (directionToClose) {
		case PositionDirection.SHORT:
			return prepegAmm.quoteAssetReserve
				.sub(newQuoteAssetReserve)
				.mul(prepegAmm.pegMultiplier)
				.div(AMM_TIMES_PEG_TO_QUOTE_PRECISION_RATIO);

		case PositionDirection.LONG:
			return newQuoteAssetReserve
				.sub(prepegAmm.quoteAssetReserve)
				.mul(prepegAmm.pegMultiplier)
				.div(AMM_TIMES_PEG_TO_QUOTE_PRECISION_RATIO)
				.add(ONE);
	}
}

/**
 * calculatePositionPNL
 * = BaseAssetAmount * (Avg Exit Price - Avg Entry Price)
 * @param market
 * @param PerpPosition
 * @param withFunding (adds unrealized funding payment pnl to result)
 * @param oraclePriceData
 * @returns BaseAssetAmount : Precision QUOTE_PRECISION
 */
export function calculatePositionPNL(
	market: PerpMarketAccount,
<<<<<<< HEAD
	PerpPosition: PerpPosition,
	withFunding = false,
	oraclePriceData: OraclePriceData
): BN {
	if (PerpPosition.baseAssetAmount.eq(ZERO)) {
		return PerpPosition.quoteAssetAmount;
=======
	perpPosition: PerpPosition,
	withFunding = false,
	oraclePriceData: OraclePriceData
): BN {
	if (perpPosition.baseAssetAmount.eq(ZERO)) {
		return perpPosition.quoteAssetAmount;
>>>>>>> 06e9ae6f
	}

	const baseAssetValue = calculateBaseAssetValueWithOracle(
		market,
<<<<<<< HEAD
		PerpPosition,
		oraclePriceData
	);

	const baseAssetValueSign = PerpPosition.baseAssetAmount.isNeg()
=======
		perpPosition,
		oraclePriceData
	);

	const baseAssetValueSign = perpPosition.baseAssetAmount.isNeg()
>>>>>>> 06e9ae6f
		? new BN(-1)
		: new BN(1);
	let pnl = baseAssetValue
		.mul(baseAssetValueSign)
<<<<<<< HEAD
		.add(PerpPosition.quoteAssetAmount);
=======
		.add(perpPosition.quoteAssetAmount);
>>>>>>> 06e9ae6f

	if (withFunding) {
		const fundingRatePnL = calculatePositionFundingPNL(
			market,
<<<<<<< HEAD
			PerpPosition
=======
			perpPosition
>>>>>>> 06e9ae6f
		).div(PRICE_TO_QUOTE_PRECISION);

		pnl = pnl.add(fundingRatePnL);
	}

	return pnl;
}

export function calculateUnsettledPnl(
	market: PerpMarketAccount,
<<<<<<< HEAD
	PerpPosition: PerpPosition,
=======
	perpPosition: PerpPosition,
>>>>>>> 06e9ae6f
	oraclePriceData: OraclePriceData
): BN {
	const unrealizedPnl = calculatePositionPNL(
		market,
<<<<<<< HEAD
		PerpPosition,
=======
		perpPosition,
>>>>>>> 06e9ae6f
		true,
		oraclePriceData
	);

	let unsettledPnl = unrealizedPnl;
	if (unrealizedPnl.gt(ZERO)) {
<<<<<<< HEAD
		const fundingPnL = calculatePositionFundingPNL(market, PerpPosition).div(
=======
		const fundingPnL = calculatePositionFundingPNL(market, perpPosition).div(
>>>>>>> 06e9ae6f
			PRICE_TO_QUOTE_PRECISION
		);

		const maxPositivePnl = BN.max(
<<<<<<< HEAD
			PerpPosition.quoteAssetAmount
				.sub(PerpPosition.quoteEntryAmount)
=======
			perpPosition.quoteAssetAmount
				.sub(perpPosition.quoteEntryAmount)
>>>>>>> 06e9ae6f
				.add(fundingPnL),
			ZERO
		);

		unsettledPnl = BN.min(maxPositivePnl, unrealizedPnl);
	}
	return unsettledPnl;
}

/**
 *
 * @param market
 * @param PerpPosition
 * @returns // TODO-PRECISION
 */
export function calculatePositionFundingPNL(
	market: PerpMarketAccount,
<<<<<<< HEAD
	PerpPosition: PerpPosition
): BN {
	if (PerpPosition.baseAssetAmount.eq(ZERO)) {
=======
	perpPosition: PerpPosition
): BN {
	if (perpPosition.baseAssetAmount.eq(ZERO)) {
>>>>>>> 06e9ae6f
		return ZERO;
	}

	let ammCumulativeFundingRate: BN;
<<<<<<< HEAD
	if (PerpPosition.baseAssetAmount.gt(ZERO)) {
=======
	if (perpPosition.baseAssetAmount.gt(ZERO)) {
>>>>>>> 06e9ae6f
		ammCumulativeFundingRate = market.amm.cumulativeFundingRateLong;
	} else {
		ammCumulativeFundingRate = market.amm.cumulativeFundingRateShort;
	}

	const perPositionFundingRate = ammCumulativeFundingRate
<<<<<<< HEAD
		.sub(PerpPosition.lastCumulativeFundingRate)
		.mul(PerpPosition.baseAssetAmount)
=======
		.sub(perpPosition.lastCumulativeFundingRate)
		.mul(perpPosition.baseAssetAmount)
>>>>>>> 06e9ae6f
		.div(AMM_RESERVE_PRECISION)
		.div(FUNDING_PAYMENT_PRECISION)
		.mul(new BN(-1));

	return perPositionFundingRate;
}

export function positionIsAvailable(position: PerpPosition): boolean {
	return (
		position.baseAssetAmount.eq(ZERO) &&
		position.openOrders.eq(ZERO) &&
		position.quoteAssetAmount.eq(ZERO) &&
		position.lpShares.eq(ZERO)
	);
}

/**
 *
 * @param userPosition
 * @returns Precision: MARK_PRICE_PRECISION (10^10)
 */
export function calculateEntryPrice(userPosition: PerpPosition): BN {
	if (userPosition.baseAssetAmount.eq(ZERO)) {
		return ZERO;
	}

	return userPosition.quoteEntryAmount
		.mul(MARK_PRICE_PRECISION)
		.mul(AMM_TO_QUOTE_PRECISION_RATIO)
		.div(userPosition.baseAssetAmount)
		.abs();
}

/**
 *
 * @param userPosition
 * @returns Precision: MARK_PRICE_PRECISION (10^10)
 */
export function calculateCostBasis(userPosition: PerpPosition): BN {
	if (userPosition.baseAssetAmount.eq(ZERO)) {
		return ZERO;
	}

	return userPosition.quoteAssetAmount
		.mul(MARK_PRICE_PRECISION)
		.mul(AMM_TO_QUOTE_PRECISION_RATIO)
		.div(userPosition.baseAssetAmount)
		.abs();
}

export function findDirectionToClose(
	userPosition: PerpPosition
): PositionDirection {
	return userPosition.baseAssetAmount.gt(ZERO)
		? PositionDirection.SHORT
		: PositionDirection.LONG;
}

export function positionCurrentDirection(
	userPosition: PerpPosition
): PositionDirection {
	return userPosition.baseAssetAmount.gte(ZERO)
		? PositionDirection.LONG
		: PositionDirection.SHORT;
}

export function isEmptyPosition(userPosition: PerpPosition): boolean {
	return (
		userPosition.baseAssetAmount.eq(ZERO) && userPosition.openOrders.eq(ZERO)
	);
}<|MERGE_RESOLUTION|>--- conflicted
+++ resolved
@@ -91,56 +91,31 @@
  */
 export function calculatePositionPNL(
 	market: PerpMarketAccount,
-<<<<<<< HEAD
-	PerpPosition: PerpPosition,
-	withFunding = false,
-	oraclePriceData: OraclePriceData
-): BN {
-	if (PerpPosition.baseAssetAmount.eq(ZERO)) {
-		return PerpPosition.quoteAssetAmount;
-=======
 	perpPosition: PerpPosition,
 	withFunding = false,
 	oraclePriceData: OraclePriceData
 ): BN {
 	if (perpPosition.baseAssetAmount.eq(ZERO)) {
 		return perpPosition.quoteAssetAmount;
->>>>>>> 06e9ae6f
 	}
 
 	const baseAssetValue = calculateBaseAssetValueWithOracle(
 		market,
-<<<<<<< HEAD
-		PerpPosition,
-		oraclePriceData
-	);
-
-	const baseAssetValueSign = PerpPosition.baseAssetAmount.isNeg()
-=======
 		perpPosition,
 		oraclePriceData
 	);
 
 	const baseAssetValueSign = perpPosition.baseAssetAmount.isNeg()
->>>>>>> 06e9ae6f
 		? new BN(-1)
 		: new BN(1);
 	let pnl = baseAssetValue
 		.mul(baseAssetValueSign)
-<<<<<<< HEAD
-		.add(PerpPosition.quoteAssetAmount);
-=======
 		.add(perpPosition.quoteAssetAmount);
->>>>>>> 06e9ae6f
 
 	if (withFunding) {
 		const fundingRatePnL = calculatePositionFundingPNL(
 			market,
-<<<<<<< HEAD
-			PerpPosition
-=======
 			perpPosition
->>>>>>> 06e9ae6f
 		).div(PRICE_TO_QUOTE_PRECISION);
 
 		pnl = pnl.add(fundingRatePnL);
@@ -151,42 +126,25 @@
 
 export function calculateUnsettledPnl(
 	market: PerpMarketAccount,
-<<<<<<< HEAD
-	PerpPosition: PerpPosition,
-=======
 	perpPosition: PerpPosition,
->>>>>>> 06e9ae6f
 	oraclePriceData: OraclePriceData
 ): BN {
 	const unrealizedPnl = calculatePositionPNL(
 		market,
-<<<<<<< HEAD
-		PerpPosition,
-=======
 		perpPosition,
->>>>>>> 06e9ae6f
 		true,
 		oraclePriceData
 	);
 
 	let unsettledPnl = unrealizedPnl;
 	if (unrealizedPnl.gt(ZERO)) {
-<<<<<<< HEAD
-		const fundingPnL = calculatePositionFundingPNL(market, PerpPosition).div(
-=======
 		const fundingPnL = calculatePositionFundingPNL(market, perpPosition).div(
->>>>>>> 06e9ae6f
 			PRICE_TO_QUOTE_PRECISION
 		);
 
 		const maxPositivePnl = BN.max(
-<<<<<<< HEAD
-			PerpPosition.quoteAssetAmount
-				.sub(PerpPosition.quoteEntryAmount)
-=======
 			perpPosition.quoteAssetAmount
 				.sub(perpPosition.quoteEntryAmount)
->>>>>>> 06e9ae6f
 				.add(fundingPnL),
 			ZERO
 		);
@@ -204,37 +162,22 @@
  */
 export function calculatePositionFundingPNL(
 	market: PerpMarketAccount,
-<<<<<<< HEAD
-	PerpPosition: PerpPosition
-): BN {
-	if (PerpPosition.baseAssetAmount.eq(ZERO)) {
-=======
 	perpPosition: PerpPosition
 ): BN {
 	if (perpPosition.baseAssetAmount.eq(ZERO)) {
->>>>>>> 06e9ae6f
 		return ZERO;
 	}
 
 	let ammCumulativeFundingRate: BN;
-<<<<<<< HEAD
-	if (PerpPosition.baseAssetAmount.gt(ZERO)) {
-=======
 	if (perpPosition.baseAssetAmount.gt(ZERO)) {
->>>>>>> 06e9ae6f
 		ammCumulativeFundingRate = market.amm.cumulativeFundingRateLong;
 	} else {
 		ammCumulativeFundingRate = market.amm.cumulativeFundingRateShort;
 	}
 
 	const perPositionFundingRate = ammCumulativeFundingRate
-<<<<<<< HEAD
-		.sub(PerpPosition.lastCumulativeFundingRate)
-		.mul(PerpPosition.baseAssetAmount)
-=======
 		.sub(perpPosition.lastCumulativeFundingRate)
 		.mul(perpPosition.baseAssetAmount)
->>>>>>> 06e9ae6f
 		.div(AMM_RESERVE_PRECISION)
 		.div(FUNDING_PAYMENT_PRECISION)
 		.mul(new BN(-1));
