--- conflicted
+++ resolved
@@ -381,10 +381,6 @@
 	market: PerpMarketAccount,
 	oraclePriceData: OraclePriceData,
 	dlob: DLOB,
-<<<<<<< HEAD
-	slot: number
-): [BN, BN] {
-=======
 	slot: number,
 	usersToSkip = new Map<PublicKey, boolean>()
 ): {
@@ -395,7 +391,6 @@
 	baseFilled: BN;
 	quoteFilled: BN;
 } {
->>>>>>> 396366a5
 	if (amount.eq(ZERO)) {
 		return {
 			entryPrice: ZERO,
@@ -408,7 +403,6 @@
 	}
 
 	const takerIsLong = isVariant(direction, 'long');
-<<<<<<< HEAD
 	const limitOrders = dlob[
 		takerIsLong ? 'getMakerLimitAsks' : 'getMakerLimitBids'
 	](
@@ -419,13 +413,6 @@
 		takerIsLong
 			? calculateBidPrice(market, oraclePriceData)
 			: calculateAskPrice(market, oraclePriceData)
-=======
-	const limitOrders = dlob[takerIsLong ? 'getLimitAsks' : 'getLimitBids'](
-		market.marketIndex,
-		slot,
-		MarketType.PERP,
-		oraclePriceData
->>>>>>> 396366a5
 	);
 
 	const swapDirection = getSwapDirection(assetType, direction);
