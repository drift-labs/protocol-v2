import { BN } from '@project-serum/anchor';
import {
	PerpMarketAccount,
	PositionDirection,
	MarginCategory,
	SpotMarketAccount,
	SpotBalanceType,
	MarketType,
<<<<<<< HEAD
	isVariant,
=======
>>>>>>> ccce1e18
} from '../types';
import {
	calculateAmmReservesAfterSwap,
	calculatePrice,
	calculateUpdatedAMMSpreadReserves,
	getSwapDirection,
	calculateUpdatedAMM,
	calculateMarketOpenBidAsk,
} from './amm';
import {
	calculateSizeDiscountAssetWeight,
	calculateSizePremiumLiabilityWeight,
} from './margin';
import { OraclePriceData } from '../oracles/types';
import {
	BASE_PRECISION,
	MARGIN_PRECISION,
	PRICE_TO_QUOTE_PRECISION,
	ZERO,
} from '../constants/numericConstants';
import { getTokenAmount } from './spotBalance';
import { DLOB } from '../dlob/DLOB';

/**
 * Calculates market mark price
 *
 * @param market
 * @return markPrice : Precision PRICE_PRECISION
 */
export function calculateReservePrice(
	market: PerpMarketAccount,
	oraclePriceData: OraclePriceData
): BN {
	const newAmm = calculateUpdatedAMM(market.amm, oraclePriceData);
	return calculatePrice(
		newAmm.baseAssetReserve,
		newAmm.quoteAssetReserve,
		newAmm.pegMultiplier
	);
}

/**
 * Calculates market bid price
 *
 * @param market
 * @return bidPrice : Precision PRICE_PRECISION
 */
export function calculateBidPrice(
	market: PerpMarketAccount,
	oraclePriceData: OraclePriceData
): BN {
	const { baseAssetReserve, quoteAssetReserve, newPeg } =
		calculateUpdatedAMMSpreadReserves(
			market.amm,
			PositionDirection.SHORT,
			oraclePriceData
		);

	return calculatePrice(baseAssetReserve, quoteAssetReserve, newPeg);
}

/**
 * Calculates market ask price
 *
 * @param market
 * @return askPrice : Precision PRICE_PRECISION
 */
export function calculateAskPrice(
	market: PerpMarketAccount,
	oraclePriceData: OraclePriceData
): BN {
	const { baseAssetReserve, quoteAssetReserve, newPeg } =
		calculateUpdatedAMMSpreadReserves(
			market.amm,
			PositionDirection.LONG,
			oraclePriceData
		);

	return calculatePrice(baseAssetReserve, quoteAssetReserve, newPeg);
}

export function calculateNewMarketAfterTrade(
	baseAssetAmount: BN,
	direction: PositionDirection,
	market: PerpMarketAccount
): PerpMarketAccount {
	const [newQuoteAssetReserve, newBaseAssetReserve] =
		calculateAmmReservesAfterSwap(
			market.amm,
			'base',
			baseAssetAmount.abs(),
			getSwapDirection('base', direction)
		);

	const newAmm = Object.assign({}, market.amm);
	const newMarket = Object.assign({}, market);
	newMarket.amm = newAmm;
	newMarket.amm.quoteAssetReserve = newQuoteAssetReserve;
	newMarket.amm.baseAssetReserve = newBaseAssetReserve;

	return newMarket;
}

export function calculateOracleReserveSpread(
	market: PerpMarketAccount,
	oraclePriceData: OraclePriceData
): BN {
	const reservePrice = calculateReservePrice(market, oraclePriceData);
	return calculateOracleSpread(reservePrice, oraclePriceData);
}

export function calculateOracleSpread(
	price: BN,
	oraclePriceData: OraclePriceData
): BN {
	return price.sub(oraclePriceData.price);
}

export function calculateMarketMarginRatio(
	market: PerpMarketAccount | SpotMarketAccount,
	marketType: MarketType,
	size: BN,
	marginCategory: MarginCategory
): number {
	let marginRatio;
	switch (marginCategory) {
		case 'Initial': {
			const marginRatioInitial = isVariant(marketType, 'perp')
				? (market as PerpMarketAccount).marginRatioInitial
				: (market as SpotMarketAccount).initialLiabilityWeight;

			marginRatio = calculateSizePremiumLiabilityWeight(
				size,
				new BN(market.imfFactor),
				new BN(marginRatioInitial),
				MARGIN_PRECISION
			).toNumber();
			break;
		}
		case 'Maintenance': {
			const marginRatioMaintenance = isVariant(marketType, 'perp')
				? (market as PerpMarketAccount).marginRatioMaintenance
				: (market as SpotMarketAccount).maintenanceLiabilityWeight;

			marginRatio = calculateSizePremiumLiabilityWeight(
				size,
				new BN(market.imfFactor),
				new BN(marginRatioMaintenance),
				MARGIN_PRECISION
			).toNumber();
			break;
		}
	}

	return marginRatio;
}

export function calculateUnrealizedAssetWeight(
	market: PerpMarketAccount,
	quoteSpotMarket: SpotMarketAccount,
	unrealizedPnl: BN,
	marginCategory: MarginCategory,
	oraclePriceData: OraclePriceData
): BN {
	let assetWeight: BN;
	switch (marginCategory) {
		case 'Initial':
			assetWeight = new BN(market.unrealizedPnlInitialAssetWeight);

			if (market.unrealizedPnlMaxImbalance.gt(ZERO)) {
				const netUnsettledPnl = calculateNetUserPnlImbalance(
					market,
					quoteSpotMarket,
					oraclePriceData
				);
				if (netUnsettledPnl.gt(market.unrealizedPnlMaxImbalance)) {
					assetWeight = assetWeight
						.mul(market.unrealizedPnlMaxImbalance)
						.div(netUnsettledPnl);
				}
			}

			assetWeight = calculateSizeDiscountAssetWeight(
				unrealizedPnl,
				new BN(market.unrealizedPnlImfFactor),
				assetWeight
			);
			break;
		case 'Maintenance':
			assetWeight = new BN(market.unrealizedPnlMaintenanceAssetWeight);
			break;
	}

	return assetWeight;
}

export function calculateMarketAvailablePNL(
	perpMarket: PerpMarketAccount,
	spotMarket: SpotMarketAccount
): BN {
	return getTokenAmount(
		perpMarket.pnlPool.scaledBalance,
		spotMarket,
		SpotBalanceType.DEPOSIT
	);
}

export function calculateNetUserPnl(
	perpMarket: PerpMarketAccount,
	oraclePriceData: OraclePriceData
): BN {
	const netUserPositionValue = perpMarket.amm.baseAssetAmountWithAmm
		.mul(oraclePriceData.price)
		.div(BASE_PRECISION)
		.div(PRICE_TO_QUOTE_PRECISION);

	const netUserCostBasis = perpMarket.amm.quoteAssetAmount;

	const netUserPnl = netUserPositionValue.add(netUserCostBasis);

	return netUserPnl;
}

export function calculateNetUserPnlImbalance(
	perpMarket: PerpMarketAccount,
	spotMarket: SpotMarketAccount,
	oraclePriceData: OraclePriceData
): BN {
	const netUserPnl = calculateNetUserPnl(perpMarket, oraclePriceData);

	const pnlPool = getTokenAmount(
		perpMarket.pnlPool.scaledBalance,
		spotMarket,
		SpotBalanceType.DEPOSIT
	);

	const imbalance = netUserPnl.sub(pnlPool);

	return imbalance;
}

export function calculateAvailablePerpLiquidity(
	market: PerpMarketAccount,
	oraclePriceData: OraclePriceData,
	dlob: DLOB,
	slot: number
): { bids: BN; asks: BN } {
	let [bids, asks] = calculateMarketOpenBidAsk(
		market.amm.baseAssetReserve,
		market.amm.minBaseAssetReserve,
		market.amm.maxBaseAssetReserve,
		market.amm.orderStepSize
	);

	asks = asks.abs();

	const bidPrice = calculateBidPrice(market, oraclePriceData);
	const askPrice = calculateAskPrice(market, oraclePriceData);

	for (const bid of dlob.getMakerLimitBids(
		market.marketIndex,
		slot,
		MarketType.PERP,
		oraclePriceData,
		askPrice
	)) {
		bids = bids.add(
			bid.order.baseAssetAmount.sub(bid.order.baseAssetAmountFilled)
		);
	}

	for (const ask of dlob.getMakerLimitAsks(
		market.marketIndex,
		slot,
		MarketType.PERP,
		oraclePriceData,
		bidPrice
	)) {
		asks = asks.add(
			ask.order.baseAssetAmount.sub(ask.order.baseAssetAmountFilled)
		);
	}

	return {
		bids: bids,
		asks: asks,
	};
}<|MERGE_RESOLUTION|>--- conflicted
+++ resolved
@@ -6,10 +6,7 @@
 	SpotMarketAccount,
 	SpotBalanceType,
 	MarketType,
-<<<<<<< HEAD
 	isVariant,
-=======
->>>>>>> ccce1e18
 } from '../types';
 import {
 	calculateAmmReservesAfterSwap,
