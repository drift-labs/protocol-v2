--- conflicted
+++ resolved
@@ -22,10 +22,7 @@
 	BASE_PRECISION,
 	MARGIN_PRECISION,
 	PRICE_TO_QUOTE_PRECISION,
-<<<<<<< HEAD
-=======
 	ZERO,
->>>>>>> 922c8f43
 } from '../constants/numericConstants';
 import { getTokenAmount } from './spotBalance';
 
