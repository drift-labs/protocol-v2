import { BN } from '@project-serum/anchor';
import {
	PerpMarketAccount,
	PositionDirection,
	MarginCategory,
	SpotMarketAccount,
	SpotBalanceType,
} from '../types';
import {
	calculateAmmReservesAfterSwap,
	calculatePrice,
	calculateUpdatedAMMSpreadReserves,
	getSwapDirection,
	calculateUpdatedAMM,
} from './amm';
import {
	calculateSizeDiscountAssetWeight,
	calculateSizePremiumLiabilityWeight,
} from './margin';
import { OraclePriceData } from '../oracles/types';
<<<<<<< HEAD
import {
	BASE_PRECISION,
	MARGIN_PRECISION,
	PRICE_TO_QUOTE_PRECISION,
} from '../constants/numericConstants';
import { getTokenAmount } from './bankBalance';
=======
import { MARGIN_PRECISION } from '../constants/numericConstants';
import { getTokenAmount } from './spotBalance';
>>>>>>> b399638f

/**
 * Calculates market mark price
 *
 * @param market
 * @return markPrice : Precision MARK_PRICE_PRECISION
 */
export function calculateMarkPrice(
	market: PerpMarketAccount,
	oraclePriceData: OraclePriceData
): BN {
	const newAmm = calculateUpdatedAMM(market.amm, oraclePriceData);
	return calculatePrice(
		newAmm.baseAssetReserve,
		newAmm.quoteAssetReserve,
		newAmm.pegMultiplier
	);
}

/**
 * Calculates market bid price
 *
 * @param market
 * @return bidPrice : Precision MARK_PRICE_PRECISION
 */
export function calculateBidPrice(
	market: PerpMarketAccount,
	oraclePriceData: OraclePriceData
): BN {
	const { baseAssetReserve, quoteAssetReserve, newPeg } =
		calculateUpdatedAMMSpreadReserves(
			market.amm,
			PositionDirection.SHORT,
			oraclePriceData
		);

	return calculatePrice(baseAssetReserve, quoteAssetReserve, newPeg);
}

/**
 * Calculates market ask price
 *
 * @param market
 * @return bidPrice : Precision MARK_PRICE_PRECISION
 */
export function calculateAskPrice(
	market: PerpMarketAccount,
	oraclePriceData: OraclePriceData
): BN {
	const { baseAssetReserve, quoteAssetReserve, newPeg } =
		calculateUpdatedAMMSpreadReserves(
			market.amm,
			PositionDirection.LONG,
			oraclePriceData
		);

	return calculatePrice(baseAssetReserve, quoteAssetReserve, newPeg);
}

export function calculateNewMarketAfterTrade(
	baseAssetAmount: BN,
	direction: PositionDirection,
	market: PerpMarketAccount
): PerpMarketAccount {
	const [newQuoteAssetReserve, newBaseAssetReserve] =
		calculateAmmReservesAfterSwap(
			market.amm,
			'base',
			baseAssetAmount.abs(),
			getSwapDirection('base', direction)
		);

	const newAmm = Object.assign({}, market.amm);
	const newMarket = Object.assign({}, market);
	newMarket.amm = newAmm;
	newMarket.amm.quoteAssetReserve = newQuoteAssetReserve;
	newMarket.amm.baseAssetReserve = newBaseAssetReserve;

	return newMarket;
}

export function calculateMarkOracleSpread(
	market: PerpMarketAccount,
	oraclePriceData: OraclePriceData
): BN {
	const markPrice = calculateMarkPrice(market, oraclePriceData);
	return calculateOracleSpread(markPrice, oraclePriceData);
}

export function calculateOracleSpread(
	price: BN,
	oraclePriceData: OraclePriceData
): BN {
	return price.sub(oraclePriceData.price);
}

export function calculateMarketMarginRatio(
	market: PerpMarketAccount,
	size: BN,
	marginCategory: MarginCategory
): number {
	let marginRatio;
	switch (marginCategory) {
		case 'Initial':
			marginRatio = calculateSizePremiumLiabilityWeight(
				size,
				market.imfFactor,
				new BN(market.marginRatioInitial),
				MARGIN_PRECISION
			).toNumber();
			break;
		case 'Maintenance':
			marginRatio = market.marginRatioMaintenance;
			break;
	}

	return marginRatio;
}

export function calculateUnrealizedAssetWeight(
	market: PerpMarketAccount,
	unrealizedPnl: BN,
	marginCategory: MarginCategory
): BN {
	let assetWeight: BN;

	switch (marginCategory) {
		case 'Initial':
			assetWeight = calculateSizeDiscountAssetWeight(
				unrealizedPnl,
				market.unrealizedImfFactor,
				new BN(market.unrealizedInitialAssetWeight)
			);
			break;
		case 'Maintenance':
			assetWeight = new BN(market.unrealizedMaintenanceAssetWeight);
			break;
	}

	return assetWeight;
}

export function calculateMarketAvailablePNL(
	perpMarket: PerpMarketAccount,
	spotMarket: SpotMarketAccount
): BN {
<<<<<<< HEAD
	return getTokenAmount(market.pnlPool.balance, bank, BankBalanceType.DEPOSIT);
}

export function calculateNetUserImbalance(
	market: MarketAccount,
	bank: BankAccount,
	oraclePriceData: OraclePriceData
): BN {
	const netUserPositionValue = market.amm.netBaseAssetAmount
		.mul(oraclePriceData.price)
		.div(BASE_PRECISION)
		.div(PRICE_TO_QUOTE_PRECISION);

	const netUserCostBasis = market.amm.quoteAssetAmountLong
		.add(market.amm.quoteAssetAmountShort)
		.sub(market.amm.cumulativeSocialLoss);

	const userEntitledPnl = netUserPositionValue.add(netUserCostBasis);

	const pnlPool = getTokenAmount(
		market.pnlPool.balance,
		bank,
		BankBalanceType.DEPOSIT
	);

	const imbalance = userEntitledPnl.sub(pnlPool);

	return imbalance;
=======
	return getTokenAmount(
		perpMarket.pnlPool.balance,
		spotMarket,
		SpotBalanceType.DEPOSIT
	);
>>>>>>> b399638f
}<|MERGE_RESOLUTION|>--- conflicted
+++ resolved
@@ -18,17 +18,12 @@
 	calculateSizePremiumLiabilityWeight,
 } from './margin';
 import { OraclePriceData } from '../oracles/types';
-<<<<<<< HEAD
 import {
 	BASE_PRECISION,
 	MARGIN_PRECISION,
 	PRICE_TO_QUOTE_PRECISION,
 } from '../constants/numericConstants';
-import { getTokenAmount } from './bankBalance';
-=======
-import { MARGIN_PRECISION } from '../constants/numericConstants';
 import { getTokenAmount } from './spotBalance';
->>>>>>> b399638f
 
 /**
  * Calculates market mark price
@@ -175,40 +170,36 @@
 	perpMarket: PerpMarketAccount,
 	spotMarket: SpotMarketAccount
 ): BN {
-<<<<<<< HEAD
-	return getTokenAmount(market.pnlPool.balance, bank, BankBalanceType.DEPOSIT);
-}
-
-export function calculateNetUserImbalance(
-	market: MarketAccount,
-	bank: BankAccount,
-	oraclePriceData: OraclePriceData
-): BN {
-	const netUserPositionValue = market.amm.netBaseAssetAmount
-		.mul(oraclePriceData.price)
-		.div(BASE_PRECISION)
-		.div(PRICE_TO_QUOTE_PRECISION);
-
-	const netUserCostBasis = market.amm.quoteAssetAmountLong
-		.add(market.amm.quoteAssetAmountShort)
-		.sub(market.amm.cumulativeSocialLoss);
-
-	const userEntitledPnl = netUserPositionValue.add(netUserCostBasis);
-
-	const pnlPool = getTokenAmount(
-		market.pnlPool.balance,
-		bank,
-		BankBalanceType.DEPOSIT
-	);
-
-	const imbalance = userEntitledPnl.sub(pnlPool);
-
-	return imbalance;
-=======
 	return getTokenAmount(
 		perpMarket.pnlPool.balance,
 		spotMarket,
 		SpotBalanceType.DEPOSIT
 	);
->>>>>>> b399638f
+}
+
+export function calculateNetUserImbalance(
+	market: MarketAccount,
+	bank: BankAccount,
+	oraclePriceData: OraclePriceData
+): BN {
+	const netUserPositionValue = market.amm.netBaseAssetAmount
+		.mul(oraclePriceData.price)
+		.div(BASE_PRECISION)
+		.div(PRICE_TO_QUOTE_PRECISION);
+
+	const netUserCostBasis = market.amm.quoteAssetAmountLong
+		.add(market.amm.quoteAssetAmountShort)
+		.sub(market.amm.cumulativeSocialLoss);
+
+	const userEntitledPnl = netUserPositionValue.add(netUserCostBasis);
+
+	const pnlPool = getTokenAmount(
+		market.pnlPool.balance,
+		bank,
+		SpotBalanceType.DEPOSIT
+	);
+
+	const imbalance = userEntitledPnl.sub(pnlPool);
+
+	return imbalance;
 }