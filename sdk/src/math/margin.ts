--- conflicted
+++ resolved
@@ -335,134 +335,6 @@
 	if (liqPrice.lt(ZERO)) {
 		return new BN(-1);
 	}
-<<<<<<< HEAD
-}
-
-/**
- * Calculates the margin required to open a trade, in quote amount. Only accounts for the trade size as a scalar value, does not account for the trade direction or current open positions and whether the trade would _actually_ be risk-increasing and use any extra collateral.
- * @param targetMarketIndex
- * @param baseSize
- * @returns
- */
-export function calculateMarginUSDCRequiredForTrade(
-	driftClient: DriftClient,
-	targetMarketIndex: number,
-	baseSize: BN,
-	userMaxMarginRatio?: number
-): BN {
-	const targetMarket = driftClient.getPerpMarketAccount(targetMarketIndex);
-	const oracleData = driftClient.getOracleDataForPerpMarket(
-		targetMarket.marketIndex
-	);
-
-	const perpLiabilityValue = calculatePerpLiabilityValue(
-		baseSize,
-		oracleData.price,
-		isVariant(targetMarket.contractType, 'prediction')
-	);
-
-	const marginRequired = new BN(
-		calculateMarketMarginRatio(
-			targetMarket,
-			baseSize.abs(),
-			'Initial',
-			userMaxMarginRatio
-		)
-	)
-		.mul(perpLiabilityValue)
-		.div(MARGIN_PRECISION);
-
-	return marginRequired;
-}
-
-/**
- * Similar to calculatetMarginUSDCRequiredForTrade, but calculates how much of a given collateral is required to cover the margin requirements for a given trade. Basically does the same thing as getMarginUSDCRequiredForTrade but also accounts for asset weight of the selected collateral.
- *
- * Returns collateral required in the precision of the target collateral market.
- */
-export function calculateCollateralDepositRequiredForTrade(
-	driftClient: DriftClient,
-	targetMarketIndex: number,
-	baseSize: BN,
-	collateralIndex: number,
-	userMaxMarginRatio?: number
-): BN {
-	const marginRequiredUsdc = calculateMarginUSDCRequiredForTrade(
-		driftClient,
-		targetMarketIndex,
-		baseSize,
-		userMaxMarginRatio
-	);
-
-	const collateralMarket = driftClient.getSpotMarketAccount(collateralIndex);
-
-	const collateralOracleData =
-		driftClient.getOracleDataForSpotMarket(collateralIndex);
-
-	const scaledAssetWeight = calculateScaledInitialAssetWeight(
-		collateralMarket,
-		collateralOracleData.price
-	);
-
-	// Base amount required to deposit = (marginRequiredUsdc / priceOfAsset) / assetWeight .. (E.g. $100 required / $10000 price / 0.5 weight)
-	const baseAmountRequired = driftClient
-		.convertToSpotPrecision(collateralIndex, marginRequiredUsdc)
-		.mul(PRICE_PRECISION) // adjust for division by oracle price
-		.mul(SPOT_MARKET_WEIGHT_PRECISION) // adjust for division by scaled asset weight
-		.div(collateralOracleData.price)
-		.div(scaledAssetWeight)
-		.div(QUOTE_PRECISION); // adjust for marginRequiredUsdc value's QUOTE_PRECISION
-
-	// TODO : Round by step size?
-
-	return baseAmountRequired;
-}
-
-export function calculateCollateralValueOfDeposit(
-	driftClient: DriftClient,
-	collateralIndex: number,
-	baseSize: BN
-): BN {
-	const collateralMarket = driftClient.getSpotMarketAccount(collateralIndex);
-
-	const collateralOracleData =
-		driftClient.getOracleDataForSpotMarket(collateralIndex);
-
-	const scaledAssetWeight = calculateScaledInitialAssetWeight(
-		collateralMarket,
-		collateralOracleData.price
-	);
-
-	// CollateralBaseValue = oracle price * collateral base amount (and shift to QUOTE_PRECISION)
-	const collateralBaseValue = collateralOracleData.price
-		.mul(baseSize)
-		.mul(QUOTE_PRECISION)
-		.div(PRICE_PRECISION)
-		.div(new BN(10).pow(new BN(collateralMarket.decimals)));
-
-	const depositCollateralValue = collateralBaseValue
-		.mul(scaledAssetWeight)
-		.div(SPOT_MARKET_WEIGHT_PRECISION);
-
-	return depositCollateralValue;
-}
-
-export function calculateLiquidationPrice(
-	freeCollateral: BN,
-	freeCollateralDelta: BN,
-	oraclePrice: BN
-): BN {
-	const liqPriceDelta = freeCollateral
-		.mul(QUOTE_PRECISION)
-		.div(freeCollateralDelta);
-
-	const liqPrice = oraclePrice.sub(liqPriceDelta);
-
-	if (liqPrice.lt(ZERO)) {
-		return new BN(-1);
-	}
-=======
->>>>>>> 78960cbc
 
 	return liqPrice;
 }