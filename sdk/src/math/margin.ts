--- conflicted
+++ resolved
@@ -78,11 +78,7 @@
 }
 
 export function calculateOraclePriceForPerpMargin(
-<<<<<<< HEAD
-	PerpPosition: PerpPosition,
-=======
 	perpPosition: PerpPosition,
->>>>>>> 06e9ae6f
 	market: PerpMarketAccount,
 	oraclePriceData: OraclePriceData
 ): BN {
@@ -98,11 +94,7 @@
 	);
 
 	let marginPrice: BN;
-<<<<<<< HEAD
-	if (PerpPosition.baseAssetAmount.gt(ZERO)) {
-=======
 	if (perpPosition.baseAssetAmount.gt(ZERO)) {
->>>>>>> 06e9ae6f
 		marginPrice = oraclePriceData.price.sub(oraclePriceOffset);
 	} else {
 		marginPrice = oraclePriceData.price.add(oraclePriceOffset);
@@ -113,34 +105,20 @@
 
 export function calculateBaseAssetValueWithOracle(
 	market: PerpMarketAccount,
-<<<<<<< HEAD
-	PerpPosition: PerpPosition,
-	oraclePriceData: OraclePriceData
-): BN {
-	return PerpPosition.baseAssetAmount
-=======
 	perpPosition: PerpPosition,
 	oraclePriceData: OraclePriceData
 ): BN {
 	return perpPosition.baseAssetAmount
->>>>>>> 06e9ae6f
 		.abs()
 		.mul(oraclePriceData.price)
 		.div(AMM_TO_QUOTE_PRECISION_RATIO.mul(MARK_PRICE_PRECISION));
 }
 
 export function calculateWorstCaseBaseAssetAmount(
-<<<<<<< HEAD
-	PerpPosition: PerpPosition
-): BN {
-	const allBids = PerpPosition.baseAssetAmount.add(PerpPosition.openBids);
-	const allAsks = PerpPosition.baseAssetAmount.add(PerpPosition.openAsks);
-=======
 	perpPosition: PerpPosition
 ): BN {
 	const allBids = perpPosition.baseAssetAmount.add(perpPosition.openBids);
 	const allAsks = perpPosition.baseAssetAmount.add(perpPosition.openAsks);
->>>>>>> 06e9ae6f
 
 	if (allBids.abs().gt(allAsks.abs())) {
 		return allBids;
