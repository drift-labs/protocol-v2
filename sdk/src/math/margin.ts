--- conflicted
+++ resolved
@@ -166,34 +166,20 @@
 	perpPosition: PerpPosition,
 	perpMarket: PerpMarketAccount,
 	oraclePrice: BN,
-<<<<<<< HEAD
 	includeOpenOrders: boolean = true
 ): { worstCaseBaseAssetAmount: BN; worstCaseLiabilityValue: BN } {
+	const isPredictionMarket = isVariant(perpMarket.contractType, 'prediction');
 	// return early if no open orders required
-=======
-	includeOpenOrders = true
-): { worstCaseBaseAssetAmount: BN; worstCaseLiabilityValue: BN } {
-	const isPredictionMarket = isVariant(perpMarket.contractType, 'prediction');
-
->>>>>>> d46ee211
 	if (!includeOpenOrders) {
 		return {
 			worstCaseBaseAssetAmount: perpPosition.baseAssetAmount,
 			worstCaseLiabilityValue: calculatePerpLiabilityValue(
 				perpPosition.baseAssetAmount,
 				oraclePrice,
-<<<<<<< HEAD
 				isVariant(perpMarket.contractType, 'prediction')
 			),
 		};
 	}
-=======
-				isPredictionMarket
-			),
-		};
-	}
-
->>>>>>> d46ee211
 	const allBids = perpPosition.baseAssetAmount.add(perpPosition.openBids);
 	const allAsks = perpPosition.baseAssetAmount.add(perpPosition.openAsks);
 
