import { BN } from '@coral-xyz/anchor';
import {
	AMM_TIMES_PEG_TO_QUOTE_PRECISION_RATIO,
	PRICE_PRECISION,
	PEG_PRECISION,
	ZERO,
	BID_ASK_SPREAD_PRECISION,
	ONE,
	AMM_TO_QUOTE_PRECISION_RATIO,
	QUOTE_PRECISION,
	MARGIN_PRECISION,
	PRICE_DIV_PEG,
	PERCENTAGE_PRECISION,
	DEFAULT_REVENUE_SINCE_LAST_FUNDING_SPREAD_RETREAT,
	FUNDING_RATE_BUFFER_PRECISION,
	TWO,
} from '../constants/numericConstants';
import {
	AMM,
	PositionDirection,
	SwapDirection,
	PerpMarketAccount,
	isVariant,
} from '../types';
import { assert } from '../assert/assert';
import { squareRootBN, sigNum, clampBN, standardizeBaseAssetAmount } from '..';

import { OraclePriceData } from '../oracles/types';
import {
	calculateRepegCost,
	calculateAdjustKCost,
	calculateBudgetedPeg,
} from './repeg';

import { calculateLiveOracleStd, getNewOracleConfPct } from './oracles';

export function calculatePegFromTargetPrice(
	targetPrice: BN,
	baseAssetReserve: BN,
	quoteAssetReserve: BN
): BN {
	return BN.max(
		targetPrice
			.mul(baseAssetReserve)
			.div(quoteAssetReserve)
			.add(PRICE_DIV_PEG.div(new BN(2)))
			.div(PRICE_DIV_PEG),
		ONE
	);
}

export function calculateOptimalPegAndBudget(
	amm: AMM,
	oraclePriceData: OraclePriceData
): [BN, BN, BN, boolean] {
	const reservePriceBefore = calculatePrice(
		amm.baseAssetReserve,
		amm.quoteAssetReserve,
		amm.pegMultiplier
	);
	const targetPrice = oraclePriceData.price;
	const newPeg = calculatePegFromTargetPrice(
		targetPrice,
		amm.baseAssetReserve,
		amm.quoteAssetReserve
	);
	const prePegCost = calculateRepegCost(amm, newPeg);

	const totalFeeLB = amm.totalExchangeFee.div(new BN(2));
	const budget = BN.max(ZERO, amm.totalFeeMinusDistributions.sub(totalFeeLB));

	let checkLowerBound = true;
	if (budget.lt(prePegCost)) {
		const halfMaxPriceSpread = new BN(amm.maxSpread)
			.div(new BN(2))
			.mul(targetPrice)
			.div(BID_ASK_SPREAD_PRECISION);

		let newTargetPrice: BN;
		let newOptimalPeg: BN;
		let newBudget: BN;
		const targetPriceGap = reservePriceBefore.sub(targetPrice);

		if (targetPriceGap.abs().gt(halfMaxPriceSpread)) {
			const markAdj = targetPriceGap.abs().sub(halfMaxPriceSpread);

			if (targetPriceGap.lt(new BN(0))) {
				newTargetPrice = reservePriceBefore.add(markAdj);
			} else {
				newTargetPrice = reservePriceBefore.sub(markAdj);
			}

			newOptimalPeg = calculatePegFromTargetPrice(
				newTargetPrice,
				amm.baseAssetReserve,
				amm.quoteAssetReserve
			);

			newBudget = calculateRepegCost(amm, newOptimalPeg);
			checkLowerBound = false;

			return [newTargetPrice, newOptimalPeg, newBudget, false];
		} else if (
			amm.totalFeeMinusDistributions.lt(amm.totalExchangeFee.div(new BN(2)))
		) {
			checkLowerBound = false;
		}
	}

	return [targetPrice, newPeg, budget, checkLowerBound];
}

export function calculateNewAmm(
	amm: AMM,
	oraclePriceData: OraclePriceData
): [BN, BN, BN, BN] {
	let pKNumer = new BN(1);
	let pKDenom = new BN(1);

	const [targetPrice, _newPeg, budget, _checkLowerBound] =
		calculateOptimalPegAndBudget(amm, oraclePriceData);
	let prePegCost = calculateRepegCost(amm, _newPeg);
	let newPeg = _newPeg;

	if (prePegCost.gte(budget) && prePegCost.gt(ZERO)) {
		[pKNumer, pKDenom] = [new BN(999), new BN(1000)];
		const deficitMadeup = calculateAdjustKCost(amm, pKNumer, pKDenom);
		assert(deficitMadeup.lte(new BN(0)));
		prePegCost = budget.add(deficitMadeup.abs());
		const newAmm = Object.assign({}, amm);
		newAmm.baseAssetReserve = newAmm.baseAssetReserve.mul(pKNumer).div(pKDenom);
		newAmm.sqrtK = newAmm.sqrtK.mul(pKNumer).div(pKDenom);
		const invariant = newAmm.sqrtK.mul(newAmm.sqrtK);
		newAmm.quoteAssetReserve = invariant.div(newAmm.baseAssetReserve);
		const directionToClose = amm.baseAssetAmountWithAmm.gt(ZERO)
			? PositionDirection.SHORT
			: PositionDirection.LONG;

		const [newQuoteAssetReserve, _newBaseAssetReserve] =
			calculateAmmReservesAfterSwap(
				newAmm,
				'base',
				amm.baseAssetAmountWithAmm.abs(),
				getSwapDirection('base', directionToClose)
			);

		newAmm.terminalQuoteAssetReserve = newQuoteAssetReserve;
		newPeg = calculateBudgetedPeg(newAmm, prePegCost, targetPrice);
		prePegCost = calculateRepegCost(newAmm, newPeg);
	}

	return [prePegCost, pKNumer, pKDenom, newPeg];
}

export function calculateUpdatedAMM(
	amm: AMM,
	oraclePriceData: OraclePriceData
): AMM {
	if (amm.curveUpdateIntensity == 0 || oraclePriceData === undefined) {
		return amm;
	}
	const newAmm = Object.assign({}, amm);
	const [prepegCost, pKNumer, pKDenom, newPeg] = calculateNewAmm(
		amm,
		oraclePriceData
	);

	newAmm.baseAssetReserve = newAmm.baseAssetReserve.mul(pKNumer).div(pKDenom);
	newAmm.sqrtK = newAmm.sqrtK.mul(pKNumer).div(pKDenom);
	const invariant = newAmm.sqrtK.mul(newAmm.sqrtK);
	newAmm.quoteAssetReserve = invariant.div(newAmm.baseAssetReserve);
	newAmm.pegMultiplier = newPeg;

	const directionToClose = amm.baseAssetAmountWithAmm.gt(ZERO)
		? PositionDirection.SHORT
		: PositionDirection.LONG;

	const [newQuoteAssetReserve, _newBaseAssetReserve] =
		calculateAmmReservesAfterSwap(
			newAmm,
			'base',
			amm.baseAssetAmountWithAmm.abs(),
			getSwapDirection('base', directionToClose)
		);

	newAmm.terminalQuoteAssetReserve = newQuoteAssetReserve;

	newAmm.totalFeeMinusDistributions =
		newAmm.totalFeeMinusDistributions.sub(prepegCost);
	newAmm.netRevenueSinceLastFunding =
		newAmm.netRevenueSinceLastFunding.sub(prepegCost);
	return newAmm;
}

export function calculateUpdatedAMMSpreadReserves(
	amm: AMM,
	direction: PositionDirection,
	oraclePriceData: OraclePriceData,
	isPrediction = false
): { baseAssetReserve: BN; quoteAssetReserve: BN; sqrtK: BN; newPeg: BN } {
	const newAmm = calculateUpdatedAMM(amm, oraclePriceData);
	const [shortReserves, longReserves] = calculateSpreadReserves(
		newAmm,
		oraclePriceData,
		undefined,
		isPrediction
	);

	const dirReserves = isVariant(direction, 'long')
		? longReserves
		: shortReserves;

	const result = {
		baseAssetReserve: dirReserves.baseAssetReserve,
		quoteAssetReserve: dirReserves.quoteAssetReserve,
		sqrtK: newAmm.sqrtK,
		newPeg: newAmm.pegMultiplier,
	};

	return result;
}

export function calculateBidAskPrice(
	amm: AMM,
	oraclePriceData: OraclePriceData,
	withUpdate = true,
	isPrediction = false
): [BN, BN] {
	let newAmm: AMM;
	if (withUpdate) {
		newAmm = calculateUpdatedAMM(amm, oraclePriceData);
	} else {
		newAmm = amm;
	}

	const [bidReserves, askReserves] = calculateSpreadReserves(
		newAmm,
		oraclePriceData,
		undefined,
		isPrediction
	);

	const askPrice = calculatePrice(
		askReserves.baseAssetReserve,
		askReserves.quoteAssetReserve,
		newAmm.pegMultiplier
	);

	const bidPrice = calculatePrice(
		bidReserves.baseAssetReserve,
		bidReserves.quoteAssetReserve,
		newAmm.pegMultiplier
	);

	return [bidPrice, askPrice];
}

/**
 * Calculates a price given an arbitrary base and quote amount (they must have the same precision)
 *
 * @param baseAssetReserves
 * @param quoteAssetReserves
 * @param pegMultiplier
 * @returns price : Precision PRICE_PRECISION
 */
export function calculatePrice(
	baseAssetReserves: BN,
	quoteAssetReserves: BN,
	pegMultiplier: BN
): BN {
	if (baseAssetReserves.abs().lte(ZERO)) {
		return new BN(0);
	}

	return quoteAssetReserves
		.mul(PRICE_PRECISION)
		.mul(pegMultiplier)
		.div(PEG_PRECISION)
		.div(baseAssetReserves);
}

export type AssetType = 'quote' | 'base';

/**
 * Calculates what the amm reserves would be after swapping a quote or base asset amount.
 *
 * @param amm
 * @param inputAssetType
 * @param swapAmount
 * @param swapDirection
 * @returns quoteAssetReserve and baseAssetReserve after swap. : Precision AMM_RESERVE_PRECISION
 */
export function calculateAmmReservesAfterSwap(
	amm: Pick<
		AMM,
		'pegMultiplier' | 'quoteAssetReserve' | 'sqrtK' | 'baseAssetReserve'
	>,
	inputAssetType: AssetType,
	swapAmount: BN,
	swapDirection: SwapDirection
): [BN, BN] {
	assert(swapAmount.gte(ZERO), 'swapAmount must be greater than 0');

	let newQuoteAssetReserve;
	let newBaseAssetReserve;

	if (inputAssetType === 'quote') {
		swapAmount = swapAmount
			.mul(AMM_TIMES_PEG_TO_QUOTE_PRECISION_RATIO)
			.div(amm.pegMultiplier);

		[newQuoteAssetReserve, newBaseAssetReserve] = calculateSwapOutput(
			amm.quoteAssetReserve,
			swapAmount,
			swapDirection,
			amm.sqrtK.mul(amm.sqrtK)
		);
	} else {
		[newBaseAssetReserve, newQuoteAssetReserve] = calculateSwapOutput(
			amm.baseAssetReserve,
			swapAmount,
			swapDirection,
			amm.sqrtK.mul(amm.sqrtK)
		);
	}

	return [newQuoteAssetReserve, newBaseAssetReserve];
}

export function calculateMarketOpenBidAsk(
	baseAssetReserve: BN,
	minBaseAssetReserve: BN,
	maxBaseAssetReserve: BN,
	stepSize?: BN
): [BN, BN] {
	// open orders
	let openAsks;
	if (minBaseAssetReserve.lt(baseAssetReserve)) {
		openAsks = baseAssetReserve.sub(minBaseAssetReserve).mul(new BN(-1));

		if (stepSize && openAsks.abs().div(TWO).lt(stepSize)) {
			openAsks = ZERO;
		}
	} else {
		openAsks = ZERO;
	}

	let openBids;
	if (maxBaseAssetReserve.gt(baseAssetReserve)) {
		openBids = maxBaseAssetReserve.sub(baseAssetReserve);

		if (stepSize && openBids.div(TWO).lt(stepSize)) {
			openBids = ZERO;
		}
	} else {
		openBids = ZERO;
	}

	return [openBids, openAsks];
}

export function calculateInventoryLiquidityRatio(
	baseAssetAmountWithAmm: BN,
	baseAssetReserve: BN,
	minBaseAssetReserve: BN,
	maxBaseAssetReserve: BN
): BN {
	// inventory skew
	const [openBids, openAsks] = calculateMarketOpenBidAsk(
		baseAssetReserve,
		minBaseAssetReserve,
		maxBaseAssetReserve
	);

	const minSideLiquidity = BN.min(openBids.abs(), openAsks.abs());

	const inventoryScaleBN = BN.min(
		baseAssetAmountWithAmm
			.mul(PERCENTAGE_PRECISION)
			.div(BN.max(minSideLiquidity, ONE))
			.abs(),
		PERCENTAGE_PRECISION
	);
	return inventoryScaleBN;
}

export function calculateInventoryScale(
	baseAssetAmountWithAmm: BN,
	baseAssetReserve: BN,
	minBaseAssetReserve: BN,
	maxBaseAssetReserve: BN,
	directionalSpread: number,
	maxSpread: number
): number {
	if (baseAssetAmountWithAmm.eq(ZERO)) {
		return 1;
	}

	const MAX_BID_ASK_INVENTORY_SKEW_FACTOR = BID_ASK_SPREAD_PRECISION.mul(
		new BN(10)
	);

	const inventoryScaleBN = calculateInventoryLiquidityRatio(
		baseAssetAmountWithAmm,
		baseAssetReserve,
		minBaseAssetReserve,
		maxBaseAssetReserve
	);

	const inventoryScaleMaxBN = BN.max(
		MAX_BID_ASK_INVENTORY_SKEW_FACTOR,
		new BN(maxSpread)
			.mul(BID_ASK_SPREAD_PRECISION)
			.div(new BN(Math.max(directionalSpread, 1)))
	);

	const inventoryScaleCapped =
		BN.min(
			inventoryScaleMaxBN,
			BID_ASK_SPREAD_PRECISION.add(
				inventoryScaleMaxBN.mul(inventoryScaleBN).div(PERCENTAGE_PRECISION)
			)
		).toNumber() / BID_ASK_SPREAD_PRECISION.toNumber();

	return inventoryScaleCapped;
}

export function calculateReferencePriceOffset(
	reservePrice: BN,
	last24hAvgFundingRate: BN,
	liquidityFraction: BN,
	oracleTwapFast: BN,
	markTwapFast: BN,
	oracleTwapSlow: BN,
	markTwapSlow: BN,
	maxOffsetPct: number
): BN {
	if (last24hAvgFundingRate.eq(ZERO)) {
		return ZERO;
	}

	const maxOffsetInPrice = new BN(maxOffsetPct)
		.mul(reservePrice)
		.div(PERCENTAGE_PRECISION);

	// Calculate quote denominated market premium
	const markPremiumMinute = clampBN(
		markTwapFast.sub(oracleTwapFast),
		maxOffsetInPrice.mul(new BN(-1)),
		maxOffsetInPrice
	);

	const markPremiumHour = clampBN(
		markTwapSlow.sub(oracleTwapSlow),
		maxOffsetInPrice.mul(new BN(-1)),
		maxOffsetInPrice
	);

	// Convert last24hAvgFundingRate to quote denominated premium
	const markPremiumDay = clampBN(
		last24hAvgFundingRate.div(FUNDING_RATE_BUFFER_PRECISION).mul(new BN(24)),
		maxOffsetInPrice.mul(new BN(-1)),
		maxOffsetInPrice
	);

	// Take average clamped premium as the price-based offset
	const markPremiumAvg = markPremiumMinute
		.add(markPremiumHour)
		.add(markPremiumDay)
		.div(new BN(3));

	const markPremiumAvgPct = markPremiumAvg
		.mul(PRICE_PRECISION)
		.div(reservePrice);

	const inventoryPct = clampBN(
		liquidityFraction.mul(new BN(maxOffsetPct)).div(PERCENTAGE_PRECISION),
		new BN(maxOffsetPct).mul(new BN(-1)),
		new BN(maxOffsetPct)
	);

	// Only apply when inventory is consistent with recent and 24h market premium
	let offsetPct = markPremiumAvgPct.add(inventoryPct);

	if (!sigNum(inventoryPct).eq(sigNum(markPremiumAvgPct))) {
		offsetPct = ZERO;
	}

	const clampedOffsetPct = clampBN(
		offsetPct,
		new BN(-maxOffsetPct),
		new BN(maxOffsetPct)
	);

	return clampedOffsetPct;
}

export function calculateEffectiveLeverage(
	baseSpread: number,
	quoteAssetReserve: BN,
	terminalQuoteAssetReserve: BN,
	pegMultiplier: BN,
	netBaseAssetAmount: BN,
	reservePrice: BN,
	totalFeeMinusDistributions: BN
): number {
	// vAMM skew
	const netBaseAssetValue = quoteAssetReserve
		.sub(terminalQuoteAssetReserve)
		.mul(pegMultiplier)
		.div(AMM_TIMES_PEG_TO_QUOTE_PRECISION_RATIO);

	const localBaseAssetValue = netBaseAssetAmount
		.mul(reservePrice)
		.div(AMM_TO_QUOTE_PRECISION_RATIO.mul(PRICE_PRECISION));

	const effectiveGap = Math.max(
		0,
		localBaseAssetValue.sub(netBaseAssetValue).toNumber()
	);

	const effectiveLeverage =
		effectiveGap / (Math.max(0, totalFeeMinusDistributions.toNumber()) + 1) +
		1 / QUOTE_PRECISION.toNumber();

	return effectiveLeverage;
}

export function calculateMaxSpread(marginRatioInitial: number): number {
	const maxTargetSpread: number = new BN(marginRatioInitial)
		.mul(BID_ASK_SPREAD_PRECISION.div(MARGIN_PRECISION))
		.toNumber();

	return maxTargetSpread;
}

export function calculateVolSpreadBN(
	lastOracleConfPct: BN,
	reservePrice: BN,
	markStd: BN,
	oracleStd: BN,
	longIntensity: BN,
	shortIntensity: BN,
	volume24H: BN
): [BN, BN] {
	const marketAvgStdPct = markStd
		.add(oracleStd)
		.mul(PERCENTAGE_PRECISION)
		.div(reservePrice)
		.div(new BN(4));
	const volSpread = BN.max(lastOracleConfPct, marketAvgStdPct.div(new BN(2)));

	const clampMin = PERCENTAGE_PRECISION.div(new BN(100));
	const clampMax = PERCENTAGE_PRECISION;

	const longVolSpreadFactor = clampBN(
		longIntensity.mul(PERCENTAGE_PRECISION).div(BN.max(ONE, volume24H)),
		clampMin,
		clampMax
	);
	const shortVolSpreadFactor = clampBN(
		shortIntensity.mul(PERCENTAGE_PRECISION).div(BN.max(ONE, volume24H)),
		clampMin,
		clampMax
	);

	// only consider confidence interval at full value when above 25 bps
	let confComponent = lastOracleConfPct;

	if (lastOracleConfPct.lte(PRICE_PRECISION.div(new BN(400)))) {
		confComponent = lastOracleConfPct.div(new BN(20));
	}

	const longVolSpread = BN.max(
		confComponent,
		volSpread.mul(longVolSpreadFactor).div(PERCENTAGE_PRECISION)
	);
	const shortVolSpread = BN.max(
		confComponent,
		volSpread.mul(shortVolSpreadFactor).div(PERCENTAGE_PRECISION)
	);

	return [longVolSpread, shortVolSpread];
}

export function calculateSpreadBN(
	baseSpread: number,
	lastOracleReservePriceSpreadPct: BN,
	lastOracleConfPct: BN,
	maxSpread: number,
	quoteAssetReserve: BN,
	terminalQuoteAssetReserve: BN,
	pegMultiplier: BN,
	baseAssetAmountWithAmm: BN,
	reservePrice: BN,
	totalFeeMinusDistributions: BN,
	netRevenueSinceLastFunding: BN,
	baseAssetReserve: BN,
	minBaseAssetReserve: BN,
	maxBaseAssetReserve: BN,
	markStd: BN,
	oracleStd: BN,
	longIntensity: BN,
	shortIntensity: BN,
	volume24H: BN,
	ammInventorySpreadAdjustment: number,
	returnTerms = false
) {
	assert(Number.isInteger(baseSpread));
	assert(Number.isInteger(maxSpread));

	const spreadTerms = {
		longVolSpread: 0,
		shortVolSpread: 0,
		longSpreadwPS: 0,
		shortSpreadwPS: 0,
		maxTargetSpread: 0,
		inventorySpreadScale: 0,
		longSpreadwInvScale: 0,
		shortSpreadwInvScale: 0,
		effectiveLeverage: 0,
		effectiveLeverageCapped: 0,
		longSpreadwEL: 0,
		shortSpreadwEL: 0,
		revenueRetreatAmount: 0,
		halfRevenueRetreatAmount: 0,
		longSpreadwRevRetreat: 0,
		shortSpreadwRevRetreat: 0,
		longSpreadwOffsetShrink: 0,
		shortSpreadwOffsetShrink: 0,
		totalSpread: 0,
		longSpread: 0,
		shortSpread: 0,
	};

	const [longVolSpread, shortVolSpread] = calculateVolSpreadBN(
		lastOracleConfPct,
		reservePrice,
		markStd,
		oracleStd,
		longIntensity,
		shortIntensity,
		volume24H
	);

	spreadTerms.longVolSpread = longVolSpread.toNumber();
	spreadTerms.shortVolSpread = shortVolSpread.toNumber();

	let longSpread = Math.max(baseSpread / 2, longVolSpread.toNumber());
	let shortSpread = Math.max(baseSpread / 2, shortVolSpread.toNumber());

	if (lastOracleReservePriceSpreadPct.gt(ZERO)) {
		shortSpread = Math.max(
			shortSpread,
			lastOracleReservePriceSpreadPct.abs().toNumber() +
				shortVolSpread.toNumber()
		);
	} else if (lastOracleReservePriceSpreadPct.lt(ZERO)) {
		longSpread = Math.max(
			longSpread,
			lastOracleReservePriceSpreadPct.abs().toNumber() +
				longVolSpread.toNumber()
		);
	}
	spreadTerms.longSpreadwPS = longSpread;
	spreadTerms.shortSpreadwPS = shortSpread;

	const maxSpreadBaseline = Math.min(
		Math.max(
			lastOracleReservePriceSpreadPct.abs().toNumber(),
			lastOracleConfPct.muln(2).toNumber(),
			BN.max(markStd, oracleStd)
				.mul(PERCENTAGE_PRECISION)
				.div(reservePrice)
				.toNumber()
		),
		BID_ASK_SPREAD_PRECISION.toNumber()
	);

	const maxTargetSpread: number = Math.floor(
		Math.max(maxSpread, maxSpreadBaseline)
	);

	const inventorySpreadScale = calculateInventoryScale(
		baseAssetAmountWithAmm,
		baseAssetReserve,
		minBaseAssetReserve,
		maxBaseAssetReserve,
		baseAssetAmountWithAmm.gt(ZERO) ? longSpread : shortSpread,
		maxTargetSpread
	);

	if (baseAssetAmountWithAmm.gt(ZERO)) {
		longSpread *= inventorySpreadScale;
	} else if (baseAssetAmountWithAmm.lt(ZERO)) {
		shortSpread *= inventorySpreadScale;
	}
	spreadTerms.maxTargetSpread = maxTargetSpread;
	spreadTerms.inventorySpreadScale = inventorySpreadScale;
	spreadTerms.longSpreadwInvScale = longSpread;
	spreadTerms.shortSpreadwInvScale = shortSpread;

	const MAX_SPREAD_SCALE = 10;
	if (totalFeeMinusDistributions.gt(ZERO)) {
		const effectiveLeverage = calculateEffectiveLeverage(
			baseSpread,
			quoteAssetReserve,
			terminalQuoteAssetReserve,
			pegMultiplier,
			baseAssetAmountWithAmm,
			reservePrice,
			totalFeeMinusDistributions
		);
		spreadTerms.effectiveLeverage = effectiveLeverage;

		const spreadScale = Math.min(MAX_SPREAD_SCALE, 1 + effectiveLeverage);
		spreadTerms.effectiveLeverageCapped = spreadScale;

		if (baseAssetAmountWithAmm.gt(ZERO)) {
			longSpread *= spreadScale;
			longSpread = Math.floor(longSpread);
		} else {
			shortSpread *= spreadScale;
			shortSpread = Math.floor(shortSpread);
		}
	} else {
		longSpread *= MAX_SPREAD_SCALE;
		shortSpread *= MAX_SPREAD_SCALE;
	}

	spreadTerms.longSpreadwEL = longSpread;
	spreadTerms.shortSpreadwEL = shortSpread;

	if (
		netRevenueSinceLastFunding.lt(
			DEFAULT_REVENUE_SINCE_LAST_FUNDING_SPREAD_RETREAT
		)
	) {
		const maxRetreat = maxTargetSpread / 10;
		let revenueRetreatAmount = maxRetreat;
		if (
			netRevenueSinceLastFunding.gte(
				DEFAULT_REVENUE_SINCE_LAST_FUNDING_SPREAD_RETREAT.mul(new BN(1000))
			)
		) {
			revenueRetreatAmount = Math.min(
				maxRetreat,
				Math.floor(
					(baseSpread * netRevenueSinceLastFunding.abs().toNumber()) /
						DEFAULT_REVENUE_SINCE_LAST_FUNDING_SPREAD_RETREAT.abs().toNumber()
				)
			);
		}

		const halfRevenueRetreatAmount = Math.floor(revenueRetreatAmount / 2);

		spreadTerms.revenueRetreatAmount = revenueRetreatAmount;
		spreadTerms.halfRevenueRetreatAmount = halfRevenueRetreatAmount;

		if (baseAssetAmountWithAmm.gt(ZERO)) {
			longSpread += revenueRetreatAmount;
			shortSpread += halfRevenueRetreatAmount;
		} else if (baseAssetAmountWithAmm.lt(ZERO)) {
			longSpread += halfRevenueRetreatAmount;
			shortSpread += revenueRetreatAmount;
		} else {
			longSpread += halfRevenueRetreatAmount;
			shortSpread += halfRevenueRetreatAmount;
		}
	}

	spreadTerms.longSpreadwRevRetreat = longSpread;
	spreadTerms.shortSpreadwRevRetreat = shortSpread;

	if (ammInventorySpreadAdjustment < 0) {
		const adjustment = Math.abs(ammInventorySpreadAdjustment);

		const shrunkLong = Math.max(
			1,
			longSpread - Math.floor((longSpread * adjustment) / 100)
		);
		const shrunkShort = Math.max(
			1,
			shortSpread - Math.floor((shortSpread * adjustment) / 100)
		);

		longSpread = Math.max(longVolSpread.toNumber(), shrunkLong);
		shortSpread = Math.max(shortVolSpread.toNumber(), shrunkShort);
	} else if (ammInventorySpreadAdjustment > 0) {
		const adjustment = ammInventorySpreadAdjustment;

		const grownLong = Math.max(
			1,
			longSpread + Math.ceil((longSpread * adjustment) / 100)
		);
		const grownShort = Math.max(
			1,
			shortSpread + Math.ceil((shortSpread * adjustment) / 100)
		);

		longSpread = Math.max(longVolSpread.toNumber(), grownLong);
		shortSpread = Math.max(shortVolSpread.toNumber(), grownShort);
	}

	const totalSpread = longSpread + shortSpread;
	if (totalSpread > maxTargetSpread) {
		if (longSpread > shortSpread) {
			longSpread = Math.ceil((longSpread * maxTargetSpread) / totalSpread);
			shortSpread = Math.floor(maxTargetSpread - longSpread);
		} else {
			shortSpread = Math.ceil((shortSpread * maxTargetSpread) / totalSpread);
			longSpread = Math.floor(maxTargetSpread - shortSpread);
		}
	}

	spreadTerms.totalSpread = totalSpread;
	spreadTerms.longSpread = longSpread;
	spreadTerms.shortSpread = shortSpread;
	if (returnTerms) {
		return spreadTerms;
	}
	return [longSpread, shortSpread];
}

export function calculateSpread(
	amm: AMM,
	oraclePriceData: OraclePriceData,
	now?: BN,
	reservePrice?: BN
): [number, number] {
	if (amm.baseSpread == 0 || amm.curveUpdateIntensity == 0) {
		return [amm.baseSpread / 2, amm.baseSpread / 2];
	}

	if (!reservePrice) {
		reservePrice = calculatePrice(
			amm.baseAssetReserve,
			amm.quoteAssetReserve,
			amm.pegMultiplier
		);
	}

	const targetPrice = oraclePriceData?.price || reservePrice;
	const targetMarkSpreadPct = reservePrice
		.sub(targetPrice)
		.mul(BID_ASK_SPREAD_PRECISION)
		.div(reservePrice);

	now = now || new BN(new Date().getTime() / 1000); //todo
	const liveOracleStd = calculateLiveOracleStd(amm, oraclePriceData, now);
	const confIntervalPct = getNewOracleConfPct(
		amm,
		oraclePriceData,
		reservePrice,
		now
	);

	const spreads = calculateSpreadBN(
		amm.baseSpread,
		targetMarkSpreadPct,
		confIntervalPct,
		amm.maxSpread,
		amm.quoteAssetReserve,
		amm.terminalQuoteAssetReserve,
		amm.pegMultiplier,
		amm.baseAssetAmountWithAmm,
		reservePrice,
		amm.totalFeeMinusDistributions,
		amm.netRevenueSinceLastFunding,
		amm.baseAssetReserve,
		amm.minBaseAssetReserve,
		amm.maxBaseAssetReserve,
		amm.markStd,
		liveOracleStd,
		amm.longIntensityVolume,
		amm.shortIntensityVolume,
		amm.volume24H,
		amm.ammInventorySpreadAdjustment
	);
	let longSpread = spreads[0];
	let shortSpread = spreads[1];

	if (amm.ammSpreadAdjustment > 0) {
		longSpread = Math.max(
			longSpread + (longSpread * amm.ammSpreadAdjustment) / 100,
			1
		);
		shortSpread = Math.max(
			shortSpread + (shortSpread * amm.ammSpreadAdjustment) / 100,
			1
		);
	} else if (amm.ammSpreadAdjustment < 0) {
		longSpread = Math.max(
			longSpread - (longSpread * -amm.ammSpreadAdjustment) / 100,
			1
		);
		shortSpread = Math.max(
			shortSpread - (shortSpread * -amm.ammSpreadAdjustment) / 100,
			1
		);
	}

	return [longSpread, shortSpread];
}

export function getQuoteAssetReservePredictionMarketBounds(
	amm: AMM,
	direction: PositionDirection
): [BN, BN] {
	let quoteAssetReserveLowerBound = ZERO;

	const pegSqrt = squareRootBN(
		amm.pegMultiplier.mul(PEG_PRECISION).addn(1)
	).addn(1);

	let quoteAssetReserveUpperBound = amm.sqrtK
		.mul(pegSqrt)
		.div(amm.pegMultiplier);

	if (direction === PositionDirection.LONG) {
		quoteAssetReserveLowerBound = amm.sqrtK
			.muln(22361)
			.mul(pegSqrt)
			.divn(100000)
			.div(amm.pegMultiplier);
	} else {
		quoteAssetReserveUpperBound = amm.sqrtK
			.muln(97467)
			.mul(pegSqrt)
			.divn(100000)
			.div(amm.pegMultiplier);
	}

	return [quoteAssetReserveLowerBound, quoteAssetReserveUpperBound];
}

export function calculateSpreadReserves(
	amm: AMM,
	oraclePriceData: OraclePriceData,
	now?: BN,
	isPrediction = false
) {
	function calculateSpreadReserve(
		spread: number,
		direction: PositionDirection,
		amm: AMM
	): {
		baseAssetReserve;
		quoteAssetReserve;
	} {
		if (spread === 0) {
			return {
				baseAssetReserve: amm.baseAssetReserve,
				quoteAssetReserve: amm.quoteAssetReserve,
			};
		}
		let spreadFraction = new BN(spread).div(new BN(2));

		// make non-zero
		if (spreadFraction.eq(ZERO)) {
			spreadFraction = spread >= 0 ? new BN(1) : new BN(-1);
		}

		const quoteAssetReserveDelta = amm.quoteAssetReserve.div(
			BID_ASK_SPREAD_PRECISION.div(spreadFraction)
		);

		let quoteAssetReserve;
		if (quoteAssetReserveDelta.gte(ZERO)) {
			quoteAssetReserve = amm.quoteAssetReserve.add(
				quoteAssetReserveDelta.abs()
			);
		} else {
			quoteAssetReserve = amm.quoteAssetReserve.sub(
				quoteAssetReserveDelta.abs()
			);
		}

		if (isPrediction) {
			const [qarLower, qarUpper] = getQuoteAssetReservePredictionMarketBounds(
				amm,
				direction
			);
			quoteAssetReserve = clampBN(quoteAssetReserve, qarLower, qarUpper);
		}

		const baseAssetReserve = amm.sqrtK.mul(amm.sqrtK).div(quoteAssetReserve);
		return {
			baseAssetReserve,
			quoteAssetReserve,
		};
	}

	const reservePrice = calculatePrice(
		amm.baseAssetReserve,
		amm.quoteAssetReserve,
		amm.pegMultiplier
	);

	// always allow 10 bps of price offset, up to a half of the market's max_spread
	let maxOffset = 0;
	let referencePriceOffset = 0;
	if (amm.curveUpdateIntensity > 100) {
		maxOffset = Math.max(
			amm.maxSpread / 2,
			(PERCENTAGE_PRECISION.toNumber() / 10000) *
				(amm.curveUpdateIntensity - 100)
		);

		const liquidityFraction = calculateInventoryLiquidityRatio(
			amm.baseAssetAmountWithAmm,
			amm.baseAssetReserve,
			amm.minBaseAssetReserve,
			amm.maxBaseAssetReserve
		);
		const liquidityFractionSigned = liquidityFraction.mul(
			sigNum(amm.baseAssetAmountWithAmm.add(amm.baseAssetAmountWithUnsettledLp))
		);
		referencePriceOffset = calculateReferencePriceOffset(
			reservePrice,
			amm.last24HAvgFundingRate,
			liquidityFractionSigned,
			amm.historicalOracleData.lastOraclePriceTwap5Min,
			amm.lastMarkPriceTwap5Min,
			amm.historicalOracleData.lastOraclePriceTwap,
			amm.lastMarkPriceTwap,
			maxOffset
		).toNumber();
	}

	let [longSpread, shortSpread] = calculateSpread(
		amm,
		oraclePriceData,
		now,
		reservePrice
	);

	const signChanged =
		referencePriceOffset === 0 ||
		Math.sign(referencePriceOffset) !== Math.sign(amm.referencePriceOffset);

	const hasOffset = Math.abs(amm.referencePriceOffset) > 1;

	if (signChanged && hasOffset) {
		if (oraclePriceData.slot !== amm.lastUpdateSlot) {
			const rawDecay = Math.trunc(
				(Math.abs(amm.referencePriceOffset) *
					12 *
					(oraclePriceData.slot.toNumber() - amm.lastUpdateSlot.toNumber())) /
					100
			);
<<<<<<< HEAD

			const maxOffset = Math.abs(amm.referencePriceOffset);
			const decayMagnitude = Math.min(Math.max(rawDecay, 10), maxOffset);

			const decay = Math.sign(amm.referencePriceOffset) * decayMagnitude;
=======
			const decay = Math.min(
				Math.max(rawDecay, 10),
				Math.abs(amm.referencePriceOffset)
			);
>>>>>>> ca3c8efd

			if (amm.referencePriceOffset > 0) {
				referencePriceOffset = amm.referencePriceOffset - decay;
				longSpread += decay;
				shortSpread += referencePriceOffset;
			} else {
				referencePriceOffset = amm.referencePriceOffset + decay;
				shortSpread += decay;
				longSpread += Math.abs(referencePriceOffset);
			}
		}
	} else {
		amm.referencePriceOffset = referencePriceOffset;
	}

	const askReserves = calculateSpreadReserve(
		longSpread + referencePriceOffset,
		PositionDirection.LONG,
		amm
	);
	const bidReserves = calculateSpreadReserve(
		-shortSpread + referencePriceOffset,
		PositionDirection.SHORT,
		amm
	);

	return [bidReserves, askReserves];
}

/**
 * Helper function calculating constant product curve output. Agnostic to whether input asset is quote or base
 *
 * @param inputAssetReserve
 * @param swapAmount
 * @param swapDirection
 * @param invariant
 * @returns newInputAssetReserve and newOutputAssetReserve after swap. : Precision AMM_RESERVE_PRECISION
 */
export function calculateSwapOutput(
	inputAssetReserve: BN,
	swapAmount: BN,
	swapDirection: SwapDirection,
	invariant: BN
): [BN, BN] {
	let newInputAssetReserve;
	if (swapDirection === SwapDirection.ADD) {
		newInputAssetReserve = inputAssetReserve.add(swapAmount);
	} else {
		newInputAssetReserve = inputAssetReserve.sub(swapAmount);
	}
	const newOutputAssetReserve = invariant.div(newInputAssetReserve);
	return [newInputAssetReserve, newOutputAssetReserve];
}

/**
 * Translate long/shorting quote/base asset into amm operation
 *
 * @param inputAssetType
 * @param positionDirection
 */
export function getSwapDirection(
	inputAssetType: AssetType,
	positionDirection: PositionDirection
): SwapDirection {
	if (isVariant(positionDirection, 'long') && inputAssetType === 'base') {
		return SwapDirection.REMOVE;
	}

	if (isVariant(positionDirection, 'short') && inputAssetType === 'quote') {
		return SwapDirection.REMOVE;
	}

	return SwapDirection.ADD;
}

/**
 * Helper function calculating terminal price of amm
 *
 * @param market
 * @returns cost : Precision PRICE_PRECISION
 */
export function calculateTerminalPrice(market: PerpMarketAccount) {
	const directionToClose = market.amm.baseAssetAmountWithAmm.gt(ZERO)
		? PositionDirection.SHORT
		: PositionDirection.LONG;

	const [newQuoteAssetReserve, newBaseAssetReserve] =
		calculateAmmReservesAfterSwap(
			market.amm,
			'base',
			market.amm.baseAssetAmountWithAmm.abs(),
			getSwapDirection('base', directionToClose)
		);

	const terminalPrice = newQuoteAssetReserve
		.mul(PRICE_PRECISION)
		.mul(market.amm.pegMultiplier)
		.div(PEG_PRECISION)
		.div(newBaseAssetReserve);

	return terminalPrice;
}

export function calculateMaxBaseAssetAmountToTrade(
	amm: AMM,
	limit_price: BN,
	direction: PositionDirection,
	oraclePriceData?: OraclePriceData,
	now?: BN,
	isPrediction = false
): [BN, PositionDirection] {
	const invariant = amm.sqrtK.mul(amm.sqrtK);

	const newBaseAssetReserveSquared = invariant
		.mul(PRICE_PRECISION)
		.mul(amm.pegMultiplier)
		.div(limit_price)
		.div(PEG_PRECISION);

	const newBaseAssetReserve = squareRootBN(newBaseAssetReserveSquared);
	const [shortSpreadReserves, longSpreadReserves] = calculateSpreadReserves(
		amm,
		oraclePriceData,
		now,
		isPrediction
	);

	const baseAssetReserveBefore: BN = isVariant(direction, 'long')
		? longSpreadReserves.baseAssetReserve
		: shortSpreadReserves.baseAssetReserve;

	if (newBaseAssetReserve.gt(baseAssetReserveBefore)) {
		return [
			newBaseAssetReserve.sub(baseAssetReserveBefore),
			PositionDirection.SHORT,
		];
	} else if (newBaseAssetReserve.lt(baseAssetReserveBefore)) {
		return [
			baseAssetReserveBefore.sub(newBaseAssetReserve),
			PositionDirection.LONG,
		];
	} else {
		console.log('tradeSize Too Small');
		return [new BN(0), PositionDirection.LONG];
	}
}

export function calculateQuoteAssetAmountSwapped(
	quoteAssetReserves: BN,
	pegMultiplier: BN,
	swapDirection: SwapDirection
): BN {
	if (isVariant(swapDirection, 'remove')) {
		quoteAssetReserves = quoteAssetReserves.add(ONE);
	}

	let quoteAssetAmount = quoteAssetReserves
		.mul(pegMultiplier)
		.div(AMM_TIMES_PEG_TO_QUOTE_PRECISION_RATIO);

	if (isVariant(swapDirection, 'remove')) {
		quoteAssetAmount = quoteAssetAmount.add(ONE);
	}

	return quoteAssetAmount;
}

export function calculateMaxBaseAssetAmountFillable(
	amm: AMM,
	orderDirection: PositionDirection
): BN {
	const maxFillSize = amm.baseAssetReserve.div(
		new BN(amm.maxFillReserveFraction)
	);
	let maxBaseAssetAmountOnSide: BN;
	if (isVariant(orderDirection, 'long')) {
		maxBaseAssetAmountOnSide = BN.max(
			ZERO,
			amm.baseAssetReserve.sub(amm.minBaseAssetReserve)
		);
	} else {
		maxBaseAssetAmountOnSide = BN.max(
			ZERO,
			amm.maxBaseAssetReserve.sub(amm.baseAssetReserve)
		);
	}

	return standardizeBaseAssetAmount(
		BN.min(maxFillSize, maxBaseAssetAmountOnSide),
		amm.orderStepSize
	);
}<|MERGE_RESOLUTION|>--- conflicted
+++ resolved
@@ -1049,18 +1049,11 @@
 					(oraclePriceData.slot.toNumber() - amm.lastUpdateSlot.toNumber())) /
 					100
 			);
-<<<<<<< HEAD
 
 			const maxOffset = Math.abs(amm.referencePriceOffset);
 			const decayMagnitude = Math.min(Math.max(rawDecay, 10), maxOffset);
 
 			const decay = Math.sign(amm.referencePriceOffset) * decayMagnitude;
-=======
-			const decay = Math.min(
-				Math.max(rawDecay, 10),
-				Math.abs(amm.referencePriceOffset)
-			);
->>>>>>> ca3c8efd
 
 			if (amm.referencePriceOffset > 0) {
 				referencePriceOffset = amm.referencePriceOffset - decay;
