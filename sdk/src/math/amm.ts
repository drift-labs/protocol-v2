--- conflicted
+++ resolved
@@ -411,12 +411,7 @@
 	let longSpread = baseSpread / 2;
 	let shortSpread = baseSpread / 2;
 
-<<<<<<< HEAD
-	if (lastOracleReservePriceSpreadPct.gt(ZERO)) {
-		longSpread = Math.max(longSpread, lastOracleConfPct.toNumber() / 2);
-=======
 	if (lastOracleReservePriceSpreadPct.gte(ZERO)) {
->>>>>>> 50f9675b
 		shortSpread = Math.max(
 			shortSpread,
 			lastOracleReservePriceSpreadPct.abs().toNumber() +
