import { AMM, OracleGuardRails } from '../types';
import { OraclePriceData } from '../oracles/types';
import {
	BID_ASK_SPREAD_PRECISION,
	MARGIN_PRECISION,
	PRICE_PRECISION,
	ONE,
	ZERO,
	FIVE_MINUTE,
} from '../constants/numericConstants';
import { BN, HistoricalOracleData, PerpMarketAccount } from '../index';
import { assert } from '../assert/assert';

export function oraclePriceBands(
	market: PerpMarketAccount,
	oraclePriceData: OraclePriceData
): [BN, BN] {
	const maxPercentDiff =
		market.marginRatioInitial - market.marginRatioMaintenance;
	const offset = oraclePriceData.price
		.mul(new BN(maxPercentDiff))
		.div(MARGIN_PRECISION);

	assert(offset.gt(ZERO));

	return [oraclePriceData.price.sub(offset), oraclePriceData.price.add(offset)];
}

export function isOracleValid(
	amm: AMM,
	oraclePriceData: OraclePriceData,
	oracleGuardRails: OracleGuardRails,
	slot: number
): boolean {
	const isOraclePriceNonPositive = oraclePriceData.price.lte(ZERO);
	const isOraclePriceTooVolatile =
		oraclePriceData.price
			.div(BN.max(ONE, amm.historicalOracleData.lastOraclePriceTwap))
			.gt(oracleGuardRails.validity.tooVolatileRatio) ||
		amm.historicalOracleData.lastOraclePriceTwap
			.div(BN.max(ONE, oraclePriceData.price))
			.gt(oracleGuardRails.validity.tooVolatileRatio);

	const isConfidenceTooLarge = new BN(amm.baseSpread)
		.add(BN.max(ONE, oraclePriceData.confidence))
		.mul(BID_ASK_SPREAD_PRECISION)
		.div(oraclePriceData.price)
		.gt(new BN(amm.maxSpread));

	const oracleIsStale = oraclePriceData.slot
		.sub(new BN(slot))
		.gt(oracleGuardRails.validity.slotsBeforeStaleForAmm);

	return !(
		!oraclePriceData.hasSufficientNumberOfDataPoints ||
		oracleIsStale ||
		isOraclePriceNonPositive ||
		isOraclePriceTooVolatile ||
		isConfidenceTooLarge
	);
}

export function isOracleTooDivergent(
	amm: AMM,
	oraclePriceData: OraclePriceData,
	oracleGuardRails: OracleGuardRails,
	now: BN
): boolean {
	const sinceLastUpdate = now.sub(
		amm.historicalOracleData.lastOraclePriceTwapTs
	);
	const sinceStart = BN.max(ZERO, FIVE_MINUTE.sub(sinceLastUpdate));
	const oracleTwap5min = amm.historicalOracleData.lastOraclePriceTwap5Min
		.mul(sinceStart)
		.add(oraclePriceData.price)
		.mul(sinceLastUpdate)
		.div(sinceStart.add(sinceLastUpdate));

	const oracleSpread = oracleTwap5min.sub(oraclePriceData.price);
	const oracleSpreadPct = oracleSpread.mul(PRICE_PRECISION).div(oracleTwap5min);

	const tooDivergent = oracleSpreadPct
		.abs()
		.gte(
			BID_ASK_SPREAD_PRECISION.mul(
				oracleGuardRails.priceDivergence.markOracleDivergenceNumerator
			).div(oracleGuardRails.priceDivergence.markOracleDivergenceDenominator)
		);

	return tooDivergent;
}

export function calculateLiveOracleTwap(
	histOracleData: HistoricalOracleData,
	oraclePriceData: OraclePriceData,
	now: BN,
	period: BN
): BN {
	let oracleTwap = undefined;
	if (period.eq(FIVE_MINUTE)) {
		oracleTwap = histOracleData.lastOraclePriceTwap5Min;
	} else {
		//todo: assumes its fundingPeriod (1hr)
		// period = amm.fundingPeriod;
		oracleTwap = histOracleData.lastOraclePriceTwap;
<<<<<<< HEAD
	} else if (period.eq(FIVE_MINUTE)) {
		oracleTwap = histOracleData.lastOraclePriceTwap5Min;
	} else {
		throw Error('unsupported twap period passed');
=======
>>>>>>> f3e9ec47
	}

	const sinceLastUpdate = BN.max(
		ONE,
		now.sub(histOracleData.lastOraclePriceTwapTs)
	);
	const sinceStart = BN.max(ZERO, period.sub(sinceLastUpdate));

	const clampRange = oracleTwap.div(new BN(3));

	const clampedOraclePrice = BN.min(
		oracleTwap.add(clampRange),
		BN.max(oraclePriceData.price, oracleTwap.sub(clampRange))
	);

	const newOracleTwap = oracleTwap
		.mul(sinceStart)
		.add(clampedOraclePrice.mul(sinceLastUpdate))
		.div(sinceStart.add(sinceLastUpdate));

	return newOracleTwap;
}

export function calculateLiveOracleStd(
	amm: AMM,
	oraclePriceData: OraclePriceData,
	now: BN
): BN {
	const sinceLastUpdate = BN.max(
		ONE,
		now.sub(amm.historicalOracleData.lastOraclePriceTwapTs)
	);
	const sinceStart = BN.max(ZERO, amm.fundingPeriod.sub(sinceLastUpdate));

	const liveOracleTwap = calculateLiveOracleTwap(
		amm.historicalOracleData,
		oraclePriceData,
		now,
		amm.fundingPeriod
	);

	const priceDeltaVsTwap = oraclePriceData.price.sub(liveOracleTwap).abs();

	const oracleStd = priceDeltaVsTwap.add(
		amm.oracleStd.mul(sinceStart).div(sinceStart.add(sinceLastUpdate))
	);

	return oracleStd;
}<|MERGE_RESOLUTION|>--- conflicted
+++ resolved
@@ -103,13 +103,6 @@
 		//todo: assumes its fundingPeriod (1hr)
 		// period = amm.fundingPeriod;
 		oracleTwap = histOracleData.lastOraclePriceTwap;
-<<<<<<< HEAD
-	} else if (period.eq(FIVE_MINUTE)) {
-		oracleTwap = histOracleData.lastOraclePriceTwap5Min;
-	} else {
-		throw Error('unsupported twap period passed');
-=======
->>>>>>> f3e9ec47
 	}
 
 	const sinceLastUpdate = BN.max(
