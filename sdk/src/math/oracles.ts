import { AMM, OracleGuardRails } from '../types';
import { OraclePriceData } from '../oracles/types';
import {
	BID_ASK_SPREAD_PRECISION,
	MARGIN_PRECISION,
	MARK_PRICE_PRECISION,
	ONE,
	ZERO,
} from '../constants/numericConstants';
<<<<<<< HEAD
import { BN, MarketAccount } from '../index';
import { assert } from '../assert/assert';
=======
import { BN, PerpMarketAccount } from '../index';
>>>>>>> b399638f

export function oraclePriceBands(
	market: PerpMarketAccount,
	oraclePriceData: OraclePriceData
): [BN, BN] {
	const maxPercentDiff =
		market.marginRatioInitial - market.marginRatioMaintenance;
	const offset = oraclePriceData.price
		.mul(new BN(maxPercentDiff))
		.div(MARGIN_PRECISION);

	assert(offset.gt(ZERO));

	return [oraclePriceData.price.sub(offset), oraclePriceData.price.add(offset)];
}

export function isOracleValid(
	amm: AMM,
	oraclePriceData: OraclePriceData,
	oracleGuardRails: OracleGuardRails,
	slot: number
): boolean {
	const isOraclePriceNonPositive = oraclePriceData.price.lte(ZERO);
	const isOraclePriceTooVolatile =
		oraclePriceData.price
			.div(BN.max(ONE, amm.lastOraclePriceTwap))
			.gt(oracleGuardRails.validity.tooVolatileRatio) ||
		amm.lastOraclePriceTwap
			.div(BN.max(ONE, oraclePriceData.price))
			.gt(oracleGuardRails.validity.tooVolatileRatio);

	const isConfidenceTooLarge = new BN(amm.baseSpread)
		.add(BN.max(ONE, oraclePriceData.confidence))
		.mul(BID_ASK_SPREAD_PRECISION)
		.div(oraclePriceData.price)
		.gt(new BN(amm.maxSpread));

	const oracleIsStale = oraclePriceData.slot
		.sub(new BN(slot))
		.gt(oracleGuardRails.validity.slotsBeforeStale);

	return !(
		!oraclePriceData.hasSufficientNumberOfDataPoints ||
		oracleIsStale ||
		isOraclePriceNonPositive ||
		isOraclePriceTooVolatile ||
		isConfidenceTooLarge
	);
}

export function isOracleTooDivergent(
	amm: AMM,
	oraclePriceData: OraclePriceData,
	oracleGuardRails: OracleGuardRails,
	now: BN
): boolean {
	const sinceLastUpdate = now.sub(amm.lastOraclePriceTwapTs);
	const sinceStart = BN.max(ZERO, new BN(60 * 5).sub(sinceLastUpdate));
	const oracleTwap5min = amm.lastOraclePriceTwap5min
		.mul(sinceStart)
		.add(oraclePriceData.price)
		.mul(sinceLastUpdate)
		.div(sinceStart.add(sinceLastUpdate));

	const oracleSpread = oracleTwap5min.sub(oraclePriceData.price);
	const oracleSpreadPct = oracleSpread
		.mul(MARK_PRICE_PRECISION)
		.div(oracleTwap5min);

	const tooDivergent = oracleSpreadPct
		.abs()
		.gte(
			BID_ASK_SPREAD_PRECISION.mul(
				oracleGuardRails.priceDivergence.markOracleDivergenceNumerator
			).div(oracleGuardRails.priceDivergence.markOracleDivergenceDenominator)
		);

	return tooDivergent;
}<|MERGE_RESOLUTION|>--- conflicted
+++ resolved
@@ -7,12 +7,8 @@
 	ONE,
 	ZERO,
 } from '../constants/numericConstants';
-<<<<<<< HEAD
-import { BN, MarketAccount } from '../index';
+import { BN, PerpMarketAccount } from '../index';
 import { assert } from '../assert/assert';
-=======
-import { BN, PerpMarketAccount } from '../index';
->>>>>>> b399638f
 
 export function oraclePriceBands(
 	market: PerpMarketAccount,
