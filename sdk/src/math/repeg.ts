import { BN } from '@project-serum/anchor';
import {
	MARK_PRICE_PRECISION,
	AMM_RESERVE_PRECISION,
	PEG_PRECISION,
	AMM_TO_QUOTE_PRECISION_RATIO,
	QUOTE_PRECISION,
	ZERO,
} from '../constants/numericConstants';
import { AMM } from '../types';
/**
 * Helper function calculating adjust k cost
 * @param amm
 * @param numerator
 * @param denomenator
 * @returns cost : Precision QUOTE_ASSET_PRECISION
 */
export function calculateAdjustKCost(
	amm: AMM,
	numerator: BN,
	denomenator: BN
): BN {
	// const k = market.amm.sqrtK.mul(market.amm.sqrtK);
	const x = amm.baseAssetReserve;
	const y = amm.quoteAssetReserve;

	const d = amm.netBaseAssetAmount;
	const Q = amm.pegMultiplier;

	const quoteScale = y.mul(d).mul(Q); //.div(AMM_RESERVE_PRECISION);

	const p = numerator.mul(MARK_PRICE_PRECISION).div(denomenator);

	const cost = quoteScale
		.div(x.add(d))
		.sub(
			quoteScale
				.mul(p)
				.div(MARK_PRICE_PRECISION)
				.div(x.mul(p).div(MARK_PRICE_PRECISION).add(d))
		)
		.div(AMM_TO_QUOTE_PRECISION_RATIO)
		.div(PEG_PRECISION);

	return cost.mul(new BN(-1));
}

/**
 * Helper function calculating adjust pegMultiplier (repeg) cost
 *
 * @param amm
 * @param newPeg
 * @returns cost : Precision QUOTE_ASSET_PRECISION
 */
export function calculateRepegCost(amm: AMM, newPeg: BN): BN {
	// const dqar = amm.quoteAssetAmountLong.sub(amm.quoteAssetAmountShort);
	const dqar = amm.quoteAssetReserve.sub(amm.terminalQuoteAssetReserve);
	const cost = dqar
		.mul(newPeg.sub(amm.pegMultiplier))
		.div(AMM_TO_QUOTE_PRECISION_RATIO)
		.div(PEG_PRECISION);
	// console.log('dqar cost', dqar, cost);
	return cost;
}

export function calculateBudgetedK(amm: AMM, cost: BN): [BN, BN] {
	// wolframalpha.com
	// (1/(x+d) - p/(x*p+d))*y*d*Q = C solve for p
	// p = (d(y*d*Q - C(x+d))) / (C*x(x+d) + y*d*d*Q)

	// numer
	//   =  y*d*d*Q - Cxd - Cdd
	//   =  y/x*Q*d*d - Cd - Cd/x
	//   = mark      - C/d - C/(x)
	//   =  mark/C    - 1/d - 1/x

	// denom
	// = C*x*x + C*x*d + y*d*d*Q
	// = x/d**2 + 1 / d + mark/C

	// todo: assumes k = x * y
	// otherwise use: (y(1-p) + (kp^2/(x*p+d)) - k/(x+d)) * Q = C solve for p

	const x = amm.baseAssetReserve;
	const y = amm.quoteAssetReserve;

	const d = amm.netBaseAssetAmount;
	const Q = amm.pegMultiplier;

	const C = cost.mul(new BN(-1));

	const numer1 = y.mul(d).mul(Q).div(AMM_RESERVE_PRECISION).div(PEG_PRECISION);
	const numer2 = C.mul(x.add(d)).div(QUOTE_PRECISION);
	const denom1 = C.mul(x)
		.mul(x.add(d))
		.div(AMM_RESERVE_PRECISION)
		.div(QUOTE_PRECISION);
	const denom2 = y
		.mul(d)
		.mul(d)
		.mul(Q)
		.div(AMM_RESERVE_PRECISION)
		.div(AMM_RESERVE_PRECISION)
		.div(PEG_PRECISION);

	const numerator = d
		.mul(numer1.sub(numer2))
		.div(AMM_RESERVE_PRECISION)
<<<<<<< HEAD
		// .div(AMM_RESERVE_PRECISION)
		.div(AMM_TO_QUOTE_PRECISION_RATIO);
	const denominator = denom1
		.add(denom2)
		// .div(AMM_RESERVE_PRECISION)
		.div(AMM_TO_QUOTE_PRECISION_RATIO);
=======
		.div(AMM_TO_QUOTE_PRECISION_RATIO);
	const denominator = denom1.add(denom2).div(AMM_TO_QUOTE_PRECISION_RATIO);
>>>>>>> 9c6489e3

	return [numerator, denominator];
}

export function calculateBudgetedPeg(amm: AMM, cost: BN, targetPrice: BN): BN {
	// wolframalpha.com
	// (1/(x+d) - p/(x*p+d))*y*d*Q = C solve for p
	// p = (d(y*d*Q - C(x+d))) / (C*x(x+d) + y*y*d*Q)

	// todo: assumes k = x * y
	// otherwise use: (y(1-p) + (kp^2/(x*p+d)) - k/(x+d)) * Q = C solve for p
	const targetPeg = targetPrice
		.mul(amm.baseAssetReserve)
		.div(amm.quoteAssetReserve)
		.div(MARK_PRICE_PRECISION.div(PEG_PRECISION));

	const k = amm.sqrtK.mul(amm.sqrtK);
	const x = amm.baseAssetReserve;
	const y = amm.quoteAssetReserve;

	const d = amm.netBaseAssetAmount;
	const Q = amm.pegMultiplier;

	const C = cost.mul(new BN(-1));

	const deltaQuoteAssetReserves = y.sub(k.div(x.add(d)));
	const pegChangeDirection = targetPeg.sub(Q);

	const useTargetPeg =
		(deltaQuoteAssetReserves.lt(ZERO) && pegChangeDirection.gt(ZERO)) ||
		(deltaQuoteAssetReserves.gt(ZERO) && pegChangeDirection.lt(ZERO));

	if (deltaQuoteAssetReserves.eq(ZERO) || useTargetPeg) {
		return targetPeg;
	}

	const deltaPegMultiplier = C.mul(MARK_PRICE_PRECISION).div(
		deltaQuoteAssetReserves.div(AMM_TO_QUOTE_PRECISION_RATIO)
	);
	const newPeg = Q.sub(
		deltaPegMultiplier.mul(PEG_PRECISION).div(MARK_PRICE_PRECISION)
	);

	return newPeg;
}<|MERGE_RESOLUTION|>--- conflicted
+++ resolved
@@ -106,17 +106,8 @@
 	const numerator = d
 		.mul(numer1.sub(numer2))
 		.div(AMM_RESERVE_PRECISION)
-<<<<<<< HEAD
-		// .div(AMM_RESERVE_PRECISION)
-		.div(AMM_TO_QUOTE_PRECISION_RATIO);
-	const denominator = denom1
-		.add(denom2)
-		// .div(AMM_RESERVE_PRECISION)
-		.div(AMM_TO_QUOTE_PRECISION_RATIO);
-=======
 		.div(AMM_TO_QUOTE_PRECISION_RATIO);
 	const denominator = denom1.add(denom2).div(AMM_TO_QUOTE_PRECISION_RATIO);
->>>>>>> 9c6489e3
 
 	return [numerator, denominator];
 }
