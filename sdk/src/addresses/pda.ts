import { PublicKey } from '@solana/web3.js';
import * as anchor from '@coral-xyz/anchor';
import { BN } from '@coral-xyz/anchor';
<<<<<<< HEAD
import {
	getAssociatedTokenAddress,
	TOKEN_2022_PROGRAM_ID,
	TOKEN_PROGRAM_ID,
} from '@solana/spl-token';
import { SpotMarketAccount } from '..';
=======
import { TOKEN_2022_PROGRAM_ID, TOKEN_PROGRAM_ID } from '@solana/spl-token';
import { SpotMarketAccount, TokenProgramFlag } from '..';
>>>>>>> 010c4cd5

export async function getDriftStateAccountPublicKeyAndNonce(
	programId: PublicKey
): Promise<[PublicKey, number]> {
	return PublicKey.findProgramAddress(
		[Buffer.from(anchor.utils.bytes.utf8.encode('drift_state'))],
		programId
	);
}

export async function getDriftStateAccountPublicKey(
	programId: PublicKey
): Promise<PublicKey> {
	return (await getDriftStateAccountPublicKeyAndNonce(programId))[0];
}

export async function getUserAccountPublicKeyAndNonce(
	programId: PublicKey,
	authority: PublicKey,
	subAccountId = 0
): Promise<[PublicKey, number]> {
	return PublicKey.findProgramAddress(
		[
			Buffer.from(anchor.utils.bytes.utf8.encode('user')),
			authority.toBuffer(),
			new anchor.BN(subAccountId).toArrayLike(Buffer, 'le', 2),
		],
		programId
	);
}

export async function getUserAccountPublicKey(
	programId: PublicKey,
	authority: PublicKey,
	subAccountId = 0
): Promise<PublicKey> {
	return (
		await getUserAccountPublicKeyAndNonce(programId, authority, subAccountId)
	)[0];
}

export function getUserAccountPublicKeySync(
	programId: PublicKey,
	authority: PublicKey,
	subAccountId = 0
): PublicKey {
	return PublicKey.findProgramAddressSync(
		[
			Buffer.from(anchor.utils.bytes.utf8.encode('user')),
			authority.toBuffer(),
			new anchor.BN(subAccountId).toArrayLike(Buffer, 'le', 2),
		],
		programId
	)[0];
}

export function getUserStatsAccountPublicKey(
	programId: PublicKey,
	authority: PublicKey
): PublicKey {
	return PublicKey.findProgramAddressSync(
		[
			Buffer.from(anchor.utils.bytes.utf8.encode('user_stats')),
			authority.toBuffer(),
		],
		programId
	)[0];
}

export function getFuelOverflowAccountPublicKey(
	programId: PublicKey,
	authority: PublicKey
): PublicKey {
	return PublicKey.findProgramAddressSync(
		[
			Buffer.from(anchor.utils.bytes.utf8.encode('fuel_overflow')),
			authority.toBuffer(),
		],
		programId
	)[0];
}

export function getSignedMsgUserAccountPublicKey(
	programId: PublicKey,
	authority: PublicKey
): PublicKey {
	return PublicKey.findProgramAddressSync(
		[
			Buffer.from(anchor.utils.bytes.utf8.encode('SIGNED_MSG')),
			authority.toBuffer(),
		],
		programId
	)[0];
}

export function getSignedMsgWsDelegatesAccountPublicKey(
	programId: PublicKey,
	authority: PublicKey
): PublicKey {
	return PublicKey.findProgramAddressSync(
		[
			Buffer.from(anchor.utils.bytes.utf8.encode('SIGNED_MSG_WS')),
			authority.toBuffer(),
		],
		programId
	)[0];
}

export async function getPerpMarketPublicKey(
	programId: PublicKey,
	marketIndex: number
): Promise<PublicKey> {
	return (
		await PublicKey.findProgramAddress(
			[
				Buffer.from(anchor.utils.bytes.utf8.encode('perp_market')),
				new anchor.BN(marketIndex).toArrayLike(Buffer, 'le', 2),
			],
			programId
		)
	)[0];
}

export function getPerpMarketPublicKeySync(
	programId: PublicKey,
	marketIndex: number
): PublicKey {
	return PublicKey.findProgramAddressSync(
		[
			Buffer.from(anchor.utils.bytes.utf8.encode('perp_market')),
			new anchor.BN(marketIndex).toArrayLike(Buffer, 'le', 2),
		],
		programId
	)[0];
}

export async function getSpotMarketPublicKey(
	programId: PublicKey,
	marketIndex: number
): Promise<PublicKey> {
	return (
		await PublicKey.findProgramAddress(
			[
				Buffer.from(anchor.utils.bytes.utf8.encode('spot_market')),
				new anchor.BN(marketIndex).toArrayLike(Buffer, 'le', 2),
			],
			programId
		)
	)[0];
}

export function getSpotMarketPublicKeySync(
	programId: PublicKey,
	marketIndex: number
): PublicKey {
	return PublicKey.findProgramAddressSync(
		[
			Buffer.from(anchor.utils.bytes.utf8.encode('spot_market')),
			new anchor.BN(marketIndex).toArrayLike(Buffer, 'le', 2),
		],
		programId
	)[0];
}

export async function getSpotMarketVaultPublicKey(
	programId: PublicKey,
	marketIndex: number
): Promise<PublicKey> {
	return (
		await PublicKey.findProgramAddress(
			[
				Buffer.from(anchor.utils.bytes.utf8.encode('spot_market_vault')),
				new anchor.BN(marketIndex).toArrayLike(Buffer, 'le', 2),
			],
			programId
		)
	)[0];
}

export async function getInsuranceFundVaultPublicKey(
	programId: PublicKey,
	marketIndex: number
): Promise<PublicKey> {
	return (
		await PublicKey.findProgramAddress(
			[
				Buffer.from(anchor.utils.bytes.utf8.encode('insurance_fund_vault')),
				new anchor.BN(marketIndex).toArrayLike(Buffer, 'le', 2),
			],
			programId
		)
	)[0];
}

export function getInsuranceFundStakeAccountPublicKey(
	programId: PublicKey,
	authority: PublicKey,
	marketIndex: number
): PublicKey {
	return PublicKey.findProgramAddressSync(
		[
			Buffer.from(anchor.utils.bytes.utf8.encode('insurance_fund_stake')),
			authority.toBuffer(),
			new anchor.BN(marketIndex).toArrayLike(Buffer, 'le', 2),
		],
		programId
	)[0];
}

export function getDriftSignerPublicKey(programId: PublicKey): PublicKey {
	return PublicKey.findProgramAddressSync(
		[Buffer.from(anchor.utils.bytes.utf8.encode('drift_signer'))],
		programId
	)[0];
}

export function getSerumOpenOrdersPublicKey(
	programId: PublicKey,
	market: PublicKey
): PublicKey {
	return PublicKey.findProgramAddressSync(
		[
			Buffer.from(anchor.utils.bytes.utf8.encode('serum_open_orders')),
			market.toBuffer(),
		],
		programId
	)[0];
}

export function getSerumSignerPublicKey(
	programId: PublicKey,
	market: PublicKey,
	nonce: BN
): PublicKey {
	return anchor.web3.PublicKey.createProgramAddressSync(
		[market.toBuffer(), nonce.toArrayLike(Buffer, 'le', 8)],
		programId
	);
}

export function getSerumFulfillmentConfigPublicKey(
	programId: PublicKey,
	market: PublicKey
): PublicKey {
	return PublicKey.findProgramAddressSync(
		[
			Buffer.from(anchor.utils.bytes.utf8.encode('serum_fulfillment_config')),
			market.toBuffer(),
		],
		programId
	)[0];
}

export function getPhoenixFulfillmentConfigPublicKey(
	programId: PublicKey,
	market: PublicKey
): PublicKey {
	return PublicKey.findProgramAddressSync(
		[
			Buffer.from(anchor.utils.bytes.utf8.encode('phoenix_fulfillment_config')),
			market.toBuffer(),
		],
		programId
	)[0];
}

export function getOpenbookV2FulfillmentConfigPublicKey(
	programId: PublicKey,
	market: PublicKey
): PublicKey {
	return PublicKey.findProgramAddressSync(
		[
			Buffer.from(
				anchor.utils.bytes.utf8.encode('openbook_v2_fulfillment_config')
			),
			market.toBuffer(),
		],
		programId
	)[0];
}

export function getReferrerNamePublicKeySync(
	programId: PublicKey,
	nameBuffer: number[]
): PublicKey {
	return PublicKey.findProgramAddressSync(
		[
			Buffer.from(anchor.utils.bytes.utf8.encode('referrer_name')),
			Buffer.from(nameBuffer),
		],
		programId
	)[0];
}

export function getProtocolIfSharesTransferConfigPublicKey(
	programId: PublicKey
): PublicKey {
	return PublicKey.findProgramAddressSync(
		[Buffer.from(anchor.utils.bytes.utf8.encode('if_shares_transfer_config'))],
		programId
	)[0];
}

export function getPrelaunchOraclePublicKey(
	programId: PublicKey,
	marketIndex: number
): PublicKey {
	return PublicKey.findProgramAddressSync(
		[
			Buffer.from(anchor.utils.bytes.utf8.encode('prelaunch_oracle')),
			new anchor.BN(marketIndex).toArrayLike(Buffer, 'le', 2),
		],
		programId
	)[0];
}

export function getPythPullOraclePublicKey(
	progarmId: PublicKey,
	feedId: Uint8Array
): PublicKey {
	return PublicKey.findProgramAddressSync(
		[
			Buffer.from(anchor.utils.bytes.utf8.encode('pyth_pull')),
			Buffer.from(feedId),
		],
		progarmId
	)[0];
}

export function getPythLazerOraclePublicKey(
	progarmId: PublicKey,
	feedId: number
): PublicKey {
	const buffer = new ArrayBuffer(4);
	const view = new DataView(buffer);
	view.setUint32(0, feedId, true);
	const feedIdBytes = new Uint8Array(buffer);
	return PublicKey.findProgramAddressSync(
		[
			Buffer.from(anchor.utils.bytes.utf8.encode('pyth_lazer')),
			Buffer.from(feedIdBytes),
		],
		progarmId
	)[0];
}

export function getTokenProgramForSpotMarket(
	spotMarketAccount: SpotMarketAccount
): PublicKey {
	if ((spotMarketAccount.tokenProgramFlag & TokenProgramFlag.Token2022) > 0) {
		return TOKEN_2022_PROGRAM_ID;
	}
	return TOKEN_PROGRAM_ID;
}

export function getHighLeverageModeConfigPublicKey(
	programId: PublicKey
): PublicKey {
	return PublicKey.findProgramAddressSync(
		[Buffer.from(anchor.utils.bytes.utf8.encode('high_leverage_mode_config'))],
		programId
	)[0];
}

export function getProtectedMakerModeConfigPublicKey(
	programId: PublicKey
): PublicKey {
	return PublicKey.findProgramAddressSync(
		[
			Buffer.from(
				anchor.utils.bytes.utf8.encode('protected_maker_mode_config')
			),
		],
		programId
	)[0];
}

export function getIfRebalanceConfigPublicKey(
	programId: PublicKey,
	inMarketIndex: number,
	outMarketIndex: number
): PublicKey {
	return PublicKey.findProgramAddressSync(
		[
			Buffer.from(anchor.utils.bytes.utf8.encode('if_rebalance_config')),
			new BN(inMarketIndex).toArrayLike(Buffer, 'le', 2),
			new BN(outMarketIndex).toArrayLike(Buffer, 'le', 2),
		],
		programId
	)[0];
}

export function getLpPoolPublicKey(
	programId: PublicKey,
	nameBuffer: number[]
): PublicKey {
	return PublicKey.findProgramAddressSync(
		[
			Buffer.from(anchor.utils.bytes.utf8.encode('lp_pool')),
			Buffer.from(nameBuffer),
		],
		programId
	)[0];
}

export function getLpPoolTokenVaultPublicKey(
	programId: PublicKey,
	lpPool: PublicKey
): PublicKey {
	return PublicKey.findProgramAddressSync(
		[
			Buffer.from(anchor.utils.bytes.utf8.encode('LP_POOL_TOKEN_VAULT')),
			lpPool.toBuffer(),
		],
		programId
	)[0];
}
export function getAmmConstituentMappingPublicKey(
	programId: PublicKey,
	lpPoolPublicKey: PublicKey
): PublicKey {
	return PublicKey.findProgramAddressSync(
		[
			Buffer.from(anchor.utils.bytes.utf8.encode('AMM_MAP')),
			lpPoolPublicKey.toBuffer(),
		],
		programId
	)[0];
}

export function getConstituentTargetBasePublicKey(
	programId: PublicKey,
	lpPoolPublicKey: PublicKey
): PublicKey {
	return PublicKey.findProgramAddressSync(
		[
			Buffer.from(anchor.utils.bytes.utf8.encode('constituent_target_base')),
			lpPoolPublicKey.toBuffer(),
		],
		programId
	)[0];
}

export function getConstituentPublicKey(
	programId: PublicKey,
	lpPoolPublicKey: PublicKey,
	spotMarketIndex: number
): PublicKey {
	return PublicKey.findProgramAddressSync(
		[
			Buffer.from(anchor.utils.bytes.utf8.encode('CONSTITUENT')),
			lpPoolPublicKey.toBuffer(),
			new anchor.BN(spotMarketIndex).toArrayLike(Buffer, 'le', 2),
		],
		programId
	)[0];
}

export function getConstituentVaultPublicKey(
	programId: PublicKey,
	lpPoolPublicKey: PublicKey,
	spotMarketIndex: number
): PublicKey {
	return PublicKey.findProgramAddressSync(
		[
			Buffer.from(anchor.utils.bytes.utf8.encode('CONSTITUENT_VAULT')),
			lpPoolPublicKey.toBuffer(),
			new anchor.BN(spotMarketIndex).toArrayLike(Buffer, 'le', 2),
		],
		programId
	)[0];
}

export function getAmmCachePublicKey(programId: PublicKey): PublicKey {
	return PublicKey.findProgramAddressSync(
		[Buffer.from(anchor.utils.bytes.utf8.encode('amm_positions_cache'))],
		programId
	)[0];
}

export function getConstituentCorrelationsPublicKey(
	programId: PublicKey,
	lpPoolPublicKey: PublicKey
): PublicKey {
	return PublicKey.findProgramAddressSync(
		[
			Buffer.from(anchor.utils.bytes.utf8.encode('constituent_correlations')),
			lpPoolPublicKey.toBuffer(),
		],
		programId
	)[0];
}

export async function getLpPoolTokenTokenAccountPublicKey(
	lpPoolTokenMint: PublicKey,
	authority: PublicKey
): Promise<PublicKey> {
	return await getAssociatedTokenAddress(lpPoolTokenMint, authority, true);
}<|MERGE_RESOLUTION|>--- conflicted
+++ resolved
@@ -1,17 +1,12 @@
 import { PublicKey } from '@solana/web3.js';
 import * as anchor from '@coral-xyz/anchor';
 import { BN } from '@coral-xyz/anchor';
-<<<<<<< HEAD
 import {
 	getAssociatedTokenAddress,
 	TOKEN_2022_PROGRAM_ID,
 	TOKEN_PROGRAM_ID,
 } from '@solana/spl-token';
-import { SpotMarketAccount } from '..';
-=======
-import { TOKEN_2022_PROGRAM_ID, TOKEN_PROGRAM_ID } from '@solana/spl-token';
 import { SpotMarketAccount, TokenProgramFlag } from '..';
->>>>>>> 010c4cd5
 
 export async function getDriftStateAccountPublicKeyAndNonce(
 	programId: PublicKey
