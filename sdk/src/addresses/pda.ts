--- conflicted
+++ resolved
@@ -380,7 +380,21 @@
 	)[0];
 }
 
-<<<<<<< HEAD
+export function getIfRebalanceConfigPublicKey(
+	programId: PublicKey,
+	inMarketIndex: number,
+	outMarketIndex: number
+): PublicKey {
+	return PublicKey.findProgramAddressSync(
+		[
+			Buffer.from(anchor.utils.bytes.utf8.encode('if_rebalance_config')),
+			new BN(inMarketIndex).toArrayLike(Buffer, 'le', 2),
+			new BN(outMarketIndex).toArrayLike(Buffer, 'le', 2),
+		],
+		programId
+	)[0];
+}
+
 export function getLpPoolPublicKey(
 	programId: PublicKey,
 	nameBuffer: number[]
@@ -477,18 +491,6 @@
 		[
 			Buffer.from(anchor.utils.bytes.utf8.encode('constituent_correlations')),
 			lpPoolPublicKey.toBuffer(),
-=======
-export function getIfRebalanceConfigPublicKey(
-	programId: PublicKey,
-	inMarketIndex: number,
-	outMarketIndex: number
-): PublicKey {
-	return PublicKey.findProgramAddressSync(
-		[
-			Buffer.from(anchor.utils.bytes.utf8.encode('if_rebalance_config')),
-			new BN(inMarketIndex).toArrayLike(Buffer, 'le', 2),
-			new BN(outMarketIndex).toArrayLike(Buffer, 'le', 2),
->>>>>>> 3937df83
 		],
 		programId
 	)[0];
