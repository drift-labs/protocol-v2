import { AnchorProvider, BN, Idl, Program } from '@project-serum/anchor';
<<<<<<< HEAD
import bs58 from 'bs58';
import { Token, TOKEN_PROGRAM_ID } from '@solana/spl-token';
=======
import {
	ASSOCIATED_TOKEN_PROGRAM_ID,
	Token,
	TOKEN_PROGRAM_ID,
} from '@solana/spl-token';
>>>>>>> 6a2da25b
import {
	StateAccount,
	IWallet,
	PositionDirection,
	UserAccount,
	PerpMarketAccount,
	OrderParams,
	Order,
	SpotMarketAccount,
	SpotPosition,
	MakerInfo,
	TakerInfo,
	OptionalOrderParams,
	DefaultOrderParams,
	OrderType,
	ReferrerInfo,
	MarketType,
	SerumV3FulfillmentConfigAccount,
} from './types';
import * as anchor from '@project-serum/anchor';
import clearingHouseIDL from './idl/clearing_house.json';

import {
	Connection,
	PublicKey,
	TransactionSignature,
	ConfirmOptions,
	Transaction,
	TransactionInstruction,
	AccountMeta,
	Keypair,
	LAMPORTS_PER_SOL,
	Signer,
	SystemProgram,
	ComputeBudgetProgram,
} from '@solana/web3.js';

import { TokenFaucet } from './tokenFaucet';
import { EventEmitter } from 'events';
import StrictEventEmitter from 'strict-event-emitter-types';
import {
	getClearingHouseSignerPublicKey,
	getClearingHouseStateAccountPublicKey,
	getInsuranceFundStakeAccountPublicKey,
	getMarketPublicKey,
	getSerumFulfillmentConfigPublicKey,
	getSerumSignerPublicKey,
	getUserAccountPublicKey,
	getUserAccountPublicKeySync,
	getUserStatsAccountPublicKey,
} from './addresses/pda';
import {
	ClearingHouseAccountSubscriber,
	ClearingHouseAccountEvents,
	DataAndSlot,
} from './accounts/types';
import { TxSender } from './tx/types';
import { wrapInTx } from './tx/utils';
import {
	ONE,
	QUOTE_SPOT_MARKET_INDEX,
	ZERO,
} from './constants/numericConstants';
import { findDirectionToClose, positionIsAvailable } from './math/position';
import { getTokenAmount } from './math/spotBalance';
import { DEFAULT_USER_NAME, encodeName } from './userName';
import { OraclePriceData } from './oracles/types';
import { ClearingHouseConfig } from './clearingHouseConfig';
import { PollingClearingHouseAccountSubscriber } from './accounts/pollingClearingHouseAccountSubscriber';
import { WebSocketClearingHouseAccountSubscriber } from './accounts/webSocketClearingHouseAccountSubscriber';
import { RetryTxSender } from './tx/retryTxSender';
import { ClearingHouseUser } from './clearingHouseUser';
import { ClearingHouseUserAccountSubscriptionConfig } from './clearingHouseUserConfig';
import { getMarketsAndOraclesForSubscription } from './config';
import { WRAPPED_SOL_MINT } from './constants/spotMarkets';
import { ClearingHouseUserStats } from './clearingHouseUserStats';
import { isSpotPositionAvailable } from './math/spotPosition';

/**
 * # ClearingHouse
 * This class is the main way to interact with Drift Protocol. It allows you to subscribe to the various accounts where the Market's state is stored, as well as: opening positions, liquidating, settling funding, depositing & withdrawing, and more.
 */
export class ClearingHouse {
	connection: Connection;
	wallet: IWallet;
	public program: Program;
	provider: AnchorProvider;
	opts?: ConfirmOptions;
	users = new Map<number, ClearingHouseUser>();
	userStats?: ClearingHouseUserStats;
	activeUserId: number;
	userAccountSubscriptionConfig: ClearingHouseUserAccountSubscriptionConfig;
	accountSubscriber: ClearingHouseAccountSubscriber;
	eventEmitter: StrictEventEmitter<EventEmitter, ClearingHouseAccountEvents>;
	_isSubscribed = false;
	txSender: TxSender;
	marketLastSlotCache = new Map<number, number>();
	authority: PublicKey;

	public get isSubscribed() {
		return this._isSubscribed && this.accountSubscriber.isSubscribed;
	}

	public set isSubscribed(val: boolean) {
		this._isSubscribed = val;
	}

	public constructor(config: ClearingHouseConfig) {
		this.connection = config.connection;
		this.wallet = config.wallet;
		this.opts = config.opts || AnchorProvider.defaultOptions();
		this.provider = new AnchorProvider(
			config.connection,
			config.wallet,
			this.opts
		);
		this.program = new Program(
			clearingHouseIDL as Idl,
			config.programID,
			this.provider
		);

		this.authority = config.authority ?? this.wallet.publicKey;
		const userIds = config.userIds ?? [0];
		this.activeUserId = config.activeUserId ?? userIds[0];
		this.userAccountSubscriptionConfig =
			config.accountSubscription?.type === 'polling'
				? {
						type: 'polling',
						accountLoader: config.accountSubscription.accountLoader,
				  }
				: {
						type: 'websocket',
				  };
		this.createUsers(userIds, this.userAccountSubscriptionConfig);
		if (config.userStats) {
			this.userStats = new ClearingHouseUserStats({
				clearingHouse: this,
				userStatsAccountPublicKey: getUserStatsAccountPublicKey(
					this.program.programId,
					this.authority
				),
				accountSubscription: this.userAccountSubscriptionConfig,
			});
		}

		let perpMarketIndexes = config.perpMarketIndexes;
		let spotMarketIndexes = config.spotMarketIndexes;
		let oracleInfos = config.oracleInfos;
		if (config.env) {
			const {
				perpMarketIndexes: envPerpMarketIndexes,
				spotMarketIndexes: envSpotMarketIndexes,
				oracleInfos: envOralceInfos,
			} = getMarketsAndOraclesForSubscription(config.env);
			perpMarketIndexes = perpMarketIndexes
				? perpMarketIndexes
				: envPerpMarketIndexes;
			spotMarketIndexes = spotMarketIndexes
				? spotMarketIndexes
				: envSpotMarketIndexes;
			oracleInfos = oracleInfos ? oracleInfos : envOralceInfos;
		}

		if (config.accountSubscription?.type === 'polling') {
			this.accountSubscriber = new PollingClearingHouseAccountSubscriber(
				this.program,
				config.accountSubscription.accountLoader,
				perpMarketIndexes ?? [],
				spotMarketIndexes ?? [],
				oracleInfos ?? []
			);
		} else {
			this.accountSubscriber = new WebSocketClearingHouseAccountSubscriber(
				this.program,
				config.perpMarketIndexes ?? [],
				config.spotMarketIndexes ?? [],
				config.oracleInfos ?? []
			);
		}
		this.eventEmitter = this.accountSubscriber.eventEmitter;
		this.txSender = new RetryTxSender(
			this.provider,
			config.txSenderConfig?.timeout,
			config.txSenderConfig?.retrySleep,
			config.txSenderConfig?.additionalConnections
		);
	}

	createUsers(
		userIds: number[],
		accountSubscriptionConfig: ClearingHouseUserAccountSubscriptionConfig
	): void {
		for (const userId of userIds) {
			const user = this.createUser(userId, accountSubscriptionConfig);
			this.users.set(userId, user);
		}
	}

	createUser(
		userId: number,
		accountSubscriptionConfig: ClearingHouseUserAccountSubscriptionConfig
	): ClearingHouseUser {
		const userAccountPublicKey = getUserAccountPublicKeySync(
			this.program.programId,
			this.authority,
			userId
		);

		return new ClearingHouseUser({
			clearingHouse: this,
			userAccountPublicKey,
			accountSubscription: accountSubscriptionConfig,
		});
	}

	public async subscribe(): Promise<boolean> {
		const subscribePromises = this.subscribeUsers().concat(
			this.accountSubscriber.subscribe()
		);
		if (this.userStats !== undefined) {
			subscribePromises.concat(this.userStats.subscribe());
		}
		this.isSubscribed = (await Promise.all(subscribePromises)).reduce(
			(success, prevSuccess) => success && prevSuccess
		);
		return this.isSubscribed;
	}

	subscribeUsers(): Promise<boolean>[] {
		return [...this.users.values()].map((user) => user.subscribe());
	}

	/**
	 *	Forces the accountSubscriber to fetch account updates from rpc
	 */
	public async fetchAccounts(): Promise<void> {
		const promises = [...this.users.values()]
			.map((user) => user.fetchAccounts())
			.concat(this.accountSubscriber.fetch());
		if (this.userStats) {
			promises.concat(this.userStats.fetchAccounts());
		}
		await Promise.all(promises);
	}

	public async unsubscribe(): Promise<void> {
		const unsubscribePromises = this.unsubscribeUsers().concat(
			this.accountSubscriber.unsubscribe()
		);
		if (this.userStats !== undefined) {
			unsubscribePromises.concat(this.userStats.unsubscribe());
		}
		await Promise.all(unsubscribePromises);
		this.isSubscribed = false;
	}

	unsubscribeUsers(): Promise<void>[] {
		return [...this.users.values()].map((user) => user.unsubscribe());
	}

	statePublicKey?: PublicKey;
	public async getStatePublicKey(): Promise<PublicKey> {
		if (this.statePublicKey) {
			return this.statePublicKey;
		}
		this.statePublicKey = await getClearingHouseStateAccountPublicKey(
			this.program.programId
		);
		return this.statePublicKey;
	}

	signerPublicKey?: PublicKey;
	public getSignerPublicKey(): PublicKey {
		if (this.signerPublicKey) {
			return this.signerPublicKey;
		}
		this.signerPublicKey = getClearingHouseSignerPublicKey(
			this.program.programId
		);
		return this.signerPublicKey;
	}

	public getStateAccount(): StateAccount {
		return this.accountSubscriber.getStateAccountAndSlot().data;
	}

	public getPerpMarketAccount(
		marketIndex: BN | number
	): PerpMarketAccount | undefined {
		marketIndex = marketIndex instanceof BN ? marketIndex : new BN(marketIndex);
		return this.accountSubscriber.getMarketAccountAndSlot(marketIndex)?.data;
	}

	public getPerpMarketAccounts(): PerpMarketAccount[] {
		return this.accountSubscriber
			.getMarketAccountsAndSlots()
			.map((value) => value.data);
	}

	public getSpotMarketAccount(
		marketIndex: BN | number
	): SpotMarketAccount | undefined {
		marketIndex = marketIndex instanceof BN ? marketIndex : new BN(marketIndex);
		return this.accountSubscriber.getSpotMarketAccountAndSlot(marketIndex).data;
	}

	public getSpotMarketAccounts(): SpotMarketAccount[] {
		return this.accountSubscriber
			.getSpotMarketAccountsAndSlots()
			.map((value) => value.data);
	}

	public getQuoteSpotMarketAccount(): SpotMarketAccount {
		return this.accountSubscriber.getSpotMarketAccountAndSlot(
			QUOTE_SPOT_MARKET_INDEX
		).data;
	}

	public getOraclePriceDataAndSlot(
		oraclePublicKey: PublicKey
	): DataAndSlot<OraclePriceData> | undefined {
		return this.accountSubscriber.getOraclePriceDataAndSlot(oraclePublicKey);
	}

	public async getSerumV3FulfillmentConfig(
		serumMarket: PublicKey
	): Promise<SerumV3FulfillmentConfigAccount> {
		const address = await getSerumFulfillmentConfigPublicKey(
			this.program.programId,
			serumMarket
		);
		return (await this.program.account.serumV3FulfillmentConfig.fetch(
			address
		)) as SerumV3FulfillmentConfigAccount;
	}

	/**
	 * Update the wallet to use for clearing house transactions and linked user account
	 * @param newWallet
	 * @param userIds
	 * @param activeUserId
	 */
	public async updateWallet(
		newWallet: IWallet,
		userIds = [0],
		activeUserId = 0
	): Promise<void> {
		const newProvider = new AnchorProvider(
			this.connection,
			newWallet,
			this.opts
		);
		const newProgram = new Program(
			clearingHouseIDL as Idl,
			this.program.programId,
			newProvider
		);

		// Update provider for txSender with new wallet details
		this.txSender.provider = newProvider;

		this.wallet = newWallet;
		this.provider = newProvider;
		this.program = newProgram;

		if (this.isSubscribed) {
			await Promise.all(this.unsubscribeUsers());
		}
		this.users.clear();
		this.createUsers(userIds, this.userAccountSubscriptionConfig);
		if (this.isSubscribed) {
			await Promise.all(this.subscribeUsers());
		}

		this.activeUserId = activeUserId;
		this.userStatsAccountPublicKey = undefined;
	}

	public async switchActiveUser(userId: number): Promise<void> {
		this.activeUserId = userId;
	}

	public async addUser(userId: number): Promise<void> {
		if (this.users.has(userId)) {
			return;
		}

		const user = this.createUser(userId, this.userAccountSubscriptionConfig);
		await user.subscribe();
		this.users.set(userId, user);
	}

	public async initializeUserAccount(
		userId = 0,
		name = DEFAULT_USER_NAME,
		referrerInfo?: ReferrerInfo
	): Promise<[TransactionSignature, PublicKey]> {
		const [userAccountPublicKey, initializeUserAccountIx] =
			await this.getInitializeUserInstructions(userId, name, referrerInfo);

		const tx = new Transaction();
		if (userId === 0) {
			// not the safest assumption, can explicitly check if user stats account exists if it causes problems
			tx.add(await this.getInitializeUserStatsIx());
		}
		tx.add(initializeUserAccountIx);
		const { txSig } = await this.txSender.send(tx, [], this.opts);
		return [txSig, userAccountPublicKey];
	}

	async getInitializeUserInstructions(
		userId = 0,
		name = DEFAULT_USER_NAME,
		referrerInfo?: ReferrerInfo
	): Promise<[PublicKey, TransactionInstruction]> {
		const userAccountPublicKey = await getUserAccountPublicKey(
			this.program.programId,
			this.wallet.publicKey,
			userId
		);

		const remainingAccounts = new Array<AccountMeta>();
		if (referrerInfo !== undefined) {
			remainingAccounts.push({
				pubkey: referrerInfo.referrer,
				isWritable: true,
				isSigner: false,
			});
			remainingAccounts.push({
				pubkey: referrerInfo.referrerStats,
				isWritable: true,
				isSigner: false,
			});
		}

		const nameBuffer = encodeName(name);
		const initializeUserAccountIx =
			await this.program.instruction.initializeUser(userId, nameBuffer, {
				accounts: {
					user: userAccountPublicKey,
					userStats: this.getUserStatsAccountPublicKey(),
					authority: this.wallet.publicKey,
					payer: this.wallet.publicKey,
					rent: anchor.web3.SYSVAR_RENT_PUBKEY,
					systemProgram: anchor.web3.SystemProgram.programId,
					state: await this.getStatePublicKey(),
				},
				remainingAccounts,
			});

		return [userAccountPublicKey, initializeUserAccountIx];
	}

	async getInitializeUserStatsIx(): Promise<TransactionInstruction> {
		return await this.program.instruction.initializeUserStats({
			accounts: {
				userStats: this.getUserStatsAccountPublicKey(),
				authority: this.wallet.publicKey,
				payer: this.wallet.publicKey,
				rent: anchor.web3.SYSVAR_RENT_PUBKEY,
				systemProgram: anchor.web3.SystemProgram.programId,
				state: await this.getStatePublicKey(),
			},
		});
	}

	public async updateUserName(
		name: string,
		userId = 0
	): Promise<TransactionSignature> {
		const nameBuffer = encodeName(name);
		return await this.program.rpc.updateUserName(userId, nameBuffer, {
			accounts: {
				user: await this.getUserAccountPublicKey(),
				authority: this.wallet.publicKey,
			},
		});
	}

	public async updateUserCustomMarginRatio(
		marginRatio: number,
		userId = 0
	): Promise<TransactionSignature> {
		return await this.program.rpc.updateUserCustomMarginRatio(
			userId,
			marginRatio,
			{
				accounts: {
					user: await this.getUserAccountPublicKey(),
					authority: this.wallet.publicKey,
				},
			}
		);
	}

	public async updateUserDelegate(
		delegate: PublicKey,
		userId = 0
	): Promise<TransactionSignature> {
		return await this.program.rpc.updateUserDelegate(userId, delegate, {
			accounts: {
				user: await this.getUserAccountPublicKey(),
				authority: this.wallet.publicKey,
			},
		});
	}

	public async getUserAccountsForDelegate(
		delegate: PublicKey
	): Promise<UserAccount[]> {
		const programAccounts = await this.program.account.user.all([
			{
				memcmp: {
					offset: 40,
					/** data to match, as base-58 encoded string and limited to less than 129 bytes */
					bytes: bs58.encode(delegate.toBuffer()),
				},
			},
		]);

		return programAccounts.map(
			(programAccount) => programAccount.account as UserAccount
		);
	}

	public getUser(userId?: number): ClearingHouseUser {
		userId = userId ?? this.activeUserId;
		if (!this.users.has(userId)) {
			throw new Error(`Clearing House has no user for user id ${userId}`);
		}
		return this.users.get(userId);
	}

	public getUsers(): ClearingHouseUser[] {
		return [...this.users.values()];
	}

	public getUserStats(): ClearingHouseUserStats {
		return this.userStats;
	}

	userStatsAccountPublicKey: PublicKey;
	public getUserStatsAccountPublicKey(): PublicKey {
		if (this.userStatsAccountPublicKey) {
			return this.userStatsAccountPublicKey;
		}

		this.userStatsAccountPublicKey = getUserStatsAccountPublicKey(
			this.program.programId,
			this.authority
		);
		return this.userStatsAccountPublicKey;
	}

	public async getUserAccountPublicKey(): Promise<PublicKey> {
		return this.getUser().userAccountPublicKey;
	}

	public getUserAccount(userId?: number): UserAccount | undefined {
		return this.getUser(userId).getUserAccount();
	}

	public getUserAccountAndSlot(
		userId?: number
	): DataAndSlot<UserAccount> | undefined {
		return this.getUser(userId).getUserAccountAndSlot();
	}

	public getSpotPosition(marketIndex: number | BN): SpotPosition | undefined {
		const marketIndexBN =
			marketIndex instanceof BN ? marketIndex : new BN(marketIndex);
		return this.getUserAccount().spotPositions.find((spotPosition) =>
			spotPosition.marketIndex.eq(marketIndexBN)
		);
	}

	public getQuoteAssetTokenAmount(): BN {
		const spotMarket = this.getSpotMarketAccount(QUOTE_SPOT_MARKET_INDEX);
		const spotPosition = this.getSpotPosition(QUOTE_SPOT_MARKET_INDEX);
		return getTokenAmount(
			spotPosition.balance,
			spotMarket,
			spotPosition.balanceType
		);
	}

	getRemainingAccounts(params: {
		writablePerpMarketIndex?: BN;
		writableSpotMarketIndex?: BN;
		readablePerpMarketIndex?: BN;
		readableSpotMarketIndex?: BN;
	}): AccountMeta[] {
		const userAccountAndSlot = this.getUserAccountAndSlot();
		if (!userAccountAndSlot) {
			throw Error(
				'No user account found. Most likely user account does not exist or failed to fetch account'
			);
		}
		const { data: userAccount, slot: lastUserPositionsSlot } =
			userAccountAndSlot;

		const oracleAccountMap = new Map<string, AccountMeta>();
		const spotMarketAccountMap = new Map<number, AccountMeta>();
		const perpMarketAccountMap = new Map<number, AccountMeta>();
		for (const [marketIndexNum, slot] of this.marketLastSlotCache.entries()) {
			// if cache has more recent slot than user positions account slot, add market to remaining accounts
			// otherwise remove from slot
			if (slot > lastUserPositionsSlot) {
				const marketAccount = this.getPerpMarketAccount(marketIndexNum);
				perpMarketAccountMap.set(marketIndexNum, {
					pubkey: marketAccount.pubkey,
					isSigner: false,
					isWritable: false,
				});
				oracleAccountMap.set(marketAccount.amm.oracle.toString(), {
					pubkey: marketAccount.amm.oracle,
					isSigner: false,
					isWritable: false,
				});
			} else {
				this.marketLastSlotCache.delete(marketIndexNum);
			}
		}

		for (const position of userAccount.perpPositions) {
			if (!positionIsAvailable(position)) {
				const marketIndexNum = position.marketIndex.toNumber();
				const marketAccount = this.getPerpMarketAccount(marketIndexNum);
				perpMarketAccountMap.set(marketIndexNum, {
					pubkey: marketAccount.pubkey,
					isSigner: false,
					isWritable: false,
				});
				oracleAccountMap.set(marketAccount.pubkey.toString(), {
					pubkey: marketAccount.amm.oracle,
					isSigner: false,
					isWritable: false,
				});
			}
		}

		if (params.readablePerpMarketIndex) {
			const marketAccount = this.getPerpMarketAccount(
				params.readablePerpMarketIndex.toNumber()
			);
			perpMarketAccountMap.set(params.readablePerpMarketIndex.toNumber(), {
				pubkey: marketAccount.pubkey,
				isSigner: false,
				isWritable: false,
			});
			oracleAccountMap.set(marketAccount.amm.oracle.toString(), {
				pubkey: marketAccount.amm.oracle,
				isSigner: false,
				isWritable: false,
			});
		}

		if (params.writablePerpMarketIndex) {
			const marketAccount = this.getPerpMarketAccount(
				params.writablePerpMarketIndex.toNumber()
			);
			perpMarketAccountMap.set(params.writablePerpMarketIndex.toNumber(), {
				pubkey: marketAccount.pubkey,
				isSigner: false,
				isWritable: true,
			});
			oracleAccountMap.set(marketAccount.amm.oracle.toString(), {
				pubkey: marketAccount.amm.oracle,
				isSigner: false,
				isWritable: false,
			});
		}

		for (const spotPosition of userAccount.spotPositions) {
			if (!isSpotPositionAvailable(spotPosition)) {
				const spotMarketAccount = this.getSpotMarketAccount(
					spotPosition.marketIndex
				);
				spotMarketAccountMap.set(spotPosition.marketIndex.toNumber(), {
					pubkey: spotMarketAccount.pubkey,
					isSigner: false,
					isWritable: false,
				});
				if (!spotMarketAccount.marketIndex.eq(ZERO)) {
					oracleAccountMap.set(spotMarketAccount.oracle.toString(), {
						pubkey: spotMarketAccount.oracle,
						isSigner: false,
						isWritable: false,
					});
				}
			}
		}

		if (params.readableSpotMarketIndex) {
			const spotMarketAccount = this.getSpotMarketAccount(
				params.readableSpotMarketIndex
			);
			spotMarketAccountMap.set(params.readableSpotMarketIndex.toNumber(), {
				pubkey: spotMarketAccount.pubkey,
				isSigner: false,
				isWritable: false,
			});
			if (!spotMarketAccount.marketIndex.eq(ZERO)) {
				oracleAccountMap.set(spotMarketAccount.oracle.toString(), {
					pubkey: spotMarketAccount.oracle,
					isSigner: false,
					isWritable: false,
				});
			}
		}

		if (params.writableSpotMarketIndex) {
			const spotMarketAccount = this.getSpotMarketAccount(
				params.writableSpotMarketIndex
			);
			spotMarketAccountMap.set(params.writableSpotMarketIndex.toNumber(), {
				pubkey: spotMarketAccount.pubkey,
				isSigner: false,
				isWritable: true,
			});
			if (!spotMarketAccount.marketIndex.eq(ZERO)) {
				oracleAccountMap.set(spotMarketAccount.oracle.toString(), {
					pubkey: spotMarketAccount.oracle,
					isSigner: false,
					isWritable: false,
				});
			}
		}

		return [
			...oracleAccountMap.values(),
			...spotMarketAccountMap.values(),
			...perpMarketAccountMap.values(),
		];
	}

	public getOrder(orderId: BN | number): Order | undefined {
		const orderIdBN = orderId instanceof BN ? orderId : new BN(orderId);
		return this.getUserAccount()?.orders.find((order) =>
			order.orderId.eq(orderIdBN)
		);
	}

	public getOrderByUserId(userOrderId: number): Order | undefined {
		return this.getUserAccount()?.orders.find(
			(order) => order.userOrderId === userOrderId
		);
	}

	public async deposit(
		amount: BN,
		marketIndex: BN,
		collateralAccountPublicKey: PublicKey,
		userId?: number,
		reduceOnly = false
	): Promise<TransactionSignature> {
		const tx = new Transaction();
		const additionalSigners: Array<Signer> = [];

		const spotMarketAccount = this.getSpotMarketAccount(marketIndex);

		const isSolMarket = spotMarketAccount.mint.equals(WRAPPED_SOL_MINT);

		const authority = this.authority;

		const createWSOLTokenAccount =
			isSolMarket && collateralAccountPublicKey.equals(authority);

		if (createWSOLTokenAccount) {
			const { ixs, signers, pubkey } =
				await this.getWrappedSolAccountCreationIxs(amount);

			collateralAccountPublicKey = pubkey;

			ixs.forEach((ix) => {
				tx.add(ix);
			});

			signers.forEach((signer) => additionalSigners.push(signer));
		}

		const depositCollateralIx = await this.getDepositInstruction(
			amount,
			marketIndex,
			collateralAccountPublicKey,
			userId,
			reduceOnly,
			true
		);

		tx.add(depositCollateralIx);

		// Close the wrapped sol account at the end of the transaction
		if (createWSOLTokenAccount) {
			tx.add(
				Token.createCloseAccountInstruction(
					TOKEN_PROGRAM_ID,
					collateralAccountPublicKey,
					authority,
					authority,
					[]
				)
			);
		}

		const { txSig } = await this.txSender.send(
			tx,
			additionalSigners,
			this.opts
		);
		return txSig;
	}

	async getDepositInstruction(
		amount: BN,
		marketIndex: BN,
		userTokenAccount: PublicKey,
		userId?: number,
		reduceOnly = false,
		userInitialized = true
	): Promise<TransactionInstruction> {
		const userAccountPublicKey = userId
			? await getUserAccountPublicKey(
					this.program.programId,
					this.authority,
					userId
			  )
			: await this.getUserAccountPublicKey();

		let remainingAccounts = [];
		if (userInitialized) {
			remainingAccounts = this.getRemainingAccounts({
				writableSpotMarketIndex: marketIndex,
			});
		} else {
			const spotMarketAccount = this.getSpotMarketAccount(marketIndex);
			if (!spotMarketAccount.oracle.equals(PublicKey.default)) {
				remainingAccounts.push({
					pubkey: spotMarketAccount.oracle,
					isSigner: false,
					isWritable: false,
				});
			}
			remainingAccounts.push({
				pubkey: spotMarketAccount.pubkey,
				isSigner: false,
				isWritable: true,
			});
		}

		const spotMarketAccount = this.getSpotMarketAccount(marketIndex);

		return await this.program.instruction.deposit(
			marketIndex,
			amount,
			reduceOnly,
			{
				accounts: {
					state: await this.getStatePublicKey(),
					spotMarket: spotMarketAccount.pubkey,
					spotMarketVault: spotMarketAccount.vault,
					user: userAccountPublicKey,
					userStats: this.getUserStatsAccountPublicKey(),
					userTokenAccount: userTokenAccount,
					authority: this.wallet.publicKey,
					tokenProgram: TOKEN_PROGRAM_ID,
				},
				remainingAccounts,
			}
		);
	}

	private async checkIfAccountExists(account: PublicKey): Promise<boolean> {
		try {
			const accountInfo = await this.connection.getAccountInfo(account);
			return accountInfo != null;
		} catch (e) {
			// Doesn't already exist
			return false;
		}
	}

	private async getSolWithdrawalIxs(
		marketIndex: BN,
		amount: BN
	): Promise<{
		ixs: anchor.web3.TransactionInstruction[];
		signers: Signer[];
		pubkey: PublicKey;
	}> {
		const result = {
			ixs: [],
			signers: [],
			pubkey: PublicKey.default,
		};

		// Create a temporary wrapped SOL account to store the SOL that we're withdrawing

		const authority = this.wallet.publicKey;

		const { ixs, signers, pubkey } = await this.getWrappedSolAccountCreationIxs(
			amount
		);
		result.pubkey = pubkey;

		ixs.forEach((ix) => {
			result.ixs.push(ix);
		});

		signers.forEach((ix) => {
			result.signers.push(ix);
		});

		const withdrawIx = await this.getWithdrawIx(
			amount,
			marketIndex,
			pubkey,
			true
		);

		result.ixs.push(withdrawIx);

		result.ixs.push(
			Token.createCloseAccountInstruction(
				TOKEN_PROGRAM_ID,
				pubkey,
				authority,
				authority,
				[]
			)
		);

		return result;
	}

	private async getWrappedSolAccountCreationIxs(amount: BN): Promise<{
		ixs: anchor.web3.TransactionInstruction[];
		signers: Signer[];
		pubkey: PublicKey;
	}> {
		const wrappedSolAccount = new Keypair();

		const result = {
			ixs: [],
			signers: [],
			pubkey: wrappedSolAccount.publicKey,
		};

		const rentSpaceLamports = new BN(LAMPORTS_PER_SOL / 100);

		const depositAmountLamports = amount.add(rentSpaceLamports);

		const authority = this.wallet.publicKey;

		result.ixs.push(
			SystemProgram.createAccount({
				fromPubkey: authority,
				newAccountPubkey: wrappedSolAccount.publicKey,
				lamports: depositAmountLamports.toNumber(),
				space: 165,
				programId: TOKEN_PROGRAM_ID,
			})
		);

		result.ixs.push(
			Token.createInitAccountInstruction(
				TOKEN_PROGRAM_ID,
				WRAPPED_SOL_MINT,
				wrappedSolAccount.publicKey,
				authority
			)
		);

		result.signers.push(wrappedSolAccount);

		return result;
	}

	public getAssociatedTokenAccountCreationIx(
		tokenMintAddress: PublicKey,
		associatedTokenAddress: PublicKey
	): anchor.web3.TransactionInstruction {
		const createAssociatedAccountIx =
			Token.createAssociatedTokenAccountInstruction(
				ASSOCIATED_TOKEN_PROGRAM_ID,
				TOKEN_PROGRAM_ID,
				tokenMintAddress,
				associatedTokenAddress,
				this.wallet.publicKey,
				this.wallet.publicKey
			);

		return createAssociatedAccountIx;
	}

	/**
	 * Creates the Clearing House User account for a user, and deposits some initial collateral
	 * @param amount
	 * @param userTokenAccount
	 * @param marketIndex
	 * @param userId
	 * @param name
	 * @param fromUserId
	 * @returns
	 */
	public async initializeUserAccountAndDepositCollateral(
		amount: BN,
		userTokenAccount: PublicKey,
		marketIndex = new BN(0),
		userId = 0,
		name = DEFAULT_USER_NAME,
		fromUserId?: number,
		referrerInfo?: ReferrerInfo
	): Promise<[TransactionSignature, PublicKey]> {
		const [userAccountPublicKey, initializeUserAccountIx] =
			await this.getInitializeUserInstructions(userId, name, referrerInfo);

		const additionalSigners: Array<Signer> = [];

		const spotMarket = this.getSpotMarketAccount(marketIndex);

		const isSolMarket = spotMarket.mint.equals(WRAPPED_SOL_MINT);

		const tx = new Transaction();

		const authority = this.wallet.publicKey;

		const createWSOLTokenAccount =
			isSolMarket && userTokenAccount.equals(authority);

		if (createWSOLTokenAccount) {
			const {
				ixs: startIxs,
				signers,
				pubkey,
			} = await this.getWrappedSolAccountCreationIxs(amount);

			userTokenAccount = pubkey;

			startIxs.forEach((ix) => {
				tx.add(ix);
			});

			signers.forEach((signer) => additionalSigners.push(signer));
		}

		const depositCollateralIx =
			fromUserId != null
				? await this.getTransferDepositIx(
						amount,
						marketIndex,
						fromUserId,
						userId
				  )
				: await this.getDepositInstruction(
						amount,
						marketIndex,
						userTokenAccount,
						userId,
						false,
						false
				  );

		if (userId === 0) {
			tx.add(await this.getInitializeUserStatsIx());
		}
		tx.add(initializeUserAccountIx).add(depositCollateralIx);

		// Close the wrapped sol account at the end of the transaction
		if (createWSOLTokenAccount) {
			tx.add(
				Token.createCloseAccountInstruction(
					TOKEN_PROGRAM_ID,
					userTokenAccount,
					authority,
					authority,
					[]
				)
			);
		}

		const { txSig } = await this.txSender.send(
			tx,
			additionalSigners,
			this.opts
		);

		return [txSig, userAccountPublicKey];
	}

	public async initializeUserAccountForDevnet(
		userId = 0,
		name = DEFAULT_USER_NAME,
		marketIndex: BN,
		tokenFaucet: TokenFaucet,
		amount: BN,
		referrerInfo?: ReferrerInfo
	): Promise<[TransactionSignature, PublicKey]> {
		const [associateTokenPublicKey, createAssociatedAccountIx, mintToIx] =
			await tokenFaucet.createAssociatedTokenAccountAndMintToInstructions(
				this.wallet.publicKey,
				amount
			);

		const [userAccountPublicKey, initializeUserAccountIx] =
			await this.getInitializeUserInstructions(userId, name, referrerInfo);

		const depositCollateralIx = await this.getDepositInstruction(
			amount,
			marketIndex,
			associateTokenPublicKey,
			userId,
			false,
			false
		);

		const tx = new Transaction().add(createAssociatedAccountIx).add(mintToIx);

		if (userId === 0) {
			tx.add(await this.getInitializeUserStatsIx());
		}
		tx.add(initializeUserAccountIx).add(depositCollateralIx);

		const txSig = await this.program.provider.sendAndConfirm(tx, []);

		return [txSig, userAccountPublicKey];
	}

	public async withdraw(
		amount: BN,
		marketIndex: BN,
		userTokenAccount: PublicKey,
		reduceOnly = false
	): Promise<TransactionSignature> {
		const tx = new Transaction();
		const additionalSigners: Array<Signer> = [];

		const spotMarketAccount = this.getSpotMarketAccount(marketIndex);

		const isSolMarket = spotMarketAccount.mint.equals(WRAPPED_SOL_MINT);

		const authority = this.wallet.publicKey;

		const createWSOLTokenAccount =
			isSolMarket && userTokenAccount.equals(authority);

		if (createWSOLTokenAccount) {
			const { ixs, signers, pubkey } =
				await this.getWrappedSolAccountCreationIxs(amount);

			userTokenAccount = pubkey;

			ixs.forEach((ix) => {
				tx.add(ix);
			});

			signers.forEach((signer) => additionalSigners.push(signer));
		} else {
			const accountExists = await this.checkIfAccountExists(userTokenAccount);

			if (!accountExists) {
				const createAssociatedTokenAccountIx =
					this.getAssociatedTokenAccountCreationIx(
						spotMarketAccount.mint,
						userTokenAccount
					);

				tx.add(createAssociatedTokenAccountIx);
			}
		}

		const withdrawCollateral = await this.getWithdrawIx(
			amount,
			spotMarketAccount.marketIndex,
			userTokenAccount,
			reduceOnly
		);

		tx.add(withdrawCollateral);

		// Close the wrapped sol account at the end of the transaction
		if (createWSOLTokenAccount) {
			tx.add(
				Token.createCloseAccountInstruction(
					TOKEN_PROGRAM_ID,
					userTokenAccount,
					authority,
					authority,
					[]
				)
			);
		}

		const { txSig } = await this.txSender.send(
			tx,
			additionalSigners,
			this.opts
		);
		return txSig;
	}

	public async getWithdrawIx(
		amount: BN,
		marketIndex: BN,
		userTokenAccount: PublicKey,
		reduceOnly = false
	): Promise<TransactionInstruction> {
		const userAccountPublicKey = await this.getUserAccountPublicKey();

		const remainingAccounts = this.getRemainingAccounts({
			writableSpotMarketIndex: marketIndex,
		});

		const spotMarketAccount = this.getSpotMarketAccount(marketIndex);

		return await this.program.instruction.withdraw(
			marketIndex,
			amount,
			reduceOnly,
			{
				accounts: {
					state: await this.getStatePublicKey(),
					spotMarket: spotMarketAccount.pubkey,
					spotMarketVault: spotMarketAccount.vault,
					clearingHouseSigner: this.getSignerPublicKey(),
					user: userAccountPublicKey,
					userStats: this.getUserStatsAccountPublicKey(),
					userTokenAccount: userTokenAccount,
					authority: this.wallet.publicKey,
					tokenProgram: TOKEN_PROGRAM_ID,
				},
				remainingAccounts,
			}
		);
	}

	public async transferDeposit(
		amount: BN,
		marketIndex: BN,
		fromUserId: number,
		toUserId: number
	): Promise<TransactionSignature> {
		const { txSig } = await this.txSender.send(
			wrapInTx(
				await this.getTransferDepositIx(
					amount,
					marketIndex,
					fromUserId,
					toUserId
				)
			),
			[],
			this.opts
		);
		return txSig;
	}

	public async getTransferDepositIx(
		amount: BN,
		marketIndex: BN,
		fromUserId: number,
		toUserId: number
	): Promise<TransactionInstruction> {
		const fromUser = await getUserAccountPublicKey(
			this.program.programId,
			this.wallet.publicKey,
			fromUserId
		);
		const toUser = await getUserAccountPublicKey(
			this.program.programId,
			this.wallet.publicKey,
			toUserId
		);

		const remainingAccounts = this.getRemainingAccounts({
			writableSpotMarketIndex: marketIndex,
		});

		return await this.program.instruction.transferDeposit(marketIndex, amount, {
			accounts: {
				authority: this.wallet.publicKey,
				fromUser,
				toUser,
				userStats: this.getUserStatsAccountPublicKey(),
				state: await this.getStatePublicKey(),
			},
			remainingAccounts,
		});
	}

	public async updateSpotMarketCumulativeInterest(
		marketIndex: BN
	): Promise<TransactionSignature> {
		const { txSig } = await this.txSender.send(
			wrapInTx(await this.updateSpotMarketCumulativeInterestIx(marketIndex)),
			[],
			this.opts
		);
		return txSig;
	}

	public async updateSpotMarketCumulativeInterestIx(
		marketIndex: BN
	): Promise<TransactionInstruction> {
		const spotMarket = this.getSpotMarketAccount(marketIndex);
		return await this.program.instruction.updateSpotMarketCumulativeInterest({
			accounts: {
				spotMarket: spotMarket.pubkey,
			},
		});
	}

	public async settleLP(
		settleeUserAccountPublicKey: PublicKey,
		marketIndex: BN
	): Promise<TransactionSignature> {
		const { txSig } = await this.txSender.send(
			wrapInTx(await this.settleLPIx(settleeUserAccountPublicKey, marketIndex)),
			[],
			this.opts
		);
		return txSig;
	}

	public async settleLPIx(
		settleeUserAccountPublicKey: PublicKey,
		marketIndex: BN
	): Promise<TransactionInstruction> {
		const settleeUserAccount = (await this.program.account.user.fetch(
			settleeUserAccountPublicKey
		)) as UserAccount;
		const userPositions = settleeUserAccount.perpPositions;
		const remainingAccounts = [];

		let foundMarket = false;
		for (const position of userPositions) {
			if (!positionIsAvailable(position)) {
				const marketPublicKey = await getMarketPublicKey(
					this.program.programId,
					position.marketIndex
				);
				remainingAccounts.push({
					pubkey: marketPublicKey,
					isWritable: true,
					isSigner: false,
				});

				if (marketIndex.eq(position.marketIndex)) {
					foundMarket = true;
				}
			}
		}

		if (!foundMarket) {
			console.log(
				'Warning: lp is not in the market specified -- tx will likely fail'
			);
		}

		return this.program.instruction.settleLp(marketIndex, {
			accounts: {
				state: await this.getStatePublicKey(),
				user: settleeUserAccountPublicKey,
			},
			remainingAccounts: remainingAccounts,
		});
	}

	public async removeLiquidity(
		marketIndex: BN,
		sharesToBurn?: BN
	): Promise<TransactionSignature> {
		const { txSig } = await this.txSender.send(
			wrapInTx(await this.getRemoveLiquidityIx(marketIndex, sharesToBurn)),
			[],
			this.opts
		);
		return txSig;
	}

	public async getRemoveLiquidityIx(
		marketIndex: BN,
		sharesToBurn?: BN
	): Promise<TransactionInstruction> {
		const userAccountPublicKey = await this.getUserAccountPublicKey();

		const remainingAccounts = this.getRemainingAccounts({
			writablePerpMarketIndex: marketIndex,
		});

		if (sharesToBurn == undefined) {
			const userAccount = this.getUserAccount();
			const perpPosition = userAccount.perpPositions.filter((position) =>
				position.marketIndex.eq(marketIndex)
			)[0];
			sharesToBurn = perpPosition.lpShares;
			console.log('burning lp shares:', sharesToBurn.toString());
		}

		return this.program.instruction.removeLiquidity(sharesToBurn, marketIndex, {
			accounts: {
				state: await this.getStatePublicKey(),
				user: userAccountPublicKey,
				authority: this.wallet.publicKey,
			},
			remainingAccounts: remainingAccounts,
		});
	}

	public async addLiquidity(
		amount: BN,
		marketIndex: BN
	): Promise<TransactionSignature> {
		const { txSig, slot } = await this.txSender.send(
			wrapInTx(await this.getAddLiquidityIx(amount, marketIndex)),
			[],
			this.opts
		);
		this.marketLastSlotCache.set(marketIndex.toNumber(), slot);
		return txSig;
	}

	public async getAddLiquidityIx(
		amount: BN,
		marketIndex: BN
	): Promise<TransactionInstruction> {
		const userAccountPublicKey = await this.getUserAccountPublicKey();
		const remainingAccounts = this.getRemainingAccounts({
			writablePerpMarketIndex: marketIndex,
		});

		return this.program.instruction.addLiquidity(amount, marketIndex, {
			accounts: {
				state: await this.getStatePublicKey(),
				user: userAccountPublicKey,
				authority: this.wallet.publicKey,
			},
			remainingAccounts: remainingAccounts,
		});
	}

	public async openPosition(
		direction: PositionDirection,
		amount: BN,
		marketIndex: BN,
		limitPrice?: BN
	): Promise<TransactionSignature> {
		return await this.placeAndTake({
			orderType: OrderType.MARKET,
			marketIndex,
			direction,
			baseAssetAmount: amount,
			price: limitPrice,
		});
	}

	public async sendSignedTx(tx: Transaction): Promise<TransactionSignature> {
		const { txSig } = await this.txSender.send(tx, undefined, this.opts, true);

		return txSig;
	}

	/**
	 * Sends a market order and returns a signed tx which can fill the order against the vamm, which the caller can use to fill their own order if required.
	 * @param orderParams
	 * @param userAccountPublicKey
	 * @param userAccount
	 * @returns
	 */
	public async sendMarketOrderAndGetSignedFillTx(
		orderParams: OptionalOrderParams,
		userAccountPublicKey: PublicKey,
		userAccount: UserAccount
	): Promise<{ txSig: TransactionSignature; signedFillTx: Transaction }> {
		const marketIndex = orderParams.marketIndex;
		const orderId = userAccount.nextOrderId;

		const marketOrderTx = wrapInTx(await this.getPlaceOrderIx(orderParams));
		const fillTx = wrapInTx(
			await this.getFillOrderIx(userAccountPublicKey, userAccount, {
				orderId,
				marketIndex,
			})
		);

		// Apply the latest blockhash to the txs so that we can sign before sending them
		const currentBlockHash = (
			await this.connection.getLatestBlockhash('finalized')
		).blockhash;
		marketOrderTx.recentBlockhash = currentBlockHash;
		fillTx.recentBlockhash = currentBlockHash;

		marketOrderTx.feePayer = userAccount.authority;
		fillTx.feePayer = userAccount.authority;

		const [signedMarketOrderTx, signedFillTx] =
			await this.provider.wallet.signAllTransactions([marketOrderTx, fillTx]);

		const { txSig, slot } = await this.txSender.send(
			signedMarketOrderTx,
			[],
			this.opts,
			true
		);

		this.marketLastSlotCache.set(orderParams.marketIndex.toNumber(), slot);

		return { txSig, signedFillTx };
	}

	public async placeOrder(
		orderParams: OptionalOrderParams
	): Promise<TransactionSignature> {
		const { txSig, slot } = await this.txSender.send(
			wrapInTx(await this.getPlaceOrderIx(orderParams)),
			[],
			this.opts
		);
		this.marketLastSlotCache.set(orderParams.marketIndex.toNumber(), slot);
		return txSig;
	}

	getOrderParams(
		optionalOrderParams: OptionalOrderParams,
		marketType: MarketType
	): OrderParams {
		return Object.assign({}, DefaultOrderParams, optionalOrderParams, {
			marketType,
		});
	}

	public async getPlaceOrderIx(
		orderParams: OptionalOrderParams
	): Promise<TransactionInstruction> {
		orderParams = this.getOrderParams(orderParams, MarketType.PERP);
		const userAccountPublicKey = await this.getUserAccountPublicKey();

		const remainingAccounts = this.getRemainingAccounts({
			readablePerpMarketIndex: orderParams.marketIndex,
		});

		return await this.program.instruction.placeOrder(orderParams, {
			accounts: {
				state: await this.getStatePublicKey(),
				user: userAccountPublicKey,
				userStats: this.getUserStatsAccountPublicKey(),
				authority: this.wallet.publicKey,
			},
			remainingAccounts,
		});
	}

	public async updateAMMs(marketIndexes: BN[]): Promise<TransactionSignature> {
		const { txSig } = await this.txSender.send(
			wrapInTx(await this.getUpdateAMMsIx(marketIndexes)),
			[],
			this.opts
		);
		return txSig;
	}

	public async getUpdateAMMsIx(
		marketIndexes: BN[]
	): Promise<TransactionInstruction> {
		for (let i = marketIndexes.length; i < 5; i++) {
			marketIndexes.push(new BN(100));
		}
		const marketAccountInfos = [];
		const oracleAccountInfos = [];
		for (const marketIndex of marketIndexes) {
			if (!marketIndex.eq(new BN(100))) {
				const market = this.getPerpMarketAccount(marketIndex);
				marketAccountInfos.push({
					pubkey: market.pubkey,
					isWritable: true,
					isSigner: false,
				});
				oracleAccountInfos.push({
					pubkey: market.amm.oracle,
					isWritable: false,
					isSigner: false,
				});
			}
		}
		const remainingAccounts = oracleAccountInfos.concat(marketAccountInfos);

		return await this.program.instruction.updateAmms(marketIndexes, {
			accounts: {
				state: await this.getStatePublicKey(),
				authority: this.wallet.publicKey,
			},
			remainingAccounts,
		});
	}

	public async settleExpiredMarket(
		marketIndex: BN
	): Promise<TransactionSignature> {
		const { txSig } = await this.txSender.send(
			wrapInTx(await this.getSettleExpiredMarketIx(marketIndex)),
			[],
			this.opts
		);
		return txSig;
	}

	public async getSettleExpiredMarketIx(
		marketIndex: BN
	): Promise<TransactionInstruction> {
		const marketAccountInfos = [];
		const oracleAccountInfos = [];
		const spotMarketAccountInfos = [];
		const market = this.getPerpMarketAccount(marketIndex);
		marketAccountInfos.push({
			pubkey: market.pubkey,
			isWritable: true,
			isSigner: false,
		});
		oracleAccountInfos.push({
			pubkey: market.amm.oracle,
			isWritable: false,
			isSigner: false,
		});

		spotMarketAccountInfos.push({
			pubkey: this.getSpotMarketAccount(QUOTE_SPOT_MARKET_INDEX).pubkey,
			isSigner: false,
			isWritable: true,
		});

		const remainingAccounts = oracleAccountInfos
			.concat(spotMarketAccountInfos)
			.concat(marketAccountInfos);

		return await this.program.instruction.settleExpiredMarket(marketIndex, {
			accounts: {
				state: await this.getStatePublicKey(),
				authority: this.wallet.publicKey,
			},
			remainingAccounts,
		});
	}

	public async cancelOrder(orderId?: BN): Promise<TransactionSignature> {
		const { txSig } = await this.txSender.send(
			wrapInTx(await this.getCancelOrderIx(orderId)),
			[],
			this.opts
		);
		return txSig;
	}

	public async getCancelOrderIx(orderId?: BN): Promise<TransactionInstruction> {
		const userAccountPublicKey = await this.getUserAccountPublicKey();

		const remainingAccounts = this.getRemainingAccounts({});

		return await this.program.instruction.cancelOrder(orderId ?? null, {
			accounts: {
				state: await this.getStatePublicKey(),
				user: userAccountPublicKey,
				authority: this.wallet.publicKey,
			},
			remainingAccounts,
		});
	}

	public async cancelOrderByUserId(
		userOrderId: number
	): Promise<TransactionSignature> {
		const { txSig } = await this.txSender.send(
			wrapInTx(await this.getCancelOrderByUserIdIx(userOrderId)),
			[],
			this.opts
		);
		return txSig;
	}

	public async getCancelOrderByUserIdIx(
		userOrderId: number
	): Promise<TransactionInstruction> {
		const userAccountPublicKey = await this.getUserAccountPublicKey();

		const order = this.getOrderByUserId(userOrderId);
		const oracle = this.getPerpMarketAccount(order.marketIndex).amm.oracle;

		const remainingAccounts = this.getRemainingAccounts({});

		return await this.program.instruction.cancelOrderByUserId(userOrderId, {
			accounts: {
				state: await this.getStatePublicKey(),
				user: userAccountPublicKey,
				authority: this.wallet.publicKey,
				oracle,
			},
			remainingAccounts,
		});
	}

	public async fillOrder(
		userAccountPublicKey: PublicKey,
		user: UserAccount,
		order?: Order,
		makerInfo?: MakerInfo,
		referrerInfo?: ReferrerInfo
	): Promise<TransactionSignature> {
		const { txSig } = await this.txSender.send(
			wrapInTx(
				await this.getFillOrderIx(
					userAccountPublicKey,
					user,
					order,
					makerInfo,
					referrerInfo
				)
			),
			[],
			this.opts
		);
		return txSig;
	}

	public async getFillOrderIx(
		userAccountPublicKey: PublicKey,
		userAccount: UserAccount,
		order: Pick<Order, 'marketIndex' | 'orderId'>,
		makerInfo?: MakerInfo,
		referrerInfo?: ReferrerInfo
	): Promise<TransactionInstruction> {
		const userStatsPublicKey = getUserStatsAccountPublicKey(
			this.program.programId,
			userAccount.authority
		);

		const fillerPublicKey = await this.getUserAccountPublicKey();
		const fillerStatsPublicKey = this.getUserStatsAccountPublicKey();

		const marketIndex = order
			? order.marketIndex
			: userAccount.orders.find((order) =>
					order.orderId.eq(userAccount.nextOrderId.sub(ONE))
			  ).marketIndex;
		const marketAccount = this.getPerpMarketAccount(marketIndex);

		const oracleAccountMap = new Map<string, AccountMeta>();
		const spotMarketAccountMap = new Map<number, AccountMeta>();
		const perpMarketAccountMap = new Map<number, AccountMeta>();

		for (const spotPosition of userAccount.spotPositions) {
			if (!isSpotPositionAvailable(spotPosition)) {
				const spotMarketAccount = this.getSpotMarketAccount(
					spotPosition.marketIndex
				);
				spotMarketAccountMap.set(spotPosition.marketIndex.toNumber(), {
					pubkey: spotMarketAccount.pubkey,
					isSigner: false,
					isWritable: false,
				});

				if (!spotMarketAccount.oracle.equals(PublicKey.default)) {
					oracleAccountMap.set(spotMarketAccount.oracle.toString(), {
						pubkey: spotMarketAccount.oracle,
						isSigner: false,
						isWritable: false,
					});
				}
			}
		}

		for (const position of userAccount.perpPositions) {
			if (
				!positionIsAvailable(position) &&
				!position.marketIndex.eq(order.marketIndex)
			) {
				const market = this.getPerpMarketAccount(position.marketIndex);
				perpMarketAccountMap.set(position.marketIndex.toNumber(), {
					pubkey: market.pubkey,
					isWritable: false,
					isSigner: false,
				});
				oracleAccountMap.set(market.amm.oracle.toString(), {
					pubkey: market.amm.oracle,
					isWritable: false,
					isSigner: false,
				});
			}
		}

		perpMarketAccountMap.set(marketIndex.toNumber(), {
			pubkey: marketAccount.pubkey,
			isWritable: true,
			isSigner: false,
		});
		oracleAccountMap.set(marketAccount.amm.oracle.toString(), {
			pubkey: marketAccount.amm.oracle,
			isWritable: false,
			isSigner: false,
		});

		const remainingAccounts = [
			...oracleAccountMap.values(),
			...spotMarketAccountMap.values(),
			...perpMarketAccountMap.values(),
		];

		if (makerInfo) {
			remainingAccounts.push({
				pubkey: makerInfo.maker,
				isWritable: true,
				isSigner: false,
			});
			remainingAccounts.push({
				pubkey: makerInfo.makerStats,
				isWritable: true,
				isSigner: false,
			});
		}

		if (referrerInfo) {
			remainingAccounts.push({
				pubkey: referrerInfo.referrer,
				isWritable: true,
				isSigner: false,
			});
			remainingAccounts.push({
				pubkey: referrerInfo.referrerStats,
				isWritable: true,
				isSigner: false,
			});
		}

		const orderId = order.orderId;
		const makerOrderId = makerInfo ? makerInfo.order.orderId : null;

		return await this.program.instruction.fillOrder(orderId, makerOrderId, {
			accounts: {
				state: await this.getStatePublicKey(),
				filler: fillerPublicKey,
				fillerStats: fillerStatsPublicKey,
				user: userAccountPublicKey,
				userStats: userStatsPublicKey,
				authority: this.wallet.publicKey,
			},
			remainingAccounts,
		});
	}

	public async placeSpotOrder(
		orderParams: OptionalOrderParams
	): Promise<TransactionSignature> {
		const { txSig } = await this.txSender.send(
			wrapInTx(await this.getPlaceSpotOrderIx(orderParams)),
			[],
			this.opts
		);
		return txSig;
	}

	public async getPlaceSpotOrderIx(
		orderParams: OptionalOrderParams
	): Promise<TransactionInstruction> {
		orderParams = this.getOrderParams(orderParams, MarketType.SPOT);
		const userAccountPublicKey = await this.getUserAccountPublicKey();

		const remainingAccounts = this.getRemainingAccounts({
			readableSpotMarketIndex: orderParams.marketIndex,
		});

		return await this.program.instruction.placeSpotOrder(orderParams, {
			accounts: {
				state: await this.getStatePublicKey(),
				user: userAccountPublicKey,
				userStats: this.getUserStatsAccountPublicKey(),
				authority: this.wallet.publicKey,
			},
			remainingAccounts,
		});
	}

	public async fillSpotOrder(
		userAccountPublicKey: PublicKey,
		user: UserAccount,
		order?: Order,
		fulfillmentConfig?: SerumV3FulfillmentConfigAccount,
		makerInfo?: MakerInfo,
		referrerInfo?: ReferrerInfo
	): Promise<TransactionSignature> {
		const { txSig } = await this.txSender.send(
			wrapInTx(
				await this.getFillSpotOrderIx(
					userAccountPublicKey,
					user,
					order,
					fulfillmentConfig,
					makerInfo,
					referrerInfo
				)
			),
			[],
			this.opts
		);
		return txSig;
	}

	public async getFillSpotOrderIx(
		userAccountPublicKey: PublicKey,
		userAccount: UserAccount,
		order?: Order,
		fulfillmentConfig?: SerumV3FulfillmentConfigAccount,
		makerInfo?: MakerInfo,
		referrerInfo?: ReferrerInfo
	): Promise<TransactionInstruction> {
		const userStatsPublicKey = getUserStatsAccountPublicKey(
			this.program.programId,
			userAccount.authority
		);

		const fillerPublicKey = await this.getUserAccountPublicKey();
		const fillerStatsPublicKey = this.getUserStatsAccountPublicKey();

		const marketIndex = order
			? order.marketIndex
			: userAccount.orders.find((order) =>
					order.orderId.eq(userAccount.nextOrderId.sub(ONE))
			  ).marketIndex;

		const oracleAccountMap = new Map<string, AccountMeta>();
		const spotMarketAccountMap = new Map<number, AccountMeta>();
		const perpMarketAccountMap = new Map<number, AccountMeta>();

		for (const spotPosition of userAccount.spotPositions) {
			if (!isSpotPositionAvailable(spotPosition)) {
				const spotMarket = this.getSpotMarketAccount(spotPosition.marketIndex);
				spotMarketAccountMap.set(spotPosition.marketIndex.toNumber(), {
					pubkey: spotMarket.pubkey,
					isSigner: false,
					isWritable: false,
				});

				if (!spotMarket.oracle.equals(PublicKey.default)) {
					oracleAccountMap.set(spotMarket.oracle.toString(), {
						pubkey: spotMarket.oracle,
						isSigner: false,
						isWritable: false,
					});
				}
			}
		}

		for (const position of userAccount.perpPositions) {
			if (
				!positionIsAvailable(position) &&
				!position.marketIndex.eq(order.marketIndex)
			) {
				const market = this.getPerpMarketAccount(position.marketIndex);
				perpMarketAccountMap.set(position.marketIndex.toNumber(), {
					pubkey: market.pubkey,
					isWritable: false,
					isSigner: false,
				});
				oracleAccountMap.set(market.amm.oracle.toString(), {
					pubkey: market.amm.oracle,
					isWritable: false,
					isSigner: false,
				});
			}
		}

		const spotMarketAccount = this.getSpotMarketAccount(marketIndex);
		spotMarketAccountMap.set(marketIndex.toNumber(), {
			pubkey: spotMarketAccount.pubkey,
			isWritable: true,
			isSigner: false,
		});
		if (!spotMarketAccount.oracle.equals(PublicKey.default)) {
			oracleAccountMap.set(spotMarketAccount.oracle.toString(), {
				pubkey: spotMarketAccount.oracle,
				isWritable: false,
				isSigner: false,
			});
		}
		const quoteMarketAccount = this.getQuoteSpotMarketAccount();
		spotMarketAccountMap.set(quoteMarketAccount.marketIndex.toNumber(), {
			pubkey: quoteMarketAccount.pubkey,
			isWritable: true,
			isSigner: false,
		});

		const remainingAccounts = [
			...oracleAccountMap.values(),
			...spotMarketAccountMap.values(),
			...perpMarketAccountMap.values(),
		];

		if (makerInfo) {
			remainingAccounts.push({
				pubkey: makerInfo.maker,
				isWritable: true,
				isSigner: false,
			});
			remainingAccounts.push({
				pubkey: makerInfo.makerStats,
				isWritable: true,
				isSigner: false,
			});
		}

		if (referrerInfo) {
			remainingAccounts.push({
				pubkey: referrerInfo.referrer,
				isWritable: true,
				isSigner: false,
			});
			remainingAccounts.push({
				pubkey: referrerInfo.referrerStats,
				isWritable: true,
				isSigner: false,
			});
		}

		const orderId = order.orderId;
		const makerOrderId = makerInfo ? makerInfo.order.orderId : null;

		if (fulfillmentConfig) {
			remainingAccounts.push({
				pubkey: fulfillmentConfig.pubkey,
				isWritable: false,
				isSigner: false,
			});
			remainingAccounts.push({
				pubkey: fulfillmentConfig.serumProgramId,
				isWritable: false,
				isSigner: false,
			});
			remainingAccounts.push({
				pubkey: fulfillmentConfig.serumMarket,
				isWritable: true,
				isSigner: false,
			});
			remainingAccounts.push({
				pubkey: fulfillmentConfig.serumRequestQueue,
				isWritable: true,
				isSigner: false,
			});
			remainingAccounts.push({
				pubkey: fulfillmentConfig.serumEventQueue,
				isWritable: true,
				isSigner: false,
			});
			remainingAccounts.push({
				pubkey: fulfillmentConfig.serumBids,
				isWritable: true,
				isSigner: false,
			});
			remainingAccounts.push({
				pubkey: fulfillmentConfig.serumAsks,
				isWritable: true,
				isSigner: false,
			});
			remainingAccounts.push({
				pubkey: fulfillmentConfig.serumBaseVault,
				isWritable: true,
				isSigner: false,
			});
			remainingAccounts.push({
				pubkey: fulfillmentConfig.serumQuoteVault,
				isWritable: true,
				isSigner: false,
			});
			remainingAccounts.push({
				pubkey: fulfillmentConfig.serumOpenOrders,
				isWritable: true,
				isSigner: false,
			});
			remainingAccounts.push({
				pubkey: getSerumSignerPublicKey(
					fulfillmentConfig.serumProgramId,
					fulfillmentConfig.serumMarket,
					fulfillmentConfig.serumSignerNonce
				),
				isWritable: false,
				isSigner: false,
			});
			remainingAccounts.push({
				pubkey: this.getSignerPublicKey(),
				isWritable: false,
				isSigner: false,
			});
			remainingAccounts.push({
				pubkey: TOKEN_PROGRAM_ID,
				isWritable: false,
				isSigner: false,
			});
			remainingAccounts.push({
				pubkey: spotMarketAccount.vault,
				isWritable: true,
				isSigner: false,
			});
			remainingAccounts.push({
				pubkey: quoteMarketAccount.vault,
				isWritable: true,
				isSigner: false,
			});
		}

		return await this.program.instruction.fillSpotOrder(
			orderId,
			fulfillmentConfig ? fulfillmentConfig.fulfillmentType : null,
			makerOrderId,
			{
				accounts: {
					state: await this.getStatePublicKey(),
					filler: fillerPublicKey,
					fillerStats: fillerStatsPublicKey,
					user: userAccountPublicKey,
					userStats: userStatsPublicKey,
					authority: this.wallet.publicKey,
				},
				remainingAccounts,
			}
		);
	}

	public async triggerOrder(
		userAccountPublicKey: PublicKey,
		user: UserAccount,
		order: Order
	): Promise<TransactionSignature> {
		const { txSig } = await this.txSender.send(
			wrapInTx(await this.getTriggerOrderIx(userAccountPublicKey, user, order)),
			[],
			this.opts
		);
		return txSig;
	}

	public async getTriggerOrderIx(
		userAccountPublicKey: PublicKey,
		userAccount: UserAccount,
		order: Order
	): Promise<TransactionInstruction> {
		const fillerPublicKey = await this.getUserAccountPublicKey();

		const marketIndex = order.marketIndex;
		const marketAccount = this.getPerpMarketAccount(marketIndex);

		const oracleAccountMap = new Map<string, AccountMeta>();
		const spotMarketAccountMap = new Map<number, AccountMeta>();
		const perpMarketAccountMap = new Map<number, AccountMeta>();

		for (const spotPosition of userAccount.spotPositions) {
			if (!isSpotPositionAvailable(spotPosition)) {
				const spotMarketAccount = this.getSpotMarketAccount(
					spotPosition.marketIndex
				);
				spotMarketAccountMap.set(spotPosition.marketIndex.toNumber(), {
					pubkey: spotMarketAccount.pubkey,
					isSigner: false,
					isWritable: false,
				});

				if (!spotMarketAccount.oracle.equals(PublicKey.default)) {
					oracleAccountMap.set(spotMarketAccount.oracle.toString(), {
						pubkey: spotMarketAccount.oracle,
						isSigner: false,
						isWritable: false,
					});
				}
			}
		}

		for (const position of userAccount.perpPositions) {
			if (
				!positionIsAvailable(position) &&
				!position.marketIndex.eq(order.marketIndex)
			) {
				const market = this.getPerpMarketAccount(position.marketIndex);
				perpMarketAccountMap.set(position.marketIndex.toNumber(), {
					pubkey: market.pubkey,
					isWritable: false,
					isSigner: false,
				});
				oracleAccountMap.set(market.amm.oracle.toString(), {
					pubkey: market.amm.oracle,
					isWritable: false,
					isSigner: false,
				});
			}
		}

		perpMarketAccountMap.set(marketIndex.toNumber(), {
			pubkey: marketAccount.pubkey,
			isWritable: true,
			isSigner: false,
		});
		oracleAccountMap.set(marketAccount.amm.oracle.toString(), {
			pubkey: marketAccount.amm.oracle,
			isWritable: false,
			isSigner: false,
		});

		const remainingAccounts = [
			...oracleAccountMap.values(),
			...spotMarketAccountMap.values(),
			...perpMarketAccountMap.values(),
		];

		const orderId = order.orderId;
		return await this.program.instruction.triggerOrder(orderId, {
			accounts: {
				state: await this.getStatePublicKey(),
				filler: fillerPublicKey,
				user: userAccountPublicKey,
				authority: this.wallet.publicKey,
			},
			remainingAccounts,
		});
	}

	public async triggerSpotOrder(
		userAccountPublicKey: PublicKey,
		user: UserAccount,
		order: Order
	): Promise<TransactionSignature> {
		const { txSig } = await this.txSender.send(
			wrapInTx(
				await this.getTriggerSpotOrderIx(userAccountPublicKey, user, order)
			),
			[],
			this.opts
		);
		return txSig;
	}

	public async getTriggerSpotOrderIx(
		userAccountPublicKey: PublicKey,
		userAccount: UserAccount,
		order: Order
	): Promise<TransactionInstruction> {
		const fillerPublicKey = await this.getUserAccountPublicKey();

		const marketIndex = order.marketIndex;
		const spotMarketAccount = this.getSpotMarketAccount(marketIndex);

		const oracleAccountMap = new Map<string, AccountMeta>();
		const spotMarketAccountMap = new Map<number, AccountMeta>();
		const perpMarketAccountMap = new Map<number, AccountMeta>();

		for (const spotPosition of userAccount.spotPositions) {
			if (!isSpotPositionAvailable(spotPosition)) {
				const spotMarketAccount = this.getSpotMarketAccount(
					spotPosition.marketIndex
				);
				spotMarketAccountMap.set(spotPosition.marketIndex.toNumber(), {
					pubkey: spotMarketAccount.pubkey,
					isSigner: false,
					isWritable: false,
				});

				if (!spotMarketAccount.oracle.equals(PublicKey.default)) {
					oracleAccountMap.set(spotMarketAccount.oracle.toString(), {
						pubkey: spotMarketAccount.oracle,
						isSigner: false,
						isWritable: false,
					});
				}
			}
		}

		for (const position of userAccount.perpPositions) {
			if (
				!positionIsAvailable(position) &&
				!position.marketIndex.eq(order.marketIndex)
			) {
				const market = this.getPerpMarketAccount(position.marketIndex);
				perpMarketAccountMap.set(position.marketIndex.toNumber(), {
					pubkey: market.pubkey,
					isWritable: false,
					isSigner: false,
				});
				oracleAccountMap.set(market.amm.oracle.toString(), {
					pubkey: market.amm.oracle,
					isWritable: false,
					isSigner: false,
				});
			}
		}

		const quoteSpotMarket = this.getQuoteSpotMarketAccount();
		spotMarketAccountMap.set(quoteSpotMarket.marketIndex.toNumber(), {
			pubkey: quoteSpotMarket.pubkey,
			isWritable: true,
			isSigner: false,
		});
		spotMarketAccountMap.set(marketIndex.toNumber(), {
			pubkey: spotMarketAccount.pubkey,
			isWritable: false,
			isSigner: false,
		});
		oracleAccountMap.set(spotMarketAccount.oracle.toString(), {
			pubkey: spotMarketAccount.oracle,
			isWritable: false,
			isSigner: false,
		});

		const remainingAccounts = [
			...oracleAccountMap.values(),
			...spotMarketAccountMap.values(),
			...perpMarketAccountMap.values(),
		];

		const orderId = order.orderId;
		return await this.program.instruction.triggerSpotOrder(orderId, {
			accounts: {
				state: await this.getStatePublicKey(),
				filler: fillerPublicKey,
				user: userAccountPublicKey,
				authority: this.wallet.publicKey,
			},
			remainingAccounts,
		});
	}

	public async placeAndTake(
		orderParams: OptionalOrderParams,
		makerInfo?: MakerInfo,
		referrerInfo?: ReferrerInfo
	): Promise<TransactionSignature> {
		const { txSig, slot } = await this.txSender.send(
			wrapInTx(
				await this.getPlaceAndTakeIx(orderParams, makerInfo, referrerInfo)
			),
			[],
			this.opts
		);
		this.marketLastSlotCache.set(orderParams.marketIndex.toNumber(), slot);
		return txSig;
	}

	public async getPlaceAndTakeIx(
		orderParams: OptionalOrderParams,
		makerInfo?: MakerInfo,
		referrerInfo?: ReferrerInfo
	): Promise<TransactionInstruction> {
		orderParams = this.getOrderParams(orderParams, MarketType.PERP);
		const userStatsPublicKey = await this.getUserStatsAccountPublicKey();
		const userAccountPublicKey = await this.getUserAccountPublicKey();

		const remainingAccounts = this.getRemainingAccounts({
			writablePerpMarketIndex: orderParams.marketIndex,
			writableSpotMarketIndex: QUOTE_SPOT_MARKET_INDEX,
		});

		let makerOrderId = null;
		if (makerInfo) {
			makerOrderId = makerInfo.order.orderId;
			remainingAccounts.push({
				pubkey: makerInfo.maker,
				isSigner: false,
				isWritable: true,
			});
			remainingAccounts.push({
				pubkey: makerInfo.makerStats,
				isSigner: false,
				isWritable: true,
			});
		}

		if (referrerInfo) {
			remainingAccounts.push({
				pubkey: referrerInfo.referrer,
				isWritable: true,
				isSigner: false,
			});
			remainingAccounts.push({
				pubkey: referrerInfo.referrerStats,
				isWritable: true,
				isSigner: false,
			});
		}

		return await this.program.instruction.placeAndTake(
			orderParams,
			makerOrderId,
			{
				accounts: {
					state: await this.getStatePublicKey(),
					user: userAccountPublicKey,
					userStats: userStatsPublicKey,
					authority: this.wallet.publicKey,
				},
				remainingAccounts,
			}
		);
	}

	public async placeAndMake(
		orderParams: OptionalOrderParams,
		takerInfo: TakerInfo,
		referrerInfo?: ReferrerInfo
	): Promise<TransactionSignature> {
		const { txSig, slot } = await this.txSender.send(
			wrapInTx(
				await this.getPlaceAndMakeIx(orderParams, takerInfo, referrerInfo)
			),
			[],
			this.opts
		);

		this.marketLastSlotCache.set(orderParams.marketIndex.toNumber(), slot);

		return txSig;
	}

	public async getPlaceAndMakeIx(
		orderParams: OptionalOrderParams,
		takerInfo: TakerInfo,
		referrerInfo?: ReferrerInfo
	): Promise<TransactionInstruction> {
		orderParams = this.getOrderParams(orderParams, MarketType.PERP);
		const userStatsPublicKey = this.getUserStatsAccountPublicKey();
		const userAccountPublicKey = await this.getUserAccountPublicKey();

		// todo merge this with getRemainingAccounts
		const remainingAccounts = this.getRemainingAccountsWithCounterparty({
			counterPartyUserAccount: takerInfo.takerUserAccount,
			writablePerpMarketIndex: orderParams.marketIndex,
		});

		if (referrerInfo) {
			remainingAccounts.push({
				pubkey: referrerInfo.referrer,
				isWritable: true,
				isSigner: false,
			});
			remainingAccounts.push({
				pubkey: referrerInfo.referrerStats,
				isWritable: true,
				isSigner: false,
			});
		}

		const takerOrderId = takerInfo!.order!.orderId;
		return await this.program.instruction.placeAndMake(
			orderParams,
			takerOrderId,
			{
				accounts: {
					state: await this.getStatePublicKey(),
					user: userAccountPublicKey,
					userStats: userStatsPublicKey,
					taker: takerInfo.taker,
					takerStats: takerInfo.takerStats,
					authority: this.wallet.publicKey,
				},
				remainingAccounts,
			}
		);
	}

	/**
	 * Close an entire position. If you want to reduce a position, use the {@link openPosition} method in the opposite direction of the current position.
	 * @param marketIndex
	 * @returns
	 */
	public async closePosition(
		marketIndex: BN,
		limitPrice?: BN
	): Promise<TransactionSignature> {
		const userPosition = this.getUser().getUserPosition(marketIndex);
		if (!userPosition) {
			throw Error(`No position in market ${marketIndex.toString()}`);
		}

		return await this.placeAndTake({
			orderType: OrderType.MARKET,
			marketIndex,
			direction: findDirectionToClose(userPosition),
			baseAssetAmount: userPosition.baseAssetAmount.abs(),
			reduceOnly: true,
			price: limitPrice,
		});
	}

	public async settlePNLs(
		users: {
			settleeUserAccountPublicKey: PublicKey;
			settleeUserAccount: UserAccount;
		}[],
		marketIndex: BN
	): Promise<TransactionSignature> {
		const ixs = [];
		for (const { settleeUserAccountPublicKey, settleeUserAccount } of users) {
			ixs.push(
				await this.settlePNLIx(
					settleeUserAccountPublicKey,
					settleeUserAccount,
					marketIndex
				)
			);
		}

		const tx = new Transaction()
			.add(
				ComputeBudgetProgram.requestUnits({
					units: 1_000_000,
					additionalFee: 0,
				})
			)
			.add(...ixs);

		const { txSig } = await this.txSender.send(tx, [], this.opts);
		return txSig;
	}

	public async settlePNL(
		settleeUserAccountPublicKey: PublicKey,
		settleeUserAccount: UserAccount,
		marketIndex: BN
	): Promise<TransactionSignature> {
		const { txSig } = await this.txSender.send(
			wrapInTx(
				await this.settlePNLIx(
					settleeUserAccountPublicKey,
					settleeUserAccount,
					marketIndex
				)
			),
			[],
			this.opts
		);
		return txSig;
	}

	public async settlePNLIx(
		settleeUserAccountPublicKey: PublicKey,
		settleeUserAccount: UserAccount,
		marketIndex: BN
	): Promise<TransactionInstruction> {
		const perpMarketAccountMap = new Map<number, AccountMeta>();
		const oracleAccountMap = new Map<string, AccountMeta>();
		const spotMarketAccountMap = new Map<number, AccountMeta>();

		for (const position of settleeUserAccount.perpPositions) {
			if (!positionIsAvailable(position)) {
				const market = this.getPerpMarketAccount(position.marketIndex);
				perpMarketAccountMap.set(position.marketIndex.toNumber(), {
					pubkey: market.pubkey,
					isWritable: false,
					isSigner: false,
				});
				oracleAccountMap.set(market.amm.oracle.toString(), {
					pubkey: market.amm.oracle,
					isWritable: false,
					isSigner: false,
				});
			}
		}

		for (const spotPosition of settleeUserAccount.spotPositions) {
			if (!isSpotPositionAvailable(spotPosition)) {
				const spotMarketAccount = this.getSpotMarketAccount(
					spotPosition.marketIndex
				);
				spotMarketAccountMap.set(spotPosition.marketIndex.toNumber(), {
					pubkey: spotMarketAccount.pubkey,
					isSigner: false,
					isWritable: false,
				});
				if (!spotMarketAccount.marketIndex.eq(ZERO)) {
					oracleAccountMap.set(spotMarketAccount.oracle.toString(), {
						pubkey: spotMarketAccount.oracle,
						isSigner: false,
						isWritable: false,
					});
				}
			}
		}

		const marketAccount = this.getPerpMarketAccount(marketIndex.toNumber());
		perpMarketAccountMap.set(marketIndex.toNumber(), {
			pubkey: marketAccount.pubkey,
			isSigner: false,
			isWritable: true,
		});
		oracleAccountMap.set(marketAccount.amm.oracle.toString(), {
			pubkey: marketAccount.amm.oracle,
			isSigner: false,
			isWritable: false,
		});

		spotMarketAccountMap.set(QUOTE_SPOT_MARKET_INDEX.toNumber(), {
			pubkey: this.getSpotMarketAccount(QUOTE_SPOT_MARKET_INDEX).pubkey,
			isSigner: false,
			isWritable: true,
		});

		const remainingAccounts = [
			...oracleAccountMap.values(),
			...spotMarketAccountMap.values(),
			...perpMarketAccountMap.values(),
		];

		return await this.program.instruction.settlePnl(marketIndex, {
			accounts: {
				state: await this.getStatePublicKey(),
				authority: this.wallet.publicKey,
				user: settleeUserAccountPublicKey,
			},
			remainingAccounts: remainingAccounts,
		});
	}

	public async settleExpiredPosition(
		settleeUserAccountPublicKey: PublicKey,
		settleeUserAccount: UserAccount,
		marketIndex: BN
	): Promise<TransactionSignature> {
		const { txSig } = await this.txSender.send(
			wrapInTx(
				await this.getSettleExpiredPositionIx(
					settleeUserAccountPublicKey,
					settleeUserAccount,
					marketIndex
				)
			),
			[],
			this.opts
		);
		return txSig;
	}

	public async getSettleExpiredPositionIx(
		settleeUserAccountPublicKey: PublicKey,
		settleeUserAccount: UserAccount,
		marketIndex: BN
	): Promise<TransactionInstruction> {
		const marketAccountMap = new Map<number, AccountMeta>();
		const oracleAccountMap = new Map<string, AccountMeta>();
		const spotMarketAccountMap = new Map<number, AccountMeta>();
		for (const position of settleeUserAccount.perpPositions) {
			if (!positionIsAvailable(position)) {
				const market = this.getPerpMarketAccount(position.marketIndex);
				marketAccountMap.set(position.marketIndex.toNumber(), {
					pubkey: market.pubkey,
					isWritable: false,
					isSigner: false,
				});
				oracleAccountMap.set(market.amm.oracle.toString(), {
					pubkey: market.amm.oracle,
					isWritable: false,
					isSigner: false,
				});
			}
		}

		for (const userBankBalance of settleeUserAccount.spotPositions) {
			if (!userBankBalance.balance.eq(ZERO)) {
				const bankAccount = this.getSpotMarketAccount(
					userBankBalance.marketIndex
				);
				spotMarketAccountMap.set(userBankBalance.marketIndex.toNumber(), {
					pubkey: bankAccount.pubkey,
					isSigner: false,
					isWritable: false,
				});
				if (!bankAccount.marketIndex.eq(ZERO)) {
					oracleAccountMap.set(bankAccount.oracle.toString(), {
						pubkey: bankAccount.oracle,
						isSigner: false,
						isWritable: false,
					});
				}
			}
		}

		const marketAccount = this.getPerpMarketAccount(marketIndex.toNumber());
		marketAccountMap.set(marketIndex.toNumber(), {
			pubkey: marketAccount.pubkey,
			isSigner: false,
			isWritable: true,
		});
		oracleAccountMap.set(marketAccount.amm.oracle.toString(), {
			pubkey: marketAccount.amm.oracle,
			isSigner: false,
			isWritable: false,
		});

		spotMarketAccountMap.set(QUOTE_SPOT_MARKET_INDEX.toNumber(), {
			pubkey: this.getSpotMarketAccount(QUOTE_SPOT_MARKET_INDEX).pubkey,
			isSigner: false,
			isWritable: true,
		});

		const remainingAccounts = [
			...oracleAccountMap.values(),
			...spotMarketAccountMap.values(),
			...marketAccountMap.values(),
		];

		return await this.program.instruction.settleExpiredPosition(marketIndex, {
			accounts: {
				state: await this.getStatePublicKey(),
				authority: this.wallet.publicKey,
				user: settleeUserAccountPublicKey,
			},
			remainingAccounts: remainingAccounts,
		});
	}

	public async liquidatePerp(
		userAccountPublicKey: PublicKey,
		userAccount: UserAccount,
		marketIndex: BN,
		maxBaseAssetAmount: BN
	): Promise<TransactionSignature> {
		const { txSig, slot } = await this.txSender.send(
			wrapInTx(
				await this.getLiquidatePerpIx(
					userAccountPublicKey,
					userAccount,
					marketIndex,
					maxBaseAssetAmount
				)
			),
			[],
			this.opts
		);
		this.marketLastSlotCache.set(marketIndex.toNumber(), slot);
		return txSig;
	}

	public async getLiquidatePerpIx(
		userAccountPublicKey: PublicKey,
		userAccount: UserAccount,
		marketIndex: BN,
		maxBaseAssetAmount: BN
	): Promise<TransactionInstruction> {
		const userStatsPublicKey = getUserStatsAccountPublicKey(
			this.program.programId,
			userAccount.authority
		);

		const liquidatorPublicKey = await this.getUserAccountPublicKey();
		const liquidatorStatsPublicKey = this.getUserStatsAccountPublicKey();

		const remainingAccounts = this.getRemainingAccountsWithCounterparty({
			writablePerpMarketIndex: marketIndex,
			counterPartyUserAccount: userAccount,
		});

		return await this.program.instruction.liquidatePerp(
			marketIndex,
			maxBaseAssetAmount,
			{
				accounts: {
					state: await this.getStatePublicKey(),
					authority: this.wallet.publicKey,
					user: userAccountPublicKey,
					userStats: userStatsPublicKey,
					liquidator: liquidatorPublicKey,
					liquidatorStats: liquidatorStatsPublicKey,
				},
				remainingAccounts: remainingAccounts,
			}
		);
	}

	public async liquidateBorrow(
		userAccountPublicKey: PublicKey,
		userAccount: UserAccount,
		assetmarketIndex: BN,
		liabilitymarketIndex: BN,
		maxLiabilityTransfer: BN
	): Promise<TransactionSignature> {
		const { txSig } = await this.txSender.send(
			wrapInTx(
				await this.getLiquidateBorrowIx(
					userAccountPublicKey,
					userAccount,
					assetmarketIndex,
					liabilitymarketIndex,
					maxLiabilityTransfer
				)
			),
			[],
			this.opts
		);
		return txSig;
	}

	public async getLiquidateBorrowIx(
		userAccountPublicKey: PublicKey,
		userAccount: UserAccount,
		assetmarketIndex: BN,
		liabilitymarketIndex: BN,
		maxLiabilityTransfer: BN
	): Promise<TransactionInstruction> {
		const liquidatorPublicKey = await this.getUserAccountPublicKey();

		const remainingAccounts = this.getRemainingAccountsWithCounterparty({
			counterPartyUserAccount: userAccount,
			writableSpotMarketIndexes: [liabilitymarketIndex, assetmarketIndex],
		});

		return await this.program.instruction.liquidateBorrow(
			assetmarketIndex,
			liabilitymarketIndex,
			maxLiabilityTransfer,
			{
				accounts: {
					state: await this.getStatePublicKey(),
					authority: this.wallet.publicKey,
					user: userAccountPublicKey,
					liquidator: liquidatorPublicKey,
				},
				remainingAccounts: remainingAccounts,
			}
		);
	}

	public async liquidateBorrowForPerpPnl(
		userAccountPublicKey: PublicKey,
		userAccount: UserAccount,
		perpMarketIndex: BN,
		liabilitymarketIndex: BN,
		maxLiabilityTransfer: BN
	): Promise<TransactionSignature> {
		const { txSig, slot } = await this.txSender.send(
			wrapInTx(
				await this.getLiquidateBorrowForPerpPnlIx(
					userAccountPublicKey,
					userAccount,
					perpMarketIndex,
					liabilitymarketIndex,
					maxLiabilityTransfer
				)
			),
			[],
			this.opts
		);
		this.marketLastSlotCache.set(perpMarketIndex.toNumber(), slot);
		return txSig;
	}

	public async getLiquidateBorrowForPerpPnlIx(
		userAccountPublicKey: PublicKey,
		userAccount: UserAccount,
		perpMarketIndex: BN,
		liabilitymarketIndex: BN,
		maxLiabilityTransfer: BN
	): Promise<TransactionInstruction> {
		const liquidatorPublicKey = await this.getUserAccountPublicKey();

		const remainingAccounts = this.getRemainingAccountsWithCounterparty({
			counterPartyUserAccount: userAccount,
			writablePerpMarketIndex: perpMarketIndex,
			writableSpotMarketIndexes: [liabilitymarketIndex],
		});

		return await this.program.instruction.liquidateBorrowForPerpPnl(
			perpMarketIndex,
			liabilitymarketIndex,
			maxLiabilityTransfer,
			{
				accounts: {
					state: await this.getStatePublicKey(),
					authority: this.wallet.publicKey,
					user: userAccountPublicKey,
					liquidator: liquidatorPublicKey,
				},
				remainingAccounts: remainingAccounts,
			}
		);
	}

	public async liquidatePerpPnlForDeposit(
		userAccountPublicKey: PublicKey,
		userAccount: UserAccount,
		perpMarketIndex: BN,
		assetMarketIndex: BN,
		maxPnlTransfer: BN
	): Promise<TransactionSignature> {
		const { txSig, slot } = await this.txSender.send(
			wrapInTx(
				await this.getLiquidatePerpPnlForDepositIx(
					userAccountPublicKey,
					userAccount,
					perpMarketIndex,
					assetMarketIndex,
					maxPnlTransfer
				)
			),
			[],
			this.opts
		);
		this.marketLastSlotCache.set(perpMarketIndex.toNumber(), slot);
		return txSig;
	}

	public async getLiquidatePerpPnlForDepositIx(
		userAccountPublicKey: PublicKey,
		userAccount: UserAccount,
		perpMarketIndex: BN,
		assetMarketIndex: BN,
		maxPnlTransfer: BN
	): Promise<TransactionInstruction> {
		const liquidatorPublicKey = await this.getUserAccountPublicKey();

		const remainingAccounts = this.getRemainingAccountsWithCounterparty({
			counterPartyUserAccount: userAccount,
			writablePerpMarketIndex: perpMarketIndex,
			writableSpotMarketIndexes: [assetMarketIndex],
		});

		return await this.program.instruction.liquidatePerpPnlForDeposit(
			perpMarketIndex,
			assetMarketIndex,
			maxPnlTransfer,
			{
				accounts: {
					state: await this.getStatePublicKey(),
					authority: this.wallet.publicKey,
					user: userAccountPublicKey,
					liquidator: liquidatorPublicKey,
				},
				remainingAccounts: remainingAccounts,
			}
		);
	}

	public async resolvePerpBankruptcy(
		userAccountPublicKey: PublicKey,
		userAccount: UserAccount,
		marketIndex: BN
	): Promise<TransactionSignature> {
		const { txSig } = await this.txSender.send(
			wrapInTx(
				await this.getResolvePerpBankruptcyIx(
					userAccountPublicKey,
					userAccount,
					marketIndex
				)
			),
			[],
			this.opts
		);
		return txSig;
	}

	public async getResolvePerpBankruptcyIx(
		userAccountPublicKey: PublicKey,
		userAccount: UserAccount,
		marketIndex: BN
	): Promise<TransactionInstruction> {
		const liquidatorPublicKey = await this.getUserAccountPublicKey();

		const remainingAccounts = this.getRemainingAccountsWithCounterparty({
			writablePerpMarketIndex: marketIndex,
			writableSpotMarketIndexes: [QUOTE_SPOT_MARKET_INDEX],
			counterPartyUserAccount: userAccount,
		});

		const spotMarket = this.getSpotMarketAccount(marketIndex);

		return await this.program.instruction.resolvePerpBankruptcy(
			QUOTE_SPOT_MARKET_INDEX,
			marketIndex,
			{
				accounts: {
					state: await this.getStatePublicKey(),
					authority: this.wallet.publicKey,
					user: userAccountPublicKey,
					liquidator: liquidatorPublicKey,
					spotMarketVault: spotMarket.vault,
					insuranceFundVault: spotMarket.insuranceFundVault,
					clearingHouseSigner: this.getSignerPublicKey(),
					tokenProgram: TOKEN_PROGRAM_ID,
				},
				remainingAccounts: remainingAccounts,
			}
		);
	}

	public async resolveBorrowBankruptcy(
		userAccountPublicKey: PublicKey,
		userAccount: UserAccount,
		marketIndex: BN
	): Promise<TransactionSignature> {
		const { txSig } = await this.txSender.send(
			wrapInTx(
				await this.getResolveBorrowBankruptcyIx(
					userAccountPublicKey,
					userAccount,
					marketIndex
				)
			),
			[],
			this.opts
		);
		return txSig;
	}

	public async getResolveBorrowBankruptcyIx(
		userAccountPublicKey: PublicKey,
		userAccount: UserAccount,
		marketIndex: BN
	): Promise<TransactionInstruction> {
		const liquidatorPublicKey = await this.getUserAccountPublicKey();

		const remainingAccounts = this.getRemainingAccountsWithCounterparty({
			writableSpotMarketIndexes: [marketIndex],
			counterPartyUserAccount: userAccount,
		});

		const spotMarket = this.getSpotMarketAccount(marketIndex);

		return await this.program.instruction.resolveBorrowBankruptcy(marketIndex, {
			accounts: {
				state: await this.getStatePublicKey(),
				authority: this.wallet.publicKey,
				user: userAccountPublicKey,
				liquidator: liquidatorPublicKey,
				spotMarketVault: spotMarket.vault,
				insuranceFundVault: spotMarket.insuranceFundVault,
				clearingHouseSigner: this.getSignerPublicKey(),
				tokenProgram: TOKEN_PROGRAM_ID,
			},
			remainingAccounts: remainingAccounts,
		});
	}

	getRemainingAccountsWithCounterparty(params: {
		counterPartyUserAccount: UserAccount;
		writablePerpMarketIndex?: BN;
		writableSpotMarketIndexes?: BN[];
	}): AccountMeta[] {
		const counterPartyUserAccount = params.counterPartyUserAccount;

		const oracleAccountMap = new Map<string, AccountMeta>();
		const spotMarketAccountMap = new Map<number, AccountMeta>();
		const marketAccountMap = new Map<number, AccountMeta>();
		for (const spotPosition of counterPartyUserAccount.spotPositions) {
			if (!isSpotPositionAvailable(spotPosition)) {
				const spotMarket = this.getSpotMarketAccount(spotPosition.marketIndex);
				spotMarketAccountMap.set(spotPosition.marketIndex.toNumber(), {
					pubkey: spotMarket.pubkey,
					isSigner: false,
					isWritable: false,
				});

				if (!spotMarket.oracle.equals(PublicKey.default)) {
					oracleAccountMap.set(spotMarket.oracle.toString(), {
						pubkey: spotMarket.oracle,
						isSigner: false,
						isWritable: false,
					});
				}
			}
		}
		for (const position of counterPartyUserAccount.perpPositions) {
			if (!positionIsAvailable(position)) {
				const market = this.getPerpMarketAccount(position.marketIndex);
				marketAccountMap.set(position.marketIndex.toNumber(), {
					pubkey: market.pubkey,
					isWritable: false,
					isSigner: false,
				});
				oracleAccountMap.set(market.amm.oracle.toString(), {
					pubkey: market.amm.oracle,
					isWritable: false,
					isSigner: false,
				});
			}
		}

		const userAccountAndSlot = this.getUserAccountAndSlot();
		if (!userAccountAndSlot) {
			throw Error(
				'No user account found. Most likely user account does not exist or failed to fetch account'
			);
		}
		const { data: userAccount, slot: lastUserPositionsSlot } =
			userAccountAndSlot;

		for (const [marketIndexNum, slot] of this.marketLastSlotCache.entries()) {
			// if cache has more recent slot than user positions account slot, add market to remaining accounts
			// otherwise remove from slot
			if (slot > lastUserPositionsSlot) {
				const marketAccount = this.getPerpMarketAccount(marketIndexNum);
				marketAccountMap.set(marketIndexNum, {
					pubkey: marketAccount.pubkey,
					isSigner: false,
					isWritable: false,
				});
				oracleAccountMap.set(marketAccount.amm.oracle.toString(), {
					pubkey: marketAccount.amm.oracle,
					isSigner: false,
					isWritable: false,
				});
			} else {
				this.marketLastSlotCache.delete(marketIndexNum);
			}
		}
		for (const spotPosition of userAccount.spotPositions) {
			if (!isSpotPositionAvailable(spotPosition)) {
				const spotMarket = this.getSpotMarketAccount(spotPosition.marketIndex);
				spotMarketAccountMap.set(spotPosition.marketIndex.toNumber(), {
					pubkey: spotMarket.pubkey,
					isSigner: false,
					isWritable: false,
				});

				if (!spotMarket.oracle.equals(PublicKey.default)) {
					oracleAccountMap.set(spotMarket.oracle.toString(), {
						pubkey: spotMarket.oracle,
						isSigner: false,
						isWritable: false,
					});
				}
			}
		}
		for (const position of userAccount.perpPositions) {
			if (!positionIsAvailable(position)) {
				const market = this.getPerpMarketAccount(position.marketIndex);
				marketAccountMap.set(position.marketIndex.toNumber(), {
					pubkey: market.pubkey,
					isWritable: false,
					isSigner: false,
				});
				oracleAccountMap.set(market.amm.oracle.toString(), {
					pubkey: market.amm.oracle,
					isWritable: false,
					isSigner: false,
				});
			}
		}

		if (params.writablePerpMarketIndex) {
			const market = this.getPerpMarketAccount(params.writablePerpMarketIndex);
			marketAccountMap.set(market.marketIndex.toNumber(), {
				pubkey: market.pubkey,
				isSigner: false,
				isWritable: true,
			});
			oracleAccountMap.set(market.amm.oracle.toString(), {
				pubkey: market.amm.oracle,
				isSigner: false,
				isWritable: false,
			});
		}

		if (params.writableSpotMarketIndexes) {
			for (const writableSpotMarketIndex of params.writableSpotMarketIndexes) {
				const spotMarketAccount = this.getSpotMarketAccount(
					writableSpotMarketIndex
				);
				spotMarketAccountMap.set(spotMarketAccount.marketIndex.toNumber(), {
					pubkey: spotMarketAccount.pubkey,
					isSigner: false,
					isWritable: true,
				});
				if (!spotMarketAccount.oracle.equals(PublicKey.default)) {
					oracleAccountMap.set(spotMarketAccount.oracle.toString(), {
						pubkey: spotMarketAccount.oracle,
						isSigner: false,
						isWritable: false,
					});
				}
			}
		}

		return [
			...oracleAccountMap.values(),
			...spotMarketAccountMap.values(),
			...marketAccountMap.values(),
		];
	}

	public async updateFundingRate(
		oracle: PublicKey,
		marketIndex: BN
	): Promise<TransactionSignature> {
		const { txSig } = await this.txSender.send(
			wrapInTx(await this.getUpdateFundingRateIx(oracle, marketIndex)),
			[],
			this.opts
		);
		return txSig;
	}

	public async getUpdateFundingRateIx(
		oracle: PublicKey,
		marketIndex: BN
	): Promise<TransactionInstruction> {
		return await this.program.instruction.updateFundingRate(marketIndex, {
			accounts: {
				state: await this.getStatePublicKey(),
				market: await getMarketPublicKey(this.program.programId, marketIndex),
				oracle: oracle,
			},
		});
	}

	public async settleFundingPayment(
		userAccount: PublicKey
	): Promise<TransactionSignature> {
		const { txSig } = await this.txSender.send(
			wrapInTx(await this.getSettleFundingPaymentIx(userAccount)),
			[],
			this.opts
		);
		return txSig;
	}

	public async getSettleFundingPaymentIx(
		userAccount: PublicKey
	): Promise<TransactionInstruction> {
		const user = (await this.program.account.user.fetch(
			userAccount
		)) as UserAccount;

		const userPositions = user.perpPositions;

		const remainingAccounts = [];
		for (const position of userPositions) {
			if (!positionIsAvailable(position)) {
				const marketPublicKey = await getMarketPublicKey(
					this.program.programId,
					position.marketIndex
				);
				remainingAccounts.push({
					pubkey: marketPublicKey,
					isWritable: false,
					isSigner: false,
				});
			}
		}

		return await this.program.instruction.settleFundingPayment({
			accounts: {
				state: await this.getStatePublicKey(),
				user: userAccount,
			},
			remainingAccounts,
		});
	}

	public triggerEvent(eventName: keyof ClearingHouseAccountEvents, data?: any) {
		this.eventEmitter.emit(eventName, data);
	}

	public getOracleDataForMarket(marketIndex: BN): OraclePriceData {
		const oracleKey = this.getPerpMarketAccount(marketIndex).amm.oracle;
		const oracleData = this.getOraclePriceDataAndSlot(oracleKey).data;

		return oracleData;
	}

	public getOracleDataForSpotMarket(marketIndex: BN): OraclePriceData {
		const oracleKey = this.getSpotMarketAccount(marketIndex).oracle;
		const oracleData = this.getOraclePriceDataAndSlot(oracleKey).data;

		return oracleData;
	}

	public async initializeInsuranceFundStake(
		marketIndex: BN
	): Promise<TransactionSignature> {
		const { txSig } = await this.txSender.send(
			wrapInTx(await this.getInitializeInsuranceFundStakeIx(marketIndex)),
			[],
			this.opts
		);
		return txSig;
	}

	public async getInitializeInsuranceFundStakeIx(
		marketIndex: BN
	): Promise<TransactionInstruction> {
		const ifStakeAccountPublicKey = getInsuranceFundStakeAccountPublicKey(
			this.program.programId,
			this.wallet.publicKey,
			marketIndex
		);

		return await this.program.instruction.initializeInsuranceFundStake(
			marketIndex,
			{
				accounts: {
					insuranceFundStake: ifStakeAccountPublicKey,
					spotMarket: this.getSpotMarketAccount(marketIndex).pubkey,
					userStats: this.getUserStatsAccountPublicKey(),
					authority: this.wallet.publicKey,
					payer: this.wallet.publicKey,
					rent: anchor.web3.SYSVAR_RENT_PUBKEY,
					systemProgram: anchor.web3.SystemProgram.programId,
					state: await this.getStatePublicKey(),
				},
			}
		);
	}

	public async addInsuranceFundStake(
		marketIndex: BN,
		amount: BN,
		collateralAccountPublicKey: PublicKey
	): Promise<TransactionSignature> {
		const spotMarket = this.getSpotMarketAccount(marketIndex);
		const ifStakeAccountPublicKey = getInsuranceFundStakeAccountPublicKey(
			this.program.programId,
			this.wallet.publicKey,
			marketIndex
		);

		const remainingAccounts = this.getRemainingAccounts({
			writableSpotMarketIndex: marketIndex,
		});

		return await this.program.rpc.addInsuranceFundStake(marketIndex, amount, {
			accounts: {
				state: await this.getStatePublicKey(),
				spotMarket: spotMarket.pubkey,
				insuranceFundStake: ifStakeAccountPublicKey,
				userStats: this.getUserStatsAccountPublicKey(),
				authority: this.wallet.publicKey,
				insuranceFundVault: spotMarket.insuranceFundVault,
				userTokenAccount: collateralAccountPublicKey,
				tokenProgram: TOKEN_PROGRAM_ID,
			},
			remainingAccounts,
		});
	}

	public async requestRemoveInsuranceFundStake(
		marketIndex: BN,
		amount: BN
	): Promise<TransactionSignature> {
		const spotMarketAccount = this.getSpotMarketAccount(marketIndex);
		const ifStakeAccountPublicKey = getInsuranceFundStakeAccountPublicKey(
			this.program.programId,
			this.wallet.publicKey,
			marketIndex
		);

		const remainingAccounts = this.getRemainingAccounts({
			writableSpotMarketIndex: marketIndex,
		});

		return await this.program.rpc.requestRemoveInsuranceFundStake(
			marketIndex,
			amount,
			{
				accounts: {
					state: await this.getStatePublicKey(),
					spotMarket: spotMarketAccount.pubkey,
					insuranceFundStake: ifStakeAccountPublicKey,
					userStats: this.getUserStatsAccountPublicKey(),
					authority: this.wallet.publicKey,
					insuranceFundVault: spotMarketAccount.insuranceFundVault,
					// userTokenAccount: collateralAccountPublicKey,
					// tokenProgram: TOKEN_PROGRAM_ID,
				},
				remainingAccounts,
			}
		);
	}

	public async cancelRequestRemoveInsuranceFundStake(
		marketIndex: BN
	): Promise<TransactionSignature> {
		const spotMarketAccount = this.getSpotMarketAccount(marketIndex);
		const ifStakeAccountPublicKey = getInsuranceFundStakeAccountPublicKey(
			this.program.programId,
			this.wallet.publicKey,
			marketIndex
		);

		const remainingAccounts = this.getRemainingAccounts({
			writableSpotMarketIndex: marketIndex,
		});

		return await this.program.rpc.cancelRequestRemoveInsuranceFundStake(
			marketIndex,
			{
				accounts: {
					state: await this.getStatePublicKey(),
					spotMarket: spotMarketAccount.pubkey,
					insuranceFundStake: ifStakeAccountPublicKey,
					userStats: this.getUserStatsAccountPublicKey(),
					authority: this.wallet.publicKey,
					insuranceFundVault: spotMarketAccount.insuranceFundVault,
					// userTokenAccount: collateralAccountPublicKey,
					// tokenProgram: TOKEN_PROGRAM_ID,
				},
				remainingAccounts,
			}
		);
	}

	public async removeInsuranceFundStake(
		marketIndex: BN,
		collateralAccountPublicKey: PublicKey
	): Promise<TransactionSignature> {
		const spotMarketAccount = this.getSpotMarketAccount(marketIndex);
		const ifStakeAccountPublicKey = getInsuranceFundStakeAccountPublicKey(
			this.program.programId,
			this.wallet.publicKey,
			marketIndex
		);

		const remainingAccounts = this.getRemainingAccounts({
			writableSpotMarketIndex: marketIndex,
		});

		return await this.program.rpc.removeInsuranceFundStake(marketIndex, {
			accounts: {
				state: await this.getStatePublicKey(),
				spotMarket: spotMarketAccount.pubkey,
				insuranceFundStake: ifStakeAccountPublicKey,
				userStats: this.getUserStatsAccountPublicKey(),
				authority: this.wallet.publicKey,
				insuranceFundVault: spotMarketAccount.insuranceFundVault,
				clearingHouseSigner: this.getSignerPublicKey(),
				userTokenAccount: collateralAccountPublicKey,
				tokenProgram: TOKEN_PROGRAM_ID,
			},
			remainingAccounts,
		});
	}

	public async settleRevenueToInsuranceFund(
		marketIndex: BN
	): Promise<TransactionSignature> {
		const spotMarketAccount = this.getSpotMarketAccount(marketIndex);

		const remainingAccounts = this.getRemainingAccounts({
			writableSpotMarketIndex: marketIndex,
		});

		return await this.program.rpc.settleRevenueToInsuranceFund(marketIndex, {
			accounts: {
				state: await this.getStatePublicKey(),
				spotMarket: spotMarketAccount.pubkey,
				spotMarketVault: spotMarketAccount.vault,
				clearingHouseSigner: this.getSignerPublicKey(),
				insuranceFundVault: spotMarketAccount.insuranceFundVault,
				tokenProgram: TOKEN_PROGRAM_ID,
			},
			remainingAccounts,
		});
	}

	public async resolvePerpPnlDeficit(
		spotMarketIndex: BN,
		perpMarketIndex: BN
	): Promise<TransactionSignature> {
		const { txSig } = await this.txSender.send(
			wrapInTx(
				await this.getResolvePerpPnlDeficitIx(spotMarketIndex, perpMarketIndex)
			),
			[],
			this.opts
		);
		return txSig;
	}

	public async getResolvePerpPnlDeficitIx(
		spotMarketIndex: BN,
		perpMarketIndex: BN
	): Promise<TransactionInstruction> {
		const remainingAccounts = this.getRemainingAccounts({
			writablePerpMarketIndex: perpMarketIndex,
			writableSpotMarketIndex: spotMarketIndex,
		});

		const spotMarket = this.getSpotMarketAccount(spotMarketIndex);

		return await this.program.instruction.resolvePerpPnlDeficit(
			spotMarketIndex,
			perpMarketIndex,
			{
				accounts: {
					state: await this.getStatePublicKey(),
					authority: this.wallet.publicKey,
					spotMarketVault: spotMarket.vault,
					insuranceFundVault: spotMarket.insuranceFundVault,
					clearingHouseSigner: this.getSignerPublicKey(),
					tokenProgram: TOKEN_PROGRAM_ID,
				},
				remainingAccounts: remainingAccounts,
			}
		);
	}
}<|MERGE_RESOLUTION|>--- conflicted
+++ resolved
@@ -1,14 +1,10 @@
 import { AnchorProvider, BN, Idl, Program } from '@project-serum/anchor';
-<<<<<<< HEAD
 import bs58 from 'bs58';
-import { Token, TOKEN_PROGRAM_ID } from '@solana/spl-token';
-=======
 import {
 	ASSOCIATED_TOKEN_PROGRAM_ID,
 	Token,
 	TOKEN_PROGRAM_ID,
 } from '@solana/spl-token';
->>>>>>> 6a2da25b
 import {
 	StateAccount,
 	IWallet,
