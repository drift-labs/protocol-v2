import { AnchorProvider, BN, Idl, Program } from '@project-serum/anchor';
import { Token, TOKEN_PROGRAM_ID } from '@solana/spl-token';
import {
	StateAccount,
	IWallet,
	PositionDirection,
	UserAccount,
	PerpMarketAccount,
	OrderParams,
	Order,
	SpotMarketAccount,
	SpotPosition,
	MakerInfo,
	TakerInfo,
	OptionalOrderParams,
	DefaultOrderParams,
	OrderType,
	ReferrerInfo,
	MarketType,
	SerumV3FulfillmentConfigAccount,
} from './types';
import * as anchor from '@project-serum/anchor';
import clearingHouseIDL from './idl/clearing_house.json';

import {
	Connection,
	PublicKey,
	TransactionSignature,
	ConfirmOptions,
	Transaction,
	TransactionInstruction,
	AccountMeta,
	Keypair,
	LAMPORTS_PER_SOL,
	Signer,
	SystemProgram,
	ComputeBudgetProgram,
} from '@solana/web3.js';

import { TokenFaucet } from './tokenFaucet';
import { EventEmitter } from 'events';
import StrictEventEmitter from 'strict-event-emitter-types';
import {
	getClearingHouseSignerPublicKey,
	getClearingHouseStateAccountPublicKey,
	getInsuranceFundStakeAccountPublicKey,
	getMarketPublicKey,
	getSerumFulfillmentConfigPublicKey,
	getSerumSignerPublicKey,
	getUserAccountPublicKey,
	getUserAccountPublicKeySync,
	getUserStatsAccountPublicKey,
} from './addresses/pda';
import {
	ClearingHouseAccountSubscriber,
	ClearingHouseAccountEvents,
	DataAndSlot,
} from './accounts/types';
import { TxSender } from './tx/types';
import { wrapInTx } from './tx/utils';
import {
	ONE,
	QUOTE_SPOT_MARKET_INDEX,
	ZERO,
} from './constants/numericConstants';
import { findDirectionToClose, positionIsAvailable } from './math/position';
import { getTokenAmount } from './math/spotBalance';
import { DEFAULT_USER_NAME, encodeName } from './userName';
import { OraclePriceData } from './oracles/types';
import { ClearingHouseConfig } from './clearingHouseConfig';
import { PollingClearingHouseAccountSubscriber } from './accounts/pollingClearingHouseAccountSubscriber';
import { WebSocketClearingHouseAccountSubscriber } from './accounts/webSocketClearingHouseAccountSubscriber';
import { RetryTxSender } from './tx/retryTxSender';
import { ClearingHouseUser } from './clearingHouseUser';
import { ClearingHouseUserAccountSubscriptionConfig } from './clearingHouseUserConfig';
import { getMarketsAndOraclesForSubscription } from './config';
import { WRAPPED_SOL_MINT } from './constants/spotMarkets';
import { ClearingHouseUserStats } from './clearingHouseUserStats';
import { isSpotPositionAvailable } from './math/spotPosition';

/**
 * # ClearingHouse
 * This class is the main way to interact with Drift Protocol. It allows you to subscribe to the various accounts where the Market's state is stored, as well as: opening positions, liquidating, settling funding, depositing & withdrawing, and more.
 */
export class ClearingHouse {
	connection: Connection;
	wallet: IWallet;
	public program: Program;
	provider: AnchorProvider;
	opts?: ConfirmOptions;
	users = new Map<number, ClearingHouseUser>();
	userStats?: ClearingHouseUserStats;
	activeUserId: number;
	userAccountSubscriptionConfig: ClearingHouseUserAccountSubscriptionConfig;
	accountSubscriber: ClearingHouseAccountSubscriber;
	eventEmitter: StrictEventEmitter<EventEmitter, ClearingHouseAccountEvents>;
	_isSubscribed = false;
	txSender: TxSender;
	marketLastSlotCache = new Map<number, number>();

	public get isSubscribed() {
		return this._isSubscribed && this.accountSubscriber.isSubscribed;
	}

	public set isSubscribed(val: boolean) {
		this._isSubscribed = val;
	}

	public constructor(config: ClearingHouseConfig) {
		this.connection = config.connection;
		this.wallet = config.wallet;
		this.opts = config.opts || AnchorProvider.defaultOptions();
		this.provider = new AnchorProvider(
			config.connection,
			config.wallet,
			this.opts
		);
		this.program = new Program(
			clearingHouseIDL as Idl,
			config.programID,
			this.provider
		);

		const userIds = config.userIds ?? [0];
		this.activeUserId = config.activeUserId ?? userIds[0];
		this.userAccountSubscriptionConfig =
			config.accountSubscription?.type === 'polling'
				? {
						type: 'polling',
						accountLoader: config.accountSubscription.accountLoader,
				  }
				: {
						type: 'websocket',
				  };
		this.createUsers(userIds, this.userAccountSubscriptionConfig);
		if (config.userStats) {
			this.userStats = new ClearingHouseUserStats({
				clearingHouse: this,
				userStatsAccountPublicKey: getUserStatsAccountPublicKey(
					this.program.programId,
					this.wallet.publicKey
				),
				accountSubscription: this.userAccountSubscriptionConfig,
			});
		}

		let perpMarketIndexes = config.perpMarketIndexes;
		let spotMarketIndexes = config.spotMarketIndexes;
		let oracleInfos = config.oracleInfos;
		if (config.env) {
			const {
				perpMarketIndexes: envPerpMarketIndexes,
				spotMarketIndexes: envSpotMarketIndexes,
				oracleInfos: envOralceInfos,
			} = getMarketsAndOraclesForSubscription(config.env);
			perpMarketIndexes = perpMarketIndexes
				? perpMarketIndexes
				: envPerpMarketIndexes;
			spotMarketIndexes = spotMarketIndexes
				? spotMarketIndexes
				: envSpotMarketIndexes;
			oracleInfos = oracleInfos ? oracleInfos : envOralceInfos;
		}

		if (config.accountSubscription?.type === 'polling') {
			this.accountSubscriber = new PollingClearingHouseAccountSubscriber(
				this.program,
				config.accountSubscription.accountLoader,
				perpMarketIndexes ?? [],
				spotMarketIndexes ?? [],
				oracleInfos ?? []
			);
		} else {
			this.accountSubscriber = new WebSocketClearingHouseAccountSubscriber(
				this.program,
				config.perpMarketIndexes ?? [],
				config.spotMarketIndexes ?? [],
				config.oracleInfos ?? []
			);
		}
		this.eventEmitter = this.accountSubscriber.eventEmitter;
		this.txSender = new RetryTxSender(
			this.provider,
			config.txSenderConfig?.timeout,
			config.txSenderConfig?.retrySleep,
			config.txSenderConfig?.additionalConnections
		);
	}

	createUsers(
		userIds: number[],
		accountSubscriptionConfig: ClearingHouseUserAccountSubscriptionConfig
	): void {
		for (const userId of userIds) {
			const user = this.createUser(userId, accountSubscriptionConfig);
			this.users.set(userId, user);
		}
	}

	createUser(
		userId: number,
		accountSubscriptionConfig: ClearingHouseUserAccountSubscriptionConfig
	): ClearingHouseUser {
		const userAccountPublicKey = getUserAccountPublicKeySync(
			this.program.programId,
			this.wallet.publicKey,
			userId
		);

		return new ClearingHouseUser({
			clearingHouse: this,
			userAccountPublicKey,
			accountSubscription: accountSubscriptionConfig,
		});
	}

	public async subscribe(): Promise<boolean> {
		const subscribePromises = this.subscribeUsers().concat(
			this.accountSubscriber.subscribe()
		);
		if (this.userStats !== undefined) {
			subscribePromises.concat(this.userStats.subscribe());
		}
		this.isSubscribed = (await Promise.all(subscribePromises)).reduce(
			(success, prevSuccess) => success && prevSuccess
		);
		return this.isSubscribed;
	}

	subscribeUsers(): Promise<boolean>[] {
		return [...this.users.values()].map((user) => user.subscribe());
	}

	/**
	 *	Forces the accountSubscriber to fetch account updates from rpc
	 */
	public async fetchAccounts(): Promise<void> {
		const promises = [...this.users.values()]
			.map((user) => user.fetchAccounts())
			.concat(this.accountSubscriber.fetch());
		if (this.userStats) {
			promises.concat(this.userStats.fetchAccounts());
		}
		await Promise.all(promises);
	}

	public async unsubscribe(): Promise<void> {
		const unsubscribePromises = this.unsubscribeUsers().concat(
			this.accountSubscriber.unsubscribe()
		);
		if (this.userStats !== undefined) {
			unsubscribePromises.concat(this.userStats.unsubscribe());
		}
		await Promise.all(unsubscribePromises);
		this.isSubscribed = false;
	}

	unsubscribeUsers(): Promise<void>[] {
		return [...this.users.values()].map((user) => user.unsubscribe());
	}

	statePublicKey?: PublicKey;
	public async getStatePublicKey(): Promise<PublicKey> {
		if (this.statePublicKey) {
			return this.statePublicKey;
		}
		this.statePublicKey = await getClearingHouseStateAccountPublicKey(
			this.program.programId
		);
		return this.statePublicKey;
	}

	signerPublicKey?: PublicKey;
	public getSignerPublicKey(): PublicKey {
		if (this.signerPublicKey) {
			return this.signerPublicKey;
		}
		this.signerPublicKey = getClearingHouseSignerPublicKey(
			this.program.programId
		);
		return this.signerPublicKey;
	}

	public getStateAccount(): StateAccount {
		return this.accountSubscriber.getStateAccountAndSlot().data;
	}

	public getPerpMarketAccount(
		marketIndex: BN | number
	): PerpMarketAccount | undefined {
		marketIndex = marketIndex instanceof BN ? marketIndex : new BN(marketIndex);
		return this.accountSubscriber.getMarketAccountAndSlot(marketIndex)?.data;
	}

	public getPerpMarketAccounts(): PerpMarketAccount[] {
		return this.accountSubscriber
			.getMarketAccountsAndSlots()
			.map((value) => value.data);
	}

	public getSpotMarketAccount(
		marketIndex: BN | number
	): SpotMarketAccount | undefined {
		marketIndex = marketIndex instanceof BN ? marketIndex : new BN(marketIndex);
		return this.accountSubscriber.getSpotMarketAccountAndSlot(marketIndex).data;
	}

	public getQuoteSpotMarketAccount(): SpotMarketAccount {
		return this.accountSubscriber.getSpotMarketAccountAndSlot(
			QUOTE_SPOT_MARKET_INDEX
		).data;
	}

	public getOraclePriceDataAndSlot(
		oraclePublicKey: PublicKey
	): DataAndSlot<OraclePriceData> | undefined {
		return this.accountSubscriber.getOraclePriceDataAndSlot(oraclePublicKey);
	}

	public async getSerumV3FulfillmentConfig(
		serumMarket: PublicKey
	): Promise<SerumV3FulfillmentConfigAccount> {
		const address = await getSerumFulfillmentConfigPublicKey(
			this.program.programId,
			serumMarket
		);
		return (await this.program.account.serumV3FulfillmentConfig.fetch(
			address
		)) as SerumV3FulfillmentConfigAccount;
	}

	/**
	 * Update the wallet to use for clearing house transactions and linked user account
	 * @param newWallet
	 * @param userIds
	 * @param activeUserId
	 */
	public async updateWallet(
		newWallet: IWallet,
		userIds = [0],
		activeUserId = 0
	): Promise<void> {
		const newProvider = new AnchorProvider(
			this.connection,
			newWallet,
			this.opts
		);
		const newProgram = new Program(
			clearingHouseIDL as Idl,
			this.program.programId,
			newProvider
		);

		// Update provider for txSender with new wallet details
		this.txSender.provider = newProvider;

		this.wallet = newWallet;
		this.provider = newProvider;
		this.program = newProgram;

		if (this.isSubscribed) {
			await Promise.all(this.unsubscribeUsers());
		}
		this.users.clear();
		this.createUsers(userIds, this.userAccountSubscriptionConfig);
		if (this.isSubscribed) {
			await Promise.all(this.subscribeUsers());
		}

		this.activeUserId = activeUserId;
		this.userStatsAccountPublicKey = undefined;
	}

	public async switchActiveUser(userId: number): Promise<void> {
		this.activeUserId = userId;
	}

	public async addUser(userId: number): Promise<void> {
		if (this.users.has(userId)) {
			return;
		}

		const user = this.createUser(userId, this.userAccountSubscriptionConfig);
		await user.subscribe();
		this.users.set(userId, user);
	}

	public async initializeUserAccount(
		userId = 0,
		name = DEFAULT_USER_NAME,
		referrerInfo?: ReferrerInfo
	): Promise<[TransactionSignature, PublicKey]> {
		const [userAccountPublicKey, initializeUserAccountIx] =
			await this.getInitializeUserInstructions(userId, name, referrerInfo);

		const tx = new Transaction();
		if (userId === 0) {
			// not the safest assumption, can explicitly check if user stats account exists if it causes problems
			tx.add(await this.getInitializeUserStatsIx());
		}
		tx.add(initializeUserAccountIx);
		const { txSig } = await this.txSender.send(tx, [], this.opts);
		return [txSig, userAccountPublicKey];
	}

	async getInitializeUserInstructions(
		userId = 0,
		name = DEFAULT_USER_NAME,
		referrerInfo?: ReferrerInfo
	): Promise<[PublicKey, TransactionInstruction]> {
		const userAccountPublicKey = await getUserAccountPublicKey(
			this.program.programId,
			this.wallet.publicKey,
			userId
		);

		const remainingAccounts = new Array<AccountMeta>();
		if (referrerInfo !== undefined) {
			remainingAccounts.push({
				pubkey: referrerInfo.referrer,
				isWritable: true,
				isSigner: false,
			});
			remainingAccounts.push({
				pubkey: referrerInfo.referrerStats,
				isWritable: true,
				isSigner: false,
			});
		}

		const nameBuffer = encodeName(name);
		const initializeUserAccountIx =
			await this.program.instruction.initializeUser(userId, nameBuffer, {
				accounts: {
					user: userAccountPublicKey,
					userStats: this.getUserStatsAccountPublicKey(),
					authority: this.wallet.publicKey,
					payer: this.wallet.publicKey,
					rent: anchor.web3.SYSVAR_RENT_PUBKEY,
					systemProgram: anchor.web3.SystemProgram.programId,
					state: await this.getStatePublicKey(),
				},
				remainingAccounts,
			});

		return [userAccountPublicKey, initializeUserAccountIx];
	}

	async getInitializeUserStatsIx(): Promise<TransactionInstruction> {
		return await this.program.instruction.initializeUserStats({
			accounts: {
				userStats: this.getUserStatsAccountPublicKey(),
				authority: this.wallet.publicKey,
				payer: this.wallet.publicKey,
				rent: anchor.web3.SYSVAR_RENT_PUBKEY,
				systemProgram: anchor.web3.SystemProgram.programId,
				state: await this.getStatePublicKey(),
			},
		});
	}

	public getUser(userId?: number): ClearingHouseUser {
		userId = userId ?? this.activeUserId;
		if (!this.users.has(userId)) {
			throw new Error(`Clearing House has no user for user id ${userId}`);
		}
		return this.users.get(userId);
	}

	public getUsers(): ClearingHouseUser[] {
		return [...this.users.values()];
	}

	public getUserStats(): ClearingHouseUserStats {
		return this.userStats;
	}

	userStatsAccountPublicKey: PublicKey;
	public getUserStatsAccountPublicKey(): PublicKey {
		if (this.userStatsAccountPublicKey) {
			return this.userStatsAccountPublicKey;
		}

		this.userStatsAccountPublicKey = getUserStatsAccountPublicKey(
			this.program.programId,
			this.wallet.publicKey
		);
		return this.userStatsAccountPublicKey;
	}

	public async getUserAccountPublicKey(): Promise<PublicKey> {
		return this.getUser().userAccountPublicKey;
	}

	public getUserAccount(userId?: number): UserAccount | undefined {
		return this.getUser(userId).getUserAccount();
	}

	public getUserAccountAndSlot(
		userId?: number
	): DataAndSlot<UserAccount> | undefined {
		return this.getUser(userId).getUserAccountAndSlot();
	}

	public getSpotPosition(marketIndex: number | BN): SpotPosition | undefined {
		const marketIndexBN =
			marketIndex instanceof BN ? marketIndex : new BN(marketIndex);
		return this.getUserAccount().spotPositions.find((spotPosition) =>
			spotPosition.marketIndex.eq(marketIndexBN)
		);
	}

	public getQuoteAssetTokenAmount(): BN {
		const spotMarket = this.getSpotMarketAccount(QUOTE_SPOT_MARKET_INDEX);
		const spotPosition = this.getSpotPosition(QUOTE_SPOT_MARKET_INDEX);
		return getTokenAmount(
			spotPosition.balance,
			spotMarket,
			spotPosition.balanceType
		);
	}

	getRemainingAccounts(params: {
		writablePerpMarketIndex?: BN;
		writableSpotMarketIndex?: BN;
		readablePerpMarketIndex?: BN;
		readableSpotMarketIndex?: BN;
	}): AccountMeta[] {
		const userAccountAndSlot = this.getUserAccountAndSlot();
		if (!userAccountAndSlot) {
			throw Error(
				'No user account found. Most likely user account does not exist or failed to fetch account'
			);
		}
		const { data: userAccount, slot: lastUserPositionsSlot } =
			userAccountAndSlot;

		const oracleAccountMap = new Map<string, AccountMeta>();
		const spotMarketAccountMap = new Map<number, AccountMeta>();
		const perpMarketAccountMap = new Map<number, AccountMeta>();
		for (const [marketIndexNum, slot] of this.marketLastSlotCache.entries()) {
			// if cache has more recent slot than user positions account slot, add market to remaining accounts
			// otherwise remove from slot
			if (slot > lastUserPositionsSlot) {
				const marketAccount = this.getPerpMarketAccount(marketIndexNum);
				perpMarketAccountMap.set(marketIndexNum, {
					pubkey: marketAccount.pubkey,
					isSigner: false,
					isWritable: false,
				});
				oracleAccountMap.set(marketAccount.amm.oracle.toString(), {
					pubkey: marketAccount.amm.oracle,
					isSigner: false,
					isWritable: false,
				});
			} else {
				this.marketLastSlotCache.delete(marketIndexNum);
			}
		}

		for (const position of userAccount.perpPositions) {
			if (!positionIsAvailable(position)) {
				const marketIndexNum = position.marketIndex.toNumber();
				const marketAccount = this.getPerpMarketAccount(marketIndexNum);
				perpMarketAccountMap.set(marketIndexNum, {
					pubkey: marketAccount.pubkey,
					isSigner: false,
					isWritable: false,
				});
				oracleAccountMap.set(marketAccount.pubkey.toString(), {
					pubkey: marketAccount.amm.oracle,
					isSigner: false,
					isWritable: false,
				});
			}
		}

		if (params.readablePerpMarketIndex) {
			const marketAccount = this.getPerpMarketAccount(
				params.readablePerpMarketIndex.toNumber()
			);
			perpMarketAccountMap.set(params.readablePerpMarketIndex.toNumber(), {
				pubkey: marketAccount.pubkey,
				isSigner: false,
				isWritable: true,
			});
			oracleAccountMap.set(marketAccount.amm.oracle.toString(), {
				pubkey: marketAccount.amm.oracle,
				isSigner: false,
				isWritable: false,
			});
		}

		if (params.writablePerpMarketIndex) {
			const marketAccount = this.getPerpMarketAccount(
				params.writablePerpMarketIndex.toNumber()
			);
			perpMarketAccountMap.set(params.writablePerpMarketIndex.toNumber(), {
				pubkey: marketAccount.pubkey,
				isSigner: false,
				isWritable: true,
			});
			oracleAccountMap.set(marketAccount.amm.oracle.toString(), {
				pubkey: marketAccount.amm.oracle,
				isSigner: false,
				isWritable: false,
			});
		}

		for (const spotPosition of userAccount.spotPositions) {
			if (!isSpotPositionAvailable(spotPosition)) {
				const spotMarketAccount = this.getSpotMarketAccount(
					spotPosition.marketIndex
				);
				spotMarketAccountMap.set(spotPosition.marketIndex.toNumber(), {
					pubkey: spotMarketAccount.pubkey,
					isSigner: false,
					isWritable: false,
				});
				if (!spotMarketAccount.marketIndex.eq(ZERO)) {
					oracleAccountMap.set(spotMarketAccount.oracle.toString(), {
						pubkey: spotMarketAccount.oracle,
						isSigner: false,
						isWritable: false,
					});
				}
			}
		}

		if (params.readableSpotMarketIndex) {
			const spotMarketAccount = this.getSpotMarketAccount(
				params.readableSpotMarketIndex
			);
			spotMarketAccountMap.set(params.readableSpotMarketIndex.toNumber(), {
				pubkey: spotMarketAccount.pubkey,
				isSigner: false,
				isWritable: false,
			});
			if (!spotMarketAccount.marketIndex.eq(ZERO)) {
				oracleAccountMap.set(spotMarketAccount.oracle.toString(), {
					pubkey: spotMarketAccount.oracle,
					isSigner: false,
					isWritable: false,
				});
			}
		}

		if (params.writableSpotMarketIndex) {
			const spotMarketAccount = this.getSpotMarketAccount(
				params.writableSpotMarketIndex
			);
			spotMarketAccountMap.set(params.writableSpotMarketIndex.toNumber(), {
				pubkey: spotMarketAccount.pubkey,
				isSigner: false,
				isWritable: true,
			});
			if (!spotMarketAccount.marketIndex.eq(ZERO)) {
				oracleAccountMap.set(spotMarketAccount.oracle.toString(), {
					pubkey: spotMarketAccount.oracle,
					isSigner: false,
					isWritable: false,
				});
			}
		}

		return [
			...oracleAccountMap.values(),
			...spotMarketAccountMap.values(),
			...perpMarketAccountMap.values(),
		];
	}

	public getOrder(orderId: BN | number): Order | undefined {
		const orderIdBN = orderId instanceof BN ? orderId : new BN(orderId);
		return this.getUserAccount()?.orders.find((order) =>
			order.orderId.eq(orderIdBN)
		);
	}

	public getOrderByUserId(userOrderId: number): Order | undefined {
		return this.getUserAccount()?.orders.find(
			(order) => order.userOrderId === userOrderId
		);
	}

	public async deposit(
		amount: BN,
		marketIndex: BN,
		collateralAccountPublicKey: PublicKey,
		userId?: number,
		reduceOnly = false
	): Promise<TransactionSignature> {
		const tx = new Transaction();
		const additionalSigners: Array<Signer> = [];

		const spotMarketAccount = this.getSpotMarketAccount(marketIndex);

		const isSolMarket = spotMarketAccount.mint.equals(WRAPPED_SOL_MINT);

		const authority = this.wallet.publicKey;

		const createWSOLTokenAccount =
			isSolMarket && collateralAccountPublicKey.equals(authority);

		if (createWSOLTokenAccount) {
			const { ixs, signers, pubkey } =
				await this.getWrappedSolAccountCreationIxs(amount);

			collateralAccountPublicKey = pubkey;

			ixs.forEach((ix) => {
				tx.add(ix);
			});

			signers.forEach((signer) => additionalSigners.push(signer));
		}

		const depositCollateralIx = await this.getDepositInstruction(
			amount,
			marketIndex,
			collateralAccountPublicKey,
			userId,
			reduceOnly,
			true
		);

		tx.add(depositCollateralIx);

		// Close the wrapped sol account at the end of the transaction
		if (createWSOLTokenAccount) {
			tx.add(
				Token.createCloseAccountInstruction(
					TOKEN_PROGRAM_ID,
					collateralAccountPublicKey,
					authority,
					authority,
					[]
				)
			);
		}

		const { txSig } = await this.txSender.send(
			tx,
			additionalSigners,
			this.opts
		);
		return txSig;
	}

	async getDepositInstruction(
		amount: BN,
		marketIndex: BN,
		userTokenAccount: PublicKey,
		userId?: number,
		reduceOnly = false,
		userInitialized = true
	): Promise<TransactionInstruction> {
		const userAccountPublicKey = userId
			? await getUserAccountPublicKey(
					this.program.programId,
					this.wallet.publicKey,
					userId
			  )
			: await this.getUserAccountPublicKey();

		let remainingAccounts = [];
		if (userInitialized) {
			remainingAccounts = this.getRemainingAccounts({
				writableSpotMarketIndex: marketIndex,
			});
		} else {
			const spotMarketAccount = this.getSpotMarketAccount(marketIndex);
			if (!spotMarketAccount.oracle.equals(PublicKey.default)) {
				remainingAccounts.push({
					pubkey: spotMarketAccount.oracle,
					isSigner: false,
					isWritable: false,
				});
			}
			remainingAccounts.push({
				pubkey: spotMarketAccount.pubkey,
				isSigner: false,
				isWritable: true,
			});
		}

		const spotMarketAccount = this.getSpotMarketAccount(marketIndex);

		return await this.program.instruction.deposit(
			marketIndex,
			amount,
			reduceOnly,
			{
				accounts: {
					state: await this.getStatePublicKey(),
					spotMarket: spotMarketAccount.pubkey,
					spotMarketVault: spotMarketAccount.vault,
					user: userAccountPublicKey,
					userStats: this.getUserStatsAccountPublicKey(),
					userTokenAccount: userTokenAccount,
					authority: this.wallet.publicKey,
					tokenProgram: TOKEN_PROGRAM_ID,
				},
				remainingAccounts,
			}
		);
	}

	private async checkIfAccountExists(account: PublicKey) {
		try {
			const accountInfo = await this.connection.getAccountInfo(account);
			return accountInfo && true;
		} catch (e) {
			// Doesn't already exist
			return false;
		}
	}

	private async getSolWithdrawalIxs(
		marketIndex: BN,
		amount: BN
	): Promise<{
		ixs: anchor.web3.TransactionInstruction[];
		signers: Signer[];
		pubkey: PublicKey;
	}> {
		const result = {
			ixs: [],
			signers: [],
			pubkey: PublicKey.default,
		};

		// Create a temporary wrapped SOL account to store the SOL that we're withdrawing

		const authority = this.wallet.publicKey;

		const { ixs, signers, pubkey } = await this.getWrappedSolAccountCreationIxs(
			amount
		);
		result.pubkey = pubkey;

		ixs.forEach((ix) => {
			result.ixs.push(ix);
		});

		signers.forEach((ix) => {
			result.signers.push(ix);
		});

		const withdrawIx = await this.getWithdrawIx(
			amount,
			marketIndex,
			pubkey,
			true
		);

		result.ixs.push(withdrawIx);

		result.ixs.push(
			Token.createCloseAccountInstruction(
				TOKEN_PROGRAM_ID,
				pubkey,
				authority,
				authority,
				[]
			)
		);

		return result;
	}

	private async getWrappedSolAccountCreationIxs(amount: BN): Promise<{
		ixs: anchor.web3.TransactionInstruction[];
		signers: Signer[];
		pubkey: PublicKey;
	}> {
		const wrappedSolAccount = new Keypair();

		const result = {
			ixs: [],
			signers: [],
			pubkey: wrappedSolAccount.publicKey,
		};

		const rentSpaceLamports = new BN(LAMPORTS_PER_SOL / 100);

		const depositAmountLamports = amount.add(rentSpaceLamports);

		const authority = this.wallet.publicKey;

		result.ixs.push(
			SystemProgram.createAccount({
				fromPubkey: authority,
				newAccountPubkey: wrappedSolAccount.publicKey,
				lamports: depositAmountLamports.toNumber(),
				space: 165,
				programId: TOKEN_PROGRAM_ID,
			})
		);

		result.ixs.push(
			Token.createInitAccountInstruction(
				TOKEN_PROGRAM_ID,
				WRAPPED_SOL_MINT,
				wrappedSolAccount.publicKey,
				authority
			)
		);

		result.signers.push(wrappedSolAccount);

		return result;
	}

	/**
	 * Creates the Clearing House User account for a user, and deposits some initial collateral
	 * @param amount
	 * @param userTokenAccount
	 * @param marketIndex
	 * @param userId
	 * @param name
	 * @param fromUserId
	 * @returns
	 */
	public async initializeUserAccountAndDepositCollateral(
		amount: BN,
		userTokenAccount: PublicKey,
		marketIndex = new BN(0),
		userId = 0,
		name = DEFAULT_USER_NAME,
		fromUserId?: number,
		referrerInfo?: ReferrerInfo
	): Promise<[TransactionSignature, PublicKey]> {
		const [userAccountPublicKey, initializeUserAccountIx] =
			await this.getInitializeUserInstructions(userId, name, referrerInfo);

		const additionalSigners: Array<Signer> = [];

		const spotMarket = this.getSpotMarketAccount(marketIndex);

		const isSolMarket = spotMarket.mint.equals(WRAPPED_SOL_MINT);

		const tx = new Transaction();

		const authority = this.wallet.publicKey;

		const createWSOLTokenAccount =
			isSolMarket && userTokenAccount.equals(authority);

		if (createWSOLTokenAccount) {
			const {
				ixs: startIxs,
				signers,
				pubkey,
			} = await this.getWrappedSolAccountCreationIxs(amount);

			userTokenAccount = pubkey;

			startIxs.forEach((ix) => {
				tx.add(ix);
			});

			signers.forEach((signer) => additionalSigners.push(signer));
		}

		const depositCollateralIx =
			fromUserId != null
				? await this.getTransferDepositIx(
						amount,
						marketIndex,
						fromUserId,
						userId
				  )
				: await this.getDepositInstruction(
						amount,
						marketIndex,
						userTokenAccount,
						userId,
						false,
						false
				  );

		if (userId === 0) {
			tx.add(await this.getInitializeUserStatsIx());
		}
		tx.add(initializeUserAccountIx).add(depositCollateralIx);

		// Close the wrapped sol account at the end of the transaction
		if (createWSOLTokenAccount) {
			tx.add(
				Token.createCloseAccountInstruction(
					TOKEN_PROGRAM_ID,
					userTokenAccount,
					authority,
					authority,
					[]
				)
			);
		}

		const { txSig } = await this.txSender.send(
			tx,
			additionalSigners,
			this.opts
		);

		return [txSig, userAccountPublicKey];
	}

	public async initializeUserAccountForDevnet(
		userId = 0,
		name = DEFAULT_USER_NAME,
		marketIndex: BN,
		tokenFaucet: TokenFaucet,
		amount: BN,
		referrerInfo?: ReferrerInfo
	): Promise<[TransactionSignature, PublicKey]> {
		const [associateTokenPublicKey, createAssociatedAccountIx, mintToIx] =
			await tokenFaucet.createAssociatedTokenAccountAndMintToInstructions(
				this.wallet.publicKey,
				amount
			);

		const [userAccountPublicKey, initializeUserAccountIx] =
			await this.getInitializeUserInstructions(userId, name, referrerInfo);

		const depositCollateralIx = await this.getDepositInstruction(
			amount,
			marketIndex,
			associateTokenPublicKey,
			userId,
			false,
			false
		);

		const tx = new Transaction().add(createAssociatedAccountIx).add(mintToIx);

		if (userId === 0) {
			tx.add(await this.getInitializeUserStatsIx());
		}
		tx.add(initializeUserAccountIx).add(depositCollateralIx);

		const txSig = await this.program.provider.sendAndConfirm(tx, []);

		return [txSig, userAccountPublicKey];
	}

	public async withdraw(
		amount: BN,
		marketIndex: BN,
		userTokenAccount: PublicKey,
		reduceOnly = false
	): Promise<TransactionSignature> {
		const tx = new Transaction();
		const additionalSigners: Array<Signer> = [];

		const spotMarketAccount = this.getSpotMarketAccount(marketIndex);

		const isSolMarket = spotMarketAccount.mint.equals(WRAPPED_SOL_MINT);

		const authority = this.wallet.publicKey;

		const createWSOLTokenAccount =
			isSolMarket && userTokenAccount.equals(authority);

		if (createWSOLTokenAccount) {
			const { ixs, signers, pubkey } =
				await this.getWrappedSolAccountCreationIxs(amount);

			userTokenAccount = pubkey;

			ixs.forEach((ix) => {
				tx.add(ix);
			});

			signers.forEach((signer) => additionalSigners.push(signer));
		}

		const withdrawCollateral = await this.getWithdrawIx(
			amount,
			spotMarketAccount.marketIndex,
			userTokenAccount,
			reduceOnly
		);

		tx.add(withdrawCollateral);

		// Close the wrapped sol account at the end of the transaction
		if (createWSOLTokenAccount) {
			tx.add(
				Token.createCloseAccountInstruction(
					TOKEN_PROGRAM_ID,
					userTokenAccount,
					authority,
					authority,
					[]
				)
			);
		}

		const { txSig } = await this.txSender.send(
			tx,
			additionalSigners,
			this.opts
		);
		return txSig;
	}

	public async getWithdrawIx(
		amount: BN,
		marketIndex: BN,
		userTokenAccount: PublicKey,
		reduceOnly = false
	): Promise<TransactionInstruction> {
		const userAccountPublicKey = await this.getUserAccountPublicKey();

		const remainingAccounts = this.getRemainingAccounts({
			writableSpotMarketIndex: marketIndex,
		});

		const spotMarketAccount = this.getSpotMarketAccount(marketIndex);

		return await this.program.instruction.withdraw(
			marketIndex,
			amount,
			reduceOnly,
			{
				accounts: {
					state: await this.getStatePublicKey(),
					spotMarket: spotMarketAccount.pubkey,
					spotMarketVault: spotMarketAccount.vault,
					clearingHouseSigner: this.getSignerPublicKey(),
					user: userAccountPublicKey,
					userStats: this.getUserStatsAccountPublicKey(),
					userTokenAccount: userTokenAccount,
					authority: this.wallet.publicKey,
					tokenProgram: TOKEN_PROGRAM_ID,
				},
				remainingAccounts,
			}
		);
	}

	public async transferDeposit(
		amount: BN,
		marketIndex: BN,
		fromUserId: number,
		toUserId: number
	): Promise<TransactionSignature> {
		const { txSig } = await this.txSender.send(
			wrapInTx(
				await this.getTransferDepositIx(
					amount,
					marketIndex,
					fromUserId,
					toUserId
				)
			),
			[],
			this.opts
		);
		return txSig;
	}

	public async getTransferDepositIx(
		amount: BN,
		marketIndex: BN,
		fromUserId: number,
		toUserId: number
	): Promise<TransactionInstruction> {
		const fromUser = await getUserAccountPublicKey(
			this.program.programId,
			this.wallet.publicKey,
			fromUserId
		);
		const toUser = await getUserAccountPublicKey(
			this.program.programId,
			this.wallet.publicKey,
			toUserId
		);

		const remainingAccounts = this.getRemainingAccounts({
			writableSpotMarketIndex: marketIndex,
		});

		return await this.program.instruction.transferDeposit(marketIndex, amount, {
			accounts: {
				authority: this.wallet.publicKey,
				fromUser,
				toUser,
				userStats: this.getUserStatsAccountPublicKey(),
				state: await this.getStatePublicKey(),
			},
			remainingAccounts,
		});
	}

	public async updateSpotMarketCumulativeInterest(
		marketIndex: BN
	): Promise<TransactionSignature> {
		const { txSig } = await this.txSender.send(
			wrapInTx(await this.updateSpotMarketCumulativeInterestIx(marketIndex)),
			[],
			this.opts
		);
		return txSig;
	}

	public async updateSpotMarketCumulativeInterestIx(
		marketIndex: BN
	): Promise<TransactionInstruction> {
		const spotMarket = this.getSpotMarketAccount(marketIndex);
		return await this.program.instruction.updateSpotMarketCumulativeInterest({
			accounts: {
				spotMarket: spotMarket.pubkey,
			},
		});
	}

	public async settleLP(
		settleeUserAccountPublicKey: PublicKey,
		marketIndex: BN
	): Promise<TransactionSignature> {
		const { txSig } = await this.txSender.send(
			wrapInTx(await this.settleLPIx(settleeUserAccountPublicKey, marketIndex)),
			[],
			this.opts
		);
		return txSig;
	}

	public async settleLPIx(
		settleeUserAccountPublicKey: PublicKey,
		marketIndex: BN
	): Promise<TransactionInstruction> {
		const settleeUserAccount = (await this.program.account.user.fetch(
			settleeUserAccountPublicKey
		)) as UserAccount;
		const userPositions = settleeUserAccount.perpPositions;
		const remainingAccounts = [];

		let foundMarket = false;
		for (const position of userPositions) {
			if (!positionIsAvailable(position)) {
				const marketPublicKey = await getMarketPublicKey(
					this.program.programId,
					position.marketIndex
				);
				remainingAccounts.push({
					pubkey: marketPublicKey,
					isWritable: true,
					isSigner: false,
				});

				if (marketIndex.eq(position.marketIndex)) {
					foundMarket = true;
				}
			}
		}

		if (!foundMarket) {
			console.log(
				'Warning: lp is not in the market specified -- tx will likely fail'
			);
		}

		return this.program.instruction.settleLp(marketIndex, {
			accounts: {
				state: await this.getStatePublicKey(),
				user: settleeUserAccountPublicKey,
			},
			remainingAccounts: remainingAccounts,
		});
	}

	public async removeLiquidity(
		marketIndex: BN,
		sharesToBurn?: BN
	): Promise<TransactionSignature> {
		const { txSig } = await this.txSender.send(
			wrapInTx(await this.getRemoveLiquidityIx(marketIndex, sharesToBurn)),
			[],
			this.opts
		);
		return txSig;
	}

	public async getRemoveLiquidityIx(
		marketIndex: BN,
		sharesToBurn?: BN
	): Promise<TransactionInstruction> {
		const userAccountPublicKey = await this.getUserAccountPublicKey();

		const remainingAccounts = this.getRemainingAccounts({
			writablePerpMarketIndex: marketIndex,
		});

		if (sharesToBurn == undefined) {
			const userAccount = this.getUserAccount();
<<<<<<< HEAD
			const PerpPosition = userAccount.perpPositions.filter((position) =>
				position.marketIndex.eq(marketIndex)
			)[0];
			sharesToBurn = PerpPosition.lpShares;
=======
			const perpPosition = userAccount.perpPositions.filter((position) =>
				position.marketIndex.eq(marketIndex)
			)[0];
			sharesToBurn = perpPosition.lpShares;
>>>>>>> 06e9ae6f
			console.log('burning lp shares:', sharesToBurn.toString());
		}

		return this.program.instruction.removeLiquidity(sharesToBurn, marketIndex, {
			accounts: {
				state: await this.getStatePublicKey(),
				user: userAccountPublicKey,
				authority: this.wallet.publicKey,
			},
			remainingAccounts: remainingAccounts,
		});
	}

	public async addLiquidity(
		amount: BN,
		marketIndex: BN
	): Promise<TransactionSignature> {
		const { txSig, slot } = await this.txSender.send(
			wrapInTx(await this.getAddLiquidityIx(amount, marketIndex)),
			[],
			this.opts
		);
		this.marketLastSlotCache.set(marketIndex.toNumber(), slot);
		return txSig;
	}

	public async getAddLiquidityIx(
		amount: BN,
		marketIndex: BN
	): Promise<TransactionInstruction> {
		const userAccountPublicKey = await this.getUserAccountPublicKey();
		const remainingAccounts = this.getRemainingAccounts({
			writablePerpMarketIndex: marketIndex,
		});

		return this.program.instruction.addLiquidity(amount, marketIndex, {
			accounts: {
				state: await this.getStatePublicKey(),
				user: userAccountPublicKey,
				authority: this.wallet.publicKey,
			},
			remainingAccounts: remainingAccounts,
		});
	}

	public async openPosition(
		direction: PositionDirection,
		amount: BN,
		marketIndex: BN,
		limitPrice?: BN
	): Promise<TransactionSignature> {
		return await this.placeAndTake({
			orderType: OrderType.MARKET,
			marketIndex,
			direction,
			baseAssetAmount: amount,
			price: limitPrice,
		});
	}

	public async sendSignedTx(tx: Transaction): Promise<TransactionSignature> {
		const { txSig } = await this.txSender.send(tx, undefined, this.opts, true);

		return txSig;
	}

	/**
	 * Sends a market order and returns a signed tx which can fill the order against the vamm, which the caller can use to fill their own order if required.
	 * @param orderParams
	 * @param userAccountPublicKey
	 * @param userAccount
	 * @returns
	 */
	public async sendMarketOrderAndGetSignedFillTx(
		orderParams: OptionalOrderParams,
		userAccountPublicKey: PublicKey,
		userAccount: UserAccount
	): Promise<{ txSig: TransactionSignature; signedFillTx: Transaction }> {
		const marketIndex = orderParams.marketIndex;
		const orderId = userAccount.nextOrderId;

		const marketOrderTx = wrapInTx(await this.getPlaceOrderIx(orderParams));
		const fillTx = wrapInTx(
			await this.getFillOrderIx(userAccountPublicKey, userAccount, {
				orderId,
				marketIndex,
			})
		);

		// Apply the latest blockhash to the txs so that we can sign before sending them
		const currentBlockHash = (
			await this.connection.getLatestBlockhash('finalized')
		).blockhash;
		marketOrderTx.recentBlockhash = currentBlockHash;
		fillTx.recentBlockhash = currentBlockHash;

		marketOrderTx.feePayer = userAccount.authority;
		fillTx.feePayer = userAccount.authority;

		const [signedMarketOrderTx, signedFillTx] =
			await this.provider.wallet.signAllTransactions([marketOrderTx, fillTx]);

		const { txSig, slot } = await this.txSender.send(
			signedMarketOrderTx,
			[],
			this.opts,
			true
		);

		this.marketLastSlotCache.set(orderParams.marketIndex.toNumber(), slot);

		return { txSig, signedFillTx };
	}

	public async placeOrder(
		orderParams: OptionalOrderParams
	): Promise<TransactionSignature> {
		const { txSig, slot } = await this.txSender.send(
			wrapInTx(await this.getPlaceOrderIx(orderParams)),
			[],
			this.opts
		);
		this.marketLastSlotCache.set(orderParams.marketIndex.toNumber(), slot);
		return txSig;
	}

	getOrderParams(
		optionalOrderParams: OptionalOrderParams,
		marketType: MarketType
	): OrderParams {
		return Object.assign({}, DefaultOrderParams, optionalOrderParams, {
			marketType,
		});
	}

	public async getPlaceOrderIx(
		orderParams: OptionalOrderParams
	): Promise<TransactionInstruction> {
		orderParams = this.getOrderParams(orderParams, MarketType.PERP);
		const userAccountPublicKey = await this.getUserAccountPublicKey();

		const remainingAccounts = this.getRemainingAccounts({
			readablePerpMarketIndex: orderParams.marketIndex,
		});

		return await this.program.instruction.placeOrder(orderParams, {
			accounts: {
				state: await this.getStatePublicKey(),
				user: userAccountPublicKey,
				userStats: this.getUserStatsAccountPublicKey(),
				authority: this.wallet.publicKey,
			},
			remainingAccounts,
		});
	}

	public async updateAMMs(marketIndexes: BN[]): Promise<TransactionSignature> {
		const { txSig } = await this.txSender.send(
			wrapInTx(await this.getUpdateAMMsIx(marketIndexes)),
			[],
			this.opts
		);
		return txSig;
	}

	public async getUpdateAMMsIx(
		marketIndexes: BN[]
	): Promise<TransactionInstruction> {
		for (let i = marketIndexes.length; i < 5; i++) {
			marketIndexes.push(new BN(100));
		}
		const marketAccountInfos = [];
		const oracleAccountInfos = [];
		for (const marketIndex of marketIndexes) {
			if (!marketIndex.eq(new BN(100))) {
				const market = this.getPerpMarketAccount(marketIndex);
				marketAccountInfos.push({
					pubkey: market.pubkey,
					isWritable: true,
					isSigner: false,
				});
				oracleAccountInfos.push({
					pubkey: market.amm.oracle,
					isWritable: false,
					isSigner: false,
				});
			}
		}
		const remainingAccounts = oracleAccountInfos.concat(marketAccountInfos);

		return await this.program.instruction.updateAmms(marketIndexes, {
			accounts: {
				state: await this.getStatePublicKey(),
				authority: this.wallet.publicKey,
			},
			remainingAccounts,
		});
	}

	public async settleExpiredMarket(
		marketIndex: BN
	): Promise<TransactionSignature> {
		const { txSig } = await this.txSender.send(
			wrapInTx(await this.getSettleExpiredMarketIx(marketIndex)),
			[],
			this.opts
		);
		return txSig;
	}

	public async getSettleExpiredMarketIx(
		marketIndex: BN
	): Promise<TransactionInstruction> {
		const marketAccountInfos = [];
		const oracleAccountInfos = [];
		const bankAccountInfos = [];
		const market = this.getPerpMarketAccount(marketIndex);
		marketAccountInfos.push({
			pubkey: market.pubkey,
			isWritable: true,
			isSigner: false,
		});
		oracleAccountInfos.push({
			pubkey: market.amm.oracle,
			isWritable: false,
			isSigner: false,
		});

		bankAccountInfos.push({
			pubkey: this.getSpotMarketAccount(QUOTE_SPOT_MARKET_INDEX).pubkey,
			isSigner: false,
			isWritable: true,
		});

		const remainingAccounts = oracleAccountInfos
			.concat(bankAccountInfos)
			.concat(marketAccountInfos);

		return await this.program.instruction.settleExpiredMarket(marketIndex, {
			accounts: {
				state: await this.getStatePublicKey(),
				authority: this.wallet.publicKey,
			},
			remainingAccounts,
		});
	}

	public async cancelOrder(orderId?: BN): Promise<TransactionSignature> {
		const { txSig } = await this.txSender.send(
			wrapInTx(await this.getCancelOrderIx(orderId)),
			[],
			this.opts
		);
		return txSig;
	}

	public async getCancelOrderIx(orderId?: BN): Promise<TransactionInstruction> {
		const userAccountPublicKey = await this.getUserAccountPublicKey();

		const remainingAccounts = this.getRemainingAccounts({});

		return await this.program.instruction.cancelOrder(orderId ?? null, {
			accounts: {
				state: await this.getStatePublicKey(),
				user: userAccountPublicKey,
				authority: this.wallet.publicKey,
			},
			remainingAccounts,
		});
	}

	public async cancelOrderByUserId(
		userOrderId: number
	): Promise<TransactionSignature> {
		const { txSig } = await this.txSender.send(
			wrapInTx(await this.getCancelOrderByUserIdIx(userOrderId)),
			[],
			this.opts
		);
		return txSig;
	}

	public async getCancelOrderByUserIdIx(
		userOrderId: number
	): Promise<TransactionInstruction> {
		const userAccountPublicKey = await this.getUserAccountPublicKey();

		const order = this.getOrderByUserId(userOrderId);
		const oracle = this.getPerpMarketAccount(order.marketIndex).amm.oracle;

		const remainingAccounts = this.getRemainingAccounts({});

		return await this.program.instruction.cancelOrderByUserId(userOrderId, {
			accounts: {
				state: await this.getStatePublicKey(),
				user: userAccountPublicKey,
				authority: this.wallet.publicKey,
				oracle,
			},
			remainingAccounts,
		});
	}

	public async fillOrder(
		userAccountPublicKey: PublicKey,
		user: UserAccount,
		order?: Order,
		makerInfo?: MakerInfo,
		referrerInfo?: ReferrerInfo
	): Promise<TransactionSignature> {
		const { txSig } = await this.txSender.send(
			wrapInTx(
				await this.getFillOrderIx(
					userAccountPublicKey,
					user,
					order,
					makerInfo,
					referrerInfo
				)
			),
			[],
			this.opts
		);
		return txSig;
	}

	public async getFillOrderIx(
		userAccountPublicKey: PublicKey,
		userAccount: UserAccount,
		order: Pick<Order, 'marketIndex' | 'orderId'>,
		makerInfo?: MakerInfo,
		referrerInfo?: ReferrerInfo
	): Promise<TransactionInstruction> {
		const userStatsPublicKey = getUserStatsAccountPublicKey(
			this.program.programId,
			userAccount.authority
		);

		const fillerPublicKey = await this.getUserAccountPublicKey();
		const fillerStatsPublicKey = this.getUserStatsAccountPublicKey();

		const marketIndex = order
			? order.marketIndex
			: userAccount.orders.find((order) =>
					order.orderId.eq(userAccount.nextOrderId.sub(ONE))
			  ).marketIndex;
		const marketAccount = this.getPerpMarketAccount(marketIndex);

		const oracleAccountMap = new Map<string, AccountMeta>();
		const spotMarketAccountMap = new Map<number, AccountMeta>();
		const perpMarketAccountMap = new Map<number, AccountMeta>();

		for (const spotPosition of userAccount.spotPositions) {
			if (!isSpotPositionAvailable(spotPosition)) {
				const spotMarketAccount = this.getSpotMarketAccount(
					spotPosition.marketIndex
				);
				spotMarketAccountMap.set(spotPosition.marketIndex.toNumber(), {
					pubkey: spotMarketAccount.pubkey,
					isSigner: false,
					isWritable: false,
				});

				if (!spotMarketAccount.oracle.equals(PublicKey.default)) {
					oracleAccountMap.set(spotMarketAccount.oracle.toString(), {
						pubkey: spotMarketAccount.oracle,
						isSigner: false,
						isWritable: false,
					});
				}
			}
		}

		for (const position of userAccount.perpPositions) {
			if (
				!positionIsAvailable(position) &&
				!position.marketIndex.eq(order.marketIndex)
			) {
				const market = this.getPerpMarketAccount(position.marketIndex);
				perpMarketAccountMap.set(position.marketIndex.toNumber(), {
					pubkey: market.pubkey,
					isWritable: false,
					isSigner: false,
				});
				oracleAccountMap.set(market.amm.oracle.toString(), {
					pubkey: market.amm.oracle,
					isWritable: false,
					isSigner: false,
				});
			}
		}

		perpMarketAccountMap.set(marketIndex.toNumber(), {
			pubkey: marketAccount.pubkey,
			isWritable: true,
			isSigner: false,
		});
		oracleAccountMap.set(marketAccount.amm.oracle.toString(), {
			pubkey: marketAccount.amm.oracle,
			isWritable: false,
			isSigner: false,
		});

		const remainingAccounts = [
			...oracleAccountMap.values(),
			...spotMarketAccountMap.values(),
			...perpMarketAccountMap.values(),
		];

		if (makerInfo) {
			remainingAccounts.push({
				pubkey: makerInfo.maker,
				isWritable: true,
				isSigner: false,
			});
			remainingAccounts.push({
				pubkey: makerInfo.makerStats,
				isWritable: true,
				isSigner: false,
			});
		}

		if (referrerInfo) {
			remainingAccounts.push({
				pubkey: referrerInfo.referrer,
				isWritable: true,
				isSigner: false,
			});
			remainingAccounts.push({
				pubkey: referrerInfo.referrerStats,
				isWritable: true,
				isSigner: false,
			});
		}

		const orderId = order.orderId;
		const makerOrderId = makerInfo ? makerInfo.order.orderId : null;

		return await this.program.instruction.fillOrder(orderId, makerOrderId, {
			accounts: {
				state: await this.getStatePublicKey(),
				filler: fillerPublicKey,
				fillerStats: fillerStatsPublicKey,
				user: userAccountPublicKey,
				userStats: userStatsPublicKey,
				authority: this.wallet.publicKey,
			},
			remainingAccounts,
		});
	}

	public async placeSpotOrder(
		orderParams: OptionalOrderParams
	): Promise<TransactionSignature> {
		const { txSig } = await this.txSender.send(
			wrapInTx(await this.getPlaceSpotOrderIx(orderParams)),
			[],
			this.opts
		);
		return txSig;
	}

	public async getPlaceSpotOrderIx(
		orderParams: OptionalOrderParams
	): Promise<TransactionInstruction> {
		orderParams = this.getOrderParams(orderParams, MarketType.SPOT);
		const userAccountPublicKey = await this.getUserAccountPublicKey();

		const remainingAccounts = this.getRemainingAccounts({
			readableSpotMarketIndex: orderParams.marketIndex,
		});

		return await this.program.instruction.placeSpotOrder(orderParams, {
			accounts: {
				state: await this.getStatePublicKey(),
				user: userAccountPublicKey,
				userStats: this.getUserStatsAccountPublicKey(),
				authority: this.wallet.publicKey,
			},
			remainingAccounts,
		});
	}

	public async fillSpotOrder(
		userAccountPublicKey: PublicKey,
		user: UserAccount,
		order?: Order,
		fulfillmentConfig?: SerumV3FulfillmentConfigAccount,
		makerInfo?: MakerInfo,
		referrerInfo?: ReferrerInfo
	): Promise<TransactionSignature> {
		const { txSig } = await this.txSender.send(
			wrapInTx(
				await this.getFillSpotOrderIx(
					userAccountPublicKey,
					user,
					order,
					fulfillmentConfig,
					makerInfo,
					referrerInfo
				)
			),
			[],
			this.opts
		);
		return txSig;
	}

	public async getFillSpotOrderIx(
		userAccountPublicKey: PublicKey,
		userAccount: UserAccount,
		order?: Order,
		fulfillmentConfig?: SerumV3FulfillmentConfigAccount,
		makerInfo?: MakerInfo,
		referrerInfo?: ReferrerInfo
	): Promise<TransactionInstruction> {
		const userStatsPublicKey = getUserStatsAccountPublicKey(
			this.program.programId,
			userAccount.authority
		);

		const fillerPublicKey = await this.getUserAccountPublicKey();
		const fillerStatsPublicKey = this.getUserStatsAccountPublicKey();

		const marketIndex = order
			? order.marketIndex
			: userAccount.orders.find((order) =>
					order.orderId.eq(userAccount.nextOrderId.sub(ONE))
			  ).marketIndex;

		const oracleAccountMap = new Map<string, AccountMeta>();
		const spotMarketAccountMap = new Map<number, AccountMeta>();
		const perpMarketAccountMap = new Map<number, AccountMeta>();

		for (const spotPosition of userAccount.spotPositions) {
			if (!isSpotPositionAvailable(spotPosition)) {
				const spotMarket = this.getSpotMarketAccount(spotPosition.marketIndex);
				spotMarketAccountMap.set(spotPosition.marketIndex.toNumber(), {
					pubkey: spotMarket.pubkey,
					isSigner: false,
					isWritable: false,
				});

				if (!spotMarket.oracle.equals(PublicKey.default)) {
					oracleAccountMap.set(spotMarket.oracle.toString(), {
						pubkey: spotMarket.oracle,
						isSigner: false,
						isWritable: false,
					});
				}
			}
		}

		for (const position of userAccount.perpPositions) {
			if (
				!positionIsAvailable(position) &&
				!position.marketIndex.eq(order.marketIndex)
			) {
				const market = this.getPerpMarketAccount(position.marketIndex);
				perpMarketAccountMap.set(position.marketIndex.toNumber(), {
					pubkey: market.pubkey,
					isWritable: false,
					isSigner: false,
				});
				oracleAccountMap.set(market.amm.oracle.toString(), {
					pubkey: market.amm.oracle,
					isWritable: false,
					isSigner: false,
				});
			}
		}

		const spotMarketAccount = this.getSpotMarketAccount(marketIndex);
		spotMarketAccountMap.set(marketIndex.toNumber(), {
			pubkey: spotMarketAccount.pubkey,
			isWritable: true,
			isSigner: false,
		});
		if (!spotMarketAccount.oracle.equals(PublicKey.default)) {
			oracleAccountMap.set(spotMarketAccount.oracle.toString(), {
				pubkey: spotMarketAccount.oracle,
				isWritable: false,
				isSigner: false,
			});
		}
		const quoteMarketAccount = this.getQuoteSpotMarketAccount();
		spotMarketAccountMap.set(quoteMarketAccount.marketIndex.toNumber(), {
			pubkey: quoteMarketAccount.pubkey,
			isWritable: true,
			isSigner: false,
		});

		const remainingAccounts = [
			...oracleAccountMap.values(),
			...spotMarketAccountMap.values(),
			...perpMarketAccountMap.values(),
		];

		if (makerInfo) {
			remainingAccounts.push({
				pubkey: makerInfo.maker,
				isWritable: true,
				isSigner: false,
			});
			remainingAccounts.push({
				pubkey: makerInfo.makerStats,
				isWritable: true,
				isSigner: false,
			});
		}

		if (referrerInfo) {
			remainingAccounts.push({
				pubkey: referrerInfo.referrer,
				isWritable: true,
				isSigner: false,
			});
			remainingAccounts.push({
				pubkey: referrerInfo.referrerStats,
				isWritable: true,
				isSigner: false,
			});
		}

		const orderId = order.orderId;
		const makerOrderId = makerInfo ? makerInfo.order.orderId : null;

		if (fulfillmentConfig) {
			remainingAccounts.push({
				pubkey: fulfillmentConfig.pubkey,
				isWritable: false,
				isSigner: false,
			});
			remainingAccounts.push({
				pubkey: fulfillmentConfig.serumProgramId,
				isWritable: false,
				isSigner: false,
			});
			remainingAccounts.push({
				pubkey: fulfillmentConfig.serumMarket,
				isWritable: true,
				isSigner: false,
			});
			remainingAccounts.push({
				pubkey: fulfillmentConfig.serumRequestQueue,
				isWritable: true,
				isSigner: false,
			});
			remainingAccounts.push({
				pubkey: fulfillmentConfig.serumEventQueue,
				isWritable: true,
				isSigner: false,
			});
			remainingAccounts.push({
				pubkey: fulfillmentConfig.serumBids,
				isWritable: true,
				isSigner: false,
			});
			remainingAccounts.push({
				pubkey: fulfillmentConfig.serumAsks,
				isWritable: true,
				isSigner: false,
			});
			remainingAccounts.push({
				pubkey: fulfillmentConfig.serumBaseVault,
				isWritable: true,
				isSigner: false,
			});
			remainingAccounts.push({
				pubkey: fulfillmentConfig.serumQuoteVault,
				isWritable: true,
				isSigner: false,
			});
			remainingAccounts.push({
				pubkey: fulfillmentConfig.serumOpenOrders,
				isWritable: true,
				isSigner: false,
			});
			remainingAccounts.push({
				pubkey: getSerumSignerPublicKey(
					fulfillmentConfig.serumProgramId,
					fulfillmentConfig.serumMarket,
					fulfillmentConfig.serumSignerNonce
				),
				isWritable: false,
				isSigner: false,
			});
			remainingAccounts.push({
				pubkey: this.getSignerPublicKey(),
				isWritable: false,
				isSigner: false,
			});
			remainingAccounts.push({
				pubkey: TOKEN_PROGRAM_ID,
				isWritable: false,
				isSigner: false,
			});
			remainingAccounts.push({
				pubkey: spotMarketAccount.vault,
				isWritable: true,
				isSigner: false,
			});
			remainingAccounts.push({
				pubkey: quoteMarketAccount.vault,
				isWritable: true,
				isSigner: false,
			});
		}

		return await this.program.instruction.fillSpotOrder(
			orderId,
			fulfillmentConfig ? fulfillmentConfig.fulfillmentType : null,
			makerOrderId,
			{
				accounts: {
					state: await this.getStatePublicKey(),
					filler: fillerPublicKey,
					fillerStats: fillerStatsPublicKey,
					user: userAccountPublicKey,
					userStats: userStatsPublicKey,
					authority: this.wallet.publicKey,
				},
				remainingAccounts,
			}
		);
	}

	public async triggerOrder(
		userAccountPublicKey: PublicKey,
		user: UserAccount,
		order: Order
	): Promise<TransactionSignature> {
		const { txSig } = await this.txSender.send(
			wrapInTx(await this.getTriggerOrderIx(userAccountPublicKey, user, order)),
			[],
			this.opts
		);
		return txSig;
	}

	public async getTriggerOrderIx(
		userAccountPublicKey: PublicKey,
		userAccount: UserAccount,
		order: Order
	): Promise<TransactionInstruction> {
		const fillerPublicKey = await this.getUserAccountPublicKey();

		const marketIndex = order.marketIndex;
		const marketAccount = this.getPerpMarketAccount(marketIndex);

		const oracleAccountMap = new Map<string, AccountMeta>();
		const spotMarketAccountMap = new Map<number, AccountMeta>();
		const perpMarketAccountMap = new Map<number, AccountMeta>();

		for (const spotPosition of userAccount.spotPositions) {
			if (!isSpotPositionAvailable(spotPosition)) {
				const spotMarketAccount = this.getSpotMarketAccount(
					spotPosition.marketIndex
				);
				spotMarketAccountMap.set(spotPosition.marketIndex.toNumber(), {
					pubkey: spotMarketAccount.pubkey,
					isSigner: false,
					isWritable: false,
				});

				if (!spotMarketAccount.oracle.equals(PublicKey.default)) {
					oracleAccountMap.set(spotMarketAccount.oracle.toString(), {
						pubkey: spotMarketAccount.oracle,
						isSigner: false,
						isWritable: false,
					});
				}
			}
		}

		for (const position of userAccount.perpPositions) {
			if (
				!positionIsAvailable(position) &&
				!position.marketIndex.eq(order.marketIndex)
			) {
				const market = this.getPerpMarketAccount(position.marketIndex);
				perpMarketAccountMap.set(position.marketIndex.toNumber(), {
					pubkey: market.pubkey,
					isWritable: false,
					isSigner: false,
				});
				oracleAccountMap.set(market.amm.oracle.toString(), {
					pubkey: market.amm.oracle,
					isWritable: false,
					isSigner: false,
				});
			}
		}

		perpMarketAccountMap.set(marketIndex.toNumber(), {
			pubkey: marketAccount.pubkey,
			isWritable: true,
			isSigner: false,
		});
		oracleAccountMap.set(marketAccount.amm.oracle.toString(), {
			pubkey: marketAccount.amm.oracle,
			isWritable: false,
			isSigner: false,
		});

		const remainingAccounts = [
			...oracleAccountMap.values(),
			...spotMarketAccountMap.values(),
			...perpMarketAccountMap.values(),
		];

		const orderId = order.orderId;
		return await this.program.instruction.triggerOrder(orderId, {
			accounts: {
				state: await this.getStatePublicKey(),
				filler: fillerPublicKey,
				user: userAccountPublicKey,
				authority: this.wallet.publicKey,
			},
			remainingAccounts,
		});
	}

	public async triggerSpotOrder(
		userAccountPublicKey: PublicKey,
		user: UserAccount,
		order: Order
	): Promise<TransactionSignature> {
		const { txSig } = await this.txSender.send(
			wrapInTx(
				await this.getTriggerSpotOrderIx(userAccountPublicKey, user, order)
			),
			[],
			this.opts
		);
		return txSig;
	}

	public async getTriggerSpotOrderIx(
		userAccountPublicKey: PublicKey,
		userAccount: UserAccount,
		order: Order
	): Promise<TransactionInstruction> {
		const fillerPublicKey = await this.getUserAccountPublicKey();

		const marketIndex = order.marketIndex;
		const spotMarketAccount = this.getSpotMarketAccount(marketIndex);

		const oracleAccountMap = new Map<string, AccountMeta>();
		const spotMarketAccountMap = new Map<number, AccountMeta>();
		const perpMarketAccountMap = new Map<number, AccountMeta>();

		for (const spotPosition of userAccount.spotPositions) {
			if (!isSpotPositionAvailable(spotPosition)) {
				const spotMarketAccount = this.getSpotMarketAccount(
					spotPosition.marketIndex
				);
				spotMarketAccountMap.set(spotPosition.marketIndex.toNumber(), {
					pubkey: spotMarketAccount.pubkey,
					isSigner: false,
					isWritable: false,
				});

				if (!spotMarketAccount.oracle.equals(PublicKey.default)) {
					oracleAccountMap.set(spotMarketAccount.oracle.toString(), {
						pubkey: spotMarketAccount.oracle,
						isSigner: false,
						isWritable: false,
					});
				}
			}
		}

		for (const position of userAccount.perpPositions) {
			if (
				!positionIsAvailable(position) &&
				!position.marketIndex.eq(order.marketIndex)
			) {
				const market = this.getPerpMarketAccount(position.marketIndex);
				perpMarketAccountMap.set(position.marketIndex.toNumber(), {
					pubkey: market.pubkey,
					isWritable: false,
					isSigner: false,
				});
				oracleAccountMap.set(market.amm.oracle.toString(), {
					pubkey: market.amm.oracle,
					isWritable: false,
					isSigner: false,
				});
			}
		}

		const quoteSpotMarket = this.getQuoteSpotMarketAccount();
		spotMarketAccountMap.set(quoteSpotMarket.marketIndex.toNumber(), {
			pubkey: quoteSpotMarket.pubkey,
			isWritable: true,
			isSigner: false,
		});
		spotMarketAccountMap.set(marketIndex.toNumber(), {
			pubkey: spotMarketAccount.pubkey,
			isWritable: false,
			isSigner: false,
		});
		oracleAccountMap.set(spotMarketAccount.oracle.toString(), {
			pubkey: spotMarketAccount.oracle,
			isWritable: false,
			isSigner: false,
		});

		const remainingAccounts = [
			...oracleAccountMap.values(),
			...spotMarketAccountMap.values(),
			...perpMarketAccountMap.values(),
		];

		const orderId = order.orderId;
		return await this.program.instruction.triggerSpotOrder(orderId, {
			accounts: {
				state: await this.getStatePublicKey(),
				filler: fillerPublicKey,
				user: userAccountPublicKey,
				authority: this.wallet.publicKey,
			},
			remainingAccounts,
		});
	}

	public async placeAndTake(
		orderParams: OptionalOrderParams,
		makerInfo?: MakerInfo,
		referrerInfo?: ReferrerInfo
	): Promise<TransactionSignature> {
		const { txSig, slot } = await this.txSender.send(
			wrapInTx(
				await this.getPlaceAndTakeIx(orderParams, makerInfo, referrerInfo)
			),
			[],
			this.opts
		);
		this.marketLastSlotCache.set(orderParams.marketIndex.toNumber(), slot);
		return txSig;
	}

	public async getPlaceAndTakeIx(
		orderParams: OptionalOrderParams,
		makerInfo?: MakerInfo,
		referrerInfo?: ReferrerInfo
	): Promise<TransactionInstruction> {
		orderParams = this.getOrderParams(orderParams, MarketType.PERP);
		const userStatsPublicKey = await this.getUserStatsAccountPublicKey();
		const userAccountPublicKey = await this.getUserAccountPublicKey();

		const remainingAccounts = this.getRemainingAccounts({
			writablePerpMarketIndex: orderParams.marketIndex,
			writableSpotMarketIndex: QUOTE_SPOT_MARKET_INDEX,
		});

		let makerOrderId = null;
		if (makerInfo) {
			makerOrderId = makerInfo.order.orderId;
			remainingAccounts.push({
				pubkey: makerInfo.maker,
				isSigner: false,
				isWritable: true,
			});
			remainingAccounts.push({
				pubkey: makerInfo.makerStats,
				isSigner: false,
				isWritable: true,
			});
		}

		if (referrerInfo) {
			remainingAccounts.push({
				pubkey: referrerInfo.referrer,
				isWritable: true,
				isSigner: false,
			});
			remainingAccounts.push({
				pubkey: referrerInfo.referrerStats,
				isWritable: true,
				isSigner: false,
			});
		}

		return await this.program.instruction.placeAndTake(
			orderParams,
			makerOrderId,
			{
				accounts: {
					state: await this.getStatePublicKey(),
					user: userAccountPublicKey,
					userStats: userStatsPublicKey,
					authority: this.wallet.publicKey,
				},
				remainingAccounts,
			}
		);
	}

	public async placeAndMake(
		orderParams: OptionalOrderParams,
		takerInfo: TakerInfo,
		referrerInfo?: ReferrerInfo
	): Promise<TransactionSignature> {
		const { txSig, slot } = await this.txSender.send(
			wrapInTx(
				await this.getPlaceAndMakeIx(orderParams, takerInfo, referrerInfo)
			),
			[],
			this.opts
		);

		this.marketLastSlotCache.set(orderParams.marketIndex.toNumber(), slot);

		return txSig;
	}

	public async getPlaceAndMakeIx(
		orderParams: OptionalOrderParams,
		takerInfo: TakerInfo,
		referrerInfo?: ReferrerInfo
	): Promise<TransactionInstruction> {
		orderParams = this.getOrderParams(orderParams, MarketType.PERP);
		const userStatsPublicKey = this.getUserStatsAccountPublicKey();
		const userAccountPublicKey = await this.getUserAccountPublicKey();

		// todo merge this with getRemainingAccounts
		const remainingAccounts = this.getRemainingAccountsWithCounterparty({
			counterPartyUserAccount: takerInfo.takerUserAccount,
			writablePerpMarketIndex: orderParams.marketIndex,
		});

		if (referrerInfo) {
			remainingAccounts.push({
				pubkey: referrerInfo.referrer,
				isWritable: true,
				isSigner: false,
			});
			remainingAccounts.push({
				pubkey: referrerInfo.referrerStats,
				isWritable: true,
				isSigner: false,
			});
		}

		const takerOrderId = takerInfo!.order!.orderId;
		return await this.program.instruction.placeAndMake(
			orderParams,
			takerOrderId,
			{
				accounts: {
					state: await this.getStatePublicKey(),
					user: userAccountPublicKey,
					userStats: userStatsPublicKey,
					taker: takerInfo.taker,
					takerStats: takerInfo.takerStats,
					authority: this.wallet.publicKey,
				},
				remainingAccounts,
			}
		);
	}

	/**
	 * Close an entire position. If you want to reduce a position, use the {@link openPosition} method in the opposite direction of the current position.
	 * @param marketIndex
	 * @returns
	 */
	public async closePosition(
		marketIndex: BN,
		limitPrice?: BN
	): Promise<TransactionSignature> {
		const userPosition = this.getUser().getUserPosition(marketIndex);
		if (!userPosition) {
			throw Error(`No position in market ${marketIndex.toString()}`);
		}

		return await this.placeAndTake({
			orderType: OrderType.MARKET,
			marketIndex,
			direction: findDirectionToClose(userPosition),
			baseAssetAmount: userPosition.baseAssetAmount.abs(),
			reduceOnly: true,
			price: limitPrice,
		});
	}

	public async settlePNLs(
		users: {
			settleeUserAccountPublicKey: PublicKey;
			settleeUserAccount: UserAccount;
		}[],
		marketIndex: BN
	): Promise<TransactionSignature> {
		const ixs = [];
		for (const { settleeUserAccountPublicKey, settleeUserAccount } of users) {
			ixs.push(
				await this.settlePNLIx(
					settleeUserAccountPublicKey,
					settleeUserAccount,
					marketIndex
				)
			);
		}

		const tx = new Transaction()
			.add(
				ComputeBudgetProgram.requestUnits({
					units: 1_000_000,
					additionalFee: 0,
				})
			)
			.add(...ixs);

		const { txSig } = await this.txSender.send(tx, [], this.opts);
		return txSig;
	}

	public async settlePNL(
		settleeUserAccountPublicKey: PublicKey,
		settleeUserAccount: UserAccount,
		marketIndex: BN
	): Promise<TransactionSignature> {
		const { txSig } = await this.txSender.send(
			wrapInTx(
				await this.settlePNLIx(
					settleeUserAccountPublicKey,
					settleeUserAccount,
					marketIndex
				)
			),
			[],
			this.opts
		);
		return txSig;
	}

	public async settlePNLIx(
		settleeUserAccountPublicKey: PublicKey,
		settleeUserAccount: UserAccount,
		marketIndex: BN
	): Promise<TransactionInstruction> {
		const perpMarketAccountMap = new Map<number, AccountMeta>();
		const oracleAccountMap = new Map<string, AccountMeta>();
		const spotMarketAccountMap = new Map<number, AccountMeta>();

		for (const position of settleeUserAccount.perpPositions) {
			if (!positionIsAvailable(position)) {
				const market = this.getPerpMarketAccount(position.marketIndex);
				perpMarketAccountMap.set(position.marketIndex.toNumber(), {
					pubkey: market.pubkey,
					isWritable: false,
					isSigner: false,
				});
				oracleAccountMap.set(market.amm.oracle.toString(), {
					pubkey: market.amm.oracle,
					isWritable: false,
					isSigner: false,
				});
			}
		}

		for (const spotPosition of settleeUserAccount.spotPositions) {
			if (!isSpotPositionAvailable(spotPosition)) {
				const spotMarketAccount = this.getSpotMarketAccount(
					spotPosition.marketIndex
				);
				spotMarketAccountMap.set(spotPosition.marketIndex.toNumber(), {
					pubkey: spotMarketAccount.pubkey,
					isSigner: false,
					isWritable: false,
				});
				if (!spotMarketAccount.marketIndex.eq(ZERO)) {
					oracleAccountMap.set(spotMarketAccount.oracle.toString(), {
						pubkey: spotMarketAccount.oracle,
						isSigner: false,
						isWritable: false,
					});
				}
			}
		}

		const marketAccount = this.getPerpMarketAccount(marketIndex.toNumber());
		perpMarketAccountMap.set(marketIndex.toNumber(), {
			pubkey: marketAccount.pubkey,
			isSigner: false,
			isWritable: true,
		});
		oracleAccountMap.set(marketAccount.amm.oracle.toString(), {
			pubkey: marketAccount.amm.oracle,
			isSigner: false,
			isWritable: false,
		});

		spotMarketAccountMap.set(QUOTE_SPOT_MARKET_INDEX.toNumber(), {
			pubkey: this.getSpotMarketAccount(QUOTE_SPOT_MARKET_INDEX).pubkey,
			isSigner: false,
			isWritable: true,
		});

		const remainingAccounts = [
			...oracleAccountMap.values(),
			...spotMarketAccountMap.values(),
			...perpMarketAccountMap.values(),
		];

		return await this.program.instruction.settlePnl(marketIndex, {
			accounts: {
				state: await this.getStatePublicKey(),
				authority: this.wallet.publicKey,
				user: settleeUserAccountPublicKey,
			},
			remainingAccounts: remainingAccounts,
		});
	}

	public async settleExpiredPosition(
		settleeUserAccountPublicKey: PublicKey,
		settleeUserAccount: UserAccount,
		marketIndex: BN
	): Promise<TransactionSignature> {
		const { txSig } = await this.txSender.send(
			wrapInTx(
				await this.settleExpiredPositionIx(
					settleeUserAccountPublicKey,
					settleeUserAccount,
					marketIndex
				)
			),
			[],
			this.opts
		);
		return txSig;
	}

	public async settleExpiredPositionIx(
		settleeUserAccountPublicKey: PublicKey,
		settleeUserAccount: UserAccount,
		marketIndex: BN
	): Promise<TransactionInstruction> {
		const marketAccountMap = new Map<number, AccountMeta>();
		const oracleAccountMap = new Map<string, AccountMeta>();
		const bankAccountMap = new Map<number, AccountMeta>();
		for (const position of settleeUserAccount.perpPositions) {
			if (!positionIsAvailable(position)) {
				const market = this.getPerpMarketAccount(position.marketIndex);
				marketAccountMap.set(position.marketIndex.toNumber(), {
					pubkey: market.pubkey,
					isWritable: false,
					isSigner: false,
				});
				oracleAccountMap.set(market.amm.oracle.toString(), {
					pubkey: market.amm.oracle,
					isWritable: false,
					isSigner: false,
				});
			}
		}

		for (const userBankBalance of settleeUserAccount.spotPositions) {
			if (!userBankBalance.balance.eq(QUOTE_SPOT_MARKET_INDEX)) {
				const bankAccount = this.getSpotMarketAccount(
					userBankBalance.marketIndex
				);
				bankAccountMap.set(userBankBalance.marketIndex.toNumber(), {
					pubkey: bankAccount.pubkey,
					isSigner: false,
					isWritable: false,
				});
				if (!bankAccount.marketIndex.eq(ZERO)) {
					oracleAccountMap.set(bankAccount.oracle.toString(), {
						pubkey: bankAccount.oracle,
						isSigner: false,
						isWritable: false,
					});
				}
			}
		}

		const marketAccount = this.getPerpMarketAccount(marketIndex.toNumber());
		marketAccountMap.set(marketIndex.toNumber(), {
			pubkey: marketAccount.pubkey,
			isSigner: false,
			isWritable: true,
		});
		oracleAccountMap.set(marketAccount.amm.oracle.toString(), {
			pubkey: marketAccount.amm.oracle,
			isSigner: false,
			isWritable: false,
		});

		bankAccountMap.set(QUOTE_SPOT_MARKET_INDEX.toNumber(), {
			pubkey: this.getSpotMarketAccount(QUOTE_SPOT_MARKET_INDEX).pubkey,
			isSigner: false,
			isWritable: true,
		});

		const remainingAccounts = [
			...oracleAccountMap.values(),
			...bankAccountMap.values(),
			...marketAccountMap.values(),
		];

		return await this.program.instruction.settleExpiredPosition(marketIndex, {
			accounts: {
				state: await this.getStatePublicKey(),
				authority: this.wallet.publicKey,
				user: settleeUserAccountPublicKey,
			},
			remainingAccounts: remainingAccounts,
		});
	}

	public async liquidatePerp(
		userAccountPublicKey: PublicKey,
		userAccount: UserAccount,
		marketIndex: BN,
		maxBaseAssetAmount: BN
	): Promise<TransactionSignature> {
		const { txSig, slot } = await this.txSender.send(
			wrapInTx(
				await this.getLiquidatePerpIx(
					userAccountPublicKey,
					userAccount,
					marketIndex,
					maxBaseAssetAmount
				)
			),
			[],
			this.opts
		);
		this.marketLastSlotCache.set(marketIndex.toNumber(), slot);
		return txSig;
	}

	public async getLiquidatePerpIx(
		userAccountPublicKey: PublicKey,
		userAccount: UserAccount,
		marketIndex: BN,
		maxBaseAssetAmount: BN
	): Promise<TransactionInstruction> {
		const userStatsPublicKey = getUserStatsAccountPublicKey(
			this.program.programId,
			userAccount.authority
		);

		const liquidatorPublicKey = await this.getUserAccountPublicKey();
		const liquidatorStatsPublicKey = this.getUserStatsAccountPublicKey();

		const remainingAccounts = this.getRemainingAccountsWithCounterparty({
			writablePerpMarketIndex: marketIndex,
			counterPartyUserAccount: userAccount,
		});

		return await this.program.instruction.liquidatePerp(
			marketIndex,
			maxBaseAssetAmount,
			{
				accounts: {
					state: await this.getStatePublicKey(),
					authority: this.wallet.publicKey,
					user: userAccountPublicKey,
					userStats: userStatsPublicKey,
					liquidator: liquidatorPublicKey,
					liquidatorStats: liquidatorStatsPublicKey,
				},
				remainingAccounts: remainingAccounts,
			}
		);
	}

	public async liquidateBorrow(
		userAccountPublicKey: PublicKey,
		userAccount: UserAccount,
		assetmarketIndex: BN,
		liabilitymarketIndex: BN,
		maxLiabilityTransfer: BN
	): Promise<TransactionSignature> {
		const { txSig } = await this.txSender.send(
			wrapInTx(
				await this.getLiquidateBorrowIx(
					userAccountPublicKey,
					userAccount,
					assetmarketIndex,
					liabilitymarketIndex,
					maxLiabilityTransfer
				)
			),
			[],
			this.opts
		);
		return txSig;
	}

	public async getLiquidateBorrowIx(
		userAccountPublicKey: PublicKey,
		userAccount: UserAccount,
		assetmarketIndex: BN,
		liabilitymarketIndex: BN,
		maxLiabilityTransfer: BN
	): Promise<TransactionInstruction> {
		const liquidatorPublicKey = await this.getUserAccountPublicKey();

		const remainingAccounts = this.getRemainingAccountsWithCounterparty({
			counterPartyUserAccount: userAccount,
			writableSpotMarketIndexes: [liabilitymarketIndex, assetmarketIndex],
		});

		return await this.program.instruction.liquidateBorrow(
			assetmarketIndex,
			liabilitymarketIndex,
			maxLiabilityTransfer,
			{
				accounts: {
					state: await this.getStatePublicKey(),
					authority: this.wallet.publicKey,
					user: userAccountPublicKey,
					liquidator: liquidatorPublicKey,
				},
				remainingAccounts: remainingAccounts,
			}
		);
	}

	public async liquidateBorrowForPerpPnl(
		userAccountPublicKey: PublicKey,
		userAccount: UserAccount,
		perpMarketIndex: BN,
		liabilitymarketIndex: BN,
		maxLiabilityTransfer: BN
	): Promise<TransactionSignature> {
		const { txSig, slot } = await this.txSender.send(
			wrapInTx(
				await this.getLiquidateBorrowForPerpPnlIx(
					userAccountPublicKey,
					userAccount,
					perpMarketIndex,
					liabilitymarketIndex,
					maxLiabilityTransfer
				)
			),
			[],
			this.opts
		);
		this.marketLastSlotCache.set(perpMarketIndex.toNumber(), slot);
		return txSig;
	}

	public async getLiquidateBorrowForPerpPnlIx(
		userAccountPublicKey: PublicKey,
		userAccount: UserAccount,
		perpMarketIndex: BN,
		liabilitymarketIndex: BN,
		maxLiabilityTransfer: BN
	): Promise<TransactionInstruction> {
		const liquidatorPublicKey = await this.getUserAccountPublicKey();

		const remainingAccounts = this.getRemainingAccountsWithCounterparty({
			counterPartyUserAccount: userAccount,
			writablePerpMarketIndex: perpMarketIndex,
			writableSpotMarketIndexes: [liabilitymarketIndex],
		});

		return await this.program.instruction.liquidateBorrowForPerpPnl(
			perpMarketIndex,
			liabilitymarketIndex,
			maxLiabilityTransfer,
			{
				accounts: {
					state: await this.getStatePublicKey(),
					authority: this.wallet.publicKey,
					user: userAccountPublicKey,
					liquidator: liquidatorPublicKey,
				},
				remainingAccounts: remainingAccounts,
			}
		);
	}

	public async liquidatePerpPnlForDeposit(
		userAccountPublicKey: PublicKey,
		userAccount: UserAccount,
		perpMarketIndex: BN,
		assetMarketIndex: BN,
		maxPnlTransfer: BN
	): Promise<TransactionSignature> {
		const { txSig, slot } = await this.txSender.send(
			wrapInTx(
				await this.getLiquidatePerpPnlForDepositIx(
					userAccountPublicKey,
					userAccount,
					perpMarketIndex,
					assetMarketIndex,
					maxPnlTransfer
				)
			),
			[],
			this.opts
		);
		this.marketLastSlotCache.set(perpMarketIndex.toNumber(), slot);
		return txSig;
	}

	public async getLiquidatePerpPnlForDepositIx(
		userAccountPublicKey: PublicKey,
		userAccount: UserAccount,
		perpMarketIndex: BN,
		assetMarketIndex: BN,
		maxPnlTransfer: BN
	): Promise<TransactionInstruction> {
		const liquidatorPublicKey = await this.getUserAccountPublicKey();

		const remainingAccounts = this.getRemainingAccountsWithCounterparty({
			counterPartyUserAccount: userAccount,
			writablePerpMarketIndex: perpMarketIndex,
			writableSpotMarketIndexes: [assetMarketIndex],
		});

		return await this.program.instruction.liquidatePerpPnlForDeposit(
			perpMarketIndex,
			assetMarketIndex,
			maxPnlTransfer,
			{
				accounts: {
					state: await this.getStatePublicKey(),
					authority: this.wallet.publicKey,
					user: userAccountPublicKey,
					liquidator: liquidatorPublicKey,
				},
				remainingAccounts: remainingAccounts,
			}
		);
	}

	public async resolvePerpBankruptcy(
		userAccountPublicKey: PublicKey,
		userAccount: UserAccount,
		marketIndex: BN
	): Promise<TransactionSignature> {
		const { txSig } = await this.txSender.send(
			wrapInTx(
				await this.getResolvePerpBankruptcyIx(
					userAccountPublicKey,
					userAccount,
					marketIndex
				)
			),
			[],
			this.opts
		);
		return txSig;
	}

	public async getResolvePerpBankruptcyIx(
		userAccountPublicKey: PublicKey,
		userAccount: UserAccount,
		marketIndex: BN
	): Promise<TransactionInstruction> {
		const liquidatorPublicKey = await this.getUserAccountPublicKey();

		const remainingAccounts = this.getRemainingAccountsWithCounterparty({
			writablePerpMarketIndex: marketIndex,
			writableSpotMarketIndexes: [QUOTE_SPOT_MARKET_INDEX],
			counterPartyUserAccount: userAccount,
		});

		const spotMarket = this.getSpotMarketAccount(marketIndex);

		return await this.program.instruction.resolvePerpBankruptcy(
			QUOTE_SPOT_MARKET_INDEX,
			marketIndex,
			{
				accounts: {
					state: await this.getStatePublicKey(),
					authority: this.wallet.publicKey,
					user: userAccountPublicKey,
					liquidator: liquidatorPublicKey,
					spotMarketVault: spotMarket.vault,
					insuranceFundVault: spotMarket.insuranceFundVault,
					clearingHouseSigner: this.getSignerPublicKey(),
					tokenProgram: TOKEN_PROGRAM_ID,
				},
				remainingAccounts: remainingAccounts,
			}
		);
	}

	public async resolveBorrowBankruptcy(
		userAccountPublicKey: PublicKey,
		userAccount: UserAccount,
		marketIndex: BN
	): Promise<TransactionSignature> {
		const { txSig } = await this.txSender.send(
			wrapInTx(
				await this.getResolveBorrowBankruptcyIx(
					userAccountPublicKey,
					userAccount,
					marketIndex
				)
			),
			[],
			this.opts
		);
		return txSig;
	}

	public async getResolveBorrowBankruptcyIx(
		userAccountPublicKey: PublicKey,
		userAccount: UserAccount,
		marketIndex: BN
	): Promise<TransactionInstruction> {
		const liquidatorPublicKey = await this.getUserAccountPublicKey();

		const remainingAccounts = this.getRemainingAccountsWithCounterparty({
			writableSpotMarketIndexes: [marketIndex],
			counterPartyUserAccount: userAccount,
		});

		const spotMarket = this.getSpotMarketAccount(marketIndex);

		return await this.program.instruction.resolveBorrowBankruptcy(marketIndex, {
			accounts: {
				state: await this.getStatePublicKey(),
				authority: this.wallet.publicKey,
				user: userAccountPublicKey,
				liquidator: liquidatorPublicKey,
				spotMarketVault: spotMarket.vault,
				insuranceFundVault: spotMarket.insuranceFundVault,
				clearingHouseSigner: this.getSignerPublicKey(),
				tokenProgram: TOKEN_PROGRAM_ID,
			},
			remainingAccounts: remainingAccounts,
		});
	}

	getRemainingAccountsWithCounterparty(params: {
		counterPartyUserAccount: UserAccount;
		writablePerpMarketIndex?: BN;
		writableSpotMarketIndexes?: BN[];
	}): AccountMeta[] {
		const counterPartyUserAccount = params.counterPartyUserAccount;

		const oracleAccountMap = new Map<string, AccountMeta>();
		const spotMarketAccountMap = new Map<number, AccountMeta>();
		const marketAccountMap = new Map<number, AccountMeta>();
		for (const spotPosition of counterPartyUserAccount.spotPositions) {
			if (!isSpotPositionAvailable(spotPosition)) {
				const spotMarket = this.getSpotMarketAccount(spotPosition.marketIndex);
				spotMarketAccountMap.set(spotPosition.marketIndex.toNumber(), {
					pubkey: spotMarket.pubkey,
					isSigner: false,
					isWritable: false,
				});

				if (!spotMarket.oracle.equals(PublicKey.default)) {
					oracleAccountMap.set(spotMarket.oracle.toString(), {
						pubkey: spotMarket.oracle,
						isSigner: false,
						isWritable: false,
					});
				}
			}
		}
		for (const position of counterPartyUserAccount.perpPositions) {
			if (!positionIsAvailable(position)) {
				const market = this.getPerpMarketAccount(position.marketIndex);
				marketAccountMap.set(position.marketIndex.toNumber(), {
					pubkey: market.pubkey,
					isWritable: false,
					isSigner: false,
				});
				oracleAccountMap.set(market.amm.oracle.toString(), {
					pubkey: market.amm.oracle,
					isWritable: false,
					isSigner: false,
				});
			}
		}

		const userAccountAndSlot = this.getUserAccountAndSlot();
		if (!userAccountAndSlot) {
			throw Error(
				'No user account found. Most likely user account does not exist or failed to fetch account'
			);
		}
		const { data: userAccount, slot: lastUserPositionsSlot } =
			userAccountAndSlot;

		for (const [marketIndexNum, slot] of this.marketLastSlotCache.entries()) {
			// if cache has more recent slot than user positions account slot, add market to remaining accounts
			// otherwise remove from slot
			if (slot > lastUserPositionsSlot) {
				const marketAccount = this.getPerpMarketAccount(marketIndexNum);
				marketAccountMap.set(marketIndexNum, {
					pubkey: marketAccount.pubkey,
					isSigner: false,
					isWritable: false,
				});
				oracleAccountMap.set(marketAccount.amm.oracle.toString(), {
					pubkey: marketAccount.amm.oracle,
					isSigner: false,
					isWritable: false,
				});
			} else {
				this.marketLastSlotCache.delete(marketIndexNum);
			}
		}
		for (const spotPosition of userAccount.spotPositions) {
			if (!isSpotPositionAvailable(spotPosition)) {
				const spotMarket = this.getSpotMarketAccount(spotPosition.marketIndex);
				spotMarketAccountMap.set(spotPosition.marketIndex.toNumber(), {
					pubkey: spotMarket.pubkey,
					isSigner: false,
					isWritable: false,
				});

				if (!spotMarket.oracle.equals(PublicKey.default)) {
					oracleAccountMap.set(spotMarket.oracle.toString(), {
						pubkey: spotMarket.oracle,
						isSigner: false,
						isWritable: false,
					});
				}
			}
		}
		for (const position of userAccount.perpPositions) {
			if (!positionIsAvailable(position)) {
				const market = this.getPerpMarketAccount(position.marketIndex);
				marketAccountMap.set(position.marketIndex.toNumber(), {
					pubkey: market.pubkey,
					isWritable: false,
					isSigner: false,
				});
				oracleAccountMap.set(market.amm.oracle.toString(), {
					pubkey: market.amm.oracle,
					isWritable: false,
					isSigner: false,
				});
			}
		}

		if (params.writablePerpMarketIndex) {
			const market = this.getPerpMarketAccount(params.writablePerpMarketIndex);
			marketAccountMap.set(market.marketIndex.toNumber(), {
				pubkey: market.pubkey,
				isSigner: false,
				isWritable: true,
			});
			oracleAccountMap.set(market.amm.oracle.toString(), {
				pubkey: market.amm.oracle,
				isSigner: false,
				isWritable: false,
			});
		}

		if (params.writableSpotMarketIndexes) {
			for (const writableSpotMarketIndex of params.writableSpotMarketIndexes) {
				const spotMarketAccount = this.getSpotMarketAccount(
					writableSpotMarketIndex
				);
				spotMarketAccountMap.set(spotMarketAccount.marketIndex.toNumber(), {
					pubkey: spotMarketAccount.pubkey,
					isSigner: false,
					isWritable: true,
				});
				if (!spotMarketAccount.oracle.equals(PublicKey.default)) {
					oracleAccountMap.set(spotMarketAccount.oracle.toString(), {
						pubkey: spotMarketAccount.oracle,
						isSigner: false,
						isWritable: false,
					});
				}
			}
		}

		return [
			...oracleAccountMap.values(),
			...spotMarketAccountMap.values(),
			...marketAccountMap.values(),
		];
	}

	public async updateFundingRate(
		oracle: PublicKey,
		marketIndex: BN
	): Promise<TransactionSignature> {
		const { txSig } = await this.txSender.send(
			wrapInTx(await this.getUpdateFundingRateIx(oracle, marketIndex)),
			[],
			this.opts
		);
		return txSig;
	}

	public async getUpdateFundingRateIx(
		oracle: PublicKey,
		marketIndex: BN
	): Promise<TransactionInstruction> {
		return await this.program.instruction.updateFundingRate(marketIndex, {
			accounts: {
				state: await this.getStatePublicKey(),
				market: await getMarketPublicKey(this.program.programId, marketIndex),
				oracle: oracle,
			},
		});
	}

	public async settleFundingPayment(
		userAccount: PublicKey
	): Promise<TransactionSignature> {
		const { txSig } = await this.txSender.send(
			wrapInTx(await this.getSettleFundingPaymentIx(userAccount)),
			[],
			this.opts
		);
		return txSig;
	}

	public async getSettleFundingPaymentIx(
		userAccount: PublicKey
	): Promise<TransactionInstruction> {
		const user = (await this.program.account.user.fetch(
			userAccount
		)) as UserAccount;

		const userPositions = user.perpPositions;

		const remainingAccounts = [];
		for (const position of userPositions) {
			if (!positionIsAvailable(position)) {
				const marketPublicKey = await getMarketPublicKey(
					this.program.programId,
					position.marketIndex
				);
				remainingAccounts.push({
					pubkey: marketPublicKey,
					isWritable: false,
					isSigner: false,
				});
			}
		}

		return await this.program.instruction.settleFundingPayment({
			accounts: {
				state: await this.getStatePublicKey(),
				user: userAccount,
			},
			remainingAccounts,
		});
	}

	public triggerEvent(eventName: keyof ClearingHouseAccountEvents, data?: any) {
		this.eventEmitter.emit(eventName, data);
	}

	public getOracleDataForMarket(marketIndex: BN): OraclePriceData {
		const oracleKey = this.getPerpMarketAccount(marketIndex).amm.oracle;
		const oracleData = this.getOraclePriceDataAndSlot(oracleKey).data;

		return oracleData;
	}

	public async initializeInsuranceFundStake(
		marketIndex: BN
	): Promise<TransactionSignature> {
		const { txSig } = await this.txSender.send(
			wrapInTx(await this.getInitializeInsuranceFundStakeIx(marketIndex)),
			[],
			this.opts
		);
		return txSig;
	}

	public async getInitializeInsuranceFundStakeIx(
		marketIndex: BN
	): Promise<TransactionInstruction> {
		const ifStakeAccountPublicKey = getInsuranceFundStakeAccountPublicKey(
			this.program.programId,
			this.wallet.publicKey,
			marketIndex
		);

		return await this.program.instruction.initializeInsuranceFundStake(
			marketIndex,
			{
				accounts: {
					insuranceFundStake: ifStakeAccountPublicKey,
					spotMarket: this.getSpotMarketAccount(marketIndex).pubkey,
					userStats: this.getUserStatsAccountPublicKey(),
					authority: this.wallet.publicKey,
					payer: this.wallet.publicKey,
					rent: anchor.web3.SYSVAR_RENT_PUBKEY,
					systemProgram: anchor.web3.SystemProgram.programId,
					state: await this.getStatePublicKey(),
				},
			}
		);
	}

	public async addInsuranceFundStake(
		marketIndex: BN,
		amount: BN,
		collateralAccountPublicKey: PublicKey
	): Promise<TransactionSignature> {
		const spotMarket = this.getSpotMarketAccount(marketIndex);
		const ifStakeAccountPublicKey = getInsuranceFundStakeAccountPublicKey(
			this.program.programId,
			this.wallet.publicKey,
			marketIndex
		);

		const remainingAccounts = this.getRemainingAccounts({
			writableSpotMarketIndex: marketIndex,
		});

		return await this.program.rpc.addInsuranceFundStake(marketIndex, amount, {
			accounts: {
				state: await this.getStatePublicKey(),
				spotMarket: spotMarket.pubkey,
				insuranceFundStake: ifStakeAccountPublicKey,
				userStats: this.getUserStatsAccountPublicKey(),
				authority: this.wallet.publicKey,
				insuranceFundVault: spotMarket.insuranceFundVault,
				userTokenAccount: collateralAccountPublicKey,
				tokenProgram: TOKEN_PROGRAM_ID,
			},
			remainingAccounts,
		});
	}

	public async requestRemoveInsuranceFundStake(
		marketIndex: BN,
		amount: BN
	): Promise<TransactionSignature> {
		const spotMarketAccount = this.getSpotMarketAccount(marketIndex);
		const ifStakeAccountPublicKey = getInsuranceFundStakeAccountPublicKey(
			this.program.programId,
			this.wallet.publicKey,
			marketIndex
		);

		const remainingAccounts = this.getRemainingAccounts({
			writableSpotMarketIndex: marketIndex,
		});

		return await this.program.rpc.requestRemoveInsuranceFundStake(
			marketIndex,
			amount,
			{
				accounts: {
					state: await this.getStatePublicKey(),
					spotMarket: spotMarketAccount.pubkey,
					insuranceFundStake: ifStakeAccountPublicKey,
					userStats: this.getUserStatsAccountPublicKey(),
					authority: this.wallet.publicKey,
					insuranceFundVault: spotMarketAccount.insuranceFundVault,
					// userTokenAccount: collateralAccountPublicKey,
					// tokenProgram: TOKEN_PROGRAM_ID,
				},
				remainingAccounts,
			}
		);
	}

	public async cancelRequestRemoveInsuranceFundStake(
		marketIndex: BN
	): Promise<TransactionSignature> {
		const spotMarketAccount = this.getSpotMarketAccount(marketIndex);
		const ifStakeAccountPublicKey = getInsuranceFundStakeAccountPublicKey(
			this.program.programId,
			this.wallet.publicKey,
			marketIndex
		);

		const remainingAccounts = this.getRemainingAccounts({
			writableSpotMarketIndex: marketIndex,
		});

		return await this.program.rpc.cancelRequestRemoveInsuranceFundStake(
			marketIndex,
			{
				accounts: {
					state: await this.getStatePublicKey(),
					spotMarket: spotMarketAccount.pubkey,
					insuranceFundStake: ifStakeAccountPublicKey,
					userStats: this.getUserStatsAccountPublicKey(),
					authority: this.wallet.publicKey,
					insuranceFundVault: spotMarketAccount.insuranceFundVault,
					// userTokenAccount: collateralAccountPublicKey,
					// tokenProgram: TOKEN_PROGRAM_ID,
				},
				remainingAccounts,
			}
		);
	}

	public async removeInsuranceFundStake(
		marketIndex: BN,
		collateralAccountPublicKey: PublicKey
	): Promise<TransactionSignature> {
		const spotMarketAccount = this.getSpotMarketAccount(marketIndex);
		const ifStakeAccountPublicKey = getInsuranceFundStakeAccountPublicKey(
			this.program.programId,
			this.wallet.publicKey,
			marketIndex
		);

		const remainingAccounts = this.getRemainingAccounts({
			writableSpotMarketIndex: marketIndex,
		});

		return await this.program.rpc.removeInsuranceFundStake(marketIndex, {
			accounts: {
				state: await this.getStatePublicKey(),
				spotMarket: spotMarketAccount.pubkey,
				insuranceFundStake: ifStakeAccountPublicKey,
				userStats: this.getUserStatsAccountPublicKey(),
				authority: this.wallet.publicKey,
				insuranceFundVault: spotMarketAccount.insuranceFundVault,
				clearingHouseSigner: this.getSignerPublicKey(),
				userTokenAccount: collateralAccountPublicKey,
				tokenProgram: TOKEN_PROGRAM_ID,
			},
			remainingAccounts,
		});
	}

	public async settleRevenueToInsuranceFund(
		marketIndex: BN
	): Promise<TransactionSignature> {
		const spotMarketAccount = this.getSpotMarketAccount(marketIndex);

		const remainingAccounts = this.getRemainingAccounts({
			writableSpotMarketIndex: marketIndex,
		});

		return await this.program.rpc.settleRevenueToInsuranceFund(marketIndex, {
			accounts: {
				state: await this.getStatePublicKey(),
				spotMarket: spotMarketAccount.pubkey,
				spotMarketVault: spotMarketAccount.vault,
				clearingHouseSigner: this.getSignerPublicKey(),
				insuranceFundVault: spotMarketAccount.insuranceFundVault,
				tokenProgram: TOKEN_PROGRAM_ID,
			},
			remainingAccounts,
		});
	}

	public async resolvePerpPnlDeficit(
		spotMarketIndex: BN,
		perpMarketIndex: BN
	): Promise<TransactionSignature> {
		const { txSig } = await this.txSender.send(
			wrapInTx(
				await this.getResolvePerpPnlDeficitIx(spotMarketIndex, perpMarketIndex)
			),
			[],
			this.opts
		);
		return txSig;
	}

	public async getResolvePerpPnlDeficitIx(
		spotMarketIndex: BN,
		perpMarketIndex: BN
	): Promise<TransactionInstruction> {
		const remainingAccounts = this.getRemainingAccounts({
			writablePerpMarketIndex: perpMarketIndex,
			writableSpotMarketIndex: spotMarketIndex,
		});

		const spotMarket = this.getSpotMarketAccount(spotMarketIndex);

		return await this.program.instruction.resolvePerpPnlDeficit(
			spotMarketIndex,
			perpMarketIndex,
			{
				accounts: {
					state: await this.getStatePublicKey(),
					authority: this.wallet.publicKey,
					spotMarketVault: spotMarket.vault,
					insuranceFundVault: spotMarket.insuranceFundVault,
					clearingHouseSigner: this.getSignerPublicKey(),
					tokenProgram: TOKEN_PROGRAM_ID,
				},
				remainingAccounts: remainingAccounts,
			}
		);
	}
}<|MERGE_RESOLUTION|>--- conflicted
+++ resolved
@@ -1297,17 +1297,10 @@
 
 		if (sharesToBurn == undefined) {
 			const userAccount = this.getUserAccount();
-<<<<<<< HEAD
-			const PerpPosition = userAccount.perpPositions.filter((position) =>
-				position.marketIndex.eq(marketIndex)
-			)[0];
-			sharesToBurn = PerpPosition.lpShares;
-=======
 			const perpPosition = userAccount.perpPositions.filter((position) =>
 				position.marketIndex.eq(marketIndex)
 			)[0];
 			sharesToBurn = perpPosition.lpShares;
->>>>>>> 06e9ae6f
 			console.log('burning lp shares:', sharesToBurn.toString());
 		}
 
