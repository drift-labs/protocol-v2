{
  "version": "1.0.0",
  "name": "clearing_house",
  "instructions": [
    {
      "name": "initializeUser",
      "accounts": [
        {
          "name": "user",
          "isMut": true,
          "isSigner": false
        },
        {
          "name": "userStats",
          "isMut": true,
          "isSigner": false
        },
        {
          "name": "state",
          "isMut": false,
          "isSigner": false
        },
        {
          "name": "authority",
          "isMut": false,
          "isSigner": true
        },
        {
          "name": "payer",
          "isMut": true,
          "isSigner": true
        },
        {
          "name": "rent",
          "isMut": false,
          "isSigner": false
        },
        {
          "name": "systemProgram",
          "isMut": false,
          "isSigner": false
        }
      ],
      "args": [
        {
          "name": "subAccountId",
          "type": "u16"
        },
        {
          "name": "name",
          "type": {
            "array": [
              "u8",
              32
            ]
          }
        }
      ]
    },
    {
      "name": "initializeUserStats",
      "accounts": [
        {
          "name": "userStats",
          "isMut": true,
          "isSigner": false
        },
        {
          "name": "state",
          "isMut": true,
          "isSigner": false
        },
        {
          "name": "authority",
          "isMut": false,
          "isSigner": true
        },
        {
          "name": "payer",
          "isMut": true,
          "isSigner": true
        },
        {
          "name": "rent",
          "isMut": false,
          "isSigner": false
        },
        {
          "name": "systemProgram",
          "isMut": false,
          "isSigner": false
        }
      ],
      "args": []
    },
    {
      "name": "deposit",
      "accounts": [
        {
          "name": "state",
          "isMut": false,
          "isSigner": false
        },
        {
          "name": "user",
          "isMut": true,
          "isSigner": false
        },
        {
          "name": "userStats",
          "isMut": true,
          "isSigner": false
        },
        {
          "name": "authority",
          "isMut": false,
          "isSigner": true
        },
        {
          "name": "spotMarketVault",
          "isMut": true,
          "isSigner": false
        },
        {
          "name": "userTokenAccount",
          "isMut": true,
          "isSigner": false
        },
        {
          "name": "tokenProgram",
          "isMut": false,
          "isSigner": false
        }
      ],
      "args": [
        {
          "name": "marketIndex",
          "type": "u16"
        },
        {
          "name": "amount",
          "type": "u64"
        },
        {
          "name": "reduceOnly",
          "type": "bool"
        }
      ]
    },
    {
      "name": "withdraw",
      "accounts": [
        {
          "name": "state",
          "isMut": false,
          "isSigner": false
        },
        {
          "name": "user",
          "isMut": true,
          "isSigner": false
        },
        {
          "name": "userStats",
          "isMut": true,
          "isSigner": false
        },
        {
          "name": "authority",
          "isMut": false,
          "isSigner": true
        },
        {
          "name": "spotMarketVault",
          "isMut": true,
          "isSigner": false
        },
        {
          "name": "clearingHouseSigner",
          "isMut": false,
          "isSigner": false
        },
        {
          "name": "userTokenAccount",
          "isMut": true,
          "isSigner": false
        },
        {
          "name": "tokenProgram",
          "isMut": false,
          "isSigner": false
        }
      ],
      "args": [
        {
          "name": "marketIndex",
          "type": "u16"
        },
        {
          "name": "amount",
          "type": "u64"
        },
        {
          "name": "reduceOnly",
          "type": "bool"
        }
      ]
    },
    {
      "name": "transferDeposit",
      "accounts": [
        {
          "name": "fromUser",
          "isMut": true,
          "isSigner": false
        },
        {
          "name": "toUser",
          "isMut": true,
          "isSigner": false
        },
        {
          "name": "userStats",
          "isMut": true,
          "isSigner": false
        },
        {
          "name": "authority",
          "isMut": false,
          "isSigner": true
        },
        {
          "name": "state",
          "isMut": false,
          "isSigner": false
        },
        {
          "name": "spotMarketVault",
          "isMut": false,
          "isSigner": false
        }
      ],
      "args": [
        {
          "name": "marketIndex",
          "type": "u16"
        },
        {
          "name": "amount",
          "type": "u64"
        }
      ]
    },
    {
      "name": "placePerpOrder",
      "accounts": [
        {
          "name": "state",
          "isMut": false,
          "isSigner": false
        },
        {
          "name": "user",
          "isMut": true,
          "isSigner": false
        },
        {
          "name": "authority",
          "isMut": false,
          "isSigner": true
        }
      ],
      "args": [
        {
          "name": "params",
          "type": {
            "defined": "OrderParams"
          }
        }
      ]
    },
    {
      "name": "cancelOrder",
      "accounts": [
        {
          "name": "state",
          "isMut": false,
          "isSigner": false
        },
        {
          "name": "user",
          "isMut": true,
          "isSigner": false
        },
        {
          "name": "authority",
          "isMut": false,
          "isSigner": true
        }
      ],
      "args": [
        {
          "name": "orderId",
          "type": {
            "option": "u32"
          }
        }
      ]
    },
    {
      "name": "cancelOrderByUserId",
      "accounts": [
        {
          "name": "state",
          "isMut": false,
          "isSigner": false
        },
        {
          "name": "user",
          "isMut": true,
          "isSigner": false
        },
        {
          "name": "authority",
          "isMut": false,
          "isSigner": true
        }
      ],
      "args": [
        {
          "name": "userOrderId",
          "type": "u8"
        }
      ]
    },
    {
      "name": "cancelOrders",
      "accounts": [
        {
          "name": "state",
          "isMut": false,
          "isSigner": false
        },
        {
          "name": "user",
          "isMut": true,
          "isSigner": false
        },
        {
          "name": "authority",
          "isMut": false,
          "isSigner": true
        }
      ],
      "args": [
        {
          "name": "marketType",
          "type": {
            "option": {
              "defined": "MarketType"
            }
          }
        },
        {
          "name": "marketIndex",
          "type": {
            "option": "u16"
          }
        },
        {
          "name": "direction",
          "type": {
            "option": {
              "defined": "PositionDirection"
            }
          }
        }
      ]
    },
    {
      "name": "placeAndTakePerpOrder",
      "accounts": [
        {
          "name": "state",
          "isMut": false,
          "isSigner": false
        },
        {
          "name": "user",
          "isMut": true,
          "isSigner": false
        },
        {
          "name": "userStats",
          "isMut": true,
          "isSigner": false
        },
        {
          "name": "authority",
          "isMut": false,
          "isSigner": true
        }
      ],
      "args": [
        {
          "name": "params",
          "type": {
            "defined": "OrderParams"
          }
        },
        {
          "name": "makerOrderId",
          "type": {
            "option": "u32"
          }
        }
      ]
    },
    {
      "name": "placeAndMakePerpOrder",
      "accounts": [
        {
          "name": "state",
          "isMut": false,
          "isSigner": false
        },
        {
          "name": "user",
          "isMut": true,
          "isSigner": false
        },
        {
          "name": "userStats",
          "isMut": true,
          "isSigner": false
        },
        {
          "name": "taker",
          "isMut": true,
          "isSigner": false
        },
        {
          "name": "takerStats",
          "isMut": true,
          "isSigner": false
        },
        {
          "name": "authority",
          "isMut": false,
          "isSigner": true
        }
      ],
      "args": [
        {
          "name": "params",
          "type": {
            "defined": "OrderParams"
          }
        },
        {
          "name": "takerOrderId",
          "type": "u32"
        }
      ]
    },
    {
      "name": "placeSpotOrder",
      "accounts": [
        {
          "name": "state",
          "isMut": false,
          "isSigner": false
        },
        {
          "name": "user",
          "isMut": true,
          "isSigner": false
        },
        {
          "name": "authority",
          "isMut": false,
          "isSigner": true
        }
      ],
      "args": [
        {
          "name": "params",
          "type": {
            "defined": "OrderParams"
          }
        }
      ]
    },
    {
      "name": "placeAndTakeSpotOrder",
      "accounts": [
        {
          "name": "state",
          "isMut": false,
          "isSigner": false
        },
        {
          "name": "user",
          "isMut": true,
          "isSigner": false
        },
        {
          "name": "userStats",
          "isMut": true,
          "isSigner": false
        },
        {
          "name": "authority",
          "isMut": false,
          "isSigner": true
        }
      ],
      "args": [
        {
          "name": "params",
          "type": {
            "defined": "OrderParams"
          }
        },
        {
          "name": "fulfillmentType",
          "type": {
            "option": {
              "defined": "SpotFulfillmentType"
            }
          }
        },
        {
          "name": "makerOrderId",
          "type": {
            "option": "u32"
          }
        }
      ]
    },
    {
      "name": "placeAndMakeSpotOrder",
      "accounts": [
        {
          "name": "state",
          "isMut": false,
          "isSigner": false
        },
        {
          "name": "user",
          "isMut": true,
          "isSigner": false
        },
        {
          "name": "userStats",
          "isMut": true,
          "isSigner": false
        },
        {
          "name": "taker",
          "isMut": true,
          "isSigner": false
        },
        {
          "name": "takerStats",
          "isMut": true,
          "isSigner": false
        },
        {
          "name": "authority",
          "isMut": false,
          "isSigner": true
        }
      ],
      "args": [
        {
          "name": "params",
          "type": {
            "defined": "OrderParams"
          }
        },
        {
          "name": "takerOrderId",
          "type": "u32"
        },
        {
          "name": "fulfillmentType",
          "type": {
            "option": {
              "defined": "SpotFulfillmentType"
            }
          }
        }
      ]
    },
    {
      "name": "addPerpLpShares",
      "accounts": [
        {
          "name": "state",
          "isMut": false,
          "isSigner": false
        },
        {
          "name": "user",
          "isMut": true,
          "isSigner": false
        },
        {
          "name": "authority",
          "isMut": false,
          "isSigner": true
        }
      ],
      "args": [
        {
          "name": "nShares",
          "type": "u64"
        },
        {
          "name": "marketIndex",
          "type": "u16"
        }
      ]
    },
    {
      "name": "removePerpLpShares",
      "accounts": [
        {
          "name": "state",
          "isMut": false,
          "isSigner": false
        },
        {
          "name": "user",
          "isMut": true,
          "isSigner": false
        },
        {
          "name": "authority",
          "isMut": false,
          "isSigner": true
        }
      ],
      "args": [
        {
          "name": "sharesToBurn",
          "type": "u64"
        },
        {
          "name": "marketIndex",
          "type": "u16"
        }
      ]
    },
    {
      "name": "removePerpLpSharesInExpiringMarket",
      "accounts": [
        {
          "name": "state",
          "isMut": false,
          "isSigner": false
        },
        {
          "name": "user",
          "isMut": true,
          "isSigner": false
        }
      ],
      "args": [
        {
          "name": "sharesToBurn",
          "type": "u64"
        },
        {
          "name": "marketIndex",
          "type": "u16"
        }
      ]
    },
    {
      "name": "updateUserName",
      "accounts": [
        {
          "name": "user",
          "isMut": true,
          "isSigner": false
        },
        {
          "name": "authority",
          "isMut": false,
          "isSigner": true
        }
      ],
      "args": [
        {
          "name": "subAccountId",
          "type": "u16"
        },
        {
          "name": "name",
          "type": {
            "array": [
              "u8",
              32
            ]
          }
        }
      ]
    },
    {
      "name": "updateUserCustomMarginRatio",
      "accounts": [
        {
          "name": "user",
          "isMut": true,
          "isSigner": false
        },
        {
          "name": "authority",
          "isMut": false,
          "isSigner": true
        }
      ],
      "args": [
        {
          "name": "subAccountId",
          "type": "u16"
        },
        {
          "name": "marginRatio",
          "type": "u32"
        }
      ]
    },
    {
      "name": "updateUserDelegate",
      "accounts": [
        {
          "name": "user",
          "isMut": true,
          "isSigner": false
        },
        {
          "name": "authority",
          "isMut": false,
          "isSigner": true
        }
      ],
      "args": [
        {
          "name": "subAccountId",
          "type": "u16"
        },
        {
          "name": "delegate",
          "type": "publicKey"
        }
      ]
    },
    {
      "name": "deleteUser",
      "accounts": [
        {
          "name": "user",
          "isMut": true,
          "isSigner": false
        },
        {
          "name": "userStats",
          "isMut": true,
          "isSigner": false
        },
        {
          "name": "state",
          "isMut": false,
          "isSigner": false
        },
        {
          "name": "authority",
          "isMut": false,
          "isSigner": true
        }
      ],
      "args": []
    },
    {
      "name": "fillPerpOrder",
      "accounts": [
        {
          "name": "state",
          "isMut": false,
          "isSigner": false
        },
        {
          "name": "authority",
          "isMut": false,
          "isSigner": true
        },
        {
          "name": "filler",
          "isMut": true,
          "isSigner": false
        },
        {
          "name": "fillerStats",
          "isMut": true,
          "isSigner": false
        },
        {
          "name": "user",
          "isMut": true,
          "isSigner": false
        },
        {
          "name": "userStats",
          "isMut": true,
          "isSigner": false
        }
      ],
      "args": [
        {
          "name": "orderId",
          "type": {
            "option": "u32"
          }
        },
        {
          "name": "makerOrderId",
          "type": {
            "option": "u32"
          }
        }
      ]
    },
    {
      "name": "fillSpotOrder",
      "accounts": [
        {
          "name": "state",
          "isMut": false,
          "isSigner": false
        },
        {
          "name": "authority",
          "isMut": false,
          "isSigner": true
        },
        {
          "name": "filler",
          "isMut": true,
          "isSigner": false
        },
        {
          "name": "fillerStats",
          "isMut": true,
          "isSigner": false
        },
        {
          "name": "user",
          "isMut": true,
          "isSigner": false
        },
        {
          "name": "userStats",
          "isMut": true,
          "isSigner": false
        }
      ],
      "args": [
        {
          "name": "orderId",
          "type": {
            "option": "u32"
          }
        },
        {
          "name": "fulfillmentType",
          "type": {
            "option": {
              "defined": "SpotFulfillmentType"
            }
          }
        },
        {
          "name": "makerOrderId",
          "type": {
            "option": "u32"
          }
        }
      ]
    },
    {
      "name": "triggerOrder",
      "accounts": [
        {
          "name": "state",
          "isMut": false,
          "isSigner": false
        },
        {
          "name": "authority",
          "isMut": false,
          "isSigner": true
        },
        {
          "name": "filler",
          "isMut": true,
          "isSigner": false
        },
        {
          "name": "user",
          "isMut": true,
          "isSigner": false
        }
      ],
      "args": [
        {
          "name": "orderId",
          "type": "u32"
        }
      ]
    },
    {
      "name": "settlePnl",
      "accounts": [
        {
          "name": "state",
          "isMut": false,
          "isSigner": false
        },
        {
          "name": "user",
          "isMut": true,
          "isSigner": false
        },
        {
          "name": "authority",
          "isMut": false,
          "isSigner": true
        },
        {
          "name": "spotMarketVault",
          "isMut": false,
          "isSigner": false
        }
      ],
      "args": [
        {
          "name": "marketIndex",
          "type": "u16"
        }
      ]
    },
    {
      "name": "settleFundingPayment",
      "accounts": [
        {
          "name": "state",
          "isMut": false,
          "isSigner": false
        },
        {
          "name": "user",
          "isMut": true,
          "isSigner": false
        }
      ],
      "args": []
    },
    {
      "name": "settleLp",
      "accounts": [
        {
          "name": "state",
          "isMut": false,
          "isSigner": false
        },
        {
          "name": "user",
          "isMut": true,
          "isSigner": false
        }
      ],
      "args": [
        {
          "name": "marketIndex",
          "type": "u16"
        }
      ]
    },
    {
      "name": "settleExpiredMarket",
      "accounts": [
        {
          "name": "state",
          "isMut": false,
          "isSigner": false
        },
        {
          "name": "authority",
          "isMut": false,
          "isSigner": true
        }
      ],
      "args": [
        {
          "name": "marketIndex",
          "type": "u16"
        }
      ]
    },
    {
      "name": "liquidatePerp",
      "accounts": [
        {
          "name": "state",
          "isMut": false,
          "isSigner": false
        },
        {
          "name": "authority",
          "isMut": false,
          "isSigner": true
        },
        {
          "name": "liquidator",
          "isMut": true,
          "isSigner": false
        },
        {
          "name": "liquidatorStats",
          "isMut": true,
          "isSigner": false
        },
        {
          "name": "user",
          "isMut": true,
          "isSigner": false
        },
        {
          "name": "userStats",
          "isMut": true,
          "isSigner": false
        }
      ],
      "args": [
        {
          "name": "marketIndex",
          "type": "u16"
        },
        {
          "name": "liquidatorMaxBaseAssetAmount",
          "type": "u64"
        },
        {
          "name": "limitPrice",
          "type": {
            "option": "u64"
          }
        }
      ]
    },
    {
      "name": "liquidateSpot",
      "accounts": [
        {
          "name": "state",
          "isMut": false,
          "isSigner": false
        },
        {
          "name": "authority",
          "isMut": false,
          "isSigner": true
        },
        {
          "name": "liquidator",
          "isMut": true,
          "isSigner": false
        },
        {
          "name": "liquidatorStats",
          "isMut": true,
          "isSigner": false
        },
        {
          "name": "user",
          "isMut": true,
          "isSigner": false
        },
        {
          "name": "userStats",
          "isMut": true,
          "isSigner": false
        }
      ],
      "args": [
        {
          "name": "assetMarketIndex",
          "type": "u16"
        },
        {
          "name": "liabilityMarketIndex",
          "type": "u16"
        },
        {
          "name": "liquidatorMaxLiabilityTransfer",
          "type": "u128"
        }
      ]
    },
    {
      "name": "liquidateBorrowForPerpPnl",
      "accounts": [
        {
          "name": "state",
          "isMut": false,
          "isSigner": false
        },
        {
          "name": "authority",
          "isMut": false,
          "isSigner": true
        },
        {
          "name": "liquidator",
          "isMut": true,
          "isSigner": false
        },
        {
          "name": "liquidatorStats",
          "isMut": true,
          "isSigner": false
        },
        {
          "name": "user",
          "isMut": true,
          "isSigner": false
        },
        {
          "name": "userStats",
          "isMut": true,
          "isSigner": false
        }
      ],
      "args": [
        {
          "name": "perpMarketIndex",
          "type": "u16"
        },
        {
          "name": "spotMarketIndex",
          "type": "u16"
        },
        {
          "name": "liquidatorMaxLiabilityTransfer",
          "type": "u128"
        }
      ]
    },
    {
      "name": "liquidatePerpPnlForDeposit",
      "accounts": [
        {
          "name": "state",
          "isMut": false,
          "isSigner": false
        },
        {
          "name": "authority",
          "isMut": false,
          "isSigner": true
        },
        {
          "name": "liquidator",
          "isMut": true,
          "isSigner": false
        },
        {
          "name": "liquidatorStats",
          "isMut": true,
          "isSigner": false
        },
        {
          "name": "user",
          "isMut": true,
          "isSigner": false
        },
        {
          "name": "userStats",
          "isMut": true,
          "isSigner": false
        }
      ],
      "args": [
        {
          "name": "perpMarketIndex",
          "type": "u16"
        },
        {
          "name": "spotMarketIndex",
          "type": "u16"
        },
        {
          "name": "liquidatorMaxPnlTransfer",
          "type": "u128"
        }
      ]
    },
    {
      "name": "resolvePerpPnlDeficit",
      "accounts": [
        {
          "name": "state",
          "isMut": false,
          "isSigner": false
        },
        {
          "name": "authority",
          "isMut": false,
          "isSigner": true
        },
        {
          "name": "spotMarketVault",
          "isMut": true,
          "isSigner": false
        },
        {
          "name": "insuranceFundVault",
          "isMut": true,
          "isSigner": false
        },
        {
          "name": "clearingHouseSigner",
          "isMut": false,
          "isSigner": false
        },
        {
          "name": "tokenProgram",
          "isMut": false,
          "isSigner": false
        }
      ],
      "args": [
        {
          "name": "spotMarketIndex",
          "type": "u16"
        },
        {
          "name": "perpMarketIndex",
          "type": "u16"
        }
      ]
    },
    {
      "name": "resolvePerpBankruptcy",
      "accounts": [
        {
          "name": "state",
          "isMut": false,
          "isSigner": false
        },
        {
          "name": "authority",
          "isMut": false,
          "isSigner": true
        },
        {
          "name": "liquidator",
          "isMut": true,
          "isSigner": false
        },
        {
          "name": "liquidatorStats",
          "isMut": true,
          "isSigner": false
        },
        {
          "name": "user",
          "isMut": true,
          "isSigner": false
        },
        {
          "name": "userStats",
          "isMut": true,
          "isSigner": false
        },
        {
          "name": "spotMarketVault",
          "isMut": true,
          "isSigner": false
        },
        {
          "name": "insuranceFundVault",
          "isMut": true,
          "isSigner": false
        },
        {
          "name": "clearingHouseSigner",
          "isMut": false,
          "isSigner": false
        },
        {
          "name": "tokenProgram",
          "isMut": false,
          "isSigner": false
        }
      ],
      "args": [
        {
          "name": "quoteSpotMarketIndex",
          "type": "u16"
        },
        {
          "name": "marketIndex",
          "type": "u16"
        }
      ]
    },
    {
      "name": "resolveSpotBankruptcy",
      "accounts": [
        {
          "name": "state",
          "isMut": false,
          "isSigner": false
        },
        {
          "name": "authority",
          "isMut": false,
          "isSigner": true
        },
        {
          "name": "liquidator",
          "isMut": true,
          "isSigner": false
        },
        {
          "name": "liquidatorStats",
          "isMut": true,
          "isSigner": false
        },
        {
          "name": "user",
          "isMut": true,
          "isSigner": false
        },
        {
          "name": "userStats",
          "isMut": true,
          "isSigner": false
        },
        {
          "name": "spotMarketVault",
          "isMut": true,
          "isSigner": false
        },
        {
          "name": "insuranceFundVault",
          "isMut": true,
          "isSigner": false
        },
        {
          "name": "clearingHouseSigner",
          "isMut": false,
          "isSigner": false
        },
        {
          "name": "tokenProgram",
          "isMut": false,
          "isSigner": false
        }
      ],
      "args": [
        {
          "name": "marketIndex",
          "type": "u16"
        }
      ]
    },
    {
      "name": "settleRevenueToInsuranceFund",
      "accounts": [
        {
          "name": "state",
          "isMut": false,
          "isSigner": false
        },
        {
          "name": "spotMarket",
          "isMut": false,
          "isSigner": false
        },
        {
          "name": "spotMarketVault",
          "isMut": true,
          "isSigner": false
        },
        {
          "name": "clearingHouseSigner",
          "isMut": false,
          "isSigner": false
        },
        {
          "name": "insuranceFundVault",
          "isMut": true,
          "isSigner": false
        },
        {
          "name": "tokenProgram",
          "isMut": false,
          "isSigner": false
        }
      ],
      "args": [
        {
          "name": "spotMarketIndex",
          "type": "u16"
        }
      ]
    },
    {
      "name": "updateFundingRate",
      "accounts": [
        {
          "name": "state",
          "isMut": false,
          "isSigner": false
        },
        {
          "name": "perpMarket",
          "isMut": true,
          "isSigner": false
        },
        {
          "name": "oracle",
          "isMut": false,
          "isSigner": false
        }
      ],
      "args": [
        {
          "name": "marketIndex",
          "type": "u16"
        }
      ]
    },
    {
      "name": "updateSpotMarketCumulativeInterest",
      "accounts": [
        {
          "name": "state",
          "isMut": false,
          "isSigner": false
        },
        {
          "name": "spotMarket",
          "isMut": true,
          "isSigner": false
        },
        {
          "name": "oracle",
          "isMut": false,
          "isSigner": false
        }
      ],
      "args": []
    },
    {
      "name": "updateAmms",
      "accounts": [
        {
          "name": "state",
          "isMut": false,
          "isSigner": false
        },
        {
          "name": "authority",
          "isMut": false,
          "isSigner": true
        }
      ],
      "args": [
        {
          "name": "marketIndexes",
          "type": {
            "array": [
              "u16",
              5
            ]
          }
        }
      ]
    },
    {
      "name": "updateSpotMarketExpiry",
      "accounts": [
        {
          "name": "admin",
          "isMut": false,
          "isSigner": true
        },
        {
          "name": "state",
          "isMut": false,
          "isSigner": false
        },
        {
          "name": "spotMarket",
          "isMut": true,
          "isSigner": false
        }
      ],
      "args": [
        {
          "name": "expiryTs",
          "type": "i64"
        }
      ]
    },
    {
      "name": "updateUserQuoteAssetInsuranceStake",
      "accounts": [
        {
          "name": "state",
          "isMut": false,
          "isSigner": false
        },
        {
          "name": "spotMarket",
          "isMut": false,
          "isSigner": false
        },
        {
          "name": "insuranceFundStake",
          "isMut": true,
          "isSigner": false
        },
        {
          "name": "userStats",
          "isMut": true,
          "isSigner": false
        },
        {
          "name": "authority",
          "isMut": false,
          "isSigner": true
        },
        {
          "name": "insuranceFundVault",
          "isMut": true,
          "isSigner": false
        }
      ],
      "args": []
    },
    {
      "name": "initializeInsuranceFundStake",
      "accounts": [
        {
          "name": "spotMarket",
          "isMut": false,
          "isSigner": false
        },
        {
          "name": "insuranceFundStake",
          "isMut": true,
          "isSigner": false
        },
        {
          "name": "userStats",
          "isMut": true,
          "isSigner": false
        },
        {
          "name": "state",
          "isMut": false,
          "isSigner": false
        },
        {
          "name": "authority",
          "isMut": false,
          "isSigner": true
        },
        {
          "name": "payer",
          "isMut": true,
          "isSigner": true
        },
        {
          "name": "rent",
          "isMut": false,
          "isSigner": false
        },
        {
          "name": "systemProgram",
          "isMut": false,
          "isSigner": false
        }
      ],
      "args": [
        {
          "name": "marketIndex",
          "type": "u16"
        }
      ]
    },
    {
      "name": "addInsuranceFundStake",
      "accounts": [
        {
          "name": "state",
          "isMut": false,
          "isSigner": false
        },
        {
          "name": "spotMarket",
          "isMut": false,
          "isSigner": false
        },
        {
          "name": "insuranceFundStake",
          "isMut": true,
          "isSigner": false
        },
        {
          "name": "userStats",
          "isMut": true,
          "isSigner": false
        },
        {
          "name": "authority",
          "isMut": false,
          "isSigner": true
        },
        {
          "name": "spotMarketVault",
          "isMut": true,
          "isSigner": false
        },
        {
          "name": "insuranceFundVault",
          "isMut": true,
          "isSigner": false
        },
        {
          "name": "clearingHouseSigner",
          "isMut": false,
          "isSigner": false
        },
        {
          "name": "userTokenAccount",
          "isMut": true,
          "isSigner": false
        },
        {
          "name": "tokenProgram",
          "isMut": false,
          "isSigner": false
        }
      ],
      "args": [
        {
          "name": "marketIndex",
          "type": "u16"
        },
        {
          "name": "amount",
          "type": "u64"
        }
      ]
    },
    {
      "name": "requestRemoveInsuranceFundStake",
      "accounts": [
        {
          "name": "spotMarket",
          "isMut": false,
          "isSigner": false
        },
        {
          "name": "insuranceFundStake",
          "isMut": true,
          "isSigner": false
        },
        {
          "name": "userStats",
          "isMut": true,
          "isSigner": false
        },
        {
          "name": "authority",
          "isMut": false,
          "isSigner": true
        },
        {
          "name": "insuranceFundVault",
          "isMut": true,
          "isSigner": false
        }
      ],
      "args": [
        {
          "name": "marketIndex",
          "type": "u16"
        },
        {
          "name": "amount",
          "type": "u64"
        }
      ]
    },
    {
      "name": "cancelRequestRemoveInsuranceFundStake",
      "accounts": [
        {
          "name": "spotMarket",
          "isMut": false,
          "isSigner": false
        },
        {
          "name": "insuranceFundStake",
          "isMut": true,
          "isSigner": false
        },
        {
          "name": "userStats",
          "isMut": true,
          "isSigner": false
        },
        {
          "name": "authority",
          "isMut": false,
          "isSigner": true
        },
        {
          "name": "insuranceFundVault",
          "isMut": true,
          "isSigner": false
        }
      ],
      "args": [
        {
          "name": "marketIndex",
          "type": "u16"
        }
      ]
    },
    {
      "name": "removeInsuranceFundStake",
      "accounts": [
        {
          "name": "state",
          "isMut": false,
          "isSigner": false
        },
        {
          "name": "spotMarket",
          "isMut": false,
          "isSigner": false
        },
        {
          "name": "insuranceFundStake",
          "isMut": true,
          "isSigner": false
        },
        {
          "name": "userStats",
          "isMut": true,
          "isSigner": false
        },
        {
          "name": "authority",
          "isMut": false,
          "isSigner": true
        },
        {
          "name": "insuranceFundVault",
          "isMut": true,
          "isSigner": false
        },
        {
          "name": "clearingHouseSigner",
          "isMut": false,
          "isSigner": false
        },
        {
          "name": "userTokenAccount",
          "isMut": true,
          "isSigner": false
        },
        {
          "name": "tokenProgram",
          "isMut": false,
          "isSigner": false
        }
      ],
      "args": [
        {
          "name": "marketIndex",
          "type": "u16"
        }
      ]
    },
    {
      "name": "initialize",
      "accounts": [
        {
          "name": "admin",
          "isMut": true,
          "isSigner": true
        },
        {
          "name": "state",
          "isMut": true,
          "isSigner": false
        },
        {
          "name": "quoteAssetMint",
          "isMut": false,
          "isSigner": false
        },
        {
          "name": "clearingHouseSigner",
          "isMut": false,
          "isSigner": false
        },
        {
          "name": "rent",
          "isMut": false,
          "isSigner": false
        },
        {
          "name": "systemProgram",
          "isMut": false,
          "isSigner": false
        },
        {
          "name": "tokenProgram",
          "isMut": false,
          "isSigner": false
        }
      ],
      "args": []
    },
    {
      "name": "initializeSpotMarket",
      "accounts": [
        {
          "name": "spotMarket",
          "isMut": true,
          "isSigner": false
        },
        {
          "name": "spotMarketMint",
          "isMut": false,
          "isSigner": false
        },
        {
          "name": "spotMarketVault",
          "isMut": true,
          "isSigner": false
        },
        {
          "name": "insuranceFundVault",
          "isMut": true,
          "isSigner": false
        },
        {
          "name": "clearingHouseSigner",
          "isMut": false,
          "isSigner": false
        },
        {
          "name": "state",
          "isMut": true,
          "isSigner": false
        },
        {
          "name": "oracle",
          "isMut": false,
          "isSigner": false
        },
        {
          "name": "admin",
          "isMut": true,
          "isSigner": true
        },
        {
          "name": "rent",
          "isMut": false,
          "isSigner": false
        },
        {
          "name": "systemProgram",
          "isMut": false,
          "isSigner": false
        },
        {
          "name": "tokenProgram",
          "isMut": false,
          "isSigner": false
        }
      ],
      "args": [
        {
          "name": "optimalUtilization",
          "type": "u32"
        },
        {
          "name": "optimalBorrowRate",
          "type": "u32"
        },
        {
          "name": "maxBorrowRate",
          "type": "u32"
        },
        {
          "name": "oracleSource",
          "type": {
            "defined": "OracleSource"
          }
        },
        {
          "name": "initialAssetWeight",
          "type": "u32"
        },
        {
          "name": "maintenanceAssetWeight",
          "type": "u32"
        },
        {
          "name": "initialLiabilityWeight",
          "type": "u32"
        },
        {
          "name": "maintenanceLiabilityWeight",
          "type": "u32"
        },
        {
          "name": "imfFactor",
          "type": "u32"
        },
        {
          "name": "liquidatorFee",
          "type": "u32"
        },
        {
          "name": "activeStatus",
          "type": "bool"
        }
      ]
    },
    {
      "name": "initializeSerumFulfillmentConfig",
      "accounts": [
        {
          "name": "baseSpotMarket",
          "isMut": false,
          "isSigner": false
        },
        {
          "name": "quoteSpotMarket",
          "isMut": false,
          "isSigner": false
        },
        {
          "name": "state",
          "isMut": true,
          "isSigner": false
        },
        {
          "name": "serumProgram",
          "isMut": false,
          "isSigner": false
        },
        {
          "name": "serumMarket",
          "isMut": false,
          "isSigner": false
        },
        {
          "name": "serumOpenOrders",
          "isMut": true,
          "isSigner": false
        },
        {
          "name": "clearingHouseSigner",
          "isMut": false,
          "isSigner": false
        },
        {
          "name": "serumFulfillmentConfig",
          "isMut": true,
          "isSigner": false
        },
        {
          "name": "admin",
          "isMut": true,
          "isSigner": true
        },
        {
          "name": "rent",
          "isMut": false,
          "isSigner": false
        },
        {
          "name": "systemProgram",
          "isMut": false,
          "isSigner": false
        }
      ],
      "args": [
        {
          "name": "marketIndex",
          "type": "u16"
        }
      ]
    },
    {
      "name": "updateSerumVault",
      "accounts": [
        {
          "name": "state",
          "isMut": true,
          "isSigner": false
        },
        {
          "name": "admin",
          "isMut": true,
          "isSigner": true
        },
        {
          "name": "srmVault",
          "isMut": false,
          "isSigner": false
        }
      ],
      "args": []
    },
    {
      "name": "initializePerpMarket",
      "accounts": [
        {
          "name": "admin",
          "isMut": true,
          "isSigner": true
        },
        {
          "name": "state",
          "isMut": true,
          "isSigner": false
        },
        {
          "name": "perpMarket",
          "isMut": true,
          "isSigner": false
        },
        {
          "name": "oracle",
          "isMut": false,
          "isSigner": false
        },
        {
          "name": "rent",
          "isMut": false,
          "isSigner": false
        },
        {
          "name": "systemProgram",
          "isMut": false,
          "isSigner": false
        }
      ],
      "args": [
        {
          "name": "ammBaseAssetReserve",
          "type": "u128"
        },
        {
          "name": "ammQuoteAssetReserve",
          "type": "u128"
        },
        {
          "name": "ammPeriodicity",
          "type": "i64"
        },
        {
          "name": "ammPegMultiplier",
          "type": "u128"
        },
        {
          "name": "oracleSource",
          "type": {
            "defined": "OracleSource"
          }
        },
        {
          "name": "marginRatioInitial",
          "type": "u32"
        },
        {
          "name": "marginRatioMaintenance",
          "type": "u32"
        },
        {
          "name": "liquidatorFee",
          "type": "u32"
        },
        {
          "name": "activeStatus",
          "type": "bool"
        },
        {
          "name": "name",
          "type": {
            "array": [
              "u8",
              32
            ]
          }
        }
      ]
    },
    {
      "name": "moveAmmPrice",
      "accounts": [
        {
          "name": "admin",
          "isMut": false,
          "isSigner": true
        },
        {
          "name": "state",
          "isMut": false,
          "isSigner": false
        },
        {
          "name": "perpMarket",
          "isMut": true,
          "isSigner": false
        }
      ],
      "args": [
        {
          "name": "baseAssetReserve",
          "type": "u128"
        },
        {
          "name": "quoteAssetReserve",
          "type": "u128"
        },
        {
          "name": "sqrtK",
          "type": "u128"
        }
      ]
    },
    {
      "name": "updatePerpMarketExpiry",
      "accounts": [
        {
          "name": "admin",
          "isMut": false,
          "isSigner": true
        },
        {
          "name": "state",
          "isMut": false,
          "isSigner": false
        },
        {
          "name": "perpMarket",
          "isMut": true,
          "isSigner": false
        }
      ],
      "args": [
        {
          "name": "expiryTs",
          "type": "i64"
        }
      ]
    },
    {
      "name": "settleExpiredMarketPoolsToRevenuePool",
      "accounts": [
        {
          "name": "state",
          "isMut": false,
          "isSigner": false
        },
        {
          "name": "admin",
          "isMut": false,
          "isSigner": true
        },
        {
          "name": "spotMarket",
          "isMut": true,
          "isSigner": false
        },
        {
          "name": "perpMarket",
          "isMut": true,
          "isSigner": false
        }
      ],
      "args": []
    },
    {
      "name": "depositIntoPerpMarketFeePool",
      "accounts": [
        {
          "name": "state",
          "isMut": true,
          "isSigner": false
        },
        {
          "name": "perpMarket",
          "isMut": true,
          "isSigner": false
        },
        {
          "name": "admin",
          "isMut": false,
          "isSigner": true
        },
        {
          "name": "sourceVault",
          "isMut": true,
          "isSigner": false
        },
        {
          "name": "clearingHouseSigner",
          "isMut": false,
          "isSigner": false
        },
        {
          "name": "quoteSpotMarket",
          "isMut": true,
          "isSigner": false
        },
        {
          "name": "spotMarketVault",
          "isMut": true,
          "isSigner": false
        },
        {
          "name": "tokenProgram",
          "isMut": false,
          "isSigner": false
        }
      ],
      "args": [
        {
          "name": "amount",
          "type": "u64"
        }
      ]
    },
    {
      "name": "repegAmmCurve",
      "accounts": [
        {
          "name": "state",
          "isMut": false,
          "isSigner": false
        },
        {
          "name": "perpMarket",
          "isMut": true,
          "isSigner": false
        },
        {
          "name": "oracle",
          "isMut": false,
          "isSigner": false
        },
        {
          "name": "admin",
          "isMut": false,
          "isSigner": true
        }
      ],
      "args": [
        {
          "name": "newPegCandidate",
          "type": "u128"
        }
      ]
    },
    {
      "name": "updatePerpMarketAmmOracleTwap",
      "accounts": [
        {
          "name": "state",
          "isMut": false,
          "isSigner": false
        },
        {
          "name": "perpMarket",
          "isMut": true,
          "isSigner": false
        },
        {
          "name": "oracle",
          "isMut": false,
          "isSigner": false
        },
        {
          "name": "admin",
          "isMut": false,
          "isSigner": true
        }
      ],
      "args": []
    },
    {
      "name": "resetPerpMarketAmmOracleTwap",
      "accounts": [
        {
          "name": "state",
          "isMut": false,
          "isSigner": false
        },
        {
          "name": "perpMarket",
          "isMut": true,
          "isSigner": false
        },
        {
          "name": "oracle",
          "isMut": false,
          "isSigner": false
        },
        {
          "name": "admin",
          "isMut": false,
          "isSigner": true
        }
      ],
      "args": []
    },
    {
      "name": "updateK",
      "accounts": [
        {
          "name": "admin",
          "isMut": false,
          "isSigner": true
        },
        {
          "name": "state",
          "isMut": false,
          "isSigner": false
        },
        {
          "name": "perpMarket",
          "isMut": true,
          "isSigner": false
        },
        {
          "name": "oracle",
          "isMut": false,
          "isSigner": false
        }
      ],
      "args": [
        {
          "name": "sqrtK",
          "type": "u128"
        }
      ]
    },
    {
      "name": "updatePerpMarketMarginRatio",
      "accounts": [
        {
          "name": "admin",
          "isMut": false,
          "isSigner": true
        },
        {
          "name": "state",
          "isMut": false,
          "isSigner": false
        },
        {
          "name": "perpMarket",
          "isMut": true,
          "isSigner": false
        }
      ],
      "args": [
        {
          "name": "marginRatioInitial",
          "type": "u32"
        },
        {
          "name": "marginRatioMaintenance",
          "type": "u32"
        }
      ]
    },
    {
      "name": "updatePerpMarketMaxImbalances",
      "accounts": [
        {
          "name": "admin",
          "isMut": false,
          "isSigner": true
        },
        {
          "name": "state",
          "isMut": false,
          "isSigner": false
        },
        {
          "name": "perpMarket",
          "isMut": true,
          "isSigner": false
        }
      ],
      "args": [
        {
          "name": "unrealizedMaxImbalance",
          "type": "u64"
        },
        {
          "name": "maxRevenueWithdrawPerPeriod",
          "type": "u64"
        },
        {
          "name": "quoteMaxInsurance",
          "type": "u64"
        }
      ]
    },
    {
      "name": "updatePerpMarketLiquidationFee",
      "accounts": [
        {
          "name": "admin",
          "isMut": false,
          "isSigner": true
        },
        {
          "name": "state",
          "isMut": false,
          "isSigner": false
        },
        {
          "name": "perpMarket",
          "isMut": true,
          "isSigner": false
        }
      ],
      "args": [
        {
          "name": "liquidatorFee",
          "type": "u32"
        },
        {
          "name": "ifLiquidationFee",
          "type": "u32"
        }
      ]
    },
    {
      "name": "updateInsuranceFundUnstakingPeriod",
      "accounts": [
        {
          "name": "admin",
          "isMut": false,
          "isSigner": true
        },
        {
          "name": "state",
          "isMut": false,
          "isSigner": false
        },
        {
          "name": "spotMarket",
          "isMut": true,
          "isSigner": false
        }
      ],
      "args": [
        {
          "name": "insuranceFundUnstakingPeriod",
          "type": "i64"
        }
      ]
    },
    {
      "name": "updateSpotMarketLiquidationFee",
      "accounts": [
        {
          "name": "admin",
          "isMut": false,
          "isSigner": true
        },
        {
          "name": "state",
          "isMut": false,
          "isSigner": false
        },
        {
          "name": "spotMarket",
          "isMut": true,
          "isSigner": false
        }
      ],
      "args": [
        {
          "name": "liquidatorFee",
          "type": "u32"
        },
        {
          "name": "ifLiquidationFee",
          "type": "u32"
        }
      ]
    },
    {
      "name": "updateWithdrawGuardThreshold",
      "accounts": [
        {
          "name": "admin",
          "isMut": false,
          "isSigner": true
        },
        {
          "name": "state",
          "isMut": false,
          "isSigner": false
        },
        {
          "name": "spotMarket",
          "isMut": true,
          "isSigner": false
        }
      ],
      "args": [
        {
          "name": "withdrawGuardThreshold",
          "type": "u64"
        }
      ]
    },
    {
      "name": "updateSpotMarketIfFactor",
      "accounts": [
        {
          "name": "admin",
          "isMut": false,
          "isSigner": true
        },
        {
          "name": "state",
          "isMut": false,
          "isSigner": false
        },
        {
          "name": "spotMarket",
          "isMut": true,
          "isSigner": false
        }
      ],
      "args": [
        {
          "name": "spotMarketIndex",
          "type": "u16"
        },
        {
          "name": "userIfFactor",
          "type": "u32"
        },
        {
          "name": "totalIfFactor",
          "type": "u32"
        }
      ]
    },
    {
      "name": "updateSpotMarketRevenueSettlePeriod",
      "accounts": [
        {
          "name": "admin",
          "isMut": false,
          "isSigner": true
        },
        {
          "name": "state",
          "isMut": false,
          "isSigner": false
        },
        {
          "name": "spotMarket",
          "isMut": true,
          "isSigner": false
        }
      ],
      "args": [
        {
          "name": "revenueSettlePeriod",
          "type": "i64"
        }
      ]
    },
    {
      "name": "updateSpotMarketStatus",
      "accounts": [
        {
          "name": "admin",
          "isMut": false,
          "isSigner": true
        },
        {
          "name": "state",
          "isMut": false,
          "isSigner": false
        },
        {
          "name": "spotMarket",
          "isMut": true,
          "isSigner": false
        }
      ],
      "args": [
        {
          "name": "status",
          "type": {
            "defined": "MarketStatus"
          }
        }
      ]
    },
    {
      "name": "updateSpotMarketAssetTier",
      "accounts": [
        {
          "name": "admin",
          "isMut": false,
          "isSigner": true
        },
        {
          "name": "state",
          "isMut": false,
          "isSigner": false
        },
        {
          "name": "spotMarket",
          "isMut": true,
          "isSigner": false
        }
      ],
      "args": [
        {
          "name": "assetTier",
          "type": {
            "defined": "AssetTier"
          }
        }
      ]
    },
    {
      "name": "updateSpotMarketMarginWeights",
      "accounts": [
        {
          "name": "admin",
          "isMut": false,
          "isSigner": true
        },
        {
          "name": "state",
          "isMut": false,
          "isSigner": false
        },
        {
          "name": "spotMarket",
          "isMut": true,
          "isSigner": false
        }
      ],
      "args": [
        {
          "name": "initialAssetWeight",
          "type": "u32"
        },
        {
          "name": "maintenanceAssetWeight",
          "type": "u32"
        },
        {
          "name": "initialLiabilityWeight",
          "type": "u32"
        },
        {
          "name": "maintenanceLiabilityWeight",
          "type": "u32"
        },
        {
          "name": "imfFactor",
          "type": "u32"
        }
      ]
    },
    {
      "name": "updateSpotMarketBorrowRate",
      "accounts": [
        {
          "name": "admin",
          "isMut": false,
          "isSigner": true
        },
        {
          "name": "state",
          "isMut": false,
          "isSigner": false
        },
        {
          "name": "spotMarket",
          "isMut": true,
          "isSigner": false
        }
      ],
      "args": [
        {
          "name": "optimalUtilization",
          "type": "u32"
        },
        {
          "name": "optimalBorrowRate",
          "type": "u32"
        },
        {
          "name": "maxBorrowRate",
          "type": "u32"
        }
      ]
    },
    {
      "name": "updateSpotMarketMaxTokenDeposits",
      "accounts": [
        {
          "name": "admin",
          "isMut": false,
          "isSigner": true
        },
        {
          "name": "state",
          "isMut": false,
          "isSigner": false
        },
        {
          "name": "spotMarket",
          "isMut": true,
          "isSigner": false
        }
      ],
      "args": [
        {
          "name": "maxTokenDeposits",
          "type": "u64"
        }
      ]
    },
    {
      "name": "updateSpotMarketOracle",
      "accounts": [
        {
          "name": "admin",
          "isMut": false,
          "isSigner": true
        },
        {
          "name": "state",
          "isMut": false,
          "isSigner": false
        },
        {
          "name": "spotMarket",
          "isMut": true,
          "isSigner": false
        },
        {
          "name": "oracle",
          "isMut": false,
          "isSigner": false
        }
      ],
      "args": [
        {
          "name": "oracle",
          "type": "publicKey"
        },
        {
          "name": "oracleSource",
          "type": {
            "defined": "OracleSource"
          }
        }
      ]
    },
    {
      "name": "updateSpotMarketStepSizeAndTickSize",
      "accounts": [
        {
          "name": "admin",
          "isMut": false,
          "isSigner": true
        },
        {
          "name": "state",
          "isMut": false,
          "isSigner": false
        },
        {
          "name": "spotMarket",
          "isMut": true,
          "isSigner": false
        }
      ],
      "args": [
        {
          "name": "stepSize",
          "type": "u64"
        },
        {
          "name": "tickSize",
          "type": "u64"
        }
      ]
    },
    {
      "name": "updateSpotMarketMinOrderSize",
      "accounts": [
        {
          "name": "admin",
          "isMut": false,
          "isSigner": true
        },
        {
          "name": "state",
          "isMut": false,
          "isSigner": false
        },
        {
          "name": "spotMarket",
          "isMut": true,
          "isSigner": false
        }
      ],
      "args": [
        {
          "name": "orderSize",
          "type": "u64"
        }
      ]
    },
    {
      "name": "updatePerpMarketStatus",
      "accounts": [
        {
          "name": "admin",
          "isMut": false,
          "isSigner": true
        },
        {
          "name": "state",
          "isMut": false,
          "isSigner": false
        },
        {
          "name": "perpMarket",
          "isMut": true,
          "isSigner": false
        }
      ],
      "args": [
        {
          "name": "status",
          "type": {
            "defined": "MarketStatus"
          }
        }
      ]
    },
    {
      "name": "updatePerpMarketContractTier",
      "accounts": [
        {
          "name": "admin",
          "isMut": false,
          "isSigner": true
        },
        {
          "name": "state",
          "isMut": false,
          "isSigner": false
        },
        {
          "name": "perpMarket",
          "isMut": true,
          "isSigner": false
        }
      ],
      "args": [
        {
          "name": "contractTier",
          "type": {
            "defined": "ContractTier"
          }
        }
      ]
    },
    {
      "name": "updatePerpMarketImfFactor",
      "accounts": [
        {
          "name": "admin",
          "isMut": false,
          "isSigner": true
        },
        {
          "name": "state",
          "isMut": false,
          "isSigner": false
        },
        {
          "name": "perpMarket",
          "isMut": true,
          "isSigner": false
        }
      ],
      "args": [
        {
          "name": "imfFactor",
          "type": "u32"
        },
        {
          "name": "unrealizedPnlImfFactor",
          "type": "u32"
        }
      ]
    },
    {
      "name": "updatePerpMarketUnrealizedAssetWeight",
      "accounts": [
        {
          "name": "admin",
          "isMut": false,
          "isSigner": true
        },
        {
          "name": "state",
          "isMut": false,
          "isSigner": false
        },
        {
          "name": "perpMarket",
          "isMut": true,
          "isSigner": false
        }
      ],
      "args": [
        {
          "name": "unrealizedInitialAssetWeight",
          "type": "u32"
        },
        {
          "name": "unrealizedMaintenanceAssetWeight",
          "type": "u32"
        }
      ]
    },
    {
      "name": "updatePerpMarketConcentrationCoef",
      "accounts": [
        {
          "name": "admin",
          "isMut": false,
          "isSigner": true
        },
        {
          "name": "state",
          "isMut": false,
          "isSigner": false
        },
        {
          "name": "perpMarket",
          "isMut": true,
          "isSigner": false
        }
      ],
      "args": [
        {
          "name": "concentrationScale",
          "type": "u128"
        }
      ]
    },
    {
      "name": "updatePerpMarketCurveUpdateIntensity",
      "accounts": [
        {
          "name": "admin",
          "isMut": false,
          "isSigner": true
        },
        {
          "name": "state",
          "isMut": false,
          "isSigner": false
        },
        {
          "name": "perpMarket",
          "isMut": true,
          "isSigner": false
        }
      ],
      "args": [
        {
          "name": "curveUpdateIntensity",
          "type": "u8"
        }
      ]
    },
    {
      "name": "updateLpCooldownTime",
      "accounts": [
        {
          "name": "admin",
          "isMut": false,
          "isSigner": true
        },
        {
          "name": "state",
          "isMut": true,
          "isSigner": false
        }
      ],
      "args": [
        {
          "name": "lpCooldownTime",
          "type": "u64"
        }
      ]
    },
    {
      "name": "updatePerpFeeStructure",
      "accounts": [
        {
          "name": "admin",
          "isMut": false,
          "isSigner": true
        },
        {
          "name": "state",
          "isMut": true,
          "isSigner": false
        }
      ],
      "args": [
        {
          "name": "feeStructure",
          "type": {
            "defined": "FeeStructure"
          }
        }
      ]
    },
    {
      "name": "updateSpotFeeStructure",
      "accounts": [
        {
          "name": "admin",
          "isMut": false,
          "isSigner": true
        },
        {
          "name": "state",
          "isMut": true,
          "isSigner": false
        }
      ],
      "args": [
        {
          "name": "feeStructure",
          "type": {
            "defined": "FeeStructure"
          }
        }
      ]
    },
    {
      "name": "updateOracleGuardRails",
      "accounts": [
        {
          "name": "admin",
          "isMut": false,
          "isSigner": true
        },
        {
          "name": "state",
          "isMut": true,
          "isSigner": false
        }
      ],
      "args": [
        {
          "name": "oracleGuardRails",
          "type": {
            "defined": "OracleGuardRails"
          }
        }
      ]
    },
    {
      "name": "updateStateSettlementDuration",
      "accounts": [
        {
          "name": "admin",
          "isMut": false,
          "isSigner": true
        },
        {
          "name": "state",
          "isMut": true,
          "isSigner": false
        }
      ],
      "args": [
        {
          "name": "settlementDuration",
          "type": "u16"
        }
      ]
    },
    {
      "name": "updatePerpMarketOracle",
      "accounts": [
        {
          "name": "state",
          "isMut": false,
          "isSigner": false
        },
        {
          "name": "perpMarket",
          "isMut": true,
          "isSigner": false
        },
        {
          "name": "oracle",
          "isMut": false,
          "isSigner": false
        },
        {
          "name": "admin",
          "isMut": false,
          "isSigner": true
        }
      ],
      "args": [
        {
          "name": "oracle",
          "type": "publicKey"
        },
        {
          "name": "oracleSource",
          "type": {
            "defined": "OracleSource"
          }
        }
      ]
    },
    {
      "name": "updatePerpMarketBaseSpread",
      "accounts": [
        {
          "name": "admin",
          "isMut": false,
          "isSigner": true
        },
        {
          "name": "state",
          "isMut": false,
          "isSigner": false
        },
        {
          "name": "perpMarket",
          "isMut": true,
          "isSigner": false
        }
      ],
      "args": [
        {
          "name": "baseSpread",
          "type": "u32"
        }
      ]
    },
    {
      "name": "updateAmmJitIntensity",
      "accounts": [
        {
          "name": "admin",
          "isMut": false,
          "isSigner": true
        },
        {
          "name": "state",
          "isMut": false,
          "isSigner": false
        },
        {
          "name": "perpMarket",
          "isMut": true,
          "isSigner": false
        }
      ],
      "args": [
        {
          "name": "ammJitIntensity",
          "type": "u8"
        }
      ]
    },
    {
      "name": "updatePerpMarketMaxSpread",
      "accounts": [
        {
          "name": "admin",
          "isMut": false,
          "isSigner": true
        },
        {
          "name": "state",
          "isMut": false,
          "isSigner": false
        },
        {
          "name": "perpMarket",
          "isMut": true,
          "isSigner": false
        }
      ],
      "args": [
        {
          "name": "maxSpread",
          "type": "u32"
        }
      ]
    },
    {
      "name": "updatePerpMarketStepSizeAndTickSize",
      "accounts": [
        {
          "name": "admin",
          "isMut": false,
          "isSigner": true
        },
        {
          "name": "state",
          "isMut": false,
          "isSigner": false
        },
        {
          "name": "perpMarket",
          "isMut": true,
          "isSigner": false
        }
      ],
      "args": [
        {
          "name": "stepSize",
          "type": "u64"
        },
        {
          "name": "tickSize",
          "type": "u64"
        }
      ]
    },
    {
      "name": "updatePerpMarketName",
      "accounts": [
        {
          "name": "admin",
          "isMut": false,
          "isSigner": true
        },
        {
          "name": "state",
          "isMut": false,
          "isSigner": false
        },
        {
          "name": "perpMarket",
          "isMut": true,
          "isSigner": false
        }
      ],
      "args": [
        {
          "name": "name",
          "type": {
            "array": [
              "u8",
              32
            ]
          }
        }
      ]
    },
    {
      "name": "updatePerpMarketMinOrderSize",
      "accounts": [
        {
          "name": "admin",
          "isMut": false,
          "isSigner": true
        },
        {
          "name": "state",
          "isMut": false,
          "isSigner": false
        },
        {
          "name": "perpMarket",
          "isMut": true,
          "isSigner": false
        }
      ],
      "args": [
        {
          "name": "orderSize",
          "type": "u64"
        }
      ]
    },
    {
      "name": "updatePerpMarketMaxSlippageRatio",
      "accounts": [
        {
          "name": "admin",
          "isMut": false,
          "isSigner": true
        },
        {
          "name": "state",
          "isMut": false,
          "isSigner": false
        },
        {
          "name": "perpMarket",
          "isMut": true,
          "isSigner": false
        }
      ],
      "args": [
        {
          "name": "maxSlippageRatio",
          "type": "u16"
        }
      ]
    },
    {
      "name": "updatePerpMarketMaxFillReserveFraction",
      "accounts": [
        {
          "name": "admin",
          "isMut": false,
          "isSigner": true
        },
        {
          "name": "state",
          "isMut": false,
          "isSigner": false
        },
        {
          "name": "perpMarket",
          "isMut": true,
          "isSigner": false
        }
      ],
      "args": [
        {
          "name": "maxFillReserveFraction",
          "type": "u16"
        }
      ]
    },
    {
      "name": "updatePerpMarketMaxOpenInterest",
      "accounts": [
        {
          "name": "admin",
          "isMut": false,
          "isSigner": true
        },
        {
          "name": "state",
          "isMut": false,
          "isSigner": false
        },
        {
          "name": "perpMarket",
          "isMut": true,
          "isSigner": false
        }
      ],
      "args": [
        {
          "name": "maxOpenInterest",
          "type": "u128"
        }
      ]
    },
    {
      "name": "updateAdmin",
      "accounts": [
        {
          "name": "admin",
          "isMut": false,
          "isSigner": true
        },
        {
          "name": "state",
          "isMut": true,
          "isSigner": false
        }
      ],
      "args": [
        {
          "name": "admin",
          "type": "publicKey"
        }
      ]
    },
    {
      "name": "updateWhitelistMint",
      "accounts": [
        {
          "name": "admin",
          "isMut": false,
          "isSigner": true
        },
        {
          "name": "state",
          "isMut": true,
          "isSigner": false
        }
      ],
      "args": [
        {
          "name": "whitelistMint",
          "type": "publicKey"
        }
      ]
    },
    {
      "name": "updateDiscountMint",
      "accounts": [
        {
          "name": "admin",
          "isMut": false,
          "isSigner": true
        },
        {
          "name": "state",
          "isMut": true,
          "isSigner": false
        }
      ],
      "args": [
        {
          "name": "discountMint",
          "type": "publicKey"
        }
      ]
    },
    {
      "name": "updateExchangeStatus",
      "accounts": [
        {
          "name": "admin",
          "isMut": false,
          "isSigner": true
        },
        {
          "name": "state",
          "isMut": true,
          "isSigner": false
        }
      ],
      "args": [
        {
          "name": "exchangeStatus",
          "type": {
            "defined": "ExchangeStatus"
          }
        }
      ]
    },
    {
      "name": "updatePerpAuctionDuration",
      "accounts": [
        {
          "name": "admin",
          "isMut": false,
          "isSigner": true
        },
        {
          "name": "state",
          "isMut": true,
          "isSigner": false
        }
      ],
      "args": [
        {
          "name": "minPerpAuctionDuration",
          "type": "u8"
        }
      ]
    },
    {
      "name": "updateSpotAuctionDuration",
      "accounts": [
        {
          "name": "admin",
          "isMut": false,
          "isSigner": true
        },
        {
          "name": "state",
          "isMut": true,
          "isSigner": false
        }
      ],
      "args": [
        {
          "name": "defaultSpotAuctionDuration",
          "type": "u8"
        }
      ]
    },
    {
      "name": "adminRemoveInsuranceFundStake",
      "accounts": [
        {
          "name": "admin",
          "isMut": false,
          "isSigner": true
        },
        {
          "name": "state",
          "isMut": false,
          "isSigner": false
        },
        {
          "name": "spotMarket",
          "isMut": false,
          "isSigner": false
        },
        {
          "name": "insuranceFundVault",
          "isMut": true,
          "isSigner": false
        },
        {
          "name": "clearingHouseSigner",
          "isMut": false,
          "isSigner": false
        },
        {
          "name": "adminTokenAccount",
          "isMut": true,
          "isSigner": false
        },
        {
          "name": "tokenProgram",
          "isMut": false,
          "isSigner": false
        }
      ],
      "args": [
        {
          "name": "marketIndex",
          "type": "u16"
        },
        {
          "name": "amount",
          "type": "u64"
        }
      ]
    }
  ],
  "accounts": [
    {
      "name": "InsuranceFundStake",
      "type": {
        "kind": "struct",
        "fields": [
          {
            "name": "authority",
            "type": "publicKey"
          },
          {
            "name": "ifShares",
            "type": "u128"
          },
          {
            "name": "lastWithdrawRequestShares",
            "type": "u128"
          },
          {
            "name": "ifBase",
            "type": "u128"
          },
          {
            "name": "lastValidTs",
            "type": "i64"
          },
          {
            "name": "lastWithdrawRequestValue",
            "type": "u64"
          },
          {
            "name": "lastWithdrawRequestTs",
            "type": "i64"
          },
          {
            "name": "marketIndex",
            "type": "u16"
          },
          {
            "name": "costBasis",
            "type": "i64"
          },
          {
            "name": "padding",
            "type": {
              "array": [
                "u8",
                6
              ]
            }
          }
        ]
      }
    },
    {
      "name": "PerpMarket",
      "type": {
        "kind": "struct",
        "fields": [
          {
            "name": "pubkey",
            "type": "publicKey"
          },
          {
            "name": "amm",
            "type": {
              "defined": "AMM"
            }
          },
          {
            "name": "pnlPool",
            "type": {
              "defined": "PoolBalance"
            }
          },
          {
            "name": "name",
            "type": {
              "array": [
                "u8",
                32
              ]
            }
          },
          {
            "name": "insuranceClaim",
            "type": {
              "defined": "InsuranceClaim"
            }
          },
          {
            "name": "unrealizedPnlMaxImbalance",
            "type": "u64"
          },
          {
            "name": "expiryTs",
            "type": "i64"
          },
          {
            "name": "expiryPrice",
            "type": "i64"
          },
          {
            "name": "nextFillRecordId",
            "type": "u64"
          },
          {
            "name": "nextFundingRateRecordId",
            "type": "u64"
          },
          {
            "name": "nextCurveRecordId",
            "type": "u64"
          },
          {
            "name": "imfFactor",
            "type": "u32"
          },
          {
            "name": "unrealizedPnlImfFactor",
            "type": "u32"
          },
          {
            "name": "liquidatorFee",
            "type": "u32"
          },
          {
            "name": "ifLiquidationFee",
            "type": "u32"
          },
          {
            "name": "marginRatioInitial",
            "type": "u32"
          },
          {
            "name": "marginRatioMaintenance",
            "type": "u32"
          },
          {
            "name": "unrealizedPnlInitialAssetWeight",
            "type": "u32"
          },
          {
            "name": "unrealizedPnlMaintenanceAssetWeight",
            "type": "u32"
          },
          {
            "name": "numberOfUsersWithBase",
            "type": "u32"
          },
          {
            "name": "numberOfUsers",
            "type": "u32"
          },
          {
            "name": "marketIndex",
            "type": "u16"
          },
          {
            "name": "status",
            "type": {
              "defined": "MarketStatus"
            }
          },
          {
            "name": "contractType",
            "type": {
              "defined": "ContractType"
            }
          },
          {
            "name": "contractTier",
            "type": {
              "defined": "ContractTier"
            }
          },
          {
            "name": "padding",
            "type": {
              "array": [
                "u8",
                3
              ]
            }
          }
        ]
      }
    },
    {
      "name": "SpotMarket",
      "type": {
        "kind": "struct",
        "fields": [
          {
            "name": "pubkey",
            "type": "publicKey"
          },
          {
            "name": "oracle",
            "type": "publicKey"
          },
          {
            "name": "mint",
            "type": "publicKey"
          },
          {
            "name": "vault",
            "type": "publicKey"
          },
          {
            "name": "historicalOracleData",
            "type": {
              "defined": "HistoricalOracleData"
            }
          },
          {
            "name": "historicalIndexData",
            "type": {
              "defined": "HistoricalIndexData"
            }
          },
          {
            "name": "revenuePool",
            "type": {
              "defined": "PoolBalance"
            }
          },
          {
            "name": "spotFeePool",
            "type": {
              "defined": "PoolBalance"
            }
          },
          {
            "name": "insuranceFund",
            "type": {
              "defined": "InsuranceFund"
            }
          },
          {
            "name": "totalSpotFee",
            "type": "u128"
          },
          {
            "name": "depositBalance",
            "type": "u128"
          },
          {
            "name": "borrowBalance",
            "type": "u128"
          },
          {
            "name": "cumulativeDepositInterest",
            "type": "u128"
          },
          {
            "name": "cumulativeBorrowInterest",
            "type": "u128"
          },
          {
            "name": "withdrawGuardThreshold",
            "type": "u64"
          },
          {
            "name": "maxTokenDeposits",
            "type": "u64"
          },
          {
            "name": "depositTokenTwap",
            "type": "u64"
          },
          {
            "name": "borrowTokenTwap",
            "type": "u64"
          },
          {
            "name": "utilizationTwap",
            "type": "u64"
          },
          {
            "name": "lastInterestTs",
            "type": "u64"
          },
          {
            "name": "lastTwapTs",
            "type": "u64"
          },
          {
            "name": "expiryTs",
            "type": "i64"
          },
          {
            "name": "orderStepSize",
            "type": "u64"
          },
          {
            "name": "orderTickSize",
            "type": "u64"
          },
          {
            "name": "minOrderSize",
            "type": "u64"
          },
          {
            "name": "maxPositionSize",
            "type": "u64"
          },
          {
            "name": "nextFillRecordId",
            "type": "u64"
          },
          {
            "name": "initialAssetWeight",
            "type": "u32"
          },
          {
            "name": "maintenanceAssetWeight",
            "type": "u32"
          },
          {
            "name": "initialLiabilityWeight",
            "type": "u32"
          },
          {
            "name": "maintenanceLiabilityWeight",
            "type": "u32"
          },
          {
            "name": "imfFactor",
            "type": "u32"
          },
          {
            "name": "liquidatorFee",
            "type": "u32"
          },
          {
            "name": "ifLiquidationFee",
            "type": "u32"
          },
          {
            "name": "optimalUtilization",
            "type": "u32"
          },
          {
            "name": "optimalBorrowRate",
            "type": "u32"
          },
          {
            "name": "maxBorrowRate",
            "type": "u32"
          },
          {
            "name": "decimals",
            "type": "u32"
          },
          {
            "name": "marketIndex",
            "type": "u16"
          },
          {
            "name": "oracleSource",
            "type": {
              "defined": "OracleSource"
            }
          },
          {
            "name": "status",
            "type": {
              "defined": "MarketStatus"
            }
          },
          {
            "name": "assetTier",
            "type": {
              "defined": "AssetTier"
            }
          },
          {
            "name": "padding",
            "type": {
              "array": [
                "u8",
                7
              ]
            }
          }
        ]
      }
    },
    {
      "name": "SerumV3FulfillmentConfig",
      "type": {
        "kind": "struct",
        "fields": [
          {
            "name": "pubkey",
            "type": "publicKey"
          },
          {
            "name": "serumProgramId",
            "type": "publicKey"
          },
          {
            "name": "serumMarket",
            "type": "publicKey"
          },
          {
            "name": "serumRequestQueue",
            "type": "publicKey"
          },
          {
            "name": "serumEventQueue",
            "type": "publicKey"
          },
          {
            "name": "serumBids",
            "type": "publicKey"
          },
          {
            "name": "serumAsks",
            "type": "publicKey"
          },
          {
            "name": "serumBaseVault",
            "type": "publicKey"
          },
          {
            "name": "serumQuoteVault",
            "type": "publicKey"
          },
          {
            "name": "serumOpenOrders",
            "type": "publicKey"
          },
          {
            "name": "serumSignerNonce",
            "type": "u64"
          },
          {
            "name": "marketIndex",
            "type": "u16"
          },
          {
            "name": "fulfillmentType",
            "type": {
              "defined": "SpotFulfillmentType"
            }
          },
          {
            "name": "status",
            "type": {
              "defined": "SpotFulfillmentStatus"
            }
          },
          {
            "name": "padding",
            "type": {
              "array": [
                "u8",
                4
              ]
            }
          }
        ]
      }
    },
    {
      "name": "State",
      "type": {
        "kind": "struct",
        "fields": [
          {
            "name": "admin",
            "type": "publicKey"
          },
          {
            "name": "whitelistMint",
            "type": "publicKey"
          },
          {
            "name": "discountMint",
            "type": "publicKey"
          },
          {
            "name": "signer",
            "type": "publicKey"
          },
          {
            "name": "srmVault",
            "type": "publicKey"
          },
          {
            "name": "perpFeeStructure",
            "type": {
              "defined": "FeeStructure"
            }
          },
          {
            "name": "spotFeeStructure",
            "type": {
              "defined": "FeeStructure"
            }
          },
          {
            "name": "oracleGuardRails",
            "type": {
              "defined": "OracleGuardRails"
            }
          },
          {
            "name": "numberOfAuthorities",
            "type": "u64"
          },
          {
            "name": "lpCooldownTime",
            "type": "u64"
          },
          {
            "name": "liquidationMarginBufferRatio",
            "type": "u32"
          },
          {
            "name": "settlementDuration",
            "type": "u16"
          },
          {
            "name": "numberOfMarkets",
            "type": "u16"
          },
          {
            "name": "numberOfSpotMarkets",
            "type": "u16"
          },
          {
            "name": "signerNonce",
            "type": "u8"
          },
          {
            "name": "minPerpAuctionDuration",
            "type": "u8"
          },
          {
            "name": "defaultMarketOrderTimeInForce",
            "type": "u8"
          },
          {
            "name": "defaultSpotAuctionDuration",
            "type": "u8"
          },
          {
            "name": "exchangeStatus",
            "type": {
              "defined": "ExchangeStatus"
            }
          },
          {
            "name": "padding",
            "type": {
              "array": [
                "u8",
                1
              ]
            }
          }
        ]
      }
    },
    {
      "name": "User",
      "type": {
        "kind": "struct",
        "fields": [
          {
            "name": "authority",
            "type": "publicKey"
          },
          {
            "name": "delegate",
            "type": "publicKey"
          },
          {
            "name": "name",
            "type": {
              "array": [
                "u8",
                32
              ]
            }
          },
          {
            "name": "spotPositions",
            "type": {
              "array": [
                {
                  "defined": "SpotPosition"
                },
                8
              ]
            }
          },
          {
            "name": "perpPositions",
            "type": {
              "array": [
                {
                  "defined": "PerpPosition"
                },
                8
              ]
            }
          },
          {
            "name": "orders",
            "type": {
              "array": [
                {
                  "defined": "Order"
                },
                32
              ]
            }
          },
          {
            "name": "lastAddPerpLpSharesTs",
            "type": "i64"
          },
          {
            "name": "totalDeposits",
            "type": "u64"
          },
          {
            "name": "totalWithdraws",
            "type": "u64"
          },
          {
            "name": "settledPerpPnl",
            "type": "i64"
          },
          {
            "name": "cumulativeSpotFees",
            "type": "i64"
          },
          {
            "name": "nextOrderId",
            "type": "u32"
          },
          {
            "name": "maxMarginRatio",
            "type": "u32"
          },
          {
            "name": "nextLiquidationId",
            "type": "u16"
          },
          {
            "name": "subAccountId",
            "type": "u16"
          },
          {
            "name": "isBeingLiquidated",
            "type": "bool"
          },
          {
            "name": "isBankrupt",
            "type": "bool"
          },
          {
            "name": "isMarginTradingEnabled",
            "type": "bool"
          },
          {
            "name": "padding",
            "type": {
              "array": [
                "u8",
<<<<<<< HEAD
                2
=======
                1
>>>>>>> 019623cd
              ]
            }
          }
        ]
      }
    },
    {
      "name": "UserStats",
      "type": {
        "kind": "struct",
        "fields": [
          {
            "name": "authority",
            "type": "publicKey"
          },
          {
            "name": "referrer",
            "type": "publicKey"
          },
          {
            "name": "fees",
            "type": {
              "defined": "UserFees"
            }
          },
          {
            "name": "nextEpochTs",
            "type": "i64"
          },
          {
            "name": "makerVolume30d",
            "type": "u64"
          },
          {
            "name": "takerVolume30d",
            "type": "u64"
          },
          {
            "name": "fillerVolume30d",
            "type": "u64"
          },
          {
            "name": "lastMakerVolume30dTs",
            "type": "i64"
          },
          {
            "name": "lastTakerVolume30dTs",
            "type": "i64"
          },
          {
            "name": "lastFillerVolume30dTs",
            "type": "i64"
          },
          {
            "name": "ifStakedQuoteAssetAmount",
            "type": "u64"
          },
          {
            "name": "numberOfSubAccounts",
            "type": "u16"
          },
          {
            "name": "maxSubAccountId",
            "type": "u16"
          },
          {
            "name": "isReferrer",
            "type": "bool"
          },
          {
            "name": "padding",
            "type": {
              "array": [
                "u8",
                3
              ]
            }
          }
        ]
      }
    }
  ],
  "types": [
    {
      "name": "OrderParams",
      "type": {
        "kind": "struct",
        "fields": [
          {
            "name": "orderType",
            "type": {
              "defined": "OrderType"
            }
          },
          {
            "name": "marketType",
            "type": {
              "defined": "MarketType"
            }
          },
          {
            "name": "direction",
            "type": {
              "defined": "PositionDirection"
            }
          },
          {
            "name": "userOrderId",
            "type": "u8"
          },
          {
            "name": "baseAssetAmount",
            "type": "u64"
          },
          {
            "name": "price",
            "type": "u64"
          },
          {
            "name": "marketIndex",
            "type": "u16"
          },
          {
            "name": "reduceOnly",
            "type": "bool"
          },
          {
            "name": "postOnly",
            "type": "bool"
          },
          {
            "name": "immediateOrCancel",
            "type": "bool"
          },
          {
            "name": "maxTs",
            "type": {
              "option": "i64"
            }
          },
          {
            "name": "triggerPrice",
            "type": {
              "option": "u64"
            }
          },
          {
            "name": "triggerCondition",
            "type": {
              "defined": "OrderTriggerCondition"
            }
          },
          {
            "name": "oraclePriceOffset",
            "type": {
              "option": "i32"
            }
          },
          {
            "name": "auctionDuration",
            "type": {
              "option": "u8"
            }
          },
          {
            "name": "auctionStartPrice",
            "type": {
              "option": "u64"
            }
          },
          {
            "name": "auctionEndPrice",
            "type": {
              "option": "u64"
            }
          }
        ]
      }
    },
    {
      "name": "LiquidatePerpRecord",
      "type": {
        "kind": "struct",
        "fields": [
          {
            "name": "marketIndex",
            "type": "u16"
          },
          {
            "name": "oraclePrice",
            "type": "i64"
          },
          {
            "name": "baseAssetAmount",
            "type": "i64"
          },
          {
            "name": "quoteAssetAmount",
            "type": "i64"
          },
          {
            "name": "lpShares",
            "type": "u64"
          },
          {
            "name": "fillRecordId",
            "type": "u64"
          },
          {
            "name": "userOrderId",
            "type": "u32"
          },
          {
            "name": "liquidatorOrderId",
            "type": "u32"
          },
          {
            "name": "ifFee",
            "type": "u64"
          }
        ]
      }
    },
    {
      "name": "LiquidateSpotRecord",
      "type": {
        "kind": "struct",
        "fields": [
          {
            "name": "assetMarketIndex",
            "type": "u16"
          },
          {
            "name": "assetPrice",
            "type": "i64"
          },
          {
            "name": "assetTransfer",
            "type": "u128"
          },
          {
            "name": "liabilityMarketIndex",
            "type": "u16"
          },
          {
            "name": "liabilityPrice",
            "type": "i64"
          },
          {
            "name": "liabilityTransfer",
            "type": "u128"
          },
          {
            "name": "ifFee",
            "type": "u64"
          }
        ]
      }
    },
    {
      "name": "LiquidateBorrowForPerpPnlRecord",
      "type": {
        "kind": "struct",
        "fields": [
          {
            "name": "perpMarketIndex",
            "type": "u16"
          },
          {
            "name": "marketOraclePrice",
            "type": "i64"
          },
          {
            "name": "pnlTransfer",
            "type": "u128"
          },
          {
            "name": "liabilityMarketIndex",
            "type": "u16"
          },
          {
            "name": "liabilityPrice",
            "type": "i64"
          },
          {
            "name": "liabilityTransfer",
            "type": "u128"
          }
        ]
      }
    },
    {
      "name": "LiquidatePerpPnlForDepositRecord",
      "type": {
        "kind": "struct",
        "fields": [
          {
            "name": "perpMarketIndex",
            "type": "u16"
          },
          {
            "name": "marketOraclePrice",
            "type": "i64"
          },
          {
            "name": "pnlTransfer",
            "type": "u128"
          },
          {
            "name": "assetMarketIndex",
            "type": "u16"
          },
          {
            "name": "assetPrice",
            "type": "i64"
          },
          {
            "name": "assetTransfer",
            "type": "u128"
          }
        ]
      }
    },
    {
      "name": "PerpBankruptcyRecord",
      "type": {
        "kind": "struct",
        "fields": [
          {
            "name": "marketIndex",
            "type": "u16"
          },
          {
            "name": "pnl",
            "type": "i128"
          },
          {
            "name": "ifPayment",
            "type": "u128"
          },
          {
            "name": "cumulativeFundingRateDelta",
            "type": "i128"
          }
        ]
      }
    },
    {
      "name": "SpotBankruptcyRecord",
      "type": {
        "kind": "struct",
        "fields": [
          {
            "name": "marketIndex",
            "type": "u16"
          },
          {
            "name": "borrowAmount",
            "type": "u128"
          },
          {
            "name": "ifPayment",
            "type": "u128"
          },
          {
            "name": "cumulativeDepositInterestDelta",
            "type": "u128"
          }
        ]
      }
    },
    {
      "name": "HistoricalOracleData",
      "type": {
        "kind": "struct",
        "fields": [
          {
            "name": "lastOraclePrice",
            "type": "i64"
          },
          {
            "name": "lastOracleConf",
            "type": "u64"
          },
          {
            "name": "lastOracleDelay",
            "type": "i64"
          },
          {
            "name": "lastOraclePriceTwap",
            "type": "i64"
          },
          {
            "name": "lastOraclePriceTwap5min",
            "type": "i64"
          },
          {
            "name": "lastOraclePriceTwapTs",
            "type": "i64"
          }
        ]
      }
    },
    {
      "name": "HistoricalIndexData",
      "type": {
        "kind": "struct",
        "fields": [
          {
            "name": "lastIndexBidPrice",
            "type": "u64"
          },
          {
            "name": "lastIndexAskPrice",
            "type": "u64"
          },
          {
            "name": "lastIndexPriceTwap",
            "type": "u64"
          },
          {
            "name": "lastIndexPriceTwap5min",
            "type": "u64"
          },
          {
            "name": "lastIndexPriceTwapTs",
            "type": "i64"
          }
        ]
      }
    },
    {
      "name": "InsuranceClaim",
      "type": {
        "kind": "struct",
        "fields": [
          {
            "name": "revenueWithdrawSinceLastSettle",
            "type": "u64"
          },
          {
            "name": "maxRevenueWithdrawPerPeriod",
            "type": "u64"
          },
          {
            "name": "quoteMaxInsurance",
            "type": "u64"
          },
          {
            "name": "quoteSettledInsurance",
            "type": "u64"
          },
          {
            "name": "lastRevenueWithdrawTs",
            "type": "i64"
          }
        ]
      }
    },
    {
      "name": "PoolBalance",
      "type": {
        "kind": "struct",
        "fields": [
          {
            "name": "scaledBalance",
            "type": "u128"
          },
          {
            "name": "marketIndex",
            "type": "u16"
          },
          {
            "name": "padding",
            "type": {
              "array": [
                "u8",
                6
              ]
            }
          }
        ]
      }
    },
    {
      "name": "AMM",
      "type": {
        "kind": "struct",
        "fields": [
          {
            "name": "oracle",
            "type": "publicKey"
          },
          {
            "name": "historicalOracleData",
            "type": {
              "defined": "HistoricalOracleData"
            }
          },
          {
            "name": "baseAssetAmountPerLp",
            "type": "i128"
          },
          {
            "name": "quoteAssetAmountPerLp",
            "type": "i128"
          },
          {
            "name": "feePool",
            "type": {
              "defined": "PoolBalance"
            }
          },
          {
            "name": "baseAssetReserve",
            "type": "u128"
          },
          {
            "name": "quoteAssetReserve",
            "type": "u128"
          },
          {
            "name": "concentrationCoef",
            "type": "u128"
          },
          {
            "name": "minBaseAssetReserve",
            "type": "u128"
          },
          {
            "name": "maxBaseAssetReserve",
            "type": "u128"
          },
          {
            "name": "sqrtK",
            "type": "u128"
          },
          {
            "name": "pegMultiplier",
            "type": "u128"
          },
          {
            "name": "terminalQuoteAssetReserve",
            "type": "u128"
          },
          {
            "name": "baseAssetAmountLong",
            "type": "i128"
          },
          {
            "name": "baseAssetAmountShort",
            "type": "i128"
          },
          {
            "name": "baseAssetAmountWithAmm",
            "type": "i128"
          },
          {
            "name": "baseAssetAmountWithUnsettledLp",
            "type": "i128"
          },
          {
            "name": "maxOpenInterest",
            "type": "u128"
          },
          {
            "name": "quoteAssetAmount",
            "type": "i128"
          },
          {
            "name": "quoteEntryAmountLong",
            "type": "i128"
          },
          {
            "name": "quoteEntryAmountShort",
            "type": "i128"
          },
          {
            "name": "quoteBreakEvenAmountLong",
            "type": "i128"
          },
          {
            "name": "quoteBreakEvenAmountShort",
            "type": "i128"
          },
          {
            "name": "userLpShares",
            "type": "u128"
          },
          {
            "name": "lastFundingRate",
            "type": "i64"
          },
          {
            "name": "lastFundingRateLong",
            "type": "i64"
          },
          {
            "name": "lastFundingRateShort",
            "type": "i64"
          },
          {
            "name": "last24hAvgFundingRate",
            "type": "i64"
          },
          {
            "name": "totalFee",
            "type": "i128"
          },
          {
            "name": "totalMmFee",
            "type": "i128"
          },
          {
            "name": "totalExchangeFee",
            "type": "u128"
          },
          {
            "name": "totalFeeMinusDistributions",
            "type": "i128"
          },
          {
            "name": "totalFeeWithdrawn",
            "type": "u128"
          },
          {
            "name": "totalLiquidationFee",
            "type": "u128"
          },
          {
            "name": "cumulativeFundingRateLong",
            "type": "i128"
          },
          {
            "name": "cumulativeFundingRateShort",
            "type": "i128"
          },
          {
            "name": "cumulativeSocialLoss",
            "type": "i128"
          },
          {
            "name": "askBaseAssetReserve",
            "type": "u128"
          },
          {
            "name": "askQuoteAssetReserve",
            "type": "u128"
          },
          {
            "name": "bidBaseAssetReserve",
            "type": "u128"
          },
          {
            "name": "bidQuoteAssetReserve",
            "type": "u128"
          },
          {
            "name": "lastOracleNormalisedPrice",
            "type": "i64"
          },
          {
            "name": "lastOracleReservePriceSpreadPct",
            "type": "i64"
          },
          {
            "name": "lastBidPriceTwap",
            "type": "u64"
          },
          {
            "name": "lastAskPriceTwap",
            "type": "u64"
          },
          {
            "name": "lastMarkPriceTwap",
            "type": "u64"
          },
          {
            "name": "lastMarkPriceTwap5min",
            "type": "u64"
          },
          {
            "name": "lastUpdateSlot",
            "type": "u64"
          },
          {
            "name": "lastOracleConfPct",
            "type": "u64"
          },
          {
            "name": "netRevenueSinceLastFunding",
            "type": "i64"
          },
          {
            "name": "lastFundingRateTs",
            "type": "i64"
          },
          {
            "name": "fundingPeriod",
            "type": "i64"
          },
          {
            "name": "orderStepSize",
            "type": "u64"
          },
          {
            "name": "orderTickSize",
            "type": "u64"
          },
          {
            "name": "minOrderSize",
            "type": "u64"
          },
          {
            "name": "maxPositionSize",
            "type": "u64"
          },
          {
            "name": "volume24h",
            "type": "u64"
          },
          {
            "name": "longIntensityVolume",
            "type": "u64"
          },
          {
            "name": "shortIntensityVolume",
            "type": "u64"
          },
          {
            "name": "lastTradeTs",
            "type": "i64"
          },
          {
            "name": "markStd",
            "type": "u64"
          },
          {
            "name": "lastMarkPriceTwapTs",
            "type": "i64"
          },
          {
            "name": "baseSpread",
            "type": "u32"
          },
          {
            "name": "maxSpread",
            "type": "u32"
          },
          {
            "name": "longSpread",
            "type": "u32"
          },
          {
            "name": "shortSpread",
            "type": "u32"
          },
          {
            "name": "longIntensityCount",
            "type": "u32"
          },
          {
            "name": "shortIntensityCount",
            "type": "u32"
          },
          {
            "name": "maxFillReserveFraction",
            "type": "u16"
          },
          {
            "name": "maxSlippageRatio",
            "type": "u16"
          },
          {
            "name": "curveUpdateIntensity",
            "type": "u8"
          },
          {
            "name": "ammJitIntensity",
            "type": "u8"
          },
          {
            "name": "oracleSource",
            "type": {
              "defined": "OracleSource"
            }
          },
          {
            "name": "lastOracleValid",
            "type": "bool"
          }
        ]
      }
    },
    {
      "name": "InsuranceFund",
      "type": {
        "kind": "struct",
        "fields": [
          {
            "name": "vault",
            "type": "publicKey"
          },
          {
            "name": "totalShares",
            "type": "u128"
          },
          {
            "name": "userShares",
            "type": "u128"
          },
          {
            "name": "sharesBase",
            "type": "u128"
          },
          {
            "name": "unstakingPeriod",
            "type": "i64"
          },
          {
            "name": "lastRevenueSettleTs",
            "type": "i64"
          },
          {
            "name": "revenueSettlePeriod",
            "type": "i64"
          },
          {
            "name": "totalFactor",
            "type": "u32"
          },
          {
            "name": "userFactor",
            "type": "u32"
          }
        ]
      }
    },
    {
      "name": "OracleGuardRails",
      "type": {
        "kind": "struct",
        "fields": [
          {
            "name": "priceDivergence",
            "type": {
              "defined": "PriceDivergenceGuardRails"
            }
          },
          {
            "name": "validity",
            "type": {
              "defined": "ValidityGuardRails"
            }
          },
          {
            "name": "useForLiquidations",
            "type": "bool"
          }
        ]
      }
    },
    {
      "name": "PriceDivergenceGuardRails",
      "type": {
        "kind": "struct",
        "fields": [
          {
            "name": "markOracleDivergenceNumerator",
            "type": "u128"
          },
          {
            "name": "markOracleDivergenceDenominator",
            "type": "u128"
          }
        ]
      }
    },
    {
      "name": "ValidityGuardRails",
      "type": {
        "kind": "struct",
        "fields": [
          {
            "name": "slotsBeforeStaleForAmm",
            "type": "i64"
          },
          {
            "name": "slotsBeforeStaleForMargin",
            "type": "i64"
          },
          {
            "name": "confidenceIntervalMaxSize",
            "type": "u64"
          },
          {
            "name": "tooVolatileRatio",
            "type": "i64"
          }
        ]
      }
    },
    {
      "name": "FeeStructure",
      "type": {
        "kind": "struct",
        "fields": [
          {
            "name": "feeTiers",
            "type": {
              "array": [
                {
                  "defined": "FeeTier"
                },
                10
              ]
            }
          },
          {
            "name": "fillerRewardStructure",
            "type": {
              "defined": "OrderFillerRewardStructure"
            }
          },
          {
            "name": "referrerRewardEpochUpperBound",
            "type": "u64"
          },
          {
            "name": "flatFillerFee",
            "type": "u64"
          }
        ]
      }
    },
    {
      "name": "FeeTier",
      "type": {
        "kind": "struct",
        "fields": [
          {
            "name": "feeNumerator",
            "type": "u32"
          },
          {
            "name": "feeDenominator",
            "type": "u32"
          },
          {
            "name": "makerRebateNumerator",
            "type": "u32"
          },
          {
            "name": "makerRebateDenominator",
            "type": "u32"
          },
          {
            "name": "referrerRewardNumerator",
            "type": "u32"
          },
          {
            "name": "referrerRewardDenominator",
            "type": "u32"
          },
          {
            "name": "refereeFeeNumerator",
            "type": "u32"
          },
          {
            "name": "refereeFeeDenominator",
            "type": "u32"
          }
        ]
      }
    },
    {
      "name": "OrderFillerRewardStructure",
      "type": {
        "kind": "struct",
        "fields": [
          {
            "name": "rewardNumerator",
            "type": "u32"
          },
          {
            "name": "rewardDenominator",
            "type": "u32"
          },
          {
            "name": "timeBasedRewardLowerBound",
            "type": "u128"
          }
        ]
      }
    },
    {
      "name": "UserFees",
      "type": {
        "kind": "struct",
        "fields": [
          {
            "name": "totalFeePaid",
            "type": "u64"
          },
          {
            "name": "totalFeeRebate",
            "type": "u64"
          },
          {
            "name": "totalTokenDiscount",
            "type": "u64"
          },
          {
            "name": "totalRefereeDiscount",
            "type": "u64"
          },
          {
            "name": "totalReferrerReward",
            "type": "u64"
          },
          {
            "name": "currentEpochReferrerReward",
            "type": "u64"
          }
        ]
      }
    },
    {
      "name": "SpotPosition",
      "type": {
        "kind": "struct",
        "fields": [
          {
            "name": "scaledBalance",
            "type": "u64"
          },
          {
            "name": "openBids",
            "type": "i64"
          },
          {
            "name": "openAsks",
            "type": "i64"
          },
          {
            "name": "cumulativeDeposits",
            "type": "i64"
          },
          {
            "name": "marketIndex",
            "type": "u16"
          },
          {
            "name": "balanceType",
            "type": {
              "defined": "SpotBalanceType"
            }
          },
          {
            "name": "openOrders",
            "type": "u8"
          },
          {
            "name": "padding",
            "type": {
              "array": [
                "u8",
                4
              ]
            }
          }
        ]
      }
    },
    {
      "name": "PerpPosition",
      "type": {
        "kind": "struct",
        "fields": [
          {
            "name": "lastCumulativeFundingRate",
            "type": "i64"
          },
          {
            "name": "baseAssetAmount",
            "type": "i64"
          },
          {
            "name": "quoteAssetAmount",
            "type": "i64"
          },
          {
            "name": "quoteBreakEvenAmount",
            "type": "i64"
          },
          {
            "name": "quoteEntryAmount",
            "type": "i64"
          },
          {
            "name": "openBids",
            "type": "i64"
          },
          {
            "name": "openAsks",
            "type": "i64"
          },
          {
            "name": "settledPnl",
            "type": "i64"
          },
          {
            "name": "lpShares",
            "type": "u64"
          },
          {
            "name": "lastNetBaseAssetAmountPerLp",
            "type": "i64"
          },
          {
            "name": "lastNetQuoteAssetAmountPerLp",
            "type": "i64"
          },
          {
            "name": "remainderBaseAssetAmount",
            "type": "i32"
          },
          {
            "name": "marketIndex",
            "type": "u16"
          },
          {
            "name": "openOrders",
            "type": "u8"
          },
          {
            "name": "padding",
            "type": {
              "array": [
                "u8",
                1
              ]
            }
          }
        ]
      }
    },
    {
      "name": "Order",
      "type": {
        "kind": "struct",
        "fields": [
          {
            "name": "slot",
            "type": "u64"
          },
          {
            "name": "price",
            "type": "u64"
          },
          {
            "name": "baseAssetAmount",
            "type": "u64"
          },
          {
            "name": "baseAssetAmountFilled",
            "type": "u64"
          },
          {
            "name": "quoteAssetAmountFilled",
            "type": "u64"
          },
          {
            "name": "triggerPrice",
            "type": "u64"
          },
          {
            "name": "auctionStartPrice",
            "type": "u64"
          },
          {
            "name": "auctionEndPrice",
            "type": "u64"
          },
          {
            "name": "maxTs",
            "type": "i64"
          },
          {
            "name": "oraclePriceOffset",
            "type": "i32"
          },
          {
            "name": "orderId",
            "type": "u32"
          },
          {
            "name": "marketIndex",
            "type": "u16"
          },
          {
            "name": "status",
            "type": {
              "defined": "OrderStatus"
            }
          },
          {
            "name": "orderType",
            "type": {
              "defined": "OrderType"
            }
          },
          {
            "name": "marketType",
            "type": {
              "defined": "MarketType"
            }
          },
          {
            "name": "userOrderId",
            "type": "u8"
          },
          {
            "name": "existingPositionDirection",
            "type": {
              "defined": "PositionDirection"
            }
          },
          {
            "name": "direction",
            "type": {
              "defined": "PositionDirection"
            }
          },
          {
            "name": "reduceOnly",
            "type": "bool"
          },
          {
            "name": "postOnly",
            "type": "bool"
          },
          {
            "name": "immediateOrCancel",
            "type": "bool"
          },
          {
            "name": "triggerCondition",
            "type": {
              "defined": "OrderTriggerCondition"
            }
          },
          {
            "name": "triggered",
            "type": "bool"
          },
          {
            "name": "auctionDuration",
            "type": "u8"
          },
          {
            "name": "padding",
            "type": {
              "array": [
                "u8",
                2
              ]
            }
          }
        ]
      }
    },
    {
      "name": "SwapDirection",
      "type": {
        "kind": "enum",
        "variants": [
          {
            "name": "Add"
          },
          {
            "name": "Remove"
          }
        ]
      }
    },
    {
      "name": "PositionDirection",
      "type": {
        "kind": "enum",
        "variants": [
          {
            "name": "Long"
          },
          {
            "name": "Short"
          }
        ]
      }
    },
    {
      "name": "SpotFulfillmentType",
      "type": {
        "kind": "enum",
        "variants": [
          {
            "name": "SerumV3"
          },
          {
            "name": "None"
          }
        ]
      }
    },
    {
      "name": "TwapPeriod",
      "type": {
        "kind": "enum",
        "variants": [
          {
            "name": "FundingPeriod"
          },
          {
            "name": "FiveMin"
          }
        ]
      }
    },
    {
      "name": "LiquidationMultiplierType",
      "type": {
        "kind": "enum",
        "variants": [
          {
            "name": "Discount"
          },
          {
            "name": "Premium"
          }
        ]
      }
    },
    {
      "name": "MarginRequirementType",
      "type": {
        "kind": "enum",
        "variants": [
          {
            "name": "Initial"
          },
          {
            "name": "Maintenance"
          }
        ]
      }
    },
    {
      "name": "OracleValidity",
      "type": {
        "kind": "enum",
        "variants": [
          {
            "name": "Invalid"
          },
          {
            "name": "TooVolatile"
          },
          {
            "name": "TooUncertain"
          },
          {
            "name": "StaleForMargin"
          },
          {
            "name": "InsufficientDataPoints"
          },
          {
            "name": "StaleForAMM"
          },
          {
            "name": "Valid"
          }
        ]
      }
    },
    {
      "name": "DriftAction",
      "type": {
        "kind": "enum",
        "variants": [
          {
            "name": "UpdateFunding"
          },
          {
            "name": "SettlePnl"
          },
          {
            "name": "TriggerOrder"
          },
          {
            "name": "FillOrderMatch"
          },
          {
            "name": "FillOrderAmm"
          },
          {
            "name": "Liquidate"
          },
          {
            "name": "MarginCalc"
          },
          {
            "name": "UpdateTwap"
          },
          {
            "name": "UpdateAMMCurve"
          }
        ]
      }
    },
    {
      "name": "PositionUpdateType",
      "type": {
        "kind": "enum",
        "variants": [
          {
            "name": "Open"
          },
          {
            "name": "Increase"
          },
          {
            "name": "Reduce"
          },
          {
            "name": "Close"
          },
          {
            "name": "Flip"
          }
        ]
      }
    },
    {
      "name": "DepositDirection",
      "type": {
        "kind": "enum",
        "variants": [
          {
            "name": "DEPOSIT"
          },
          {
            "name": "WITHDRAW"
          }
        ]
      }
    },
    {
      "name": "OrderAction",
      "type": {
        "kind": "enum",
        "variants": [
          {
            "name": "Place"
          },
          {
            "name": "Cancel"
          },
          {
            "name": "Fill"
          },
          {
            "name": "Trigger"
          },
          {
            "name": "Expire"
          }
        ]
      }
    },
    {
      "name": "OrderActionExplanation",
      "type": {
        "kind": "enum",
        "variants": [
          {
            "name": "None"
          },
          {
            "name": "InsufficientFreeCollateral"
          },
          {
            "name": "OraclePriceBreachedLimitPrice"
          },
          {
            "name": "MarketOrderFilledToLimitPrice"
          },
          {
            "name": "OrderExpired"
          },
          {
            "name": "CanceledForLiquidation"
          },
          {
            "name": "OrderFilledWithAMM"
          },
          {
            "name": "OrderFilledWithAMMJit"
          },
          {
            "name": "OrderFilledWithMatch"
          },
          {
            "name": "MarketExpired"
          }
        ]
      }
    },
    {
      "name": "LPAction",
      "type": {
        "kind": "enum",
        "variants": [
          {
            "name": "AddLiquidity"
          },
          {
            "name": "RemoveLiquidity"
          },
          {
            "name": "SettleLiquidity"
          }
        ]
      }
    },
    {
      "name": "LiquidationType",
      "type": {
        "kind": "enum",
        "variants": [
          {
            "name": "LiquidatePerp"
          },
          {
            "name": "LiquidateSpot"
          },
          {
            "name": "LiquidateBorrowForPerpPnl"
          },
          {
            "name": "LiquidatePerpPnlForDeposit"
          },
          {
            "name": "PerpBankruptcy"
          },
          {
            "name": "SpotBankruptcy"
          }
        ]
      }
    },
    {
      "name": "StakeAction",
      "type": {
        "kind": "enum",
        "variants": [
          {
            "name": "Stake"
          },
          {
            "name": "UnstakeRequest"
          },
          {
            "name": "UnstakeCancelRequest"
          },
          {
            "name": "Unstake"
          }
        ]
      }
    },
    {
      "name": "PerpFulfillmentMethod",
      "type": {
        "kind": "enum",
        "variants": [
          {
            "name": "AMM",
            "fields": [
              {
                "option": "u64"
              }
            ]
          },
          {
            "name": "Match"
          }
        ]
      }
    },
    {
      "name": "SpotFulfillmentMethod",
      "type": {
        "kind": "enum",
        "variants": [
          {
            "name": "SerumV3"
          },
          {
            "name": "Match"
          }
        ]
      }
    },
    {
      "name": "OracleSource",
      "type": {
        "kind": "enum",
        "variants": [
          {
            "name": "Pyth"
          },
          {
            "name": "Switchboard"
          },
          {
            "name": "QuoteAsset"
          }
        ]
      }
    },
    {
      "name": "MarketStatus",
      "type": {
        "kind": "enum",
        "variants": [
          {
            "name": "Initialized"
          },
          {
            "name": "Active"
          },
          {
            "name": "FundingPaused"
          },
          {
            "name": "AmmPaused"
          },
          {
            "name": "FillPaused"
          },
          {
            "name": "WithdrawPaused"
          },
          {
            "name": "ReduceOnly"
          },
          {
            "name": "Settlement"
          },
          {
            "name": "Delisted"
          }
        ]
      }
    },
    {
      "name": "ContractType",
      "type": {
        "kind": "enum",
        "variants": [
          {
            "name": "Perpetual"
          },
          {
            "name": "Future"
          }
        ]
      }
    },
    {
      "name": "ContractTier",
      "type": {
        "kind": "enum",
        "variants": [
          {
            "name": "A"
          },
          {
            "name": "B"
          },
          {
            "name": "C"
          },
          {
            "name": "Speculative"
          },
          {
            "name": "Isolated"
          }
        ]
      }
    },
    {
      "name": "SpotBalanceType",
      "type": {
        "kind": "enum",
        "variants": [
          {
            "name": "Deposit"
          },
          {
            "name": "Borrow"
          }
        ]
      }
    },
    {
      "name": "SpotFulfillmentStatus",
      "type": {
        "kind": "enum",
        "variants": [
          {
            "name": "Enabled"
          },
          {
            "name": "Disabled"
          }
        ]
      }
    },
    {
      "name": "AssetTier",
      "type": {
        "kind": "enum",
        "variants": [
          {
            "name": "Collateral"
          },
          {
            "name": "Protected"
          },
          {
            "name": "Cross"
          },
          {
            "name": "Isolated"
          },
          {
            "name": "Unlisted"
          }
        ]
      }
    },
    {
      "name": "ExchangeStatus",
      "type": {
        "kind": "enum",
        "variants": [
          {
            "name": "Active"
          },
          {
            "name": "FundingPaused"
          },
          {
            "name": "AmmPaused"
          },
          {
            "name": "FillPaused"
          },
          {
            "name": "LiqPaused"
          },
          {
            "name": "WithdrawPaused"
          },
          {
            "name": "Paused"
          }
        ]
      }
    },
    {
      "name": "AssetType",
      "type": {
        "kind": "enum",
        "variants": [
          {
            "name": "Base"
          },
          {
            "name": "Quote"
          }
        ]
      }
    },
    {
      "name": "OrderStatus",
      "type": {
        "kind": "enum",
        "variants": [
          {
            "name": "Init"
          },
          {
            "name": "Open"
          },
          {
            "name": "Filled"
          },
          {
            "name": "Canceled"
          }
        ]
      }
    },
    {
      "name": "OrderType",
      "type": {
        "kind": "enum",
        "variants": [
          {
            "name": "Market"
          },
          {
            "name": "Limit"
          },
          {
            "name": "TriggerMarket"
          },
          {
            "name": "TriggerLimit"
          }
        ]
      }
    },
    {
      "name": "OrderTriggerCondition",
      "type": {
        "kind": "enum",
        "variants": [
          {
            "name": "Above"
          },
          {
            "name": "Below"
          }
        ]
      }
    },
    {
      "name": "MarketType",
      "type": {
        "kind": "enum",
        "variants": [
          {
            "name": "Spot"
          },
          {
            "name": "Perp"
          }
        ]
      }
    }
  ],
  "events": [
    {
      "name": "NewUserRecord",
      "fields": [
        {
          "name": "ts",
          "type": "i64",
          "index": false
        },
        {
          "name": "userAuthority",
          "type": "publicKey",
          "index": false
        },
        {
          "name": "user",
          "type": "publicKey",
          "index": false
        },
        {
          "name": "subAccountId",
          "type": "u16",
          "index": false
        },
        {
          "name": "name",
          "type": {
            "array": [
              "u8",
              32
            ]
          },
          "index": false
        },
        {
          "name": "referrer",
          "type": "publicKey",
          "index": false
        }
      ]
    },
    {
      "name": "DepositRecord",
      "fields": [
        {
          "name": "ts",
          "type": "i64",
          "index": false
        },
        {
          "name": "userAuthority",
          "type": "publicKey",
          "index": false
        },
        {
          "name": "user",
          "type": "publicKey",
          "index": false
        },
        {
          "name": "direction",
          "type": {
            "defined": "DepositDirection"
          },
          "index": false
        },
        {
          "name": "amount",
          "type": "u64",
          "index": false
        },
        {
          "name": "marketIndex",
          "type": "u16",
          "index": false
        },
        {
          "name": "oraclePrice",
          "type": "i64",
          "index": false
        },
        {
          "name": "marketDepositBalance",
          "type": "u128",
          "index": false
        },
        {
          "name": "marketWithdrawBalance",
          "type": "u128",
          "index": false
        },
        {
          "name": "marketCumulativeDepositInterest",
          "type": "u128",
          "index": false
        },
        {
          "name": "marketCumulativeBorrowInterest",
          "type": "u128",
          "index": false
        },
        {
          "name": "totalDepositsAfter",
          "type": "u64",
          "index": false
        },
        {
          "name": "totalWithdrawsAfter",
          "type": "u64",
          "index": false
        },
        {
          "name": "transferUser",
          "type": {
            "option": "publicKey"
          },
          "index": false
        }
      ]
    },
    {
      "name": "SpotInterestRecord",
      "fields": [
        {
          "name": "ts",
          "type": "i64",
          "index": false
        },
        {
          "name": "marketIndex",
          "type": "u16",
          "index": false
        },
        {
          "name": "depositBalance",
          "type": "u128",
          "index": false
        },
        {
          "name": "cumulativeDepositInterest",
          "type": "u128",
          "index": false
        },
        {
          "name": "borrowBalance",
          "type": "u128",
          "index": false
        },
        {
          "name": "cumulativeBorrowInterest",
          "type": "u128",
          "index": false
        },
        {
          "name": "optimalUtilization",
          "type": "u32",
          "index": false
        },
        {
          "name": "optimalBorrowRate",
          "type": "u32",
          "index": false
        },
        {
          "name": "maxBorrowRate",
          "type": "u32",
          "index": false
        }
      ]
    },
    {
      "name": "FundingPaymentRecord",
      "fields": [
        {
          "name": "ts",
          "type": "i64",
          "index": false
        },
        {
          "name": "userAuthority",
          "type": "publicKey",
          "index": false
        },
        {
          "name": "user",
          "type": "publicKey",
          "index": false
        },
        {
          "name": "marketIndex",
          "type": "u16",
          "index": false
        },
        {
          "name": "fundingPayment",
          "type": "i64",
          "index": false
        },
        {
          "name": "baseAssetAmount",
          "type": "i64",
          "index": false
        },
        {
          "name": "userLastCumulativeFunding",
          "type": "i64",
          "index": false
        },
        {
          "name": "ammCumulativeFundingLong",
          "type": "i128",
          "index": false
        },
        {
          "name": "ammCumulativeFundingShort",
          "type": "i128",
          "index": false
        }
      ]
    },
    {
      "name": "FundingRateRecord",
      "fields": [
        {
          "name": "ts",
          "type": "i64",
          "index": false
        },
        {
          "name": "recordId",
          "type": "u64",
          "index": false
        },
        {
          "name": "marketIndex",
          "type": "u16",
          "index": false
        },
        {
          "name": "fundingRate",
          "type": "i64",
          "index": false
        },
        {
          "name": "fundingRateLong",
          "type": "i128",
          "index": false
        },
        {
          "name": "fundingRateShort",
          "type": "i128",
          "index": false
        },
        {
          "name": "cumulativeFundingRateLong",
          "type": "i128",
          "index": false
        },
        {
          "name": "cumulativeFundingRateShort",
          "type": "i128",
          "index": false
        },
        {
          "name": "oraclePriceTwap",
          "type": "i64",
          "index": false
        },
        {
          "name": "markPriceTwap",
          "type": "u64",
          "index": false
        },
        {
          "name": "periodRevenue",
          "type": "i64",
          "index": false
        },
        {
          "name": "baseAssetAmountWithAmm",
          "type": "i128",
          "index": false
        },
        {
          "name": "baseAssetAmountWithUnsettledLp",
          "type": "i128",
          "index": false
        }
      ]
    },
    {
      "name": "CurveRecord",
      "fields": [
        {
          "name": "ts",
          "type": "i64",
          "index": false
        },
        {
          "name": "recordId",
          "type": "u64",
          "index": false
        },
        {
          "name": "pegMultiplierBefore",
          "type": "u128",
          "index": false
        },
        {
          "name": "baseAssetReserveBefore",
          "type": "u128",
          "index": false
        },
        {
          "name": "quoteAssetReserveBefore",
          "type": "u128",
          "index": false
        },
        {
          "name": "sqrtKBefore",
          "type": "u128",
          "index": false
        },
        {
          "name": "pegMultiplierAfter",
          "type": "u128",
          "index": false
        },
        {
          "name": "baseAssetReserveAfter",
          "type": "u128",
          "index": false
        },
        {
          "name": "quoteAssetReserveAfter",
          "type": "u128",
          "index": false
        },
        {
          "name": "sqrtKAfter",
          "type": "u128",
          "index": false
        },
        {
          "name": "baseAssetAmountLong",
          "type": "u128",
          "index": false
        },
        {
          "name": "baseAssetAmountShort",
          "type": "u128",
          "index": false
        },
        {
          "name": "baseAssetAmountWithAmm",
          "type": "i128",
          "index": false
        },
        {
          "name": "totalFee",
          "type": "i128",
          "index": false
        },
        {
          "name": "totalFeeMinusDistributions",
          "type": "i128",
          "index": false
        },
        {
          "name": "adjustmentCost",
          "type": "i128",
          "index": false
        },
        {
          "name": "oraclePrice",
          "type": "i64",
          "index": false
        },
        {
          "name": "fillRecord",
          "type": "u128",
          "index": false
        },
        {
          "name": "numberOfUsers",
          "type": "u32",
          "index": false
        },
        {
          "name": "marketIndex",
          "type": "u16",
          "index": false
        }
      ]
    },
    {
      "name": "OrderRecord",
      "fields": [
        {
          "name": "ts",
          "type": "i64",
          "index": false
        },
        {
          "name": "user",
          "type": "publicKey",
          "index": false
        },
        {
          "name": "order",
          "type": {
            "defined": "Order"
          },
          "index": false
        }
      ]
    },
    {
      "name": "OrderActionRecord",
      "fields": [
        {
          "name": "ts",
          "type": "i64",
          "index": false
        },
        {
          "name": "action",
          "type": {
            "defined": "OrderAction"
          },
          "index": false
        },
        {
          "name": "actionExplanation",
          "type": {
            "defined": "OrderActionExplanation"
          },
          "index": false
        },
        {
          "name": "marketIndex",
          "type": "u16",
          "index": false
        },
        {
          "name": "marketType",
          "type": {
            "defined": "MarketType"
          },
          "index": false
        },
        {
          "name": "filler",
          "type": {
            "option": "publicKey"
          },
          "index": false
        },
        {
          "name": "fillerReward",
          "type": {
            "option": "u64"
          },
          "index": false
        },
        {
          "name": "fillRecordId",
          "type": {
            "option": "u64"
          },
          "index": false
        },
        {
          "name": "baseAssetAmountFilled",
          "type": {
            "option": "u64"
          },
          "index": false
        },
        {
          "name": "quoteAssetAmountFilled",
          "type": {
            "option": "u64"
          },
          "index": false
        },
        {
          "name": "takerFee",
          "type": {
            "option": "u64"
          },
          "index": false
        },
        {
          "name": "makerFee",
          "type": {
            "option": "i64"
          },
          "index": false
        },
        {
          "name": "referrerReward",
          "type": {
            "option": "u32"
          },
          "index": false
        },
        {
          "name": "quoteAssetAmountSurplus",
          "type": {
            "option": "i64"
          },
          "index": false
        },
        {
          "name": "spotFulfillmentMethodFee",
          "type": {
            "option": "u64"
          },
          "index": false
        },
        {
          "name": "taker",
          "type": {
            "option": "publicKey"
          },
          "index": false
        },
        {
          "name": "takerOrderId",
          "type": {
            "option": "u32"
          },
          "index": false
        },
        {
          "name": "takerOrderDirection",
          "type": {
            "option": {
              "defined": "PositionDirection"
            }
          },
          "index": false
        },
        {
          "name": "takerOrderBaseAssetAmount",
          "type": {
            "option": "u64"
          },
          "index": false
        },
        {
          "name": "takerOrderCumulativeBaseAssetAmountFilled",
          "type": {
            "option": "u64"
          },
          "index": false
        },
        {
          "name": "takerOrderCumulativeQuoteAssetAmountFilled",
          "type": {
            "option": "u64"
          },
          "index": false
        },
        {
          "name": "maker",
          "type": {
            "option": "publicKey"
          },
          "index": false
        },
        {
          "name": "makerOrderId",
          "type": {
            "option": "u32"
          },
          "index": false
        },
        {
          "name": "makerOrderDirection",
          "type": {
            "option": {
              "defined": "PositionDirection"
            }
          },
          "index": false
        },
        {
          "name": "makerOrderBaseAssetAmount",
          "type": {
            "option": "u64"
          },
          "index": false
        },
        {
          "name": "makerOrderCumulativeBaseAssetAmountFilled",
          "type": {
            "option": "u64"
          },
          "index": false
        },
        {
          "name": "makerOrderCumulativeQuoteAssetAmountFilled",
          "type": {
            "option": "u64"
          },
          "index": false
        },
        {
          "name": "oraclePrice",
          "type": "i64",
          "index": false
        }
      ]
    },
    {
      "name": "LPRecord",
      "fields": [
        {
          "name": "ts",
          "type": "i64",
          "index": false
        },
        {
          "name": "user",
          "type": "publicKey",
          "index": false
        },
        {
          "name": "action",
          "type": {
            "defined": "LPAction"
          },
          "index": false
        },
        {
          "name": "nShares",
          "type": "u64",
          "index": false
        },
        {
          "name": "marketIndex",
          "type": "u16",
          "index": false
        },
        {
          "name": "deltaBaseAssetAmount",
          "type": "i64",
          "index": false
        },
        {
          "name": "deltaQuoteAssetAmount",
          "type": "i64",
          "index": false
        },
        {
          "name": "pnl",
          "type": "i64",
          "index": false
        }
      ]
    },
    {
      "name": "LiquidationRecord",
      "fields": [
        {
          "name": "ts",
          "type": "i64",
          "index": false
        },
        {
          "name": "liquidationType",
          "type": {
            "defined": "LiquidationType"
          },
          "index": false
        },
        {
          "name": "user",
          "type": "publicKey",
          "index": false
        },
        {
          "name": "liquidator",
          "type": "publicKey",
          "index": false
        },
        {
          "name": "marginRequirement",
          "type": "u128",
          "index": false
        },
        {
          "name": "totalCollateral",
          "type": "i128",
          "index": false
        },
        {
          "name": "liquidationId",
          "type": "u16",
          "index": false
        },
        {
          "name": "bankrupt",
          "type": "bool",
          "index": false
        },
        {
          "name": "canceledOrderIds",
          "type": {
            "vec": "u32"
          },
          "index": false
        },
        {
          "name": "liquidatePerp",
          "type": {
            "defined": "LiquidatePerpRecord"
          },
          "index": false
        },
        {
          "name": "liquidateSpot",
          "type": {
            "defined": "LiquidateSpotRecord"
          },
          "index": false
        },
        {
          "name": "liquidateBorrowForPerpPnl",
          "type": {
            "defined": "LiquidateBorrowForPerpPnlRecord"
          },
          "index": false
        },
        {
          "name": "liquidatePerpPnlForDeposit",
          "type": {
            "defined": "LiquidatePerpPnlForDepositRecord"
          },
          "index": false
        },
        {
          "name": "perpBankruptcy",
          "type": {
            "defined": "PerpBankruptcyRecord"
          },
          "index": false
        },
        {
          "name": "spotBankruptcy",
          "type": {
            "defined": "SpotBankruptcyRecord"
          },
          "index": false
        }
      ]
    },
    {
      "name": "SettlePnlRecord",
      "fields": [
        {
          "name": "ts",
          "type": "i64",
          "index": false
        },
        {
          "name": "user",
          "type": "publicKey",
          "index": false
        },
        {
          "name": "marketIndex",
          "type": "u16",
          "index": false
        },
        {
          "name": "pnl",
          "type": "i128",
          "index": false
        },
        {
          "name": "baseAssetAmount",
          "type": "i64",
          "index": false
        },
        {
          "name": "quoteAssetAmountAfter",
          "type": "i64",
          "index": false
        },
        {
          "name": "quoteEntryAmount",
          "type": "i64",
          "index": false
        },
        {
          "name": "settlePrice",
          "type": "i64",
          "index": false
        }
      ]
    },
    {
      "name": "InsuranceFundRecord",
      "fields": [
        {
          "name": "ts",
          "type": "i64",
          "index": false
        },
        {
          "name": "spotMarketIndex",
          "type": "u16",
          "index": false
        },
        {
          "name": "perpMarketIndex",
          "type": "u16",
          "index": false
        },
        {
          "name": "userIfFactor",
          "type": "u32",
          "index": false
        },
        {
          "name": "totalIfFactor",
          "type": "u32",
          "index": false
        },
        {
          "name": "vaultAmountBefore",
          "type": "u64",
          "index": false
        },
        {
          "name": "insuranceVaultAmountBefore",
          "type": "u64",
          "index": false
        },
        {
          "name": "totalIfSharesBefore",
          "type": "u128",
          "index": false
        },
        {
          "name": "totalIfSharesAfter",
          "type": "u128",
          "index": false
        },
        {
          "name": "amount",
          "type": "i64",
          "index": false
        }
      ]
    },
    {
      "name": "InsuranceFundStakeRecord",
      "fields": [
        {
          "name": "ts",
          "type": "i64",
          "index": false
        },
        {
          "name": "userAuthority",
          "type": "publicKey",
          "index": false
        },
        {
          "name": "action",
          "type": {
            "defined": "StakeAction"
          },
          "index": false
        },
        {
          "name": "amount",
          "type": "u64",
          "index": false
        },
        {
          "name": "marketIndex",
          "type": "u16",
          "index": false
        },
        {
          "name": "insuranceVaultAmountBefore",
          "type": "u64",
          "index": false
        },
        {
          "name": "ifSharesBefore",
          "type": "u128",
          "index": false
        },
        {
          "name": "userIfSharesBefore",
          "type": "u128",
          "index": false
        },
        {
          "name": "totalIfSharesBefore",
          "type": "u128",
          "index": false
        },
        {
          "name": "ifSharesAfter",
          "type": "u128",
          "index": false
        },
        {
          "name": "userIfSharesAfter",
          "type": "u128",
          "index": false
        },
        {
          "name": "totalIfSharesAfter",
          "type": "u128",
          "index": false
        }
      ]
    }
  ],
  "errors": [
    {
      "code": 6000,
      "name": "InvalidSpotMarketAuthority",
      "msg": "Invalid Spot Market Authority"
    },
    {
      "code": 6001,
      "name": "InvalidInsuranceFundAuthority",
      "msg": "Clearing house not insurance fund authority"
    },
    {
      "code": 6002,
      "name": "InsufficientDeposit",
      "msg": "Insufficient deposit"
    },
    {
      "code": 6003,
      "name": "InsufficientCollateral",
      "msg": "Insufficient collateral"
    },
    {
      "code": 6004,
      "name": "SufficientCollateral",
      "msg": "Sufficient collateral"
    },
    {
      "code": 6005,
      "name": "MaxNumberOfPositions",
      "msg": "Max number of positions taken"
    },
    {
      "code": 6006,
      "name": "AdminControlsPricesDisabled",
      "msg": "Admin Controls Prices Disabled"
    },
    {
      "code": 6007,
      "name": "MarketIndexNotInitialized",
      "msg": "Market Index Not Initialized"
    },
    {
      "code": 6008,
      "name": "MarketIndexAlreadyInitialized",
      "msg": "Market Index Already Initialized"
    },
    {
      "code": 6009,
      "name": "UserAccountAndUserPositionsAccountMismatch",
      "msg": "User Account And User Positions Account Mismatch"
    },
    {
      "code": 6010,
      "name": "UserHasNoPositionInMarket",
      "msg": "User Has No Position In Market"
    },
    {
      "code": 6011,
      "name": "InvalidInitialPeg",
      "msg": "Invalid Initial Peg"
    },
    {
      "code": 6012,
      "name": "InvalidRepegRedundant",
      "msg": "AMM repeg already configured with amt given"
    },
    {
      "code": 6013,
      "name": "InvalidRepegDirection",
      "msg": "AMM repeg incorrect repeg direction"
    },
    {
      "code": 6014,
      "name": "InvalidRepegProfitability",
      "msg": "AMM repeg out of bounds pnl"
    },
    {
      "code": 6015,
      "name": "SlippageOutsideLimit",
      "msg": "Slippage Outside Limit Price"
    },
    {
      "code": 6016,
      "name": "OrderSizeTooSmall",
      "msg": "Order Size Too Small"
    },
    {
      "code": 6017,
      "name": "InvalidUpdateK",
      "msg": "Price change too large when updating K"
    },
    {
      "code": 6018,
      "name": "AdminWithdrawTooLarge",
      "msg": "Admin tried to withdraw amount larger than fees collected"
    },
    {
      "code": 6019,
      "name": "MathError",
      "msg": "Math Error"
    },
    {
      "code": 6020,
      "name": "BnConversionError",
      "msg": "Conversion to u128/u64 failed with an overflow or underflow"
    },
    {
      "code": 6021,
      "name": "ClockUnavailable",
      "msg": "Clock unavailable"
    },
    {
      "code": 6022,
      "name": "UnableToLoadOracle",
      "msg": "Unable To Load Oracles"
    },
    {
      "code": 6023,
      "name": "PriceBandsBreached",
      "msg": "Price Bands Breached"
    },
    {
      "code": 6024,
      "name": "ExchangePaused",
      "msg": "Exchange is paused"
    },
    {
      "code": 6025,
      "name": "InvalidWhitelistToken",
      "msg": "Invalid whitelist token"
    },
    {
      "code": 6026,
      "name": "WhitelistTokenNotFound",
      "msg": "Whitelist token not found"
    },
    {
      "code": 6027,
      "name": "InvalidDiscountToken",
      "msg": "Invalid discount token"
    },
    {
      "code": 6028,
      "name": "DiscountTokenNotFound",
      "msg": "Discount token not found"
    },
    {
      "code": 6029,
      "name": "ReferrerNotFound",
      "msg": "Referrer not found"
    },
    {
      "code": 6030,
      "name": "ReferrerStatsNotFound",
      "msg": "ReferrerNotFound"
    },
    {
      "code": 6031,
      "name": "ReferrerMustBeWritable",
      "msg": "ReferrerMustBeWritable"
    },
    {
      "code": 6032,
      "name": "ReferrerStatsMustBeWritable",
      "msg": "ReferrerMustBeWritable"
    },
    {
      "code": 6033,
      "name": "ReferrerAndReferrerStatsAuthorityUnequal",
      "msg": "ReferrerAndReferrerStatsAuthorityUnequal"
    },
    {
      "code": 6034,
      "name": "InvalidReferrer",
      "msg": "InvalidReferrer"
    },
    {
      "code": 6035,
      "name": "InvalidOracle",
      "msg": "InvalidOracle"
    },
    {
      "code": 6036,
      "name": "OracleNotFound",
      "msg": "OracleNotFound"
    },
    {
      "code": 6037,
      "name": "LiquidationsBlockedByOracle",
      "msg": "Liquidations Blocked By Oracle"
    },
    {
      "code": 6038,
      "name": "MaxDeposit",
      "msg": "Can not deposit more than max deposit"
    },
    {
      "code": 6039,
      "name": "CantDeleteUserWithCollateral",
      "msg": "Can not delete user that still has collateral"
    },
    {
      "code": 6040,
      "name": "InvalidFundingProfitability",
      "msg": "AMM funding out of bounds pnl"
    },
    {
      "code": 6041,
      "name": "CastingFailure",
      "msg": "Casting Failure"
    },
    {
      "code": 6042,
      "name": "InvalidOrder",
      "msg": "Invalid Order"
    },
    {
      "code": 6043,
      "name": "PlacePostOnlyLimitFailure",
      "msg": "Failed to Place Post-Only Limit Order"
    },
    {
      "code": 6044,
      "name": "UserHasNoOrder",
      "msg": "User has no order"
    },
    {
      "code": 6045,
      "name": "OrderAmountTooSmall",
      "msg": "Order Amount Too Small"
    },
    {
      "code": 6046,
      "name": "MaxNumberOfOrders",
      "msg": "Max number of orders taken"
    },
    {
      "code": 6047,
      "name": "OrderDoesNotExist",
      "msg": "Order does not exist"
    },
    {
      "code": 6048,
      "name": "OrderNotOpen",
      "msg": "Order not open"
    },
    {
      "code": 6049,
      "name": "FillOrderDidNotUpdateState",
      "msg": "FillOrderDidNotUpdateState"
    },
    {
      "code": 6050,
      "name": "ReduceOnlyOrderIncreasedRisk",
      "msg": "Reduce only order increased risk"
    },
    {
      "code": 6051,
      "name": "UnableToLoadAccountLoader",
      "msg": "Unable to load AccountLoader"
    },
    {
      "code": 6052,
      "name": "TradeSizeTooLarge",
      "msg": "Trade Size Too Large"
    },
    {
      "code": 6053,
      "name": "UserCantReferThemselves",
      "msg": "User cant refer themselves"
    },
    {
      "code": 6054,
      "name": "DidNotReceiveExpectedReferrer",
      "msg": "Did not receive expected referrer"
    },
    {
      "code": 6055,
      "name": "CouldNotDeserializeReferrer",
      "msg": "Could not deserialize referrer"
    },
    {
      "code": 6056,
      "name": "CouldNotDeserializeReferrerStats",
      "msg": "Could not deserialize referrer stats"
    },
    {
      "code": 6057,
      "name": "UserOrderIdAlreadyInUse",
      "msg": "User Order Id Already In Use"
    },
    {
      "code": 6058,
      "name": "NoPositionsLiquidatable",
      "msg": "No positions liquidatable"
    },
    {
      "code": 6059,
      "name": "InvalidMarginRatio",
      "msg": "Invalid Margin Ratio"
    },
    {
      "code": 6060,
      "name": "CantCancelPostOnlyOrder",
      "msg": "Cant Cancel Post Only Order"
    },
    {
      "code": 6061,
      "name": "InvalidOracleOffset",
      "msg": "InvalidOracleOffset"
    },
    {
      "code": 6062,
      "name": "CantExpireOrders",
      "msg": "CantExpireOrders"
    },
    {
      "code": 6063,
      "name": "CouldNotLoadMarketData",
      "msg": "CouldNotLoadMarketData"
    },
    {
      "code": 6064,
      "name": "MarketNotFound",
      "msg": "MarketNotFound"
    },
    {
      "code": 6065,
      "name": "InvalidMarketAccount",
      "msg": "InvalidMarketAccount"
    },
    {
      "code": 6066,
      "name": "UnableToLoadMarketAccount",
      "msg": "UnableToLoadMarketAccount"
    },
    {
      "code": 6067,
      "name": "MarketWrongMutability",
      "msg": "MarketWrongMutability"
    },
    {
      "code": 6068,
      "name": "UnableToCastUnixTime",
      "msg": "UnableToCastUnixTime"
    },
    {
      "code": 6069,
      "name": "CouldNotFindSpotPosition",
      "msg": "CouldNotFindSpotPosition"
    },
    {
      "code": 6070,
      "name": "NoSpotPositionAvailable",
      "msg": "NoSpotPositionAvailable"
    },
    {
      "code": 6071,
      "name": "InvalidSpotMarketInitialization",
      "msg": "InvalidSpotMarketInitialization"
    },
    {
      "code": 6072,
      "name": "CouldNotLoadSpotMarketData",
      "msg": "CouldNotLoadSpotMarketData"
    },
    {
      "code": 6073,
      "name": "SpotMarketNotFound",
      "msg": "SpotMarketNotFound"
    },
    {
      "code": 6074,
      "name": "InvalidSpotMarketAccount",
      "msg": "InvalidSpotMarketAccount"
    },
    {
      "code": 6075,
      "name": "UnableToLoadSpotMarketAccount",
      "msg": "UnableToLoadSpotMarketAccount"
    },
    {
      "code": 6076,
      "name": "SpotMarketWrongMutability",
      "msg": "SpotMarketWrongMutability"
    },
    {
      "code": 6077,
      "name": "SpotMarketInterestNotUpToDate",
      "msg": "SpotInterestNotUpToDate"
    },
    {
      "code": 6078,
      "name": "SpotMarketInsufficientDeposits",
      "msg": "SpotMarketInsufficientDeposits"
    },
    {
      "code": 6079,
      "name": "UserMustSettleTheirOwnPositiveUnsettledPNL",
      "msg": "UserMustSettleTheirOwnPositiveUnsettledPNL"
    },
    {
      "code": 6080,
      "name": "CantUpdatePoolBalanceType",
      "msg": "CantUpdatePoolBalanceType"
    },
    {
      "code": 6081,
      "name": "InsufficientCollateralForSettlingPNL",
      "msg": "InsufficientCollateralForSettlingPNL"
    },
    {
      "code": 6082,
      "name": "AMMNotUpdatedInSameSlot",
      "msg": "AMMNotUpdatedInSameSlot"
    },
    {
      "code": 6083,
      "name": "AuctionNotComplete",
      "msg": "AuctionNotComplete"
    },
    {
      "code": 6084,
      "name": "MakerNotFound",
      "msg": "MakerNotFound"
    },
    {
      "code": 6085,
      "name": "MakerStatsNotFound",
      "msg": "MakerNotFound"
    },
    {
      "code": 6086,
      "name": "MakerMustBeWritable",
      "msg": "MakerMustBeWritable"
    },
    {
      "code": 6087,
      "name": "MakerStatsMustBeWritable",
      "msg": "MakerMustBeWritable"
    },
    {
      "code": 6088,
      "name": "MakerOrderNotFound",
      "msg": "MakerOrderNotFound"
    },
    {
      "code": 6089,
      "name": "CouldNotDeserializeMaker",
      "msg": "CouldNotDeserializeMaker"
    },
    {
      "code": 6090,
      "name": "CouldNotDeserializeMakerStats",
      "msg": "CouldNotDeserializeMaker"
    },
    {
      "code": 6091,
      "name": "AuctionPriceDoesNotSatisfyMaker",
      "msg": "AuctionPriceDoesNotSatisfyMaker"
    },
    {
      "code": 6092,
      "name": "MakerCantFulfillOwnOrder",
      "msg": "MakerCantFulfillOwnOrder"
    },
    {
      "code": 6093,
      "name": "MakerOrderMustBePostOnly",
      "msg": "MakerOrderMustBePostOnly"
    },
    {
      "code": 6094,
      "name": "CantMatchTwoPostOnlys",
      "msg": "CantMatchTwoPostOnlys"
    },
    {
      "code": 6095,
      "name": "OrderBreachesOraclePriceLimits",
      "msg": "OrderBreachesOraclePriceLimits"
    },
    {
      "code": 6096,
      "name": "OrderMustBeTriggeredFirst",
      "msg": "OrderMustBeTriggeredFirst"
    },
    {
      "code": 6097,
      "name": "OrderNotTriggerable",
      "msg": "OrderNotTriggerable"
    },
    {
      "code": 6098,
      "name": "OrderDidNotSatisfyTriggerCondition",
      "msg": "OrderDidNotSatisfyTriggerCondition"
    },
    {
      "code": 6099,
      "name": "PositionAlreadyBeingLiquidated",
      "msg": "PositionAlreadyBeingLiquidated"
    },
    {
      "code": 6100,
      "name": "PositionDoesntHaveOpenPositionOrOrders",
      "msg": "PositionDoesntHaveOpenPositionOrOrders"
    },
    {
      "code": 6101,
      "name": "AllOrdersAreAlreadyLiquidations",
      "msg": "AllOrdersAreAlreadyLiquidations"
    },
    {
      "code": 6102,
      "name": "CantCancelLiquidationOrder",
      "msg": "CantCancelLiquidationOrder"
    },
    {
      "code": 6103,
      "name": "UserIsBeingLiquidated",
      "msg": "UserIsBeingLiquidated"
    },
    {
      "code": 6104,
      "name": "LiquidationsOngoing",
      "msg": "LiquidationsOngoing"
    },
    {
      "code": 6105,
      "name": "WrongSpotBalanceType",
      "msg": "WrongSpotBalanceType"
    },
    {
      "code": 6106,
      "name": "UserCantLiquidateThemself",
      "msg": "UserCantLiquidateThemself"
    },
    {
      "code": 6107,
      "name": "InvalidPerpPositionToLiquidate",
      "msg": "InvalidPerpPositionToLiquidate"
    },
    {
      "code": 6108,
      "name": "InvalidBaseAssetAmountForLiquidatePerp",
      "msg": "InvalidBaseAssetAmountForLiquidatePerp"
    },
    {
      "code": 6109,
      "name": "InvalidPositionLastFundingRate",
      "msg": "InvalidPositionLastFundingRate"
    },
    {
      "code": 6110,
      "name": "InvalidPositionDelta",
      "msg": "InvalidPositionDelta"
    },
    {
      "code": 6111,
      "name": "UserBankrupt",
      "msg": "UserBankrupt"
    },
    {
      "code": 6112,
      "name": "UserNotBankrupt",
      "msg": "UserNotBankrupt"
    },
    {
      "code": 6113,
      "name": "UserHasInvalidBorrow",
      "msg": "UserHasInvalidBorrow"
    },
    {
      "code": 6114,
      "name": "DailyWithdrawLimit",
      "msg": "DailyWithdrawLimit"
    },
    {
      "code": 6115,
      "name": "DefaultError",
      "msg": "DefaultError"
    },
    {
      "code": 6116,
      "name": "InsufficientLPTokens",
      "msg": "Insufficient LP tokens"
    },
    {
      "code": 6117,
      "name": "CantLPWithPerpPosition",
      "msg": "Cant LP with a market position"
    },
    {
      "code": 6118,
      "name": "UnableToBurnLPTokens",
      "msg": "Unable to burn LP tokens"
    },
    {
      "code": 6119,
      "name": "TryingToRemoveLiquidityTooFast",
      "msg": "Trying to remove liqudity too fast after adding it"
    },
    {
      "code": 6120,
      "name": "InvalidSpotMarketVault",
      "msg": "Invalid Spot Market Vault"
    },
    {
      "code": 6121,
      "name": "InvalidSpotMarketState",
      "msg": "Invalid Spot Market State"
    },
    {
      "code": 6122,
      "name": "InvalidSerumProgram",
      "msg": "InvalidSerumProgram"
    },
    {
      "code": 6123,
      "name": "InvalidSerumMarket",
      "msg": "InvalidSerumMarket"
    },
    {
      "code": 6124,
      "name": "InvalidSerumBids",
      "msg": "InvalidSerumBids"
    },
    {
      "code": 6125,
      "name": "InvalidSerumAsks",
      "msg": "InvalidSerumAsks"
    },
    {
      "code": 6126,
      "name": "InvalidSerumOpenOrders",
      "msg": "InvalidSerumOpenOrders"
    },
    {
      "code": 6127,
      "name": "FailedSerumCPI",
      "msg": "FailedSerumCPI"
    },
    {
      "code": 6128,
      "name": "FailedToFillOnSerum",
      "msg": "FailedToFillOnSerum"
    },
    {
      "code": 6129,
      "name": "InvalidSerumFulfillmentConfig",
      "msg": "InvalidSerumFulfillmentConfig"
    },
    {
      "code": 6130,
      "name": "InvalidFeeStructure",
      "msg": "InvalidFeeStructure"
    },
    {
      "code": 6131,
      "name": "InsufficientIFShares",
      "msg": "Insufficient IF shares"
    },
    {
      "code": 6132,
      "name": "MarketActionPaused",
      "msg": "the Market has paused this action"
    },
    {
<<<<<<< HEAD
      "code": 6132,
      "name": "ProtectedAssetTierViolation",
      "msg": "Action violates the Protected Asset Tier rules"
    },
    {
      "code": 6133,
      "name": "IsolatedAssetTierViolation",
      "msg": "Action violates the Isolated Asset Tier rules"
    },
    {
=======
      "code": 6133,
      "name": "AssetTierViolation",
      "msg": "Action violates the asset tier rules"
    },
    {
>>>>>>> 019623cd
      "code": 6134,
      "name": "UserCantBeDeleted",
      "msg": "User Cant Be Deleted"
    },
    {
      "code": 6135,
      "name": "ReduceOnlyWithdrawIncreasedRisk",
      "msg": "Reduce Only Withdraw Increased Risk"
    },
    {
      "code": 6136,
      "name": "MaxOpenInterest",
      "msg": "Max Open Interest"
    },
    {
      "code": 6137,
      "name": "CantResolvePerpBankruptcy",
      "msg": "Cant Resolve Perp Bankruptcy"
    },
    {
      "code": 6138,
      "name": "LiquidationDoesntSatisfyLimitPrice",
      "msg": "Liquidation Doesnt Satisfy Limit Price"
    },
    {
      "code": 6139,
      "name": "MarginTradingDisabled",
      "msg": "Margin Trading Disabled"
<<<<<<< HEAD
    },
    {
      "code": 6140,
      "name": "InvalidMarketStatusToSettlePnl",
      "msg": "Invalid Market Status to Settle Perp Pnl"
    },
    {
      "code": 6141,
      "name": "PerpMarketNotInSettlement",
      "msg": "PerpMarketNotInSettlement"
    },
    {
      "code": 6142,
      "name": "PerpMarketNotInReduceOnly",
      "msg": "PerpMarketNotInReduceOnly"
    },
    {
      "code": 6143,
      "name": "PerpMarketSettlementBufferNotReached",
      "msg": "PerpMarketSettlementBufferNotReached"
    },
    {
      "code": 6144,
      "name": "PerpMarketSettlementUserHasOpenOrders",
      "msg": "PerpMarketSettlementUserHasOpenOrders"
    },
    {
      "code": 6145,
      "name": "PerpMarketSettlementUserHasActiveLP",
      "msg": "PerpMarketSettlementUserHasActiveLP"
    },
    {
      "code": 6146,
      "name": "UnableToSettleExpiredUserPosition",
      "msg": "UnableToSettleExpiredUserPosition"
    },
    {
      "code": 6147,
      "name": "UnequalMarketIndexForSpotTransfer",
      "msg": "UnequalMarketIndexForSpotTransfer"
    },
    {
      "code": 6148,
      "name": "InvalidPerpPositionDetected",
      "msg": "InvalidPerpPositionDetected"
    },
    {
      "code": 6149,
      "name": "InvalidSpotPositionDetected",
      "msg": "InvalidSpotPositionDetected"
    },
    {
      "code": 6150,
      "name": "InvalidAmmDetected",
      "msg": "InvalidAmmDetected"
    },
    {
      "code": 6151,
      "name": "InvalidAmmForFillDetected",
      "msg": "InvalidAmmForFillDetected"
    },
    {
      "code": 6152,
      "name": "InvalidAmmLimitPriceOverride",
      "msg": "InvalidAmmLimitPriceOverride"
    },
    {
      "code": 6153,
      "name": "InvalidOrderFillPrice",
      "msg": "InvalidOrderFillPrice"
    },
    {
      "code": 6154,
      "name": "SpotMarketBalanceInvariantViolated",
      "msg": "SpotMarketBalanceInvariantViolated"
    },
    {
      "code": 6155,
      "name": "SpotMarketVaultInvariantViolated",
      "msg": "SpotMarketVaultInvariantViolated"
    },
    {
      "code": 6156,
      "name": "InvalidPDA",
      "msg": "InvalidPDA"
    },
    {
      "code": 6157,
      "name": "InvalidPDASigner",
      "msg": "InvalidPDASigner"
    },
    {
      "code": 6158,
      "name": "RevenueSettingsCannotSettleToIF",
      "msg": "RevenueSettingsCannotSettleToIF"
    },
    {
      "code": 6159,
      "name": "NoRevenueToSettleToIF",
      "msg": "NoRevenueToSettleToIF"
    },
    {
      "code": 6160,
      "name": "NoAmmPerpPnlDeficit",
      "msg": "NoAmmPerpPnlDeficit"
    },
    {
      "code": 6161,
      "name": "SufficientPerpPnlPool",
      "msg": "SufficientPerpPnlPool"
    },
    {
      "code": 6162,
      "name": "PerpPnlDeficitBelowThreshold",
      "msg": "PerpPnlDeficitBelowThreshold"
    },
    {
      "code": 6163,
      "name": "MaxRevenueWithdrawPerPeriodReached",
      "msg": "MaxRevenueWithdrawPerPeriodReached"
    },
    {
      "code": 6164,
      "name": "MaxIFWithdrawReached",
      "msg": "InvalidSpotPositionDetected"
    },
    {
      "code": 6165,
      "name": "NoIFWithdrawAvailable",
      "msg": "NoIFWithdrawAvailable"
    },
    {
      "code": 6166,
      "name": "InvalidIFUnstake",
      "msg": "InvalidIFUnstake"
    },
    {
      "code": 6167,
      "name": "InvalidIFUnstakeSize",
      "msg": "InvalidIFUnstakeSize"
    },
    {
      "code": 6168,
      "name": "InvalidIFUnstakeCancel",
      "msg": "InvalidIFUnstakeCancel"
    },
    {
      "code": 6169,
      "name": "InvalidIFForNewStakes",
      "msg": "InvalidIFForNewStakes"
    },
    {
      "code": 6170,
      "name": "InvalidIFRebase",
      "msg": "InvalidIFRebase"
    },
    {
      "code": 6171,
      "name": "InvalidInsuranceUnstakeSize",
      "msg": "InvalidInsuranceUnstakeSize"
    },
    {
      "code": 6172,
      "name": "InvalidOrderLimitPrice",
      "msg": "InvalidOrderLimitPrice"
    },
    {
      "code": 6173,
      "name": "InvalidIFDetected",
      "msg": "InvalidIFDetected"
    },
    {
      "code": 6174,
      "name": "InvalidAmmMaxSpreadDetected",
      "msg": "InvalidAmmMaxSpreadDetected"
    },
    {
      "code": 6175,
      "name": "InvalidConcentrationCoef",
      "msg": "InvalidConcentrationCoef"
    },
    {
      "code": 6176,
      "name": "InvalidSrmVault",
      "msg": "InvalidSrmVault"
    },
    {
      "code": 6177,
      "name": "InvalidVaultOwner",
      "msg": "InvalidVaultOwner"
    },
    {
      "code": 6178,
      "name": "InvalidMarketStatusForFills",
      "msg": "InvalidMarketStatusForFills"
    },
    {
      "code": 6179,
      "name": "IFWithdrawRequestInProgress",
      "msg": "IFWithdrawRequestInProgress"
    },
    {
      "code": 6180,
      "name": "NoIFWithdrawRequestInProgress",
      "msg": "NoIFWithdrawRequestInProgress"
    },
    {
      "code": 6181,
      "name": "IFWithdrawRequestTooSmall",
      "msg": "IFWithdrawRequestTooSmall"
    },
    {
      "code": 6182,
      "name": "IncorrectSpotMarketAccountPassed",
      "msg": "IncorrectSpotMarketAccountPassed"
    },
    {
      "code": 6183,
      "name": "BlockchainClockInconsistency",
      "msg": "BlockchainClockInconsistency"
    },
    {
      "code": 6184,
      "name": "InvalidIFSharesDetected",
      "msg": "InvalidIFSharesDetected"
    },
    {
      "code": 6185,
      "name": "NewLPSizeTooSmall",
      "msg": "NewLPSizeTooSmall"
    },
    {
      "code": 6186,
      "name": "MarketStatusInvalidForNewLP",
      "msg": "MarketStatusInvalidForNewLP"
    },
    {
      "code": 6187,
      "name": "InvalidMarkTwapUpdateDetected",
      "msg": "InvalidMarkTwapUpdateDetected"
    },
    {
      "code": 6188,
      "name": "MarketSettlementAttemptOnActiveMarket",
      "msg": "MarketSettlementAttemptOnActiveMarket"
    },
    {
      "code": 6189,
      "name": "MarketSettlementRequiresSettledLP",
      "msg": "MarketSettlementRequiresSettledLP"
    },
    {
      "code": 6190,
      "name": "MarketSettlementAttemptTooEarly",
      "msg": "MarketSettlementAttemptTooEarly"
    },
    {
      "code": 6191,
      "name": "MarketSettlementTargetPriceInvalid",
      "msg": "MarketSettlementTargetPriceInvalid"
    },
    {
      "code": 6192,
      "name": "UnsupportedSpotMarket",
      "msg": "UnsupportedSpotMarket"
=======
>>>>>>> 019623cd
    }
  ]
}<|MERGE_RESOLUTION|>--- conflicted
+++ resolved
@@ -4274,11 +4274,7 @@
             "type": {
               "array": [
                 "u8",
-<<<<<<< HEAD
-                2
-=======
                 1
->>>>>>> 019623cd
               ]
             }
           }
@@ -7739,320 +7735,309 @@
       "msg": "the Market has paused this action"
     },
     {
-<<<<<<< HEAD
-      "code": 6132,
+      "code": 6133,
       "name": "ProtectedAssetTierViolation",
       "msg": "Action violates the Protected Asset Tier rules"
     },
     {
-      "code": 6133,
+      "code": 6134,
       "name": "IsolatedAssetTierViolation",
       "msg": "Action violates the Isolated Asset Tier rules"
     },
     {
-=======
-      "code": 6133,
-      "name": "AssetTierViolation",
-      "msg": "Action violates the asset tier rules"
-    },
-    {
->>>>>>> 019623cd
-      "code": 6134,
+      "code": 6135,
       "name": "UserCantBeDeleted",
       "msg": "User Cant Be Deleted"
     },
     {
-      "code": 6135,
+      "code": 6136,
       "name": "ReduceOnlyWithdrawIncreasedRisk",
       "msg": "Reduce Only Withdraw Increased Risk"
     },
     {
-      "code": 6136,
+      "code": 6137,
       "name": "MaxOpenInterest",
       "msg": "Max Open Interest"
     },
     {
-      "code": 6137,
+      "code": 6138,
       "name": "CantResolvePerpBankruptcy",
       "msg": "Cant Resolve Perp Bankruptcy"
     },
     {
-      "code": 6138,
+      "code": 6139,
       "name": "LiquidationDoesntSatisfyLimitPrice",
       "msg": "Liquidation Doesnt Satisfy Limit Price"
     },
     {
-      "code": 6139,
+      "code": 6140,
       "name": "MarginTradingDisabled",
       "msg": "Margin Trading Disabled"
-<<<<<<< HEAD
-    },
-    {
-      "code": 6140,
+    },
+    {
+      "code": 6141,
       "name": "InvalidMarketStatusToSettlePnl",
       "msg": "Invalid Market Status to Settle Perp Pnl"
     },
     {
-      "code": 6141,
+      "code": 6142,
       "name": "PerpMarketNotInSettlement",
       "msg": "PerpMarketNotInSettlement"
     },
     {
-      "code": 6142,
+      "code": 6143,
       "name": "PerpMarketNotInReduceOnly",
       "msg": "PerpMarketNotInReduceOnly"
     },
     {
-      "code": 6143,
+      "code": 6144,
       "name": "PerpMarketSettlementBufferNotReached",
       "msg": "PerpMarketSettlementBufferNotReached"
     },
     {
-      "code": 6144,
+      "code": 6145,
       "name": "PerpMarketSettlementUserHasOpenOrders",
       "msg": "PerpMarketSettlementUserHasOpenOrders"
     },
     {
-      "code": 6145,
+      "code": 6146,
       "name": "PerpMarketSettlementUserHasActiveLP",
       "msg": "PerpMarketSettlementUserHasActiveLP"
     },
     {
-      "code": 6146,
+      "code": 6147,
       "name": "UnableToSettleExpiredUserPosition",
       "msg": "UnableToSettleExpiredUserPosition"
     },
     {
-      "code": 6147,
+      "code": 6148,
       "name": "UnequalMarketIndexForSpotTransfer",
       "msg": "UnequalMarketIndexForSpotTransfer"
     },
     {
-      "code": 6148,
+      "code": 6149,
       "name": "InvalidPerpPositionDetected",
       "msg": "InvalidPerpPositionDetected"
     },
     {
-      "code": 6149,
+      "code": 6150,
       "name": "InvalidSpotPositionDetected",
       "msg": "InvalidSpotPositionDetected"
     },
     {
-      "code": 6150,
+      "code": 6151,
       "name": "InvalidAmmDetected",
       "msg": "InvalidAmmDetected"
     },
     {
-      "code": 6151,
+      "code": 6152,
       "name": "InvalidAmmForFillDetected",
       "msg": "InvalidAmmForFillDetected"
     },
     {
-      "code": 6152,
+      "code": 6153,
       "name": "InvalidAmmLimitPriceOverride",
       "msg": "InvalidAmmLimitPriceOverride"
     },
     {
-      "code": 6153,
+      "code": 6154,
       "name": "InvalidOrderFillPrice",
       "msg": "InvalidOrderFillPrice"
     },
     {
-      "code": 6154,
+      "code": 6155,
       "name": "SpotMarketBalanceInvariantViolated",
       "msg": "SpotMarketBalanceInvariantViolated"
     },
     {
-      "code": 6155,
+      "code": 6156,
       "name": "SpotMarketVaultInvariantViolated",
       "msg": "SpotMarketVaultInvariantViolated"
     },
     {
-      "code": 6156,
+      "code": 6157,
       "name": "InvalidPDA",
       "msg": "InvalidPDA"
     },
     {
-      "code": 6157,
+      "code": 6158,
       "name": "InvalidPDASigner",
       "msg": "InvalidPDASigner"
     },
     {
-      "code": 6158,
+      "code": 6159,
       "name": "RevenueSettingsCannotSettleToIF",
       "msg": "RevenueSettingsCannotSettleToIF"
     },
     {
-      "code": 6159,
+      "code": 6160,
       "name": "NoRevenueToSettleToIF",
       "msg": "NoRevenueToSettleToIF"
     },
     {
-      "code": 6160,
+      "code": 6161,
       "name": "NoAmmPerpPnlDeficit",
       "msg": "NoAmmPerpPnlDeficit"
     },
     {
-      "code": 6161,
+      "code": 6162,
       "name": "SufficientPerpPnlPool",
       "msg": "SufficientPerpPnlPool"
     },
     {
-      "code": 6162,
+      "code": 6163,
       "name": "PerpPnlDeficitBelowThreshold",
       "msg": "PerpPnlDeficitBelowThreshold"
     },
     {
-      "code": 6163,
+      "code": 6164,
       "name": "MaxRevenueWithdrawPerPeriodReached",
       "msg": "MaxRevenueWithdrawPerPeriodReached"
     },
     {
-      "code": 6164,
+      "code": 6165,
       "name": "MaxIFWithdrawReached",
       "msg": "InvalidSpotPositionDetected"
     },
     {
-      "code": 6165,
+      "code": 6166,
       "name": "NoIFWithdrawAvailable",
       "msg": "NoIFWithdrawAvailable"
     },
     {
-      "code": 6166,
+      "code": 6167,
       "name": "InvalidIFUnstake",
       "msg": "InvalidIFUnstake"
     },
     {
-      "code": 6167,
+      "code": 6168,
       "name": "InvalidIFUnstakeSize",
       "msg": "InvalidIFUnstakeSize"
     },
     {
-      "code": 6168,
+      "code": 6169,
       "name": "InvalidIFUnstakeCancel",
       "msg": "InvalidIFUnstakeCancel"
     },
     {
-      "code": 6169,
+      "code": 6170,
       "name": "InvalidIFForNewStakes",
       "msg": "InvalidIFForNewStakes"
     },
     {
-      "code": 6170,
+      "code": 6171,
       "name": "InvalidIFRebase",
       "msg": "InvalidIFRebase"
     },
     {
-      "code": 6171,
+      "code": 6172,
       "name": "InvalidInsuranceUnstakeSize",
       "msg": "InvalidInsuranceUnstakeSize"
     },
     {
-      "code": 6172,
+      "code": 6173,
       "name": "InvalidOrderLimitPrice",
       "msg": "InvalidOrderLimitPrice"
     },
     {
-      "code": 6173,
+      "code": 6174,
       "name": "InvalidIFDetected",
       "msg": "InvalidIFDetected"
     },
     {
-      "code": 6174,
+      "code": 6175,
       "name": "InvalidAmmMaxSpreadDetected",
       "msg": "InvalidAmmMaxSpreadDetected"
     },
     {
-      "code": 6175,
+      "code": 6176,
       "name": "InvalidConcentrationCoef",
       "msg": "InvalidConcentrationCoef"
     },
     {
-      "code": 6176,
+      "code": 6177,
       "name": "InvalidSrmVault",
       "msg": "InvalidSrmVault"
     },
     {
-      "code": 6177,
+      "code": 6178,
       "name": "InvalidVaultOwner",
       "msg": "InvalidVaultOwner"
     },
     {
-      "code": 6178,
+      "code": 6179,
       "name": "InvalidMarketStatusForFills",
       "msg": "InvalidMarketStatusForFills"
     },
     {
-      "code": 6179,
+      "code": 6180,
       "name": "IFWithdrawRequestInProgress",
       "msg": "IFWithdrawRequestInProgress"
     },
     {
-      "code": 6180,
+      "code": 6181,
       "name": "NoIFWithdrawRequestInProgress",
       "msg": "NoIFWithdrawRequestInProgress"
     },
     {
-      "code": 6181,
+      "code": 6182,
       "name": "IFWithdrawRequestTooSmall",
       "msg": "IFWithdrawRequestTooSmall"
     },
     {
-      "code": 6182,
+      "code": 6183,
       "name": "IncorrectSpotMarketAccountPassed",
       "msg": "IncorrectSpotMarketAccountPassed"
     },
     {
-      "code": 6183,
+      "code": 6184,
       "name": "BlockchainClockInconsistency",
       "msg": "BlockchainClockInconsistency"
     },
     {
-      "code": 6184,
+      "code": 6185,
       "name": "InvalidIFSharesDetected",
       "msg": "InvalidIFSharesDetected"
     },
     {
-      "code": 6185,
+      "code": 6186,
       "name": "NewLPSizeTooSmall",
       "msg": "NewLPSizeTooSmall"
     },
     {
-      "code": 6186,
+      "code": 6187,
       "name": "MarketStatusInvalidForNewLP",
       "msg": "MarketStatusInvalidForNewLP"
     },
     {
-      "code": 6187,
+      "code": 6188,
       "name": "InvalidMarkTwapUpdateDetected",
       "msg": "InvalidMarkTwapUpdateDetected"
     },
     {
-      "code": 6188,
+      "code": 6189,
       "name": "MarketSettlementAttemptOnActiveMarket",
       "msg": "MarketSettlementAttemptOnActiveMarket"
     },
     {
-      "code": 6189,
+      "code": 6190,
       "name": "MarketSettlementRequiresSettledLP",
       "msg": "MarketSettlementRequiresSettledLP"
     },
     {
-      "code": 6190,
+      "code": 6191,
       "name": "MarketSettlementAttemptTooEarly",
       "msg": "MarketSettlementAttemptTooEarly"
     },
     {
-      "code": 6191,
+      "code": 6192,
       "name": "MarketSettlementTargetPriceInvalid",
       "msg": "MarketSettlementTargetPriceInvalid"
     },
     {
-      "code": 6192,
+      "code": 6193,
       "name": "UnsupportedSpotMarket",
       "msg": "UnsupportedSpotMarket"
-=======
->>>>>>> 019623cd
     }
   ]
 }