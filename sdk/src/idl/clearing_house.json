--- conflicted
+++ resolved
@@ -1,6833 +1,6812 @@
 {
-  "version": "1.0.0",
-  "name": "clearing_house",
-  "instructions": [
-    {
-      "name": "initialize",
-      "accounts": [
-        {
-          "name": "admin",
-          "isMut": true,
-          "isSigner": true
-        },
-        {
-          "name": "state",
-          "isMut": true,
-          "isSigner": false
-        },
-        {
-          "name": "quoteAssetMint",
-          "isMut": false,
-          "isSigner": false
-        },
-        {
-          "name": "insuranceVault",
-          "isMut": true,
-          "isSigner": false
-        },
-        {
-          "name": "clearingHouseSigner",
-          "isMut": false,
-          "isSigner": false
-        },
-        {
-          "name": "rent",
-          "isMut": false,
-          "isSigner": false
-        },
-        {
-          "name": "systemProgram",
-          "isMut": false,
-          "isSigner": false
-        },
-        {
-          "name": "tokenProgram",
-          "isMut": false,
-          "isSigner": false
-        }
-      ],
-      "args": [
-        {
-          "name": "adminControlsPrices",
-          "type": "bool"
-        }
-      ]
-    },
-    {
-      "name": "initializeSpotMarket",
-      "accounts": [
-        {
-          "name": "spotMarket",
-          "isMut": true,
-          "isSigner": false
-        },
-        {
-          "name": "spotMarketMint",
-          "isMut": false,
-          "isSigner": false
-        },
-        {
-          "name": "spotMarketVault",
-          "isMut": true,
-          "isSigner": false
-        },
-        {
-          "name": "insuranceFundVault",
-          "isMut": true,
-          "isSigner": false
-        },
-        {
-          "name": "clearingHouseSigner",
-          "isMut": false,
-          "isSigner": false
-        },
-        {
-          "name": "state",
-          "isMut": true,
-          "isSigner": false
-        },
-        {
-          "name": "oracle",
-          "isMut": false,
-          "isSigner": false
-        },
-        {
-          "name": "admin",
-          "isMut": true,
-          "isSigner": true
-        },
-        {
-          "name": "rent",
-          "isMut": false,
-          "isSigner": false
-        },
-        {
-          "name": "systemProgram",
-          "isMut": false,
-          "isSigner": false
-        },
-        {
-          "name": "tokenProgram",
-          "isMut": false,
-          "isSigner": false
-        }
-      ],
-      "args": [
-        {
-          "name": "optimalUtilization",
-          "type": "u128"
-        },
-        {
-          "name": "optimalBorrowRate",
-          "type": "u128"
-        },
-        {
-          "name": "maxBorrowRate",
-          "type": "u128"
-        },
-        {
-          "name": "oracleSource",
-          "type": {
-            "defined": "OracleSource"
-          }
-        },
-        {
-          "name": "initialAssetWeight",
-          "type": "u128"
-        },
-        {
-          "name": "maintenanceAssetWeight",
-          "type": "u128"
-        },
-        {
-          "name": "initialLiabilityWeight",
-          "type": "u128"
-        },
-        {
-          "name": "maintenanceLiabilityWeight",
-          "type": "u128"
-        },
-        {
-          "name": "imfFactor",
-          "type": "u128"
-        },
-        {
-          "name": "liquidationFee",
-          "type": "u128"
-        }
-      ]
-    },
-    {
-      "name": "initializeSerumFulfillmentConfig",
-      "accounts": [
-        {
-          "name": "baseSpotMarket",
-          "isMut": false,
-          "isSigner": false
-        },
-        {
-          "name": "quoteSpotMarket",
-          "isMut": false,
-          "isSigner": false
-        },
-        {
-          "name": "state",
-          "isMut": true,
-          "isSigner": false
-        },
-        {
-          "name": "serumProgram",
-          "isMut": false,
-          "isSigner": false
-        },
-        {
-          "name": "serumMarket",
-          "isMut": false,
-          "isSigner": false
-        },
-        {
-          "name": "serumOpenOrders",
-          "isMut": true,
-          "isSigner": false
-        },
-        {
-          "name": "clearingHouseSigner",
-          "isMut": false,
-          "isSigner": false
-        },
-        {
-          "name": "serumFulfillmentConfig",
-          "isMut": true,
-          "isSigner": false
-        },
-        {
-          "name": "admin",
-          "isMut": true,
-          "isSigner": true
-        },
-        {
-          "name": "rent",
-          "isMut": false,
-          "isSigner": false
-        },
-        {
-          "name": "systemProgram",
-          "isMut": false,
-          "isSigner": false
-        }
-      ],
-      "args": [
-        {
-          "name": "marketIndex",
-          "type": "u64"
-        }
-      ]
-    },
-    {
-      "name": "initializeMarket",
-      "accounts": [
-        {
-          "name": "admin",
-          "isMut": true,
-          "isSigner": true
-        },
-        {
-          "name": "state",
-          "isMut": true,
-          "isSigner": false
-        },
-        {
-          "name": "market",
-          "isMut": true,
-          "isSigner": false
-        },
-        {
-          "name": "oracle",
-          "isMut": false,
-          "isSigner": false
-        },
-        {
-          "name": "rent",
-          "isMut": false,
-          "isSigner": false
-        },
-        {
-          "name": "systemProgram",
-          "isMut": false,
-          "isSigner": false
-        }
-      ],
-      "args": [
-        {
-          "name": "ammBaseAssetReserve",
-          "type": "u128"
-        },
-        {
-          "name": "ammQuoteAssetReserve",
-          "type": "u128"
-        },
-        {
-          "name": "ammPeriodicity",
-          "type": "i64"
-        },
-        {
-          "name": "ammPegMultiplier",
-          "type": "u128"
-        },
-        {
-          "name": "oracleSource",
-          "type": {
-            "defined": "OracleSource"
-          }
-        },
-        {
-          "name": "marginRatioInitial",
-          "type": "u32"
-        },
-        {
-          "name": "marginRatioMaintenance",
-          "type": "u32"
-        },
-        {
-          "name": "liquidationFee",
-          "type": "u128"
-        }
-      ]
-    },
-    {
-      "name": "deposit",
-      "accounts": [
-        {
-          "name": "state",
-          "isMut": false,
-          "isSigner": false
-        },
-        {
-          "name": "user",
-          "isMut": true,
-          "isSigner": false
-        },
-        {
-          "name": "userStats",
-          "isMut": true,
-          "isSigner": false
-        },
-        {
-          "name": "authority",
-          "isMut": false,
-          "isSigner": true
-        },
-        {
-          "name": "spotMarketVault",
-          "isMut": true,
-          "isSigner": false
-        },
-        {
-          "name": "userTokenAccount",
-          "isMut": true,
-          "isSigner": false
-        },
-        {
-          "name": "tokenProgram",
-          "isMut": false,
-          "isSigner": false
-        }
-      ],
-      "args": [
-        {
-          "name": "marketIndex",
-          "type": "u64"
-        },
-        {
-          "name": "amount",
-          "type": "u64"
-        },
-        {
-          "name": "reduceOnly",
-          "type": "bool"
-        }
-      ]
-    },
-    {
-      "name": "withdraw",
-      "accounts": [
-        {
-          "name": "state",
-          "isMut": false,
-          "isSigner": false
-        },
-        {
-          "name": "user",
-          "isMut": true,
-          "isSigner": false
-        },
-        {
-          "name": "userStats",
-          "isMut": true,
-          "isSigner": false
-        },
-        {
-          "name": "authority",
-          "isMut": false,
-          "isSigner": true
-        },
-        {
-          "name": "spotMarketVault",
-          "isMut": true,
-          "isSigner": false
-        },
-        {
-          "name": "clearingHouseSigner",
-          "isMut": false,
-          "isSigner": false
-        },
-        {
-          "name": "userTokenAccount",
-          "isMut": true,
-          "isSigner": false
-        },
-        {
-          "name": "tokenProgram",
-          "isMut": false,
-          "isSigner": false
-        }
-      ],
-      "args": [
-        {
-          "name": "marketIndex",
-          "type": "u64"
-        },
-        {
-          "name": "amount",
-          "type": "u64"
-        },
-        {
-          "name": "reduceOnly",
-          "type": "bool"
-        }
-      ]
-    },
-    {
-      "name": "transferDeposit",
-      "accounts": [
-        {
-          "name": "fromUser",
-          "isMut": true,
-          "isSigner": false
-        },
-        {
-          "name": "toUser",
-          "isMut": true,
-          "isSigner": false
-        },
-        {
-          "name": "userStats",
-          "isMut": true,
-          "isSigner": false
-        },
-        {
-          "name": "authority",
-          "isMut": false,
-          "isSigner": true
-        },
-        {
-          "name": "state",
-          "isMut": false,
-          "isSigner": false
-        }
-      ],
-      "args": [
-        {
-          "name": "marketIndex",
-          "type": "u64"
-        },
-        {
-          "name": "amount",
-          "type": "u64"
-        }
-      ]
-    },
-    {
-      "name": "updateSpotMarketCumulativeInterest",
-      "accounts": [
-        {
-          "name": "spotMarket",
-          "isMut": true,
-          "isSigner": false
-        }
-      ],
-      "args": []
-    },
-    {
-      "name": "updateSpotMarketExpiry",
-      "accounts": [
-        {
-          "name": "spotMarket",
-          "isMut": true,
-          "isSigner": false
-        }
-      ],
-      "args": [
-        {
-          "name": "expiryTs",
-          "type": "i64"
-        }
-      ]
-    },
-    {
-      "name": "settleLp",
-      "accounts": [
-        {
-          "name": "state",
-          "isMut": false,
-          "isSigner": false
-        },
-        {
-          "name": "user",
-          "isMut": true,
-          "isSigner": false
-        }
-      ],
-      "args": [
-        {
-          "name": "marketIndex",
-          "type": "u64"
-        }
-      ]
-    },
-    {
-      "name": "removeLiquidity",
-      "accounts": [
-        {
-          "name": "state",
-          "isMut": false,
-          "isSigner": false
-        },
-        {
-          "name": "user",
-          "isMut": true,
-          "isSigner": false
-        },
-        {
-          "name": "authority",
-          "isMut": false,
-          "isSigner": true
-        }
-      ],
-      "args": [
-        {
-          "name": "sharesToBurn",
-          "type": "u128"
-        },
-        {
-          "name": "marketIndex",
-          "type": "u64"
-        }
-      ]
-    },
-    {
-      "name": "addLiquidity",
-      "accounts": [
-        {
-          "name": "state",
-          "isMut": false,
-          "isSigner": false
-        },
-        {
-          "name": "user",
-          "isMut": true,
-          "isSigner": false
-        },
-        {
-          "name": "authority",
-          "isMut": false,
-          "isSigner": true
-        }
-      ],
-      "args": [
-        {
-          "name": "nShares",
-          "type": "u128"
-        },
-        {
-          "name": "marketIndex",
-          "type": "u64"
-        }
-      ]
-    },
-    {
-      "name": "placeOrder",
-      "accounts": [
-        {
-          "name": "state",
-          "isMut": false,
-          "isSigner": false
-        },
-        {
-          "name": "user",
-          "isMut": true,
-          "isSigner": false
-        },
-        {
-          "name": "authority",
-          "isMut": false,
-          "isSigner": true
-        }
-      ],
-      "args": [
-        {
-          "name": "params",
-          "type": {
-            "defined": "OrderParams"
-          }
-        }
-      ]
-    },
-    {
-      "name": "cancelOrder",
-      "accounts": [
-        {
-          "name": "state",
-          "isMut": false,
-          "isSigner": false
-        },
-        {
-          "name": "user",
-          "isMut": true,
-          "isSigner": false
-        },
-        {
-          "name": "authority",
-          "isMut": false,
-          "isSigner": true
-        }
-      ],
-      "args": [
-        {
-          "name": "orderId",
-          "type": {
-            "option": "u64"
-          }
-        }
-      ]
-    },
-    {
-      "name": "cancelOrderByUserId",
-      "accounts": [
-        {
-          "name": "state",
-          "isMut": false,
-          "isSigner": false
-        },
-        {
-          "name": "user",
-          "isMut": true,
-          "isSigner": false
-        },
-        {
-          "name": "authority",
-          "isMut": false,
-          "isSigner": true
-        }
-      ],
-      "args": [
-        {
-          "name": "userOrderId",
-          "type": "u8"
-        }
-      ]
-    },
-    {
-      "name": "fillOrder",
-      "accounts": [
-        {
-          "name": "state",
-          "isMut": false,
-          "isSigner": false
-        },
-        {
-          "name": "authority",
-          "isMut": false,
-          "isSigner": true
-        },
-        {
-          "name": "filler",
-          "isMut": true,
-          "isSigner": false
-        },
-        {
-          "name": "fillerStats",
-          "isMut": true,
-          "isSigner": false
-        },
-        {
-          "name": "user",
-          "isMut": true,
-          "isSigner": false
-        },
-        {
-          "name": "userStats",
-          "isMut": true,
-          "isSigner": false
-        }
-      ],
-      "args": [
-        {
-          "name": "orderId",
-          "type": {
-            "option": "u64"
-          }
-        },
-        {
-          "name": "makerOrderId",
-          "type": {
-            "option": "u64"
-          }
-        }
-      ]
-    },
-    {
-      "name": "placeAndTake",
-      "accounts": [
-        {
-          "name": "state",
-          "isMut": false,
-          "isSigner": false
-        },
-        {
-          "name": "user",
-          "isMut": true,
-          "isSigner": false
-        },
-        {
-          "name": "userStats",
-          "isMut": true,
-          "isSigner": false
-        },
-        {
-          "name": "authority",
-          "isMut": false,
-          "isSigner": true
-        }
-      ],
-      "args": [
-        {
-          "name": "params",
-          "type": {
-            "defined": "OrderParams"
-          }
-        },
-        {
-          "name": "makerOrderId",
-          "type": {
-            "option": "u64"
-          }
-        }
-      ]
-    },
-    {
-      "name": "placeAndMake",
-      "accounts": [
-        {
-          "name": "state",
-          "isMut": false,
-          "isSigner": false
-        },
-        {
-          "name": "user",
-          "isMut": true,
-          "isSigner": false
-        },
-        {
-          "name": "userStats",
-          "isMut": true,
-          "isSigner": false
-        },
-        {
-          "name": "taker",
-          "isMut": true,
-          "isSigner": false
-        },
-        {
-          "name": "takerStats",
-          "isMut": true,
-          "isSigner": false
-        },
-        {
-          "name": "authority",
-          "isMut": false,
-          "isSigner": true
-        }
-      ],
-      "args": [
-        {
-          "name": "params",
-          "type": {
-            "defined": "OrderParams"
-          }
-        },
-        {
-          "name": "takerOrderId",
-          "type": "u64"
-        }
-      ]
-    },
-    {
-      "name": "triggerOrder",
-      "accounts": [
-        {
-          "name": "state",
-          "isMut": false,
-          "isSigner": false
-        },
-        {
-          "name": "authority",
-          "isMut": false,
-          "isSigner": true
-        },
-        {
-          "name": "filler",
-          "isMut": true,
-          "isSigner": false
-        },
-        {
-          "name": "user",
-          "isMut": true,
-          "isSigner": false
-        }
-      ],
-      "args": [
-        {
-          "name": "orderId",
-          "type": "u64"
-        }
-      ]
-    },
-    {
-      "name": "triggerSpotOrder",
-      "accounts": [
-        {
-          "name": "state",
-          "isMut": false,
-          "isSigner": false
-        },
-        {
-          "name": "authority",
-          "isMut": false,
-          "isSigner": true
-        },
-        {
-          "name": "filler",
-          "isMut": true,
-          "isSigner": false
-        },
-        {
-          "name": "user",
-          "isMut": true,
-          "isSigner": false
-        }
-      ],
-      "args": [
-        {
-          "name": "orderId",
-          "type": "u64"
-        }
-      ]
-    },
-    {
-      "name": "placeSpotOrder",
-      "accounts": [
-        {
-          "name": "state",
-          "isMut": false,
-          "isSigner": false
-        },
-        {
-          "name": "user",
-          "isMut": true,
-          "isSigner": false
-        },
-        {
-          "name": "authority",
-          "isMut": false,
-          "isSigner": true
-        }
-      ],
-      "args": [
-        {
-          "name": "params",
-          "type": {
-            "defined": "OrderParams"
-          }
-        }
-      ]
-    },
-    {
-      "name": "fillSpotOrder",
-      "accounts": [
-        {
-          "name": "state",
-          "isMut": false,
-          "isSigner": false
-        },
-        {
-          "name": "authority",
-          "isMut": false,
-          "isSigner": true
-        },
-        {
-          "name": "filler",
-          "isMut": true,
-          "isSigner": false
-        },
-        {
-          "name": "fillerStats",
-          "isMut": true,
-          "isSigner": false
-        },
-        {
-          "name": "user",
-          "isMut": true,
-          "isSigner": false
-        },
-        {
-          "name": "userStats",
-          "isMut": true,
-          "isSigner": false
-        }
-      ],
-      "args": [
-        {
-          "name": "orderId",
-          "type": {
-            "option": "u64"
-          }
-        },
-        {
-          "name": "fulfillmentType",
-          "type": {
-            "option": {
-              "defined": "SpotFulfillmentType"
-            }
-          }
-        },
-        {
-          "name": "makerOrderId",
-          "type": {
-            "option": "u64"
-          }
-        }
-      ]
-    },
-    {
-      "name": "updateAmms",
-      "accounts": [
-        {
-          "name": "state",
-          "isMut": false,
-          "isSigner": false
-        },
-        {
-          "name": "authority",
-          "isMut": false,
-          "isSigner": true
-        }
-      ],
-      "args": [
-        {
-          "name": "marketIndexes",
-          "type": {
-            "array": [
-              "u64",
-              5
-            ]
-          }
-        }
-      ]
-    },
-    {
-      "name": "settlePnl",
-      "accounts": [
-        {
-          "name": "state",
-          "isMut": false,
-          "isSigner": false
-        },
-        {
-          "name": "user",
-          "isMut": true,
-          "isSigner": false
-        },
-        {
-          "name": "authority",
-          "isMut": false,
-          "isSigner": true
-        }
-      ],
-      "args": [
-        {
-          "name": "marketIndex",
-          "type": "u64"
-        }
-      ]
-    },
-    {
-      "name": "settleExpiredMarket",
-      "accounts": [
-        {
-          "name": "state",
-          "isMut": false,
-          "isSigner": false
-        },
-        {
-          "name": "authority",
-          "isMut": false,
-          "isSigner": true
-        }
-      ],
-      "args": [
-        {
-          "name": "marketIndex",
-          "type": "u64"
-        }
-      ]
-    },
-    {
-      "name": "settleExpiredPosition",
-      "accounts": [
-        {
-          "name": "state",
-          "isMut": false,
-          "isSigner": false
-        },
-        {
-          "name": "user",
-          "isMut": true,
-          "isSigner": false
-        },
-        {
-          "name": "authority",
-          "isMut": false,
-          "isSigner": true
-        }
-      ],
-      "args": [
-        {
-          "name": "marketIndex",
-          "type": "u64"
-        }
-      ]
-    },
-    {
-      "name": "liquidatePerp",
-      "accounts": [
-        {
-          "name": "state",
-          "isMut": false,
-          "isSigner": false
-        },
-        {
-          "name": "authority",
-          "isMut": false,
-          "isSigner": true
-        },
-        {
-          "name": "liquidator",
-          "isMut": true,
-          "isSigner": false
-        },
-        {
-          "name": "liquidatorStats",
-          "isMut": true,
-          "isSigner": false
-        },
-        {
-          "name": "user",
-          "isMut": true,
-          "isSigner": false
-        },
-        {
-          "name": "userStats",
-          "isMut": true,
-          "isSigner": false
-        }
-      ],
-      "args": [
-        {
-          "name": "marketIndex",
-          "type": "u64"
-        },
-        {
-          "name": "liquidatorMaxBaseAssetAmount",
-          "type": "u128"
-        }
-      ]
-    },
-    {
-      "name": "liquidateBorrow",
-      "accounts": [
-        {
-          "name": "state",
-          "isMut": false,
-          "isSigner": false
-        },
-        {
-          "name": "authority",
-          "isMut": false,
-          "isSigner": true
-        },
-        {
-          "name": "liquidator",
-          "isMut": true,
-          "isSigner": false
-        },
-        {
-          "name": "user",
-          "isMut": true,
-          "isSigner": false
-        }
-      ],
-      "args": [
-        {
-          "name": "assetMarketIndex",
-          "type": "u64"
-        },
-        {
-          "name": "liabilityMarketIndex",
-          "type": "u64"
-        },
-        {
-          "name": "liquidatorMaxLiabilityTransfer",
-          "type": "u128"
-        }
-      ]
-    },
-    {
-      "name": "liquidateBorrowForPerpPnl",
-      "accounts": [
-        {
-          "name": "state",
-          "isMut": false,
-          "isSigner": false
-        },
-        {
-          "name": "authority",
-          "isMut": false,
-          "isSigner": true
-        },
-        {
-          "name": "liquidator",
-          "isMut": true,
-          "isSigner": false
-        },
-        {
-          "name": "user",
-          "isMut": true,
-          "isSigner": false
-        }
-      ],
-      "args": [
-        {
-          "name": "perpMarketIndex",
-          "type": "u64"
-        },
-        {
-          "name": "spotMarketIndex",
-          "type": "u64"
-        },
-        {
-          "name": "liquidatorMaxLiabilityTransfer",
-          "type": "u128"
-        }
-      ]
-    },
-    {
-      "name": "liquidatePerpPnlForDeposit",
-      "accounts": [
-        {
-          "name": "state",
-          "isMut": false,
-          "isSigner": false
-        },
-        {
-          "name": "authority",
-          "isMut": false,
-          "isSigner": true
-        },
-        {
-          "name": "liquidator",
-          "isMut": true,
-          "isSigner": false
-        },
-        {
-          "name": "user",
-          "isMut": true,
-          "isSigner": false
-        }
-      ],
-      "args": [
-        {
-          "name": "perpMarketIndex",
-          "type": "u64"
-        },
-        {
-          "name": "spotMarketIndex",
-          "type": "u64"
-        },
-        {
-          "name": "liquidatorMaxPnlTransfer",
-          "type": "u128"
-        }
-      ]
-    },
-    {
-      "name": "resolvePerpPnlDeficit",
-      "accounts": [
-        {
-          "name": "state",
-          "isMut": false,
-          "isSigner": false
-        },
-        {
-          "name": "authority",
-          "isMut": false,
-          "isSigner": true
-        },
-        {
-          "name": "spotMarketVault",
-          "isMut": true,
-          "isSigner": false
-        },
-        {
-          "name": "insuranceFundVault",
-          "isMut": true,
-          "isSigner": false
-        },
-        {
-          "name": "clearingHouseSigner",
-          "isMut": false,
-          "isSigner": false
-        },
-        {
-          "name": "tokenProgram",
-          "isMut": false,
-          "isSigner": false
-        }
-      ],
-      "args": [
-        {
-          "name": "spotMarketIndex",
-          "type": "u64"
-        },
-        {
-          "name": "perpMarketIndex",
-          "type": "u64"
-        }
-      ]
-    },
-    {
-      "name": "resolvePerpBankruptcy",
-      "accounts": [
-        {
-          "name": "state",
-          "isMut": false,
-          "isSigner": false
-        },
-        {
-          "name": "authority",
-          "isMut": false,
-          "isSigner": true
-        },
-        {
-          "name": "liquidator",
-          "isMut": true,
-          "isSigner": false
-        },
-        {
-          "name": "user",
-          "isMut": true,
-          "isSigner": false
-        },
-        {
-          "name": "spotMarketVault",
-          "isMut": true,
-          "isSigner": false
-        },
-        {
-          "name": "insuranceFundVault",
-          "isMut": true,
-          "isSigner": false
-        },
-        {
-          "name": "clearingHouseSigner",
-          "isMut": false,
-          "isSigner": false
-        },
-        {
-          "name": "tokenProgram",
-          "isMut": false,
-          "isSigner": false
-        }
-      ],
-      "args": [
-        {
-          "name": "quoteSpotMarketIndex",
-          "type": "u64"
-        },
-        {
-          "name": "marketIndex",
-          "type": "u64"
-        }
-      ]
-    },
-    {
-      "name": "resolveBorrowBankruptcy",
-      "accounts": [
-        {
-          "name": "state",
-          "isMut": false,
-          "isSigner": false
-        },
-        {
-          "name": "authority",
-          "isMut": false,
-          "isSigner": true
-        },
-        {
-          "name": "liquidator",
-          "isMut": true,
-          "isSigner": false
-        },
-        {
-          "name": "user",
-          "isMut": true,
-          "isSigner": false
-        },
-        {
-          "name": "spotMarketVault",
-          "isMut": true,
-          "isSigner": false
-        },
-        {
-          "name": "insuranceFundVault",
-          "isMut": true,
-          "isSigner": false
-        },
-        {
-          "name": "clearingHouseSigner",
-          "isMut": false,
-          "isSigner": false
-        },
-        {
-          "name": "tokenProgram",
-          "isMut": false,
-          "isSigner": false
-        }
-      ],
-      "args": [
-        {
-          "name": "marketIndex",
-          "type": "u64"
-        }
-      ]
-    },
-    {
-      "name": "moveAmmPrice",
-      "accounts": [
-        {
-          "name": "state",
-          "isMut": false,
-          "isSigner": false
-        },
-        {
-          "name": "admin",
-          "isMut": false,
-          "isSigner": true
-        },
-        {
-          "name": "perpMarket",
-          "isMut": true,
-          "isSigner": false
-        }
-      ],
-      "args": [
-        {
-          "name": "baseAssetReserve",
-          "type": "u128"
-        },
-        {
-          "name": "quoteAssetReserve",
-          "type": "u128"
-        },
-        {
-          "name": "sqrtK",
-          "type": "u128"
-        }
-      ]
-    },
-    {
-      "name": "updateMarketExpiry",
-      "accounts": [
-        {
-          "name": "state",
-          "isMut": false,
-          "isSigner": false
-        },
-        {
-          "name": "admin",
-          "isMut": false,
-          "isSigner": true
-        },
-        {
-          "name": "perpMarket",
-          "isMut": true,
-          "isSigner": false
-        }
-      ],
-      "args": [
-        {
-          "name": "expiryTs",
-          "type": "i64"
-        }
-      ]
-    },
-    {
-      "name": "settleExpiredMarketPoolsToRevenuePool",
-      "accounts": [
-        {
-          "name": "state",
-          "isMut": false,
-          "isSigner": false
-        },
-        {
-          "name": "admin",
-          "isMut": false,
-          "isSigner": true
-        },
-        {
-          "name": "spotMarket",
-          "isMut": true,
-          "isSigner": false
-        },
-        {
-          "name": "spotMarketVault",
-          "isMut": true,
-          "isSigner": false
-        },
-        {
-          "name": "clearingHouseSigner",
-          "isMut": false,
-          "isSigner": false
-        },
-        {
-          "name": "perpMarket",
-          "isMut": true,
-          "isSigner": false
-        },
-        {
-          "name": "recipient",
-          "isMut": true,
-          "isSigner": false
-        },
-        {
-          "name": "tokenProgram",
-          "isMut": false,
-          "isSigner": false
-        }
-      ],
-      "args": []
-    },
-    {
-      "name": "withdrawFromMarketToInsuranceVault",
-      "accounts": [
-        {
-          "name": "state",
-          "isMut": false,
-          "isSigner": false
-        },
-        {
-          "name": "admin",
-          "isMut": false,
-          "isSigner": true
-        },
-        {
-          "name": "spotMarket",
-          "isMut": true,
-          "isSigner": false
-        },
-        {
-          "name": "spotMarketVault",
-          "isMut": true,
-          "isSigner": false
-        },
-        {
-          "name": "clearingHouseSigner",
-          "isMut": false,
-          "isSigner": false
-        },
-        {
-          "name": "perpMarket",
-          "isMut": true,
-          "isSigner": false
-        },
-        {
-          "name": "recipient",
-          "isMut": true,
-          "isSigner": false
-        },
-        {
-          "name": "tokenProgram",
-          "isMut": false,
-          "isSigner": false
-        }
-      ],
-      "args": [
-        {
-          "name": "amount",
-          "type": "u64"
-        }
-      ]
-    },
-    {
-      "name": "withdrawFromInsuranceVault",
-      "accounts": [
-        {
-          "name": "state",
-          "isMut": false,
-          "isSigner": false
-        },
-        {
-          "name": "admin",
-          "isMut": false,
-          "isSigner": true
-        },
-        {
-          "name": "insuranceVault",
-          "isMut": true,
-          "isSigner": false
-        },
-        {
-          "name": "clearingHouseSigner",
-          "isMut": false,
-          "isSigner": false
-        },
-        {
-          "name": "recipient",
-          "isMut": true,
-          "isSigner": false
-        },
-        {
-          "name": "tokenProgram",
-          "isMut": false,
-          "isSigner": false
-        }
-      ],
-      "args": [
-        {
-          "name": "amount",
-          "type": "u64"
-        }
-      ]
-    },
-    {
-      "name": "withdrawFromInsuranceVaultToMarket",
-      "accounts": [
-        {
-          "name": "state",
-          "isMut": true,
-          "isSigner": false
-        },
-        {
-          "name": "market",
-          "isMut": true,
-          "isSigner": false
-        },
-        {
-          "name": "admin",
-          "isMut": false,
-          "isSigner": true
-        },
-        {
-          "name": "insuranceVault",
-          "isMut": true,
-          "isSigner": false
-        },
-        {
-          "name": "clearingHouseSigner",
-          "isMut": false,
-          "isSigner": false
-        },
-        {
-          "name": "quoteSpotMarket",
-          "isMut": true,
-          "isSigner": false
-        },
-        {
-          "name": "spotMarketVault",
-          "isMut": true,
-          "isSigner": false
-        },
-        {
-          "name": "tokenProgram",
-          "isMut": false,
-          "isSigner": false
-        }
-      ],
-      "args": [
-        {
-          "name": "amount",
-          "type": "u64"
-        }
-      ]
-    },
-    {
-      "name": "repegAmmCurve",
-      "accounts": [
-        {
-          "name": "state",
-          "isMut": false,
-          "isSigner": false
-        },
-        {
-          "name": "market",
-          "isMut": true,
-          "isSigner": false
-        },
-        {
-          "name": "oracle",
-          "isMut": false,
-          "isSigner": false
-        },
-        {
-          "name": "admin",
-          "isMut": false,
-          "isSigner": true
-        }
-      ],
-      "args": [
-        {
-          "name": "newPegCandidate",
-          "type": "u128"
-        }
-      ]
-    },
-    {
-      "name": "updateAmmOracleTwap",
-      "accounts": [
-        {
-          "name": "state",
-          "isMut": false,
-          "isSigner": false
-        },
-        {
-          "name": "market",
-          "isMut": true,
-          "isSigner": false
-        },
-        {
-          "name": "oracle",
-          "isMut": false,
-          "isSigner": false
-        },
-        {
-          "name": "admin",
-          "isMut": false,
-          "isSigner": true
-        }
-      ],
-      "args": []
-    },
-    {
-      "name": "resetAmmOracleTwap",
-      "accounts": [
-        {
-          "name": "state",
-          "isMut": false,
-          "isSigner": false
-        },
-        {
-          "name": "market",
-          "isMut": true,
-          "isSigner": false
-        },
-        {
-          "name": "oracle",
-          "isMut": false,
-          "isSigner": false
-        },
-        {
-          "name": "admin",
-          "isMut": false,
-          "isSigner": true
-        }
-      ],
-      "args": []
-    },
-    {
-      "name": "initializeUser",
-      "accounts": [
-        {
-          "name": "user",
-          "isMut": true,
-          "isSigner": false
-        },
-        {
-          "name": "userStats",
-          "isMut": true,
-          "isSigner": false
-        },
-        {
-          "name": "state",
-          "isMut": false,
-          "isSigner": false
-        },
-        {
-          "name": "authority",
-          "isMut": false,
-          "isSigner": true
-        },
-        {
-          "name": "payer",
-          "isMut": true,
-          "isSigner": true
-        },
-        {
-          "name": "rent",
-          "isMut": false,
-          "isSigner": false
-        },
-        {
-          "name": "systemProgram",
-          "isMut": false,
-          "isSigner": false
-        }
-      ],
-      "args": [
-        {
-          "name": "userId",
-          "type": "u8"
-        },
-        {
-          "name": "name",
-          "type": {
-            "array": [
-              "u8",
-              32
-            ]
-          }
-        }
-      ]
-    },
-    {
-      "name": "initializeUserStats",
-      "accounts": [
-        {
-          "name": "userStats",
-          "isMut": true,
-          "isSigner": false
-        },
-        {
-          "name": "state",
-          "isMut": false,
-          "isSigner": false
-        },
-        {
-          "name": "authority",
-          "isMut": false,
-          "isSigner": true
-        },
-        {
-          "name": "payer",
-          "isMut": true,
-          "isSigner": true
-        },
-        {
-          "name": "rent",
-          "isMut": false,
-          "isSigner": false
-        },
-        {
-          "name": "systemProgram",
-          "isMut": false,
-          "isSigner": false
-        }
-      ],
-      "args": []
-    },
-    {
-      "name": "updateUserName",
-      "accounts": [
-        {
-          "name": "user",
-          "isMut": true,
-          "isSigner": false
-        },
-        {
-          "name": "authority",
-          "isMut": false,
-          "isSigner": true
-        }
-      ],
-      "args": [
-        {
-          "name": "userId",
-          "type": "u8"
-        },
-        {
-          "name": "name",
-          "type": {
-            "array": [
-              "u8",
-              32
-            ]
-          }
-        }
-      ]
-    },
-    {
-      "name": "settleFundingPayment",
-      "accounts": [
-        {
-          "name": "state",
-          "isMut": false,
-          "isSigner": false
-        },
-        {
-          "name": "user",
-          "isMut": true,
-          "isSigner": false
-        }
-      ],
-      "args": []
-    },
-    {
-      "name": "updateFundingRate",
-      "accounts": [
-        {
-          "name": "state",
-          "isMut": false,
-          "isSigner": false
-        },
-        {
-          "name": "market",
-          "isMut": true,
-          "isSigner": false
-        },
-        {
-          "name": "oracle",
-          "isMut": false,
-          "isSigner": false
-        }
-      ],
-      "args": [
-        {
-          "name": "marketIndex",
-          "type": "u64"
-        }
-      ]
-    },
-    {
-      "name": "updateK",
-      "accounts": [
-        {
-          "name": "admin",
-          "isMut": false,
-          "isSigner": true
-        },
-        {
-          "name": "state",
-          "isMut": false,
-          "isSigner": false
-        },
-        {
-          "name": "market",
-          "isMut": true,
-          "isSigner": false
-        },
-        {
-          "name": "oracle",
-          "isMut": false,
-          "isSigner": false
-        }
-      ],
-      "args": [
-        {
-          "name": "sqrtK",
-          "type": "u128"
-        }
-      ]
-    },
-    {
-      "name": "updateMarginRatio",
-      "accounts": [
-        {
-          "name": "admin",
-          "isMut": false,
-          "isSigner": true
-        },
-        {
-          "name": "state",
-          "isMut": false,
-          "isSigner": false
-        },
-        {
-          "name": "market",
-          "isMut": true,
-          "isSigner": false
-        }
-      ],
-      "args": [
-        {
-          "name": "marginRatioInitial",
-          "type": "u32"
-        },
-        {
-          "name": "marginRatioMaintenance",
-          "type": "u32"
-        }
-      ]
-    },
-    {
-      "name": "updateMarketMaxImbalances",
-      "accounts": [
-        {
-          "name": "admin",
-          "isMut": false,
-          "isSigner": true
-        },
-        {
-          "name": "state",
-          "isMut": false,
-          "isSigner": false
-        },
-        {
-          "name": "market",
-          "isMut": true,
-          "isSigner": false
-        }
-      ],
-      "args": [
-        {
-          "name": "unrealizedMaxImbalance",
-          "type": "u128"
-        },
-        {
-          "name": "maxRevenueWithdrawPerPeriod",
-          "type": "u128"
-        },
-        {
-          "name": "quoteMaxInsurance",
-          "type": "u128"
-        }
-      ]
-    },
-    {
-      "name": "updatePerpLiquidationFee",
-      "accounts": [
-        {
-          "name": "admin",
-          "isMut": false,
-          "isSigner": true
-        },
-        {
-          "name": "state",
-          "isMut": false,
-          "isSigner": false
-        },
-        {
-          "name": "market",
-          "isMut": true,
-          "isSigner": false
-        }
-      ],
-      "args": [
-        {
-          "name": "liquidationFee",
-          "type": "u128"
-        }
-      ]
-    },
-    {
-      "name": "updateInsuranceWithdrawEscrowPeriod",
-      "accounts": [
-        {
-          "name": "admin",
-          "isMut": false,
-          "isSigner": true
-        },
-        {
-          "name": "state",
-          "isMut": false,
-          "isSigner": false
-        },
-        {
-          "name": "spotMarket",
-          "isMut": true,
-          "isSigner": false
-        }
-      ],
-      "args": [
-        {
-          "name": "insuranceWithdrawEscrowPeriod",
-          "type": "i64"
-        }
-      ]
-    },
-    {
-      "name": "updateSpotMarketLiquidationFee",
-      "accounts": [
-        {
-          "name": "admin",
-          "isMut": false,
-          "isSigner": true
-        },
-        {
-          "name": "state",
-          "isMut": false,
-          "isSigner": false
-        },
-        {
-          "name": "spotMarket",
-          "isMut": true,
-          "isSigner": false
-        }
-      ],
-      "args": [
-        {
-          "name": "liquidationFee",
-          "type": "u128"
-        }
-      ]
-    },
-    {
-      "name": "updateWithdrawGuardThreshold",
-      "accounts": [
-        {
-          "name": "admin",
-          "isMut": false,
-          "isSigner": true
-        },
-        {
-          "name": "state",
-          "isMut": false,
-          "isSigner": false
-        },
-        {
-          "name": "spotMarket",
-          "isMut": true,
-          "isSigner": false
-        }
-      ],
-      "args": [
-        {
-          "name": "withdrawGuardThreshold",
-          "type": "u128"
-        }
-      ]
-    },
-    {
-      "name": "updateSpotMarketIfFactor",
-      "accounts": [
-        {
-          "name": "admin",
-          "isMut": false,
-          "isSigner": true
-        },
-        {
-          "name": "state",
-          "isMut": false,
-          "isSigner": false
-        },
-        {
-          "name": "spotMarket",
-          "isMut": true,
-          "isSigner": false
-        }
-      ],
-      "args": [
-        {
-          "name": "spotMarketIndex",
-          "type": "u64"
-        },
-        {
-          "name": "userIfFactor",
-          "type": "u32"
-        },
-        {
-          "name": "totalIfFactor",
-          "type": "u32"
-        },
-        {
-          "name": "liquidationIfFactor",
-          "type": "u32"
-        }
-      ]
-    },
-    {
-      "name": "updateSpotMarketRevenueSettlePeriod",
-      "accounts": [
-        {
-          "name": "admin",
-          "isMut": false,
-          "isSigner": true
-        },
-        {
-          "name": "state",
-          "isMut": false,
-          "isSigner": false
-        },
-        {
-          "name": "spotMarket",
-          "isMut": true,
-          "isSigner": false
-        }
-      ],
-      "args": [
-        {
-          "name": "revenueSettlePeriod",
-          "type": "i64"
-        }
-      ]
-    },
-    {
-      "name": "updateMarketImfFactor",
-      "accounts": [
-        {
-          "name": "admin",
-          "isMut": false,
-          "isSigner": true
-        },
-        {
-          "name": "state",
-          "isMut": false,
-          "isSigner": false
-        },
-        {
-          "name": "market",
-          "isMut": true,
-          "isSigner": false
-        }
-      ],
-      "args": [
-        {
-          "name": "imfFactor",
-          "type": "u128"
-        }
-      ]
-    },
-    {
-      "name": "updateMarketUnrealizedAssetWeight",
-      "accounts": [
-        {
-          "name": "admin",
-          "isMut": false,
-          "isSigner": true
-        },
-        {
-          "name": "state",
-          "isMut": false,
-          "isSigner": false
-        },
-        {
-          "name": "market",
-          "isMut": true,
-          "isSigner": false
-        }
-      ],
-      "args": [
-        {
-          "name": "unrealizedInitialAssetWeight",
-          "type": "u32"
-        },
-        {
-          "name": "unrealizedMaintenanceAssetWeight",
-          "type": "u32"
-        }
-      ]
-    },
-    {
-      "name": "updateCurveUpdateIntensity",
-      "accounts": [
-        {
-          "name": "admin",
-          "isMut": false,
-          "isSigner": true
-        },
-        {
-          "name": "state",
-          "isMut": false,
-          "isSigner": false
-        },
-        {
-          "name": "market",
-          "isMut": true,
-          "isSigner": false
-        }
-      ],
-      "args": [
-        {
-          "name": "curveUpdateIntensity",
-          "type": "u8"
-        }
-      ]
-    },
-    {
-      "name": "updateLpCooldownTime",
-      "accounts": [
-        {
-          "name": "admin",
-          "isMut": false,
-          "isSigner": true
-        },
-        {
-          "name": "state",
-          "isMut": false,
-          "isSigner": false
-        },
-        {
-          "name": "market",
-          "isMut": true,
-          "isSigner": false
-        }
-      ],
-      "args": [
-        {
-          "name": "lpCooldownTime",
-          "type": "i64"
-        }
-      ]
-    },
-    {
-      "name": "updatePartialLiquidationClosePercentage",
-      "accounts": [
-        {
-          "name": "admin",
-          "isMut": false,
-          "isSigner": true
-        },
-        {
-          "name": "state",
-          "isMut": true,
-          "isSigner": false
-        }
-      ],
-      "args": [
-        {
-          "name": "numerator",
-          "type": "u128"
-        },
-        {
-          "name": "denominator",
-          "type": "u128"
-        }
-      ]
-    },
-    {
-      "name": "updatePartialLiquidationPenaltyPercentage",
-      "accounts": [
-        {
-          "name": "admin",
-          "isMut": false,
-          "isSigner": true
-        },
-        {
-          "name": "state",
-          "isMut": true,
-          "isSigner": false
-        }
-      ],
-      "args": [
-        {
-          "name": "numerator",
-          "type": "u128"
-        },
-        {
-          "name": "denominator",
-          "type": "u128"
-        }
-      ]
-    },
-    {
-      "name": "updateFullLiquidationPenaltyPercentage",
-      "accounts": [
-        {
-          "name": "admin",
-          "isMut": false,
-          "isSigner": true
-        },
-        {
-          "name": "state",
-          "isMut": true,
-          "isSigner": false
-        }
-      ],
-      "args": [
-        {
-          "name": "numerator",
-          "type": "u128"
-        },
-        {
-          "name": "denominator",
-          "type": "u128"
-        }
-      ]
-    },
-    {
-      "name": "updatePartialLiquidationLiquidatorShareDenominator",
-      "accounts": [
-        {
-          "name": "admin",
-          "isMut": false,
-          "isSigner": true
-        },
-        {
-          "name": "state",
-          "isMut": true,
-          "isSigner": false
-        }
-      ],
-      "args": [
-        {
-          "name": "denominator",
-          "type": "u64"
-        }
-      ]
-    },
-    {
-      "name": "updateFullLiquidationLiquidatorShareDenominator",
-      "accounts": [
-        {
-          "name": "admin",
-          "isMut": false,
-          "isSigner": true
-        },
-        {
-          "name": "state",
-          "isMut": true,
-          "isSigner": false
-        }
-      ],
-      "args": [
-        {
-          "name": "denominator",
-          "type": "u64"
-        }
-      ]
-    },
-    {
-      "name": "updateFee",
-      "accounts": [
-        {
-          "name": "admin",
-          "isMut": false,
-          "isSigner": true
-        },
-        {
-          "name": "state",
-          "isMut": true,
-          "isSigner": false
-        }
-      ],
-      "args": [
-        {
-          "name": "fees",
-          "type": {
-            "defined": "FeeStructure"
-          }
-        }
-      ]
-    },
-    {
-      "name": "updateOrderFillerRewardStructure",
-      "accounts": [
-        {
-          "name": "admin",
-          "isMut": false,
-          "isSigner": true
-        },
-        {
-          "name": "state",
-          "isMut": true,
-          "isSigner": false
-        }
-      ],
-      "args": [
-        {
-          "name": "orderFillerRewardStructure",
-          "type": {
-            "defined": "OrderFillerRewardStructure"
-          }
-        }
-      ]
-    },
-    {
-      "name": "updateOracleGuardRails",
-      "accounts": [
-        {
-          "name": "admin",
-          "isMut": false,
-          "isSigner": true
-        },
-        {
-          "name": "state",
-          "isMut": true,
-          "isSigner": false
-        }
-      ],
-      "args": [
-        {
-          "name": "oracleGuardRails",
-          "type": {
-            "defined": "OracleGuardRails"
-          }
-        }
-      ]
-    },
-    {
-      "name": "updateMarketOracle",
-      "accounts": [
-        {
-          "name": "admin",
-          "isMut": false,
-          "isSigner": true
-        },
-        {
-          "name": "state",
-          "isMut": false,
-          "isSigner": false
-        },
-        {
-          "name": "market",
-          "isMut": true,
-          "isSigner": false
-        }
-      ],
-      "args": [
-        {
-          "name": "oracle",
-          "type": "publicKey"
-        },
-        {
-          "name": "oracleSource",
-          "type": {
-            "defined": "OracleSource"
-          }
-        }
-      ]
-    },
-    {
-      "name": "updateMarketMinimumQuoteAssetTradeSize",
-      "accounts": [
-        {
-          "name": "admin",
-          "isMut": false,
-          "isSigner": true
-        },
-        {
-          "name": "state",
-          "isMut": false,
-          "isSigner": false
-        },
-        {
-          "name": "market",
-          "isMut": true,
-          "isSigner": false
-        }
-      ],
-      "args": [
-        {
-          "name": "minimumTradeSize",
-          "type": "u128"
-        }
-      ]
-    },
-    {
-      "name": "updateMarketBaseSpread",
-      "accounts": [
-        {
-          "name": "admin",
-          "isMut": false,
-          "isSigner": true
-        },
-        {
-          "name": "state",
-          "isMut": false,
-          "isSigner": false
-        },
-        {
-          "name": "market",
-          "isMut": true,
-          "isSigner": false
-        }
-      ],
-      "args": [
-        {
-          "name": "baseSpread",
-          "type": "u16"
-        }
-      ]
-    },
-    {
-      "name": "updateAmmJitIntensity",
-      "accounts": [
-        {
-          "name": "admin",
-          "isMut": false,
-          "isSigner": true
-        },
-        {
-          "name": "state",
-          "isMut": false,
-          "isSigner": false
-        },
-        {
-          "name": "market",
-          "isMut": true,
-          "isSigner": false
-        }
-      ],
-      "args": [
-        {
-          "name": "ammJitIntensity",
-          "type": "u8"
-        }
-      ]
-    },
-    {
-      "name": "updateMarketMaxSpread",
-      "accounts": [
-        {
-          "name": "admin",
-          "isMut": false,
-          "isSigner": true
-        },
-        {
-          "name": "state",
-          "isMut": false,
-          "isSigner": false
-        },
-        {
-          "name": "market",
-          "isMut": true,
-          "isSigner": false
-        }
-      ],
-      "args": [
-        {
-          "name": "maxSpread",
-          "type": "u32"
-        }
-      ]
-    },
-    {
-      "name": "updateMarketBaseAssetAmountStepSize",
-      "accounts": [
-        {
-          "name": "admin",
-          "isMut": false,
-          "isSigner": true
-        },
-        {
-          "name": "state",
-          "isMut": false,
-          "isSigner": false
-        },
-        {
-          "name": "market",
-          "isMut": true,
-          "isSigner": false
-        }
-      ],
-      "args": [
-        {
-          "name": "minimumTradeSize",
-          "type": "u128"
-        }
-      ]
-    },
-    {
-      "name": "updateMarketMaxSlippageRatio",
-      "accounts": [
-        {
-          "name": "admin",
-          "isMut": false,
-          "isSigner": true
-        },
-        {
-          "name": "state",
-          "isMut": false,
-          "isSigner": false
-        },
-        {
-          "name": "market",
-          "isMut": true,
-          "isSigner": false
-        }
-      ],
-      "args": [
-        {
-          "name": "maxSlippageRatio",
-          "type": "u16"
-        }
-      ]
-    },
-    {
-      "name": "updateMaxBaseAssetAmountRatio",
-      "accounts": [
-        {
-          "name": "admin",
-          "isMut": false,
-          "isSigner": true
-        },
-        {
-          "name": "state",
-          "isMut": false,
-          "isSigner": false
-        },
-        {
-          "name": "market",
-          "isMut": true,
-          "isSigner": false
-        }
-      ],
-      "args": [
-        {
-          "name": "maxBaseAssetAmountRatio",
-          "type": "u16"
-        }
-      ]
-    },
-    {
-      "name": "updateAdmin",
-      "accounts": [
-        {
-          "name": "admin",
-          "isMut": false,
-          "isSigner": true
-        },
-        {
-          "name": "state",
-          "isMut": true,
-          "isSigner": false
-        }
-      ],
-      "args": [
-        {
-          "name": "admin",
-          "type": "publicKey"
-        }
-      ]
-    },
-    {
-      "name": "updateWhitelistMint",
-      "accounts": [
-        {
-          "name": "admin",
-          "isMut": false,
-          "isSigner": true
-        },
-        {
-          "name": "state",
-          "isMut": true,
-          "isSigner": false
-        }
-      ],
-      "args": [
-        {
-          "name": "whitelistMint",
-          "type": "publicKey"
-        }
-      ]
-    },
-    {
-      "name": "updateDiscountMint",
-      "accounts": [
-        {
-          "name": "admin",
-          "isMut": false,
-          "isSigner": true
-        },
-        {
-          "name": "state",
-          "isMut": true,
-          "isSigner": false
-        }
-      ],
-      "args": [
-        {
-          "name": "discountMint",
-          "type": "publicKey"
-        }
-      ]
-    },
-    {
-      "name": "updateExchangePaused",
-      "accounts": [
-        {
-          "name": "admin",
-          "isMut": false,
-          "isSigner": true
-        },
-        {
-          "name": "state",
-          "isMut": true,
-          "isSigner": false
-        }
-      ],
-      "args": [
-        {
-          "name": "exchangePaused",
-          "type": "bool"
-        }
-      ]
-    },
-    {
-      "name": "disableAdminControlsPrices",
-      "accounts": [
-        {
-          "name": "admin",
-          "isMut": false,
-          "isSigner": true
-        },
-        {
-          "name": "state",
-          "isMut": true,
-          "isSigner": false
-        }
-      ],
-      "args": []
-    },
-    {
-      "name": "updateFundingPaused",
-      "accounts": [
-        {
-          "name": "admin",
-          "isMut": false,
-          "isSigner": true
-        },
-        {
-          "name": "state",
-          "isMut": true,
-          "isSigner": false
-        }
-      ],
-      "args": [
-        {
-          "name": "fundingPaused",
-          "type": "bool"
-        }
-      ]
-    },
-    {
-      "name": "updateAuctionDuration",
-      "accounts": [
-        {
-          "name": "admin",
-          "isMut": false,
-          "isSigner": true
-        },
-        {
-          "name": "state",
-          "isMut": true,
-          "isSigner": false
-        }
-      ],
-      "args": [
-        {
-          "name": "minAuctionDuration",
-          "type": "u8"
-        },
-        {
-          "name": "maxAuctionDuration",
-          "type": "u8"
-        }
-      ]
-    },
-    {
-      "name": "initializeInsuranceFundStake",
-      "accounts": [
-        {
-          "name": "spotMarket",
-          "isMut": false,
-          "isSigner": false
-        },
-        {
-          "name": "insuranceFundStake",
-          "isMut": true,
-          "isSigner": false
-        },
-        {
-          "name": "userStats",
-          "isMut": true,
-          "isSigner": false
-        },
-        {
-          "name": "state",
-          "isMut": false,
-          "isSigner": false
-        },
-        {
-          "name": "authority",
-          "isMut": false,
-          "isSigner": true
-        },
-        {
-          "name": "payer",
-          "isMut": true,
-          "isSigner": true
-        },
-        {
-          "name": "rent",
-          "isMut": false,
-          "isSigner": false
-        },
-        {
-          "name": "systemProgram",
-          "isMut": false,
-          "isSigner": false
-        }
-      ],
-      "args": [
-        {
-          "name": "marketIndex",
-          "type": "u64"
-        }
-      ]
-    },
-    {
-      "name": "settleRevenueToInsuranceFund",
-      "accounts": [
-        {
-          "name": "state",
-          "isMut": false,
-          "isSigner": false
-        },
-        {
-          "name": "spotMarket",
-          "isMut": false,
-          "isSigner": false
-        },
-        {
-          "name": "spotMarketVault",
-          "isMut": true,
-          "isSigner": false
-        },
-        {
-          "name": "clearingHouseSigner",
-          "isMut": false,
-          "isSigner": false
-        },
-        {
-          "name": "insuranceFundVault",
-          "isMut": true,
-          "isSigner": false
-        },
-        {
-          "name": "tokenProgram",
-          "isMut": false,
-          "isSigner": false
-        }
-      ],
-      "args": [
-        {
-          "name": "marketIndex",
-          "type": "u64"
-        }
-      ]
-    },
-    {
-      "name": "addInsuranceFundStake",
-      "accounts": [
-        {
-          "name": "spotMarket",
-          "isMut": false,
-          "isSigner": false
-        },
-        {
-          "name": "insuranceFundStake",
-          "isMut": true,
-          "isSigner": false
-        },
-        {
-          "name": "userStats",
-          "isMut": true,
-          "isSigner": false
-        },
-        {
-          "name": "authority",
-          "isMut": false,
-          "isSigner": true
-        },
-        {
-          "name": "insuranceFundVault",
-          "isMut": true,
-          "isSigner": false
-        },
-        {
-          "name": "userTokenAccount",
-          "isMut": true,
-          "isSigner": false
-        },
-        {
-          "name": "tokenProgram",
-          "isMut": false,
-          "isSigner": false
-        }
-      ],
-      "args": [
-        {
-          "name": "marketIndex",
-          "type": "u64"
-        },
-        {
-          "name": "amount",
-          "type": "u64"
-        }
-      ]
-    },
-    {
-      "name": "requestRemoveInsuranceFundStake",
-      "accounts": [
-        {
-          "name": "spotMarket",
-          "isMut": false,
-          "isSigner": false
-        },
-        {
-          "name": "insuranceFundStake",
-          "isMut": true,
-          "isSigner": false
-        },
-        {
-          "name": "userStats",
-          "isMut": true,
-          "isSigner": false
-        },
-        {
-          "name": "authority",
-          "isMut": false,
-          "isSigner": true
-        },
-        {
-          "name": "insuranceFundVault",
-          "isMut": true,
-          "isSigner": false
-        }
-      ],
-      "args": [
-        {
-          "name": "marketIndex",
-          "type": "u64"
-        },
-        {
-          "name": "amount",
-          "type": "u64"
-        }
-      ]
-    },
-    {
-      "name": "cancelRequestRemoveInsuranceFundStake",
-      "accounts": [
-        {
-          "name": "spotMarket",
-          "isMut": false,
-          "isSigner": false
-        },
-        {
-          "name": "insuranceFundStake",
-          "isMut": true,
-          "isSigner": false
-        },
-        {
-          "name": "userStats",
-          "isMut": true,
-          "isSigner": false
-        },
-        {
-          "name": "authority",
-          "isMut": false,
-          "isSigner": true
-        },
-        {
-          "name": "insuranceFundVault",
-          "isMut": true,
-          "isSigner": false
-        }
-      ],
-      "args": [
-        {
-          "name": "marketIndex",
-          "type": "u64"
-        }
-      ]
-    },
-    {
-      "name": "removeInsuranceFundStake",
-      "accounts": [
-        {
-          "name": "state",
-          "isMut": false,
-          "isSigner": false
-        },
-        {
-          "name": "spotMarket",
-          "isMut": false,
-          "isSigner": false
-        },
-        {
-          "name": "insuranceFundStake",
-          "isMut": true,
-          "isSigner": false
-        },
-        {
-          "name": "userStats",
-          "isMut": true,
-          "isSigner": false
-        },
-        {
-          "name": "authority",
-          "isMut": false,
-          "isSigner": true
-        },
-        {
-          "name": "insuranceFundVault",
-          "isMut": true,
-          "isSigner": false
-        },
-        {
-          "name": "clearingHouseSigner",
-          "isMut": false,
-          "isSigner": false
-        },
-        {
-          "name": "userTokenAccount",
-          "isMut": true,
-          "isSigner": false
-        },
-        {
-          "name": "tokenProgram",
-          "isMut": false,
-          "isSigner": false
-        }
-      ],
-      "args": [
-        {
-          "name": "marketIndex",
-          "type": "u64"
-        }
-      ]
-    }
-  ],
-  "accounts": [
-    {
-      "name": "InsuranceFundStake",
-      "type": {
-        "kind": "struct",
-        "fields": [
-          {
-            "name": "authority",
-            "type": "publicKey"
-          },
-          {
-            "name": "marketIndex",
-            "type": "u64"
-          },
-          {
-            "name": "ifShares",
-            "type": "u128"
-          },
-          {
-            "name": "ifBase",
-            "type": "u128"
-          },
-          {
-            "name": "lastValidTs",
-            "type": "i64"
-          },
-          {
-            "name": "lastWithdrawRequestShares",
-            "type": "u128"
-          },
-          {
-            "name": "lastWithdrawRequestValue",
-            "type": "u64"
-          },
-          {
-            "name": "lastWithdrawRequestTs",
-            "type": "i64"
-          },
-          {
-            "name": "costBasis",
-            "type": "i64"
-          }
-        ]
-      }
-    },
-    {
-      "name": "PerpMarket",
-      "type": {
-        "kind": "struct",
-        "fields": [
-          {
-            "name": "marketIndex",
-            "type": "u64"
-          },
-          {
-            "name": "quoteSpotMarketIndex",
-            "type": "u64"
-          },
-          {
-            "name": "pubkey",
-            "type": "publicKey"
-          },
-          {
-            "name": "status",
-            "type": {
-              "defined": "MarketStatus"
-            }
-          },
-          {
-            "name": "contractType",
-            "type": {
-              "defined": "ContractType"
-            }
-          },
-          {
-            "name": "settlementPrice",
-            "type": "i128"
-          },
-          {
-            "name": "expiryTs",
-            "type": "i64"
-          },
-          {
-            "name": "amm",
-            "type": {
-              "defined": "AMM"
-            }
-          },
-          {
-            "name": "baseAssetAmountLong",
-            "type": "i128"
-          },
-          {
-            "name": "baseAssetAmountShort",
-            "type": "i128"
-          },
-          {
-            "name": "openInterest",
-            "type": "u128"
-          },
-          {
-            "name": "marginRatioInitial",
-            "type": "u32"
-          },
-          {
-            "name": "marginRatioMaintenance",
-            "type": "u32"
-          },
-          {
-            "name": "nextFillRecordId",
-            "type": "u64"
-          },
-          {
-            "name": "nextFundingRateRecordId",
-            "type": "u64"
-          },
-          {
-            "name": "nextCurveRecordId",
-            "type": "u64"
-          },
-          {
-            "name": "pnlPool",
-            "type": {
-              "defined": "PoolBalance"
-            }
-          },
-          {
-            "name": "revenueWithdrawSinceLastSettle",
-            "type": "u128"
-          },
-          {
-            "name": "maxRevenueWithdrawPerPeriod",
-            "type": "u128"
-          },
-          {
-            "name": "lastRevenueWithdrawTs",
-            "type": "i64"
-          },
-          {
-            "name": "imfFactor",
-            "type": "u128"
-          },
-          {
-            "name": "unrealizedInitialAssetWeight",
-            "type": "u32"
-          },
-          {
-            "name": "unrealizedMaintenanceAssetWeight",
-            "type": "u32"
-          },
-          {
-            "name": "unrealizedImfFactor",
-            "type": "u128"
-          },
-          {
-            "name": "unrealizedMaxImbalance",
-            "type": "u128"
-          },
-          {
-            "name": "liquidationFee",
-            "type": "u128"
-          },
-          {
-            "name": "quoteMaxInsurance",
-            "type": "u128"
-          },
-          {
-            "name": "quoteSettledInsurance",
-            "type": "u128"
-          },
-          {
-            "name": "padding0",
-            "type": "u32"
-          },
-          {
-            "name": "padding1",
-            "type": "u128"
-          },
-          {
-            "name": "padding2",
-            "type": "u128"
-          },
-          {
-            "name": "padding3",
-            "type": "u128"
-          },
-          {
-            "name": "padding4",
-            "type": "u128"
-          }
-        ]
-      }
-    },
-    {
-      "name": "SpotMarket",
-      "type": {
-        "kind": "struct",
-        "fields": [
-          {
-            "name": "marketIndex",
-            "type": "u64"
-          },
-          {
-            "name": "pubkey",
-            "type": "publicKey"
-          },
-          {
-            "name": "status",
-            "type": {
-              "defined": "MarketStatus"
-            }
-          },
-          {
-            "name": "expiryTs",
-            "type": "i64"
-          },
-          {
-            "name": "oracle",
-            "type": "publicKey"
-          },
-          {
-            "name": "oracleSource",
-            "type": {
-              "defined": "OracleSource"
-            }
-          },
-          {
-            "name": "mint",
-            "type": "publicKey"
-          },
-          {
-            "name": "vault",
-            "type": "publicKey"
-          },
-          {
-            "name": "insuranceFundVault",
-            "type": "publicKey"
-          },
-          {
-            "name": "revenuePool",
-            "type": {
-              "defined": "PoolBalance"
-            }
-          },
-          {
-            "name": "totalIfFactor",
-            "type": "u32"
-          },
-          {
-            "name": "userIfFactor",
-            "type": "u32"
-          },
-          {
-            "name": "totalIfShares",
-            "type": "u128"
-          },
-          {
-            "name": "userIfShares",
-            "type": "u128"
-          },
-          {
-            "name": "ifSharesBase",
-            "type": "u128"
-          },
-          {
-            "name": "insuranceWithdrawEscrowPeriod",
-            "type": "i64"
-          },
-          {
-            "name": "lastRevenueSettleTs",
-            "type": "i64"
-          },
-          {
-            "name": "revenueSettlePeriod",
-            "type": "i64"
-          },
-          {
-            "name": "decimals",
-            "type": "u8"
-          },
-          {
-            "name": "optimalUtilization",
-            "type": "u128"
-          },
-          {
-            "name": "optimalBorrowRate",
-            "type": "u128"
-          },
-          {
-            "name": "maxBorrowRate",
-            "type": "u128"
-          },
-          {
-            "name": "depositBalance",
-            "type": "u128"
-          },
-          {
-            "name": "borrowBalance",
-            "type": "u128"
-          },
-          {
-            "name": "depositTokenTwap",
-            "type": "u128"
-          },
-          {
-            "name": "borrowTokenTwap",
-            "type": "u128"
-          },
-          {
-            "name": "utilizationTwap",
-            "type": "u128"
-          },
-          {
-            "name": "cumulativeDepositInterest",
-            "type": "u128"
-          },
-          {
-            "name": "cumulativeBorrowInterest",
-            "type": "u128"
-          },
-          {
-            "name": "lastInterestTs",
-            "type": "u64"
-          },
-          {
-            "name": "lastTwapTs",
-            "type": "u64"
-          },
-          {
-            "name": "initialAssetWeight",
-            "type": "u128"
-          },
-          {
-            "name": "maintenanceAssetWeight",
-            "type": "u128"
-          },
-          {
-            "name": "initialLiabilityWeight",
-            "type": "u128"
-          },
-          {
-            "name": "maintenanceLiabilityWeight",
-            "type": "u128"
-          },
-          {
-            "name": "imfFactor",
-            "type": "u128"
-          },
-          {
-            "name": "liquidationFee",
-            "type": "u128"
-          },
-          {
-            "name": "liquidationIfFactor",
-            "type": "u32"
-          },
-          {
-            "name": "withdrawGuardThreshold",
-            "type": "u128"
-          },
-          {
-            "name": "orderStepSize",
-            "type": "u128"
-          },
-          {
-            "name": "nextFillRecordId",
-            "type": "u64"
-          },
-          {
-            "name": "totalSpotFee",
-            "type": "u128"
-          },
-          {
-            "name": "spotFeePool",
-            "type": {
-              "defined": "PoolBalance"
-            }
-          }
-        ]
-      }
-    },
-    {
-      "name": "SerumV3FulfillmentConfig",
-      "type": {
-        "kind": "struct",
-        "fields": [
-          {
-            "name": "pubkey",
-            "type": "publicKey"
-          },
-          {
-            "name": "fulfillmentType",
-            "type": {
-              "defined": "SpotFulfillmentType"
-            }
-          },
-          {
-            "name": "status",
-            "type": {
-              "defined": "SpotFulfillmentStatus"
-            }
-          },
-          {
-            "name": "marketIndex",
-            "type": "u64"
-          },
-          {
-            "name": "serumProgramId",
-            "type": "publicKey"
-          },
-          {
-            "name": "serumMarket",
-            "type": "publicKey"
-          },
-          {
-            "name": "serumRequestQueue",
-            "type": "publicKey"
-          },
-          {
-            "name": "serumEventQueue",
-            "type": "publicKey"
-          },
-          {
-            "name": "serumBids",
-            "type": "publicKey"
-          },
-          {
-            "name": "serumAsks",
-            "type": "publicKey"
-          },
-          {
-            "name": "serumBaseVault",
-            "type": "publicKey"
-          },
-          {
-            "name": "serumQuoteVault",
-            "type": "publicKey"
-          },
-          {
-            "name": "serumOpenOrders",
-            "type": "publicKey"
-          },
-          {
-            "name": "serumSignerNonce",
-            "type": "u64"
-          }
-        ]
-      }
-    },
-    {
-      "name": "State",
-      "type": {
-        "kind": "struct",
-        "fields": [
-          {
-            "name": "admin",
-            "type": "publicKey"
-          },
-          {
-            "name": "exchangePaused",
-            "type": "bool"
-          },
-          {
-            "name": "fundingPaused",
-            "type": "bool"
-          },
-          {
-            "name": "adminControlsPrices",
-            "type": "bool"
-          },
-          {
-            "name": "insuranceVault",
-            "type": "publicKey"
-          },
-          {
-            "name": "marginRatioInitial",
-            "type": "u128"
-          },
-          {
-            "name": "marginRatioMaintenance",
-            "type": "u128"
-          },
-          {
-            "name": "marginRatioPartial",
-            "type": "u128"
-          },
-          {
-            "name": "partialLiquidationClosePercentageNumerator",
-            "type": "u128"
-          },
-          {
-            "name": "partialLiquidationClosePercentageDenominator",
-            "type": "u128"
-          },
-          {
-            "name": "partialLiquidationPenaltyPercentageNumerator",
-            "type": "u128"
-          },
-          {
-            "name": "partialLiquidationPenaltyPercentageDenominator",
-            "type": "u128"
-          },
-          {
-            "name": "fullLiquidationPenaltyPercentageNumerator",
-            "type": "u128"
-          },
-          {
-            "name": "fullLiquidationPenaltyPercentageDenominator",
-            "type": "u128"
-          },
-          {
-            "name": "partialLiquidationLiquidatorShareDenominator",
-            "type": "u64"
-          },
-          {
-            "name": "fullLiquidationLiquidatorShareDenominator",
-            "type": "u64"
-          },
-          {
-            "name": "perpFeeStructure",
-            "type": {
-              "defined": "FeeStructure"
-            }
-          },
-          {
-            "name": "spotFeeStructure",
-            "type": {
-              "defined": "FeeStructure"
-            }
-          },
-          {
-            "name": "whitelistMint",
-            "type": "publicKey"
-          },
-          {
-            "name": "discountMint",
-            "type": "publicKey"
-          },
-          {
-            "name": "oracleGuardRails",
-            "type": {
-              "defined": "OracleGuardRails"
-            }
-          },
-          {
-            "name": "numberOfMarkets",
-            "type": "u64"
-          },
-          {
-            "name": "numberOfSpotMarkets",
-            "type": "u64"
-          },
-          {
-            "name": "minOrderQuoteAssetAmount",
-            "type": "u128"
-          },
-          {
-            "name": "minPerpAuctionDuration",
-            "type": "u8"
-          },
-          {
-            "name": "maxPerpAuctionDuration",
-            "type": "u8"
-          },
-          {
-            "name": "minSpotAuctionDuration",
-            "type": "u8"
-          },
-          {
-            "name": "maxSpotAuctionDuration",
-            "type": "u8"
-          },
-          {
-            "name": "settlementDuration",
-            "type": "u16"
-          },
-          {
-            "name": "liquidationMarginBufferRatio",
-            "type": "u32"
-          },
-          {
-            "name": "settlementDuration",
-            "type": "u16"
-          },
-          {
-            "name": "signer",
-            "type": "publicKey"
-          },
-          {
-            "name": "signerNonce",
-            "type": "u8"
-          },
-          {
-            "name": "padding0",
-            "type": "u128"
-          },
-          {
-            "name": "padding1",
-            "type": "u128"
-          }
-        ]
-      }
-    },
-    {
-      "name": "User",
-      "type": {
-        "kind": "struct",
-        "fields": [
-          {
-            "name": "authority",
-            "type": "publicKey"
-          },
-          {
-            "name": "userId",
-            "type": "u8"
-          },
-          {
-            "name": "name",
-            "type": {
-              "array": [
-                "u8",
-                32
-              ]
-            }
-          },
-          {
-            "name": "spotPositions",
-            "type": {
-              "array": [
-                {
-                  "defined": "SpotPosition"
-                },
-                8
-              ]
-            }
-          },
-          {
-            "name": "nextOrderId",
-            "type": "u64"
-          },
-          {
-            "name": "perpPositions",
-            "type": {
-              "array": [
-                {
-                  "defined": "PerpPosition"
-                },
-                5
-              ]
-            }
-          },
-          {
-            "name": "orders",
-            "type": {
-              "array": [
-                {
-                  "defined": "Order"
-                },
-                32
-              ]
-            }
-          },
-          {
-            "name": "nextLiquidationId",
-            "type": "u16"
-          },
-          {
-            "name": "beingLiquidated",
-            "type": "bool"
-          },
-          {
-            "name": "bankrupt",
-            "type": "bool"
-          }
-        ]
-      }
-    },
-    {
-      "name": "UserStats",
-      "type": {
-        "kind": "struct",
-        "fields": [
-          {
-            "name": "authority",
-            "type": "publicKey"
-          },
-          {
-            "name": "numberOfUsers",
-            "type": "u8"
-          },
-          {
-            "name": "isReferrer",
-            "type": "bool"
-          },
-          {
-            "name": "referrer",
-            "type": "publicKey"
-          },
-          {
-            "name": "totalReferrerReward",
-            "type": "u64"
-          },
-          {
-            "name": "fees",
-            "type": {
-              "defined": "UserFees"
-            }
-          },
-          {
-            "name": "makerVolume30d",
-            "type": "u64"
-          },
-          {
-            "name": "takerVolume30d",
-            "type": "u64"
-          },
-          {
-            "name": "fillerVolume30d",
-            "type": "u64"
-          },
-          {
-            "name": "lastMakerVolume30dTs",
-            "type": "i64"
-          },
-          {
-            "name": "lastTakerVolume30dTs",
-            "type": "i64"
-          },
-          {
-            "name": "lastFillerVolume30dTs",
-            "type": "i64"
-          },
-          {
-            "name": "quoteAssetInsuranceFundStake",
-            "type": "u128"
-          }
-        ]
-      }
-    }
-  ],
-  "types": [
-    {
-      "name": "OrderParams",
-      "type": {
-        "kind": "struct",
-        "fields": [
-          {
-            "name": "orderType",
-            "type": {
-              "defined": "OrderType"
-            }
-          },
-          {
-            "name": "marketType",
-            "type": {
-              "defined": "MarketType"
-            }
-          },
-          {
-            "name": "direction",
-            "type": {
-              "defined": "PositionDirection"
-            }
-          },
-          {
-            "name": "userOrderId",
-            "type": "u8"
-          },
-          {
-            "name": "baseAssetAmount",
-            "type": "u128"
-          },
-          {
-            "name": "price",
-            "type": "u128"
-          },
-          {
-            "name": "marketIndex",
-            "type": "u64"
-          },
-          {
-            "name": "quoteSpotMarketIndex",
-            "type": "u64"
-          },
-          {
-            "name": "reduceOnly",
-            "type": "bool"
-          },
-          {
-            "name": "postOnly",
-            "type": "bool"
-          },
-          {
-            "name": "immediateOrCancel",
-            "type": "bool"
-          },
-          {
-            "name": "triggerPrice",
-            "type": "u128"
-          },
-          {
-            "name": "triggerCondition",
-            "type": {
-              "defined": "OrderTriggerCondition"
-            }
-          },
-          {
-            "name": "positionLimit",
-            "type": "u128"
-          },
-          {
-            "name": "oraclePriceOffset",
-            "type": "i128"
-          },
-          {
-            "name": "auctionDuration",
-            "type": "u8"
-          },
-          {
-            "name": "padding0",
-            "type": "bool"
-          },
-          {
-            "name": "padding1",
-            "type": "bool"
-          }
-        ]
-      }
-    },
-    {
-      "name": "LiquidatePerpRecord",
-      "type": {
-        "kind": "struct",
-        "fields": [
-          {
-            "name": "marketIndex",
-            "type": "u64"
-          },
-          {
-            "name": "orderIds",
-            "type": {
-              "vec": "u64"
-            }
-          },
-          {
-            "name": "canceledOrdersFee",
-            "type": "u128"
-          },
-          {
-            "name": "oraclePrice",
-            "type": "i128"
-          },
-          {
-            "name": "baseAssetAmount",
-            "type": "i128"
-          },
-          {
-            "name": "quoteAssetAmount",
-            "type": "i128"
-          },
-          {
-            "name": "lpShares",
-            "type": "u128"
-          },
-          {
-            "name": "userPnl",
-            "type": "i128"
-          },
-          {
-            "name": "liquidatorPnl",
-            "type": "i128"
-          },
-          {
-            "name": "fillRecordId",
-            "type": "u64"
-          },
-          {
-            "name": "userOrderId",
-            "type": "u64"
-          },
-          {
-            "name": "liquidatorOrderId",
-            "type": "u64"
-          }
-        ]
-      }
-    },
-    {
-      "name": "LiquidateBorrowRecord",
-      "type": {
-        "kind": "struct",
-        "fields": [
-          {
-            "name": "assetMarketIndex",
-            "type": "u64"
-          },
-          {
-            "name": "assetPrice",
-            "type": "i128"
-          },
-          {
-            "name": "assetTransfer",
-            "type": "u128"
-          },
-          {
-            "name": "liabilityMarketIndex",
-            "type": "u64"
-          },
-          {
-            "name": "liabilityPrice",
-            "type": "i128"
-          },
-          {
-            "name": "liabilityTransfer",
-            "type": "u128"
-          }
-        ]
-      }
-    },
-    {
-      "name": "LiquidateBorrowForPerpPnlRecord",
-      "type": {
-        "kind": "struct",
-        "fields": [
-          {
-            "name": "perpMarketIndex",
-            "type": "u64"
-          },
-          {
-            "name": "marketOraclePrice",
-            "type": "i128"
-          },
-          {
-            "name": "pnlTransfer",
-            "type": "u128"
-          },
-          {
-            "name": "liabilityMarketIndex",
-            "type": "u64"
-          },
-          {
-            "name": "liabilityPrice",
-            "type": "i128"
-          },
-          {
-            "name": "liabilityTransfer",
-            "type": "u128"
-          }
-        ]
-      }
-    },
-    {
-      "name": "LiquidatePerpPnlForDepositRecord",
-      "type": {
-        "kind": "struct",
-        "fields": [
-          {
-            "name": "perpMarketIndex",
-            "type": "u64"
-          },
-          {
-            "name": "marketOraclePrice",
-            "type": "i128"
-          },
-          {
-            "name": "pnlTransfer",
-            "type": "u128"
-          },
-          {
-            "name": "assetMarketIndex",
-            "type": "u64"
-          },
-          {
-            "name": "assetPrice",
-            "type": "i128"
-          },
-          {
-            "name": "assetTransfer",
-            "type": "u128"
-          }
-        ]
-      }
-    },
-    {
-      "name": "PerpBankruptcyRecord",
-      "type": {
-        "kind": "struct",
-        "fields": [
-          {
-            "name": "marketIndex",
-            "type": "u64"
-          },
-          {
-            "name": "pnl",
-            "type": "i128"
-          },
-          {
-            "name": "ifPayment",
-            "type": "u128"
-          },
-          {
-            "name": "cumulativeFundingRateDelta",
-            "type": "i128"
-          }
-        ]
-      }
-    },
-    {
-      "name": "BorrowBankruptcyRecord",
-      "type": {
-        "kind": "struct",
-        "fields": [
-          {
-            "name": "marketIndex",
-            "type": "u64"
-          },
-          {
-            "name": "borrowAmount",
-            "type": "u128"
-          },
-          {
-            "name": "ifPayment",
-            "type": "u128"
-          },
-          {
-            "name": "cumulativeDepositInterestDelta",
-            "type": "u128"
-          }
-        ]
-      }
-    },
-    {
-      "name": "PoolBalance",
-      "type": {
-        "kind": "struct",
-        "fields": [
-          {
-            "name": "balance",
-            "type": "u128"
-          }
-        ]
-      }
-    },
-    {
-      "name": "AMM",
-      "type": {
-        "kind": "struct",
-        "fields": [
-          {
-            "name": "oracle",
-            "type": "publicKey"
-          },
-          {
-            "name": "oracleSource",
-            "type": {
-              "defined": "OracleSource"
-            }
-          },
-          {
-            "name": "lastOraclePrice",
-            "type": "i128"
-          },
-          {
-            "name": "lastOracleConfPct",
-            "type": "u64"
-          },
-          {
-            "name": "lastOracleDelay",
-            "type": "i64"
-          },
-          {
-            "name": "lastOracleNormalisedPrice",
-            "type": "i128"
-          },
-          {
-            "name": "lastOraclePriceTwap",
-            "type": "i128"
-          },
-          {
-            "name": "lastOraclePriceTwap5min",
-            "type": "i128"
-          },
-          {
-            "name": "lastOraclePriceTwapTs",
-            "type": "i64"
-          },
-          {
-            "name": "lastOracleMarkSpreadPct",
-            "type": "i128"
-          },
-          {
-            "name": "baseAssetReserve",
-            "type": "u128"
-          },
-          {
-            "name": "quoteAssetReserve",
-            "type": "u128"
-          },
-          {
-            "name": "minBaseAssetReserve",
-            "type": "u128"
-          },
-          {
-            "name": "maxBaseAssetReserve",
-            "type": "u128"
-          },
-          {
-            "name": "sqrtK",
-            "type": "u128"
-          },
-          {
-            "name": "pegMultiplier",
-            "type": "u128"
-          },
-          {
-            "name": "terminalQuoteAssetReserve",
-            "type": "u128"
-          },
-          {
-            "name": "netBaseAssetAmount",
-            "type": "i128"
-          },
-          {
-            "name": "quoteAssetAmountLong",
-            "type": "i128"
-          },
-          {
-            "name": "quoteAssetAmountShort",
-            "type": "i128"
-          },
-          {
-            "name": "quoteEntryAmountLong",
-            "type": "i128"
-          },
-          {
-            "name": "quoteEntryAmountShort",
-            "type": "i128"
-          },
-          {
-            "name": "netUnsettledLpBaseAssetAmount",
-            "type": "i128"
-          },
-          {
-            "name": "lpCooldownTime",
-            "type": "i64"
-          },
-          {
-            "name": "userLpShares",
-            "type": "u128"
-          },
-          {
-            "name": "marketPositionPerLp",
-            "type": {
-              "defined": "PerpPosition"
-            }
-          },
-          {
-            "name": "ammJitIntensity",
-            "type": "u8"
-          },
-          {
-            "name": "lastFundingRate",
-            "type": "i128"
-          },
-          {
-            "name": "lastFundingRateLong",
-            "type": "i128"
-          },
-          {
-            "name": "lastFundingRateShort",
-            "type": "i128"
-          },
-          {
-            "name": "lastFundingRateTs",
-            "type": "i64"
-          },
-          {
-            "name": "fundingPeriod",
-            "type": "i64"
-          },
-          {
-            "name": "cumulativeFundingRateLong",
-            "type": "i128"
-          },
-          {
-            "name": "cumulativeFundingRateShort",
-            "type": "i128"
-          },
-          {
-            "name": "cumulativeRepegRebateLong",
-            "type": "u128"
-          },
-          {
-            "name": "cumulativeRepegRebateShort",
-            "type": "u128"
-          },
-          {
-            "name": "cumulativeSocialLoss",
-            "type": "i128"
-          },
-          {
-            "name": "markStd",
-            "type": "u64"
-          },
-          {
-            "name": "lastMarkPriceTwap",
-            "type": "u128"
-          },
-          {
-            "name": "lastMarkPriceTwap5min",
-            "type": "u128"
-          },
-          {
-            "name": "lastMarkPriceTwapTs",
-            "type": "i64"
-          },
-          {
-            "name": "minimumQuoteAssetTradeSize",
-            "type": "u128"
-          },
-          {
-            "name": "maxBaseAssetAmountRatio",
-            "type": "u16"
-          },
-          {
-            "name": "maxSlippageRatio",
-            "type": "u16"
-          },
-          {
-            "name": "baseAssetAmountStepSize",
-            "type": "u128"
-          },
-          {
-            "name": "marketPosition",
-            "type": {
-              "defined": "PerpPosition"
-            }
-          },
-          {
-            "name": "baseSpread",
-            "type": "u16"
-          },
-          {
-            "name": "longSpread",
-            "type": "u128"
-          },
-          {
-            "name": "shortSpread",
-            "type": "u128"
-          },
-          {
-            "name": "maxSpread",
-            "type": "u32"
-          },
-          {
-            "name": "askBaseAssetReserve",
-            "type": "u128"
-          },
-          {
-            "name": "askQuoteAssetReserve",
-            "type": "u128"
-          },
-          {
-            "name": "bidBaseAssetReserve",
-            "type": "u128"
-          },
-          {
-            "name": "bidQuoteAssetReserve",
-            "type": "u128"
-          },
-          {
-            "name": "lastBidPriceTwap",
-            "type": "u128"
-          },
-          {
-            "name": "lastAskPriceTwap",
-            "type": "u128"
-          },
-          {
-            "name": "longIntensityCount",
-            "type": "u16"
-          },
-          {
-            "name": "longIntensityVolume",
-            "type": "u64"
-          },
-          {
-            "name": "shortIntensityCount",
-            "type": "u16"
-          },
-          {
-            "name": "shortIntensityVolume",
-            "type": "u64"
-          },
-          {
-            "name": "curveUpdateIntensity",
-            "type": "u8"
-          },
-          {
-            "name": "totalFee",
-            "type": "i128"
-          },
-          {
-            "name": "totalMmFee",
-            "type": "i128"
-          },
-          {
-            "name": "totalExchangeFee",
-            "type": "u128"
-          },
-          {
-            "name": "totalFeeMinusDistributions",
-            "type": "i128"
-          },
-          {
-            "name": "totalFeeWithdrawn",
-            "type": "u128"
-          },
-          {
-            "name": "netRevenueSinceLastFunding",
-            "type": "i64"
-          },
-          {
-            "name": "feePool",
-            "type": {
-              "defined": "PoolBalance"
-            }
-          },
-          {
-            "name": "lastUpdateSlot",
-            "type": "u64"
-          },
-          {
-            "name": "lastOracleValid",
-            "type": "bool"
-          },
-          {
-            "name": "padding0",
-            "type": "u16"
-          },
-          {
-            "name": "padding1",
-            "type": "u32"
-          },
-          {
-            "name": "padding2",
-            "type": "u128"
-          },
-          {
-            "name": "padding3",
-            "type": "u128"
-          }
-        ]
-      }
-    },
-    {
-      "name": "OracleGuardRails",
-      "type": {
-        "kind": "struct",
-        "fields": [
-          {
-            "name": "priceDivergence",
-            "type": {
-              "defined": "PriceDivergenceGuardRails"
-            }
-          },
-          {
-            "name": "validity",
-            "type": {
-              "defined": "ValidityGuardRails"
-            }
-          },
-          {
-            "name": "useForLiquidations",
-            "type": "bool"
-          }
-        ]
-      }
-    },
-    {
-      "name": "PriceDivergenceGuardRails",
-      "type": {
-        "kind": "struct",
-        "fields": [
-          {
-            "name": "markOracleDivergenceNumerator",
-            "type": "u128"
-          },
-          {
-            "name": "markOracleDivergenceDenominator",
-            "type": "u128"
-          }
-        ]
-      }
-    },
-    {
-      "name": "ValidityGuardRails",
-      "type": {
-        "kind": "struct",
-        "fields": [
-          {
-            "name": "slotsBeforeStale",
-            "type": "i64"
-          },
-          {
-            "name": "confidenceIntervalMaxSize",
-            "type": "u128"
-          },
-          {
-            "name": "tooVolatileRatio",
-            "type": "i128"
-          }
-        ]
-      }
-    },
-    {
-      "name": "FeeStructure",
-      "type": {
-        "kind": "struct",
-        "fields": [
-          {
-            "name": "feeNumerator",
-            "type": "u128"
-          },
-          {
-            "name": "feeDenominator",
-            "type": "u128"
-          },
-          {
-            "name": "discountTokenTiers",
-            "type": {
-              "defined": "DiscountTokenTiers"
-            }
-          },
-          {
-            "name": "referralDiscount",
-            "type": {
-              "defined": "ReferralDiscount"
-            }
-          },
-          {
-            "name": "makerRebateNumerator",
-            "type": "u128"
-          },
-          {
-            "name": "makerRebateDenominator",
-            "type": "u128"
-          },
-          {
-            "name": "fillerRewardStructure",
-            "type": {
-              "defined": "OrderFillerRewardStructure"
-            }
-          },
-          {
-            "name": "cancelOrderFee",
-            "type": "u128"
-          }
-        ]
-      }
-    },
-    {
-      "name": "DiscountTokenTiers",
-      "type": {
-        "kind": "struct",
-        "fields": [
-          {
-            "name": "firstTier",
-            "type": {
-              "defined": "DiscountTokenTier"
-            }
-          },
-          {
-            "name": "secondTier",
-            "type": {
-              "defined": "DiscountTokenTier"
-            }
-          },
-          {
-            "name": "thirdTier",
-            "type": {
-              "defined": "DiscountTokenTier"
-            }
-          },
-          {
-            "name": "fourthTier",
-            "type": {
-              "defined": "DiscountTokenTier"
-            }
-          }
-        ]
-      }
-    },
-    {
-      "name": "DiscountTokenTier",
-      "type": {
-        "kind": "struct",
-        "fields": [
-          {
-            "name": "minimumBalance",
-            "type": "u64"
-          },
-          {
-            "name": "discountNumerator",
-            "type": "u128"
-          },
-          {
-            "name": "discountDenominator",
-            "type": "u128"
-          }
-        ]
-      }
-    },
-    {
-      "name": "ReferralDiscount",
-      "type": {
-        "kind": "struct",
-        "fields": [
-          {
-            "name": "referrerRewardNumerator",
-            "type": "u128"
-          },
-          {
-            "name": "referrerRewardDenominator",
-            "type": "u128"
-          },
-          {
-            "name": "refereeDiscountNumerator",
-            "type": "u128"
-          },
-          {
-            "name": "refereeDiscountDenominator",
-            "type": "u128"
-          }
-        ]
-      }
-    },
-    {
-      "name": "OrderFillerRewardStructure",
-      "type": {
-        "kind": "struct",
-        "fields": [
-          {
-            "name": "rewardNumerator",
-            "type": "u128"
-          },
-          {
-            "name": "rewardDenominator",
-            "type": "u128"
-          },
-          {
-            "name": "timeBasedRewardLowerBound",
-            "type": "u128"
-          }
-        ]
-      }
-    },
-    {
-      "name": "UserFees",
-      "type": {
-        "kind": "struct",
-        "fields": [
-          {
-            "name": "totalFeePaid",
-            "type": "u64"
-          },
-          {
-            "name": "totalLpFees",
-            "type": "u64"
-          },
-          {
-            "name": "totalFeeRebate",
-            "type": "u64"
-          },
-          {
-            "name": "totalTokenDiscount",
-            "type": "u64"
-          },
-          {
-            "name": "totalRefereeDiscount",
-            "type": "u64"
-          }
-        ]
-      }
-    },
-    {
-      "name": "SpotPosition",
-      "type": {
-        "kind": "struct",
-        "fields": [
-          {
-            "name": "marketIndex",
-            "type": "u64"
-          },
-          {
-            "name": "balanceType",
-            "type": {
-              "defined": "SpotBalanceType"
-            }
-          },
-          {
-            "name": "balance",
-            "type": "u128"
-          },
-          {
-            "name": "openOrders",
-            "type": "u8"
-          },
-          {
-            "name": "openBids",
-            "type": "i128"
-          },
-          {
-            "name": "openAsks",
-            "type": "i128"
-          }
-        ]
-      }
-    },
-    {
-      "name": "PerpPosition",
-      "type": {
-        "kind": "struct",
-        "fields": [
-          {
-            "name": "marketIndex",
-            "type": "u64"
-          },
-          {
-            "name": "baseAssetAmount",
-            "type": "i128"
-          },
-          {
-            "name": "quoteAssetAmount",
-            "type": "i128"
-          },
-          {
-            "name": "quoteEntryAmount",
-            "type": "i128"
-          },
-          {
-            "name": "lastCumulativeFundingRate",
-            "type": "i128"
-          },
-          {
-            "name": "lastCumulativeRepegRebate",
-            "type": "u128"
-          },
-          {
-            "name": "lastFundingRateTs",
-            "type": "i64"
-          },
-          {
-            "name": "openOrders",
-            "type": "u128"
-          },
-          {
-            "name": "openBids",
-            "type": "i128"
-          },
-          {
-            "name": "openAsks",
-            "type": "i128"
-          },
-          {
-            "name": "realizedPnl",
-            "type": "i64"
-          },
-          {
-            "name": "lpShares",
-            "type": "u128"
-          },
-          {
-            "name": "remainderBaseAssetAmount",
-            "type": "i128"
-          },
-          {
-            "name": "lastNetBaseAssetAmountPerLp",
-            "type": "i128"
-          },
-          {
-            "name": "lastNetQuoteAssetAmountPerLp",
-            "type": "i128"
-          },
-          {
-            "name": "lastLpAddTime",
-            "type": "i64"
-          },
-          {
-            "name": "padding0",
-            "type": "u128"
-          },
-          {
-            "name": "padding1",
-            "type": "u128"
-          },
-          {
-            "name": "padding2",
-            "type": "u128"
-          },
-          {
-            "name": "padding3",
-            "type": "u128"
-          },
-          {
-            "name": "padding4",
-            "type": "u128"
-          }
-        ]
-      }
-    },
-    {
-      "name": "Order",
-      "type": {
-        "kind": "struct",
-        "fields": [
-          {
-            "name": "status",
-            "type": {
-              "defined": "OrderStatus"
-            }
-          },
-          {
-            "name": "orderType",
-            "type": {
-              "defined": "OrderType"
-            }
-          },
-          {
-            "name": "marketType",
-            "type": {
-              "defined": "MarketType"
-            }
-          },
-          {
-            "name": "ts",
-            "type": "i64"
-          },
-          {
-            "name": "slot",
-            "type": "u64"
-          },
-          {
-            "name": "orderId",
-            "type": "u64"
-          },
-          {
-            "name": "userOrderId",
-            "type": "u8"
-          },
-          {
-            "name": "marketIndex",
-            "type": "u64"
-          },
-          {
-            "name": "quoteSpotMarketIndex",
-            "type": "u64"
-          },
-          {
-            "name": "price",
-            "type": "u128"
-          },
-          {
-            "name": "existingPositionDirection",
-            "type": {
-              "defined": "PositionDirection"
-            }
-          },
-          {
-            "name": "baseAssetAmount",
-            "type": "u128"
-          },
-          {
-            "name": "baseAssetAmountFilled",
-            "type": "u128"
-          },
-          {
-            "name": "quoteAssetAmountFilled",
-            "type": "u128"
-          },
-          {
-            "name": "fee",
-            "type": "i128"
-          },
-          {
-            "name": "direction",
-            "type": {
-              "defined": "PositionDirection"
-            }
-          },
-          {
-            "name": "reduceOnly",
-            "type": "bool"
-          },
-          {
-            "name": "postOnly",
-            "type": "bool"
-          },
-          {
-            "name": "immediateOrCancel",
-            "type": "bool"
-          },
-          {
-            "name": "triggerPrice",
-            "type": "u128"
-          },
-          {
-            "name": "triggerCondition",
-            "type": {
-              "defined": "OrderTriggerCondition"
-            }
-          },
-          {
-            "name": "triggered",
-            "type": "bool"
-          },
-          {
-            "name": "oraclePriceOffset",
-            "type": "i128"
-          },
-          {
-            "name": "auctionStartPrice",
-            "type": "u128"
-          },
-          {
-            "name": "auctionEndPrice",
-            "type": "u128"
-          },
-          {
-            "name": "auctionDuration",
-            "type": "u8"
-          },
-          {
-            "name": "padding",
-            "type": {
-              "array": [
-                "u16",
-                3
-              ]
-            }
-          }
-        ]
-      }
-    },
-    {
-      "name": "SpotFulfillmentType",
-      "type": {
-        "kind": "enum",
-        "variants": [
-          {
-            "name": "SerumV3"
-          },
-          {
-            "name": "None"
-          }
-        ]
-      }
-    },
-    {
-      "name": "SwapDirection",
-      "type": {
-        "kind": "enum",
-        "variants": [
-          {
-            "name": "Add"
-          },
-          {
-            "name": "Remove"
-          }
-        ]
-      }
-    },
-    {
-      "name": "PositionDirection",
-      "type": {
-        "kind": "enum",
-        "variants": [
-          {
-            "name": "Long"
-          },
-          {
-            "name": "Short"
-          }
-        ]
-      }
-    },
-    {
-      "name": "TwapPeriod",
-      "type": {
-        "kind": "enum",
-        "variants": [
-          {
-            "name": "FundingPeriod"
-          },
-          {
-            "name": "FiveMin"
-          }
-        ]
-      }
-    },
-    {
-      "name": "LiquidationMultiplierType",
-      "type": {
-        "kind": "enum",
-        "variants": [
-          {
-            "name": "Discount"
-          },
-          {
-            "name": "Premium"
-          }
-        ]
-      }
-    },
-    {
-      "name": "MarginRequirementType",
-      "type": {
-        "kind": "enum",
-        "variants": [
-          {
-            "name": "Initial"
-          },
-          {
-            "name": "Maintenance"
-          }
-        ]
-      }
-    },
-    {
-      "name": "PositionUpdateType",
-      "type": {
-        "kind": "enum",
-        "variants": [
-          {
-            "name": "Open"
-          },
-          {
-            "name": "Increase"
-          },
-          {
-            "name": "Reduce"
-          },
-          {
-            "name": "Close"
-          },
-          {
-            "name": "Flip"
-          }
-        ]
-      }
-    },
-    {
-      "name": "DepositDirection",
-      "type": {
-        "kind": "enum",
-        "variants": [
-          {
-            "name": "DEPOSIT"
-          },
-          {
-            "name": "WITHDRAW"
-          }
-        ]
-      }
-    },
-    {
-      "name": "OrderAction",
-      "type": {
-        "kind": "enum",
-        "variants": [
-          {
-            "name": "Place"
-          },
-          {
-            "name": "Cancel"
-          },
-          {
-            "name": "Fill"
-          },
-          {
-            "name": "Trigger"
-          },
-          {
-            "name": "Expire"
-          }
-        ]
-      }
-    },
-    {
-      "name": "OrderActionExplanation",
-      "type": {
-        "kind": "enum",
-        "variants": [
-          {
-            "name": "None"
-          },
-          {
-            "name": "InsufficientFreeCollateral"
-          },
-          {
-            "name": "OraclePriceBreachedLimitPrice"
-          },
-          {
-            "name": "MarketOrderFilledToLimitPrice"
-          },
-          {
-            "name": "MarketOrderAuctionExpired"
-          },
-          {
-            "name": "CanceledForLiquidation"
-          },
-          {
-            "name": "OrderFilledWithAMM"
-          },
-          {
-            "name": "OrderFilledWithMatch"
-          }
-        ]
-      }
-    },
-    {
-      "name": "LPAction",
-      "type": {
-        "kind": "enum",
-        "variants": [
-          {
-            "name": "AddLiquidity"
-          },
-          {
-            "name": "RemoveLiquidity"
-          },
-          {
-            "name": "SettleLiquidity"
-          }
-        ]
-      }
-    },
-    {
-      "name": "LiquidationType",
-      "type": {
-        "kind": "enum",
-        "variants": [
-          {
-            "name": "LiquidatePerp"
-          },
-          {
-            "name": "LiquidateBorrow"
-          },
-          {
-            "name": "LiquidateBorrowForPerpPnl"
-          },
-          {
-            "name": "LiquidatePerpPnlForDeposit"
-          },
-          {
-            "name": "PerpBankruptcy"
-          },
-          {
-            "name": "BorrowBankruptcy"
-          }
-        ]
-      }
-    },
-    {
-      "name": "StakeAction",
-      "type": {
-        "kind": "enum",
-        "variants": [
-          {
-            "name": "Stake"
-          },
-          {
-            "name": "UnstakeRequest"
-          },
-          {
-            "name": "UnstakeCancelRequest"
-          },
-          {
-            "name": "Unstake"
-          }
-        ]
-      }
-    },
-    {
-      "name": "PerpFulfillmentMethod",
-      "type": {
-        "kind": "enum",
-        "variants": [
-          {
-            "name": "AMM"
-          },
-          {
-            "name": "Match"
-          }
-        ]
-      }
-    },
-    {
-      "name": "SpotFulfillmentMethod",
-      "type": {
-        "kind": "enum",
-        "variants": [
-          {
-            "name": "SerumV3"
-          },
-          {
-            "name": "Match"
-          }
-        ]
-      }
-    },
-    {
-      "name": "MarketStatus",
-      "type": {
-        "kind": "enum",
-        "variants": [
-          {
-            "name": "Initialized"
-          },
-          {
-            "name": "ReduceOnly"
-          },
-          {
-            "name": "Settlement"
-<<<<<<< HEAD
-=======
-          },
-          {
-            "name": "Delisted"
->>>>>>> 922c8f43
-          }
-        ]
-      }
-    },
-    {
-      "name": "ContractType",
-      "type": {
-        "kind": "enum",
-        "variants": [
-          {
-            "name": "Perpetual"
-          },
-          {
-            "name": "Future"
-          }
-        ]
-      }
-    },
-    {
-      "name": "OracleSource",
-      "type": {
-        "kind": "enum",
-        "variants": [
-          {
-            "name": "Pyth"
-          },
-          {
-            "name": "Switchboard"
-          },
-          {
-            "name": "QuoteAsset"
-          }
-        ]
-      }
-    },
-    {
-      "name": "SpotBalanceType",
-      "type": {
-        "kind": "enum",
-        "variants": [
-          {
-            "name": "Deposit"
-          },
-          {
-            "name": "Borrow"
-          }
-        ]
-      }
-    },
-    {
-      "name": "SpotFulfillmentStatus",
-      "type": {
-        "kind": "enum",
-        "variants": [
-          {
-            "name": "Enabled"
-          },
-          {
-            "name": "Disabled"
-          }
-        ]
-      }
-    },
-    {
-      "name": "AssetType",
-      "type": {
-        "kind": "enum",
-        "variants": [
-          {
-            "name": "Base"
-          },
-          {
-            "name": "Quote"
-          }
-        ]
-      }
-    },
-    {
-      "name": "OrderStatus",
-      "type": {
-        "kind": "enum",
-        "variants": [
-          {
-            "name": "Init"
-          },
-          {
-            "name": "Open"
-          },
-          {
-            "name": "Filled"
-          },
-          {
-            "name": "Canceled"
-          }
-        ]
-      }
-    },
-    {
-      "name": "OrderType",
-      "type": {
-        "kind": "enum",
-        "variants": [
-          {
-            "name": "Market"
-          },
-          {
-            "name": "Limit"
-          },
-          {
-            "name": "TriggerMarket"
-          },
-          {
-            "name": "TriggerLimit"
-          }
-        ]
-      }
-    },
-    {
-      "name": "OrderTriggerCondition",
-      "type": {
-        "kind": "enum",
-        "variants": [
-          {
-            "name": "Above"
-          },
-          {
-            "name": "Below"
-          }
-        ]
-      }
-    },
-    {
-      "name": "MarketType",
-      "type": {
-        "kind": "enum",
-        "variants": [
-          {
-            "name": "Spot"
-          },
-          {
-            "name": "Perp"
-          }
-        ]
-      }
-    }
-  ],
-  "events": [
-    {
-      "name": "NewUserRecord",
-      "fields": [
-        {
-          "name": "ts",
-          "type": "i64",
-          "index": false
-        },
-        {
-          "name": "userAuthority",
-          "type": "publicKey",
-          "index": false
-        },
-        {
-          "name": "user",
-          "type": "publicKey",
-          "index": false
-        },
-        {
-          "name": "userId",
-          "type": "u8",
-          "index": false
-        },
-        {
-          "name": "name",
-          "type": {
-            "array": [
-              "u8",
-              32
-            ]
-          },
-          "index": false
-        },
-        {
-          "name": "referrer",
-          "type": "publicKey",
-          "index": false
-        }
-      ]
-    },
-    {
-      "name": "DepositRecord",
-      "fields": [
-        {
-          "name": "ts",
-          "type": "i64",
-          "index": false
-        },
-        {
-          "name": "userAuthority",
-          "type": "publicKey",
-          "index": false
-        },
-        {
-          "name": "user",
-          "type": "publicKey",
-          "index": false
-        },
-        {
-          "name": "direction",
-          "type": {
-            "defined": "DepositDirection"
-          },
-          "index": false
-        },
-        {
-          "name": "amount",
-          "type": "u64",
-          "index": false
-        },
-        {
-          "name": "marketIndex",
-          "type": "u64",
-          "index": false
-        },
-        {
-          "name": "oraclePrice",
-          "type": "i128",
-          "index": false
-        },
-        {
-          "name": "referrer",
-          "type": "publicKey",
-          "index": false
-        },
-        {
-          "name": "from",
-          "type": {
-            "option": "publicKey"
-          },
-          "index": false
-        },
-        {
-          "name": "to",
-          "type": {
-            "option": "publicKey"
-          },
-          "index": false
-        }
-      ]
-    },
-    {
-      "name": "FundingPaymentRecord",
-      "fields": [
-        {
-          "name": "ts",
-          "type": "i64",
-          "index": false
-        },
-        {
-          "name": "userAuthority",
-          "type": "publicKey",
-          "index": false
-        },
-        {
-          "name": "user",
-          "type": "publicKey",
-          "index": false
-        },
-        {
-          "name": "marketIndex",
-          "type": "u64",
-          "index": false
-        },
-        {
-          "name": "fundingPayment",
-          "type": "i128",
-          "index": false
-        },
-        {
-          "name": "baseAssetAmount",
-          "type": "i128",
-          "index": false
-        },
-        {
-          "name": "userLastCumulativeFunding",
-          "type": "i128",
-          "index": false
-        },
-        {
-          "name": "userLastFundingRateTs",
-          "type": "i64",
-          "index": false
-        },
-        {
-          "name": "ammCumulativeFundingLong",
-          "type": "i128",
-          "index": false
-        },
-        {
-          "name": "ammCumulativeFundingShort",
-          "type": "i128",
-          "index": false
-        }
-      ]
-    },
-    {
-      "name": "FundingRateRecord",
-      "fields": [
-        {
-          "name": "ts",
-          "type": "i64",
-          "index": false
-        },
-        {
-          "name": "recordId",
-          "type": "u64",
-          "index": false
-        },
-        {
-          "name": "marketIndex",
-          "type": "u64",
-          "index": false
-        },
-        {
-          "name": "fundingRate",
-          "type": "i128",
-          "index": false
-        },
-        {
-          "name": "fundingRateLong",
-          "type": "i128",
-          "index": false
-        },
-        {
-          "name": "fundingRateShort",
-          "type": "i128",
-          "index": false
-        },
-        {
-          "name": "cumulativeFundingRateLong",
-          "type": "i128",
-          "index": false
-        },
-        {
-          "name": "cumulativeFundingRateShort",
-          "type": "i128",
-          "index": false
-        },
-        {
-          "name": "oraclePriceTwap",
-          "type": "i128",
-          "index": false
-        },
-        {
-          "name": "markPriceTwap",
-          "type": "u128",
-          "index": false
-        },
-        {
-          "name": "periodRevenue",
-          "type": "i64",
-          "index": false
-        },
-        {
-          "name": "netBaseAssetAmount",
-          "type": "i128",
-          "index": false
-        },
-        {
-          "name": "netUnsettledLpBaseAssetAmount",
-          "type": "i128",
-          "index": false
-        }
-      ]
-    },
-    {
-      "name": "CurveRecord",
-      "fields": [
-        {
-          "name": "ts",
-          "type": "i64",
-          "index": false
-        },
-        {
-          "name": "recordId",
-          "type": "u64",
-          "index": false
-        },
-        {
-          "name": "marketIndex",
-          "type": "u64",
-          "index": false
-        },
-        {
-          "name": "pegMultiplierBefore",
-          "type": "u128",
-          "index": false
-        },
-        {
-          "name": "baseAssetReserveBefore",
-          "type": "u128",
-          "index": false
-        },
-        {
-          "name": "quoteAssetReserveBefore",
-          "type": "u128",
-          "index": false
-        },
-        {
-          "name": "sqrtKBefore",
-          "type": "u128",
-          "index": false
-        },
-        {
-          "name": "pegMultiplierAfter",
-          "type": "u128",
-          "index": false
-        },
-        {
-          "name": "baseAssetReserveAfter",
-          "type": "u128",
-          "index": false
-        },
-        {
-          "name": "quoteAssetReserveAfter",
-          "type": "u128",
-          "index": false
-        },
-        {
-          "name": "sqrtKAfter",
-          "type": "u128",
-          "index": false
-        },
-        {
-          "name": "baseAssetAmountLong",
-          "type": "u128",
-          "index": false
-        },
-        {
-          "name": "baseAssetAmountShort",
-          "type": "u128",
-          "index": false
-        },
-        {
-          "name": "netBaseAssetAmount",
-          "type": "i128",
-          "index": false
-        },
-        {
-          "name": "openInterest",
-          "type": "u128",
-          "index": false
-        },
-        {
-          "name": "totalFee",
-          "type": "i128",
-          "index": false
-        },
-        {
-          "name": "totalFeeMinusDistributions",
-          "type": "i128",
-          "index": false
-        },
-        {
-          "name": "adjustmentCost",
-          "type": "i128",
-          "index": false
-        },
-        {
-          "name": "oraclePrice",
-          "type": "i128",
-          "index": false
-        },
-        {
-          "name": "fillRecord",
-          "type": "u128",
-          "index": false
-        }
-      ]
-    },
-    {
-      "name": "OrderRecord",
-      "fields": [
-        {
-          "name": "ts",
-          "type": "i64",
-          "index": false
-        },
-        {
-          "name": "user",
-          "type": "publicKey",
-          "index": false
-        },
-        {
-          "name": "order",
-          "type": {
-            "defined": "Order"
-          },
-          "index": false
-        }
-      ]
-    },
-    {
-      "name": "OrderActionRecord",
-      "fields": [
-        {
-          "name": "ts",
-          "type": "i64",
-          "index": false
-        },
-        {
-          "name": "action",
-          "type": {
-            "defined": "OrderAction"
-          },
-          "index": false
-        },
-        {
-          "name": "actionExplanation",
-          "type": {
-            "defined": "OrderActionExplanation"
-          },
-          "index": false
-        },
-        {
-          "name": "marketIndex",
-          "type": "u64",
-          "index": false
-        },
-        {
-          "name": "marketType",
-          "type": {
-            "defined": "MarketType"
-          },
-          "index": false
-        },
-        {
-          "name": "filler",
-          "type": {
-            "option": "publicKey"
-          },
-          "index": false
-        },
-        {
-          "name": "fillerReward",
-          "type": {
-            "option": "u64"
-          },
-          "index": false
-        },
-        {
-          "name": "fillRecordId",
-          "type": {
-            "option": "u64"
-          },
-          "index": false
-        },
-        {
-          "name": "referrer",
-          "type": {
-            "option": "publicKey"
-          },
-          "index": false
-        },
-        {
-          "name": "baseAssetAmountFilled",
-          "type": {
-            "option": "u128"
-          },
-          "index": false
-        },
-        {
-          "name": "quoteAssetAmountFilled",
-          "type": {
-            "option": "u64"
-          },
-          "index": false
-        },
-        {
-          "name": "takerPnl",
-          "type": {
-            "option": "i64"
-          },
-          "index": false
-        },
-        {
-          "name": "makerPnl",
-          "type": {
-            "option": "i64"
-          },
-          "index": false
-        },
-        {
-          "name": "takerFee",
-          "type": {
-            "option": "u64"
-          },
-          "index": false
-        },
-        {
-          "name": "makerRebate",
-          "type": {
-            "option": "u64"
-          },
-          "index": false
-        },
-        {
-          "name": "referrerReward",
-          "type": {
-            "option": "u64"
-          },
-          "index": false
-        },
-        {
-          "name": "refereeDiscount",
-          "type": {
-            "option": "u64"
-          },
-          "index": false
-        },
-        {
-          "name": "quoteAssetAmountSurplus",
-          "type": {
-            "option": "i64"
-          },
-          "index": false
-        },
-        {
-          "name": "taker",
-          "type": {
-            "option": "publicKey"
-          },
-          "index": false
-        },
-        {
-          "name": "takerOrderId",
-          "type": {
-            "option": "u64"
-          },
-          "index": false
-        },
-        {
-          "name": "takerOrderDirection",
-          "type": {
-            "option": {
-              "defined": "PositionDirection"
-            }
-          },
-          "index": false
-        },
-        {
-          "name": "takerOrderBaseAssetAmount",
-          "type": {
-            "option": "u128"
-          },
-          "index": false
-        },
-        {
-          "name": "takerOrderBaseAssetAmountFilled",
-          "type": {
-            "option": "u128"
-          },
-          "index": false
-        },
-        {
-          "name": "takerOrderQuoteAssetAmountFilled",
-          "type": {
-            "option": "u64"
-          },
-          "index": false
-        },
-        {
-          "name": "takerOrderFee",
-          "type": {
-            "option": "i64"
-          },
-          "index": false
-        },
-        {
-          "name": "spotFulfillmentMethodFee",
-          "type": {
-            "option": "u64"
-          },
-          "index": false
-        },
-        {
-          "name": "maker",
-          "type": {
-            "option": "publicKey"
-          },
-          "index": false
-        },
-        {
-          "name": "makerOrderId",
-          "type": {
-            "option": "u64"
-          },
-          "index": false
-        },
-        {
-          "name": "makerOrderDirection",
-          "type": {
-            "option": {
-              "defined": "PositionDirection"
-            }
-          },
-          "index": false
-        },
-        {
-          "name": "makerOrderBaseAssetAmount",
-          "type": {
-            "option": "u128"
-          },
-          "index": false
-        },
-        {
-          "name": "makerOrderBaseAssetAmountFilled",
-          "type": {
-            "option": "u128"
-          },
-          "index": false
-        },
-        {
-          "name": "makerOrderQuoteAssetAmountFilled",
-          "type": {
-            "option": "u64"
-          },
-          "index": false
-        },
-        {
-          "name": "makerOrderFee",
-          "type": {
-            "option": "i64"
-          },
-          "index": false
-        },
-        {
-          "name": "oraclePrice",
-          "type": "i128",
-          "index": false
-        }
-      ]
-    },
-    {
-      "name": "LPRecord",
-      "fields": [
-        {
-          "name": "ts",
-          "type": "i64",
-          "index": false
-        },
-        {
-          "name": "user",
-          "type": "publicKey",
-          "index": false
-        },
-        {
-          "name": "action",
-          "type": {
-            "defined": "LPAction"
-          },
-          "index": false
-        },
-        {
-          "name": "nShares",
-          "type": "u128",
-          "index": false
-        },
-        {
-          "name": "marketIndex",
-          "type": "u64",
-          "index": false
-        },
-        {
-          "name": "deltaBaseAssetAmount",
-          "type": "i128",
-          "index": false
-        },
-        {
-          "name": "deltaQuoteAssetAmount",
-          "type": "i128",
-          "index": false
-        },
-        {
-          "name": "pnl",
-          "type": "i128",
-          "index": false
-        }
-      ]
-    },
-    {
-      "name": "LiquidationRecord",
-      "fields": [
-        {
-          "name": "ts",
-          "type": "i64",
-          "index": false
-        },
-        {
-          "name": "liquidationType",
-          "type": {
-            "defined": "LiquidationType"
-          },
-          "index": false
-        },
-        {
-          "name": "user",
-          "type": "publicKey",
-          "index": false
-        },
-        {
-          "name": "liquidator",
-          "type": "publicKey",
-          "index": false
-        },
-        {
-          "name": "marginRequirement",
-          "type": "u128",
-          "index": false
-        },
-        {
-          "name": "totalCollateral",
-          "type": "i128",
-          "index": false
-        },
-        {
-          "name": "liquidationId",
-          "type": "u16",
-          "index": false
-        },
-        {
-          "name": "bankrupt",
-          "type": "bool",
-          "index": false
-        },
-        {
-          "name": "liquidatePerp",
-          "type": {
-            "defined": "LiquidatePerpRecord"
-          },
-          "index": false
-        },
-        {
-          "name": "liquidateBorrow",
-          "type": {
-            "defined": "LiquidateBorrowRecord"
-          },
-          "index": false
-        },
-        {
-          "name": "liquidateBorrowForPerpPnl",
-          "type": {
-            "defined": "LiquidateBorrowForPerpPnlRecord"
-          },
-          "index": false
-        },
-        {
-          "name": "liquidatePerpPnlForDeposit",
-          "type": {
-            "defined": "LiquidatePerpPnlForDepositRecord"
-          },
-          "index": false
-        },
-        {
-          "name": "perpBankruptcy",
-          "type": {
-            "defined": "PerpBankruptcyRecord"
-          },
-          "index": false
-        },
-        {
-          "name": "borrowBankruptcy",
-          "type": {
-            "defined": "BorrowBankruptcyRecord"
-          },
-          "index": false
-        }
-      ]
-    },
-    {
-      "name": "SettlePnlRecord",
-      "fields": [
-        {
-          "name": "ts",
-          "type": "i64",
-          "index": false
-        },
-        {
-          "name": "user",
-          "type": "publicKey",
-          "index": false
-        },
-        {
-          "name": "marketIndex",
-          "type": "u64",
-          "index": false
-        },
-        {
-          "name": "pnl",
-          "type": "i128",
-          "index": false
-        },
-        {
-          "name": "baseAssetAmount",
-          "type": "i128",
-          "index": false
-        },
-        {
-          "name": "quoteAssetAmountAfter",
-          "type": "i128",
-          "index": false
-        },
-        {
-          "name": "quoteEntryAmount",
-          "type": "i128",
-          "index": false
-        },
-        {
-          "name": "settlePrice",
-          "type": "i128",
-          "index": false
-        }
-      ]
-    },
-    {
-      "name": "InsuranceFundRecord",
-      "fields": [
-        {
-          "name": "ts",
-          "type": "i64",
-          "index": false
-        },
-        {
-          "name": "spotMarketIndex",
-          "type": "u64",
-          "index": false
-        },
-        {
-          "name": "perpMarketIndex",
-          "type": "u64",
-          "index": false
-        },
-        {
-          "name": "userIfFactor",
-          "type": "u32",
-          "index": false
-        },
-        {
-          "name": "totalIfFactor",
-          "type": "u32",
-          "index": false
-        },
-        {
-          "name": "vaultAmountBefore",
-          "type": "u64",
-          "index": false
-        },
-        {
-          "name": "insuranceVaultAmountBefore",
-          "type": "u64",
-          "index": false
-        },
-        {
-          "name": "totalIfSharesBefore",
-          "type": "u128",
-          "index": false
-        },
-        {
-          "name": "totalIfSharesAfter",
-          "type": "u128",
-          "index": false
-        },
-        {
-          "name": "amount",
-          "type": "i64",
-          "index": false
-        }
-      ]
-    },
-    {
-      "name": "InsuranceFundStakeRecord",
-      "fields": [
-        {
-          "name": "ts",
-          "type": "i64",
-          "index": false
-        },
-        {
-          "name": "userAuthority",
-          "type": "publicKey",
-          "index": false
-        },
-        {
-          "name": "action",
-          "type": {
-            "defined": "StakeAction"
-          },
-          "index": false
-        },
-        {
-          "name": "amount",
-          "type": "u64",
-          "index": false
-        },
-        {
-          "name": "marketIndex",
-          "type": "u64",
-          "index": false
-        },
-        {
-          "name": "insuranceVaultAmountBefore",
-          "type": "u64",
-          "index": false
-        },
-        {
-          "name": "ifSharesBefore",
-          "type": "u128",
-          "index": false
-        },
-        {
-          "name": "userIfSharesBefore",
-          "type": "u128",
-          "index": false
-        },
-        {
-          "name": "totalIfSharesBefore",
-          "type": "u128",
-          "index": false
-        },
-        {
-          "name": "ifSharesAfter",
-          "type": "u128",
-          "index": false
-        },
-        {
-          "name": "userIfSharesAfter",
-          "type": "u128",
-          "index": false
-        },
-        {
-          "name": "totalIfSharesAfter",
-          "type": "u128",
-          "index": false
-        }
-      ]
-    }
-  ],
-  "errors": [
-    {
-      "code": 6000,
-      "name": "InvalidSpotMarketAuthority",
-      "msg": "Invalid Spot Market Authority"
-    },
-    {
-      "code": 6001,
-      "name": "InvalidInsuranceFundAuthority",
-      "msg": "Clearing house not insurance fund authority"
-    },
-    {
-      "code": 6002,
-      "name": "InsufficientDeposit",
-      "msg": "Insufficient deposit"
-    },
-    {
-      "code": 6003,
-      "name": "InsufficientCollateral",
-      "msg": "Insufficient collateral"
-    },
-    {
-      "code": 6004,
-      "name": "SufficientCollateral",
-      "msg": "Sufficient collateral"
-    },
-    {
-      "code": 6005,
-      "name": "MaxNumberOfPositions",
-      "msg": "Max number of positions taken"
-    },
-    {
-      "code": 6006,
-      "name": "AdminControlsPricesDisabled",
-      "msg": "Admin Controls Prices Disabled"
-    },
-    {
-      "code": 6007,
-      "name": "MarketIndexNotInitialized",
-      "msg": "Market Index Not Initialized"
-    },
-    {
-      "code": 6008,
-      "name": "MarketIndexAlreadyInitialized",
-      "msg": "Market Index Already Initialized"
-    },
-    {
-      "code": 6009,
-      "name": "UserAccountAndUserPositionsAccountMismatch",
-      "msg": "User Account And User Positions Account Mismatch"
-    },
-    {
-      "code": 6010,
-      "name": "UserHasNoPositionInMarket",
-      "msg": "User Has No Position In Market"
-    },
-    {
-      "code": 6011,
-      "name": "InvalidInitialPeg",
-      "msg": "Invalid Initial Peg"
-    },
-    {
-      "code": 6012,
-      "name": "InvalidRepegRedundant",
-      "msg": "AMM repeg already configured with amt given"
-    },
-    {
-      "code": 6013,
-      "name": "InvalidRepegDirection",
-      "msg": "AMM repeg incorrect repeg direction"
-    },
-    {
-      "code": 6014,
-      "name": "InvalidRepegProfitability",
-      "msg": "AMM repeg out of bounds pnl"
-    },
-    {
-      "code": 6015,
-      "name": "SlippageOutsideLimit",
-      "msg": "Slippage Outside Limit Price"
-    },
-    {
-      "code": 6016,
-      "name": "OrderSizeTooSmall",
-      "msg": "Order Size Too Small"
-    },
-    {
-      "code": 6017,
-      "name": "InvalidUpdateK",
-      "msg": "Price change too large when updating K"
-    },
-    {
-      "code": 6018,
-      "name": "AdminWithdrawTooLarge",
-      "msg": "Admin tried to withdraw amount larger than fees collected"
-    },
-    {
-      "code": 6019,
-      "name": "MathError",
-      "msg": "Math Error"
-    },
-    {
-      "code": 6020,
-      "name": "BnConversionError",
-      "msg": "Conversion to u128/u64 failed with an overflow or underflow"
-    },
-    {
-      "code": 6021,
-      "name": "ClockUnavailable",
-      "msg": "Clock unavailable"
-    },
-    {
-      "code": 6022,
-      "name": "UnableToLoadOracle",
-      "msg": "Unable To Load Oracles"
-    },
-    {
-      "code": 6023,
-      "name": "OracleMarkSpreadLimit",
-      "msg": "Oracle/Mark Spread Too Large"
-    },
-    {
-      "code": 6024,
-      "name": "ExchangePaused",
-      "msg": "Exchange is paused"
-    },
-    {
-      "code": 6025,
-      "name": "InvalidWhitelistToken",
-      "msg": "Invalid whitelist token"
-    },
-    {
-      "code": 6026,
-      "name": "WhitelistTokenNotFound",
-      "msg": "Whitelist token not found"
-    },
-    {
-      "code": 6027,
-      "name": "InvalidDiscountToken",
-      "msg": "Invalid discount token"
-    },
-    {
-      "code": 6028,
-      "name": "DiscountTokenNotFound",
-      "msg": "Discount token not found"
-    },
-    {
-      "code": 6029,
-      "name": "ReferrerNotFound",
-      "msg": "Referrer not found"
-    },
-    {
-      "code": 6030,
-      "name": "ReferrerStatsNotFound",
-      "msg": "ReferrerNotFound"
-    },
-    {
-      "code": 6031,
-      "name": "ReferrerMustBeWritable",
-      "msg": "ReferrerMustBeWritable"
-    },
-    {
-      "code": 6032,
-      "name": "ReferrerStatsMustBeWritable",
-      "msg": "ReferrerMustBeWritable"
-    },
-    {
-      "code": 6033,
-      "name": "ReferrerAndReferrerStatsAuthorityUnequal",
-      "msg": "ReferrerAndReferrerStatsAuthorityUnequal"
-    },
-    {
-      "code": 6034,
-      "name": "InvalidReferrer",
-      "msg": "InvalidReferrer"
-    },
-    {
-      "code": 6035,
-      "name": "InvalidOracle",
-      "msg": "InvalidOracle"
-    },
-    {
-      "code": 6036,
-      "name": "OracleNotFound",
-      "msg": "OracleNotFound"
-    },
-    {
-      "code": 6037,
-      "name": "LiquidationsBlockedByOracle",
-      "msg": "Liquidations Blocked By Oracle"
-    },
-    {
-      "code": 6038,
-      "name": "UserMaxDeposit",
-      "msg": "Can not deposit more than max deposit"
-    },
-    {
-      "code": 6039,
-      "name": "CantDeleteUserWithCollateral",
-      "msg": "Can not delete user that still has collateral"
-    },
-    {
-      "code": 6040,
-      "name": "InvalidFundingProfitability",
-      "msg": "AMM funding out of bounds pnl"
-    },
-    {
-      "code": 6041,
-      "name": "CastingFailure",
-      "msg": "Casting Failure"
-    },
-    {
-      "code": 6042,
-      "name": "InvalidOrder",
-      "msg": "Invalid Order"
-    },
-    {
-      "code": 6043,
-      "name": "UserHasNoOrder",
-      "msg": "User has no order"
-    },
-    {
-      "code": 6044,
-      "name": "OrderAmountTooSmall",
-      "msg": "Order Amount Too Small"
-    },
-    {
-      "code": 6045,
-      "name": "MaxNumberOfOrders",
-      "msg": "Max number of orders taken"
-    },
-    {
-      "code": 6046,
-      "name": "OrderDoesNotExist",
-      "msg": "Order does not exist"
-    },
-    {
-      "code": 6047,
-      "name": "OrderNotOpen",
-      "msg": "Order not open"
-    },
-    {
-      "code": 6048,
-      "name": "FillOrderDidNotUpdateState",
-      "msg": "FillOrderDidNotUpdateState"
-    },
-    {
-      "code": 6049,
-      "name": "ReduceOnlyOrderIncreasedRisk",
-      "msg": "Reduce only order increased risk"
-    },
-    {
-      "code": 6050,
-      "name": "UnableToLoadAccountLoader",
-      "msg": "Unable to load AccountLoader"
-    },
-    {
-      "code": 6051,
-      "name": "TradeSizeTooLarge",
-      "msg": "Trade Size Too Large"
-    },
-    {
-      "code": 6052,
-      "name": "UserCantReferThemselves",
-      "msg": "User cant refer themselves"
-    },
-    {
-      "code": 6053,
-      "name": "DidNotReceiveExpectedReferrer",
-      "msg": "Did not receive expected referrer"
-    },
-    {
-      "code": 6054,
-      "name": "CouldNotDeserializeReferrer",
-      "msg": "Could not deserialize referrer"
-    },
-    {
-      "code": 6055,
-      "name": "CouldNotDeserializeReferrerStats",
-      "msg": "Could not deserialize referrer stats"
-    },
-    {
-      "code": 6056,
-      "name": "UserOrderIdAlreadyInUse",
-      "msg": "User Order Id Already In Use"
-    },
-    {
-      "code": 6057,
-      "name": "NoPositionsLiquidatable",
-      "msg": "No positions liquidatable"
-    },
-    {
-      "code": 6058,
-      "name": "InvalidMarginRatio",
-      "msg": "Invalid Margin Ratio"
-    },
-    {
-      "code": 6059,
-      "name": "CantCancelPostOnlyOrder",
-      "msg": "Cant Cancel Post Only Order"
-    },
-    {
-      "code": 6060,
-      "name": "InvalidOracleOffset",
-      "msg": "InvalidOracleOffset"
-    },
-    {
-      "code": 6061,
-      "name": "CantExpireOrders",
-      "msg": "CantExpireOrders"
-    },
-    {
-      "code": 6062,
-      "name": "CouldNotLoadMarketData",
-      "msg": "CouldNotLoadMarketData"
-    },
-    {
-      "code": 6063,
-      "name": "MarketNotFound",
-      "msg": "MarketNotFound"
-    },
-    {
-      "code": 6064,
-      "name": "InvalidMarketAccount",
-      "msg": "InvalidMarketAccount"
-    },
-    {
-      "code": 6065,
-      "name": "UnableToLoadMarketAccount",
-      "msg": "UnableToLoadMarketAccount"
-    },
-    {
-      "code": 6066,
-      "name": "MarketWrongMutability",
-      "msg": "MarketWrongMutability"
-    },
-    {
-      "code": 6067,
-      "name": "UnableToCastUnixTime",
-      "msg": "UnableToCastUnixTime"
-    },
-    {
-      "code": 6068,
-      "name": "CouldNotFindSpotPosition",
-      "msg": "CouldNotFindSpotPosition"
-    },
-    {
-      "code": 6069,
-      "name": "NoSpotPositionAvailable",
-      "msg": "NoSpotPositionAvailable"
-    },
-    {
-      "code": 6070,
-      "name": "InvalidSpotMarketInitialization",
-      "msg": "InvalidSpotMarketInitialization"
-    },
-    {
-      "code": 6071,
-      "name": "CouldNotLoadSpotMarketData",
-      "msg": "CouldNotLoadSpotMarketData"
-    },
-    {
-      "code": 6072,
-      "name": "SpotMarketNotFound",
-      "msg": "SpotMarketNotFound"
-    },
-    {
-      "code": 6073,
-      "name": "InvalidSpotMarketAccount",
-      "msg": "InvalidSpotMarketAccount"
-    },
-    {
-      "code": 6074,
-      "name": "UnableToLoadSpotMarketAccount",
-      "msg": "UnableToLoadSpotMarketAccount"
-    },
-    {
-      "code": 6075,
-      "name": "SpotMarketWrongMutability",
-      "msg": "SpotMarketWrongMutability"
-    },
-    {
-      "code": 6076,
-      "name": "SpotMarketInterestNotUpToDate",
-      "msg": "SpotInterestNotUpToDate"
-    },
-    {
-      "code": 6077,
-      "name": "SpotMarketInsufficientDeposits",
-      "msg": "SpotMarketInsufficientDeposits"
-    },
-    {
-      "code": 6078,
-      "name": "UserMustSettleTheirOwnPositiveUnsettledPNL",
-      "msg": "UserMustSettleTheirOwnPositiveUnsettledPNL"
-    },
-    {
-      "code": 6079,
-      "name": "CantUpdatePoolBalanceType",
-      "msg": "CantUpdatePoolBalanceType"
-    },
-    {
-      "code": 6080,
-      "name": "InsufficientCollateralForSettlingPNL",
-      "msg": "InsufficientCollateralForSettlingPNL"
-    },
-    {
-      "code": 6081,
-      "name": "AMMNotUpdatedInSameSlot",
-      "msg": "AMMNotUpdatedInSameSlot"
-    },
-    {
-      "code": 6082,
-      "name": "AuctionNotComplete",
-      "msg": "AuctionNotComplete"
-    },
-    {
-      "code": 6083,
-      "name": "MakerNotFound",
-      "msg": "MakerNotFound"
-    },
-    {
-      "code": 6084,
-      "name": "MakerStatsNotFound",
-      "msg": "MakerNotFound"
-    },
-    {
-      "code": 6085,
-      "name": "MakerMustBeWritable",
-      "msg": "MakerMustBeWritable"
-    },
-    {
-      "code": 6086,
-      "name": "MakerStatsMustBeWritable",
-      "msg": "MakerMustBeWritable"
-    },
-    {
-      "code": 6087,
-      "name": "MakerOrderNotFound",
-      "msg": "MakerOrderNotFound"
-    },
-    {
-      "code": 6088,
-      "name": "CouldNotDeserializeMaker",
-      "msg": "CouldNotDeserializeMaker"
-    },
-    {
-      "code": 6089,
-      "name": "CouldNotDeserializeMakerStats",
-      "msg": "CouldNotDeserializeMaker"
-    },
-    {
-      "code": 6090,
-      "name": "AuctionPriceDoesNotSatisfyMaker",
-      "msg": "AuctionPriceDoesNotSatisfyMaker"
-    },
-    {
-      "code": 6091,
-      "name": "MakerCantFulfillOwnOrder",
-      "msg": "MakerCantFulfillOwnOrder"
-    },
-    {
-      "code": 6092,
-      "name": "MakerOrderMustBePostOnly",
-      "msg": "MakerOrderMustBePostOnly"
-    },
-    {
-      "code": 6093,
-      "name": "CantMatchTwoPostOnlys",
-      "msg": "CantMatchTwoPostOnlys"
-    },
-    {
-      "code": 6094,
-      "name": "OrderBreachesOraclePriceLimits",
-      "msg": "OrderBreachesOraclePriceLimits"
-    },
-    {
-      "code": 6095,
-      "name": "OrderMustBeTriggeredFirst",
-      "msg": "OrderMustBeTriggeredFirst"
-    },
-    {
-      "code": 6096,
-      "name": "OrderNotTriggerable",
-      "msg": "OrderNotTriggerable"
-    },
-    {
-      "code": 6097,
-      "name": "OrderDidNotSatisfyTriggerCondition",
-      "msg": "OrderDidNotSatisfyTriggerCondition"
-    },
-    {
-      "code": 6098,
-      "name": "PositionAlreadyBeingLiquidated",
-      "msg": "PositionAlreadyBeingLiquidated"
-    },
-    {
-      "code": 6099,
-      "name": "PositionDoesntHaveOpenPositionOrOrders",
-      "msg": "PositionDoesntHaveOpenPositionOrOrders"
-    },
-    {
-      "code": 6100,
-      "name": "AllOrdersAreAlreadyLiquidations",
-      "msg": "AllOrdersAreAlreadyLiquidations"
-    },
-    {
-      "code": 6101,
-      "name": "CantCancelLiquidationOrder",
-      "msg": "CantCancelLiquidationOrder"
-    },
-    {
-      "code": 6102,
-      "name": "UserIsBeingLiquidated",
-      "msg": "UserIsBeingLiquidated"
-    },
-    {
-      "code": 6103,
-      "name": "LiquidationsOngoing",
-      "msg": "LiquidationsOngoing"
-    },
-    {
-      "code": 6104,
-      "name": "WrongSpotBalanceType",
-      "msg": "WrongSpotBalanceType"
-    },
-    {
-      "code": 6105,
-      "name": "UserCantLiquidateThemself",
-      "msg": "UserCantLiquidateThemself"
-    },
-    {
-      "code": 6106,
-      "name": "InvalidPerpPositionToLiquidate",
-      "msg": "InvalidPerpPositionToLiquidate"
-    },
-    {
-      "code": 6107,
-      "name": "InvalidBaseAssetAmountForLiquidatePerp",
-      "msg": "InvalidBaseAssetAmountForLiquidatePerp"
-    },
-    {
-      "code": 6108,
-      "name": "InvalidPositionLastFundingRate",
-      "msg": "InvalidPositionLastFundingRate"
-    },
-    {
-      "code": 6109,
-      "name": "InvalidPositionDelta",
-      "msg": "InvalidPositionDelta"
-    },
-    {
-      "code": 6110,
-      "name": "UserBankrupt",
-      "msg": "UserBankrupt"
-    },
-    {
-      "code": 6111,
-      "name": "UserNotBankrupt",
-      "msg": "UserNotBankrupt"
-    },
-    {
-      "code": 6112,
-      "name": "UserHasInvalidBorrow",
-      "msg": "UserHasInvalidBorrow"
-    },
-    {
-      "code": 6113,
-      "name": "DailyWithdrawLimit",
-      "msg": "DailyWithdrawLimit"
-    },
-    {
-      "code": 6114,
-      "name": "DefaultError",
-      "msg": "DefaultError"
-    },
-    {
-      "code": 6115,
-      "name": "InsufficientLPTokens",
-      "msg": "Insufficient LP tokens"
-    },
-    {
-      "code": 6116,
-      "name": "CantLPWithPerpPosition",
-      "msg": "Cant LP with a market position"
-    },
-    {
-      "code": 6117,
-      "name": "UnableToBurnLPTokens",
-      "msg": "Unable to burn LP tokens"
-    },
-    {
-      "code": 6118,
-      "name": "TryingToRemoveLiquidityTooFast",
-      "msg": "Trying to remove liqudity too fast after adding it"
-    },
-    {
-      "code": 6119,
-      "name": "InvalidSpotMarketVault",
-      "msg": "Invalid Spot Market Vault"
-    },
-    {
-      "code": 6120,
-      "name": "InvalidSpotMarketState",
-      "msg": "Invalid Spot Market State"
-    },
-    {
-      "code": 6121,
-      "name": "InvalidSerumProgram",
-      "msg": "InvalidSerumProgram"
-    },
-    {
-      "code": 6122,
-      "name": "InvalidSerumMarket",
-      "msg": "InvalidSerumMarket"
-    },
-    {
-      "code": 6123,
-      "name": "InvalidSerumOpenOrders",
-      "msg": "InvalidSerumOpenOrders"
-    },
-    {
-      "code": 6124,
-      "name": "FailedSerumCPI",
-      "msg": "FailedSerumCPI"
-    },
-    {
-      "code": 6125,
-      "name": "FailedToFillOnSerum",
-      "msg": "FailedToFillOnSerum"
-    },
-    {
-      "code": 6126,
-      "name": "InvalidSerumFulfillmentConfig",
-      "msg": "InvalidSerumFulfillmentConfig"
-    }
-  ]
+	"version": "1.0.0",
+	"name": "clearing_house",
+	"instructions": [
+		{
+			"name": "initialize",
+			"accounts": [
+				{
+					"name": "admin",
+					"isMut": true,
+					"isSigner": true
+				},
+				{
+					"name": "state",
+					"isMut": true,
+					"isSigner": false
+				},
+				{
+					"name": "quoteAssetMint",
+					"isMut": false,
+					"isSigner": false
+				},
+				{
+					"name": "insuranceVault",
+					"isMut": true,
+					"isSigner": false
+				},
+				{
+					"name": "clearingHouseSigner",
+					"isMut": false,
+					"isSigner": false
+				},
+				{
+					"name": "rent",
+					"isMut": false,
+					"isSigner": false
+				},
+				{
+					"name": "systemProgram",
+					"isMut": false,
+					"isSigner": false
+				},
+				{
+					"name": "tokenProgram",
+					"isMut": false,
+					"isSigner": false
+				}
+			],
+			"args": [
+				{
+					"name": "adminControlsPrices",
+					"type": "bool"
+				}
+			]
+		},
+		{
+			"name": "initializeSpotMarket",
+			"accounts": [
+				{
+					"name": "spotMarket",
+					"isMut": true,
+					"isSigner": false
+				},
+				{
+					"name": "spotMarketMint",
+					"isMut": false,
+					"isSigner": false
+				},
+				{
+					"name": "spotMarketVault",
+					"isMut": true,
+					"isSigner": false
+				},
+				{
+					"name": "insuranceFundVault",
+					"isMut": true,
+					"isSigner": false
+				},
+				{
+					"name": "clearingHouseSigner",
+					"isMut": false,
+					"isSigner": false
+				},
+				{
+					"name": "state",
+					"isMut": true,
+					"isSigner": false
+				},
+				{
+					"name": "oracle",
+					"isMut": false,
+					"isSigner": false
+				},
+				{
+					"name": "admin",
+					"isMut": true,
+					"isSigner": true
+				},
+				{
+					"name": "rent",
+					"isMut": false,
+					"isSigner": false
+				},
+				{
+					"name": "systemProgram",
+					"isMut": false,
+					"isSigner": false
+				},
+				{
+					"name": "tokenProgram",
+					"isMut": false,
+					"isSigner": false
+				}
+			],
+			"args": [
+				{
+					"name": "optimalUtilization",
+					"type": "u128"
+				},
+				{
+					"name": "optimalBorrowRate",
+					"type": "u128"
+				},
+				{
+					"name": "maxBorrowRate",
+					"type": "u128"
+				},
+				{
+					"name": "oracleSource",
+					"type": {
+						"defined": "OracleSource"
+					}
+				},
+				{
+					"name": "initialAssetWeight",
+					"type": "u128"
+				},
+				{
+					"name": "maintenanceAssetWeight",
+					"type": "u128"
+				},
+				{
+					"name": "initialLiabilityWeight",
+					"type": "u128"
+				},
+				{
+					"name": "maintenanceLiabilityWeight",
+					"type": "u128"
+				},
+				{
+					"name": "imfFactor",
+					"type": "u128"
+				},
+				{
+					"name": "liquidationFee",
+					"type": "u128"
+				}
+			]
+		},
+		{
+			"name": "initializeSerumFulfillmentConfig",
+			"accounts": [
+				{
+					"name": "baseSpotMarket",
+					"isMut": false,
+					"isSigner": false
+				},
+				{
+					"name": "quoteSpotMarket",
+					"isMut": false,
+					"isSigner": false
+				},
+				{
+					"name": "state",
+					"isMut": true,
+					"isSigner": false
+				},
+				{
+					"name": "serumProgram",
+					"isMut": false,
+					"isSigner": false
+				},
+				{
+					"name": "serumMarket",
+					"isMut": false,
+					"isSigner": false
+				},
+				{
+					"name": "serumOpenOrders",
+					"isMut": true,
+					"isSigner": false
+				},
+				{
+					"name": "clearingHouseSigner",
+					"isMut": false,
+					"isSigner": false
+				},
+				{
+					"name": "serumFulfillmentConfig",
+					"isMut": true,
+					"isSigner": false
+				},
+				{
+					"name": "admin",
+					"isMut": true,
+					"isSigner": true
+				},
+				{
+					"name": "rent",
+					"isMut": false,
+					"isSigner": false
+				},
+				{
+					"name": "systemProgram",
+					"isMut": false,
+					"isSigner": false
+				}
+			],
+			"args": [
+				{
+					"name": "marketIndex",
+					"type": "u64"
+				}
+			]
+		},
+		{
+			"name": "initializeMarket",
+			"accounts": [
+				{
+					"name": "admin",
+					"isMut": true,
+					"isSigner": true
+				},
+				{
+					"name": "state",
+					"isMut": true,
+					"isSigner": false
+				},
+				{
+					"name": "market",
+					"isMut": true,
+					"isSigner": false
+				},
+				{
+					"name": "oracle",
+					"isMut": false,
+					"isSigner": false
+				},
+				{
+					"name": "rent",
+					"isMut": false,
+					"isSigner": false
+				},
+				{
+					"name": "systemProgram",
+					"isMut": false,
+					"isSigner": false
+				}
+			],
+			"args": [
+				{
+					"name": "ammBaseAssetReserve",
+					"type": "u128"
+				},
+				{
+					"name": "ammQuoteAssetReserve",
+					"type": "u128"
+				},
+				{
+					"name": "ammPeriodicity",
+					"type": "i64"
+				},
+				{
+					"name": "ammPegMultiplier",
+					"type": "u128"
+				},
+				{
+					"name": "oracleSource",
+					"type": {
+						"defined": "OracleSource"
+					}
+				},
+				{
+					"name": "marginRatioInitial",
+					"type": "u32"
+				},
+				{
+					"name": "marginRatioMaintenance",
+					"type": "u32"
+				},
+				{
+					"name": "liquidationFee",
+					"type": "u128"
+				}
+			]
+		},
+		{
+			"name": "deposit",
+			"accounts": [
+				{
+					"name": "state",
+					"isMut": false,
+					"isSigner": false
+				},
+				{
+					"name": "user",
+					"isMut": true,
+					"isSigner": false
+				},
+				{
+					"name": "userStats",
+					"isMut": true,
+					"isSigner": false
+				},
+				{
+					"name": "authority",
+					"isMut": false,
+					"isSigner": true
+				},
+				{
+					"name": "spotMarketVault",
+					"isMut": true,
+					"isSigner": false
+				},
+				{
+					"name": "userTokenAccount",
+					"isMut": true,
+					"isSigner": false
+				},
+				{
+					"name": "tokenProgram",
+					"isMut": false,
+					"isSigner": false
+				}
+			],
+			"args": [
+				{
+					"name": "marketIndex",
+					"type": "u64"
+				},
+				{
+					"name": "amount",
+					"type": "u64"
+				},
+				{
+					"name": "reduceOnly",
+					"type": "bool"
+				}
+			]
+		},
+		{
+			"name": "withdraw",
+			"accounts": [
+				{
+					"name": "state",
+					"isMut": false,
+					"isSigner": false
+				},
+				{
+					"name": "user",
+					"isMut": true,
+					"isSigner": false
+				},
+				{
+					"name": "userStats",
+					"isMut": true,
+					"isSigner": false
+				},
+				{
+					"name": "authority",
+					"isMut": false,
+					"isSigner": true
+				},
+				{
+					"name": "spotMarketVault",
+					"isMut": true,
+					"isSigner": false
+				},
+				{
+					"name": "clearingHouseSigner",
+					"isMut": false,
+					"isSigner": false
+				},
+				{
+					"name": "userTokenAccount",
+					"isMut": true,
+					"isSigner": false
+				},
+				{
+					"name": "tokenProgram",
+					"isMut": false,
+					"isSigner": false
+				}
+			],
+			"args": [
+				{
+					"name": "marketIndex",
+					"type": "u64"
+				},
+				{
+					"name": "amount",
+					"type": "u64"
+				},
+				{
+					"name": "reduceOnly",
+					"type": "bool"
+				}
+			]
+		},
+		{
+			"name": "transferDeposit",
+			"accounts": [
+				{
+					"name": "fromUser",
+					"isMut": true,
+					"isSigner": false
+				},
+				{
+					"name": "toUser",
+					"isMut": true,
+					"isSigner": false
+				},
+				{
+					"name": "userStats",
+					"isMut": true,
+					"isSigner": false
+				},
+				{
+					"name": "authority",
+					"isMut": false,
+					"isSigner": true
+				},
+				{
+					"name": "state",
+					"isMut": false,
+					"isSigner": false
+				}
+			],
+			"args": [
+				{
+					"name": "marketIndex",
+					"type": "u64"
+				},
+				{
+					"name": "amount",
+					"type": "u64"
+				}
+			]
+		},
+		{
+			"name": "updateSpotMarketCumulativeInterest",
+			"accounts": [
+				{
+					"name": "spotMarket",
+					"isMut": true,
+					"isSigner": false
+				}
+			],
+			"args": []
+		},
+		{
+			"name": "updateSpotMarketExpiry",
+			"accounts": [
+				{
+					"name": "spotMarket",
+					"isMut": true,
+					"isSigner": false
+				}
+			],
+			"args": [
+				{
+					"name": "expiryTs",
+					"type": "i64"
+				}
+			]
+		},
+		{
+			"name": "settleLp",
+			"accounts": [
+				{
+					"name": "state",
+					"isMut": false,
+					"isSigner": false
+				},
+				{
+					"name": "user",
+					"isMut": true,
+					"isSigner": false
+				}
+			],
+			"args": [
+				{
+					"name": "marketIndex",
+					"type": "u64"
+				}
+			]
+		},
+		{
+			"name": "removeLiquidity",
+			"accounts": [
+				{
+					"name": "state",
+					"isMut": false,
+					"isSigner": false
+				},
+				{
+					"name": "user",
+					"isMut": true,
+					"isSigner": false
+				},
+				{
+					"name": "authority",
+					"isMut": false,
+					"isSigner": true
+				}
+			],
+			"args": [
+				{
+					"name": "sharesToBurn",
+					"type": "u128"
+				},
+				{
+					"name": "marketIndex",
+					"type": "u64"
+				}
+			]
+		},
+		{
+			"name": "addLiquidity",
+			"accounts": [
+				{
+					"name": "state",
+					"isMut": false,
+					"isSigner": false
+				},
+				{
+					"name": "user",
+					"isMut": true,
+					"isSigner": false
+				},
+				{
+					"name": "authority",
+					"isMut": false,
+					"isSigner": true
+				}
+			],
+			"args": [
+				{
+					"name": "nShares",
+					"type": "u128"
+				},
+				{
+					"name": "marketIndex",
+					"type": "u64"
+				}
+			]
+		},
+		{
+			"name": "placeOrder",
+			"accounts": [
+				{
+					"name": "state",
+					"isMut": false,
+					"isSigner": false
+				},
+				{
+					"name": "user",
+					"isMut": true,
+					"isSigner": false
+				},
+				{
+					"name": "authority",
+					"isMut": false,
+					"isSigner": true
+				}
+			],
+			"args": [
+				{
+					"name": "params",
+					"type": {
+						"defined": "OrderParams"
+					}
+				}
+			]
+		},
+		{
+			"name": "cancelOrder",
+			"accounts": [
+				{
+					"name": "state",
+					"isMut": false,
+					"isSigner": false
+				},
+				{
+					"name": "user",
+					"isMut": true,
+					"isSigner": false
+				},
+				{
+					"name": "authority",
+					"isMut": false,
+					"isSigner": true
+				}
+			],
+			"args": [
+				{
+					"name": "orderId",
+					"type": {
+						"option": "u64"
+					}
+				}
+			]
+		},
+		{
+			"name": "cancelOrderByUserId",
+			"accounts": [
+				{
+					"name": "state",
+					"isMut": false,
+					"isSigner": false
+				},
+				{
+					"name": "user",
+					"isMut": true,
+					"isSigner": false
+				},
+				{
+					"name": "authority",
+					"isMut": false,
+					"isSigner": true
+				}
+			],
+			"args": [
+				{
+					"name": "userOrderId",
+					"type": "u8"
+				}
+			]
+		},
+		{
+			"name": "fillOrder",
+			"accounts": [
+				{
+					"name": "state",
+					"isMut": false,
+					"isSigner": false
+				},
+				{
+					"name": "authority",
+					"isMut": false,
+					"isSigner": true
+				},
+				{
+					"name": "filler",
+					"isMut": true,
+					"isSigner": false
+				},
+				{
+					"name": "fillerStats",
+					"isMut": true,
+					"isSigner": false
+				},
+				{
+					"name": "user",
+					"isMut": true,
+					"isSigner": false
+				},
+				{
+					"name": "userStats",
+					"isMut": true,
+					"isSigner": false
+				}
+			],
+			"args": [
+				{
+					"name": "orderId",
+					"type": {
+						"option": "u64"
+					}
+				},
+				{
+					"name": "makerOrderId",
+					"type": {
+						"option": "u64"
+					}
+				}
+			]
+		},
+		{
+			"name": "placeAndTake",
+			"accounts": [
+				{
+					"name": "state",
+					"isMut": false,
+					"isSigner": false
+				},
+				{
+					"name": "user",
+					"isMut": true,
+					"isSigner": false
+				},
+				{
+					"name": "userStats",
+					"isMut": true,
+					"isSigner": false
+				},
+				{
+					"name": "authority",
+					"isMut": false,
+					"isSigner": true
+				}
+			],
+			"args": [
+				{
+					"name": "params",
+					"type": {
+						"defined": "OrderParams"
+					}
+				},
+				{
+					"name": "makerOrderId",
+					"type": {
+						"option": "u64"
+					}
+				}
+			]
+		},
+		{
+			"name": "placeAndMake",
+			"accounts": [
+				{
+					"name": "state",
+					"isMut": false,
+					"isSigner": false
+				},
+				{
+					"name": "user",
+					"isMut": true,
+					"isSigner": false
+				},
+				{
+					"name": "userStats",
+					"isMut": true,
+					"isSigner": false
+				},
+				{
+					"name": "taker",
+					"isMut": true,
+					"isSigner": false
+				},
+				{
+					"name": "takerStats",
+					"isMut": true,
+					"isSigner": false
+				},
+				{
+					"name": "authority",
+					"isMut": false,
+					"isSigner": true
+				}
+			],
+			"args": [
+				{
+					"name": "params",
+					"type": {
+						"defined": "OrderParams"
+					}
+				},
+				{
+					"name": "takerOrderId",
+					"type": "u64"
+				}
+			]
+		},
+		{
+			"name": "triggerOrder",
+			"accounts": [
+				{
+					"name": "state",
+					"isMut": false,
+					"isSigner": false
+				},
+				{
+					"name": "authority",
+					"isMut": false,
+					"isSigner": true
+				},
+				{
+					"name": "filler",
+					"isMut": true,
+					"isSigner": false
+				},
+				{
+					"name": "user",
+					"isMut": true,
+					"isSigner": false
+				}
+			],
+			"args": [
+				{
+					"name": "orderId",
+					"type": "u64"
+				}
+			]
+		},
+		{
+			"name": "triggerSpotOrder",
+			"accounts": [
+				{
+					"name": "state",
+					"isMut": false,
+					"isSigner": false
+				},
+				{
+					"name": "authority",
+					"isMut": false,
+					"isSigner": true
+				},
+				{
+					"name": "filler",
+					"isMut": true,
+					"isSigner": false
+				},
+				{
+					"name": "user",
+					"isMut": true,
+					"isSigner": false
+				}
+			],
+			"args": [
+				{
+					"name": "orderId",
+					"type": "u64"
+				}
+			]
+		},
+		{
+			"name": "placeSpotOrder",
+			"accounts": [
+				{
+					"name": "state",
+					"isMut": false,
+					"isSigner": false
+				},
+				{
+					"name": "user",
+					"isMut": true,
+					"isSigner": false
+				},
+				{
+					"name": "authority",
+					"isMut": false,
+					"isSigner": true
+				}
+			],
+			"args": [
+				{
+					"name": "params",
+					"type": {
+						"defined": "OrderParams"
+					}
+				}
+			]
+		},
+		{
+			"name": "fillSpotOrder",
+			"accounts": [
+				{
+					"name": "state",
+					"isMut": false,
+					"isSigner": false
+				},
+				{
+					"name": "authority",
+					"isMut": false,
+					"isSigner": true
+				},
+				{
+					"name": "filler",
+					"isMut": true,
+					"isSigner": false
+				},
+				{
+					"name": "fillerStats",
+					"isMut": true,
+					"isSigner": false
+				},
+				{
+					"name": "user",
+					"isMut": true,
+					"isSigner": false
+				},
+				{
+					"name": "userStats",
+					"isMut": true,
+					"isSigner": false
+				}
+			],
+			"args": [
+				{
+					"name": "orderId",
+					"type": {
+						"option": "u64"
+					}
+				},
+				{
+					"name": "fulfillmentType",
+					"type": {
+						"option": {
+							"defined": "SpotFulfillmentType"
+						}
+					}
+				},
+				{
+					"name": "makerOrderId",
+					"type": {
+						"option": "u64"
+					}
+				}
+			]
+		},
+		{
+			"name": "updateAmms",
+			"accounts": [
+				{
+					"name": "state",
+					"isMut": false,
+					"isSigner": false
+				},
+				{
+					"name": "authority",
+					"isMut": false,
+					"isSigner": true
+				}
+			],
+			"args": [
+				{
+					"name": "marketIndexes",
+					"type": {
+						"array": ["u64", 5]
+					}
+				}
+			]
+		},
+		{
+			"name": "settlePnl",
+			"accounts": [
+				{
+					"name": "state",
+					"isMut": false,
+					"isSigner": false
+				},
+				{
+					"name": "user",
+					"isMut": true,
+					"isSigner": false
+				},
+				{
+					"name": "authority",
+					"isMut": false,
+					"isSigner": true
+				}
+			],
+			"args": [
+				{
+					"name": "marketIndex",
+					"type": "u64"
+				}
+			]
+		},
+		{
+			"name": "settleExpiredMarket",
+			"accounts": [
+				{
+					"name": "state",
+					"isMut": false,
+					"isSigner": false
+				},
+				{
+					"name": "authority",
+					"isMut": false,
+					"isSigner": true
+				}
+			],
+			"args": [
+				{
+					"name": "marketIndex",
+					"type": "u64"
+				}
+			]
+		},
+		{
+			"name": "settleExpiredPosition",
+			"accounts": [
+				{
+					"name": "state",
+					"isMut": false,
+					"isSigner": false
+				},
+				{
+					"name": "user",
+					"isMut": true,
+					"isSigner": false
+				},
+				{
+					"name": "authority",
+					"isMut": false,
+					"isSigner": true
+				}
+			],
+			"args": [
+				{
+					"name": "marketIndex",
+					"type": "u64"
+				}
+			]
+		},
+		{
+			"name": "liquidatePerp",
+			"accounts": [
+				{
+					"name": "state",
+					"isMut": false,
+					"isSigner": false
+				},
+				{
+					"name": "authority",
+					"isMut": false,
+					"isSigner": true
+				},
+				{
+					"name": "liquidator",
+					"isMut": true,
+					"isSigner": false
+				},
+				{
+					"name": "liquidatorStats",
+					"isMut": true,
+					"isSigner": false
+				},
+				{
+					"name": "user",
+					"isMut": true,
+					"isSigner": false
+				},
+				{
+					"name": "userStats",
+					"isMut": true,
+					"isSigner": false
+				}
+			],
+			"args": [
+				{
+					"name": "marketIndex",
+					"type": "u64"
+				},
+				{
+					"name": "liquidatorMaxBaseAssetAmount",
+					"type": "u128"
+				}
+			]
+		},
+		{
+			"name": "liquidateBorrow",
+			"accounts": [
+				{
+					"name": "state",
+					"isMut": false,
+					"isSigner": false
+				},
+				{
+					"name": "authority",
+					"isMut": false,
+					"isSigner": true
+				},
+				{
+					"name": "liquidator",
+					"isMut": true,
+					"isSigner": false
+				},
+				{
+					"name": "user",
+					"isMut": true,
+					"isSigner": false
+				}
+			],
+			"args": [
+				{
+					"name": "assetMarketIndex",
+					"type": "u64"
+				},
+				{
+					"name": "liabilityMarketIndex",
+					"type": "u64"
+				},
+				{
+					"name": "liquidatorMaxLiabilityTransfer",
+					"type": "u128"
+				}
+			]
+		},
+		{
+			"name": "liquidateBorrowForPerpPnl",
+			"accounts": [
+				{
+					"name": "state",
+					"isMut": false,
+					"isSigner": false
+				},
+				{
+					"name": "authority",
+					"isMut": false,
+					"isSigner": true
+				},
+				{
+					"name": "liquidator",
+					"isMut": true,
+					"isSigner": false
+				},
+				{
+					"name": "user",
+					"isMut": true,
+					"isSigner": false
+				}
+			],
+			"args": [
+				{
+					"name": "perpMarketIndex",
+					"type": "u64"
+				},
+				{
+					"name": "spotMarketIndex",
+					"type": "u64"
+				},
+				{
+					"name": "liquidatorMaxLiabilityTransfer",
+					"type": "u128"
+				}
+			]
+		},
+		{
+			"name": "liquidatePerpPnlForDeposit",
+			"accounts": [
+				{
+					"name": "state",
+					"isMut": false,
+					"isSigner": false
+				},
+				{
+					"name": "authority",
+					"isMut": false,
+					"isSigner": true
+				},
+				{
+					"name": "liquidator",
+					"isMut": true,
+					"isSigner": false
+				},
+				{
+					"name": "user",
+					"isMut": true,
+					"isSigner": false
+				}
+			],
+			"args": [
+				{
+					"name": "perpMarketIndex",
+					"type": "u64"
+				},
+				{
+					"name": "spotMarketIndex",
+					"type": "u64"
+				},
+				{
+					"name": "liquidatorMaxPnlTransfer",
+					"type": "u128"
+				}
+			]
+		},
+		{
+			"name": "resolvePerpPnlDeficit",
+			"accounts": [
+				{
+					"name": "state",
+					"isMut": false,
+					"isSigner": false
+				},
+				{
+					"name": "authority",
+					"isMut": false,
+					"isSigner": true
+				},
+				{
+					"name": "spotMarketVault",
+					"isMut": true,
+					"isSigner": false
+				},
+				{
+					"name": "insuranceFundVault",
+					"isMut": true,
+					"isSigner": false
+				},
+				{
+					"name": "clearingHouseSigner",
+					"isMut": false,
+					"isSigner": false
+				},
+				{
+					"name": "tokenProgram",
+					"isMut": false,
+					"isSigner": false
+				}
+			],
+			"args": [
+				{
+					"name": "spotMarketIndex",
+					"type": "u64"
+				},
+				{
+					"name": "perpMarketIndex",
+					"type": "u64"
+				}
+			]
+		},
+		{
+			"name": "resolvePerpBankruptcy",
+			"accounts": [
+				{
+					"name": "state",
+					"isMut": false,
+					"isSigner": false
+				},
+				{
+					"name": "authority",
+					"isMut": false,
+					"isSigner": true
+				},
+				{
+					"name": "liquidator",
+					"isMut": true,
+					"isSigner": false
+				},
+				{
+					"name": "user",
+					"isMut": true,
+					"isSigner": false
+				},
+				{
+					"name": "spotMarketVault",
+					"isMut": true,
+					"isSigner": false
+				},
+				{
+					"name": "insuranceFundVault",
+					"isMut": true,
+					"isSigner": false
+				},
+				{
+					"name": "clearingHouseSigner",
+					"isMut": false,
+					"isSigner": false
+				},
+				{
+					"name": "tokenProgram",
+					"isMut": false,
+					"isSigner": false
+				}
+			],
+			"args": [
+				{
+					"name": "quoteSpotMarketIndex",
+					"type": "u64"
+				},
+				{
+					"name": "marketIndex",
+					"type": "u64"
+				}
+			]
+		},
+		{
+			"name": "resolveBorrowBankruptcy",
+			"accounts": [
+				{
+					"name": "state",
+					"isMut": false,
+					"isSigner": false
+				},
+				{
+					"name": "authority",
+					"isMut": false,
+					"isSigner": true
+				},
+				{
+					"name": "liquidator",
+					"isMut": true,
+					"isSigner": false
+				},
+				{
+					"name": "user",
+					"isMut": true,
+					"isSigner": false
+				},
+				{
+					"name": "spotMarketVault",
+					"isMut": true,
+					"isSigner": false
+				},
+				{
+					"name": "insuranceFundVault",
+					"isMut": true,
+					"isSigner": false
+				},
+				{
+					"name": "clearingHouseSigner",
+					"isMut": false,
+					"isSigner": false
+				},
+				{
+					"name": "tokenProgram",
+					"isMut": false,
+					"isSigner": false
+				}
+			],
+			"args": [
+				{
+					"name": "marketIndex",
+					"type": "u64"
+				}
+			]
+		},
+		{
+			"name": "moveAmmPrice",
+			"accounts": [
+				{
+					"name": "state",
+					"isMut": false,
+					"isSigner": false
+				},
+				{
+					"name": "admin",
+					"isMut": false,
+					"isSigner": true
+				},
+				{
+					"name": "perpMarket",
+					"isMut": true,
+					"isSigner": false
+				}
+			],
+			"args": [
+				{
+					"name": "baseAssetReserve",
+					"type": "u128"
+				},
+				{
+					"name": "quoteAssetReserve",
+					"type": "u128"
+				},
+				{
+					"name": "sqrtK",
+					"type": "u128"
+				}
+			]
+		},
+		{
+			"name": "updateMarketExpiry",
+			"accounts": [
+				{
+					"name": "state",
+					"isMut": false,
+					"isSigner": false
+				},
+				{
+					"name": "admin",
+					"isMut": false,
+					"isSigner": true
+				},
+				{
+					"name": "perpMarket",
+					"isMut": true,
+					"isSigner": false
+				}
+			],
+			"args": [
+				{
+					"name": "expiryTs",
+					"type": "i64"
+				}
+			]
+		},
+		{
+			"name": "settleExpiredMarketPoolsToRevenuePool",
+			"accounts": [
+				{
+					"name": "state",
+					"isMut": false,
+					"isSigner": false
+				},
+				{
+					"name": "admin",
+					"isMut": false,
+					"isSigner": true
+				},
+				{
+					"name": "spotMarket",
+					"isMut": true,
+					"isSigner": false
+				},
+				{
+					"name": "spotMarketVault",
+					"isMut": true,
+					"isSigner": false
+				},
+				{
+					"name": "clearingHouseSigner",
+					"isMut": false,
+					"isSigner": false
+				},
+				{
+					"name": "perpMarket",
+					"isMut": true,
+					"isSigner": false
+				},
+				{
+					"name": "recipient",
+					"isMut": true,
+					"isSigner": false
+				},
+				{
+					"name": "tokenProgram",
+					"isMut": false,
+					"isSigner": false
+				}
+			],
+			"args": []
+		},
+		{
+			"name": "withdrawFromMarketToInsuranceVault",
+			"accounts": [
+				{
+					"name": "state",
+					"isMut": false,
+					"isSigner": false
+				},
+				{
+					"name": "admin",
+					"isMut": false,
+					"isSigner": true
+				},
+				{
+					"name": "spotMarket",
+					"isMut": true,
+					"isSigner": false
+				},
+				{
+					"name": "spotMarketVault",
+					"isMut": true,
+					"isSigner": false
+				},
+				{
+					"name": "clearingHouseSigner",
+					"isMut": false,
+					"isSigner": false
+				},
+				{
+					"name": "perpMarket",
+					"isMut": true,
+					"isSigner": false
+				},
+				{
+					"name": "recipient",
+					"isMut": true,
+					"isSigner": false
+				},
+				{
+					"name": "tokenProgram",
+					"isMut": false,
+					"isSigner": false
+				}
+			],
+			"args": [
+				{
+					"name": "amount",
+					"type": "u64"
+				}
+			]
+		},
+		{
+			"name": "withdrawFromInsuranceVault",
+			"accounts": [
+				{
+					"name": "state",
+					"isMut": false,
+					"isSigner": false
+				},
+				{
+					"name": "admin",
+					"isMut": false,
+					"isSigner": true
+				},
+				{
+					"name": "insuranceVault",
+					"isMut": true,
+					"isSigner": false
+				},
+				{
+					"name": "clearingHouseSigner",
+					"isMut": false,
+					"isSigner": false
+				},
+				{
+					"name": "recipient",
+					"isMut": true,
+					"isSigner": false
+				},
+				{
+					"name": "tokenProgram",
+					"isMut": false,
+					"isSigner": false
+				}
+			],
+			"args": [
+				{
+					"name": "amount",
+					"type": "u64"
+				}
+			]
+		},
+		{
+			"name": "withdrawFromInsuranceVaultToMarket",
+			"accounts": [
+				{
+					"name": "state",
+					"isMut": true,
+					"isSigner": false
+				},
+				{
+					"name": "market",
+					"isMut": true,
+					"isSigner": false
+				},
+				{
+					"name": "admin",
+					"isMut": false,
+					"isSigner": true
+				},
+				{
+					"name": "insuranceVault",
+					"isMut": true,
+					"isSigner": false
+				},
+				{
+					"name": "clearingHouseSigner",
+					"isMut": false,
+					"isSigner": false
+				},
+				{
+					"name": "quoteSpotMarket",
+					"isMut": true,
+					"isSigner": false
+				},
+				{
+					"name": "spotMarketVault",
+					"isMut": true,
+					"isSigner": false
+				},
+				{
+					"name": "tokenProgram",
+					"isMut": false,
+					"isSigner": false
+				}
+			],
+			"args": [
+				{
+					"name": "amount",
+					"type": "u64"
+				}
+			]
+		},
+		{
+			"name": "repegAmmCurve",
+			"accounts": [
+				{
+					"name": "state",
+					"isMut": false,
+					"isSigner": false
+				},
+				{
+					"name": "market",
+					"isMut": true,
+					"isSigner": false
+				},
+				{
+					"name": "oracle",
+					"isMut": false,
+					"isSigner": false
+				},
+				{
+					"name": "admin",
+					"isMut": false,
+					"isSigner": true
+				}
+			],
+			"args": [
+				{
+					"name": "newPegCandidate",
+					"type": "u128"
+				}
+			]
+		},
+		{
+			"name": "updateAmmOracleTwap",
+			"accounts": [
+				{
+					"name": "state",
+					"isMut": false,
+					"isSigner": false
+				},
+				{
+					"name": "market",
+					"isMut": true,
+					"isSigner": false
+				},
+				{
+					"name": "oracle",
+					"isMut": false,
+					"isSigner": false
+				},
+				{
+					"name": "admin",
+					"isMut": false,
+					"isSigner": true
+				}
+			],
+			"args": []
+		},
+		{
+			"name": "resetAmmOracleTwap",
+			"accounts": [
+				{
+					"name": "state",
+					"isMut": false,
+					"isSigner": false
+				},
+				{
+					"name": "market",
+					"isMut": true,
+					"isSigner": false
+				},
+				{
+					"name": "oracle",
+					"isMut": false,
+					"isSigner": false
+				},
+				{
+					"name": "admin",
+					"isMut": false,
+					"isSigner": true
+				}
+			],
+			"args": []
+		},
+		{
+			"name": "initializeUser",
+			"accounts": [
+				{
+					"name": "user",
+					"isMut": true,
+					"isSigner": false
+				},
+				{
+					"name": "userStats",
+					"isMut": true,
+					"isSigner": false
+				},
+				{
+					"name": "state",
+					"isMut": false,
+					"isSigner": false
+				},
+				{
+					"name": "authority",
+					"isMut": false,
+					"isSigner": true
+				},
+				{
+					"name": "payer",
+					"isMut": true,
+					"isSigner": true
+				},
+				{
+					"name": "rent",
+					"isMut": false,
+					"isSigner": false
+				},
+				{
+					"name": "systemProgram",
+					"isMut": false,
+					"isSigner": false
+				}
+			],
+			"args": [
+				{
+					"name": "userId",
+					"type": "u8"
+				},
+				{
+					"name": "name",
+					"type": {
+						"array": ["u8", 32]
+					}
+				}
+			]
+		},
+		{
+			"name": "initializeUserStats",
+			"accounts": [
+				{
+					"name": "userStats",
+					"isMut": true,
+					"isSigner": false
+				},
+				{
+					"name": "state",
+					"isMut": false,
+					"isSigner": false
+				},
+				{
+					"name": "authority",
+					"isMut": false,
+					"isSigner": true
+				},
+				{
+					"name": "payer",
+					"isMut": true,
+					"isSigner": true
+				},
+				{
+					"name": "rent",
+					"isMut": false,
+					"isSigner": false
+				},
+				{
+					"name": "systemProgram",
+					"isMut": false,
+					"isSigner": false
+				}
+			],
+			"args": []
+		},
+		{
+			"name": "updateUserName",
+			"accounts": [
+				{
+					"name": "user",
+					"isMut": true,
+					"isSigner": false
+				},
+				{
+					"name": "authority",
+					"isMut": false,
+					"isSigner": true
+				}
+			],
+			"args": [
+				{
+					"name": "userId",
+					"type": "u8"
+				},
+				{
+					"name": "name",
+					"type": {
+						"array": ["u8", 32]
+					}
+				}
+			]
+		},
+		{
+			"name": "settleFundingPayment",
+			"accounts": [
+				{
+					"name": "state",
+					"isMut": false,
+					"isSigner": false
+				},
+				{
+					"name": "user",
+					"isMut": true,
+					"isSigner": false
+				}
+			],
+			"args": []
+		},
+		{
+			"name": "updateFundingRate",
+			"accounts": [
+				{
+					"name": "state",
+					"isMut": false,
+					"isSigner": false
+				},
+				{
+					"name": "market",
+					"isMut": true,
+					"isSigner": false
+				},
+				{
+					"name": "oracle",
+					"isMut": false,
+					"isSigner": false
+				}
+			],
+			"args": [
+				{
+					"name": "marketIndex",
+					"type": "u64"
+				}
+			]
+		},
+		{
+			"name": "updateK",
+			"accounts": [
+				{
+					"name": "admin",
+					"isMut": false,
+					"isSigner": true
+				},
+				{
+					"name": "state",
+					"isMut": false,
+					"isSigner": false
+				},
+				{
+					"name": "market",
+					"isMut": true,
+					"isSigner": false
+				},
+				{
+					"name": "oracle",
+					"isMut": false,
+					"isSigner": false
+				}
+			],
+			"args": [
+				{
+					"name": "sqrtK",
+					"type": "u128"
+				}
+			]
+		},
+		{
+			"name": "updateMarginRatio",
+			"accounts": [
+				{
+					"name": "admin",
+					"isMut": false,
+					"isSigner": true
+				},
+				{
+					"name": "state",
+					"isMut": false,
+					"isSigner": false
+				},
+				{
+					"name": "market",
+					"isMut": true,
+					"isSigner": false
+				}
+			],
+			"args": [
+				{
+					"name": "marginRatioInitial",
+					"type": "u32"
+				},
+				{
+					"name": "marginRatioMaintenance",
+					"type": "u32"
+				}
+			]
+		},
+		{
+			"name": "updateMarketMaxImbalances",
+			"accounts": [
+				{
+					"name": "admin",
+					"isMut": false,
+					"isSigner": true
+				},
+				{
+					"name": "state",
+					"isMut": false,
+					"isSigner": false
+				},
+				{
+					"name": "market",
+					"isMut": true,
+					"isSigner": false
+				}
+			],
+			"args": [
+				{
+					"name": "unrealizedMaxImbalance",
+					"type": "u128"
+				},
+				{
+					"name": "maxRevenueWithdrawPerPeriod",
+					"type": "u128"
+				},
+				{
+					"name": "quoteMaxInsurance",
+					"type": "u128"
+				}
+			]
+		},
+		{
+			"name": "updatePerpLiquidationFee",
+			"accounts": [
+				{
+					"name": "admin",
+					"isMut": false,
+					"isSigner": true
+				},
+				{
+					"name": "state",
+					"isMut": false,
+					"isSigner": false
+				},
+				{
+					"name": "market",
+					"isMut": true,
+					"isSigner": false
+				}
+			],
+			"args": [
+				{
+					"name": "liquidationFee",
+					"type": "u128"
+				}
+			]
+		},
+		{
+			"name": "updateInsuranceWithdrawEscrowPeriod",
+			"accounts": [
+				{
+					"name": "admin",
+					"isMut": false,
+					"isSigner": true
+				},
+				{
+					"name": "state",
+					"isMut": false,
+					"isSigner": false
+				},
+				{
+					"name": "spotMarket",
+					"isMut": true,
+					"isSigner": false
+				}
+			],
+			"args": [
+				{
+					"name": "insuranceWithdrawEscrowPeriod",
+					"type": "i64"
+				}
+			]
+		},
+		{
+			"name": "updateSpotMarketLiquidationFee",
+			"accounts": [
+				{
+					"name": "admin",
+					"isMut": false,
+					"isSigner": true
+				},
+				{
+					"name": "state",
+					"isMut": false,
+					"isSigner": false
+				},
+				{
+					"name": "spotMarket",
+					"isMut": true,
+					"isSigner": false
+				}
+			],
+			"args": [
+				{
+					"name": "liquidationFee",
+					"type": "u128"
+				}
+			]
+		},
+		{
+			"name": "updateWithdrawGuardThreshold",
+			"accounts": [
+				{
+					"name": "admin",
+					"isMut": false,
+					"isSigner": true
+				},
+				{
+					"name": "state",
+					"isMut": false,
+					"isSigner": false
+				},
+				{
+					"name": "spotMarket",
+					"isMut": true,
+					"isSigner": false
+				}
+			],
+			"args": [
+				{
+					"name": "withdrawGuardThreshold",
+					"type": "u128"
+				}
+			]
+		},
+		{
+			"name": "updateSpotMarketIfFactor",
+			"accounts": [
+				{
+					"name": "admin",
+					"isMut": false,
+					"isSigner": true
+				},
+				{
+					"name": "state",
+					"isMut": false,
+					"isSigner": false
+				},
+				{
+					"name": "spotMarket",
+					"isMut": true,
+					"isSigner": false
+				}
+			],
+			"args": [
+				{
+					"name": "spotMarketIndex",
+					"type": "u64"
+				},
+				{
+					"name": "userIfFactor",
+					"type": "u32"
+				},
+				{
+					"name": "totalIfFactor",
+					"type": "u32"
+				},
+				{
+					"name": "liquidationIfFactor",
+					"type": "u32"
+				}
+			]
+		},
+		{
+			"name": "updateSpotMarketRevenueSettlePeriod",
+			"accounts": [
+				{
+					"name": "admin",
+					"isMut": false,
+					"isSigner": true
+				},
+				{
+					"name": "state",
+					"isMut": false,
+					"isSigner": false
+				},
+				{
+					"name": "spotMarket",
+					"isMut": true,
+					"isSigner": false
+				}
+			],
+			"args": [
+				{
+					"name": "revenueSettlePeriod",
+					"type": "i64"
+				}
+			]
+		},
+		{
+			"name": "updateMarketImfFactor",
+			"accounts": [
+				{
+					"name": "admin",
+					"isMut": false,
+					"isSigner": true
+				},
+				{
+					"name": "state",
+					"isMut": false,
+					"isSigner": false
+				},
+				{
+					"name": "market",
+					"isMut": true,
+					"isSigner": false
+				}
+			],
+			"args": [
+				{
+					"name": "imfFactor",
+					"type": "u128"
+				}
+			]
+		},
+		{
+			"name": "updateMarketUnrealizedAssetWeight",
+			"accounts": [
+				{
+					"name": "admin",
+					"isMut": false,
+					"isSigner": true
+				},
+				{
+					"name": "state",
+					"isMut": false,
+					"isSigner": false
+				},
+				{
+					"name": "market",
+					"isMut": true,
+					"isSigner": false
+				}
+			],
+			"args": [
+				{
+					"name": "unrealizedInitialAssetWeight",
+					"type": "u32"
+				},
+				{
+					"name": "unrealizedMaintenanceAssetWeight",
+					"type": "u32"
+				}
+			]
+		},
+		{
+			"name": "updateCurveUpdateIntensity",
+			"accounts": [
+				{
+					"name": "admin",
+					"isMut": false,
+					"isSigner": true
+				},
+				{
+					"name": "state",
+					"isMut": false,
+					"isSigner": false
+				},
+				{
+					"name": "market",
+					"isMut": true,
+					"isSigner": false
+				}
+			],
+			"args": [
+				{
+					"name": "curveUpdateIntensity",
+					"type": "u8"
+				}
+			]
+		},
+		{
+			"name": "updateLpCooldownTime",
+			"accounts": [
+				{
+					"name": "admin",
+					"isMut": false,
+					"isSigner": true
+				},
+				{
+					"name": "state",
+					"isMut": false,
+					"isSigner": false
+				},
+				{
+					"name": "market",
+					"isMut": true,
+					"isSigner": false
+				}
+			],
+			"args": [
+				{
+					"name": "lpCooldownTime",
+					"type": "i64"
+				}
+			]
+		},
+		{
+			"name": "updatePartialLiquidationClosePercentage",
+			"accounts": [
+				{
+					"name": "admin",
+					"isMut": false,
+					"isSigner": true
+				},
+				{
+					"name": "state",
+					"isMut": true,
+					"isSigner": false
+				}
+			],
+			"args": [
+				{
+					"name": "numerator",
+					"type": "u128"
+				},
+				{
+					"name": "denominator",
+					"type": "u128"
+				}
+			]
+		},
+		{
+			"name": "updatePartialLiquidationPenaltyPercentage",
+			"accounts": [
+				{
+					"name": "admin",
+					"isMut": false,
+					"isSigner": true
+				},
+				{
+					"name": "state",
+					"isMut": true,
+					"isSigner": false
+				}
+			],
+			"args": [
+				{
+					"name": "numerator",
+					"type": "u128"
+				},
+				{
+					"name": "denominator",
+					"type": "u128"
+				}
+			]
+		},
+		{
+			"name": "updateFullLiquidationPenaltyPercentage",
+			"accounts": [
+				{
+					"name": "admin",
+					"isMut": false,
+					"isSigner": true
+				},
+				{
+					"name": "state",
+					"isMut": true,
+					"isSigner": false
+				}
+			],
+			"args": [
+				{
+					"name": "numerator",
+					"type": "u128"
+				},
+				{
+					"name": "denominator",
+					"type": "u128"
+				}
+			]
+		},
+		{
+			"name": "updatePartialLiquidationLiquidatorShareDenominator",
+			"accounts": [
+				{
+					"name": "admin",
+					"isMut": false,
+					"isSigner": true
+				},
+				{
+					"name": "state",
+					"isMut": true,
+					"isSigner": false
+				}
+			],
+			"args": [
+				{
+					"name": "denominator",
+					"type": "u64"
+				}
+			]
+		},
+		{
+			"name": "updateFullLiquidationLiquidatorShareDenominator",
+			"accounts": [
+				{
+					"name": "admin",
+					"isMut": false,
+					"isSigner": true
+				},
+				{
+					"name": "state",
+					"isMut": true,
+					"isSigner": false
+				}
+			],
+			"args": [
+				{
+					"name": "denominator",
+					"type": "u64"
+				}
+			]
+		},
+		{
+			"name": "updateFee",
+			"accounts": [
+				{
+					"name": "admin",
+					"isMut": false,
+					"isSigner": true
+				},
+				{
+					"name": "state",
+					"isMut": true,
+					"isSigner": false
+				}
+			],
+			"args": [
+				{
+					"name": "fees",
+					"type": {
+						"defined": "FeeStructure"
+					}
+				}
+			]
+		},
+		{
+			"name": "updateOrderFillerRewardStructure",
+			"accounts": [
+				{
+					"name": "admin",
+					"isMut": false,
+					"isSigner": true
+				},
+				{
+					"name": "state",
+					"isMut": true,
+					"isSigner": false
+				}
+			],
+			"args": [
+				{
+					"name": "orderFillerRewardStructure",
+					"type": {
+						"defined": "OrderFillerRewardStructure"
+					}
+				}
+			]
+		},
+		{
+			"name": "updateOracleGuardRails",
+			"accounts": [
+				{
+					"name": "admin",
+					"isMut": false,
+					"isSigner": true
+				},
+				{
+					"name": "state",
+					"isMut": true,
+					"isSigner": false
+				}
+			],
+			"args": [
+				{
+					"name": "oracleGuardRails",
+					"type": {
+						"defined": "OracleGuardRails"
+					}
+				}
+			]
+		},
+		{
+			"name": "updateMarketOracle",
+			"accounts": [
+				{
+					"name": "admin",
+					"isMut": false,
+					"isSigner": true
+				},
+				{
+					"name": "state",
+					"isMut": false,
+					"isSigner": false
+				},
+				{
+					"name": "market",
+					"isMut": true,
+					"isSigner": false
+				}
+			],
+			"args": [
+				{
+					"name": "oracle",
+					"type": "publicKey"
+				},
+				{
+					"name": "oracleSource",
+					"type": {
+						"defined": "OracleSource"
+					}
+				}
+			]
+		},
+		{
+			"name": "updateMarketMinimumQuoteAssetTradeSize",
+			"accounts": [
+				{
+					"name": "admin",
+					"isMut": false,
+					"isSigner": true
+				},
+				{
+					"name": "state",
+					"isMut": false,
+					"isSigner": false
+				},
+				{
+					"name": "market",
+					"isMut": true,
+					"isSigner": false
+				}
+			],
+			"args": [
+				{
+					"name": "minimumTradeSize",
+					"type": "u128"
+				}
+			]
+		},
+		{
+			"name": "updateMarketBaseSpread",
+			"accounts": [
+				{
+					"name": "admin",
+					"isMut": false,
+					"isSigner": true
+				},
+				{
+					"name": "state",
+					"isMut": false,
+					"isSigner": false
+				},
+				{
+					"name": "market",
+					"isMut": true,
+					"isSigner": false
+				}
+			],
+			"args": [
+				{
+					"name": "baseSpread",
+					"type": "u16"
+				}
+			]
+		},
+		{
+			"name": "updateAmmJitIntensity",
+			"accounts": [
+				{
+					"name": "admin",
+					"isMut": false,
+					"isSigner": true
+				},
+				{
+					"name": "state",
+					"isMut": false,
+					"isSigner": false
+				},
+				{
+					"name": "market",
+					"isMut": true,
+					"isSigner": false
+				}
+			],
+			"args": [
+				{
+					"name": "ammJitIntensity",
+					"type": "u8"
+				}
+			]
+		},
+		{
+			"name": "updateMarketMaxSpread",
+			"accounts": [
+				{
+					"name": "admin",
+					"isMut": false,
+					"isSigner": true
+				},
+				{
+					"name": "state",
+					"isMut": false,
+					"isSigner": false
+				},
+				{
+					"name": "market",
+					"isMut": true,
+					"isSigner": false
+				}
+			],
+			"args": [
+				{
+					"name": "maxSpread",
+					"type": "u32"
+				}
+			]
+		},
+		{
+			"name": "updateMarketBaseAssetAmountStepSize",
+			"accounts": [
+				{
+					"name": "admin",
+					"isMut": false,
+					"isSigner": true
+				},
+				{
+					"name": "state",
+					"isMut": false,
+					"isSigner": false
+				},
+				{
+					"name": "market",
+					"isMut": true,
+					"isSigner": false
+				}
+			],
+			"args": [
+				{
+					"name": "minimumTradeSize",
+					"type": "u128"
+				}
+			]
+		},
+		{
+			"name": "updateMarketMaxSlippageRatio",
+			"accounts": [
+				{
+					"name": "admin",
+					"isMut": false,
+					"isSigner": true
+				},
+				{
+					"name": "state",
+					"isMut": false,
+					"isSigner": false
+				},
+				{
+					"name": "market",
+					"isMut": true,
+					"isSigner": false
+				}
+			],
+			"args": [
+				{
+					"name": "maxSlippageRatio",
+					"type": "u16"
+				}
+			]
+		},
+		{
+			"name": "updateMaxBaseAssetAmountRatio",
+			"accounts": [
+				{
+					"name": "admin",
+					"isMut": false,
+					"isSigner": true
+				},
+				{
+					"name": "state",
+					"isMut": false,
+					"isSigner": false
+				},
+				{
+					"name": "market",
+					"isMut": true,
+					"isSigner": false
+				}
+			],
+			"args": [
+				{
+					"name": "maxBaseAssetAmountRatio",
+					"type": "u16"
+				}
+			]
+		},
+		{
+			"name": "updateAdmin",
+			"accounts": [
+				{
+					"name": "admin",
+					"isMut": false,
+					"isSigner": true
+				},
+				{
+					"name": "state",
+					"isMut": true,
+					"isSigner": false
+				}
+			],
+			"args": [
+				{
+					"name": "admin",
+					"type": "publicKey"
+				}
+			]
+		},
+		{
+			"name": "updateWhitelistMint",
+			"accounts": [
+				{
+					"name": "admin",
+					"isMut": false,
+					"isSigner": true
+				},
+				{
+					"name": "state",
+					"isMut": true,
+					"isSigner": false
+				}
+			],
+			"args": [
+				{
+					"name": "whitelistMint",
+					"type": "publicKey"
+				}
+			]
+		},
+		{
+			"name": "updateDiscountMint",
+			"accounts": [
+				{
+					"name": "admin",
+					"isMut": false,
+					"isSigner": true
+				},
+				{
+					"name": "state",
+					"isMut": true,
+					"isSigner": false
+				}
+			],
+			"args": [
+				{
+					"name": "discountMint",
+					"type": "publicKey"
+				}
+			]
+		},
+		{
+			"name": "updateExchangePaused",
+			"accounts": [
+				{
+					"name": "admin",
+					"isMut": false,
+					"isSigner": true
+				},
+				{
+					"name": "state",
+					"isMut": true,
+					"isSigner": false
+				}
+			],
+			"args": [
+				{
+					"name": "exchangePaused",
+					"type": "bool"
+				}
+			]
+		},
+		{
+			"name": "disableAdminControlsPrices",
+			"accounts": [
+				{
+					"name": "admin",
+					"isMut": false,
+					"isSigner": true
+				},
+				{
+					"name": "state",
+					"isMut": true,
+					"isSigner": false
+				}
+			],
+			"args": []
+		},
+		{
+			"name": "updateFundingPaused",
+			"accounts": [
+				{
+					"name": "admin",
+					"isMut": false,
+					"isSigner": true
+				},
+				{
+					"name": "state",
+					"isMut": true,
+					"isSigner": false
+				}
+			],
+			"args": [
+				{
+					"name": "fundingPaused",
+					"type": "bool"
+				}
+			]
+		},
+		{
+			"name": "updateAuctionDuration",
+			"accounts": [
+				{
+					"name": "admin",
+					"isMut": false,
+					"isSigner": true
+				},
+				{
+					"name": "state",
+					"isMut": true,
+					"isSigner": false
+				}
+			],
+			"args": [
+				{
+					"name": "minAuctionDuration",
+					"type": "u8"
+				},
+				{
+					"name": "maxAuctionDuration",
+					"type": "u8"
+				}
+			]
+		},
+		{
+			"name": "initializeInsuranceFundStake",
+			"accounts": [
+				{
+					"name": "spotMarket",
+					"isMut": false,
+					"isSigner": false
+				},
+				{
+					"name": "insuranceFundStake",
+					"isMut": true,
+					"isSigner": false
+				},
+				{
+					"name": "userStats",
+					"isMut": true,
+					"isSigner": false
+				},
+				{
+					"name": "state",
+					"isMut": false,
+					"isSigner": false
+				},
+				{
+					"name": "authority",
+					"isMut": false,
+					"isSigner": true
+				},
+				{
+					"name": "payer",
+					"isMut": true,
+					"isSigner": true
+				},
+				{
+					"name": "rent",
+					"isMut": false,
+					"isSigner": false
+				},
+				{
+					"name": "systemProgram",
+					"isMut": false,
+					"isSigner": false
+				}
+			],
+			"args": [
+				{
+					"name": "marketIndex",
+					"type": "u64"
+				}
+			]
+		},
+		{
+			"name": "settleRevenueToInsuranceFund",
+			"accounts": [
+				{
+					"name": "state",
+					"isMut": false,
+					"isSigner": false
+				},
+				{
+					"name": "spotMarket",
+					"isMut": false,
+					"isSigner": false
+				},
+				{
+					"name": "spotMarketVault",
+					"isMut": true,
+					"isSigner": false
+				},
+				{
+					"name": "clearingHouseSigner",
+					"isMut": false,
+					"isSigner": false
+				},
+				{
+					"name": "insuranceFundVault",
+					"isMut": true,
+					"isSigner": false
+				},
+				{
+					"name": "tokenProgram",
+					"isMut": false,
+					"isSigner": false
+				}
+			],
+			"args": [
+				{
+					"name": "marketIndex",
+					"type": "u64"
+				}
+			]
+		},
+		{
+			"name": "addInsuranceFundStake",
+			"accounts": [
+				{
+					"name": "spotMarket",
+					"isMut": false,
+					"isSigner": false
+				},
+				{
+					"name": "insuranceFundStake",
+					"isMut": true,
+					"isSigner": false
+				},
+				{
+					"name": "userStats",
+					"isMut": true,
+					"isSigner": false
+				},
+				{
+					"name": "authority",
+					"isMut": false,
+					"isSigner": true
+				},
+				{
+					"name": "insuranceFundVault",
+					"isMut": true,
+					"isSigner": false
+				},
+				{
+					"name": "userTokenAccount",
+					"isMut": true,
+					"isSigner": false
+				},
+				{
+					"name": "tokenProgram",
+					"isMut": false,
+					"isSigner": false
+				}
+			],
+			"args": [
+				{
+					"name": "marketIndex",
+					"type": "u64"
+				},
+				{
+					"name": "amount",
+					"type": "u64"
+				}
+			]
+		},
+		{
+			"name": "requestRemoveInsuranceFundStake",
+			"accounts": [
+				{
+					"name": "spotMarket",
+					"isMut": false,
+					"isSigner": false
+				},
+				{
+					"name": "insuranceFundStake",
+					"isMut": true,
+					"isSigner": false
+				},
+				{
+					"name": "userStats",
+					"isMut": true,
+					"isSigner": false
+				},
+				{
+					"name": "authority",
+					"isMut": false,
+					"isSigner": true
+				},
+				{
+					"name": "insuranceFundVault",
+					"isMut": true,
+					"isSigner": false
+				}
+			],
+			"args": [
+				{
+					"name": "marketIndex",
+					"type": "u64"
+				},
+				{
+					"name": "amount",
+					"type": "u64"
+				}
+			]
+		},
+		{
+			"name": "cancelRequestRemoveInsuranceFundStake",
+			"accounts": [
+				{
+					"name": "spotMarket",
+					"isMut": false,
+					"isSigner": false
+				},
+				{
+					"name": "insuranceFundStake",
+					"isMut": true,
+					"isSigner": false
+				},
+				{
+					"name": "userStats",
+					"isMut": true,
+					"isSigner": false
+				},
+				{
+					"name": "authority",
+					"isMut": false,
+					"isSigner": true
+				},
+				{
+					"name": "insuranceFundVault",
+					"isMut": true,
+					"isSigner": false
+				}
+			],
+			"args": [
+				{
+					"name": "marketIndex",
+					"type": "u64"
+				}
+			]
+		},
+		{
+			"name": "removeInsuranceFundStake",
+			"accounts": [
+				{
+					"name": "state",
+					"isMut": false,
+					"isSigner": false
+				},
+				{
+					"name": "spotMarket",
+					"isMut": false,
+					"isSigner": false
+				},
+				{
+					"name": "insuranceFundStake",
+					"isMut": true,
+					"isSigner": false
+				},
+				{
+					"name": "userStats",
+					"isMut": true,
+					"isSigner": false
+				},
+				{
+					"name": "authority",
+					"isMut": false,
+					"isSigner": true
+				},
+				{
+					"name": "insuranceFundVault",
+					"isMut": true,
+					"isSigner": false
+				},
+				{
+					"name": "clearingHouseSigner",
+					"isMut": false,
+					"isSigner": false
+				},
+				{
+					"name": "userTokenAccount",
+					"isMut": true,
+					"isSigner": false
+				},
+				{
+					"name": "tokenProgram",
+					"isMut": false,
+					"isSigner": false
+				}
+			],
+			"args": [
+				{
+					"name": "marketIndex",
+					"type": "u64"
+				}
+			]
+		}
+	],
+	"accounts": [
+		{
+			"name": "InsuranceFundStake",
+			"type": {
+				"kind": "struct",
+				"fields": [
+					{
+						"name": "authority",
+						"type": "publicKey"
+					},
+					{
+						"name": "marketIndex",
+						"type": "u64"
+					},
+					{
+						"name": "ifShares",
+						"type": "u128"
+					},
+					{
+						"name": "ifBase",
+						"type": "u128"
+					},
+					{
+						"name": "lastValidTs",
+						"type": "i64"
+					},
+					{
+						"name": "lastWithdrawRequestShares",
+						"type": "u128"
+					},
+					{
+						"name": "lastWithdrawRequestValue",
+						"type": "u64"
+					},
+					{
+						"name": "lastWithdrawRequestTs",
+						"type": "i64"
+					},
+					{
+						"name": "costBasis",
+						"type": "i64"
+					}
+				]
+			}
+		},
+		{
+			"name": "PerpMarket",
+			"type": {
+				"kind": "struct",
+				"fields": [
+					{
+						"name": "marketIndex",
+						"type": "u64"
+					},
+					{
+						"name": "quoteSpotMarketIndex",
+						"type": "u64"
+					},
+					{
+						"name": "pubkey",
+						"type": "publicKey"
+					},
+					{
+						"name": "status",
+						"type": {
+							"defined": "MarketStatus"
+						}
+					},
+					{
+						"name": "contractType",
+						"type": {
+							"defined": "ContractType"
+						}
+					},
+					{
+						"name": "settlementPrice",
+						"type": "i128"
+					},
+					{
+						"name": "expiryTs",
+						"type": "i64"
+					},
+					{
+						"name": "amm",
+						"type": {
+							"defined": "AMM"
+						}
+					},
+					{
+						"name": "baseAssetAmountLong",
+						"type": "i128"
+					},
+					{
+						"name": "baseAssetAmountShort",
+						"type": "i128"
+					},
+					{
+						"name": "openInterest",
+						"type": "u128"
+					},
+					{
+						"name": "marginRatioInitial",
+						"type": "u32"
+					},
+					{
+						"name": "marginRatioMaintenance",
+						"type": "u32"
+					},
+					{
+						"name": "nextFillRecordId",
+						"type": "u64"
+					},
+					{
+						"name": "nextFundingRateRecordId",
+						"type": "u64"
+					},
+					{
+						"name": "nextCurveRecordId",
+						"type": "u64"
+					},
+					{
+						"name": "pnlPool",
+						"type": {
+							"defined": "PoolBalance"
+						}
+					},
+					{
+						"name": "revenueWithdrawSinceLastSettle",
+						"type": "u128"
+					},
+					{
+						"name": "maxRevenueWithdrawPerPeriod",
+						"type": "u128"
+					},
+					{
+						"name": "lastRevenueWithdrawTs",
+						"type": "i64"
+					},
+					{
+						"name": "imfFactor",
+						"type": "u128"
+					},
+					{
+						"name": "unrealizedInitialAssetWeight",
+						"type": "u32"
+					},
+					{
+						"name": "unrealizedMaintenanceAssetWeight",
+						"type": "u32"
+					},
+					{
+						"name": "unrealizedImfFactor",
+						"type": "u128"
+					},
+					{
+						"name": "unrealizedMaxImbalance",
+						"type": "u128"
+					},
+					{
+						"name": "liquidationFee",
+						"type": "u128"
+					},
+					{
+						"name": "quoteMaxInsurance",
+						"type": "u128"
+					},
+					{
+						"name": "quoteSettledInsurance",
+						"type": "u128"
+					},
+					{
+						"name": "padding0",
+						"type": "u32"
+					},
+					{
+						"name": "padding1",
+						"type": "u128"
+					},
+					{
+						"name": "padding2",
+						"type": "u128"
+					},
+					{
+						"name": "padding3",
+						"type": "u128"
+					},
+					{
+						"name": "padding4",
+						"type": "u128"
+					}
+				]
+			}
+		},
+		{
+			"name": "SpotMarket",
+			"type": {
+				"kind": "struct",
+				"fields": [
+					{
+						"name": "marketIndex",
+						"type": "u64"
+					},
+					{
+						"name": "pubkey",
+						"type": "publicKey"
+					},
+					{
+						"name": "status",
+						"type": {
+							"defined": "MarketStatus"
+						}
+					},
+					{
+						"name": "expiryTs",
+						"type": "i64"
+					},
+					{
+						"name": "oracle",
+						"type": "publicKey"
+					},
+					{
+						"name": "oracleSource",
+						"type": {
+							"defined": "OracleSource"
+						}
+					},
+					{
+						"name": "mint",
+						"type": "publicKey"
+					},
+					{
+						"name": "vault",
+						"type": "publicKey"
+					},
+					{
+						"name": "insuranceFundVault",
+						"type": "publicKey"
+					},
+					{
+						"name": "revenuePool",
+						"type": {
+							"defined": "PoolBalance"
+						}
+					},
+					{
+						"name": "totalIfFactor",
+						"type": "u32"
+					},
+					{
+						"name": "userIfFactor",
+						"type": "u32"
+					},
+					{
+						"name": "totalIfShares",
+						"type": "u128"
+					},
+					{
+						"name": "userIfShares",
+						"type": "u128"
+					},
+					{
+						"name": "ifSharesBase",
+						"type": "u128"
+					},
+					{
+						"name": "insuranceWithdrawEscrowPeriod",
+						"type": "i64"
+					},
+					{
+						"name": "lastRevenueSettleTs",
+						"type": "i64"
+					},
+					{
+						"name": "revenueSettlePeriod",
+						"type": "i64"
+					},
+					{
+						"name": "decimals",
+						"type": "u8"
+					},
+					{
+						"name": "optimalUtilization",
+						"type": "u128"
+					},
+					{
+						"name": "optimalBorrowRate",
+						"type": "u128"
+					},
+					{
+						"name": "maxBorrowRate",
+						"type": "u128"
+					},
+					{
+						"name": "depositBalance",
+						"type": "u128"
+					},
+					{
+						"name": "borrowBalance",
+						"type": "u128"
+					},
+					{
+						"name": "depositTokenTwap",
+						"type": "u128"
+					},
+					{
+						"name": "borrowTokenTwap",
+						"type": "u128"
+					},
+					{
+						"name": "utilizationTwap",
+						"type": "u128"
+					},
+					{
+						"name": "cumulativeDepositInterest",
+						"type": "u128"
+					},
+					{
+						"name": "cumulativeBorrowInterest",
+						"type": "u128"
+					},
+					{
+						"name": "lastInterestTs",
+						"type": "u64"
+					},
+					{
+						"name": "lastTwapTs",
+						"type": "u64"
+					},
+					{
+						"name": "initialAssetWeight",
+						"type": "u128"
+					},
+					{
+						"name": "maintenanceAssetWeight",
+						"type": "u128"
+					},
+					{
+						"name": "initialLiabilityWeight",
+						"type": "u128"
+					},
+					{
+						"name": "maintenanceLiabilityWeight",
+						"type": "u128"
+					},
+					{
+						"name": "imfFactor",
+						"type": "u128"
+					},
+					{
+						"name": "liquidationFee",
+						"type": "u128"
+					},
+					{
+						"name": "liquidationIfFactor",
+						"type": "u32"
+					},
+					{
+						"name": "withdrawGuardThreshold",
+						"type": "u128"
+					},
+					{
+						"name": "orderStepSize",
+						"type": "u128"
+					},
+					{
+						"name": "nextFillRecordId",
+						"type": "u64"
+					},
+					{
+						"name": "totalSpotFee",
+						"type": "u128"
+					},
+					{
+						"name": "spotFeePool",
+						"type": {
+							"defined": "PoolBalance"
+						}
+					}
+				]
+			}
+		},
+		{
+			"name": "SerumV3FulfillmentConfig",
+			"type": {
+				"kind": "struct",
+				"fields": [
+					{
+						"name": "pubkey",
+						"type": "publicKey"
+					},
+					{
+						"name": "fulfillmentType",
+						"type": {
+							"defined": "SpotFulfillmentType"
+						}
+					},
+					{
+						"name": "status",
+						"type": {
+							"defined": "SpotFulfillmentStatus"
+						}
+					},
+					{
+						"name": "marketIndex",
+						"type": "u64"
+					},
+					{
+						"name": "serumProgramId",
+						"type": "publicKey"
+					},
+					{
+						"name": "serumMarket",
+						"type": "publicKey"
+					},
+					{
+						"name": "serumRequestQueue",
+						"type": "publicKey"
+					},
+					{
+						"name": "serumEventQueue",
+						"type": "publicKey"
+					},
+					{
+						"name": "serumBids",
+						"type": "publicKey"
+					},
+					{
+						"name": "serumAsks",
+						"type": "publicKey"
+					},
+					{
+						"name": "serumBaseVault",
+						"type": "publicKey"
+					},
+					{
+						"name": "serumQuoteVault",
+						"type": "publicKey"
+					},
+					{
+						"name": "serumOpenOrders",
+						"type": "publicKey"
+					},
+					{
+						"name": "serumSignerNonce",
+						"type": "u64"
+					}
+				]
+			}
+		},
+		{
+			"name": "State",
+			"type": {
+				"kind": "struct",
+				"fields": [
+					{
+						"name": "admin",
+						"type": "publicKey"
+					},
+					{
+						"name": "exchangePaused",
+						"type": "bool"
+					},
+					{
+						"name": "fundingPaused",
+						"type": "bool"
+					},
+					{
+						"name": "adminControlsPrices",
+						"type": "bool"
+					},
+					{
+						"name": "insuranceVault",
+						"type": "publicKey"
+					},
+					{
+						"name": "marginRatioInitial",
+						"type": "u128"
+					},
+					{
+						"name": "marginRatioMaintenance",
+						"type": "u128"
+					},
+					{
+						"name": "marginRatioPartial",
+						"type": "u128"
+					},
+					{
+						"name": "partialLiquidationClosePercentageNumerator",
+						"type": "u128"
+					},
+					{
+						"name": "partialLiquidationClosePercentageDenominator",
+						"type": "u128"
+					},
+					{
+						"name": "partialLiquidationPenaltyPercentageNumerator",
+						"type": "u128"
+					},
+					{
+						"name": "partialLiquidationPenaltyPercentageDenominator",
+						"type": "u128"
+					},
+					{
+						"name": "fullLiquidationPenaltyPercentageNumerator",
+						"type": "u128"
+					},
+					{
+						"name": "fullLiquidationPenaltyPercentageDenominator",
+						"type": "u128"
+					},
+					{
+						"name": "partialLiquidationLiquidatorShareDenominator",
+						"type": "u64"
+					},
+					{
+						"name": "fullLiquidationLiquidatorShareDenominator",
+						"type": "u64"
+					},
+					{
+						"name": "perpFeeStructure",
+						"type": {
+							"defined": "FeeStructure"
+						}
+					},
+					{
+						"name": "spotFeeStructure",
+						"type": {
+							"defined": "FeeStructure"
+						}
+					},
+					{
+						"name": "whitelistMint",
+						"type": "publicKey"
+					},
+					{
+						"name": "discountMint",
+						"type": "publicKey"
+					},
+					{
+						"name": "oracleGuardRails",
+						"type": {
+							"defined": "OracleGuardRails"
+						}
+					},
+					{
+						"name": "numberOfMarkets",
+						"type": "u64"
+					},
+					{
+						"name": "numberOfSpotMarkets",
+						"type": "u64"
+					},
+					{
+						"name": "minOrderQuoteAssetAmount",
+						"type": "u128"
+					},
+					{
+						"name": "minPerpAuctionDuration",
+						"type": "u8"
+					},
+					{
+						"name": "maxPerpAuctionDuration",
+						"type": "u8"
+					},
+					{
+						"name": "minSpotAuctionDuration",
+						"type": "u8"
+					},
+					{
+						"name": "maxSpotAuctionDuration",
+						"type": "u8"
+					},
+					{
+						"name": "settlementDuration",
+						"type": "u16"
+					},
+					{
+						"name": "liquidationMarginBufferRatio",
+						"type": "u32"
+					},
+					{
+						"name": "settlementDuration",
+						"type": "u16"
+					},
+					{
+						"name": "signer",
+						"type": "publicKey"
+					},
+					{
+						"name": "signerNonce",
+						"type": "u8"
+					},
+					{
+						"name": "padding0",
+						"type": "u128"
+					},
+					{
+						"name": "padding1",
+						"type": "u128"
+					}
+				]
+			}
+		},
+		{
+			"name": "User",
+			"type": {
+				"kind": "struct",
+				"fields": [
+					{
+						"name": "authority",
+						"type": "publicKey"
+					},
+					{
+						"name": "userId",
+						"type": "u8"
+					},
+					{
+						"name": "name",
+						"type": {
+							"array": ["u8", 32]
+						}
+					},
+					{
+						"name": "spotPositions",
+						"type": {
+							"array": [
+								{
+									"defined": "SpotPosition"
+								},
+								8
+							]
+						}
+					},
+					{
+						"name": "nextOrderId",
+						"type": "u64"
+					},
+					{
+						"name": "perpPositions",
+						"type": {
+							"array": [
+								{
+									"defined": "PerpPosition"
+								},
+								5
+							]
+						}
+					},
+					{
+						"name": "orders",
+						"type": {
+							"array": [
+								{
+									"defined": "Order"
+								},
+								32
+							]
+						}
+					},
+					{
+						"name": "nextLiquidationId",
+						"type": "u16"
+					},
+					{
+						"name": "beingLiquidated",
+						"type": "bool"
+					},
+					{
+						"name": "bankrupt",
+						"type": "bool"
+					}
+				]
+			}
+		},
+		{
+			"name": "UserStats",
+			"type": {
+				"kind": "struct",
+				"fields": [
+					{
+						"name": "authority",
+						"type": "publicKey"
+					},
+					{
+						"name": "numberOfUsers",
+						"type": "u8"
+					},
+					{
+						"name": "isReferrer",
+						"type": "bool"
+					},
+					{
+						"name": "referrer",
+						"type": "publicKey"
+					},
+					{
+						"name": "totalReferrerReward",
+						"type": "u64"
+					},
+					{
+						"name": "fees",
+						"type": {
+							"defined": "UserFees"
+						}
+					},
+					{
+						"name": "makerVolume30d",
+						"type": "u64"
+					},
+					{
+						"name": "takerVolume30d",
+						"type": "u64"
+					},
+					{
+						"name": "fillerVolume30d",
+						"type": "u64"
+					},
+					{
+						"name": "lastMakerVolume30dTs",
+						"type": "i64"
+					},
+					{
+						"name": "lastTakerVolume30dTs",
+						"type": "i64"
+					},
+					{
+						"name": "lastFillerVolume30dTs",
+						"type": "i64"
+					},
+					{
+						"name": "quoteAssetInsuranceFundStake",
+						"type": "u128"
+					}
+				]
+			}
+		}
+	],
+	"types": [
+		{
+			"name": "OrderParams",
+			"type": {
+				"kind": "struct",
+				"fields": [
+					{
+						"name": "orderType",
+						"type": {
+							"defined": "OrderType"
+						}
+					},
+					{
+						"name": "marketType",
+						"type": {
+							"defined": "MarketType"
+						}
+					},
+					{
+						"name": "direction",
+						"type": {
+							"defined": "PositionDirection"
+						}
+					},
+					{
+						"name": "userOrderId",
+						"type": "u8"
+					},
+					{
+						"name": "baseAssetAmount",
+						"type": "u128"
+					},
+					{
+						"name": "price",
+						"type": "u128"
+					},
+					{
+						"name": "marketIndex",
+						"type": "u64"
+					},
+					{
+						"name": "quoteSpotMarketIndex",
+						"type": "u64"
+					},
+					{
+						"name": "reduceOnly",
+						"type": "bool"
+					},
+					{
+						"name": "postOnly",
+						"type": "bool"
+					},
+					{
+						"name": "immediateOrCancel",
+						"type": "bool"
+					},
+					{
+						"name": "triggerPrice",
+						"type": "u128"
+					},
+					{
+						"name": "triggerCondition",
+						"type": {
+							"defined": "OrderTriggerCondition"
+						}
+					},
+					{
+						"name": "positionLimit",
+						"type": "u128"
+					},
+					{
+						"name": "oraclePriceOffset",
+						"type": "i128"
+					},
+					{
+						"name": "auctionDuration",
+						"type": "u8"
+					},
+					{
+						"name": "padding0",
+						"type": "bool"
+					},
+					{
+						"name": "padding1",
+						"type": "bool"
+					}
+				]
+			}
+		},
+		{
+			"name": "LiquidatePerpRecord",
+			"type": {
+				"kind": "struct",
+				"fields": [
+					{
+						"name": "marketIndex",
+						"type": "u64"
+					},
+					{
+						"name": "orderIds",
+						"type": {
+							"vec": "u64"
+						}
+					},
+					{
+						"name": "canceledOrdersFee",
+						"type": "u128"
+					},
+					{
+						"name": "oraclePrice",
+						"type": "i128"
+					},
+					{
+						"name": "baseAssetAmount",
+						"type": "i128"
+					},
+					{
+						"name": "quoteAssetAmount",
+						"type": "i128"
+					},
+					{
+						"name": "lpShares",
+						"type": "u128"
+					},
+					{
+						"name": "userPnl",
+						"type": "i128"
+					},
+					{
+						"name": "liquidatorPnl",
+						"type": "i128"
+					},
+					{
+						"name": "fillRecordId",
+						"type": "u64"
+					},
+					{
+						"name": "userOrderId",
+						"type": "u64"
+					},
+					{
+						"name": "liquidatorOrderId",
+						"type": "u64"
+					}
+				]
+			}
+		},
+		{
+			"name": "LiquidateBorrowRecord",
+			"type": {
+				"kind": "struct",
+				"fields": [
+					{
+						"name": "assetMarketIndex",
+						"type": "u64"
+					},
+					{
+						"name": "assetPrice",
+						"type": "i128"
+					},
+					{
+						"name": "assetTransfer",
+						"type": "u128"
+					},
+					{
+						"name": "liabilityMarketIndex",
+						"type": "u64"
+					},
+					{
+						"name": "liabilityPrice",
+						"type": "i128"
+					},
+					{
+						"name": "liabilityTransfer",
+						"type": "u128"
+					}
+				]
+			}
+		},
+		{
+			"name": "LiquidateBorrowForPerpPnlRecord",
+			"type": {
+				"kind": "struct",
+				"fields": [
+					{
+						"name": "perpMarketIndex",
+						"type": "u64"
+					},
+					{
+						"name": "marketOraclePrice",
+						"type": "i128"
+					},
+					{
+						"name": "pnlTransfer",
+						"type": "u128"
+					},
+					{
+						"name": "liabilityMarketIndex",
+						"type": "u64"
+					},
+					{
+						"name": "liabilityPrice",
+						"type": "i128"
+					},
+					{
+						"name": "liabilityTransfer",
+						"type": "u128"
+					}
+				]
+			}
+		},
+		{
+			"name": "LiquidatePerpPnlForDepositRecord",
+			"type": {
+				"kind": "struct",
+				"fields": [
+					{
+						"name": "perpMarketIndex",
+						"type": "u64"
+					},
+					{
+						"name": "marketOraclePrice",
+						"type": "i128"
+					},
+					{
+						"name": "pnlTransfer",
+						"type": "u128"
+					},
+					{
+						"name": "assetMarketIndex",
+						"type": "u64"
+					},
+					{
+						"name": "assetPrice",
+						"type": "i128"
+					},
+					{
+						"name": "assetTransfer",
+						"type": "u128"
+					}
+				]
+			}
+		},
+		{
+			"name": "PerpBankruptcyRecord",
+			"type": {
+				"kind": "struct",
+				"fields": [
+					{
+						"name": "marketIndex",
+						"type": "u64"
+					},
+					{
+						"name": "pnl",
+						"type": "i128"
+					},
+					{
+						"name": "ifPayment",
+						"type": "u128"
+					},
+					{
+						"name": "cumulativeFundingRateDelta",
+						"type": "i128"
+					}
+				]
+			}
+		},
+		{
+			"name": "BorrowBankruptcyRecord",
+			"type": {
+				"kind": "struct",
+				"fields": [
+					{
+						"name": "marketIndex",
+						"type": "u64"
+					},
+					{
+						"name": "borrowAmount",
+						"type": "u128"
+					},
+					{
+						"name": "ifPayment",
+						"type": "u128"
+					},
+					{
+						"name": "cumulativeDepositInterestDelta",
+						"type": "u128"
+					}
+				]
+			}
+		},
+		{
+			"name": "PoolBalance",
+			"type": {
+				"kind": "struct",
+				"fields": [
+					{
+						"name": "balance",
+						"type": "u128"
+					}
+				]
+			}
+		},
+		{
+			"name": "AMM",
+			"type": {
+				"kind": "struct",
+				"fields": [
+					{
+						"name": "oracle",
+						"type": "publicKey"
+					},
+					{
+						"name": "oracleSource",
+						"type": {
+							"defined": "OracleSource"
+						}
+					},
+					{
+						"name": "lastOraclePrice",
+						"type": "i128"
+					},
+					{
+						"name": "lastOracleConfPct",
+						"type": "u64"
+					},
+					{
+						"name": "lastOracleDelay",
+						"type": "i64"
+					},
+					{
+						"name": "lastOracleNormalisedPrice",
+						"type": "i128"
+					},
+					{
+						"name": "lastOraclePriceTwap",
+						"type": "i128"
+					},
+					{
+						"name": "lastOraclePriceTwap5min",
+						"type": "i128"
+					},
+					{
+						"name": "lastOraclePriceTwapTs",
+						"type": "i64"
+					},
+					{
+						"name": "lastOracleMarkSpreadPct",
+						"type": "i128"
+					},
+					{
+						"name": "baseAssetReserve",
+						"type": "u128"
+					},
+					{
+						"name": "quoteAssetReserve",
+						"type": "u128"
+					},
+					{
+						"name": "minBaseAssetReserve",
+						"type": "u128"
+					},
+					{
+						"name": "maxBaseAssetReserve",
+						"type": "u128"
+					},
+					{
+						"name": "sqrtK",
+						"type": "u128"
+					},
+					{
+						"name": "pegMultiplier",
+						"type": "u128"
+					},
+					{
+						"name": "terminalQuoteAssetReserve",
+						"type": "u128"
+					},
+					{
+						"name": "netBaseAssetAmount",
+						"type": "i128"
+					},
+					{
+						"name": "quoteAssetAmountLong",
+						"type": "i128"
+					},
+					{
+						"name": "quoteAssetAmountShort",
+						"type": "i128"
+					},
+					{
+						"name": "quoteEntryAmountLong",
+						"type": "i128"
+					},
+					{
+						"name": "quoteEntryAmountShort",
+						"type": "i128"
+					},
+					{
+						"name": "netUnsettledLpBaseAssetAmount",
+						"type": "i128"
+					},
+					{
+						"name": "lpCooldownTime",
+						"type": "i64"
+					},
+					{
+						"name": "userLpShares",
+						"type": "u128"
+					},
+					{
+						"name": "marketPositionPerLp",
+						"type": {
+							"defined": "PerpPosition"
+						}
+					},
+					{
+						"name": "ammJitIntensity",
+						"type": "u8"
+					},
+					{
+						"name": "lastFundingRate",
+						"type": "i128"
+					},
+					{
+						"name": "lastFundingRateLong",
+						"type": "i128"
+					},
+					{
+						"name": "lastFundingRateShort",
+						"type": "i128"
+					},
+					{
+						"name": "lastFundingRateTs",
+						"type": "i64"
+					},
+					{
+						"name": "fundingPeriod",
+						"type": "i64"
+					},
+					{
+						"name": "cumulativeFundingRateLong",
+						"type": "i128"
+					},
+					{
+						"name": "cumulativeFundingRateShort",
+						"type": "i128"
+					},
+					{
+						"name": "cumulativeRepegRebateLong",
+						"type": "u128"
+					},
+					{
+						"name": "cumulativeRepegRebateShort",
+						"type": "u128"
+					},
+					{
+						"name": "cumulativeSocialLoss",
+						"type": "i128"
+					},
+					{
+						"name": "markStd",
+						"type": "u64"
+					},
+					{
+						"name": "lastMarkPriceTwap",
+						"type": "u128"
+					},
+					{
+						"name": "lastMarkPriceTwap5min",
+						"type": "u128"
+					},
+					{
+						"name": "lastMarkPriceTwapTs",
+						"type": "i64"
+					},
+					{
+						"name": "minimumQuoteAssetTradeSize",
+						"type": "u128"
+					},
+					{
+						"name": "maxBaseAssetAmountRatio",
+						"type": "u16"
+					},
+					{
+						"name": "maxSlippageRatio",
+						"type": "u16"
+					},
+					{
+						"name": "baseAssetAmountStepSize",
+						"type": "u128"
+					},
+					{
+						"name": "marketPosition",
+						"type": {
+							"defined": "PerpPosition"
+						}
+					},
+					{
+						"name": "baseSpread",
+						"type": "u16"
+					},
+					{
+						"name": "longSpread",
+						"type": "u128"
+					},
+					{
+						"name": "shortSpread",
+						"type": "u128"
+					},
+					{
+						"name": "maxSpread",
+						"type": "u32"
+					},
+					{
+						"name": "askBaseAssetReserve",
+						"type": "u128"
+					},
+					{
+						"name": "askQuoteAssetReserve",
+						"type": "u128"
+					},
+					{
+						"name": "bidBaseAssetReserve",
+						"type": "u128"
+					},
+					{
+						"name": "bidQuoteAssetReserve",
+						"type": "u128"
+					},
+					{
+						"name": "lastBidPriceTwap",
+						"type": "u128"
+					},
+					{
+						"name": "lastAskPriceTwap",
+						"type": "u128"
+					},
+					{
+						"name": "longIntensityCount",
+						"type": "u16"
+					},
+					{
+						"name": "longIntensityVolume",
+						"type": "u64"
+					},
+					{
+						"name": "shortIntensityCount",
+						"type": "u16"
+					},
+					{
+						"name": "shortIntensityVolume",
+						"type": "u64"
+					},
+					{
+						"name": "curveUpdateIntensity",
+						"type": "u8"
+					},
+					{
+						"name": "totalFee",
+						"type": "i128"
+					},
+					{
+						"name": "totalMmFee",
+						"type": "i128"
+					},
+					{
+						"name": "totalExchangeFee",
+						"type": "u128"
+					},
+					{
+						"name": "totalFeeMinusDistributions",
+						"type": "i128"
+					},
+					{
+						"name": "totalFeeWithdrawn",
+						"type": "u128"
+					},
+					{
+						"name": "netRevenueSinceLastFunding",
+						"type": "i64"
+					},
+					{
+						"name": "feePool",
+						"type": {
+							"defined": "PoolBalance"
+						}
+					},
+					{
+						"name": "lastUpdateSlot",
+						"type": "u64"
+					},
+					{
+						"name": "lastOracleValid",
+						"type": "bool"
+					},
+					{
+						"name": "padding0",
+						"type": "u16"
+					},
+					{
+						"name": "padding1",
+						"type": "u32"
+					},
+					{
+						"name": "padding2",
+						"type": "u128"
+					},
+					{
+						"name": "padding3",
+						"type": "u128"
+					}
+				]
+			}
+		},
+		{
+			"name": "OracleGuardRails",
+			"type": {
+				"kind": "struct",
+				"fields": [
+					{
+						"name": "priceDivergence",
+						"type": {
+							"defined": "PriceDivergenceGuardRails"
+						}
+					},
+					{
+						"name": "validity",
+						"type": {
+							"defined": "ValidityGuardRails"
+						}
+					},
+					{
+						"name": "useForLiquidations",
+						"type": "bool"
+					}
+				]
+			}
+		},
+		{
+			"name": "PriceDivergenceGuardRails",
+			"type": {
+				"kind": "struct",
+				"fields": [
+					{
+						"name": "markOracleDivergenceNumerator",
+						"type": "u128"
+					},
+					{
+						"name": "markOracleDivergenceDenominator",
+						"type": "u128"
+					}
+				]
+			}
+		},
+		{
+			"name": "ValidityGuardRails",
+			"type": {
+				"kind": "struct",
+				"fields": [
+					{
+						"name": "slotsBeforeStale",
+						"type": "i64"
+					},
+					{
+						"name": "confidenceIntervalMaxSize",
+						"type": "u128"
+					},
+					{
+						"name": "tooVolatileRatio",
+						"type": "i128"
+					}
+				]
+			}
+		},
+		{
+			"name": "FeeStructure",
+			"type": {
+				"kind": "struct",
+				"fields": [
+					{
+						"name": "feeNumerator",
+						"type": "u128"
+					},
+					{
+						"name": "feeDenominator",
+						"type": "u128"
+					},
+					{
+						"name": "discountTokenTiers",
+						"type": {
+							"defined": "DiscountTokenTiers"
+						}
+					},
+					{
+						"name": "referralDiscount",
+						"type": {
+							"defined": "ReferralDiscount"
+						}
+					},
+					{
+						"name": "makerRebateNumerator",
+						"type": "u128"
+					},
+					{
+						"name": "makerRebateDenominator",
+						"type": "u128"
+					},
+					{
+						"name": "fillerRewardStructure",
+						"type": {
+							"defined": "OrderFillerRewardStructure"
+						}
+					},
+					{
+						"name": "cancelOrderFee",
+						"type": "u128"
+					}
+				]
+			}
+		},
+		{
+			"name": "DiscountTokenTiers",
+			"type": {
+				"kind": "struct",
+				"fields": [
+					{
+						"name": "firstTier",
+						"type": {
+							"defined": "DiscountTokenTier"
+						}
+					},
+					{
+						"name": "secondTier",
+						"type": {
+							"defined": "DiscountTokenTier"
+						}
+					},
+					{
+						"name": "thirdTier",
+						"type": {
+							"defined": "DiscountTokenTier"
+						}
+					},
+					{
+						"name": "fourthTier",
+						"type": {
+							"defined": "DiscountTokenTier"
+						}
+					}
+				]
+			}
+		},
+		{
+			"name": "DiscountTokenTier",
+			"type": {
+				"kind": "struct",
+				"fields": [
+					{
+						"name": "minimumBalance",
+						"type": "u64"
+					},
+					{
+						"name": "discountNumerator",
+						"type": "u128"
+					},
+					{
+						"name": "discountDenominator",
+						"type": "u128"
+					}
+				]
+			}
+		},
+		{
+			"name": "ReferralDiscount",
+			"type": {
+				"kind": "struct",
+				"fields": [
+					{
+						"name": "referrerRewardNumerator",
+						"type": "u128"
+					},
+					{
+						"name": "referrerRewardDenominator",
+						"type": "u128"
+					},
+					{
+						"name": "refereeDiscountNumerator",
+						"type": "u128"
+					},
+					{
+						"name": "refereeDiscountDenominator",
+						"type": "u128"
+					}
+				]
+			}
+		},
+		{
+			"name": "OrderFillerRewardStructure",
+			"type": {
+				"kind": "struct",
+				"fields": [
+					{
+						"name": "rewardNumerator",
+						"type": "u128"
+					},
+					{
+						"name": "rewardDenominator",
+						"type": "u128"
+					},
+					{
+						"name": "timeBasedRewardLowerBound",
+						"type": "u128"
+					}
+				]
+			}
+		},
+		{
+			"name": "UserFees",
+			"type": {
+				"kind": "struct",
+				"fields": [
+					{
+						"name": "totalFeePaid",
+						"type": "u64"
+					},
+					{
+						"name": "totalLpFees",
+						"type": "u64"
+					},
+					{
+						"name": "totalFeeRebate",
+						"type": "u64"
+					},
+					{
+						"name": "totalTokenDiscount",
+						"type": "u64"
+					},
+					{
+						"name": "totalRefereeDiscount",
+						"type": "u64"
+					}
+				]
+			}
+		},
+		{
+			"name": "SpotPosition",
+			"type": {
+				"kind": "struct",
+				"fields": [
+					{
+						"name": "marketIndex",
+						"type": "u64"
+					},
+					{
+						"name": "balanceType",
+						"type": {
+							"defined": "SpotBalanceType"
+						}
+					},
+					{
+						"name": "balance",
+						"type": "u128"
+					},
+					{
+						"name": "openOrders",
+						"type": "u8"
+					},
+					{
+						"name": "openBids",
+						"type": "i128"
+					},
+					{
+						"name": "openAsks",
+						"type": "i128"
+					}
+				]
+			}
+		},
+		{
+			"name": "PerpPosition",
+			"type": {
+				"kind": "struct",
+				"fields": [
+					{
+						"name": "marketIndex",
+						"type": "u64"
+					},
+					{
+						"name": "baseAssetAmount",
+						"type": "i128"
+					},
+					{
+						"name": "quoteAssetAmount",
+						"type": "i128"
+					},
+					{
+						"name": "quoteEntryAmount",
+						"type": "i128"
+					},
+					{
+						"name": "lastCumulativeFundingRate",
+						"type": "i128"
+					},
+					{
+						"name": "lastCumulativeRepegRebate",
+						"type": "u128"
+					},
+					{
+						"name": "lastFundingRateTs",
+						"type": "i64"
+					},
+					{
+						"name": "openOrders",
+						"type": "u128"
+					},
+					{
+						"name": "openBids",
+						"type": "i128"
+					},
+					{
+						"name": "openAsks",
+						"type": "i128"
+					},
+					{
+						"name": "realizedPnl",
+						"type": "i64"
+					},
+					{
+						"name": "lpShares",
+						"type": "u128"
+					},
+					{
+						"name": "remainderBaseAssetAmount",
+						"type": "i128"
+					},
+					{
+						"name": "lastNetBaseAssetAmountPerLp",
+						"type": "i128"
+					},
+					{
+						"name": "lastNetQuoteAssetAmountPerLp",
+						"type": "i128"
+					},
+					{
+						"name": "lastLpAddTime",
+						"type": "i64"
+					},
+					{
+						"name": "padding0",
+						"type": "u128"
+					},
+					{
+						"name": "padding1",
+						"type": "u128"
+					},
+					{
+						"name": "padding2",
+						"type": "u128"
+					},
+					{
+						"name": "padding3",
+						"type": "u128"
+					},
+					{
+						"name": "padding4",
+						"type": "u128"
+					}
+				]
+			}
+		},
+		{
+			"name": "Order",
+			"type": {
+				"kind": "struct",
+				"fields": [
+					{
+						"name": "status",
+						"type": {
+							"defined": "OrderStatus"
+						}
+					},
+					{
+						"name": "orderType",
+						"type": {
+							"defined": "OrderType"
+						}
+					},
+					{
+						"name": "marketType",
+						"type": {
+							"defined": "MarketType"
+						}
+					},
+					{
+						"name": "ts",
+						"type": "i64"
+					},
+					{
+						"name": "slot",
+						"type": "u64"
+					},
+					{
+						"name": "orderId",
+						"type": "u64"
+					},
+					{
+						"name": "userOrderId",
+						"type": "u8"
+					},
+					{
+						"name": "marketIndex",
+						"type": "u64"
+					},
+					{
+						"name": "quoteSpotMarketIndex",
+						"type": "u64"
+					},
+					{
+						"name": "price",
+						"type": "u128"
+					},
+					{
+						"name": "existingPositionDirection",
+						"type": {
+							"defined": "PositionDirection"
+						}
+					},
+					{
+						"name": "baseAssetAmount",
+						"type": "u128"
+					},
+					{
+						"name": "baseAssetAmountFilled",
+						"type": "u128"
+					},
+					{
+						"name": "quoteAssetAmountFilled",
+						"type": "u128"
+					},
+					{
+						"name": "fee",
+						"type": "i128"
+					},
+					{
+						"name": "direction",
+						"type": {
+							"defined": "PositionDirection"
+						}
+					},
+					{
+						"name": "reduceOnly",
+						"type": "bool"
+					},
+					{
+						"name": "postOnly",
+						"type": "bool"
+					},
+					{
+						"name": "immediateOrCancel",
+						"type": "bool"
+					},
+					{
+						"name": "triggerPrice",
+						"type": "u128"
+					},
+					{
+						"name": "triggerCondition",
+						"type": {
+							"defined": "OrderTriggerCondition"
+						}
+					},
+					{
+						"name": "triggered",
+						"type": "bool"
+					},
+					{
+						"name": "oraclePriceOffset",
+						"type": "i128"
+					},
+					{
+						"name": "auctionStartPrice",
+						"type": "u128"
+					},
+					{
+						"name": "auctionEndPrice",
+						"type": "u128"
+					},
+					{
+						"name": "auctionDuration",
+						"type": "u8"
+					},
+					{
+						"name": "padding",
+						"type": {
+							"array": ["u16", 3]
+						}
+					}
+				]
+			}
+		},
+		{
+			"name": "SpotFulfillmentType",
+			"type": {
+				"kind": "enum",
+				"variants": [
+					{
+						"name": "SerumV3"
+					},
+					{
+						"name": "None"
+					}
+				]
+			}
+		},
+		{
+			"name": "SwapDirection",
+			"type": {
+				"kind": "enum",
+				"variants": [
+					{
+						"name": "Add"
+					},
+					{
+						"name": "Remove"
+					}
+				]
+			}
+		},
+		{
+			"name": "PositionDirection",
+			"type": {
+				"kind": "enum",
+				"variants": [
+					{
+						"name": "Long"
+					},
+					{
+						"name": "Short"
+					}
+				]
+			}
+		},
+		{
+			"name": "TwapPeriod",
+			"type": {
+				"kind": "enum",
+				"variants": [
+					{
+						"name": "FundingPeriod"
+					},
+					{
+						"name": "FiveMin"
+					}
+				]
+			}
+		},
+		{
+			"name": "LiquidationMultiplierType",
+			"type": {
+				"kind": "enum",
+				"variants": [
+					{
+						"name": "Discount"
+					},
+					{
+						"name": "Premium"
+					}
+				]
+			}
+		},
+		{
+			"name": "MarginRequirementType",
+			"type": {
+				"kind": "enum",
+				"variants": [
+					{
+						"name": "Initial"
+					},
+					{
+						"name": "Maintenance"
+					}
+				]
+			}
+		},
+		{
+			"name": "PositionUpdateType",
+			"type": {
+				"kind": "enum",
+				"variants": [
+					{
+						"name": "Open"
+					},
+					{
+						"name": "Increase"
+					},
+					{
+						"name": "Reduce"
+					},
+					{
+						"name": "Close"
+					},
+					{
+						"name": "Flip"
+					}
+				]
+			}
+		},
+		{
+			"name": "DepositDirection",
+			"type": {
+				"kind": "enum",
+				"variants": [
+					{
+						"name": "DEPOSIT"
+					},
+					{
+						"name": "WITHDRAW"
+					}
+				]
+			}
+		},
+		{
+			"name": "OrderAction",
+			"type": {
+				"kind": "enum",
+				"variants": [
+					{
+						"name": "Place"
+					},
+					{
+						"name": "Cancel"
+					},
+					{
+						"name": "Fill"
+					},
+					{
+						"name": "Trigger"
+					},
+					{
+						"name": "Expire"
+					}
+				]
+			}
+		},
+		{
+			"name": "OrderActionExplanation",
+			"type": {
+				"kind": "enum",
+				"variants": [
+					{
+						"name": "None"
+					},
+					{
+						"name": "InsufficientFreeCollateral"
+					},
+					{
+						"name": "OraclePriceBreachedLimitPrice"
+					},
+					{
+						"name": "MarketOrderFilledToLimitPrice"
+					},
+					{
+						"name": "MarketOrderAuctionExpired"
+					},
+					{
+						"name": "CanceledForLiquidation"
+					},
+					{
+						"name": "OrderFilledWithAMM"
+					},
+					{
+						"name": "OrderFilledWithMatch"
+					}
+				]
+			}
+		},
+		{
+			"name": "LPAction",
+			"type": {
+				"kind": "enum",
+				"variants": [
+					{
+						"name": "AddLiquidity"
+					},
+					{
+						"name": "RemoveLiquidity"
+					},
+					{
+						"name": "SettleLiquidity"
+					}
+				]
+			}
+		},
+		{
+			"name": "LiquidationType",
+			"type": {
+				"kind": "enum",
+				"variants": [
+					{
+						"name": "LiquidatePerp"
+					},
+					{
+						"name": "LiquidateBorrow"
+					},
+					{
+						"name": "LiquidateBorrowForPerpPnl"
+					},
+					{
+						"name": "LiquidatePerpPnlForDeposit"
+					},
+					{
+						"name": "PerpBankruptcy"
+					},
+					{
+						"name": "BorrowBankruptcy"
+					}
+				]
+			}
+		},
+		{
+			"name": "StakeAction",
+			"type": {
+				"kind": "enum",
+				"variants": [
+					{
+						"name": "Stake"
+					},
+					{
+						"name": "UnstakeRequest"
+					},
+					{
+						"name": "UnstakeCancelRequest"
+					},
+					{
+						"name": "Unstake"
+					}
+				]
+			}
+		},
+		{
+			"name": "PerpFulfillmentMethod",
+			"type": {
+				"kind": "enum",
+				"variants": [
+					{
+						"name": "AMM"
+					},
+					{
+						"name": "Match"
+					}
+				]
+			}
+		},
+		{
+			"name": "SpotFulfillmentMethod",
+			"type": {
+				"kind": "enum",
+				"variants": [
+					{
+						"name": "SerumV3"
+					},
+					{
+						"name": "Match"
+					}
+				]
+			}
+		},
+		{
+			"name": "MarketStatus",
+			"type": {
+				"kind": "enum",
+				"variants": [
+					{
+						"name": "Initialized"
+					},
+					{
+						"name": "ReduceOnly"
+					},
+					{
+						"name": "Settlement"
+					},
+					{
+						"name": "Delisted"
+					}
+				]
+			}
+		},
+		{
+			"name": "ContractType",
+			"type": {
+				"kind": "enum",
+				"variants": [
+					{
+						"name": "Perpetual"
+					},
+					{
+						"name": "Future"
+					}
+				]
+			}
+		},
+		{
+			"name": "OracleSource",
+			"type": {
+				"kind": "enum",
+				"variants": [
+					{
+						"name": "Pyth"
+					},
+					{
+						"name": "Switchboard"
+					},
+					{
+						"name": "QuoteAsset"
+					}
+				]
+			}
+		},
+		{
+			"name": "SpotBalanceType",
+			"type": {
+				"kind": "enum",
+				"variants": [
+					{
+						"name": "Deposit"
+					},
+					{
+						"name": "Borrow"
+					}
+				]
+			}
+		},
+		{
+			"name": "SpotFulfillmentStatus",
+			"type": {
+				"kind": "enum",
+				"variants": [
+					{
+						"name": "Enabled"
+					},
+					{
+						"name": "Disabled"
+					}
+				]
+			}
+		},
+		{
+			"name": "AssetType",
+			"type": {
+				"kind": "enum",
+				"variants": [
+					{
+						"name": "Base"
+					},
+					{
+						"name": "Quote"
+					}
+				]
+			}
+		},
+		{
+			"name": "OrderStatus",
+			"type": {
+				"kind": "enum",
+				"variants": [
+					{
+						"name": "Init"
+					},
+					{
+						"name": "Open"
+					},
+					{
+						"name": "Filled"
+					},
+					{
+						"name": "Canceled"
+					}
+				]
+			}
+		},
+		{
+			"name": "OrderType",
+			"type": {
+				"kind": "enum",
+				"variants": [
+					{
+						"name": "Market"
+					},
+					{
+						"name": "Limit"
+					},
+					{
+						"name": "TriggerMarket"
+					},
+					{
+						"name": "TriggerLimit"
+					}
+				]
+			}
+		},
+		{
+			"name": "OrderTriggerCondition",
+			"type": {
+				"kind": "enum",
+				"variants": [
+					{
+						"name": "Above"
+					},
+					{
+						"name": "Below"
+					}
+				]
+			}
+		},
+		{
+			"name": "MarketType",
+			"type": {
+				"kind": "enum",
+				"variants": [
+					{
+						"name": "Spot"
+					},
+					{
+						"name": "Perp"
+					}
+				]
+			}
+		}
+	],
+	"events": [
+		{
+			"name": "NewUserRecord",
+			"fields": [
+				{
+					"name": "ts",
+					"type": "i64",
+					"index": false
+				},
+				{
+					"name": "userAuthority",
+					"type": "publicKey",
+					"index": false
+				},
+				{
+					"name": "user",
+					"type": "publicKey",
+					"index": false
+				},
+				{
+					"name": "userId",
+					"type": "u8",
+					"index": false
+				},
+				{
+					"name": "name",
+					"type": {
+						"array": ["u8", 32]
+					},
+					"index": false
+				},
+				{
+					"name": "referrer",
+					"type": "publicKey",
+					"index": false
+				}
+			]
+		},
+		{
+			"name": "DepositRecord",
+			"fields": [
+				{
+					"name": "ts",
+					"type": "i64",
+					"index": false
+				},
+				{
+					"name": "userAuthority",
+					"type": "publicKey",
+					"index": false
+				},
+				{
+					"name": "user",
+					"type": "publicKey",
+					"index": false
+				},
+				{
+					"name": "direction",
+					"type": {
+						"defined": "DepositDirection"
+					},
+					"index": false
+				},
+				{
+					"name": "amount",
+					"type": "u64",
+					"index": false
+				},
+				{
+					"name": "marketIndex",
+					"type": "u64",
+					"index": false
+				},
+				{
+					"name": "oraclePrice",
+					"type": "i128",
+					"index": false
+				},
+				{
+					"name": "referrer",
+					"type": "publicKey",
+					"index": false
+				},
+				{
+					"name": "from",
+					"type": {
+						"option": "publicKey"
+					},
+					"index": false
+				},
+				{
+					"name": "to",
+					"type": {
+						"option": "publicKey"
+					},
+					"index": false
+				}
+			]
+		},
+		{
+			"name": "FundingPaymentRecord",
+			"fields": [
+				{
+					"name": "ts",
+					"type": "i64",
+					"index": false
+				},
+				{
+					"name": "userAuthority",
+					"type": "publicKey",
+					"index": false
+				},
+				{
+					"name": "user",
+					"type": "publicKey",
+					"index": false
+				},
+				{
+					"name": "marketIndex",
+					"type": "u64",
+					"index": false
+				},
+				{
+					"name": "fundingPayment",
+					"type": "i128",
+					"index": false
+				},
+				{
+					"name": "baseAssetAmount",
+					"type": "i128",
+					"index": false
+				},
+				{
+					"name": "userLastCumulativeFunding",
+					"type": "i128",
+					"index": false
+				},
+				{
+					"name": "userLastFundingRateTs",
+					"type": "i64",
+					"index": false
+				},
+				{
+					"name": "ammCumulativeFundingLong",
+					"type": "i128",
+					"index": false
+				},
+				{
+					"name": "ammCumulativeFundingShort",
+					"type": "i128",
+					"index": false
+				}
+			]
+		},
+		{
+			"name": "FundingRateRecord",
+			"fields": [
+				{
+					"name": "ts",
+					"type": "i64",
+					"index": false
+				},
+				{
+					"name": "recordId",
+					"type": "u64",
+					"index": false
+				},
+				{
+					"name": "marketIndex",
+					"type": "u64",
+					"index": false
+				},
+				{
+					"name": "fundingRate",
+					"type": "i128",
+					"index": false
+				},
+				{
+					"name": "fundingRateLong",
+					"type": "i128",
+					"index": false
+				},
+				{
+					"name": "fundingRateShort",
+					"type": "i128",
+					"index": false
+				},
+				{
+					"name": "cumulativeFundingRateLong",
+					"type": "i128",
+					"index": false
+				},
+				{
+					"name": "cumulativeFundingRateShort",
+					"type": "i128",
+					"index": false
+				},
+				{
+					"name": "oraclePriceTwap",
+					"type": "i128",
+					"index": false
+				},
+				{
+					"name": "markPriceTwap",
+					"type": "u128",
+					"index": false
+				},
+				{
+					"name": "periodRevenue",
+					"type": "i64",
+					"index": false
+				},
+				{
+					"name": "netBaseAssetAmount",
+					"type": "i128",
+					"index": false
+				},
+				{
+					"name": "netUnsettledLpBaseAssetAmount",
+					"type": "i128",
+					"index": false
+				}
+			]
+		},
+		{
+			"name": "CurveRecord",
+			"fields": [
+				{
+					"name": "ts",
+					"type": "i64",
+					"index": false
+				},
+				{
+					"name": "recordId",
+					"type": "u64",
+					"index": false
+				},
+				{
+					"name": "marketIndex",
+					"type": "u64",
+					"index": false
+				},
+				{
+					"name": "pegMultiplierBefore",
+					"type": "u128",
+					"index": false
+				},
+				{
+					"name": "baseAssetReserveBefore",
+					"type": "u128",
+					"index": false
+				},
+				{
+					"name": "quoteAssetReserveBefore",
+					"type": "u128",
+					"index": false
+				},
+				{
+					"name": "sqrtKBefore",
+					"type": "u128",
+					"index": false
+				},
+				{
+					"name": "pegMultiplierAfter",
+					"type": "u128",
+					"index": false
+				},
+				{
+					"name": "baseAssetReserveAfter",
+					"type": "u128",
+					"index": false
+				},
+				{
+					"name": "quoteAssetReserveAfter",
+					"type": "u128",
+					"index": false
+				},
+				{
+					"name": "sqrtKAfter",
+					"type": "u128",
+					"index": false
+				},
+				{
+					"name": "baseAssetAmountLong",
+					"type": "u128",
+					"index": false
+				},
+				{
+					"name": "baseAssetAmountShort",
+					"type": "u128",
+					"index": false
+				},
+				{
+					"name": "netBaseAssetAmount",
+					"type": "i128",
+					"index": false
+				},
+				{
+					"name": "openInterest",
+					"type": "u128",
+					"index": false
+				},
+				{
+					"name": "totalFee",
+					"type": "i128",
+					"index": false
+				},
+				{
+					"name": "totalFeeMinusDistributions",
+					"type": "i128",
+					"index": false
+				},
+				{
+					"name": "adjustmentCost",
+					"type": "i128",
+					"index": false
+				},
+				{
+					"name": "oraclePrice",
+					"type": "i128",
+					"index": false
+				},
+				{
+					"name": "fillRecord",
+					"type": "u128",
+					"index": false
+				}
+			]
+		},
+		{
+			"name": "OrderRecord",
+			"fields": [
+				{
+					"name": "ts",
+					"type": "i64",
+					"index": false
+				},
+				{
+					"name": "user",
+					"type": "publicKey",
+					"index": false
+				},
+				{
+					"name": "order",
+					"type": {
+						"defined": "Order"
+					},
+					"index": false
+				}
+			]
+		},
+		{
+			"name": "OrderActionRecord",
+			"fields": [
+				{
+					"name": "ts",
+					"type": "i64",
+					"index": false
+				},
+				{
+					"name": "action",
+					"type": {
+						"defined": "OrderAction"
+					},
+					"index": false
+				},
+				{
+					"name": "actionExplanation",
+					"type": {
+						"defined": "OrderActionExplanation"
+					},
+					"index": false
+				},
+				{
+					"name": "marketIndex",
+					"type": "u64",
+					"index": false
+				},
+				{
+					"name": "marketType",
+					"type": {
+						"defined": "MarketType"
+					},
+					"index": false
+				},
+				{
+					"name": "filler",
+					"type": {
+						"option": "publicKey"
+					},
+					"index": false
+				},
+				{
+					"name": "fillerReward",
+					"type": {
+						"option": "u64"
+					},
+					"index": false
+				},
+				{
+					"name": "fillRecordId",
+					"type": {
+						"option": "u64"
+					},
+					"index": false
+				},
+				{
+					"name": "referrer",
+					"type": {
+						"option": "publicKey"
+					},
+					"index": false
+				},
+				{
+					"name": "baseAssetAmountFilled",
+					"type": {
+						"option": "u128"
+					},
+					"index": false
+				},
+				{
+					"name": "quoteAssetAmountFilled",
+					"type": {
+						"option": "u64"
+					},
+					"index": false
+				},
+				{
+					"name": "takerPnl",
+					"type": {
+						"option": "i64"
+					},
+					"index": false
+				},
+				{
+					"name": "makerPnl",
+					"type": {
+						"option": "i64"
+					},
+					"index": false
+				},
+				{
+					"name": "takerFee",
+					"type": {
+						"option": "u64"
+					},
+					"index": false
+				},
+				{
+					"name": "makerRebate",
+					"type": {
+						"option": "u64"
+					},
+					"index": false
+				},
+				{
+					"name": "referrerReward",
+					"type": {
+						"option": "u64"
+					},
+					"index": false
+				},
+				{
+					"name": "refereeDiscount",
+					"type": {
+						"option": "u64"
+					},
+					"index": false
+				},
+				{
+					"name": "quoteAssetAmountSurplus",
+					"type": {
+						"option": "i64"
+					},
+					"index": false
+				},
+				{
+					"name": "taker",
+					"type": {
+						"option": "publicKey"
+					},
+					"index": false
+				},
+				{
+					"name": "takerOrderId",
+					"type": {
+						"option": "u64"
+					},
+					"index": false
+				},
+				{
+					"name": "takerOrderDirection",
+					"type": {
+						"option": {
+							"defined": "PositionDirection"
+						}
+					},
+					"index": false
+				},
+				{
+					"name": "takerOrderBaseAssetAmount",
+					"type": {
+						"option": "u128"
+					},
+					"index": false
+				},
+				{
+					"name": "takerOrderBaseAssetAmountFilled",
+					"type": {
+						"option": "u128"
+					},
+					"index": false
+				},
+				{
+					"name": "takerOrderQuoteAssetAmountFilled",
+					"type": {
+						"option": "u64"
+					},
+					"index": false
+				},
+				{
+					"name": "takerOrderFee",
+					"type": {
+						"option": "i64"
+					},
+					"index": false
+				},
+				{
+					"name": "spotFulfillmentMethodFee",
+					"type": {
+						"option": "u64"
+					},
+					"index": false
+				},
+				{
+					"name": "maker",
+					"type": {
+						"option": "publicKey"
+					},
+					"index": false
+				},
+				{
+					"name": "makerOrderId",
+					"type": {
+						"option": "u64"
+					},
+					"index": false
+				},
+				{
+					"name": "makerOrderDirection",
+					"type": {
+						"option": {
+							"defined": "PositionDirection"
+						}
+					},
+					"index": false
+				},
+				{
+					"name": "makerOrderBaseAssetAmount",
+					"type": {
+						"option": "u128"
+					},
+					"index": false
+				},
+				{
+					"name": "makerOrderBaseAssetAmountFilled",
+					"type": {
+						"option": "u128"
+					},
+					"index": false
+				},
+				{
+					"name": "makerOrderQuoteAssetAmountFilled",
+					"type": {
+						"option": "u64"
+					},
+					"index": false
+				},
+				{
+					"name": "makerOrderFee",
+					"type": {
+						"option": "i64"
+					},
+					"index": false
+				},
+				{
+					"name": "oraclePrice",
+					"type": "i128",
+					"index": false
+				}
+			]
+		},
+		{
+			"name": "LPRecord",
+			"fields": [
+				{
+					"name": "ts",
+					"type": "i64",
+					"index": false
+				},
+				{
+					"name": "user",
+					"type": "publicKey",
+					"index": false
+				},
+				{
+					"name": "action",
+					"type": {
+						"defined": "LPAction"
+					},
+					"index": false
+				},
+				{
+					"name": "nShares",
+					"type": "u128",
+					"index": false
+				},
+				{
+					"name": "marketIndex",
+					"type": "u64",
+					"index": false
+				},
+				{
+					"name": "deltaBaseAssetAmount",
+					"type": "i128",
+					"index": false
+				},
+				{
+					"name": "deltaQuoteAssetAmount",
+					"type": "i128",
+					"index": false
+				},
+				{
+					"name": "pnl",
+					"type": "i128",
+					"index": false
+				}
+			]
+		},
+		{
+			"name": "LiquidationRecord",
+			"fields": [
+				{
+					"name": "ts",
+					"type": "i64",
+					"index": false
+				},
+				{
+					"name": "liquidationType",
+					"type": {
+						"defined": "LiquidationType"
+					},
+					"index": false
+				},
+				{
+					"name": "user",
+					"type": "publicKey",
+					"index": false
+				},
+				{
+					"name": "liquidator",
+					"type": "publicKey",
+					"index": false
+				},
+				{
+					"name": "marginRequirement",
+					"type": "u128",
+					"index": false
+				},
+				{
+					"name": "totalCollateral",
+					"type": "i128",
+					"index": false
+				},
+				{
+					"name": "liquidationId",
+					"type": "u16",
+					"index": false
+				},
+				{
+					"name": "bankrupt",
+					"type": "bool",
+					"index": false
+				},
+				{
+					"name": "liquidatePerp",
+					"type": {
+						"defined": "LiquidatePerpRecord"
+					},
+					"index": false
+				},
+				{
+					"name": "liquidateBorrow",
+					"type": {
+						"defined": "LiquidateBorrowRecord"
+					},
+					"index": false
+				},
+				{
+					"name": "liquidateBorrowForPerpPnl",
+					"type": {
+						"defined": "LiquidateBorrowForPerpPnlRecord"
+					},
+					"index": false
+				},
+				{
+					"name": "liquidatePerpPnlForDeposit",
+					"type": {
+						"defined": "LiquidatePerpPnlForDepositRecord"
+					},
+					"index": false
+				},
+				{
+					"name": "perpBankruptcy",
+					"type": {
+						"defined": "PerpBankruptcyRecord"
+					},
+					"index": false
+				},
+				{
+					"name": "borrowBankruptcy",
+					"type": {
+						"defined": "BorrowBankruptcyRecord"
+					},
+					"index": false
+				}
+			]
+		},
+		{
+			"name": "SettlePnlRecord",
+			"fields": [
+				{
+					"name": "ts",
+					"type": "i64",
+					"index": false
+				},
+				{
+					"name": "user",
+					"type": "publicKey",
+					"index": false
+				},
+				{
+					"name": "marketIndex",
+					"type": "u64",
+					"index": false
+				},
+				{
+					"name": "pnl",
+					"type": "i128",
+					"index": false
+				},
+				{
+					"name": "baseAssetAmount",
+					"type": "i128",
+					"index": false
+				},
+				{
+					"name": "quoteAssetAmountAfter",
+					"type": "i128",
+					"index": false
+				},
+				{
+					"name": "quoteEntryAmount",
+					"type": "i128",
+					"index": false
+				},
+				{
+					"name": "settlePrice",
+					"type": "i128",
+					"index": false
+				}
+			]
+		},
+		{
+			"name": "InsuranceFundRecord",
+			"fields": [
+				{
+					"name": "ts",
+					"type": "i64",
+					"index": false
+				},
+				{
+					"name": "spotMarketIndex",
+					"type": "u64",
+					"index": false
+				},
+				{
+					"name": "perpMarketIndex",
+					"type": "u64",
+					"index": false
+				},
+				{
+					"name": "userIfFactor",
+					"type": "u32",
+					"index": false
+				},
+				{
+					"name": "totalIfFactor",
+					"type": "u32",
+					"index": false
+				},
+				{
+					"name": "vaultAmountBefore",
+					"type": "u64",
+					"index": false
+				},
+				{
+					"name": "insuranceVaultAmountBefore",
+					"type": "u64",
+					"index": false
+				},
+				{
+					"name": "totalIfSharesBefore",
+					"type": "u128",
+					"index": false
+				},
+				{
+					"name": "totalIfSharesAfter",
+					"type": "u128",
+					"index": false
+				},
+				{
+					"name": "amount",
+					"type": "i64",
+					"index": false
+				}
+			]
+		},
+		{
+			"name": "InsuranceFundStakeRecord",
+			"fields": [
+				{
+					"name": "ts",
+					"type": "i64",
+					"index": false
+				},
+				{
+					"name": "userAuthority",
+					"type": "publicKey",
+					"index": false
+				},
+				{
+					"name": "action",
+					"type": {
+						"defined": "StakeAction"
+					},
+					"index": false
+				},
+				{
+					"name": "amount",
+					"type": "u64",
+					"index": false
+				},
+				{
+					"name": "marketIndex",
+					"type": "u64",
+					"index": false
+				},
+				{
+					"name": "insuranceVaultAmountBefore",
+					"type": "u64",
+					"index": false
+				},
+				{
+					"name": "ifSharesBefore",
+					"type": "u128",
+					"index": false
+				},
+				{
+					"name": "userIfSharesBefore",
+					"type": "u128",
+					"index": false
+				},
+				{
+					"name": "totalIfSharesBefore",
+					"type": "u128",
+					"index": false
+				},
+				{
+					"name": "ifSharesAfter",
+					"type": "u128",
+					"index": false
+				},
+				{
+					"name": "userIfSharesAfter",
+					"type": "u128",
+					"index": false
+				},
+				{
+					"name": "totalIfSharesAfter",
+					"type": "u128",
+					"index": false
+				}
+			]
+		}
+	],
+	"errors": [
+		{
+			"code": 6000,
+			"name": "InvalidSpotMarketAuthority",
+			"msg": "Invalid Spot Market Authority"
+		},
+		{
+			"code": 6001,
+			"name": "InvalidInsuranceFundAuthority",
+			"msg": "Clearing house not insurance fund authority"
+		},
+		{
+			"code": 6002,
+			"name": "InsufficientDeposit",
+			"msg": "Insufficient deposit"
+		},
+		{
+			"code": 6003,
+			"name": "InsufficientCollateral",
+			"msg": "Insufficient collateral"
+		},
+		{
+			"code": 6004,
+			"name": "SufficientCollateral",
+			"msg": "Sufficient collateral"
+		},
+		{
+			"code": 6005,
+			"name": "MaxNumberOfPositions",
+			"msg": "Max number of positions taken"
+		},
+		{
+			"code": 6006,
+			"name": "AdminControlsPricesDisabled",
+			"msg": "Admin Controls Prices Disabled"
+		},
+		{
+			"code": 6007,
+			"name": "MarketIndexNotInitialized",
+			"msg": "Market Index Not Initialized"
+		},
+		{
+			"code": 6008,
+			"name": "MarketIndexAlreadyInitialized",
+			"msg": "Market Index Already Initialized"
+		},
+		{
+			"code": 6009,
+			"name": "UserAccountAndUserPositionsAccountMismatch",
+			"msg": "User Account And User Positions Account Mismatch"
+		},
+		{
+			"code": 6010,
+			"name": "UserHasNoPositionInMarket",
+			"msg": "User Has No Position In Market"
+		},
+		{
+			"code": 6011,
+			"name": "InvalidInitialPeg",
+			"msg": "Invalid Initial Peg"
+		},
+		{
+			"code": 6012,
+			"name": "InvalidRepegRedundant",
+			"msg": "AMM repeg already configured with amt given"
+		},
+		{
+			"code": 6013,
+			"name": "InvalidRepegDirection",
+			"msg": "AMM repeg incorrect repeg direction"
+		},
+		{
+			"code": 6014,
+			"name": "InvalidRepegProfitability",
+			"msg": "AMM repeg out of bounds pnl"
+		},
+		{
+			"code": 6015,
+			"name": "SlippageOutsideLimit",
+			"msg": "Slippage Outside Limit Price"
+		},
+		{
+			"code": 6016,
+			"name": "OrderSizeTooSmall",
+			"msg": "Order Size Too Small"
+		},
+		{
+			"code": 6017,
+			"name": "InvalidUpdateK",
+			"msg": "Price change too large when updating K"
+		},
+		{
+			"code": 6018,
+			"name": "AdminWithdrawTooLarge",
+			"msg": "Admin tried to withdraw amount larger than fees collected"
+		},
+		{
+			"code": 6019,
+			"name": "MathError",
+			"msg": "Math Error"
+		},
+		{
+			"code": 6020,
+			"name": "BnConversionError",
+			"msg": "Conversion to u128/u64 failed with an overflow or underflow"
+		},
+		{
+			"code": 6021,
+			"name": "ClockUnavailable",
+			"msg": "Clock unavailable"
+		},
+		{
+			"code": 6022,
+			"name": "UnableToLoadOracle",
+			"msg": "Unable To Load Oracles"
+		},
+		{
+			"code": 6023,
+			"name": "OracleMarkSpreadLimit",
+			"msg": "Oracle/Mark Spread Too Large"
+		},
+		{
+			"code": 6024,
+			"name": "ExchangePaused",
+			"msg": "Exchange is paused"
+		},
+		{
+			"code": 6025,
+			"name": "InvalidWhitelistToken",
+			"msg": "Invalid whitelist token"
+		},
+		{
+			"code": 6026,
+			"name": "WhitelistTokenNotFound",
+			"msg": "Whitelist token not found"
+		},
+		{
+			"code": 6027,
+			"name": "InvalidDiscountToken",
+			"msg": "Invalid discount token"
+		},
+		{
+			"code": 6028,
+			"name": "DiscountTokenNotFound",
+			"msg": "Discount token not found"
+		},
+		{
+			"code": 6029,
+			"name": "ReferrerNotFound",
+			"msg": "Referrer not found"
+		},
+		{
+			"code": 6030,
+			"name": "ReferrerStatsNotFound",
+			"msg": "ReferrerNotFound"
+		},
+		{
+			"code": 6031,
+			"name": "ReferrerMustBeWritable",
+			"msg": "ReferrerMustBeWritable"
+		},
+		{
+			"code": 6032,
+			"name": "ReferrerStatsMustBeWritable",
+			"msg": "ReferrerMustBeWritable"
+		},
+		{
+			"code": 6033,
+			"name": "ReferrerAndReferrerStatsAuthorityUnequal",
+			"msg": "ReferrerAndReferrerStatsAuthorityUnequal"
+		},
+		{
+			"code": 6034,
+			"name": "InvalidReferrer",
+			"msg": "InvalidReferrer"
+		},
+		{
+			"code": 6035,
+			"name": "InvalidOracle",
+			"msg": "InvalidOracle"
+		},
+		{
+			"code": 6036,
+			"name": "OracleNotFound",
+			"msg": "OracleNotFound"
+		},
+		{
+			"code": 6037,
+			"name": "LiquidationsBlockedByOracle",
+			"msg": "Liquidations Blocked By Oracle"
+		},
+		{
+			"code": 6038,
+			"name": "UserMaxDeposit",
+			"msg": "Can not deposit more than max deposit"
+		},
+		{
+			"code": 6039,
+			"name": "CantDeleteUserWithCollateral",
+			"msg": "Can not delete user that still has collateral"
+		},
+		{
+			"code": 6040,
+			"name": "InvalidFundingProfitability",
+			"msg": "AMM funding out of bounds pnl"
+		},
+		{
+			"code": 6041,
+			"name": "CastingFailure",
+			"msg": "Casting Failure"
+		},
+		{
+			"code": 6042,
+			"name": "InvalidOrder",
+			"msg": "Invalid Order"
+		},
+		{
+			"code": 6043,
+			"name": "UserHasNoOrder",
+			"msg": "User has no order"
+		},
+		{
+			"code": 6044,
+			"name": "OrderAmountTooSmall",
+			"msg": "Order Amount Too Small"
+		},
+		{
+			"code": 6045,
+			"name": "MaxNumberOfOrders",
+			"msg": "Max number of orders taken"
+		},
+		{
+			"code": 6046,
+			"name": "OrderDoesNotExist",
+			"msg": "Order does not exist"
+		},
+		{
+			"code": 6047,
+			"name": "OrderNotOpen",
+			"msg": "Order not open"
+		},
+		{
+			"code": 6048,
+			"name": "FillOrderDidNotUpdateState",
+			"msg": "FillOrderDidNotUpdateState"
+		},
+		{
+			"code": 6049,
+			"name": "ReduceOnlyOrderIncreasedRisk",
+			"msg": "Reduce only order increased risk"
+		},
+		{
+			"code": 6050,
+			"name": "UnableToLoadAccountLoader",
+			"msg": "Unable to load AccountLoader"
+		},
+		{
+			"code": 6051,
+			"name": "TradeSizeTooLarge",
+			"msg": "Trade Size Too Large"
+		},
+		{
+			"code": 6052,
+			"name": "UserCantReferThemselves",
+			"msg": "User cant refer themselves"
+		},
+		{
+			"code": 6053,
+			"name": "DidNotReceiveExpectedReferrer",
+			"msg": "Did not receive expected referrer"
+		},
+		{
+			"code": 6054,
+			"name": "CouldNotDeserializeReferrer",
+			"msg": "Could not deserialize referrer"
+		},
+		{
+			"code": 6055,
+			"name": "CouldNotDeserializeReferrerStats",
+			"msg": "Could not deserialize referrer stats"
+		},
+		{
+			"code": 6056,
+			"name": "UserOrderIdAlreadyInUse",
+			"msg": "User Order Id Already In Use"
+		},
+		{
+			"code": 6057,
+			"name": "NoPositionsLiquidatable",
+			"msg": "No positions liquidatable"
+		},
+		{
+			"code": 6058,
+			"name": "InvalidMarginRatio",
+			"msg": "Invalid Margin Ratio"
+		},
+		{
+			"code": 6059,
+			"name": "CantCancelPostOnlyOrder",
+			"msg": "Cant Cancel Post Only Order"
+		},
+		{
+			"code": 6060,
+			"name": "InvalidOracleOffset",
+			"msg": "InvalidOracleOffset"
+		},
+		{
+			"code": 6061,
+			"name": "CantExpireOrders",
+			"msg": "CantExpireOrders"
+		},
+		{
+			"code": 6062,
+			"name": "CouldNotLoadMarketData",
+			"msg": "CouldNotLoadMarketData"
+		},
+		{
+			"code": 6063,
+			"name": "MarketNotFound",
+			"msg": "MarketNotFound"
+		},
+		{
+			"code": 6064,
+			"name": "InvalidMarketAccount",
+			"msg": "InvalidMarketAccount"
+		},
+		{
+			"code": 6065,
+			"name": "UnableToLoadMarketAccount",
+			"msg": "UnableToLoadMarketAccount"
+		},
+		{
+			"code": 6066,
+			"name": "MarketWrongMutability",
+			"msg": "MarketWrongMutability"
+		},
+		{
+			"code": 6067,
+			"name": "UnableToCastUnixTime",
+			"msg": "UnableToCastUnixTime"
+		},
+		{
+			"code": 6068,
+			"name": "CouldNotFindSpotPosition",
+			"msg": "CouldNotFindSpotPosition"
+		},
+		{
+			"code": 6069,
+			"name": "NoSpotPositionAvailable",
+			"msg": "NoSpotPositionAvailable"
+		},
+		{
+			"code": 6070,
+			"name": "InvalidSpotMarketInitialization",
+			"msg": "InvalidSpotMarketInitialization"
+		},
+		{
+			"code": 6071,
+			"name": "CouldNotLoadSpotMarketData",
+			"msg": "CouldNotLoadSpotMarketData"
+		},
+		{
+			"code": 6072,
+			"name": "SpotMarketNotFound",
+			"msg": "SpotMarketNotFound"
+		},
+		{
+			"code": 6073,
+			"name": "InvalidSpotMarketAccount",
+			"msg": "InvalidSpotMarketAccount"
+		},
+		{
+			"code": 6074,
+			"name": "UnableToLoadSpotMarketAccount",
+			"msg": "UnableToLoadSpotMarketAccount"
+		},
+		{
+			"code": 6075,
+			"name": "SpotMarketWrongMutability",
+			"msg": "SpotMarketWrongMutability"
+		},
+		{
+			"code": 6076,
+			"name": "SpotMarketInterestNotUpToDate",
+			"msg": "SpotInterestNotUpToDate"
+		},
+		{
+			"code": 6077,
+			"name": "SpotMarketInsufficientDeposits",
+			"msg": "SpotMarketInsufficientDeposits"
+		},
+		{
+			"code": 6078,
+			"name": "UserMustSettleTheirOwnPositiveUnsettledPNL",
+			"msg": "UserMustSettleTheirOwnPositiveUnsettledPNL"
+		},
+		{
+			"code": 6079,
+			"name": "CantUpdatePoolBalanceType",
+			"msg": "CantUpdatePoolBalanceType"
+		},
+		{
+			"code": 6080,
+			"name": "InsufficientCollateralForSettlingPNL",
+			"msg": "InsufficientCollateralForSettlingPNL"
+		},
+		{
+			"code": 6081,
+			"name": "AMMNotUpdatedInSameSlot",
+			"msg": "AMMNotUpdatedInSameSlot"
+		},
+		{
+			"code": 6082,
+			"name": "AuctionNotComplete",
+			"msg": "AuctionNotComplete"
+		},
+		{
+			"code": 6083,
+			"name": "MakerNotFound",
+			"msg": "MakerNotFound"
+		},
+		{
+			"code": 6084,
+			"name": "MakerStatsNotFound",
+			"msg": "MakerNotFound"
+		},
+		{
+			"code": 6085,
+			"name": "MakerMustBeWritable",
+			"msg": "MakerMustBeWritable"
+		},
+		{
+			"code": 6086,
+			"name": "MakerStatsMustBeWritable",
+			"msg": "MakerMustBeWritable"
+		},
+		{
+			"code": 6087,
+			"name": "MakerOrderNotFound",
+			"msg": "MakerOrderNotFound"
+		},
+		{
+			"code": 6088,
+			"name": "CouldNotDeserializeMaker",
+			"msg": "CouldNotDeserializeMaker"
+		},
+		{
+			"code": 6089,
+			"name": "CouldNotDeserializeMakerStats",
+			"msg": "CouldNotDeserializeMaker"
+		},
+		{
+			"code": 6090,
+			"name": "AuctionPriceDoesNotSatisfyMaker",
+			"msg": "AuctionPriceDoesNotSatisfyMaker"
+		},
+		{
+			"code": 6091,
+			"name": "MakerCantFulfillOwnOrder",
+			"msg": "MakerCantFulfillOwnOrder"
+		},
+		{
+			"code": 6092,
+			"name": "MakerOrderMustBePostOnly",
+			"msg": "MakerOrderMustBePostOnly"
+		},
+		{
+			"code": 6093,
+			"name": "CantMatchTwoPostOnlys",
+			"msg": "CantMatchTwoPostOnlys"
+		},
+		{
+			"code": 6094,
+			"name": "OrderBreachesOraclePriceLimits",
+			"msg": "OrderBreachesOraclePriceLimits"
+		},
+		{
+			"code": 6095,
+			"name": "OrderMustBeTriggeredFirst",
+			"msg": "OrderMustBeTriggeredFirst"
+		},
+		{
+			"code": 6096,
+			"name": "OrderNotTriggerable",
+			"msg": "OrderNotTriggerable"
+		},
+		{
+			"code": 6097,
+			"name": "OrderDidNotSatisfyTriggerCondition",
+			"msg": "OrderDidNotSatisfyTriggerCondition"
+		},
+		{
+			"code": 6098,
+			"name": "PositionAlreadyBeingLiquidated",
+			"msg": "PositionAlreadyBeingLiquidated"
+		},
+		{
+			"code": 6099,
+			"name": "PositionDoesntHaveOpenPositionOrOrders",
+			"msg": "PositionDoesntHaveOpenPositionOrOrders"
+		},
+		{
+			"code": 6100,
+			"name": "AllOrdersAreAlreadyLiquidations",
+			"msg": "AllOrdersAreAlreadyLiquidations"
+		},
+		{
+			"code": 6101,
+			"name": "CantCancelLiquidationOrder",
+			"msg": "CantCancelLiquidationOrder"
+		},
+		{
+			"code": 6102,
+			"name": "UserIsBeingLiquidated",
+			"msg": "UserIsBeingLiquidated"
+		},
+		{
+			"code": 6103,
+			"name": "LiquidationsOngoing",
+			"msg": "LiquidationsOngoing"
+		},
+		{
+			"code": 6104,
+			"name": "WrongSpotBalanceType",
+			"msg": "WrongSpotBalanceType"
+		},
+		{
+			"code": 6105,
+			"name": "UserCantLiquidateThemself",
+			"msg": "UserCantLiquidateThemself"
+		},
+		{
+			"code": 6106,
+			"name": "InvalidPerpPositionToLiquidate",
+			"msg": "InvalidPerpPositionToLiquidate"
+		},
+		{
+			"code": 6107,
+			"name": "InvalidBaseAssetAmountForLiquidatePerp",
+			"msg": "InvalidBaseAssetAmountForLiquidatePerp"
+		},
+		{
+			"code": 6108,
+			"name": "InvalidPositionLastFundingRate",
+			"msg": "InvalidPositionLastFundingRate"
+		},
+		{
+			"code": 6109,
+			"name": "InvalidPositionDelta",
+			"msg": "InvalidPositionDelta"
+		},
+		{
+			"code": 6110,
+			"name": "UserBankrupt",
+			"msg": "UserBankrupt"
+		},
+		{
+			"code": 6111,
+			"name": "UserNotBankrupt",
+			"msg": "UserNotBankrupt"
+		},
+		{
+			"code": 6112,
+			"name": "UserHasInvalidBorrow",
+			"msg": "UserHasInvalidBorrow"
+		},
+		{
+			"code": 6113,
+			"name": "DailyWithdrawLimit",
+			"msg": "DailyWithdrawLimit"
+		},
+		{
+			"code": 6114,
+			"name": "DefaultError",
+			"msg": "DefaultError"
+		},
+		{
+			"code": 6115,
+			"name": "InsufficientLPTokens",
+			"msg": "Insufficient LP tokens"
+		},
+		{
+			"code": 6116,
+			"name": "CantLPWithPerpPosition",
+			"msg": "Cant LP with a market position"
+		},
+		{
+			"code": 6117,
+			"name": "UnableToBurnLPTokens",
+			"msg": "Unable to burn LP tokens"
+		},
+		{
+			"code": 6118,
+			"name": "TryingToRemoveLiquidityTooFast",
+			"msg": "Trying to remove liqudity too fast after adding it"
+		},
+		{
+			"code": 6119,
+			"name": "InvalidSpotMarketVault",
+			"msg": "Invalid Spot Market Vault"
+		},
+		{
+			"code": 6120,
+			"name": "InvalidSpotMarketState",
+			"msg": "Invalid Spot Market State"
+		},
+		{
+			"code": 6121,
+			"name": "InvalidSerumProgram",
+			"msg": "InvalidSerumProgram"
+		},
+		{
+			"code": 6122,
+			"name": "InvalidSerumMarket",
+			"msg": "InvalidSerumMarket"
+		},
+		{
+			"code": 6123,
+			"name": "InvalidSerumOpenOrders",
+			"msg": "InvalidSerumOpenOrders"
+		},
+		{
+			"code": 6124,
+			"name": "FailedSerumCPI",
+			"msg": "FailedSerumCPI"
+		},
+		{
+			"code": 6125,
+			"name": "FailedToFillOnSerum",
+			"msg": "FailedToFillOnSerum"
+		},
+		{
+			"code": 6126,
+			"name": "InvalidSerumFulfillmentConfig",
+			"msg": "InvalidSerumFulfillmentConfig"
+		}
+	]
 }