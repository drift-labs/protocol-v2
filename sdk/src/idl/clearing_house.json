{
  "version": "1.0.0",
  "name": "clearing_house",
  "instructions": [
    {
      "name": "initialize",
      "accounts": [
        {
          "name": "admin",
          "isMut": true,
          "isSigner": true
        },
        {
          "name": "state",
          "isMut": true,
          "isSigner": false
        },
        {
          "name": "quoteAssetMint",
          "isMut": false,
          "isSigner": false
        },
        {
          "name": "insuranceVault",
          "isMut": true,
          "isSigner": false
        },
        {
          "name": "insuranceVaultAuthority",
          "isMut": false,
          "isSigner": false
        },
        {
          "name": "rent",
          "isMut": false,
          "isSigner": false
        },
        {
          "name": "systemProgram",
          "isMut": false,
          "isSigner": false
        },
        {
          "name": "tokenProgram",
          "isMut": false,
          "isSigner": false
        }
      ],
      "args": [
        {
          "name": "adminControlsPrices",
          "type": "bool"
        }
      ]
    },
    {
      "name": "initializeBank",
      "accounts": [
        {
          "name": "bank",
          "isMut": true,
          "isSigner": false
        },
        {
          "name": "bankMint",
          "isMut": false,
          "isSigner": false
        },
        {
          "name": "bankVault",
          "isMut": true,
          "isSigner": false
        },
        {
          "name": "bankVaultAuthority",
          "isMut": false,
          "isSigner": false
        },
        {
          "name": "insuranceFundVault",
          "isMut": true,
          "isSigner": false
        },
        {
          "name": "insuranceFundVaultAuthority",
          "isMut": false,
          "isSigner": false
        },
        {
          "name": "state",
          "isMut": true,
          "isSigner": false
        },
        {
          "name": "oracle",
          "isMut": false,
          "isSigner": false
        },
        {
          "name": "admin",
          "isMut": true,
          "isSigner": true
        },
        {
          "name": "rent",
          "isMut": false,
          "isSigner": false
        },
        {
          "name": "systemProgram",
          "isMut": false,
          "isSigner": false
        },
        {
          "name": "tokenProgram",
          "isMut": false,
          "isSigner": false
        }
      ],
      "args": [
        {
          "name": "optimalUtilization",
          "type": "u128"
        },
        {
          "name": "optimalBorrowRate",
          "type": "u128"
        },
        {
          "name": "maxBorrowRate",
          "type": "u128"
        },
        {
          "name": "oracleSource",
          "type": {
            "defined": "OracleSource"
          }
        },
        {
          "name": "initialAssetWeight",
          "type": "u128"
        },
        {
          "name": "maintenanceAssetWeight",
          "type": "u128"
        },
        {
          "name": "initialLiabilityWeight",
          "type": "u128"
        },
        {
          "name": "maintenanceLiabilityWeight",
          "type": "u128"
        },
        {
          "name": "imfFactor",
          "type": "u128"
        },
        {
          "name": "liquidationFee",
          "type": "u128"
        }
      ]
    },
    {
      "name": "initializeMarket",
      "accounts": [
        {
          "name": "admin",
          "isMut": true,
          "isSigner": true
        },
        {
          "name": "state",
          "isMut": true,
          "isSigner": false
        },
        {
          "name": "market",
          "isMut": true,
          "isSigner": false
        },
        {
          "name": "oracle",
          "isMut": false,
          "isSigner": false
        },
        {
          "name": "rent",
          "isMut": false,
          "isSigner": false
        },
        {
          "name": "systemProgram",
          "isMut": false,
          "isSigner": false
        }
      ],
      "args": [
        {
          "name": "ammBaseAssetReserve",
          "type": "u128"
        },
        {
          "name": "ammQuoteAssetReserve",
          "type": "u128"
        },
        {
          "name": "ammPeriodicity",
          "type": "i64"
        },
        {
          "name": "ammPegMultiplier",
          "type": "u128"
        },
        {
          "name": "oracleSource",
          "type": {
            "defined": "OracleSource"
          }
        },
        {
          "name": "marginRatioInitial",
          "type": "u32"
        },
        {
          "name": "marginRatioMaintenance",
          "type": "u32"
        },
        {
          "name": "liquidationFee",
          "type": "u128"
        }
      ]
    },
    {
      "name": "deposit",
      "accounts": [
        {
          "name": "state",
          "isMut": false,
          "isSigner": false
        },
        {
          "name": "user",
          "isMut": true,
          "isSigner": false
        },
        {
          "name": "userStats",
          "isMut": true,
          "isSigner": false
        },
        {
          "name": "authority",
          "isMut": false,
          "isSigner": true
        },
        {
          "name": "bankVault",
          "isMut": true,
          "isSigner": false
        },
        {
          "name": "userTokenAccount",
          "isMut": true,
          "isSigner": false
        },
        {
          "name": "tokenProgram",
          "isMut": false,
          "isSigner": false
        }
      ],
      "args": [
        {
          "name": "bankIndex",
          "type": "u64"
        },
        {
          "name": "amount",
          "type": "u64"
        },
        {
          "name": "reduceOnly",
          "type": "bool"
        }
      ]
    },
    {
      "name": "withdraw",
      "accounts": [
        {
          "name": "state",
          "isMut": false,
          "isSigner": false
        },
        {
          "name": "user",
          "isMut": true,
          "isSigner": false
        },
        {
          "name": "userStats",
          "isMut": true,
          "isSigner": false
        },
        {
          "name": "authority",
          "isMut": false,
          "isSigner": true
        },
        {
          "name": "bankVault",
          "isMut": true,
          "isSigner": false
        },
        {
          "name": "bankVaultAuthority",
          "isMut": true,
          "isSigner": false
        },
        {
          "name": "userTokenAccount",
          "isMut": true,
          "isSigner": false
        },
        {
          "name": "tokenProgram",
          "isMut": false,
          "isSigner": false
        }
      ],
      "args": [
        {
          "name": "bankIndex",
          "type": "u64"
        },
        {
          "name": "amount",
          "type": "u64"
        },
        {
          "name": "reduceOnly",
          "type": "bool"
        }
      ]
    },
    {
      "name": "transferDeposit",
      "accounts": [
        {
          "name": "fromUser",
          "isMut": true,
          "isSigner": false
        },
        {
          "name": "toUser",
          "isMut": true,
          "isSigner": false
        },
        {
          "name": "userStats",
          "isMut": true,
          "isSigner": false
        },
        {
          "name": "authority",
          "isMut": false,
          "isSigner": true
        },
        {
          "name": "state",
          "isMut": false,
          "isSigner": false
        }
      ],
      "args": [
        {
          "name": "bankIndex",
          "type": "u64"
        },
        {
          "name": "amount",
          "type": "u64"
        }
      ]
    },
    {
      "name": "updateBankCumulativeInterest",
      "accounts": [
        {
          "name": "bank",
          "isMut": true,
          "isSigner": false
        }
      ],
      "args": []
    },
    {
      "name": "settleLp",
      "accounts": [
        {
          "name": "state",
          "isMut": false,
          "isSigner": false
        },
        {
          "name": "user",
          "isMut": true,
          "isSigner": false
        }
      ],
      "args": [
        {
          "name": "marketIndex",
          "type": "u64"
        }
      ]
    },
    {
      "name": "removeLiquidity",
      "accounts": [
        {
          "name": "state",
          "isMut": false,
          "isSigner": false
        },
        {
          "name": "user",
          "isMut": true,
          "isSigner": false
        },
        {
          "name": "authority",
          "isMut": false,
          "isSigner": true
        }
      ],
      "args": [
        {
          "name": "sharesToBurn",
          "type": "u128"
        },
        {
          "name": "marketIndex",
          "type": "u64"
        }
      ]
    },
    {
      "name": "addLiquidity",
      "accounts": [
        {
          "name": "state",
          "isMut": false,
          "isSigner": false
        },
        {
          "name": "user",
          "isMut": true,
          "isSigner": false
        },
        {
          "name": "authority",
          "isMut": false,
          "isSigner": true
        }
      ],
      "args": [
        {
          "name": "nShares",
          "type": "u128"
        },
        {
          "name": "marketIndex",
          "type": "u64"
        }
      ]
    },
    {
      "name": "placeOrder",
      "accounts": [
        {
          "name": "state",
          "isMut": false,
          "isSigner": false
        },
        {
          "name": "user",
          "isMut": true,
          "isSigner": false
        },
        {
          "name": "authority",
          "isMut": false,
          "isSigner": true
        }
      ],
      "args": [
        {
          "name": "params",
          "type": {
            "defined": "OrderParams"
          }
        }
      ]
    },
    {
      "name": "cancelOrder",
      "accounts": [
        {
          "name": "state",
          "isMut": false,
          "isSigner": false
        },
        {
          "name": "user",
          "isMut": true,
          "isSigner": false
        },
        {
          "name": "authority",
          "isMut": false,
          "isSigner": true
        }
      ],
      "args": [
        {
          "name": "orderId",
          "type": {
            "option": "u64"
          }
        }
      ]
    },
    {
      "name": "cancelOrderByUserId",
      "accounts": [
        {
          "name": "state",
          "isMut": false,
          "isSigner": false
        },
        {
          "name": "user",
          "isMut": true,
          "isSigner": false
        },
        {
          "name": "authority",
          "isMut": false,
          "isSigner": true
        }
      ],
      "args": [
        {
          "name": "userOrderId",
          "type": "u8"
        }
      ]
    },
    {
      "name": "fillOrder",
      "accounts": [
        {
          "name": "state",
          "isMut": false,
          "isSigner": false
        },
        {
          "name": "authority",
          "isMut": false,
          "isSigner": true
        },
        {
          "name": "filler",
          "isMut": true,
          "isSigner": false
        },
        {
          "name": "fillerStats",
          "isMut": true,
          "isSigner": false
        },
        {
          "name": "user",
          "isMut": true,
          "isSigner": false
        },
        {
          "name": "userStats",
          "isMut": true,
          "isSigner": false
        }
      ],
      "args": [
        {
          "name": "orderId",
          "type": {
            "option": "u64"
          }
        },
        {
          "name": "makerOrderId",
          "type": {
            "option": "u64"
          }
        }
      ]
    },
    {
      "name": "placeAndTake",
      "accounts": [
        {
          "name": "state",
          "isMut": false,
          "isSigner": false
        },
        {
          "name": "user",
          "isMut": true,
          "isSigner": false
        },
        {
          "name": "userStats",
          "isMut": true,
          "isSigner": false
        },
        {
          "name": "authority",
          "isMut": false,
          "isSigner": true
        }
      ],
      "args": [
        {
          "name": "params",
          "type": {
            "defined": "OrderParams"
          }
        },
        {
          "name": "makerOrderId",
          "type": {
            "option": "u64"
          }
        }
      ]
    },
    {
      "name": "placeAndMake",
      "accounts": [
        {
          "name": "state",
          "isMut": false,
          "isSigner": false
        },
        {
          "name": "user",
          "isMut": true,
          "isSigner": false
        },
        {
          "name": "userStats",
          "isMut": true,
          "isSigner": false
        },
        {
          "name": "taker",
          "isMut": true,
          "isSigner": false
        },
        {
          "name": "takerStats",
          "isMut": true,
          "isSigner": false
        },
        {
          "name": "authority",
          "isMut": false,
          "isSigner": true
        }
      ],
      "args": [
        {
          "name": "params",
          "type": {
            "defined": "OrderParams"
          }
        },
        {
          "name": "takerOrderId",
          "type": "u64"
        }
      ]
    },
    {
      "name": "triggerOrder",
      "accounts": [
        {
          "name": "state",
          "isMut": false,
          "isSigner": false
        },
        {
          "name": "authority",
          "isMut": false,
          "isSigner": true
        },
        {
          "name": "filler",
          "isMut": true,
          "isSigner": false
        },
        {
          "name": "user",
          "isMut": true,
          "isSigner": false
        }
      ],
      "args": [
        {
          "name": "orderId",
          "type": "u64"
        }
      ]
    },
    {
      "name": "updateAmms",
      "accounts": [
        {
          "name": "state",
          "isMut": false,
          "isSigner": false
        },
        {
          "name": "authority",
          "isMut": false,
          "isSigner": true
        }
      ],
      "args": [
        {
          "name": "marketIndexes",
          "type": {
            "array": [
              "u64",
              5
            ]
          }
        }
      ]
    },
    {
      "name": "settlePnl",
      "accounts": [
        {
          "name": "state",
          "isMut": false,
          "isSigner": false
        },
        {
          "name": "user",
          "isMut": true,
          "isSigner": false
        },
        {
          "name": "authority",
          "isMut": false,
          "isSigner": true
        }
      ],
      "args": [
        {
          "name": "marketIndex",
          "type": "u64"
        }
      ]
    },
    {
      "name": "liquidatePerp",
      "accounts": [
        {
          "name": "state",
          "isMut": false,
          "isSigner": false
        },
        {
          "name": "authority",
          "isMut": false,
          "isSigner": true
        },
        {
          "name": "liquidator",
          "isMut": true,
          "isSigner": false
        },
        {
          "name": "liquidatorStats",
          "isMut": true,
          "isSigner": false
        },
        {
          "name": "user",
          "isMut": true,
          "isSigner": false
        },
        {
          "name": "userStats",
          "isMut": true,
          "isSigner": false
        }
      ],
      "args": [
        {
          "name": "marketIndex",
          "type": "u64"
        },
        {
          "name": "liquidatorMaxBaseAssetAmount",
          "type": "u128"
        }
      ]
    },
    {
      "name": "liquidateBorrow",
      "accounts": [
        {
          "name": "state",
          "isMut": false,
          "isSigner": false
        },
        {
          "name": "authority",
          "isMut": false,
          "isSigner": true
        },
        {
          "name": "liquidator",
          "isMut": true,
          "isSigner": false
        },
        {
          "name": "user",
          "isMut": true,
          "isSigner": false
        }
      ],
      "args": [
        {
          "name": "assetBankIndex",
          "type": "u64"
        },
        {
          "name": "liabilityBankIndex",
          "type": "u64"
        },
        {
          "name": "liquidatorMaxLiabilityTransfer",
          "type": "u128"
        }
      ]
    },
    {
      "name": "liquidateBorrowForPerpPnl",
      "accounts": [
        {
          "name": "state",
          "isMut": false,
          "isSigner": false
        },
        {
          "name": "authority",
          "isMut": false,
          "isSigner": true
        },
        {
          "name": "liquidator",
          "isMut": true,
          "isSigner": false
        },
        {
          "name": "user",
          "isMut": true,
          "isSigner": false
        }
      ],
      "args": [
        {
          "name": "perpMarketIndex",
          "type": "u64"
        },
        {
          "name": "liabilityBankIndex",
          "type": "u64"
        },
        {
          "name": "liquidatorMaxLiabilityTransfer",
          "type": "u128"
        }
      ]
    },
    {
      "name": "liquidatePerpPnlForDeposit",
      "accounts": [
        {
          "name": "state",
          "isMut": false,
          "isSigner": false
        },
        {
          "name": "authority",
          "isMut": false,
          "isSigner": true
        },
        {
          "name": "liquidator",
          "isMut": true,
          "isSigner": false
        },
        {
          "name": "user",
          "isMut": true,
          "isSigner": false
        }
      ],
      "args": [
        {
          "name": "perpMarketIndex",
          "type": "u64"
        },
        {
          "name": "assetBankIndex",
          "type": "u64"
        },
        {
          "name": "liquidatorMaxPnlTransfer",
          "type": "u128"
        }
      ]
    },
    {
      "name": "resolvePerpBankruptcy",
      "accounts": [
        {
          "name": "state",
          "isMut": false,
          "isSigner": false
        },
        {
          "name": "authority",
          "isMut": false,
          "isSigner": true
        },
        {
          "name": "liquidator",
          "isMut": true,
          "isSigner": false
        },
        {
          "name": "user",
          "isMut": true,
          "isSigner": false
        },
        {
          "name": "bankVault",
          "isMut": true,
          "isSigner": false
        },
        {
          "name": "insuranceFundVault",
          "isMut": true,
          "isSigner": false
        },
        {
          "name": "insuranceFundVaultAuthority",
          "isMut": true,
          "isSigner": false
        },
        {
          "name": "tokenProgram",
          "isMut": false,
          "isSigner": false
        }
      ],
      "args": [
        {
          "name": "bankIndex",
          "type": "u64"
        },
        {
          "name": "marketIndex",
          "type": "u64"
        }
      ]
    },
    {
      "name": "resolveBorrowBankruptcy",
      "accounts": [
        {
          "name": "state",
          "isMut": false,
          "isSigner": false
        },
        {
          "name": "authority",
          "isMut": false,
          "isSigner": true
        },
        {
          "name": "liquidator",
          "isMut": true,
          "isSigner": false
        },
        {
          "name": "user",
          "isMut": true,
          "isSigner": false
        },
        {
          "name": "bankVault",
          "isMut": true,
          "isSigner": false
        },
        {
          "name": "insuranceFundVault",
          "isMut": true,
          "isSigner": false
        },
        {
          "name": "insuranceFundVaultAuthority",
          "isMut": true,
          "isSigner": false
        },
        {
          "name": "tokenProgram",
          "isMut": false,
          "isSigner": false
        }
      ],
      "args": [
        {
          "name": "bankIndex",
          "type": "u64"
        }
      ]
    },
    {
      "name": "moveAmmPrice",
      "accounts": [
        {
          "name": "state",
          "isMut": false,
          "isSigner": false
        },
        {
          "name": "admin",
          "isMut": false,
          "isSigner": true
        },
        {
          "name": "market",
          "isMut": true,
          "isSigner": false
        }
      ],
      "args": [
        {
          "name": "baseAssetReserve",
          "type": "u128"
        },
        {
          "name": "quoteAssetReserve",
          "type": "u128"
        }
      ]
    },
    {
      "name": "withdrawFromMarketToInsuranceVault",
      "accounts": [
        {
          "name": "state",
          "isMut": false,
          "isSigner": false
        },
        {
          "name": "admin",
          "isMut": false,
          "isSigner": true
        },
        {
          "name": "bank",
          "isMut": true,
          "isSigner": false
        },
        {
          "name": "bankVault",
          "isMut": true,
          "isSigner": false
        },
        {
          "name": "bankVaultAuthority",
          "isMut": true,
          "isSigner": false
        },
        {
          "name": "market",
          "isMut": true,
          "isSigner": false
        },
        {
          "name": "recipient",
          "isMut": true,
          "isSigner": false
        },
        {
          "name": "tokenProgram",
          "isMut": false,
          "isSigner": false
        }
      ],
      "args": [
        {
          "name": "amount",
          "type": "u64"
        }
      ]
    },
    {
      "name": "withdrawFromInsuranceVault",
      "accounts": [
        {
          "name": "state",
          "isMut": false,
          "isSigner": false
        },
        {
          "name": "admin",
          "isMut": false,
          "isSigner": true
        },
        {
          "name": "insuranceVault",
          "isMut": true,
          "isSigner": false
        },
        {
          "name": "insuranceVaultAuthority",
          "isMut": false,
          "isSigner": false
        },
        {
          "name": "recipient",
          "isMut": true,
          "isSigner": false
        },
        {
          "name": "tokenProgram",
          "isMut": false,
          "isSigner": false
        }
      ],
      "args": [
        {
          "name": "amount",
          "type": "u64"
        }
      ]
    },
    {
      "name": "withdrawFromInsuranceVaultToMarket",
      "accounts": [
        {
          "name": "state",
          "isMut": true,
          "isSigner": false
        },
        {
          "name": "market",
          "isMut": true,
          "isSigner": false
        },
        {
          "name": "admin",
          "isMut": false,
          "isSigner": true
        },
        {
          "name": "insuranceVault",
          "isMut": true,
          "isSigner": false
        },
        {
          "name": "insuranceVaultAuthority",
          "isMut": false,
          "isSigner": false
        },
        {
          "name": "bank",
          "isMut": true,
          "isSigner": false
        },
        {
          "name": "bankVault",
          "isMut": true,
          "isSigner": false
        },
        {
          "name": "tokenProgram",
          "isMut": false,
          "isSigner": false
        }
      ],
      "args": [
        {
          "name": "amount",
          "type": "u64"
        }
      ]
    },
    {
      "name": "repegAmmCurve",
      "accounts": [
        {
          "name": "state",
          "isMut": false,
          "isSigner": false
        },
        {
          "name": "market",
          "isMut": true,
          "isSigner": false
        },
        {
          "name": "oracle",
          "isMut": false,
          "isSigner": false
        },
        {
          "name": "admin",
          "isMut": false,
          "isSigner": true
        }
      ],
      "args": [
        {
          "name": "newPegCandidate",
          "type": "u128"
        }
      ]
    },
    {
      "name": "updateAmmOracleTwap",
      "accounts": [
        {
          "name": "state",
          "isMut": false,
          "isSigner": false
        },
        {
          "name": "market",
          "isMut": true,
          "isSigner": false
        },
        {
          "name": "oracle",
          "isMut": false,
          "isSigner": false
        },
        {
          "name": "admin",
          "isMut": false,
          "isSigner": true
        }
      ],
      "args": []
    },
    {
      "name": "resetAmmOracleTwap",
      "accounts": [
        {
          "name": "state",
          "isMut": false,
          "isSigner": false
        },
        {
          "name": "market",
          "isMut": true,
          "isSigner": false
        },
        {
          "name": "oracle",
          "isMut": false,
          "isSigner": false
        },
        {
          "name": "admin",
          "isMut": false,
          "isSigner": true
        }
      ],
      "args": []
    },
    {
      "name": "initializeUser",
      "accounts": [
        {
          "name": "user",
          "isMut": true,
          "isSigner": false
        },
        {
          "name": "userStats",
          "isMut": true,
          "isSigner": false
        },
        {
          "name": "state",
          "isMut": false,
          "isSigner": false
        },
        {
          "name": "authority",
          "isMut": false,
          "isSigner": true
        },
        {
          "name": "payer",
          "isMut": true,
          "isSigner": true
        },
        {
          "name": "rent",
          "isMut": false,
          "isSigner": false
        },
        {
          "name": "systemProgram",
          "isMut": false,
          "isSigner": false
        }
      ],
      "args": [
        {
          "name": "userId",
          "type": "u8"
        },
        {
          "name": "name",
          "type": {
            "array": [
              "u8",
              32
            ]
          }
        }
      ]
    },
    {
      "name": "initializeUserStats",
      "accounts": [
        {
          "name": "userStats",
          "isMut": true,
          "isSigner": false
        },
        {
          "name": "state",
          "isMut": false,
          "isSigner": false
        },
        {
          "name": "authority",
          "isMut": false,
          "isSigner": true
        },
        {
          "name": "payer",
          "isMut": true,
          "isSigner": true
        },
        {
          "name": "rent",
          "isMut": false,
          "isSigner": false
        },
        {
          "name": "systemProgram",
          "isMut": false,
          "isSigner": false
        }
      ],
      "args": []
    },
    {
      "name": "settleFundingPayment",
      "accounts": [
        {
          "name": "state",
          "isMut": false,
          "isSigner": false
        },
        {
          "name": "user",
          "isMut": true,
          "isSigner": false
        }
      ],
      "args": []
    },
    {
      "name": "updateFundingRate",
      "accounts": [
        {
          "name": "state",
          "isMut": false,
          "isSigner": false
        },
        {
          "name": "market",
          "isMut": true,
          "isSigner": false
        },
        {
          "name": "oracle",
          "isMut": false,
          "isSigner": false
        }
      ],
      "args": [
        {
          "name": "marketIndex",
          "type": "u64"
        }
      ]
    },
    {
      "name": "updateK",
      "accounts": [
        {
          "name": "admin",
          "isMut": false,
          "isSigner": true
        },
        {
          "name": "state",
          "isMut": false,
          "isSigner": false
        },
        {
          "name": "market",
          "isMut": true,
          "isSigner": false
        },
        {
          "name": "oracle",
          "isMut": false,
          "isSigner": false
        }
      ],
      "args": [
        {
          "name": "sqrtK",
          "type": "u128"
        }
      ]
    },
    {
      "name": "updateMarginRatio",
      "accounts": [
        {
          "name": "admin",
          "isMut": false,
          "isSigner": true
        },
        {
          "name": "state",
          "isMut": false,
          "isSigner": false
        },
        {
          "name": "market",
          "isMut": true,
          "isSigner": false
        }
      ],
      "args": [
        {
          "name": "marginRatioInitial",
          "type": "u32"
        },
        {
          "name": "marginRatioMaintenance",
          "type": "u32"
        }
      ]
    },
    {
      "name": "updateMarketMaxRevenueWithdrawPerPeriod",
      "accounts": [
        {
          "name": "admin",
          "isMut": false,
          "isSigner": true
        },
        {
          "name": "state",
          "isMut": false,
          "isSigner": false
        },
        {
          "name": "market",
          "isMut": true,
          "isSigner": false
        }
      ],
      "args": [
        {
          "name": "maxRevenueWithdrawPerPeriod",
          "type": "u128"
        }
      ]
    },
    {
      "name": "updatePerpLiquidationFee",
      "accounts": [
        {
          "name": "admin",
          "isMut": false,
          "isSigner": true
        },
        {
          "name": "state",
          "isMut": false,
          "isSigner": false
        },
        {
          "name": "market",
          "isMut": true,
          "isSigner": false
        }
      ],
      "args": [
        {
          "name": "liquidationFee",
          "type": "u128"
        }
      ]
    },
    {
      "name": "updateBankInsuranceWithdrawEscrowPeriod",
      "accounts": [
        {
          "name": "admin",
          "isMut": false,
          "isSigner": true
        },
        {
          "name": "state",
          "isMut": false,
          "isSigner": false
        },
        {
          "name": "bank",
          "isMut": true,
          "isSigner": false
        }
      ],
      "args": [
        {
          "name": "insuranceWithdrawEscrowPeriod",
          "type": "i64"
        }
      ]
    },
    {
      "name": "updateBankLiquidationFee",
      "accounts": [
        {
          "name": "admin",
          "isMut": false,
          "isSigner": true
        },
        {
          "name": "state",
          "isMut": false,
          "isSigner": false
        },
        {
          "name": "bank",
          "isMut": true,
          "isSigner": false
        }
      ],
      "args": [
        {
          "name": "liquidationFee",
          "type": "u128"
        }
      ]
    },
    {
      "name": "updateBankWithdrawGuardThreshold",
      "accounts": [
        {
          "name": "admin",
          "isMut": false,
          "isSigner": true
        },
        {
          "name": "state",
          "isMut": false,
          "isSigner": false
        },
        {
          "name": "bank",
          "isMut": true,
          "isSigner": false
        }
      ],
      "args": [
        {
          "name": "withdrawGuardThreshold",
          "type": "u128"
        }
      ]
    },
    {
      "name": "updateBankIfFactor",
      "accounts": [
        {
          "name": "admin",
          "isMut": false,
          "isSigner": true
        },
        {
          "name": "state",
          "isMut": false,
          "isSigner": false
        },
        {
          "name": "bank",
          "isMut": true,
          "isSigner": false
        }
      ],
      "args": [
        {
          "name": "bankIndex",
          "type": "u64"
        },
        {
          "name": "userIfFactor",
          "type": "u32"
        },
        {
          "name": "totalIfFactor",
          "type": "u32"
        },
        {
          "name": "liquidationIfFactor",
          "type": "u32"
        }
      ]
    },
    {
      "name": "updateBankRevenueSettlePeriod",
      "accounts": [
        {
          "name": "admin",
          "isMut": false,
          "isSigner": true
        },
        {
          "name": "state",
          "isMut": false,
          "isSigner": false
        },
        {
          "name": "bank",
          "isMut": true,
          "isSigner": false
        }
      ],
      "args": [
        {
          "name": "revenueSettlePeriod",
          "type": "i64"
        }
      ]
    },
    {
      "name": "updateMarketImfFactor",
      "accounts": [
        {
          "name": "admin",
          "isMut": false,
          "isSigner": true
        },
        {
          "name": "state",
          "isMut": false,
          "isSigner": false
        },
        {
          "name": "market",
          "isMut": true,
          "isSigner": false
        }
      ],
      "args": [
        {
          "name": "imfFactor",
          "type": "u128"
        }
      ]
    },
    {
      "name": "updateMarketUnrealizedAssetWeight",
      "accounts": [
        {
          "name": "admin",
          "isMut": false,
          "isSigner": true
        },
        {
          "name": "state",
          "isMut": false,
          "isSigner": false
        },
        {
          "name": "market",
          "isMut": true,
          "isSigner": false
        }
      ],
      "args": [
        {
          "name": "unrealizedInitialAssetWeight",
          "type": "u8"
        },
        {
          "name": "unrealizedMaintenanceAssetWeight",
          "type": "u8"
        }
      ]
    },
    {
      "name": "updateCurveUpdateIntensity",
      "accounts": [
        {
          "name": "admin",
          "isMut": false,
          "isSigner": true
        },
        {
          "name": "state",
          "isMut": false,
          "isSigner": false
        },
        {
          "name": "market",
          "isMut": true,
          "isSigner": false
        }
      ],
      "args": [
        {
          "name": "curveUpdateIntensity",
          "type": "u8"
        }
      ]
    },
    {
      "name": "updateLpCooldownTime",
      "accounts": [
        {
          "name": "admin",
          "isMut": false,
          "isSigner": true
        },
        {
          "name": "state",
          "isMut": false,
          "isSigner": false
        },
        {
          "name": "market",
          "isMut": true,
          "isSigner": false
        }
      ],
      "args": [
        {
          "name": "lpCooldownTime",
          "type": "i64"
        }
      ]
    },
    {
      "name": "updatePartialLiquidationClosePercentage",
      "accounts": [
        {
          "name": "admin",
          "isMut": false,
          "isSigner": true
        },
        {
          "name": "state",
          "isMut": true,
          "isSigner": false
        }
      ],
      "args": [
        {
          "name": "numerator",
          "type": "u128"
        },
        {
          "name": "denominator",
          "type": "u128"
        }
      ]
    },
    {
      "name": "updatePartialLiquidationPenaltyPercentage",
      "accounts": [
        {
          "name": "admin",
          "isMut": false,
          "isSigner": true
        },
        {
          "name": "state",
          "isMut": true,
          "isSigner": false
        }
      ],
      "args": [
        {
          "name": "numerator",
          "type": "u128"
        },
        {
          "name": "denominator",
          "type": "u128"
        }
      ]
    },
    {
      "name": "updateFullLiquidationPenaltyPercentage",
      "accounts": [
        {
          "name": "admin",
          "isMut": false,
          "isSigner": true
        },
        {
          "name": "state",
          "isMut": true,
          "isSigner": false
        }
      ],
      "args": [
        {
          "name": "numerator",
          "type": "u128"
        },
        {
          "name": "denominator",
          "type": "u128"
        }
      ]
    },
    {
      "name": "updatePartialLiquidationLiquidatorShareDenominator",
      "accounts": [
        {
          "name": "admin",
          "isMut": false,
          "isSigner": true
        },
        {
          "name": "state",
          "isMut": true,
          "isSigner": false
        }
      ],
      "args": [
        {
          "name": "denominator",
          "type": "u64"
        }
      ]
    },
    {
      "name": "updateFullLiquidationLiquidatorShareDenominator",
      "accounts": [
        {
          "name": "admin",
          "isMut": false,
          "isSigner": true
        },
        {
          "name": "state",
          "isMut": true,
          "isSigner": false
        }
      ],
      "args": [
        {
          "name": "denominator",
          "type": "u64"
        }
      ]
    },
    {
      "name": "updateFee",
      "accounts": [
        {
          "name": "admin",
          "isMut": false,
          "isSigner": true
        },
        {
          "name": "state",
          "isMut": true,
          "isSigner": false
        }
      ],
      "args": [
        {
          "name": "fees",
          "type": {
            "defined": "FeeStructure"
          }
        }
      ]
    },
    {
      "name": "updateOrderFillerRewardStructure",
      "accounts": [
        {
          "name": "admin",
          "isMut": false,
          "isSigner": true
        },
        {
          "name": "state",
          "isMut": true,
          "isSigner": false
        }
      ],
      "args": [
        {
          "name": "orderFillerRewardStructure",
          "type": {
            "defined": "OrderFillerRewardStructure"
          }
        }
      ]
    },
    {
      "name": "updateOracleGuardRails",
      "accounts": [
        {
          "name": "admin",
          "isMut": false,
          "isSigner": true
        },
        {
          "name": "state",
          "isMut": true,
          "isSigner": false
        }
      ],
      "args": [
        {
          "name": "oracleGuardRails",
          "type": {
            "defined": "OracleGuardRails"
          }
        }
      ]
    },
    {
      "name": "updateMarketOracle",
      "accounts": [
        {
          "name": "admin",
          "isMut": false,
          "isSigner": true
        },
        {
          "name": "state",
          "isMut": false,
          "isSigner": false
        },
        {
          "name": "market",
          "isMut": true,
          "isSigner": false
        }
      ],
      "args": [
        {
          "name": "oracle",
          "type": "publicKey"
        },
        {
          "name": "oracleSource",
          "type": {
            "defined": "OracleSource"
          }
        }
      ]
    },
    {
      "name": "updateMarketMinimumQuoteAssetTradeSize",
      "accounts": [
        {
          "name": "admin",
          "isMut": false,
          "isSigner": true
        },
        {
          "name": "state",
          "isMut": false,
          "isSigner": false
        },
        {
          "name": "market",
          "isMut": true,
          "isSigner": false
        }
      ],
      "args": [
        {
          "name": "minimumTradeSize",
          "type": "u128"
        }
      ]
    },
    {
      "name": "updateMarketBaseSpread",
      "accounts": [
        {
          "name": "admin",
          "isMut": false,
          "isSigner": true
        },
        {
          "name": "state",
          "isMut": false,
          "isSigner": false
        },
        {
          "name": "market",
          "isMut": true,
          "isSigner": false
        }
      ],
      "args": [
        {
          "name": "baseSpread",
          "type": "u16"
        }
      ]
    },
    {
      "name": "updateAmmJitIntensity",
      "accounts": [
        {
          "name": "admin",
          "isMut": false,
          "isSigner": true
        },
        {
          "name": "state",
          "isMut": false,
          "isSigner": false
        },
        {
          "name": "market",
          "isMut": true,
          "isSigner": false
        }
      ],
      "args": [
        {
          "name": "ammJitIntensity",
          "type": "u8"
        }
      ]
    },
    {
      "name": "updateMarketMaxSpread",
      "accounts": [
        {
          "name": "admin",
          "isMut": false,
          "isSigner": true
        },
        {
          "name": "state",
          "isMut": false,
          "isSigner": false
        },
        {
          "name": "market",
          "isMut": true,
          "isSigner": false
        }
      ],
      "args": [
        {
          "name": "maxSpread",
          "type": "u32"
        }
      ]
    },
    {
      "name": "updateMarketBaseAssetAmountStepSize",
      "accounts": [
        {
          "name": "admin",
          "isMut": false,
          "isSigner": true
        },
        {
          "name": "state",
          "isMut": false,
          "isSigner": false
        },
        {
          "name": "market",
          "isMut": true,
          "isSigner": false
        }
      ],
      "args": [
        {
          "name": "minimumTradeSize",
          "type": "u128"
        }
      ]
    },
    {
      "name": "updateMarketMaxSlippageRatio",
      "accounts": [
        {
          "name": "admin",
          "isMut": false,
          "isSigner": true
        },
        {
          "name": "state",
          "isMut": false,
          "isSigner": false
        },
        {
          "name": "market",
          "isMut": true,
          "isSigner": false
        }
      ],
      "args": [
        {
          "name": "maxSlippageRatio",
          "type": "u16"
        }
      ]
    },
    {
      "name": "updateMaxBaseAssetAmountRatio",
      "accounts": [
        {
          "name": "admin",
          "isMut": false,
          "isSigner": true
        },
        {
          "name": "state",
          "isMut": false,
          "isSigner": false
        },
        {
          "name": "market",
          "isMut": true,
          "isSigner": false
        }
      ],
      "args": [
        {
          "name": "maxBaseAssetAmountRatio",
          "type": "u16"
        }
      ]
    },
    {
      "name": "updateAdmin",
      "accounts": [
        {
          "name": "admin",
          "isMut": false,
          "isSigner": true
        },
        {
          "name": "state",
          "isMut": true,
          "isSigner": false
        }
      ],
      "args": [
        {
          "name": "admin",
          "type": "publicKey"
        }
      ]
    },
    {
      "name": "updateWhitelistMint",
      "accounts": [
        {
          "name": "admin",
          "isMut": false,
          "isSigner": true
        },
        {
          "name": "state",
          "isMut": true,
          "isSigner": false
        }
      ],
      "args": [
        {
          "name": "whitelistMint",
          "type": "publicKey"
        }
      ]
    },
    {
      "name": "updateDiscountMint",
      "accounts": [
        {
          "name": "admin",
          "isMut": false,
          "isSigner": true
        },
        {
          "name": "state",
          "isMut": true,
          "isSigner": false
        }
      ],
      "args": [
        {
          "name": "discountMint",
          "type": "publicKey"
        }
      ]
    },
    {
      "name": "updateExchangePaused",
      "accounts": [
        {
          "name": "admin",
          "isMut": false,
          "isSigner": true
        },
        {
          "name": "state",
          "isMut": true,
          "isSigner": false
        }
      ],
      "args": [
        {
          "name": "exchangePaused",
          "type": "bool"
        }
      ]
    },
    {
      "name": "disableAdminControlsPrices",
      "accounts": [
        {
          "name": "admin",
          "isMut": false,
          "isSigner": true
        },
        {
          "name": "state",
          "isMut": true,
          "isSigner": false
        }
      ],
      "args": []
    },
    {
      "name": "updateFundingPaused",
      "accounts": [
        {
          "name": "admin",
          "isMut": false,
          "isSigner": true
        },
        {
          "name": "state",
          "isMut": true,
          "isSigner": false
        }
      ],
      "args": [
        {
          "name": "fundingPaused",
          "type": "bool"
        }
      ]
    },
    {
      "name": "updateAuctionDuration",
      "accounts": [
        {
          "name": "admin",
          "isMut": false,
          "isSigner": true
        },
        {
          "name": "state",
          "isMut": true,
          "isSigner": false
        }
      ],
      "args": [
        {
          "name": "minAuctionDuration",
          "type": "u8"
        },
        {
          "name": "maxAuctionDuration",
          "type": "u8"
        }
      ]
    },
    {
      "name": "initializeInsuranceFundStake",
      "accounts": [
        {
          "name": "bank",
          "isMut": false,
          "isSigner": false
        },
        {
          "name": "insuranceFundStake",
          "isMut": true,
          "isSigner": false
        },
        {
          "name": "userStats",
          "isMut": true,
          "isSigner": false
        },
        {
          "name": "state",
          "isMut": false,
          "isSigner": false
        },
        {
          "name": "authority",
          "isMut": false,
          "isSigner": true
        },
        {
          "name": "payer",
          "isMut": true,
          "isSigner": true
        },
        {
          "name": "rent",
          "isMut": false,
          "isSigner": false
        },
        {
          "name": "systemProgram",
          "isMut": false,
          "isSigner": false
        }
      ],
      "args": [
        {
          "name": "bankIndex",
          "type": "u64"
        }
      ]
    },
    {
      "name": "settleRevenueToInsuranceFund",
      "accounts": [
        {
          "name": "state",
          "isMut": false,
          "isSigner": false
        },
        {
          "name": "bank",
          "isMut": false,
          "isSigner": false
        },
        {
          "name": "bankVault",
          "isMut": true,
          "isSigner": false
        },
        {
          "name": "bankVaultAuthority",
          "isMut": true,
          "isSigner": false
        },
        {
          "name": "insuranceFundVault",
          "isMut": true,
          "isSigner": false
        },
        {
          "name": "tokenProgram",
          "isMut": false,
          "isSigner": false
        }
      ],
      "args": [
        {
          "name": "bankIndex",
          "type": "u64"
        }
      ]
    },
    {
      "name": "addInsuranceFundStake",
      "accounts": [
        {
          "name": "bank",
          "isMut": false,
          "isSigner": false
        },
        {
          "name": "insuranceFundStake",
          "isMut": true,
          "isSigner": false
        },
        {
          "name": "userStats",
          "isMut": true,
          "isSigner": false
        },
        {
          "name": "authority",
          "isMut": false,
          "isSigner": true
        },
        {
          "name": "insuranceFundVault",
          "isMut": true,
          "isSigner": false
        },
        {
          "name": "userTokenAccount",
          "isMut": true,
          "isSigner": false
        },
        {
          "name": "tokenProgram",
          "isMut": false,
          "isSigner": false
        }
      ],
      "args": [
        {
          "name": "bankIndex",
          "type": "u64"
        },
        {
          "name": "amount",
          "type": "u64"
        }
      ]
    },
    {
      "name": "requestRemoveInsuranceFundStake",
      "accounts": [
        {
          "name": "bank",
          "isMut": false,
          "isSigner": false
        },
        {
          "name": "insuranceFundStake",
          "isMut": true,
          "isSigner": false
        },
        {
          "name": "userStats",
          "isMut": true,
          "isSigner": false
        },
        {
          "name": "authority",
          "isMut": false,
          "isSigner": true
        },
        {
          "name": "insuranceFundVault",
          "isMut": true,
          "isSigner": false
        }
      ],
      "args": [
        {
          "name": "bankIndex",
          "type": "u64"
        },
        {
          "name": "amount",
          "type": "u64"
        }
      ]
    },
    {
      "name": "cancelRequestRemoveInsuranceFundStake",
      "accounts": [
        {
          "name": "bank",
          "isMut": false,
          "isSigner": false
        },
        {
          "name": "insuranceFundStake",
          "isMut": true,
          "isSigner": false
        },
        {
          "name": "userStats",
          "isMut": true,
          "isSigner": false
        },
        {
          "name": "authority",
          "isMut": false,
          "isSigner": true
        },
        {
          "name": "insuranceFundVault",
          "isMut": true,
          "isSigner": false
        }
      ],
      "args": [
        {
          "name": "bankIndex",
          "type": "u64"
        }
      ]
    },
    {
      "name": "removeInsuranceFundStake",
      "accounts": [
        {
          "name": "bank",
          "isMut": false,
          "isSigner": false
        },
        {
          "name": "insuranceFundStake",
          "isMut": true,
          "isSigner": false
        },
        {
          "name": "userStats",
          "isMut": true,
          "isSigner": false
        },
        {
          "name": "authority",
          "isMut": false,
          "isSigner": true
        },
        {
          "name": "insuranceFundVault",
          "isMut": true,
          "isSigner": false
        },
        {
          "name": "insuranceFundVaultAuthority",
          "isMut": true,
          "isSigner": false
        },
        {
          "name": "userTokenAccount",
          "isMut": true,
          "isSigner": false
        },
        {
          "name": "tokenProgram",
          "isMut": false,
          "isSigner": false
        }
      ],
      "args": [
        {
          "name": "bankIndex",
          "type": "u64"
        }
      ]
    }
  ],
  "accounts": [
    {
      "name": "Bank",
      "type": {
        "kind": "struct",
        "fields": [
          {
            "name": "bankIndex",
            "type": "u64"
          },
          {
            "name": "pubkey",
            "type": "publicKey"
          },
          {
            "name": "oracle",
            "type": "publicKey"
          },
          {
            "name": "oracleSource",
            "type": {
              "defined": "OracleSource"
            }
          },
          {
            "name": "mint",
            "type": "publicKey"
          },
          {
            "name": "vault",
            "type": "publicKey"
          },
          {
            "name": "vaultAuthority",
            "type": "publicKey"
          },
          {
            "name": "vaultAuthorityNonce",
            "type": "u8"
          },
          {
            "name": "insuranceFundVault",
            "type": "publicKey"
          },
          {
            "name": "insuranceFundVaultAuthority",
            "type": "publicKey"
          },
          {
            "name": "insuranceFundVaultAuthorityNonce",
            "type": "u8"
          },
          {
            "name": "revenuePool",
            "type": {
              "defined": "PoolBalance"
            }
          },
          {
            "name": "totalIfFactor",
            "type": "u32"
          },
          {
            "name": "userIfFactor",
            "type": "u32"
          },
          {
            "name": "totalIfShares",
            "type": "u128"
          },
          {
            "name": "userIfShares",
            "type": "u128"
          },
          {
            "name": "ifSharesBase",
            "type": "u128"
          },
          {
            "name": "insuranceWithdrawEscrowPeriod",
            "type": "i64"
          },
          {
            "name": "lastRevenueSettleTs",
            "type": "i64"
          },
          {
            "name": "revenueSettlePeriod",
            "type": "i64"
          },
          {
            "name": "decimals",
            "type": "u8"
          },
          {
            "name": "optimalUtilization",
            "type": "u128"
          },
          {
            "name": "optimalBorrowRate",
            "type": "u128"
          },
          {
            "name": "maxBorrowRate",
            "type": "u128"
          },
          {
            "name": "depositBalance",
            "type": "u128"
          },
          {
            "name": "borrowBalance",
            "type": "u128"
          },
          {
            "name": "depositTokenTwap",
            "type": "u128"
          },
          {
            "name": "borrowTokenTwap",
            "type": "u128"
          },
          {
            "name": "utilizationTwap",
            "type": "u128"
          },
          {
            "name": "cumulativeDepositInterest",
            "type": "u128"
          },
          {
            "name": "cumulativeBorrowInterest",
            "type": "u128"
          },
          {
            "name": "lastInterestTs",
            "type": "u64"
          },
          {
            "name": "lastTwapTs",
            "type": "u64"
          },
          {
            "name": "initialAssetWeight",
            "type": "u128"
          },
          {
            "name": "maintenanceAssetWeight",
            "type": "u128"
          },
          {
            "name": "initialLiabilityWeight",
            "type": "u128"
          },
          {
            "name": "maintenanceLiabilityWeight",
            "type": "u128"
          },
          {
            "name": "imfFactor",
            "type": "u128"
          },
          {
            "name": "liquidationFee",
            "type": "u128"
          },
          {
            "name": "liquidationIfFactor",
            "type": "u32"
          },
          {
            "name": "withdrawGuardThreshold",
            "type": "u128"
          }
        ]
      }
    },
    {
      "name": "InsuranceFundStake",
      "type": {
        "kind": "struct",
        "fields": [
          {
            "name": "authority",
            "type": "publicKey"
          },
          {
            "name": "bankIndex",
            "type": "u64"
          },
          {
            "name": "ifShares",
            "type": "u128"
          },
          {
            "name": "ifBase",
            "type": "u128"
          },
          {
            "name": "lastValidTs",
            "type": "i64"
          },
          {
            "name": "lastWithdrawRequestShares",
            "type": "u128"
          },
          {
            "name": "lastWithdrawRequestValue",
            "type": "u64"
          },
          {
            "name": "lastWithdrawRequestTs",
            "type": "i64"
          },
          {
            "name": "costBasis",
            "type": "i64"
          }
        ]
      }
    },
    {
      "name": "Market",
      "type": {
        "kind": "struct",
        "fields": [
          {
            "name": "marketIndex",
            "type": "u64"
          },
          {
            "name": "pubkey",
            "type": "publicKey"
          },
          {
            "name": "initialized",
            "type": "bool"
          },
          {
            "name": "amm",
            "type": {
              "defined": "AMM"
            }
          },
          {
            "name": "baseAssetAmountLong",
            "type": "i128"
          },
          {
            "name": "baseAssetAmountShort",
            "type": "i128"
          },
          {
            "name": "openInterest",
            "type": "u128"
          },
          {
            "name": "marginRatioInitial",
            "type": "u32"
          },
          {
            "name": "marginRatioMaintenance",
            "type": "u32"
          },
          {
            "name": "nextFillRecordId",
            "type": "u64"
          },
          {
            "name": "nextFundingRateRecordId",
            "type": "u64"
          },
          {
            "name": "nextCurveRecordId",
            "type": "u64"
          },
          {
            "name": "pnlPool",
            "type": {
              "defined": "PoolBalance"
            }
          },
          {
            "name": "revenueWithdrawSinceLastSettle",
            "type": "u128"
          },
          {
            "name": "maxRevenueWithdrawPerPeriod",
            "type": "u128"
          },
          {
            "name": "lastRevenueWithdrawTs",
            "type": "i64"
          },
          {
            "name": "imfFactor",
            "type": "u128"
          },
          {
            "name": "unrealizedInitialAssetWeight",
            "type": "u8"
          },
          {
            "name": "unrealizedMaintenanceAssetWeight",
            "type": "u8"
          },
          {
            "name": "unrealizedImfFactor",
            "type": "u128"
          },
          {
            "name": "liquidationFee",
            "type": "u128"
          },
          {
            "name": "padding0",
            "type": "u32"
          },
          {
            "name": "padding1",
            "type": "u128"
          },
          {
            "name": "padding2",
            "type": "u128"
          },
          {
            "name": "padding3",
            "type": "u128"
          },
          {
            "name": "padding4",
            "type": "u128"
          }
        ]
      }
    },
    {
      "name": "State",
      "type": {
        "kind": "struct",
        "fields": [
          {
            "name": "admin",
            "type": "publicKey"
          },
          {
            "name": "exchangePaused",
            "type": "bool"
          },
          {
            "name": "fundingPaused",
            "type": "bool"
          },
          {
            "name": "adminControlsPrices",
            "type": "bool"
          },
          {
            "name": "insuranceVault",
            "type": "publicKey"
          },
          {
            "name": "insuranceVaultAuthority",
            "type": "publicKey"
          },
          {
            "name": "insuranceVaultNonce",
            "type": "u8"
          },
          {
            "name": "marginRatioInitial",
            "type": "u128"
          },
          {
            "name": "marginRatioMaintenance",
            "type": "u128"
          },
          {
            "name": "marginRatioPartial",
            "type": "u128"
          },
          {
            "name": "partialLiquidationClosePercentageNumerator",
            "type": "u128"
          },
          {
            "name": "partialLiquidationClosePercentageDenominator",
            "type": "u128"
          },
          {
            "name": "partialLiquidationPenaltyPercentageNumerator",
            "type": "u128"
          },
          {
            "name": "partialLiquidationPenaltyPercentageDenominator",
            "type": "u128"
          },
          {
            "name": "fullLiquidationPenaltyPercentageNumerator",
            "type": "u128"
          },
          {
            "name": "fullLiquidationPenaltyPercentageDenominator",
            "type": "u128"
          },
          {
            "name": "partialLiquidationLiquidatorShareDenominator",
            "type": "u64"
          },
          {
            "name": "fullLiquidationLiquidatorShareDenominator",
            "type": "u64"
          },
          {
            "name": "feeStructure",
            "type": {
              "defined": "FeeStructure"
            }
          },
          {
            "name": "whitelistMint",
            "type": "publicKey"
          },
          {
            "name": "discountMint",
            "type": "publicKey"
          },
          {
            "name": "oracleGuardRails",
            "type": {
              "defined": "OracleGuardRails"
            }
          },
          {
            "name": "numberOfMarkets",
            "type": "u64"
          },
          {
            "name": "numberOfBanks",
            "type": "u64"
          },
          {
            "name": "minOrderQuoteAssetAmount",
            "type": "u128"
          },
          {
            "name": "minAuctionDuration",
            "type": "u8"
          },
          {
            "name": "maxAuctionDuration",
            "type": "u8"
          },
          {
            "name": "liquidationMarginBufferRatio",
            "type": "u8"
          },
          {
            "name": "padding0",
            "type": "u128"
          },
          {
            "name": "padding1",
            "type": "u128"
          }
        ]
      }
    },
    {
      "name": "User",
      "type": {
        "kind": "struct",
        "fields": [
          {
            "name": "authority",
            "type": "publicKey"
          },
          {
            "name": "userId",
            "type": "u8"
          },
          {
            "name": "name",
            "type": {
              "array": [
                "u8",
                32
              ]
            }
          },
          {
            "name": "bankBalances",
            "type": {
              "array": [
                {
                  "defined": "UserBankBalance"
                },
                8
              ]
            }
          },
          {
            "name": "nextOrderId",
            "type": "u64"
          },
          {
            "name": "positions",
            "type": {
              "array": [
                {
                  "defined": "MarketPosition"
                },
                5
              ]
            }
          },
          {
            "name": "orders",
            "type": {
              "array": [
                {
                  "defined": "Order"
                },
                32
              ]
            }
          },
          {
            "name": "nextLiquidationId",
            "type": "u16"
          },
          {
            "name": "beingLiquidated",
            "type": "bool"
          },
          {
            "name": "bankrupt",
            "type": "bool"
          }
        ]
      }
    },
    {
      "name": "UserStats",
      "type": {
        "kind": "struct",
        "fields": [
          {
            "name": "authority",
            "type": "publicKey"
          },
          {
            "name": "numberOfUsers",
            "type": "u8"
          },
          {
            "name": "isReferrer",
            "type": "bool"
          },
          {
            "name": "referrer",
            "type": "publicKey"
          },
          {
            "name": "totalReferrerReward",
            "type": "u128"
          },
          {
            "name": "fees",
            "type": {
              "defined": "UserFees"
            }
          },
          {
            "name": "makerVolume30d",
            "type": "u64"
          },
          {
            "name": "takerVolume30d",
            "type": "u64"
          },
          {
            "name": "fillerVolume30d",
            "type": "u64"
          },
          {
            "name": "lastMakerVolume30dTs",
            "type": "i64"
          },
          {
            "name": "lastTakerVolume30dTs",
            "type": "i64"
          },
          {
            "name": "lastFillerVolume30dTs",
            "type": "i64"
          },
          {
            "name": "quoteAssetInsuranceFundStake",
            "type": "u128"
          }
        ]
      }
    }
  ],
  "types": [
    {
      "name": "OrderParams",
      "type": {
        "kind": "struct",
        "fields": [
          {
            "name": "orderType",
            "type": {
              "defined": "OrderType"
            }
          },
          {
            "name": "direction",
            "type": {
              "defined": "PositionDirection"
            }
          },
          {
            "name": "userOrderId",
            "type": "u8"
          },
          {
            "name": "baseAssetAmount",
            "type": "u128"
          },
          {
            "name": "price",
            "type": "u128"
          },
          {
            "name": "marketIndex",
            "type": "u64"
          },
          {
            "name": "reduceOnly",
            "type": "bool"
          },
          {
            "name": "postOnly",
            "type": "bool"
          },
          {
            "name": "immediateOrCancel",
            "type": "bool"
          },
          {
            "name": "triggerPrice",
            "type": "u128"
          },
          {
            "name": "triggerCondition",
            "type": {
              "defined": "OrderTriggerCondition"
            }
          },
          {
            "name": "optionalAccounts",
            "type": {
              "defined": "OrderParamsOptionalAccounts"
            }
          },
          {
            "name": "positionLimit",
            "type": "u128"
          },
          {
            "name": "oraclePriceOffset",
            "type": "i128"
          },
          {
            "name": "auctionDuration",
            "type": "u8"
          },
          {
            "name": "padding0",
            "type": "bool"
          },
          {
            "name": "padding1",
            "type": "bool"
          }
        ]
      }
    },
    {
      "name": "OrderParamsOptionalAccounts",
      "type": {
        "kind": "struct",
        "fields": [
          {
            "name": "discountToken",
            "type": "bool"
          },
          {
            "name": "referrer",
            "type": "bool"
          }
        ]
      }
    },
    {
      "name": "LiquidatePerpRecord",
      "type": {
        "kind": "struct",
        "fields": [
          {
            "name": "marketIndex",
            "type": "u64"
          },
          {
            "name": "orderIds",
            "type": {
              "vec": "u64"
            }
          },
          {
            "name": "canceledOrdersFee",
            "type": "u128"
          },
          {
            "name": "oraclePrice",
            "type": "i128"
          },
          {
            "name": "baseAssetAmount",
            "type": "i128"
          },
          {
            "name": "quoteAssetAmount",
            "type": "i128"
          },
          {
            "name": "lpShares",
            "type": "u128"
          },
          {
            "name": "userPnl",
            "type": "i128"
          },
          {
            "name": "liquidatorPnl",
            "type": "i128"
          },
          {
            "name": "fillRecordId",
            "type": "u64"
          },
          {
            "name": "userOrderId",
            "type": "u64"
          },
          {
            "name": "liquidatorOrderId",
            "type": "u64"
          }
        ]
      }
    },
    {
      "name": "LiquidateBorrowRecord",
      "type": {
        "kind": "struct",
        "fields": [
          {
            "name": "assetBankIndex",
            "type": "u64"
          },
          {
            "name": "assetPrice",
            "type": "i128"
          },
          {
            "name": "assetTransfer",
            "type": "u128"
          },
          {
            "name": "liabilityBankIndex",
            "type": "u64"
          },
          {
            "name": "liabilityPrice",
            "type": "i128"
          },
          {
            "name": "liabilityTransfer",
            "type": "u128"
          }
        ]
      }
    },
    {
      "name": "LiquidateBorrowForPerpPnlRecord",
      "type": {
        "kind": "struct",
        "fields": [
          {
            "name": "marketIndex",
            "type": "u64"
          },
          {
            "name": "marketOraclePrice",
            "type": "i128"
          },
          {
            "name": "pnlTransfer",
            "type": "u128"
          },
          {
            "name": "liabilityBankIndex",
            "type": "u64"
          },
          {
            "name": "liabilityPrice",
            "type": "i128"
          },
          {
            "name": "liabilityTransfer",
            "type": "u128"
          }
        ]
      }
    },
    {
      "name": "LiquidatePerpPnlForDepositRecord",
      "type": {
        "kind": "struct",
        "fields": [
          {
            "name": "marketIndex",
            "type": "u64"
          },
          {
            "name": "marketOraclePrice",
            "type": "i128"
          },
          {
            "name": "pnlTransfer",
            "type": "u128"
          },
          {
            "name": "assetBankIndex",
            "type": "u64"
          },
          {
            "name": "assetPrice",
            "type": "i128"
          },
          {
            "name": "assetTransfer",
            "type": "u128"
          }
        ]
      }
    },
    {
      "name": "PerpBankruptcyRecord",
      "type": {
        "kind": "struct",
        "fields": [
          {
            "name": "marketIndex",
            "type": "u64"
          },
          {
            "name": "pnl",
            "type": "i128"
          },
          {
            "name": "ifPayment",
            "type": "u128"
          },
          {
            "name": "cumulativeFundingRateDelta",
            "type": "i128"
          }
        ]
      }
    },
    {
      "name": "BorrowBankruptcyRecord",
      "type": {
        "kind": "struct",
        "fields": [
          {
            "name": "bankIndex",
            "type": "u64"
          },
          {
            "name": "borrowAmount",
            "type": "u128"
          },
          {
            "name": "ifPayment",
            "type": "u128"
          },
          {
            "name": "cumulativeDepositInterestDelta",
            "type": "u128"
          }
        ]
      }
    },
    {
      "name": "PoolBalance",
      "type": {
        "kind": "struct",
        "fields": [
          {
            "name": "balance",
            "type": "u128"
          }
        ]
      }
    },
    {
      "name": "AMM",
      "type": {
        "kind": "struct",
        "fields": [
          {
            "name": "oracle",
            "type": "publicKey"
          },
          {
            "name": "oracleSource",
            "type": {
              "defined": "OracleSource"
            }
          },
          {
            "name": "lastOraclePrice",
            "type": "i128"
          },
          {
            "name": "lastOracleConfPct",
            "type": "u64"
          },
          {
            "name": "lastOracleDelay",
            "type": "i64"
          },
          {
            "name": "lastOracleNormalisedPrice",
            "type": "i128"
          },
          {
            "name": "lastOraclePriceTwap",
            "type": "i128"
          },
          {
            "name": "lastOraclePriceTwap5min",
            "type": "i128"
          },
          {
            "name": "lastOraclePriceTwapTs",
            "type": "i64"
          },
          {
            "name": "lastOracleMarkSpreadPct",
            "type": "i128"
          },
          {
            "name": "baseAssetReserve",
            "type": "u128"
          },
          {
            "name": "quoteAssetReserve",
            "type": "u128"
          },
          {
            "name": "minBaseAssetReserve",
            "type": "u128"
          },
          {
            "name": "maxBaseAssetReserve",
            "type": "u128"
          },
          {
            "name": "sqrtK",
            "type": "u128"
          },
          {
            "name": "pegMultiplier",
            "type": "u128"
          },
          {
            "name": "terminalQuoteAssetReserve",
            "type": "u128"
          },
          {
            "name": "netBaseAssetAmount",
            "type": "i128"
          },
          {
            "name": "quoteAssetAmountLong",
            "type": "i128"
          },
          {
            "name": "quoteAssetAmountShort",
            "type": "i128"
          },
          {
            "name": "quoteEntryAmountLong",
            "type": "i128"
          },
          {
            "name": "quoteEntryAmountShort",
            "type": "i128"
          },
          {
            "name": "netUnsettledLpBaseAssetAmount",
            "type": "i128"
          },
          {
            "name": "lpCooldownTime",
            "type": "i64"
          },
          {
            "name": "userLpShares",
            "type": "u128"
          },
          {
            "name": "marketPositionPerLp",
            "type": {
              "defined": "MarketPosition"
            }
          },
          {
            "name": "ammJitIntensity",
            "type": "u8"
          },
          {
            "name": "lastFundingRate",
            "type": "i128"
          },
          {
            "name": "lastFundingRateLong",
            "type": "i128"
          },
          {
            "name": "lastFundingRateShort",
            "type": "i128"
          },
          {
            "name": "lastFundingRateTs",
            "type": "i64"
          },
          {
            "name": "fundingPeriod",
            "type": "i64"
          },
          {
            "name": "cumulativeFundingRateLong",
            "type": "i128"
          },
          {
            "name": "cumulativeFundingRateShort",
            "type": "i128"
          },
          {
            "name": "cumulativeRepegRebateLong",
            "type": "u128"
          },
          {
            "name": "cumulativeRepegRebateShort",
            "type": "u128"
          },
          {
            "name": "markStd",
            "type": "u64"
          },
          {
            "name": "lastMarkPriceTwap",
            "type": "u128"
          },
          {
            "name": "lastMarkPriceTwap5min",
            "type": "u128"
          },
          {
            "name": "lastMarkPriceTwapTs",
            "type": "i64"
          },
          {
            "name": "minimumQuoteAssetTradeSize",
            "type": "u128"
          },
          {
            "name": "maxBaseAssetAmountRatio",
            "type": "u16"
          },
          {
            "name": "maxSlippageRatio",
            "type": "u16"
          },
          {
            "name": "baseAssetAmountStepSize",
            "type": "u128"
          },
          {
            "name": "marketPosition",
            "type": {
              "defined": "MarketPosition"
            }
          },
          {
            "name": "baseSpread",
            "type": "u16"
          },
          {
            "name": "longSpread",
            "type": "u128"
          },
          {
            "name": "shortSpread",
            "type": "u128"
          },
          {
            "name": "maxSpread",
            "type": "u32"
          },
          {
            "name": "askBaseAssetReserve",
            "type": "u128"
          },
          {
            "name": "askQuoteAssetReserve",
            "type": "u128"
          },
          {
            "name": "bidBaseAssetReserve",
            "type": "u128"
          },
          {
            "name": "bidQuoteAssetReserve",
            "type": "u128"
          },
          {
            "name": "lastBidPriceTwap",
            "type": "u128"
          },
          {
            "name": "lastAskPriceTwap",
            "type": "u128"
          },
          {
            "name": "longIntensityCount",
            "type": "u16"
          },
          {
            "name": "longIntensityVolume",
            "type": "u64"
          },
          {
            "name": "shortIntensityCount",
            "type": "u16"
          },
          {
            "name": "shortIntensityVolume",
            "type": "u64"
          },
          {
            "name": "curveUpdateIntensity",
            "type": "u8"
          },
          {
            "name": "totalFee",
            "type": "i128"
          },
          {
            "name": "totalMmFee",
            "type": "i128"
          },
          {
            "name": "totalExchangeFee",
            "type": "u128"
          },
          {
            "name": "totalFeeMinusDistributions",
            "type": "i128"
          },
          {
            "name": "totalFeeWithdrawn",
            "type": "u128"
          },
          {
            "name": "netRevenueSinceLastFunding",
            "type": "i64"
          },
          {
            "name": "feePool",
            "type": {
              "defined": "PoolBalance"
            }
          },
          {
            "name": "lastUpdateSlot",
            "type": "u64"
          },
          {
            "name": "lastOracleValid",
            "type": "bool"
          },
          {
            "name": "padding0",
            "type": "u16"
          },
          {
            "name": "padding1",
            "type": "u32"
          },
          {
            "name": "padding2",
            "type": "u128"
          },
          {
            "name": "padding3",
            "type": "u128"
          }
        ]
      }
    },
    {
      "name": "OracleGuardRails",
      "type": {
        "kind": "struct",
        "fields": [
          {
            "name": "priceDivergence",
            "type": {
              "defined": "PriceDivergenceGuardRails"
            }
          },
          {
            "name": "validity",
            "type": {
              "defined": "ValidityGuardRails"
            }
          },
          {
            "name": "useForLiquidations",
            "type": "bool"
          }
        ]
      }
    },
    {
      "name": "PriceDivergenceGuardRails",
      "type": {
        "kind": "struct",
        "fields": [
          {
            "name": "markOracleDivergenceNumerator",
            "type": "u128"
          },
          {
            "name": "markOracleDivergenceDenominator",
            "type": "u128"
          }
        ]
      }
    },
    {
      "name": "ValidityGuardRails",
      "type": {
        "kind": "struct",
        "fields": [
          {
            "name": "slotsBeforeStale",
            "type": "i64"
          },
          {
            "name": "confidenceIntervalMaxSize",
            "type": "u128"
          },
          {
            "name": "tooVolatileRatio",
            "type": "i128"
          }
        ]
      }
    },
    {
      "name": "FeeStructure",
      "type": {
        "kind": "struct",
        "fields": [
          {
            "name": "feeNumerator",
            "type": "u128"
          },
          {
            "name": "feeDenominator",
            "type": "u128"
          },
          {
            "name": "discountTokenTiers",
            "type": {
              "defined": "DiscountTokenTiers"
            }
          },
          {
            "name": "referralDiscount",
            "type": {
              "defined": "ReferralDiscount"
            }
          },
          {
            "name": "makerRebateNumerator",
            "type": "u128"
          },
          {
            "name": "makerRebateDenominator",
            "type": "u128"
          },
          {
            "name": "fillerRewardStructure",
            "type": {
              "defined": "OrderFillerRewardStructure"
            }
          },
          {
            "name": "cancelOrderFee",
            "type": "u128"
          }
        ]
      }
    },
    {
      "name": "DiscountTokenTiers",
      "type": {
        "kind": "struct",
        "fields": [
          {
            "name": "firstTier",
            "type": {
              "defined": "DiscountTokenTier"
            }
          },
          {
            "name": "secondTier",
            "type": {
              "defined": "DiscountTokenTier"
            }
          },
          {
            "name": "thirdTier",
            "type": {
              "defined": "DiscountTokenTier"
            }
          },
          {
            "name": "fourthTier",
            "type": {
              "defined": "DiscountTokenTier"
            }
          }
        ]
      }
    },
    {
      "name": "DiscountTokenTier",
      "type": {
        "kind": "struct",
        "fields": [
          {
            "name": "minimumBalance",
            "type": "u64"
          },
          {
            "name": "discountNumerator",
            "type": "u128"
          },
          {
            "name": "discountDenominator",
            "type": "u128"
          }
        ]
      }
    },
    {
      "name": "ReferralDiscount",
      "type": {
        "kind": "struct",
        "fields": [
          {
            "name": "referrerRewardNumerator",
            "type": "u128"
          },
          {
            "name": "referrerRewardDenominator",
            "type": "u128"
          },
          {
            "name": "refereeDiscountNumerator",
            "type": "u128"
          },
          {
            "name": "refereeDiscountDenominator",
            "type": "u128"
          }
        ]
      }
    },
    {
      "name": "OrderFillerRewardStructure",
      "type": {
        "kind": "struct",
        "fields": [
          {
            "name": "rewardNumerator",
            "type": "u128"
          },
          {
            "name": "rewardDenominator",
            "type": "u128"
          },
          {
            "name": "timeBasedRewardLowerBound",
            "type": "u128"
          }
        ]
      }
    },
    {
      "name": "UserFees",
      "type": {
        "kind": "struct",
        "fields": [
          {
            "name": "totalFeePaid",
            "type": "u64"
          },
          {
            "name": "totalLpFees",
            "type": "u128"
          },
          {
            "name": "totalFeeRebate",
            "type": "u64"
          },
          {
            "name": "totalTokenDiscount",
            "type": "u128"
          },
          {
            "name": "totalRefereeDiscount",
            "type": "u128"
          }
        ]
      }
    },
    {
      "name": "UserBankBalance",
      "type": {
        "kind": "struct",
        "fields": [
          {
            "name": "bankIndex",
            "type": "u64"
          },
          {
            "name": "balanceType",
            "type": {
              "defined": "BankBalanceType"
            }
          },
          {
            "name": "balance",
            "type": "u128"
          }
        ]
      }
    },
    {
      "name": "MarketPosition",
      "type": {
        "kind": "struct",
        "fields": [
          {
            "name": "marketIndex",
            "type": "u64"
          },
          {
            "name": "baseAssetAmount",
            "type": "i128"
          },
          {
            "name": "quoteAssetAmount",
            "type": "i128"
          },
          {
            "name": "quoteEntryAmount",
            "type": "i128"
          },
          {
            "name": "lastCumulativeFundingRate",
            "type": "i128"
          },
          {
            "name": "lastCumulativeRepegRebate",
            "type": "u128"
          },
          {
            "name": "lastFundingRateTs",
            "type": "i64"
          },
          {
            "name": "openOrders",
            "type": "u128"
          },
          {
            "name": "openBids",
            "type": "i128"
          },
          {
            "name": "openAsks",
            "type": "i128"
          },
          {
            "name": "realizedPnl",
            "type": "i64"
          },
          {
            "name": "lpShares",
            "type": "u128"
          },
          {
            "name": "lastNetBaseAssetAmountPerLp",
            "type": "i128"
          },
          {
            "name": "lastNetQuoteAssetAmountPerLp",
            "type": "i128"
          },
          {
            "name": "lastLpAddTime",
            "type": "i64"
          },
          {
            "name": "padding0",
            "type": "u128"
          },
          {
            "name": "padding1",
            "type": "u128"
          },
          {
            "name": "padding2",
            "type": "u128"
          },
          {
            "name": "padding3",
            "type": "u128"
          },
          {
            "name": "padding4",
            "type": "u128"
          }
        ]
      }
    },
    {
      "name": "Order",
      "type": {
        "kind": "struct",
        "fields": [
          {
            "name": "status",
            "type": {
              "defined": "OrderStatus"
            }
          },
          {
            "name": "orderType",
            "type": {
              "defined": "OrderType"
            }
          },
          {
            "name": "ts",
            "type": "i64"
          },
          {
            "name": "slot",
            "type": "u64"
          },
          {
            "name": "orderId",
            "type": "u64"
          },
          {
            "name": "userOrderId",
            "type": "u8"
          },
          {
            "name": "marketIndex",
            "type": "u64"
          },
          {
            "name": "price",
            "type": "u128"
          },
          {
            "name": "existingPositionDirection",
            "type": {
              "defined": "PositionDirection"
            }
          },
          {
            "name": "baseAssetAmount",
            "type": "u128"
          },
          {
            "name": "baseAssetAmountFilled",
            "type": "u128"
          },
          {
            "name": "quoteAssetAmountFilled",
            "type": "u128"
          },
          {
            "name": "fee",
            "type": "i128"
          },
          {
            "name": "direction",
            "type": {
              "defined": "PositionDirection"
            }
          },
          {
            "name": "reduceOnly",
            "type": "bool"
          },
          {
            "name": "postOnly",
            "type": "bool"
          },
          {
            "name": "immediateOrCancel",
            "type": "bool"
          },
          {
            "name": "triggerPrice",
            "type": "u128"
          },
          {
            "name": "triggerCondition",
            "type": {
              "defined": "OrderTriggerCondition"
            }
          },
          {
            "name": "triggered",
            "type": "bool"
          },
          {
            "name": "oraclePriceOffset",
            "type": "i128"
          },
          {
            "name": "auctionStartPrice",
            "type": "u128"
          },
          {
            "name": "auctionEndPrice",
            "type": "u128"
          },
          {
            "name": "auctionDuration",
            "type": "u8"
          },
          {
            "name": "padding",
            "type": {
              "array": [
                "u16",
                3
              ]
            }
          }
        ]
      }
    },
    {
      "name": "SwapDirection",
      "type": {
        "kind": "enum",
        "variants": [
          {
            "name": "Add"
          },
          {
            "name": "Remove"
          }
        ]
      }
    },
    {
      "name": "PositionDirection",
      "type": {
        "kind": "enum",
        "variants": [
          {
            "name": "Long"
          },
          {
            "name": "Short"
          }
        ]
      }
    },
    {
      "name": "TwapPeriod",
      "type": {
        "kind": "enum",
        "variants": [
          {
            "name": "FundingPeriod"
          },
          {
            "name": "FiveMin"
          }
        ]
      }
    },
    {
      "name": "LiquidationMultiplierType",
      "type": {
        "kind": "enum",
        "variants": [
          {
            "name": "Discount"
          },
          {
            "name": "Premium"
          }
        ]
      }
    },
    {
      "name": "MarginRequirementType",
      "type": {
        "kind": "enum",
        "variants": [
          {
            "name": "Initial"
          },
          {
            "name": "Maintenance"
          }
        ]
      }
    },
    {
      "name": "PositionUpdateType",
      "type": {
        "kind": "enum",
        "variants": [
          {
            "name": "Open"
          },
          {
            "name": "Increase"
          },
          {
            "name": "Reduce"
          },
          {
            "name": "Close"
          },
          {
            "name": "Flip"
          }
        ]
      }
    },
    {
      "name": "BankBalanceType",
      "type": {
        "kind": "enum",
        "variants": [
          {
            "name": "Deposit"
          },
          {
            "name": "Borrow"
          }
        ]
      }
    },
    {
      "name": "DepositDirection",
      "type": {
        "kind": "enum",
        "variants": [
          {
            "name": "DEPOSIT"
          },
          {
            "name": "WITHDRAW"
          }
        ]
      }
    },
    {
      "name": "OrderAction",
      "type": {
        "kind": "enum",
        "variants": [
          {
            "name": "Place"
          },
          {
            "name": "Cancel"
          },
          {
            "name": "Fill"
          },
          {
            "name": "Trigger"
          },
          {
            "name": "Expire"
          }
        ]
      }
    },
    {
      "name": "OrderActionExplanation",
      "type": {
        "kind": "enum",
        "variants": [
          {
            "name": "None"
          },
          {
            "name": "InsufficientFreeCollateral"
          },
          {
            "name": "OraclePriceBreachedLimitPrice"
          },
          {
            "name": "MarketOrderFilledToLimitPrice"
          },
          {
            "name": "MarketOrderAuctionExpired"
          },
          {
            "name": "CanceledForLiquidation"
          },
          {
            "name": "OrderFilledWithAMM"
          },
          {
            "name": "OrderFilledWithMatch"
          }
        ]
      }
    },
    {
<<<<<<< HEAD
      "name": "LiquidityType",
=======
      "name": "LPAction",
>>>>>>> 199a1e74
      "type": {
        "kind": "enum",
        "variants": [
          {
            "name": "AddLiquidity"
          },
          {
            "name": "RemoveLiquidity"
          },
          {
            "name": "SettleLiquidity"
          }
        ]
      }
    },
    {
      "name": "LiquidationType",
      "type": {
        "kind": "enum",
        "variants": [
          {
            "name": "LiquidatePerp"
          },
          {
            "name": "LiquidateBorrow"
          },
          {
            "name": "LiquidateBorrowForPerpPnl"
          },
          {
            "name": "LiquidatePerpPnlForDeposit"
          },
          {
            "name": "PerpBankruptcy"
          },
          {
            "name": "BorrowBankruptcy"
          }
        ]
      }
    },
    {
      "name": "StakeAction",
      "type": {
        "kind": "enum",
        "variants": [
          {
            "name": "Stake"
          },
          {
            "name": "UnstakeRequest"
          },
          {
            "name": "UnstakeCancelRequest"
          },
          {
            "name": "Unstake"
          }
        ]
      }
    },
    {
      "name": "FulfillmentMethod",
      "type": {
        "kind": "enum",
        "variants": [
          {
            "name": "AMM"
          },
          {
            "name": "Match"
          }
        ]
      }
    },
    {
      "name": "OracleSource",
      "type": {
        "kind": "enum",
        "variants": [
          {
            "name": "Pyth"
          },
          {
            "name": "Switchboard"
          },
          {
            "name": "QuoteAsset"
          }
        ]
      }
    },
    {
      "name": "OrderStatus",
      "type": {
        "kind": "enum",
        "variants": [
          {
            "name": "Init"
          },
          {
            "name": "Open"
          },
          {
            "name": "Filled"
          },
          {
            "name": "Canceled"
          }
        ]
      }
    },
    {
      "name": "OrderType",
      "type": {
        "kind": "enum",
        "variants": [
          {
            "name": "Market"
          },
          {
            "name": "Limit"
          },
          {
            "name": "TriggerMarket"
          },
          {
            "name": "TriggerLimit"
          }
        ]
      }
    },
    {
      "name": "OrderTriggerCondition",
      "type": {
        "kind": "enum",
        "variants": [
          {
            "name": "Above"
          },
          {
            "name": "Below"
          }
        ]
      }
    }
  ],
  "events": [
    {
      "name": "NewUserRecord",
      "fields": [
        {
          "name": "ts",
          "type": "i64",
          "index": false
        },
        {
          "name": "userAuthority",
          "type": "publicKey",
          "index": false
        },
        {
          "name": "user",
          "type": "publicKey",
          "index": false
        },
        {
          "name": "userId",
          "type": "u8",
          "index": false
        },
        {
          "name": "name",
          "type": {
            "array": [
              "u8",
              32
            ]
          },
          "index": false
        },
        {
          "name": "referrer",
          "type": "publicKey",
          "index": false
        }
      ]
    },
    {
      "name": "DepositRecord",
      "fields": [
        {
          "name": "ts",
          "type": "i64",
          "index": false
        },
        {
          "name": "userAuthority",
          "type": "publicKey",
          "index": false
        },
        {
          "name": "user",
          "type": "publicKey",
          "index": false
        },
        {
          "name": "direction",
          "type": {
            "defined": "DepositDirection"
          },
          "index": false
        },
        {
          "name": "amount",
          "type": "u64",
          "index": false
        },
        {
          "name": "bankIndex",
          "type": "u64",
          "index": false
        },
        {
          "name": "oraclePrice",
          "type": "i128",
          "index": false
        },
        {
          "name": "referrer",
          "type": "publicKey",
          "index": false
        },
        {
          "name": "from",
          "type": {
            "option": "publicKey"
          },
          "index": false
        },
        {
          "name": "to",
          "type": {
            "option": "publicKey"
          },
          "index": false
        }
      ]
    },
    {
      "name": "FundingPaymentRecord",
      "fields": [
        {
          "name": "ts",
          "type": "i64",
          "index": false
        },
        {
          "name": "userAuthority",
          "type": "publicKey",
          "index": false
        },
        {
          "name": "user",
          "type": "publicKey",
          "index": false
        },
        {
          "name": "marketIndex",
          "type": "u64",
          "index": false
        },
        {
          "name": "fundingPayment",
          "type": "i128",
          "index": false
        },
        {
          "name": "baseAssetAmount",
          "type": "i128",
          "index": false
        },
        {
          "name": "userLastCumulativeFunding",
          "type": "i128",
          "index": false
        },
        {
          "name": "userLastFundingRateTs",
          "type": "i64",
          "index": false
        },
        {
          "name": "ammCumulativeFundingLong",
          "type": "i128",
          "index": false
        },
        {
          "name": "ammCumulativeFundingShort",
          "type": "i128",
          "index": false
        }
      ]
    },
    {
      "name": "FundingRateRecord",
      "fields": [
        {
          "name": "ts",
          "type": "i64",
          "index": false
        },
        {
          "name": "recordId",
          "type": "u64",
          "index": false
        },
        {
          "name": "marketIndex",
          "type": "u64",
          "index": false
        },
        {
          "name": "fundingRate",
          "type": "i128",
          "index": false
        },
        {
          "name": "fundingRateLong",
          "type": "i128",
          "index": false
        },
        {
          "name": "fundingRateShort",
          "type": "i128",
          "index": false
        },
        {
          "name": "cumulativeFundingRateLong",
          "type": "i128",
          "index": false
        },
        {
          "name": "cumulativeFundingRateShort",
          "type": "i128",
          "index": false
        },
        {
          "name": "oraclePriceTwap",
          "type": "i128",
          "index": false
        },
        {
          "name": "markPriceTwap",
          "type": "u128",
          "index": false
        },
        {
          "name": "periodRevenue",
          "type": "i64",
          "index": false
<<<<<<< HEAD
        },
        {
          "name": "netBaseAssetAmount",
          "type": "i128",
          "index": false
        },
        {
          "name": "netUnsettledLpBaseAssetAmount",
          "type": "i128",
          "index": false
=======
>>>>>>> 199a1e74
        }
      ]
    },
    {
      "name": "CurveRecord",
      "fields": [
        {
          "name": "ts",
          "type": "i64",
          "index": false
        },
        {
          "name": "recordId",
          "type": "u64",
          "index": false
        },
        {
          "name": "marketIndex",
          "type": "u64",
          "index": false
        },
        {
          "name": "pegMultiplierBefore",
          "type": "u128",
          "index": false
        },
        {
          "name": "baseAssetReserveBefore",
          "type": "u128",
          "index": false
        },
        {
          "name": "quoteAssetReserveBefore",
          "type": "u128",
          "index": false
        },
        {
          "name": "sqrtKBefore",
          "type": "u128",
          "index": false
        },
        {
          "name": "pegMultiplierAfter",
          "type": "u128",
          "index": false
        },
        {
          "name": "baseAssetReserveAfter",
          "type": "u128",
          "index": false
        },
        {
          "name": "quoteAssetReserveAfter",
          "type": "u128",
          "index": false
        },
        {
          "name": "sqrtKAfter",
          "type": "u128",
          "index": false
        },
        {
          "name": "baseAssetAmountLong",
          "type": "u128",
          "index": false
        },
        {
          "name": "baseAssetAmountShort",
          "type": "u128",
          "index": false
        },
        {
          "name": "netBaseAssetAmount",
          "type": "i128",
          "index": false
        },
        {
          "name": "openInterest",
          "type": "u128",
          "index": false
        },
        {
          "name": "totalFee",
          "type": "i128",
          "index": false
        },
        {
          "name": "totalFeeMinusDistributions",
          "type": "i128",
          "index": false
        },
        {
          "name": "adjustmentCost",
          "type": "i128",
          "index": false
        },
        {
          "name": "oraclePrice",
          "type": "i128",
          "index": false
        },
        {
          "name": "fillRecord",
          "type": "u128",
          "index": false
        }
      ]
    },
    {
      "name": "OrderRecord",
      "fields": [
        {
          "name": "ts",
          "type": "i64",
          "index": false
        },
        {
          "name": "user",
          "type": "publicKey",
          "index": false
        },
        {
          "name": "order",
          "type": {
            "defined": "Order"
          },
          "index": false
        }
      ]
    },
    {
      "name": "OrderActionRecord",
      "fields": [
        {
          "name": "ts",
          "type": "i64",
          "index": false
        },
        {
          "name": "action",
          "type": {
            "defined": "OrderAction"
          },
          "index": false
        },
        {
          "name": "actionExplanation",
          "type": {
            "defined": "OrderActionExplanation"
          },
          "index": false
        },
        {
          "name": "marketIndex",
          "type": "u64",
          "index": false
        },
        {
          "name": "filler",
          "type": {
            "option": "publicKey"
          },
          "index": false
        },
        {
          "name": "fillerReward",
          "type": {
            "option": "u64"
          },
          "index": false
        },
        {
          "name": "fillRecordId",
          "type": {
            "option": "u64"
          },
          "index": false
        },
        {
          "name": "referrer",
          "type": {
            "option": "publicKey"
          },
          "index": false
        },
        {
          "name": "baseAssetAmountFilled",
          "type": {
            "option": "u128"
          },
          "index": false
        },
        {
          "name": "quoteAssetAmountFilled",
          "type": {
            "option": "u64"
          },
          "index": false
        },
        {
          "name": "takerPnl",
          "type": {
            "option": "i64"
          },
          "index": false
        },
        {
          "name": "makerPnl",
          "type": {
            "option": "i64"
          },
          "index": false
        },
        {
          "name": "takerFee",
          "type": {
            "option": "u64"
          },
          "index": false
        },
        {
          "name": "makerRebate",
          "type": {
            "option": "u64"
          },
          "index": false
        },
        {
          "name": "referrerReward",
          "type": {
            "option": "u64"
          },
          "index": false
        },
        {
          "name": "refereeDiscount",
          "type": {
            "option": "u64"
          },
          "index": false
        },
        {
          "name": "quoteAssetAmountSurplus",
          "type": {
            "option": "i64"
          },
          "index": false
        },
        {
          "name": "taker",
          "type": {
            "option": "publicKey"
          },
          "index": false
        },
        {
          "name": "takerOrderId",
          "type": {
            "option": "u64"
          },
          "index": false
        },
        {
          "name": "takerOrderBaseAssetAmount",
          "type": {
            "option": "u128"
          },
          "index": false
        },
        {
          "name": "takerOrderBaseAssetAmountFilled",
          "type": {
            "option": "u128"
          },
          "index": false
        },
        {
          "name": "takerOrderQuoteAssetAmountFilled",
          "type": {
            "option": "u64"
          },
          "index": false
        },
        {
          "name": "takerOrderFee",
          "type": {
            "option": "i64"
          },
          "index": false
        },
        {
          "name": "maker",
          "type": {
            "option": "publicKey"
          },
          "index": false
        },
        {
          "name": "makerOrderId",
          "type": {
            "option": "u64"
          },
          "index": false
        },
        {
          "name": "makerOrderBaseAssetAmount",
          "type": {
            "option": "u128"
          },
          "index": false
        },
        {
          "name": "makerOrderBaseAssetAmountFilled",
          "type": {
            "option": "u128"
          },
          "index": false
        },
        {
          "name": "makerOrderQuoteAssetAmountFilled",
          "type": {
            "option": "u64"
          },
          "index": false
        },
        {
          "name": "makerOrderFee",
          "type": {
            "option": "i64"
          },
          "index": false
        },
        {
          "name": "oraclePrice",
          "type": "i128",
          "index": false
        }
      ]
    },
    {
      "name": "LPRecord",
      "fields": [
        {
          "name": "ts",
          "type": "i64",
          "index": false
        },
        {
          "name": "user",
          "type": "publicKey",
          "index": false
        },
        {
          "name": "liquidityType",
          "type": {
            "defined": "LiquidityType"
          },
          "index": false
        },
        {
          "name": "nShares",
          "type": "u128",
          "index": false
        },
        {
          "name": "marketIndex",
          "type": "u64",
          "index": false
        },
        {
          "name": "deltaBaseAssetAmount",
          "type": "i128",
          "index": false
        },
        {
          "name": "deltaQuoteAssetAmount",
          "type": "i128",
          "index": false
        }
      ]
    },
    {
      "name": "LPRecord",
      "fields": [
        {
          "name": "ts",
          "type": "i64",
          "index": false
        },
        {
          "name": "user",
          "type": "publicKey",
          "index": false
        },
        {
          "name": "action",
          "type": {
            "defined": "LPAction"
          },
          "index": false
        },
        {
          "name": "nShares",
          "type": "u128",
          "index": false
        },
        {
          "name": "marketIndex",
          "type": "u64",
          "index": false
        },
        {
          "name": "deltaBaseAssetAmount",
          "type": "i128",
          "index": false
        },
        {
          "name": "deltaQuoteAssetAmount",
          "type": "i128",
          "index": false
        }
      ]
    },
    {
      "name": "LiquidationRecord",
      "fields": [
        {
          "name": "ts",
          "type": "i64",
          "index": false
        },
        {
          "name": "liquidationType",
          "type": {
            "defined": "LiquidationType"
          },
          "index": false
        },
        {
          "name": "user",
          "type": "publicKey",
          "index": false
        },
        {
          "name": "liquidator",
          "type": "publicKey",
          "index": false
        },
        {
          "name": "marginRequirement",
          "type": "u128",
          "index": false
        },
        {
          "name": "totalCollateral",
          "type": "i128",
          "index": false
        },
        {
          "name": "liquidationId",
          "type": "u16",
          "index": false
        },
        {
          "name": "bankrupt",
          "type": "bool",
          "index": false
        },
        {
          "name": "liquidatePerp",
          "type": {
            "defined": "LiquidatePerpRecord"
          },
          "index": false
        },
        {
          "name": "liquidateBorrow",
          "type": {
            "defined": "LiquidateBorrowRecord"
          },
          "index": false
        },
        {
          "name": "liquidateBorrowForPerpPnl",
          "type": {
            "defined": "LiquidateBorrowForPerpPnlRecord"
          },
          "index": false
        },
        {
          "name": "liquidatePerpPnlForDeposit",
          "type": {
            "defined": "LiquidatePerpPnlForDepositRecord"
          },
          "index": false
        },
        {
          "name": "perpBankruptcy",
          "type": {
            "defined": "PerpBankruptcyRecord"
          },
          "index": false
        },
        {
          "name": "borrowBankruptcy",
          "type": {
            "defined": "BorrowBankruptcyRecord"
          },
          "index": false
        }
      ]
    },
    {
      "name": "SettlePnlRecord",
      "fields": [
        {
          "name": "ts",
          "type": "i64",
          "index": false
        },
        {
          "name": "user",
          "type": "publicKey",
          "index": false
        },
        {
          "name": "marketIndex",
          "type": "u64",
          "index": false
        },
        {
          "name": "pnl",
          "type": "i128",
          "index": false
        },
        {
          "name": "baseAssetAmount",
          "type": "i128",
          "index": false
        },
        {
          "name": "quoteAssetAmountAfter",
          "type": "i128",
          "index": false
        },
        {
          "name": "quoteEntryAmount",
          "type": "i128",
          "index": false
        },
        {
          "name": "settlePrice",
          "type": "i128",
          "index": false
        }
      ]
    },
    {
      "name": "InsuranceFundRecord",
      "fields": [
        {
          "name": "ts",
          "type": "i64",
          "index": false
        },
        {
          "name": "bankIndex",
          "type": "u64",
          "index": false
        },
        {
          "name": "userIfFactor",
          "type": "u32",
          "index": false
        },
        {
          "name": "totalIfFactor",
          "type": "u32",
          "index": false
        },
        {
          "name": "bankVaultAmountBefore",
          "type": "u64",
          "index": false
        },
        {
          "name": "insuranceVaultAmountBefore",
          "type": "u64",
          "index": false
        },
        {
          "name": "totalIfSharesBefore",
          "type": "u128",
          "index": false
        },
        {
          "name": "totalIfSharesAfter",
          "type": "u128",
          "index": false
        },
        {
          "name": "amount",
          "type": "u64",
          "index": false
        }
      ]
    },
    {
      "name": "InsuranceFundStakeRecord",
      "fields": [
        {
          "name": "ts",
          "type": "i64",
          "index": false
        },
        {
          "name": "userAuthority",
          "type": "publicKey",
          "index": false
        },
        {
          "name": "action",
          "type": {
            "defined": "StakeAction"
          },
          "index": false
        },
        {
          "name": "amount",
          "type": "u64",
          "index": false
        },
        {
          "name": "bankIndex",
          "type": "u64",
          "index": false
        },
        {
          "name": "insuranceVaultAmountBefore",
          "type": "u64",
          "index": false
        },
        {
          "name": "ifSharesBefore",
          "type": "u128",
          "index": false
        },
        {
          "name": "userIfSharesBefore",
          "type": "u128",
          "index": false
        },
        {
          "name": "totalIfSharesBefore",
          "type": "u128",
          "index": false
        },
        {
          "name": "ifSharesAfter",
          "type": "u128",
          "index": false
        },
        {
          "name": "userIfSharesAfter",
          "type": "u128",
          "index": false
        },
        {
          "name": "totalIfSharesAfter",
          "type": "u128",
          "index": false
        }
      ]
    }
  ],
  "errors": [
    {
      "code": 6000,
      "name": "InvalidBankAuthority",
      "msg": "Invalid Bank Authority"
    },
    {
      "code": 6001,
      "name": "InvalidInsuranceFundAuthority",
      "msg": "Clearing house not insurance fund authority"
    },
    {
      "code": 6002,
      "name": "InsufficientDeposit",
      "msg": "Insufficient deposit"
    },
    {
      "code": 6003,
      "name": "InsufficientCollateral",
      "msg": "Insufficient collateral"
    },
    {
      "code": 6004,
      "name": "SufficientCollateral",
      "msg": "Sufficient collateral"
    },
    {
      "code": 6005,
      "name": "MaxNumberOfPositions",
      "msg": "Max number of positions taken"
    },
    {
      "code": 6006,
      "name": "AdminControlsPricesDisabled",
      "msg": "Admin Controls Prices Disabled"
    },
    {
      "code": 6007,
      "name": "MarketIndexNotInitialized",
      "msg": "Market Index Not Initialized"
    },
    {
      "code": 6008,
      "name": "MarketIndexAlreadyInitialized",
      "msg": "Market Index Already Initialized"
    },
    {
      "code": 6009,
      "name": "UserAccountAndUserPositionsAccountMismatch",
      "msg": "User Account And User Positions Account Mismatch"
    },
    {
      "code": 6010,
      "name": "UserHasNoPositionInMarket",
      "msg": "User Has No Position In Market"
    },
    {
      "code": 6011,
      "name": "InvalidInitialPeg",
      "msg": "Invalid Initial Peg"
    },
    {
      "code": 6012,
      "name": "InvalidRepegRedundant",
      "msg": "AMM repeg already configured with amt given"
    },
    {
      "code": 6013,
      "name": "InvalidRepegDirection",
      "msg": "AMM repeg incorrect repeg direction"
    },
    {
      "code": 6014,
      "name": "InvalidRepegProfitability",
      "msg": "AMM repeg out of bounds pnl"
    },
    {
      "code": 6015,
      "name": "SlippageOutsideLimit",
      "msg": "Slippage Outside Limit Price"
    },
    {
      "code": 6016,
      "name": "TradeSizeTooSmall",
      "msg": "Trade Size Too Small"
    },
    {
      "code": 6017,
      "name": "InvalidUpdateK",
      "msg": "Price change too large when updating K"
    },
    {
      "code": 6018,
      "name": "AdminWithdrawTooLarge",
      "msg": "Admin tried to withdraw amount larger than fees collected"
    },
    {
      "code": 6019,
      "name": "MathError",
      "msg": "Math Error"
    },
    {
      "code": 6020,
      "name": "BnConversionError",
      "msg": "Conversion to u128/u64 failed with an overflow or underflow"
    },
    {
      "code": 6021,
      "name": "ClockUnavailable",
      "msg": "Clock unavailable"
    },
    {
      "code": 6022,
      "name": "UnableToLoadOracle",
      "msg": "Unable To Load Oracles"
    },
    {
      "code": 6023,
      "name": "OracleMarkSpreadLimit",
      "msg": "Oracle/Mark Spread Too Large"
    },
    {
      "code": 6024,
      "name": "ExchangePaused",
      "msg": "Exchange is paused"
    },
    {
      "code": 6025,
      "name": "InvalidWhitelistToken",
      "msg": "Invalid whitelist token"
    },
    {
      "code": 6026,
      "name": "WhitelistTokenNotFound",
      "msg": "Whitelist token not found"
    },
    {
      "code": 6027,
      "name": "InvalidDiscountToken",
      "msg": "Invalid discount token"
    },
    {
      "code": 6028,
      "name": "DiscountTokenNotFound",
      "msg": "Discount token not found"
    },
    {
      "code": 6029,
      "name": "ReferrerNotFound",
      "msg": "Referrer not found"
    },
    {
      "code": 6030,
      "name": "ReferrerStatsNotFound",
      "msg": "ReferrerNotFound"
    },
    {
      "code": 6031,
      "name": "ReferrerMustBeWritable",
      "msg": "ReferrerMustBeWritable"
    },
    {
      "code": 6032,
      "name": "ReferrerStatsMustBeWritable",
      "msg": "ReferrerMustBeWritable"
    },
    {
      "code": 6033,
      "name": "ReferrerAndReferrerStatsAuthorityUnequal",
      "msg": "ReferrerAndReferrerStatsAuthorityUnequal"
    },
    {
      "code": 6034,
      "name": "InvalidReferrer",
      "msg": "InvalidReferrer"
    },
    {
      "code": 6035,
      "name": "InvalidOracle",
      "msg": "InvalidOracle"
    },
    {
      "code": 6036,
      "name": "OracleNotFound",
      "msg": "OracleNotFound"
    },
    {
      "code": 6037,
      "name": "LiquidationsBlockedByOracle",
      "msg": "Liquidations Blocked By Oracle"
    },
    {
      "code": 6038,
      "name": "UserMaxDeposit",
      "msg": "Can not deposit more than max deposit"
    },
    {
      "code": 6039,
      "name": "CantDeleteUserWithCollateral",
      "msg": "Can not delete user that still has collateral"
    },
    {
      "code": 6040,
      "name": "InvalidFundingProfitability",
      "msg": "AMM funding out of bounds pnl"
    },
    {
      "code": 6041,
      "name": "CastingFailure",
      "msg": "Casting Failure"
    },
    {
      "code": 6042,
      "name": "InvalidOrder",
      "msg": "Invalid Order"
    },
    {
      "code": 6043,
      "name": "UserHasNoOrder",
      "msg": "User has no order"
    },
    {
      "code": 6044,
      "name": "OrderAmountTooSmall",
      "msg": "Order Amount Too Small"
    },
    {
      "code": 6045,
      "name": "MaxNumberOfOrders",
      "msg": "Max number of orders taken"
    },
    {
      "code": 6046,
      "name": "OrderDoesNotExist",
      "msg": "Order does not exist"
    },
    {
      "code": 6047,
      "name": "OrderNotOpen",
      "msg": "Order not open"
    },
    {
      "code": 6048,
      "name": "FillOrderDidNotUpdateState",
      "msg": "FillOrderDidNotUpdateState"
    },
    {
      "code": 6049,
      "name": "ReduceOnlyOrderIncreasedRisk",
      "msg": "Reduce only order increased risk"
    },
    {
      "code": 6050,
      "name": "UnableToLoadAccountLoader",
      "msg": "Unable to load AccountLoader"
    },
    {
      "code": 6051,
      "name": "TradeSizeTooLarge",
      "msg": "Trade Size Too Large"
    },
    {
      "code": 6052,
      "name": "UserCantReferThemselves",
      "msg": "User cant refer themselves"
    },
    {
      "code": 6053,
      "name": "DidNotReceiveExpectedReferrer",
      "msg": "Did not receive expected referrer"
    },
    {
      "code": 6054,
      "name": "CouldNotDeserializeReferrer",
      "msg": "Could not deserialize referrer"
    },
    {
      "code": 6055,
      "name": "CouldNotDeserializeReferrerStats",
      "msg": "Could not deserialize referrer stats"
    },
    {
      "code": 6056,
      "name": "UserOrderIdAlreadyInUse",
      "msg": "User Order Id Already In Use"
    },
    {
      "code": 6057,
      "name": "NoPositionsLiquidatable",
      "msg": "No positions liquidatable"
    },
    {
      "code": 6058,
      "name": "InvalidMarginRatio",
      "msg": "Invalid Margin Ratio"
    },
    {
      "code": 6059,
      "name": "CantCancelPostOnlyOrder",
      "msg": "Cant Cancel Post Only Order"
    },
    {
      "code": 6060,
      "name": "InvalidOracleOffset",
      "msg": "InvalidOracleOffset"
    },
    {
      "code": 6061,
      "name": "CantExpireOrders",
      "msg": "CantExpireOrders"
    },
    {
      "code": 6062,
      "name": "CouldNotLoadMarketData",
      "msg": "CouldNotLoadMarketData"
    },
    {
      "code": 6063,
      "name": "MarketNotFound",
      "msg": "MarketNotFound"
    },
    {
      "code": 6064,
      "name": "InvalidMarketAccount",
      "msg": "InvalidMarketAccount"
    },
    {
      "code": 6065,
      "name": "UnableToLoadMarketAccount",
      "msg": "UnableToLoadMarketAccount"
    },
    {
      "code": 6066,
      "name": "MarketWrongMutability",
      "msg": "MarketWrongMutability"
    },
    {
      "code": 6067,
      "name": "UnableToCastUnixTime",
      "msg": "UnableToCastUnixTime"
    },
    {
      "code": 6068,
      "name": "CouldNotFindBankBalance",
      "msg": "CouldNotFindBankBalance"
    },
    {
      "code": 6069,
      "name": "NoUserBankBalanceAvailable",
      "msg": "NoUserBankBalanceAvailable"
    },
    {
      "code": 6070,
      "name": "InvalidBankInitialization",
      "msg": "InvalidBankInitialization"
    },
    {
      "code": 6071,
      "name": "CouldNotLoadBankData",
      "msg": "CouldNotLoadBankData"
    },
    {
      "code": 6072,
      "name": "BankNotFound",
      "msg": "BankNotFound"
    },
    {
      "code": 6073,
      "name": "InvalidBankAccount",
      "msg": "InvalidBankAccount"
    },
    {
      "code": 6074,
      "name": "UnableToLoadBankAccount",
      "msg": "UnableToLoadBankAccount"
    },
    {
      "code": 6075,
      "name": "BankWrongMutability",
      "msg": "BankWrongMutability"
    },
    {
      "code": 6076,
      "name": "BankInterestNotUpToDate",
      "msg": "BankInterestNotUpToDate"
    },
    {
      "code": 6077,
      "name": "BankInsufficientDeposits",
      "msg": "BankInsufficientDeposits"
    },
    {
      "code": 6078,
      "name": "UserMustSettleTheirOwnPositiveUnsettledPNL",
      "msg": "UserMustSettleTheirOwnPositiveUnsettledPNL"
    },
    {
      "code": 6079,
      "name": "CantUpdatePoolBalanceType",
      "msg": "CantUpdatePoolBalanceType"
    },
    {
      "code": 6080,
      "name": "InsufficientCollateralForSettlingPNL",
      "msg": "InsufficientCollateralForSettlingPNL"
    },
    {
      "code": 6081,
      "name": "AMMNotUpdatedInSameSlot",
      "msg": "AMMNotUpdatedInSameSlot"
    },
    {
      "code": 6082,
      "name": "AuctionNotComplete",
      "msg": "AuctionNotComplete"
    },
    {
      "code": 6083,
      "name": "MakerNotFound",
      "msg": "MakerNotFound"
    },
    {
      "code": 6084,
      "name": "MakerStatsNotFound",
      "msg": "MakerNotFound"
    },
    {
      "code": 6085,
      "name": "MakerMustBeWritable",
      "msg": "MakerMustBeWritable"
    },
    {
      "code": 6086,
      "name": "MakerStatsMustBeWritable",
      "msg": "MakerMustBeWritable"
    },
    {
      "code": 6087,
      "name": "MakerOrderNotFound",
      "msg": "MakerOrderNotFound"
    },
    {
      "code": 6088,
      "name": "CouldNotDeserializeMaker",
      "msg": "CouldNotDeserializeMaker"
    },
    {
      "code": 6089,
      "name": "CouldNotDeserializeMakerStats",
      "msg": "CouldNotDeserializeMaker"
    },
    {
      "code": 6090,
      "name": "AuctionPriceDoesNotSatisfyMaker",
      "msg": "AuctionPriceDoesNotSatisfyMaker"
    },
    {
      "code": 6091,
      "name": "MakerCantFulfillOwnOrder",
      "msg": "MakerCantFulfillOwnOrder"
    },
    {
      "code": 6092,
      "name": "MakerOrderMustBePostOnly",
      "msg": "MakerOrderMustBePostOnly"
    },
    {
      "code": 6093,
      "name": "CantMatchTwoPostOnlys",
      "msg": "CantMatchTwoPostOnlys"
    },
    {
      "code": 6094,
      "name": "OrderBreachesOraclePriceLimits",
      "msg": "OrderBreachesOraclePriceLimits"
    },
    {
      "code": 6095,
      "name": "OrderMustBeTriggeredFirst",
      "msg": "OrderMustBeTriggeredFirst"
    },
    {
      "code": 6096,
      "name": "OrderNotTriggerable",
      "msg": "OrderNotTriggerable"
    },
    {
      "code": 6097,
      "name": "OrderDidNotSatisfyTriggerCondition",
      "msg": "OrderDidNotSatisfyTriggerCondition"
    },
    {
      "code": 6098,
      "name": "PositionAlreadyBeingLiquidated",
      "msg": "PositionAlreadyBeingLiquidated"
    },
    {
      "code": 6099,
      "name": "PositionDoesntHaveOpenPositionOrOrders",
      "msg": "PositionDoesntHaveOpenPositionOrOrders"
    },
    {
      "code": 6100,
      "name": "AllOrdersAreAlreadyLiquidations",
      "msg": "AllOrdersAreAlreadyLiquidations"
    },
    {
      "code": 6101,
      "name": "CantCancelLiquidationOrder",
      "msg": "CantCancelLiquidationOrder"
    },
    {
      "code": 6102,
      "name": "UserIsBeingLiquidated",
      "msg": "UserIsBeingLiquidated"
    },
    {
      "code": 6103,
      "name": "LiquidationsOngoing",
      "msg": "LiquidationsOngoing"
    },
    {
      "code": 6104,
      "name": "WrongBankBalanceType",
      "msg": "WrongBankBalanceType"
    },
    {
      "code": 6105,
      "name": "UserCantLiquidateThemself",
      "msg": "UserCantLiquidateThemself"
    },
    {
      "code": 6106,
      "name": "InvalidPerpPositionToLiquidate",
      "msg": "InvalidPerpPositionToLiquidate"
    },
    {
      "code": 6107,
      "name": "InvalidBaseAssetAmountForLiquidatePerp",
      "msg": "InvalidBaseAssetAmountForLiquidatePerp"
    },
    {
      "code": 6108,
      "name": "InvalidPositionLastFundingRate",
      "msg": "InvalidPositionLastFundingRate"
    },
    {
      "code": 6109,
      "name": "InvalidPositionDelta",
      "msg": "InvalidPositionDelta"
    },
    {
      "code": 6110,
      "name": "UserBankrupt",
      "msg": "UserBankrupt"
    },
    {
      "code": 6111,
      "name": "UserNotBankrupt",
      "msg": "UserNotBankrupt"
    },
    {
      "code": 6112,
      "name": "UserHasInvalidBorrow",
      "msg": "UserHasInvalidBorrow"
    },
    {
      "code": 6113,
      "name": "BankDailyWithdrawLimit",
      "msg": "BankDailyWithdrawLimit"
    },
    {
      "code": 6114,
      "name": "DefaultError",
      "msg": "DefaultError"
    },
    {
      "code": 6115,
      "name": "InsufficientLPTokens",
      "msg": "Insufficient LP tokens"
    },
    {
      "code": 6116,
      "name": "CantLPWithMarketPosition",
      "msg": "Cant LP with a market position"
    },
    {
      "code": 6117,
      "name": "UnableToBurnLPTokens",
      "msg": "Unable to burn LP tokens"
    },
    {
      "code": 6118,
      "name": "TryingToRemoveLiquidityTooFast",
      "msg": "Trying to remove liqudity too fast after adding it"
    },
    {
      "code": 6119,
      "name": "InvalidBankState",
      "msg": "Invalid Bank State"
    }
  ]
}<|MERGE_RESOLUTION|>--- conflicted
+++ resolved
@@ -4483,11 +4483,7 @@
       }
     },
     {
-<<<<<<< HEAD
-      "name": "LiquidityType",
-=======
       "name": "LPAction",
->>>>>>> 199a1e74
       "type": {
         "kind": "enum",
         "variants": [
@@ -4849,7 +4845,6 @@
           "name": "periodRevenue",
           "type": "i64",
           "index": false
-<<<<<<< HEAD
         },
         {
           "name": "netBaseAssetAmount",
@@ -4860,8 +4855,6 @@
           "name": "netUnsettledLpBaseAssetAmount",
           "type": "i128",
           "index": false
-=======
->>>>>>> 199a1e74
         }
       ]
     },
@@ -5196,48 +5189,6 @@
         },
         {
           "name": "oraclePrice",
-          "type": "i128",
-          "index": false
-        }
-      ]
-    },
-    {
-      "name": "LPRecord",
-      "fields": [
-        {
-          "name": "ts",
-          "type": "i64",
-          "index": false
-        },
-        {
-          "name": "user",
-          "type": "publicKey",
-          "index": false
-        },
-        {
-          "name": "liquidityType",
-          "type": {
-            "defined": "LiquidityType"
-          },
-          "index": false
-        },
-        {
-          "name": "nShares",
-          "type": "u128",
-          "index": false
-        },
-        {
-          "name": "marketIndex",
-          "type": "u64",
-          "index": false
-        },
-        {
-          "name": "deltaBaseAssetAmount",
-          "type": "i128",
-          "index": false
-        },
-        {
-          "name": "deltaQuoteAssetAmount",
           "type": "i128",
           "index": false
         }
