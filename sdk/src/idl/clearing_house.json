{
  "version": "1.0.0",
  "name": "clearing_house",
  "instructions": [
    {
      "name": "initialize",
      "accounts": [
        {
          "name": "admin",
          "isMut": true,
          "isSigner": true
        },
        {
          "name": "state",
          "isMut": true,
          "isSigner": false
        },
        {
          "name": "quoteAssetMint",
          "isMut": false,
          "isSigner": false
        },
        {
          "name": "insuranceVault",
          "isMut": true,
          "isSigner": false
        },
        {
          "name": "clearingHouseSigner",
          "isMut": false,
          "isSigner": false
        },
        {
          "name": "rent",
          "isMut": false,
          "isSigner": false
        },
        {
          "name": "systemProgram",
          "isMut": false,
          "isSigner": false
        },
        {
          "name": "tokenProgram",
          "isMut": false,
          "isSigner": false
        }
      ],
      "args": [
        {
          "name": "adminControlsPrices",
          "type": "bool"
        }
      ]
    },
    {
      "name": "initializeSpotMarket",
      "accounts": [
        {
          "name": "spotMarket",
          "isMut": true,
          "isSigner": false
        },
        {
          "name": "spotMarketMint",
          "isMut": false,
          "isSigner": false
        },
        {
          "name": "spotMarketVault",
          "isMut": true,
          "isSigner": false
        },
        {
          "name": "insuranceFundVault",
          "isMut": true,
          "isSigner": false
        },
        {
          "name": "clearingHouseSigner",
          "isMut": false,
          "isSigner": false
        },
        {
          "name": "state",
          "isMut": true,
          "isSigner": false
        },
        {
          "name": "oracle",
          "isMut": false,
          "isSigner": false
        },
        {
          "name": "admin",
          "isMut": true,
          "isSigner": true
        },
        {
          "name": "rent",
          "isMut": false,
          "isSigner": false
        },
        {
          "name": "systemProgram",
          "isMut": false,
          "isSigner": false
        },
        {
          "name": "tokenProgram",
          "isMut": false,
          "isSigner": false
        }
      ],
      "args": [
        {
          "name": "optimalUtilization",
          "type": "u128"
        },
        {
          "name": "optimalBorrowRate",
          "type": "u128"
        },
        {
          "name": "maxBorrowRate",
          "type": "u128"
        },
        {
          "name": "oracleSource",
          "type": {
            "defined": "OracleSource"
          }
        },
        {
          "name": "initialAssetWeight",
          "type": "u128"
        },
        {
          "name": "maintenanceAssetWeight",
          "type": "u128"
        },
        {
          "name": "initialLiabilityWeight",
          "type": "u128"
        },
        {
          "name": "maintenanceLiabilityWeight",
          "type": "u128"
        },
        {
          "name": "imfFactor",
          "type": "u128"
        },
        {
          "name": "liquidationFee",
          "type": "u128"
        }
      ]
    },
    {
      "name": "initializeSerumFulfillmentConfig",
      "accounts": [
        {
          "name": "baseSpotMarket",
          "isMut": false,
          "isSigner": false
        },
        {
          "name": "quoteSpotMarket",
          "isMut": false,
          "isSigner": false
        },
        {
          "name": "state",
          "isMut": true,
          "isSigner": false
        },
        {
          "name": "serumProgram",
          "isMut": false,
          "isSigner": false
        },
        {
          "name": "serumMarket",
          "isMut": false,
          "isSigner": false
        },
        {
          "name": "serumOpenOrders",
          "isMut": true,
          "isSigner": false
        },
        {
          "name": "clearingHouseSigner",
          "isMut": false,
          "isSigner": false
        },
        {
          "name": "serumFulfillmentConfig",
          "isMut": true,
          "isSigner": false
        },
        {
          "name": "admin",
          "isMut": true,
          "isSigner": true
        },
        {
          "name": "rent",
          "isMut": false,
          "isSigner": false
        },
        {
          "name": "systemProgram",
          "isMut": false,
          "isSigner": false
        }
      ],
      "args": [
        {
          "name": "marketIndex",
          "type": "u64"
        }
      ]
    },
    {
      "name": "initializeMarket",
      "accounts": [
        {
          "name": "admin",
          "isMut": true,
          "isSigner": true
        },
        {
          "name": "state",
          "isMut": true,
          "isSigner": false
        },
        {
          "name": "market",
          "isMut": true,
          "isSigner": false
        },
        {
          "name": "oracle",
          "isMut": false,
          "isSigner": false
        },
        {
          "name": "rent",
          "isMut": false,
          "isSigner": false
        },
        {
          "name": "systemProgram",
          "isMut": false,
          "isSigner": false
        }
      ],
      "args": [
        {
          "name": "ammBaseAssetReserve",
          "type": "u128"
        },
        {
          "name": "ammQuoteAssetReserve",
          "type": "u128"
        },
        {
          "name": "ammPeriodicity",
          "type": "i64"
        },
        {
          "name": "ammPegMultiplier",
          "type": "u128"
        },
        {
          "name": "oracleSource",
          "type": {
            "defined": "OracleSource"
          }
        },
        {
          "name": "marginRatioInitial",
          "type": "u32"
        },
        {
          "name": "marginRatioMaintenance",
          "type": "u32"
        },
        {
          "name": "liquidationFee",
          "type": "u128"
        }
      ]
    },
    {
      "name": "deposit",
      "accounts": [
        {
          "name": "state",
          "isMut": false,
          "isSigner": false
        },
        {
          "name": "user",
          "isMut": true,
          "isSigner": false
        },
        {
          "name": "userStats",
          "isMut": true,
          "isSigner": false
        },
        {
          "name": "authority",
          "isMut": false,
          "isSigner": true
        },
        {
          "name": "spotMarketVault",
          "isMut": true,
          "isSigner": false
        },
        {
          "name": "userTokenAccount",
          "isMut": true,
          "isSigner": false
        },
        {
          "name": "tokenProgram",
          "isMut": false,
          "isSigner": false
        }
      ],
      "args": [
        {
          "name": "marketIndex",
          "type": "u64"
        },
        {
          "name": "amount",
          "type": "u64"
        },
        {
          "name": "reduceOnly",
          "type": "bool"
        }
      ]
    },
    {
      "name": "withdraw",
      "accounts": [
        {
          "name": "state",
          "isMut": false,
          "isSigner": false
        },
        {
          "name": "user",
          "isMut": true,
          "isSigner": false
        },
        {
          "name": "userStats",
          "isMut": true,
          "isSigner": false
        },
        {
          "name": "authority",
          "isMut": false,
          "isSigner": true
        },
        {
          "name": "spotMarketVault",
          "isMut": true,
          "isSigner": false
        },
        {
          "name": "clearingHouseSigner",
          "isMut": false,
          "isSigner": false
        },
        {
          "name": "userTokenAccount",
          "isMut": true,
          "isSigner": false
        },
        {
          "name": "tokenProgram",
          "isMut": false,
          "isSigner": false
        }
      ],
      "args": [
        {
          "name": "marketIndex",
          "type": "u64"
        },
        {
          "name": "amount",
          "type": "u64"
        },
        {
          "name": "reduceOnly",
          "type": "bool"
        }
      ]
    },
    {
      "name": "transferDeposit",
      "accounts": [
        {
          "name": "fromUser",
          "isMut": true,
          "isSigner": false
        },
        {
          "name": "toUser",
          "isMut": true,
          "isSigner": false
        },
        {
          "name": "userStats",
          "isMut": true,
          "isSigner": false
        },
        {
          "name": "authority",
          "isMut": false,
          "isSigner": true
        },
        {
          "name": "state",
          "isMut": false,
          "isSigner": false
        }
      ],
      "args": [
        {
          "name": "marketIndex",
          "type": "u64"
        },
        {
          "name": "amount",
          "type": "u64"
        }
      ]
    },
    {
      "name": "updateSpotMarketCumulativeInterest",
      "accounts": [
        {
          "name": "spotMarket",
          "isMut": true,
          "isSigner": false
        }
      ],
      "args": []
    },
    {
      "name": "updateSpotMarketExpiry",
      "accounts": [
        {
          "name": "spotMarket",
          "isMut": true,
          "isSigner": false
        }
      ],
      "args": [
        {
          "name": "expiryTs",
          "type": "i64"
        }
      ]
    },
    {
      "name": "settleLp",
      "accounts": [
        {
          "name": "state",
          "isMut": false,
          "isSigner": false
        },
        {
          "name": "user",
          "isMut": true,
          "isSigner": false
        }
      ],
      "args": [
        {
          "name": "marketIndex",
          "type": "u64"
        }
      ]
    },
    {
      "name": "removeLiquidity",
      "accounts": [
        {
          "name": "state",
          "isMut": false,
          "isSigner": false
        },
        {
          "name": "user",
          "isMut": true,
          "isSigner": false
        },
        {
          "name": "authority",
          "isMut": false,
          "isSigner": true
        }
      ],
      "args": [
        {
          "name": "sharesToBurn",
          "type": "u128"
        },
        {
          "name": "marketIndex",
          "type": "u64"
        }
      ]
    },
    {
      "name": "addLiquidity",
      "accounts": [
        {
          "name": "state",
          "isMut": false,
          "isSigner": false
        },
        {
          "name": "user",
          "isMut": true,
          "isSigner": false
        },
        {
          "name": "authority",
          "isMut": false,
          "isSigner": true
        }
      ],
      "args": [
        {
          "name": "nShares",
          "type": "u128"
        },
        {
          "name": "marketIndex",
          "type": "u64"
        }
      ]
    },
    {
      "name": "placeOrder",
      "accounts": [
        {
          "name": "state",
          "isMut": false,
          "isSigner": false
        },
        {
          "name": "user",
          "isMut": true,
          "isSigner": false
        },
        {
          "name": "authority",
          "isMut": false,
          "isSigner": true
        }
      ],
      "args": [
        {
          "name": "params",
          "type": {
            "defined": "OrderParams"
          }
        }
      ]
    },
    {
      "name": "cancelOrder",
      "accounts": [
        {
          "name": "state",
          "isMut": false,
          "isSigner": false
        },
        {
          "name": "user",
          "isMut": true,
          "isSigner": false
        },
        {
          "name": "authority",
          "isMut": false,
          "isSigner": true
        }
      ],
      "args": [
        {
          "name": "orderId",
          "type": {
            "option": "u64"
          }
        }
      ]
    },
    {
      "name": "cancelOrderByUserId",
      "accounts": [
        {
          "name": "state",
          "isMut": false,
          "isSigner": false
        },
        {
          "name": "user",
          "isMut": true,
          "isSigner": false
        },
        {
          "name": "authority",
          "isMut": false,
          "isSigner": true
        }
      ],
      "args": [
        {
          "name": "userOrderId",
          "type": "u8"
        }
      ]
    },
    {
      "name": "fillOrder",
      "accounts": [
        {
          "name": "state",
          "isMut": false,
          "isSigner": false
        },
        {
          "name": "authority",
          "isMut": false,
          "isSigner": true
        },
        {
          "name": "filler",
          "isMut": true,
          "isSigner": false
        },
        {
          "name": "fillerStats",
          "isMut": true,
          "isSigner": false
        },
        {
          "name": "user",
          "isMut": true,
          "isSigner": false
        },
        {
          "name": "userStats",
          "isMut": true,
          "isSigner": false
        }
      ],
      "args": [
        {
          "name": "orderId",
          "type": {
            "option": "u64"
          }
        },
        {
          "name": "makerOrderId",
          "type": {
            "option": "u64"
          }
        }
      ]
    },
    {
      "name": "placeAndTake",
      "accounts": [
        {
          "name": "state",
          "isMut": false,
          "isSigner": false
        },
        {
          "name": "user",
          "isMut": true,
          "isSigner": false
        },
        {
          "name": "userStats",
          "isMut": true,
          "isSigner": false
        },
        {
          "name": "authority",
          "isMut": false,
          "isSigner": true
        }
      ],
      "args": [
        {
          "name": "params",
          "type": {
            "defined": "OrderParams"
          }
        },
        {
          "name": "makerOrderId",
          "type": {
            "option": "u64"
          }
        }
      ]
    },
    {
      "name": "placeAndMake",
      "accounts": [
        {
          "name": "state",
          "isMut": false,
          "isSigner": false
        },
        {
          "name": "user",
          "isMut": true,
          "isSigner": false
        },
        {
          "name": "userStats",
          "isMut": true,
          "isSigner": false
        },
        {
          "name": "taker",
          "isMut": true,
          "isSigner": false
        },
        {
          "name": "takerStats",
          "isMut": true,
          "isSigner": false
        },
        {
          "name": "authority",
          "isMut": false,
          "isSigner": true
        }
      ],
      "args": [
        {
          "name": "params",
          "type": {
            "defined": "OrderParams"
          }
        },
        {
          "name": "takerOrderId",
          "type": "u64"
        }
      ]
    },
    {
      "name": "triggerOrder",
      "accounts": [
        {
          "name": "state",
          "isMut": false,
          "isSigner": false
        },
        {
          "name": "authority",
          "isMut": false,
          "isSigner": true
        },
        {
          "name": "filler",
          "isMut": true,
          "isSigner": false
        },
        {
          "name": "user",
          "isMut": true,
          "isSigner": false
        }
      ],
      "args": [
        {
          "name": "orderId",
          "type": "u64"
        }
      ]
    },
    {
      "name": "triggerSpotOrder",
      "accounts": [
        {
          "name": "state",
          "isMut": false,
          "isSigner": false
        },
        {
          "name": "authority",
          "isMut": false,
          "isSigner": true
        },
        {
          "name": "filler",
          "isMut": true,
          "isSigner": false
        },
        {
          "name": "user",
          "isMut": true,
          "isSigner": false
        }
      ],
      "args": [
        {
          "name": "orderId",
          "type": "u64"
        }
      ]
    },
    {
      "name": "placeSpotOrder",
      "accounts": [
        {
          "name": "state",
          "isMut": false,
          "isSigner": false
        },
        {
          "name": "user",
          "isMut": true,
          "isSigner": false
        },
        {
          "name": "authority",
          "isMut": false,
          "isSigner": true
        }
      ],
      "args": [
        {
          "name": "params",
          "type": {
            "defined": "OrderParams"
          }
        }
      ]
    },
    {
      "name": "fillSpotOrder",
      "accounts": [
        {
          "name": "state",
          "isMut": false,
          "isSigner": false
        },
        {
          "name": "authority",
          "isMut": false,
          "isSigner": true
        },
        {
          "name": "filler",
          "isMut": true,
          "isSigner": false
        },
        {
          "name": "fillerStats",
          "isMut": true,
          "isSigner": false
        },
        {
          "name": "user",
          "isMut": true,
          "isSigner": false
        },
        {
          "name": "userStats",
          "isMut": true,
          "isSigner": false
        }
      ],
      "args": [
        {
          "name": "orderId",
          "type": {
            "option": "u64"
          }
        },
        {
          "name": "fulfillmentType",
          "type": {
            "option": {
              "defined": "SpotFulfillmentType"
            }
          }
        },
        {
          "name": "makerOrderId",
          "type": {
            "option": "u64"
          }
        }
      ]
    },
    {
      "name": "updateAmms",
      "accounts": [
        {
          "name": "state",
          "isMut": false,
          "isSigner": false
        },
        {
          "name": "authority",
          "isMut": false,
          "isSigner": true
        }
      ],
      "args": [
        {
          "name": "marketIndexes",
          "type": {
            "array": [
              "u64",
              5
            ]
          }
        }
      ]
    },
    {
      "name": "settlePnl",
      "accounts": [
        {
          "name": "state",
          "isMut": false,
          "isSigner": false
        },
        {
          "name": "user",
          "isMut": true,
          "isSigner": false
        },
        {
          "name": "authority",
          "isMut": false,
          "isSigner": true
        }
      ],
      "args": [
        {
          "name": "marketIndex",
          "type": "u64"
        }
      ]
    },
    {
      "name": "settleExpiredMarket",
      "accounts": [
        {
          "name": "state",
          "isMut": false,
          "isSigner": false
        },
        {
          "name": "authority",
          "isMut": false,
          "isSigner": true
        }
      ],
      "args": [
        {
          "name": "marketIndex",
          "type": "u64"
        }
      ]
    },
    {
      "name": "settleExpiredPosition",
      "accounts": [
        {
          "name": "state",
          "isMut": false,
          "isSigner": false
        },
        {
          "name": "user",
          "isMut": true,
          "isSigner": false
        },
        {
          "name": "authority",
          "isMut": false,
          "isSigner": true
        }
      ],
      "args": [
        {
          "name": "marketIndex",
          "type": "u64"
        }
      ]
    },
    {
      "name": "liquidatePerp",
      "accounts": [
        {
          "name": "state",
          "isMut": false,
          "isSigner": false
        },
        {
          "name": "authority",
          "isMut": false,
          "isSigner": true
        },
        {
          "name": "liquidator",
          "isMut": true,
          "isSigner": false
        },
        {
          "name": "liquidatorStats",
          "isMut": true,
          "isSigner": false
        },
        {
          "name": "user",
          "isMut": true,
          "isSigner": false
        },
        {
          "name": "userStats",
          "isMut": true,
          "isSigner": false
        }
      ],
      "args": [
        {
          "name": "marketIndex",
          "type": "u64"
        },
        {
          "name": "liquidatorMaxBaseAssetAmount",
          "type": "u128"
        }
      ]
    },
    {
      "name": "liquidateBorrow",
      "accounts": [
        {
          "name": "state",
          "isMut": false,
          "isSigner": false
        },
        {
          "name": "authority",
          "isMut": false,
          "isSigner": true
        },
        {
          "name": "liquidator",
          "isMut": true,
          "isSigner": false
        },
        {
          "name": "user",
          "isMut": true,
          "isSigner": false
        }
      ],
      "args": [
        {
          "name": "assetMarketIndex",
          "type": "u64"
        },
        {
          "name": "liabilityMarketIndex",
          "type": "u64"
        },
        {
          "name": "liquidatorMaxLiabilityTransfer",
          "type": "u128"
        }
      ]
    },
    {
      "name": "liquidateBorrowForPerpPnl",
      "accounts": [
        {
          "name": "state",
          "isMut": false,
          "isSigner": false
        },
        {
          "name": "authority",
          "isMut": false,
          "isSigner": true
        },
        {
          "name": "liquidator",
          "isMut": true,
          "isSigner": false
        },
        {
          "name": "user",
          "isMut": true,
          "isSigner": false
        }
      ],
      "args": [
        {
          "name": "perpMarketIndex",
          "type": "u64"
        },
        {
          "name": "spotMarketIndex",
          "type": "u64"
        },
        {
          "name": "liquidatorMaxLiabilityTransfer",
          "type": "u128"
        }
      ]
    },
    {
      "name": "liquidatePerpPnlForDeposit",
      "accounts": [
        {
          "name": "state",
          "isMut": false,
          "isSigner": false
        },
        {
          "name": "authority",
          "isMut": false,
          "isSigner": true
        },
        {
          "name": "liquidator",
          "isMut": true,
          "isSigner": false
        },
        {
          "name": "user",
          "isMut": true,
          "isSigner": false
        }
      ],
      "args": [
        {
          "name": "perpMarketIndex",
          "type": "u64"
        },
        {
          "name": "spotMarketIndex",
          "type": "u64"
        },
        {
          "name": "liquidatorMaxPnlTransfer",
          "type": "u128"
        }
      ]
    },
    {
      "name": "resolvePerpPnlDeficit",
      "accounts": [
        {
          "name": "state",
          "isMut": false,
          "isSigner": false
        },
        {
          "name": "authority",
          "isMut": false,
          "isSigner": true
        },
        {
          "name": "spotMarketVault",
          "isMut": true,
          "isSigner": false
        },
        {
          "name": "insuranceFundVault",
          "isMut": true,
          "isSigner": false
        },
        {
          "name": "clearingHouseSigner",
          "isMut": false,
          "isSigner": false
        },
        {
          "name": "tokenProgram",
          "isMut": false,
          "isSigner": false
        }
      ],
      "args": [
        {
          "name": "spotMarketIndex",
          "type": "u64"
        },
        {
          "name": "perpMarketIndex",
          "type": "u64"
        }
      ]
    },
    {
      "name": "resolvePerpBankruptcy",
      "accounts": [
        {
          "name": "state",
          "isMut": false,
          "isSigner": false
        },
        {
          "name": "authority",
          "isMut": false,
          "isSigner": true
        },
        {
          "name": "liquidator",
          "isMut": true,
          "isSigner": false
        },
        {
          "name": "user",
          "isMut": true,
          "isSigner": false
        },
        {
          "name": "spotMarketVault",
          "isMut": true,
          "isSigner": false
        },
        {
          "name": "insuranceFundVault",
          "isMut": true,
          "isSigner": false
        },
        {
          "name": "clearingHouseSigner",
          "isMut": false,
          "isSigner": false
        },
        {
          "name": "tokenProgram",
          "isMut": false,
          "isSigner": false
        }
      ],
      "args": [
        {
          "name": "quoteSpotMarketIndex",
          "type": "u64"
        },
        {
          "name": "marketIndex",
          "type": "u64"
        }
      ]
    },
    {
      "name": "resolveBorrowBankruptcy",
      "accounts": [
        {
          "name": "state",
          "isMut": false,
          "isSigner": false
        },
        {
          "name": "authority",
          "isMut": false,
          "isSigner": true
        },
        {
          "name": "liquidator",
          "isMut": true,
          "isSigner": false
        },
        {
          "name": "user",
          "isMut": true,
          "isSigner": false
        },
        {
          "name": "spotMarketVault",
          "isMut": true,
          "isSigner": false
        },
        {
          "name": "insuranceFundVault",
          "isMut": true,
          "isSigner": false
        },
        {
          "name": "clearingHouseSigner",
          "isMut": false,
          "isSigner": false
        },
        {
          "name": "tokenProgram",
          "isMut": false,
          "isSigner": false
        }
      ],
      "args": [
        {
          "name": "marketIndex",
          "type": "u64"
        }
      ]
    },
    {
      "name": "moveAmmPrice",
      "accounts": [
        {
          "name": "state",
          "isMut": false,
          "isSigner": false
        },
        {
          "name": "admin",
          "isMut": false,
          "isSigner": true
        },
        {
          "name": "perpMarket",
          "isMut": true,
          "isSigner": false
        }
      ],
      "args": [
        {
          "name": "baseAssetReserve",
          "type": "u128"
        },
        {
          "name": "quoteAssetReserve",
          "type": "u128"
        },
        {
          "name": "sqrtK",
          "type": "u128"
        }
      ]
    },
    {
      "name": "updateMarketExpiry",
      "accounts": [
        {
          "name": "state",
          "isMut": false,
          "isSigner": false
        },
        {
          "name": "admin",
          "isMut": false,
          "isSigner": true
        },
        {
          "name": "perpMarket",
          "isMut": true,
          "isSigner": false
        }
      ],
      "args": [
        {
          "name": "expiryTs",
          "type": "i64"
        }
      ]
    },
    {
      "name": "settleExpiredMarketPoolsToRevenuePool",
      "accounts": [
        {
          "name": "state",
          "isMut": false,
          "isSigner": false
        },
        {
          "name": "admin",
          "isMut": false,
          "isSigner": true
        },
        {
          "name": "spotMarket",
          "isMut": true,
          "isSigner": false
        },
        {
          "name": "spotMarketVault",
          "isMut": true,
          "isSigner": false
        },
        {
          "name": "clearingHouseSigner",
          "isMut": false,
          "isSigner": false
        },
        {
          "name": "perpMarket",
          "isMut": true,
          "isSigner": false
        },
        {
          "name": "recipient",
          "isMut": true,
          "isSigner": false
        },
        {
          "name": "tokenProgram",
          "isMut": false,
          "isSigner": false
        }
      ],
      "args": []
    },
    {
      "name": "withdrawFromMarketToInsuranceVault",
      "accounts": [
        {
          "name": "state",
          "isMut": false,
          "isSigner": false
        },
        {
          "name": "admin",
          "isMut": false,
          "isSigner": true
        },
        {
          "name": "spotMarket",
          "isMut": true,
          "isSigner": false
        },
        {
          "name": "spotMarketVault",
          "isMut": true,
          "isSigner": false
        },
        {
          "name": "clearingHouseSigner",
          "isMut": false,
          "isSigner": false
        },
        {
          "name": "perpMarket",
          "isMut": true,
          "isSigner": false
        },
        {
          "name": "recipient",
          "isMut": true,
          "isSigner": false
        },
        {
          "name": "tokenProgram",
          "isMut": false,
          "isSigner": false
        }
      ],
      "args": [
        {
          "name": "amount",
          "type": "u64"
        }
      ]
    },
    {
      "name": "withdrawFromInsuranceVault",
      "accounts": [
        {
          "name": "state",
          "isMut": false,
          "isSigner": false
        },
        {
          "name": "admin",
          "isMut": false,
          "isSigner": true
        },
        {
          "name": "insuranceVault",
          "isMut": true,
          "isSigner": false
        },
        {
          "name": "clearingHouseSigner",
          "isMut": false,
          "isSigner": false
        },
        {
          "name": "recipient",
          "isMut": true,
          "isSigner": false
        },
        {
          "name": "tokenProgram",
          "isMut": false,
          "isSigner": false
        }
      ],
      "args": [
        {
          "name": "amount",
          "type": "u64"
        }
      ]
    },
    {
      "name": "withdrawFromInsuranceVaultToMarket",
      "accounts": [
        {
          "name": "state",
          "isMut": true,
          "isSigner": false
        },
        {
          "name": "market",
          "isMut": true,
          "isSigner": false
        },
        {
          "name": "admin",
          "isMut": false,
          "isSigner": true
        },
        {
          "name": "insuranceVault",
          "isMut": true,
          "isSigner": false
        },
        {
          "name": "clearingHouseSigner",
          "isMut": false,
          "isSigner": false
        },
        {
          "name": "quoteSpotMarket",
          "isMut": true,
          "isSigner": false
        },
        {
          "name": "spotMarketVault",
          "isMut": true,
          "isSigner": false
        },
        {
          "name": "tokenProgram",
          "isMut": false,
          "isSigner": false
        }
      ],
      "args": [
        {
          "name": "amount",
          "type": "u64"
        }
      ]
    },
    {
      "name": "repegAmmCurve",
      "accounts": [
        {
          "name": "state",
          "isMut": false,
          "isSigner": false
        },
        {
          "name": "market",
          "isMut": true,
          "isSigner": false
        },
        {
          "name": "oracle",
          "isMut": false,
          "isSigner": false
        },
        {
          "name": "admin",
          "isMut": false,
          "isSigner": true
        }
      ],
      "args": [
        {
          "name": "newPegCandidate",
          "type": "u128"
        }
      ]
    },
    {
      "name": "updateAmmOracleTwap",
      "accounts": [
        {
          "name": "state",
          "isMut": false,
          "isSigner": false
        },
        {
          "name": "market",
          "isMut": true,
          "isSigner": false
        },
        {
          "name": "oracle",
          "isMut": false,
          "isSigner": false
        },
        {
          "name": "admin",
          "isMut": false,
          "isSigner": true
        }
      ],
      "args": []
    },
    {
      "name": "resetAmmOracleTwap",
      "accounts": [
        {
          "name": "state",
          "isMut": false,
          "isSigner": false
        },
        {
          "name": "market",
          "isMut": true,
          "isSigner": false
        },
        {
          "name": "oracle",
          "isMut": false,
          "isSigner": false
        },
        {
          "name": "admin",
          "isMut": false,
          "isSigner": true
        }
      ],
      "args": []
    },
    {
      "name": "initializeUser",
      "accounts": [
        {
          "name": "user",
          "isMut": true,
          "isSigner": false
        },
        {
          "name": "userStats",
          "isMut": true,
          "isSigner": false
        },
        {
          "name": "state",
          "isMut": false,
          "isSigner": false
        },
        {
          "name": "authority",
          "isMut": false,
          "isSigner": true
        },
        {
          "name": "payer",
          "isMut": true,
          "isSigner": true
        },
        {
          "name": "rent",
          "isMut": false,
          "isSigner": false
        },
        {
          "name": "systemProgram",
          "isMut": false,
          "isSigner": false
        }
      ],
      "args": [
        {
          "name": "userId",
          "type": "u8"
        },
        {
          "name": "name",
          "type": {
            "array": [
              "u8",
              32
            ]
          }
        }
      ]
    },
    {
      "name": "initializeUserStats",
      "accounts": [
        {
          "name": "userStats",
          "isMut": true,
          "isSigner": false
        },
        {
          "name": "state",
          "isMut": false,
          "isSigner": false
        },
        {
          "name": "authority",
          "isMut": false,
          "isSigner": true
        },
        {
          "name": "payer",
          "isMut": true,
          "isSigner": true
        },
        {
          "name": "rent",
          "isMut": false,
          "isSigner": false
        },
        {
          "name": "systemProgram",
          "isMut": false,
          "isSigner": false
        }
      ],
      "args": []
    },
    {
      "name": "updateUserName",
      "accounts": [
        {
          "name": "user",
          "isMut": true,
          "isSigner": false
        },
        {
          "name": "authority",
          "isMut": false,
          "isSigner": true
        }
      ],
      "args": [
        {
          "name": "userId",
          "type": "u8"
        },
        {
          "name": "name",
          "type": {
            "array": [
              "u8",
              32
            ]
          }
        }
      ]
    },
    {
      "name": "updateUserCustomMarginRatio",
      "accounts": [
        {
          "name": "user",
          "isMut": true,
          "isSigner": false
        },
        {
          "name": "authority",
          "isMut": false,
          "isSigner": true
        }
      ],
      "args": [
        {
          "name": "userId",
          "type": "u8"
        },
        {
          "name": "marginRatio",
          "type": "u32"
        }
      ]
    },
    {
      "name": "settleFundingPayment",
      "accounts": [
        {
          "name": "state",
          "isMut": false,
          "isSigner": false
        },
        {
          "name": "user",
          "isMut": true,
          "isSigner": false
        }
      ],
      "args": []
    },
    {
      "name": "updateFundingRate",
      "accounts": [
        {
          "name": "state",
          "isMut": false,
          "isSigner": false
        },
        {
          "name": "market",
          "isMut": true,
          "isSigner": false
        },
        {
          "name": "oracle",
          "isMut": false,
          "isSigner": false
        }
      ],
      "args": [
        {
          "name": "marketIndex",
          "type": "u64"
        }
      ]
    },
    {
      "name": "updateK",
      "accounts": [
        {
          "name": "admin",
          "isMut": false,
          "isSigner": true
        },
        {
          "name": "state",
          "isMut": false,
          "isSigner": false
        },
        {
          "name": "market",
          "isMut": true,
          "isSigner": false
        },
        {
          "name": "oracle",
          "isMut": false,
          "isSigner": false
        }
      ],
      "args": [
        {
          "name": "sqrtK",
          "type": "u128"
        }
      ]
    },
    {
      "name": "updateMarginRatio",
      "accounts": [
        {
          "name": "admin",
          "isMut": false,
          "isSigner": true
        },
        {
          "name": "state",
          "isMut": false,
          "isSigner": false
        },
        {
          "name": "market",
          "isMut": true,
          "isSigner": false
        }
      ],
      "args": [
        {
          "name": "marginRatioInitial",
          "type": "u32"
        },
        {
          "name": "marginRatioMaintenance",
          "type": "u32"
        }
      ]
    },
    {
      "name": "updateMarketMaxImbalances",
      "accounts": [
        {
          "name": "admin",
          "isMut": false,
          "isSigner": true
        },
        {
          "name": "state",
          "isMut": false,
          "isSigner": false
        },
        {
          "name": "market",
          "isMut": true,
          "isSigner": false
        }
      ],
      "args": [
        {
          "name": "unrealizedMaxImbalance",
          "type": "u128"
        },
        {
          "name": "maxRevenueWithdrawPerPeriod",
          "type": "u128"
        },
        {
          "name": "quoteMaxInsurance",
          "type": "u128"
        }
      ]
    },
    {
      "name": "updatePerpLiquidationFee",
      "accounts": [
        {
          "name": "admin",
          "isMut": false,
          "isSigner": true
        },
        {
          "name": "state",
          "isMut": false,
          "isSigner": false
        },
        {
          "name": "market",
          "isMut": true,
          "isSigner": false
        }
      ],
      "args": [
        {
          "name": "liquidatorFee",
          "type": "u128"
        },
        {
          "name": "ifLiquidationFee",
          "type": "u128"
        }
      ]
    },
    {
      "name": "updateInsuranceWithdrawEscrowPeriod",
      "accounts": [
        {
          "name": "admin",
          "isMut": false,
          "isSigner": true
        },
        {
          "name": "state",
          "isMut": false,
          "isSigner": false
        },
        {
          "name": "spotMarket",
          "isMut": true,
          "isSigner": false
        }
      ],
      "args": [
        {
          "name": "insuranceWithdrawEscrowPeriod",
          "type": "i64"
        }
      ]
    },
    {
      "name": "updateSpotMarketLiquidationFee",
      "accounts": [
        {
          "name": "admin",
          "isMut": false,
          "isSigner": true
        },
        {
          "name": "state",
          "isMut": false,
          "isSigner": false
        },
        {
          "name": "spotMarket",
          "isMut": true,
          "isSigner": false
        }
      ],
      "args": [
        {
          "name": "liquidatorFee",
          "type": "u128"
        },
        {
          "name": "ifLiquidationFee",
          "type": "u128"
        }
      ]
    },
    {
      "name": "updateWithdrawGuardThreshold",
      "accounts": [
        {
          "name": "admin",
          "isMut": false,
          "isSigner": true
        },
        {
          "name": "state",
          "isMut": false,
          "isSigner": false
        },
        {
          "name": "spotMarket",
          "isMut": true,
          "isSigner": false
        }
      ],
      "args": [
        {
          "name": "withdrawGuardThreshold",
          "type": "u128"
        }
      ]
    },
    {
      "name": "updateSpotMarketIfFactor",
      "accounts": [
        {
          "name": "admin",
          "isMut": false,
          "isSigner": true
        },
        {
          "name": "state",
          "isMut": false,
          "isSigner": false
        },
        {
          "name": "spotMarket",
          "isMut": true,
          "isSigner": false
        }
      ],
      "args": [
        {
          "name": "spotMarketIndex",
          "type": "u64"
        },
        {
          "name": "userIfFactor",
          "type": "u32"
        },
        {
          "name": "totalIfFactor",
          "type": "u32"
        }
      ]
    },
    {
      "name": "updateSpotMarketRevenueSettlePeriod",
      "accounts": [
        {
          "name": "admin",
          "isMut": false,
          "isSigner": true
        },
        {
          "name": "state",
          "isMut": false,
          "isSigner": false
        },
        {
          "name": "spotMarket",
          "isMut": true,
          "isSigner": false
        }
      ],
      "args": [
        {
          "name": "revenueSettlePeriod",
          "type": "i64"
        }
      ]
    },
    {
      "name": "updateMarketImfFactor",
      "accounts": [
        {
          "name": "admin",
          "isMut": false,
          "isSigner": true
        },
        {
          "name": "state",
          "isMut": false,
          "isSigner": false
        },
        {
          "name": "market",
          "isMut": true,
          "isSigner": false
        }
      ],
      "args": [
        {
          "name": "imfFactor",
          "type": "u128"
        }
      ]
    },
    {
      "name": "updateMarketUnrealizedAssetWeight",
      "accounts": [
        {
          "name": "admin",
          "isMut": false,
          "isSigner": true
        },
        {
          "name": "state",
          "isMut": false,
          "isSigner": false
        },
        {
          "name": "market",
          "isMut": true,
          "isSigner": false
        }
      ],
      "args": [
        {
          "name": "unrealizedInitialAssetWeight",
          "type": "u32"
        },
        {
          "name": "unrealizedMaintenanceAssetWeight",
          "type": "u32"
        }
      ]
    },
    {
      "name": "updateConcentrationCoef",
      "accounts": [
        {
          "name": "admin",
          "isMut": false,
          "isSigner": true
        },
        {
          "name": "state",
          "isMut": false,
          "isSigner": false
        },
        {
          "name": "market",
          "isMut": true,
          "isSigner": false
        }
      ],
      "args": [
        {
          "name": "concentrationScale",
          "type": "u128"
        }
      ]
    },
    {
      "name": "updateCurveUpdateIntensity",
      "accounts": [
        {
          "name": "admin",
          "isMut": false,
          "isSigner": true
        },
        {
          "name": "state",
          "isMut": false,
          "isSigner": false
        },
        {
          "name": "market",
          "isMut": true,
          "isSigner": false
        }
      ],
      "args": [
        {
          "name": "curveUpdateIntensity",
          "type": "u8"
        }
      ]
    },
    {
      "name": "updateLpCooldownTime",
      "accounts": [
        {
          "name": "admin",
          "isMut": false,
          "isSigner": true
        },
        {
          "name": "state",
          "isMut": false,
          "isSigner": false
        },
        {
          "name": "market",
          "isMut": true,
          "isSigner": false
        }
      ],
      "args": [
        {
          "name": "lpCooldownTime",
          "type": "i64"
        }
      ]
    },
    {
      "name": "updatePerpFeeStructure",
      "accounts": [
        {
          "name": "admin",
          "isMut": false,
          "isSigner": true
        },
        {
          "name": "state",
          "isMut": true,
          "isSigner": false
        }
      ],
      "args": [
        {
          "name": "feeStructure",
          "type": {
            "defined": "FeeStructure"
          }
        }
      ]
    },
    {
      "name": "updateSpotFeeStructure",
      "accounts": [
        {
          "name": "admin",
          "isMut": false,
          "isSigner": true
        },
        {
          "name": "state",
          "isMut": true,
          "isSigner": false
        }
      ],
      "args": [
        {
          "name": "feeStructure",
          "type": {
            "defined": "FeeStructure"
          }
        }
      ]
    },
    {
      "name": "updateOracleGuardRails",
      "accounts": [
        {
          "name": "admin",
          "isMut": false,
          "isSigner": true
        },
        {
          "name": "state",
          "isMut": true,
          "isSigner": false
        }
      ],
      "args": [
        {
          "name": "oracleGuardRails",
          "type": {
            "defined": "OracleGuardRails"
          }
        }
      ]
    },
    {
      "name": "updateMarketOracle",
      "accounts": [
        {
          "name": "admin",
          "isMut": false,
          "isSigner": true
        },
        {
          "name": "state",
          "isMut": false,
          "isSigner": false
        },
        {
          "name": "market",
          "isMut": true,
          "isSigner": false
        }
      ],
      "args": [
        {
          "name": "oracle",
          "type": "publicKey"
        },
        {
          "name": "oracleSource",
          "type": {
            "defined": "OracleSource"
          }
        }
      ]
    },
    {
      "name": "updateMarketMinimumQuoteAssetTradeSize",
      "accounts": [
        {
          "name": "admin",
          "isMut": false,
          "isSigner": true
        },
        {
          "name": "state",
          "isMut": false,
          "isSigner": false
        },
        {
          "name": "market",
          "isMut": true,
          "isSigner": false
        }
      ],
      "args": [
        {
          "name": "minimumTradeSize",
          "type": "u128"
        }
      ]
    },
    {
      "name": "updateMarketBaseSpread",
      "accounts": [
        {
          "name": "admin",
          "isMut": false,
          "isSigner": true
        },
        {
          "name": "state",
          "isMut": false,
          "isSigner": false
        },
        {
          "name": "market",
          "isMut": true,
          "isSigner": false
        }
      ],
      "args": [
        {
          "name": "baseSpread",
          "type": "u16"
        }
      ]
    },
    {
      "name": "updateAmmJitIntensity",
      "accounts": [
        {
          "name": "admin",
          "isMut": false,
          "isSigner": true
        },
        {
          "name": "state",
          "isMut": false,
          "isSigner": false
        },
        {
          "name": "market",
          "isMut": true,
          "isSigner": false
        }
      ],
      "args": [
        {
          "name": "ammJitIntensity",
          "type": "u8"
        }
      ]
    },
    {
      "name": "updateMarketMaxSpread",
      "accounts": [
        {
          "name": "admin",
          "isMut": false,
          "isSigner": true
        },
        {
          "name": "state",
          "isMut": false,
          "isSigner": false
        },
        {
          "name": "market",
          "isMut": true,
          "isSigner": false
        }
      ],
      "args": [
        {
          "name": "maxSpread",
          "type": "u32"
        }
      ]
    },
    {
      "name": "updateMarketBaseAssetAmountStepSize",
      "accounts": [
        {
          "name": "admin",
          "isMut": false,
          "isSigner": true
        },
        {
          "name": "state",
          "isMut": false,
          "isSigner": false
        },
        {
          "name": "market",
          "isMut": true,
          "isSigner": false
        }
      ],
      "args": [
        {
          "name": "minimumTradeSize",
          "type": "u128"
        }
      ]
    },
    {
      "name": "updateMarketMaxSlippageRatio",
      "accounts": [
        {
          "name": "admin",
          "isMut": false,
          "isSigner": true
        },
        {
          "name": "state",
          "isMut": false,
          "isSigner": false
        },
        {
          "name": "market",
          "isMut": true,
          "isSigner": false
        }
      ],
      "args": [
        {
          "name": "maxSlippageRatio",
          "type": "u16"
        }
      ]
    },
    {
      "name": "updateMaxBaseAssetAmountRatio",
      "accounts": [
        {
          "name": "admin",
          "isMut": false,
          "isSigner": true
        },
        {
          "name": "state",
          "isMut": false,
          "isSigner": false
        },
        {
          "name": "market",
          "isMut": true,
          "isSigner": false
        }
      ],
      "args": [
        {
          "name": "maxBaseAssetAmountRatio",
          "type": "u16"
        }
      ]
    },
    {
      "name": "updateAdmin",
      "accounts": [
        {
          "name": "admin",
          "isMut": false,
          "isSigner": true
        },
        {
          "name": "state",
          "isMut": true,
          "isSigner": false
        }
      ],
      "args": [
        {
          "name": "admin",
          "type": "publicKey"
        }
      ]
    },
    {
      "name": "updateWhitelistMint",
      "accounts": [
        {
          "name": "admin",
          "isMut": false,
          "isSigner": true
        },
        {
          "name": "state",
          "isMut": true,
          "isSigner": false
        }
      ],
      "args": [
        {
          "name": "whitelistMint",
          "type": "publicKey"
        }
      ]
    },
    {
      "name": "updateDiscountMint",
      "accounts": [
        {
          "name": "admin",
          "isMut": false,
          "isSigner": true
        },
        {
          "name": "state",
          "isMut": true,
          "isSigner": false
        }
      ],
      "args": [
        {
          "name": "discountMint",
          "type": "publicKey"
        }
      ]
    },
    {
      "name": "updateExchangePaused",
      "accounts": [
        {
          "name": "admin",
          "isMut": false,
          "isSigner": true
        },
        {
          "name": "state",
          "isMut": true,
          "isSigner": false
        }
      ],
      "args": [
        {
          "name": "exchangePaused",
          "type": "bool"
        }
      ]
    },
    {
      "name": "disableAdminControlsPrices",
      "accounts": [
        {
          "name": "admin",
          "isMut": false,
          "isSigner": true
        },
        {
          "name": "state",
          "isMut": true,
          "isSigner": false
        }
      ],
      "args": []
    },
    {
      "name": "updateFundingPaused",
      "accounts": [
        {
          "name": "admin",
          "isMut": false,
          "isSigner": true
        },
        {
          "name": "state",
          "isMut": true,
          "isSigner": false
        }
      ],
      "args": [
        {
          "name": "fundingPaused",
          "type": "bool"
        }
      ]
    },
    {
      "name": "updatePerpAuctionDuration",
      "accounts": [
        {
          "name": "admin",
          "isMut": false,
          "isSigner": true
        },
        {
          "name": "state",
          "isMut": true,
          "isSigner": false
        }
      ],
      "args": [
        {
          "name": "minPerpAuctionDuration",
          "type": "u8"
        }
      ]
    },
    {
      "name": "updateSpotAuctionDuration",
      "accounts": [
        {
          "name": "admin",
          "isMut": false,
          "isSigner": true
        },
        {
          "name": "state",
          "isMut": true,
          "isSigner": false
        }
      ],
      "args": [
        {
          "name": "defaultSpotAuctionDuration",
          "type": "u8"
        }
      ]
    },
    {
      "name": "initializeInsuranceFundStake",
      "accounts": [
        {
          "name": "spotMarket",
          "isMut": false,
          "isSigner": false
        },
        {
          "name": "insuranceFundStake",
          "isMut": true,
          "isSigner": false
        },
        {
          "name": "userStats",
          "isMut": true,
          "isSigner": false
        },
        {
          "name": "state",
          "isMut": false,
          "isSigner": false
        },
        {
          "name": "authority",
          "isMut": false,
          "isSigner": true
        },
        {
          "name": "payer",
          "isMut": true,
          "isSigner": true
        },
        {
          "name": "rent",
          "isMut": false,
          "isSigner": false
        },
        {
          "name": "systemProgram",
          "isMut": false,
          "isSigner": false
        }
      ],
      "args": [
        {
          "name": "marketIndex",
          "type": "u64"
        }
      ]
    },
    {
      "name": "settleRevenueToInsuranceFund",
      "accounts": [
        {
          "name": "state",
          "isMut": false,
          "isSigner": false
        },
        {
          "name": "spotMarket",
          "isMut": false,
          "isSigner": false
        },
        {
          "name": "spotMarketVault",
          "isMut": true,
          "isSigner": false
        },
        {
          "name": "clearingHouseSigner",
          "isMut": false,
          "isSigner": false
        },
        {
          "name": "insuranceFundVault",
          "isMut": true,
          "isSigner": false
        },
        {
          "name": "tokenProgram",
          "isMut": false,
          "isSigner": false
        }
      ],
      "args": [
        {
          "name": "marketIndex",
          "type": "u64"
        }
      ]
    },
    {
      "name": "addInsuranceFundStake",
      "accounts": [
        {
          "name": "spotMarket",
          "isMut": false,
          "isSigner": false
        },
        {
          "name": "insuranceFundStake",
          "isMut": true,
          "isSigner": false
        },
        {
          "name": "userStats",
          "isMut": true,
          "isSigner": false
        },
        {
          "name": "authority",
          "isMut": false,
          "isSigner": true
        },
        {
          "name": "insuranceFundVault",
          "isMut": true,
          "isSigner": false
        },
        {
          "name": "userTokenAccount",
          "isMut": true,
          "isSigner": false
        },
        {
          "name": "tokenProgram",
          "isMut": false,
          "isSigner": false
        }
      ],
      "args": [
        {
          "name": "marketIndex",
          "type": "u64"
        },
        {
          "name": "amount",
          "type": "u64"
        }
      ]
    },
    {
      "name": "requestRemoveInsuranceFundStake",
      "accounts": [
        {
          "name": "spotMarket",
          "isMut": false,
          "isSigner": false
        },
        {
          "name": "insuranceFundStake",
          "isMut": true,
          "isSigner": false
        },
        {
          "name": "userStats",
          "isMut": true,
          "isSigner": false
        },
        {
          "name": "authority",
          "isMut": false,
          "isSigner": true
        },
        {
          "name": "insuranceFundVault",
          "isMut": true,
          "isSigner": false
        }
      ],
      "args": [
        {
          "name": "marketIndex",
          "type": "u64"
        },
        {
          "name": "amount",
          "type": "u64"
        }
      ]
    },
    {
      "name": "cancelRequestRemoveInsuranceFundStake",
      "accounts": [
        {
          "name": "spotMarket",
          "isMut": false,
          "isSigner": false
        },
        {
          "name": "insuranceFundStake",
          "isMut": true,
          "isSigner": false
        },
        {
          "name": "userStats",
          "isMut": true,
          "isSigner": false
        },
        {
          "name": "authority",
          "isMut": false,
          "isSigner": true
        },
        {
          "name": "insuranceFundVault",
          "isMut": true,
          "isSigner": false
        }
      ],
      "args": [
        {
          "name": "marketIndex",
          "type": "u64"
        }
      ]
    },
    {
      "name": "removeInsuranceFundStake",
      "accounts": [
        {
          "name": "state",
          "isMut": false,
          "isSigner": false
        },
        {
          "name": "spotMarket",
          "isMut": false,
          "isSigner": false
        },
        {
          "name": "insuranceFundStake",
          "isMut": true,
          "isSigner": false
        },
        {
          "name": "userStats",
          "isMut": true,
          "isSigner": false
        },
        {
          "name": "authority",
          "isMut": false,
          "isSigner": true
        },
        {
          "name": "insuranceFundVault",
          "isMut": true,
          "isSigner": false
        },
        {
          "name": "clearingHouseSigner",
          "isMut": false,
          "isSigner": false
        },
        {
          "name": "userTokenAccount",
          "isMut": true,
          "isSigner": false
        },
        {
          "name": "tokenProgram",
          "isMut": false,
          "isSigner": false
        }
      ],
      "args": [
        {
          "name": "marketIndex",
          "type": "u64"
        }
      ]
    },
    {
      "name": "updateUserQuoteAssetInsuranceStake",
      "accounts": [
        {
          "name": "state",
          "isMut": false,
          "isSigner": false
        },
        {
          "name": "spotMarket",
          "isMut": false,
          "isSigner": false
        },
        {
          "name": "insuranceFundStake",
          "isMut": true,
          "isSigner": false
        },
        {
          "name": "userStats",
          "isMut": true,
          "isSigner": false
        },
        {
          "name": "authority",
          "isMut": false,
          "isSigner": true
        },
        {
          "name": "insuranceFundVault",
          "isMut": true,
          "isSigner": false
        }
      ],
      "args": []
    }
  ],
  "accounts": [
    {
      "name": "InsuranceFundStake",
      "type": {
        "kind": "struct",
        "fields": [
          {
            "name": "authority",
            "type": "publicKey"
          },
          {
            "name": "marketIndex",
            "type": "u64"
          },
          {
            "name": "ifShares",
            "type": "u128"
          },
          {
            "name": "ifShares",
            "type": "u128"
          },
          {
            "name": "ifBase",
            "type": "u128"
          },
          {
            "name": "lastValidTs",
            "type": "i64"
          },
          {
            "name": "lastWithdrawRequestShares",
            "type": "u128"
          },
          {
            "name": "lastWithdrawRequestValue",
            "type": "u64"
          },
          {
            "name": "lastWithdrawRequestTs",
            "type": "i64"
          },
          {
            "name": "costBasis",
            "type": "i64"
          }
        ]
      }
    },
    {
      "name": "PerpMarket",
      "type": {
        "kind": "struct",
        "fields": [
          {
            "name": "marketIndex",
            "type": "u64"
          },
          {
            "name": "pubkey",
            "type": "publicKey"
          },
          {
            "name": "status",
            "type": {
              "defined": "MarketStatus"
            }
          },
          {
            "name": "contractType",
            "type": {
              "defined": "ContractType"
            }
          },
          {
            "name": "settlementPrice",
            "type": "i128"
          },
          {
            "name": "expiryTs",
            "type": "i64"
          },
          {
            "name": "amm",
            "type": {
              "defined": "AMM"
            }
          },
          {
            "name": "baseAssetAmountLong",
            "type": "i128"
          },
          {
            "name": "baseAssetAmountShort",
            "type": "i128"
          },
          {
            "name": "openInterest",
            "type": "u128"
          },
          {
            "name": "marginRatioInitial",
            "type": "u32"
          },
          {
            "name": "marginRatioMaintenance",
            "type": "u32"
          },
          {
            "name": "nextFillRecordId",
            "type": "u64"
          },
          {
            "name": "nextFundingRateRecordId",
            "type": "u64"
          },
          {
            "name": "nextCurveRecordId",
            "type": "u64"
          },
          {
            "name": "pnlPool",
            "type": {
              "defined": "PoolBalance"
            }
          },
          {
            "name": "revenueWithdrawSinceLastSettle",
            "type": "u128"
          },
          {
            "name": "maxRevenueWithdrawPerPeriod",
            "type": "u128"
          },
          {
            "name": "lastRevenueWithdrawTs",
            "type": "i64"
          },
          {
            "name": "imfFactor",
            "type": "u128"
          },
          {
            "name": "unrealizedInitialAssetWeight",
            "type": "u32"
          },
          {
            "name": "unrealizedMaintenanceAssetWeight",
            "type": "u32"
          },
          {
            "name": "unrealizedImfFactor",
            "type": "u128"
          },
          {
            "name": "unrealizedMaxImbalance",
            "type": "u128"
          },
          {
            "name": "liquidatorFee",
            "type": "u128"
          },
          {
            "name": "ifLiquidationFee",
            "type": "u128"
          },
          {
            "name": "quoteMaxInsurance",
            "type": "u128"
          },
          {
            "name": "quoteSettledInsurance",
            "type": "u128"
          },
          {
            "name": "padding0",
            "type": "u32"
          },
          {
            "name": "padding1",
            "type": "u128"
          },
          {
            "name": "padding2",
            "type": "u128"
          },
          {
            "name": "padding3",
            "type": "u128"
          },
          {
            "name": "padding4",
            "type": "u128"
          }
        ]
      }
    },
    {
      "name": "SpotMarket",
      "type": {
        "kind": "struct",
        "fields": [
          {
            "name": "marketIndex",
            "type": "u64"
          },
          {
            "name": "pubkey",
            "type": "publicKey"
          },
          {
            "name": "status",
            "type": {
              "defined": "MarketStatus"
            }
          },
          {
            "name": "expiryTs",
            "type": "i64"
          },
          {
            "name": "oracle",
            "type": "publicKey"
          },
          {
            "name": "oracleSource",
            "type": {
              "defined": "OracleSource"
            }
          },
          {
            "name": "mint",
            "type": "publicKey"
          },
          {
            "name": "vault",
            "type": "publicKey"
          },
          {
            "name": "insuranceFundVault",
            "type": "publicKey"
          },
          {
            "name": "revenuePool",
            "type": {
              "defined": "PoolBalance"
            }
          },
          {
            "name": "totalIfFactor",
            "type": "u32"
          },
          {
            "name": "userIfFactor",
            "type": "u32"
          },
          {
            "name": "totalIfShares",
            "type": "u128"
          },
          {
            "name": "userIfShares",
            "type": "u128"
          },
          {
            "name": "ifSharesBase",
            "type": "u128"
          },
          {
            "name": "insuranceWithdrawEscrowPeriod",
            "type": "i64"
          },
          {
            "name": "lastRevenueSettleTs",
            "type": "i64"
          },
          {
            "name": "revenueSettlePeriod",
            "type": "i64"
          },
          {
            "name": "decimals",
            "type": "u8"
          },
          {
            "name": "optimalUtilization",
            "type": "u128"
          },
          {
            "name": "optimalBorrowRate",
            "type": "u128"
          },
          {
            "name": "maxBorrowRate",
            "type": "u128"
          },
          {
            "name": "depositBalance",
            "type": "u128"
          },
          {
            "name": "borrowBalance",
            "type": "u128"
          },
          {
            "name": "depositTokenTwap",
            "type": "u128"
          },
          {
            "name": "borrowTokenTwap",
            "type": "u128"
          },
          {
            "name": "utilizationTwap",
            "type": "u128"
          },
          {
            "name": "cumulativeDepositInterest",
            "type": "u128"
          },
          {
            "name": "cumulativeBorrowInterest",
            "type": "u128"
          },
          {
            "name": "lastInterestTs",
            "type": "u64"
          },
          {
            "name": "lastTwapTs",
            "type": "u64"
          },
          {
            "name": "initialAssetWeight",
            "type": "u128"
          },
          {
            "name": "maintenanceAssetWeight",
            "type": "u128"
          },
          {
            "name": "initialLiabilityWeight",
            "type": "u128"
          },
          {
            "name": "maintenanceLiabilityWeight",
            "type": "u128"
          },
          {
            "name": "imfFactor",
            "type": "u128"
          },
          {
            "name": "liquidatorFee",
            "type": "u128"
          },
          {
            "name": "ifLiquidationFee",
            "type": "u128"
          },
          {
            "name": "withdrawGuardThreshold",
            "type": "u128"
          },
          {
            "name": "orderStepSize",
            "type": "u128"
          },
          {
            "name": "nextFillRecordId",
            "type": "u64"
          },
          {
            "name": "totalSpotFee",
            "type": "u128"
          },
          {
            "name": "spotFeePool",
            "type": {
              "defined": "PoolBalance"
            }
          }
        ]
      }
    },
    {
      "name": "SerumV3FulfillmentConfig",
      "type": {
        "kind": "struct",
        "fields": [
          {
            "name": "pubkey",
            "type": "publicKey"
          },
          {
            "name": "fulfillmentType",
            "type": {
              "defined": "SpotFulfillmentType"
            }
          },
          {
            "name": "status",
            "type": {
              "defined": "SpotFulfillmentStatus"
            }
          },
          {
            "name": "marketIndex",
            "type": "u64"
          },
          {
            "name": "serumProgramId",
            "type": "publicKey"
          },
          {
            "name": "serumMarket",
            "type": "publicKey"
          },
          {
            "name": "serumRequestQueue",
            "type": "publicKey"
          },
          {
            "name": "serumEventQueue",
            "type": "publicKey"
          },
          {
            "name": "serumBids",
            "type": "publicKey"
          },
          {
            "name": "serumAsks",
            "type": "publicKey"
          },
          {
            "name": "serumBaseVault",
            "type": "publicKey"
          },
          {
            "name": "serumQuoteVault",
            "type": "publicKey"
          },
          {
            "name": "serumOpenOrders",
            "type": "publicKey"
          },
          {
            "name": "serumSignerNonce",
            "type": "u64"
          }
        ]
      }
    },
    {
      "name": "State",
      "type": {
        "kind": "struct",
        "fields": [
          {
            "name": "admin",
            "type": "publicKey"
          },
          {
            "name": "exchangePaused",
            "type": "bool"
          },
          {
            "name": "fundingPaused",
            "type": "bool"
          },
          {
            "name": "adminControlsPrices",
            "type": "bool"
          },
          {
            "name": "insuranceVault",
            "type": "publicKey"
          },
          {
            "name": "whitelistMint",
            "type": "publicKey"
          },
          {
            "name": "discountMint",
            "type": "publicKey"
          },
          {
            "name": "oracleGuardRails",
            "type": {
              "defined": "OracleGuardRails"
            }
          },
          {
            "name": "numberOfMarkets",
            "type": "u64"
          },
          {
            "name": "numberOfSpotMarkets",
            "type": "u64"
          },
          {
            "name": "minOrderQuoteAssetAmount",
            "type": "u128"
          },
          {
            "name": "minPerpAuctionDuration",
            "type": "u8"
          },
          {
            "name": "defaultMarketOrderTimeInForce",
            "type": "u8"
          },
          {
            "name": "defaultSpotAuctionDuration",
            "type": "u8"
          },
          {
            "name": "liquidationMarginBufferRatio",
            "type": "u32"
          },
          {
            "name": "settlementDuration",
            "type": "u16"
          },
          {
            "name": "signer",
            "type": "publicKey"
          },
          {
            "name": "signerNonce",
            "type": "u8"
          },
          {
            "name": "perpFeeStructure",
            "type": {
              "defined": "FeeStructure"
            }
          },
          {
            "name": "spotFeeStructure",
            "type": {
              "defined": "FeeStructure"
            }
          }
        ]
      }
    },
    {
      "name": "User",
      "type": {
        "kind": "struct",
        "fields": [
          {
            "name": "authority",
            "type": "publicKey"
          },
          {
            "name": "userId",
            "type": "u8"
          },
          {
            "name": "name",
            "type": {
              "array": [
                "u8",
                32
              ]
            }
          },
          {
            "name": "spotPositions",
            "type": {
              "array": [
                {
                  "defined": "SpotPosition"
                },
                8
              ]
            }
          },
          {
            "name": "nextOrderId",
            "type": "u64"
          },
          {
            "name": "perpPositions",
            "type": {
              "array": [
                {
                  "defined": "PerpPosition"
                },
                5
              ]
            }
          },
          {
            "name": "orders",
            "type": {
              "array": [
                {
                  "defined": "Order"
                },
                32
              ]
            }
          },
          {
            "name": "nextLiquidationId",
            "type": "u16"
          },
          {
            "name": "beingLiquidated",
            "type": "bool"
          },
          {
            "name": "bankrupt",
            "type": "bool"
          },
          {
            "name": "customMarginRatio",
            "type": "u32"
          }
        ]
      }
    },
    {
      "name": "UserStats",
      "type": {
        "kind": "struct",
        "fields": [
          {
            "name": "authority",
            "type": "publicKey"
          },
          {
            "name": "numberOfUsers",
            "type": "u8"
          },
          {
            "name": "isReferrer",
            "type": "bool"
          },
          {
            "name": "referrer",
            "type": "publicKey"
          },
          {
            "name": "totalReferrerReward",
            "type": "u64"
          },
          {
            "name": "currentEpochReferrerReward",
            "type": "u64"
          },
          {
            "name": "nextEpochTs",
            "type": "i64"
          },
          {
            "name": "fees",
            "type": {
              "defined": "UserFees"
            }
          },
          {
            "name": "makerVolume30d",
            "type": "u64"
          },
          {
            "name": "takerVolume30d",
            "type": "u64"
          },
          {
            "name": "fillerVolume30d",
            "type": "u64"
          },
          {
            "name": "lastMakerVolume30dTs",
            "type": "i64"
          },
          {
            "name": "lastTakerVolume30dTs",
            "type": "i64"
          },
          {
            "name": "lastFillerVolume30dTs",
            "type": "i64"
          },
          {
            "name": "stakedQuoteAssetAmount",
            "type": "u64"
          }
        ]
      }
    }
  ],
  "types": [
    {
      "name": "OrderParams",
      "type": {
        "kind": "struct",
        "fields": [
          {
            "name": "orderType",
            "type": {
              "defined": "OrderType"
            }
          },
          {
            "name": "marketType",
            "type": {
              "defined": "MarketType"
            }
          },
          {
            "name": "direction",
            "type": {
              "defined": "PositionDirection"
            }
          },
          {
            "name": "userOrderId",
            "type": "u8"
          },
          {
            "name": "baseAssetAmount",
            "type": "u128"
          },
          {
            "name": "price",
            "type": "u128"
          },
          {
            "name": "marketIndex",
            "type": "u64"
          },
          {
            "name": "reduceOnly",
            "type": "bool"
          },
          {
            "name": "postOnly",
            "type": "bool"
          },
          {
            "name": "immediateOrCancel",
            "type": "bool"
          },
          {
            "name": "triggerPrice",
            "type": "u128"
          },
          {
            "name": "triggerCondition",
            "type": {
              "defined": "OrderTriggerCondition"
            }
          },
          {
            "name": "oraclePriceOffset",
            "type": "i128"
          },
          {
            "name": "auctionDuration",
            "type": {
              "option": "u8"
            }
          },
          {
            "name": "timeInForce",
            "type": {
              "option": "u8"
            }
          },
          {
            "name": "auctionStartPrice",
            "type": {
              "option": "u128"
            }
          }
        ]
      }
    },
    {
      "name": "LiquidatePerpRecord",
      "type": {
        "kind": "struct",
        "fields": [
          {
            "name": "marketIndex",
            "type": "u64"
          },
          {
            "name": "oraclePrice",
            "type": "i128"
          },
          {
            "name": "baseAssetAmount",
            "type": "i128"
          },
          {
            "name": "quoteAssetAmount",
            "type": "i128"
          },
          {
            "name": "lpShares",
            "type": "u128"
          },
          {
            "name": "userPnl",
            "type": "i128"
          },
          {
            "name": "liquidatorPnl",
            "type": "i128"
          },
          {
            "name": "fillRecordId",
            "type": "u64"
          },
          {
            "name": "userOrderId",
            "type": "u64"
          },
          {
            "name": "liquidatorOrderId",
            "type": "u64"
          },
          {
            "name": "ifFee",
            "type": "u64"
          }
        ]
      }
    },
    {
      "name": "LiquidateBorrowRecord",
      "type": {
        "kind": "struct",
        "fields": [
          {
            "name": "assetMarketIndex",
            "type": "u64"
          },
          {
            "name": "assetPrice",
            "type": "i128"
          },
          {
            "name": "assetTransfer",
            "type": "u128"
          },
          {
            "name": "liabilityMarketIndex",
            "type": "u64"
          },
          {
            "name": "liabilityPrice",
            "type": "i128"
          },
          {
            "name": "liabilityTransfer",
            "type": "u128"
          },
          {
            "name": "ifFee",
            "type": "u64"
          }
        ]
      }
    },
    {
      "name": "LiquidateBorrowForPerpPnlRecord",
      "type": {
        "kind": "struct",
        "fields": [
          {
            "name": "perpMarketIndex",
            "type": "u64"
          },
          {
            "name": "marketOraclePrice",
            "type": "i128"
          },
          {
            "name": "pnlTransfer",
            "type": "u128"
          },
          {
            "name": "liabilityMarketIndex",
            "type": "u64"
          },
          {
            "name": "liabilityPrice",
            "type": "i128"
          },
          {
            "name": "liabilityTransfer",
            "type": "u128"
          }
        ]
      }
    },
    {
      "name": "LiquidatePerpPnlForDepositRecord",
      "type": {
        "kind": "struct",
        "fields": [
          {
            "name": "perpMarketIndex",
            "type": "u64"
          },
          {
            "name": "marketOraclePrice",
            "type": "i128"
          },
          {
            "name": "pnlTransfer",
            "type": "u128"
          },
          {
            "name": "assetMarketIndex",
            "type": "u64"
          },
          {
            "name": "assetPrice",
            "type": "i128"
          },
          {
            "name": "assetTransfer",
            "type": "u128"
          }
        ]
      }
    },
    {
      "name": "PerpBankruptcyRecord",
      "type": {
        "kind": "struct",
        "fields": [
          {
            "name": "marketIndex",
            "type": "u64"
          },
          {
            "name": "pnl",
            "type": "i128"
          },
          {
            "name": "ifPayment",
            "type": "u128"
          },
          {
            "name": "cumulativeFundingRateDelta",
            "type": "i128"
          }
        ]
      }
    },
    {
      "name": "BorrowBankruptcyRecord",
      "type": {
        "kind": "struct",
        "fields": [
          {
            "name": "marketIndex",
            "type": "u64"
          },
          {
            "name": "borrowAmount",
            "type": "u128"
          },
          {
            "name": "ifPayment",
            "type": "u128"
          },
          {
            "name": "cumulativeDepositInterestDelta",
            "type": "u128"
          }
        ]
      }
    },
    {
      "name": "PoolBalance",
      "type": {
        "kind": "struct",
        "fields": [
          {
            "name": "balance",
            "type": "u128"
          }
        ]
      }
    },
    {
      "name": "AMM",
      "type": {
        "kind": "struct",
        "fields": [
          {
            "name": "oracle",
            "type": "publicKey"
          },
          {
            "name": "oracleSource",
            "type": {
              "defined": "OracleSource"
            }
          },
          {
            "name": "lastOraclePrice",
            "type": "i128"
          },
          {
            "name": "lastOracleConfPct",
            "type": "u64"
          },
          {
            "name": "lastOracleDelay",
            "type": "i64"
          },
          {
            "name": "lastOracleNormalisedPrice",
            "type": "i128"
          },
          {
            "name": "lastOraclePriceTwap",
            "type": "i128"
          },
          {
            "name": "lastOraclePriceTwap5min",
            "type": "i128"
          },
          {
            "name": "lastOraclePriceTwapTs",
            "type": "i64"
          },
          {
            "name": "lastOracleMarkSpreadPct",
            "type": "i128"
          },
          {
            "name": "baseAssetReserve",
            "type": "u128"
          },
          {
            "name": "quoteAssetReserve",
            "type": "u128"
          },
          {
            "name": "concentrationCoef",
            "type": "u128"
          },
          {
            "name": "minBaseAssetReserve",
            "type": "u128"
          },
          {
            "name": "maxBaseAssetReserve",
            "type": "u128"
          },
          {
            "name": "sqrtK",
            "type": "u128"
          },
          {
            "name": "pegMultiplier",
            "type": "u128"
          },
          {
            "name": "terminalQuoteAssetReserve",
            "type": "u128"
          },
          {
            "name": "netBaseAssetAmount",
            "type": "i128"
          },
          {
            "name": "quoteAssetAmountLong",
            "type": "i128"
          },
          {
            "name": "quoteAssetAmountShort",
            "type": "i128"
          },
          {
            "name": "quoteEntryAmountLong",
            "type": "i128"
          },
          {
            "name": "quoteEntryAmountShort",
            "type": "i128"
          },
          {
            "name": "netUnsettledLpBaseAssetAmount",
            "type": "i128"
          },
          {
            "name": "lpCooldownTime",
            "type": "i64"
          },
          {
            "name": "userLpShares",
            "type": "u128"
          },
          {
            "name": "marketPositionPerLp",
            "type": {
              "defined": "PerpPosition"
            }
          },
          {
            "name": "ammJitIntensity",
            "type": "u8"
          },
          {
            "name": "lastFundingRate",
            "type": "i128"
          },
          {
            "name": "lastFundingRateLong",
            "type": "i128"
          },
          {
            "name": "lastFundingRateShort",
            "type": "i128"
          },
          {
            "name": "lastFundingRateTs",
            "type": "i64"
          },
          {
            "name": "fundingPeriod",
            "type": "i64"
          },
          {
            "name": "cumulativeFundingRateLong",
            "type": "i128"
          },
          {
            "name": "cumulativeFundingRateShort",
            "type": "i128"
          },
          {
            "name": "cumulativeRepegRebateLong",
            "type": "u128"
          },
          {
            "name": "cumulativeRepegRebateShort",
            "type": "u128"
          },
          {
            "name": "cumulativeSocialLoss",
            "type": "i128"
          },
          {
            "name": "markStd",
            "type": "u64"
          },
          {
            "name": "lastMarkPriceTwap",
            "type": "u128"
          },
          {
            "name": "lastMarkPriceTwap5min",
            "type": "u128"
          },
          {
            "name": "lastMarkPriceTwapTs",
            "type": "i64"
          },
          {
            "name": "minimumQuoteAssetTradeSize",
            "type": "u128"
          },
          {
            "name": "maxBaseAssetAmountRatio",
            "type": "u16"
          },
          {
            "name": "maxSlippageRatio",
            "type": "u16"
          },
          {
            "name": "baseAssetAmountStepSize",
            "type": "u128"
          },
          {
            "name": "marketPosition",
            "type": {
              "defined": "PerpPosition"
            }
          },
          {
            "name": "baseSpread",
            "type": "u16"
          },
          {
            "name": "longSpread",
            "type": "u128"
          },
          {
            "name": "shortSpread",
            "type": "u128"
          },
          {
            "name": "maxSpread",
            "type": "u32"
          },
          {
            "name": "askBaseAssetReserve",
            "type": "u128"
          },
          {
            "name": "askQuoteAssetReserve",
            "type": "u128"
          },
          {
            "name": "bidBaseAssetReserve",
            "type": "u128"
          },
          {
            "name": "bidQuoteAssetReserve",
            "type": "u128"
          },
          {
            "name": "lastBidPriceTwap",
            "type": "u128"
          },
          {
            "name": "lastAskPriceTwap",
            "type": "u128"
          },
          {
            "name": "longIntensityCount",
            "type": "u16"
          },
          {
            "name": "longIntensityVolume",
            "type": "u64"
          },
          {
            "name": "shortIntensityCount",
            "type": "u16"
          },
          {
            "name": "shortIntensityVolume",
            "type": "u64"
          },
          {
            "name": "curveUpdateIntensity",
            "type": "u8"
          },
          {
            "name": "totalFee",
            "type": "i128"
          },
          {
            "name": "totalMmFee",
            "type": "i128"
          },
          {
            "name": "totalExchangeFee",
            "type": "u128"
          },
          {
            "name": "totalFeeMinusDistributions",
            "type": "i128"
          },
          {
            "name": "totalFeeWithdrawn",
            "type": "u128"
          },
          {
            "name": "netRevenueSinceLastFunding",
            "type": "i64"
          },
          {
            "name": "totalLiquidationFee",
            "type": "u128"
          },
          {
            "name": "feePool",
            "type": {
              "defined": "PoolBalance"
            }
          },
          {
            "name": "lastUpdateSlot",
            "type": "u64"
          },
          {
            "name": "lastOracleValid",
            "type": "bool"
          },
          {
            "name": "padding0",
            "type": "u16"
          },
          {
            "name": "padding1",
            "type": "u32"
          },
          {
            "name": "padding2",
            "type": "u128"
          },
          {
            "name": "padding3",
            "type": "u128"
          }
        ]
      }
    },
    {
      "name": "OracleGuardRails",
      "type": {
        "kind": "struct",
        "fields": [
          {
            "name": "priceDivergence",
            "type": {
              "defined": "PriceDivergenceGuardRails"
            }
          },
          {
            "name": "validity",
            "type": {
              "defined": "ValidityGuardRails"
            }
          },
          {
            "name": "useForLiquidations",
            "type": "bool"
          }
        ]
      }
    },
    {
      "name": "PriceDivergenceGuardRails",
      "type": {
        "kind": "struct",
        "fields": [
          {
            "name": "markOracleDivergenceNumerator",
            "type": "u128"
          },
          {
            "name": "markOracleDivergenceDenominator",
            "type": "u128"
          }
        ]
      }
    },
    {
      "name": "ValidityGuardRails",
      "type": {
        "kind": "struct",
        "fields": [
          {
            "name": "slotsBeforeStale",
            "type": "i64"
          },
          {
            "name": "confidenceIntervalMaxSize",
            "type": "u128"
          },
          {
            "name": "tooVolatileRatio",
            "type": "i128"
          }
        ]
      }
    },
    {
      "name": "FeeStructure",
      "type": {
        "kind": "struct",
        "fields": [
          {
            "name": "feeTiers",
            "type": {
              "array": [
                {
                  "defined": "FeeTier"
                },
                10
              ]
            }
          },
          {
            "name": "fillerRewardStructure",
            "type": {
              "defined": "OrderFillerRewardStructure"
            }
          },
          {
            "name": "referrerRewardEpochUpperBound",
            "type": "u64"
          },
          {
            "name": "flatFillerFee",
            "type": "u128"
          }
        ]
      }
    },
    {
      "name": "FeeTier",
      "type": {
        "kind": "struct",
        "fields": [
          {
            "name": "feeNumerator",
            "type": "u32"
          },
          {
            "name": "feeDenominator",
            "type": "u32"
          },
          {
            "name": "makerRebateNumerator",
            "type": "u32"
          },
          {
            "name": "makerRebateDenominator",
            "type": "u32"
          },
          {
            "name": "referrerRewardNumerator",
            "type": "u32"
          },
          {
            "name": "referrerRewardDenominator",
            "type": "u32"
          },
          {
<<<<<<< HEAD
            "name": "refereeFeeNumerator",
            "type": "u32"
=======
            "name": "referrerRewardEpochUpperBound",
            "type": "u64"
          },
          {
            "name": "refereeDiscountNumerator",
            "type": "u128"
>>>>>>> 8373e9b1
          },
          {
            "name": "refereeFeeDenominator",
            "type": "u32"
          }
        ]
      }
    },
    {
      "name": "OrderFillerRewardStructure",
      "type": {
        "kind": "struct",
        "fields": [
          {
            "name": "rewardNumerator",
            "type": "u128"
          },
          {
            "name": "rewardDenominator",
            "type": "u128"
          },
          {
            "name": "timeBasedRewardLowerBound",
            "type": "u128"
          }
        ]
      }
    },
    {
      "name": "UserFees",
      "type": {
        "kind": "struct",
        "fields": [
          {
            "name": "totalFeePaid",
            "type": "u64"
          },
          {
            "name": "totalLpFees",
            "type": "u64"
          },
          {
            "name": "totalFeeRebate",
            "type": "u64"
          },
          {
            "name": "totalTokenDiscount",
            "type": "u64"
          },
          {
            "name": "totalRefereeDiscount",
            "type": "u64"
          }
        ]
      }
    },
    {
      "name": "SpotPosition",
      "type": {
        "kind": "struct",
        "fields": [
          {
            "name": "marketIndex",
            "type": "u64"
          },
          {
            "name": "balanceType",
            "type": {
              "defined": "SpotBalanceType"
            }
          },
          {
            "name": "balance",
            "type": "u128"
          },
          {
            "name": "openOrders",
            "type": "u8"
          },
          {
            "name": "openBids",
            "type": "i128"
          },
          {
            "name": "openAsks",
            "type": "i128"
          },
          {
            "name": "cumulativeDeposits",
            "type": "i64"
          }
        ]
      }
    },
    {
      "name": "PerpPosition",
      "type": {
        "kind": "struct",
        "fields": [
          {
            "name": "marketIndex",
            "type": "u64"
          },
          {
            "name": "baseAssetAmount",
            "type": "i128"
          },
          {
            "name": "quoteAssetAmount",
            "type": "i128"
          },
          {
            "name": "quoteEntryAmount",
            "type": "i128"
          },
          {
            "name": "lastCumulativeFundingRate",
            "type": "i128"
          },
          {
            "name": "lastCumulativeRepegRebate",
            "type": "u128"
          },
          {
            "name": "lastFundingRateTs",
            "type": "i64"
          },
          {
            "name": "openOrders",
            "type": "u128"
          },
          {
            "name": "openBids",
            "type": "i128"
          },
          {
            "name": "openAsks",
            "type": "i128"
          },
          {
            "name": "settledPnl",
            "type": "i64"
          },
          {
            "name": "lpShares",
            "type": "u128"
          },
          {
            "name": "remainderBaseAssetAmount",
            "type": "i128"
          },
          {
            "name": "lastNetBaseAssetAmountPerLp",
            "type": "i128"
          },
          {
            "name": "lastNetQuoteAssetAmountPerLp",
            "type": "i128"
          },
          {
            "name": "lastLpAddTime",
            "type": "i64"
          },
          {
            "name": "padding0",
            "type": "u128"
          },
          {
            "name": "padding1",
            "type": "u128"
          },
          {
            "name": "padding2",
            "type": "u128"
          },
          {
            "name": "padding3",
            "type": "u128"
          },
          {
            "name": "padding4",
            "type": "u128"
          }
        ]
      }
    },
    {
      "name": "Order",
      "type": {
        "kind": "struct",
        "fields": [
          {
            "name": "status",
            "type": {
              "defined": "OrderStatus"
            }
          },
          {
            "name": "orderType",
            "type": {
              "defined": "OrderType"
            }
          },
          {
            "name": "marketType",
            "type": {
              "defined": "MarketType"
            }
          },
          {
            "name": "ts",
            "type": "i64"
          },
          {
            "name": "slot",
            "type": "u64"
          },
          {
            "name": "orderId",
            "type": "u64"
          },
          {
            "name": "userOrderId",
            "type": "u8"
          },
          {
            "name": "marketIndex",
            "type": "u64"
          },
          {
            "name": "price",
            "type": "u128"
          },
          {
            "name": "existingPositionDirection",
            "type": {
              "defined": "PositionDirection"
            }
          },
          {
            "name": "baseAssetAmount",
            "type": "u128"
          },
          {
            "name": "baseAssetAmountFilled",
            "type": "u128"
          },
          {
            "name": "quoteAssetAmountFilled",
            "type": "u128"
          },
          {
            "name": "fee",
            "type": "i128"
          },
          {
            "name": "direction",
            "type": {
              "defined": "PositionDirection"
            }
          },
          {
            "name": "reduceOnly",
            "type": "bool"
          },
          {
            "name": "postOnly",
            "type": "bool"
          },
          {
            "name": "immediateOrCancel",
            "type": "bool"
          },
          {
            "name": "triggerPrice",
            "type": "u128"
          },
          {
            "name": "triggerCondition",
            "type": {
              "defined": "OrderTriggerCondition"
            }
          },
          {
            "name": "triggered",
            "type": "bool"
          },
          {
            "name": "oraclePriceOffset",
            "type": "i128"
          },
          {
            "name": "auctionStartPrice",
            "type": "u128"
          },
          {
            "name": "auctionEndPrice",
            "type": "u128"
          },
          {
            "name": "auctionDuration",
            "type": "u8"
          },
          {
            "name": "timeInForce",
            "type": "u8"
          }
        ]
      }
    },
    {
      "name": "SpotFulfillmentType",
      "type": {
        "kind": "enum",
        "variants": [
          {
            "name": "SerumV3"
          },
          {
            "name": "None"
          }
        ]
      }
    },
    {
      "name": "SwapDirection",
      "type": {
        "kind": "enum",
        "variants": [
          {
            "name": "Add"
          },
          {
            "name": "Remove"
          }
        ]
      }
    },
    {
      "name": "PositionDirection",
      "type": {
        "kind": "enum",
        "variants": [
          {
            "name": "Long"
          },
          {
            "name": "Short"
          }
        ]
      }
    },
    {
      "name": "TwapPeriod",
      "type": {
        "kind": "enum",
        "variants": [
          {
            "name": "FundingPeriod"
          },
          {
            "name": "FiveMin"
          }
        ]
      }
    },
    {
      "name": "LiquidationMultiplierType",
      "type": {
        "kind": "enum",
        "variants": [
          {
            "name": "Discount"
          },
          {
            "name": "Premium"
          }
        ]
      }
    },
    {
      "name": "MarginRequirementType",
      "type": {
        "kind": "enum",
        "variants": [
          {
            "name": "Initial"
          },
          {
            "name": "Maintenance"
          }
        ]
      }
    },
    {
      "name": "PositionUpdateType",
      "type": {
        "kind": "enum",
        "variants": [
          {
            "name": "Open"
          },
          {
            "name": "Increase"
          },
          {
            "name": "Reduce"
          },
          {
            "name": "Close"
          },
          {
            "name": "Flip"
          }
        ]
      }
    },
    {
      "name": "DepositDirection",
      "type": {
        "kind": "enum",
        "variants": [
          {
            "name": "DEPOSIT"
          },
          {
            "name": "WITHDRAW"
          }
        ]
      }
    },
    {
      "name": "OrderAction",
      "type": {
        "kind": "enum",
        "variants": [
          {
            "name": "Place"
          },
          {
            "name": "Cancel"
          },
          {
            "name": "Fill"
          },
          {
            "name": "Trigger"
          },
          {
            "name": "Expire"
          }
        ]
      }
    },
    {
      "name": "OrderActionExplanation",
      "type": {
        "kind": "enum",
        "variants": [
          {
            "name": "None"
          },
          {
            "name": "InsufficientFreeCollateral"
          },
          {
            "name": "OraclePriceBreachedLimitPrice"
          },
          {
            "name": "MarketOrderFilledToLimitPrice"
          },
          {
            "name": "OrderExpired"
          },
          {
            "name": "CanceledForLiquidation"
          },
          {
            "name": "OrderFilledWithAMM"
          },
          {
            "name": "OrderFilledWithMatch"
          }
        ]
      }
    },
    {
      "name": "LPAction",
      "type": {
        "kind": "enum",
        "variants": [
          {
            "name": "AddLiquidity"
          },
          {
            "name": "RemoveLiquidity"
          },
          {
            "name": "SettleLiquidity"
          }
        ]
      }
    },
    {
      "name": "LiquidationType",
      "type": {
        "kind": "enum",
        "variants": [
          {
            "name": "LiquidatePerp"
          },
          {
            "name": "LiquidateBorrow"
          },
          {
            "name": "LiquidateBorrowForPerpPnl"
          },
          {
            "name": "LiquidatePerpPnlForDeposit"
          },
          {
            "name": "PerpBankruptcy"
          },
          {
            "name": "BorrowBankruptcy"
          }
        ]
      }
    },
    {
      "name": "StakeAction",
      "type": {
        "kind": "enum",
        "variants": [
          {
            "name": "Stake"
          },
          {
            "name": "UnstakeRequest"
          },
          {
            "name": "UnstakeCancelRequest"
          },
          {
            "name": "Unstake"
          }
        ]
      }
    },
    {
      "name": "PerpFulfillmentMethod",
      "type": {
        "kind": "enum",
        "variants": [
          {
            "name": "AMM"
          },
          {
            "name": "Match"
          }
        ]
      }
    },
    {
      "name": "SpotFulfillmentMethod",
      "type": {
        "kind": "enum",
        "variants": [
          {
            "name": "SerumV3"
          },
          {
            "name": "Match"
          }
        ]
      }
    },
    {
      "name": "MarketStatus",
      "type": {
        "kind": "enum",
        "variants": [
          {
            "name": "Initialized"
          },
          {
            "name": "ReduceOnly"
          },
          {
            "name": "Settlement"
          },
          {
            "name": "Delisted"
          }
        ]
      }
    },
    {
      "name": "ContractType",
      "type": {
        "kind": "enum",
        "variants": [
          {
            "name": "Perpetual"
          },
          {
            "name": "Future"
          }
        ]
      }
    },
    {
      "name": "OracleSource",
      "type": {
        "kind": "enum",
        "variants": [
          {
            "name": "Pyth"
          },
          {
            "name": "Switchboard"
          },
          {
            "name": "QuoteAsset"
          }
        ]
      }
    },
    {
      "name": "SpotBalanceType",
      "type": {
        "kind": "enum",
        "variants": [
          {
            "name": "Deposit"
          },
          {
            "name": "Borrow"
          }
        ]
      }
    },
    {
      "name": "SpotFulfillmentStatus",
      "type": {
        "kind": "enum",
        "variants": [
          {
            "name": "Enabled"
          },
          {
            "name": "Disabled"
          }
        ]
      }
    },
    {
      "name": "AssetType",
      "type": {
        "kind": "enum",
        "variants": [
          {
            "name": "Base"
          },
          {
            "name": "Quote"
          }
        ]
      }
    },
    {
      "name": "OrderStatus",
      "type": {
        "kind": "enum",
        "variants": [
          {
            "name": "Init"
          },
          {
            "name": "Open"
          },
          {
            "name": "Filled"
          },
          {
            "name": "Canceled"
          }
        ]
      }
    },
    {
      "name": "OrderType",
      "type": {
        "kind": "enum",
        "variants": [
          {
            "name": "Market"
          },
          {
            "name": "Limit"
          },
          {
            "name": "TriggerMarket"
          },
          {
            "name": "TriggerLimit"
          }
        ]
      }
    },
    {
      "name": "OrderTriggerCondition",
      "type": {
        "kind": "enum",
        "variants": [
          {
            "name": "Above"
          },
          {
            "name": "Below"
          }
        ]
      }
    },
    {
      "name": "MarketType",
      "type": {
        "kind": "enum",
        "variants": [
          {
            "name": "Spot"
          },
          {
            "name": "Perp"
          }
        ]
      }
    }
  ],
  "events": [
    {
      "name": "NewUserRecord",
      "fields": [
        {
          "name": "ts",
          "type": "i64",
          "index": false
        },
        {
          "name": "userAuthority",
          "type": "publicKey",
          "index": false
        },
        {
          "name": "user",
          "type": "publicKey",
          "index": false
        },
        {
          "name": "userId",
          "type": "u8",
          "index": false
        },
        {
          "name": "name",
          "type": {
            "array": [
              "u8",
              32
            ]
          },
          "index": false
        },
        {
          "name": "referrer",
          "type": "publicKey",
          "index": false
        }
      ]
    },
    {
      "name": "DepositRecord",
      "fields": [
        {
          "name": "ts",
          "type": "i64",
          "index": false
        },
        {
          "name": "userAuthority",
          "type": "publicKey",
          "index": false
        },
        {
          "name": "user",
          "type": "publicKey",
          "index": false
        },
        {
          "name": "direction",
          "type": {
            "defined": "DepositDirection"
          },
          "index": false
        },
        {
          "name": "amount",
          "type": "u64",
          "index": false
        },
        {
          "name": "marketIndex",
          "type": "u64",
          "index": false
        },
        {
          "name": "oraclePrice",
          "type": "i128",
          "index": false
        },
        {
          "name": "referrer",
          "type": "publicKey",
          "index": false
        },
        {
          "name": "from",
          "type": {
            "option": "publicKey"
          },
          "index": false
        },
        {
          "name": "to",
          "type": {
            "option": "publicKey"
          },
          "index": false
        }
      ]
    },
    {
      "name": "FundingPaymentRecord",
      "fields": [
        {
          "name": "ts",
          "type": "i64",
          "index": false
        },
        {
          "name": "userAuthority",
          "type": "publicKey",
          "index": false
        },
        {
          "name": "user",
          "type": "publicKey",
          "index": false
        },
        {
          "name": "marketIndex",
          "type": "u64",
          "index": false
        },
        {
          "name": "fundingPayment",
          "type": "i128",
          "index": false
        },
        {
          "name": "baseAssetAmount",
          "type": "i128",
          "index": false
        },
        {
          "name": "userLastCumulativeFunding",
          "type": "i128",
          "index": false
        },
        {
          "name": "userLastFundingRateTs",
          "type": "i64",
          "index": false
        },
        {
          "name": "ammCumulativeFundingLong",
          "type": "i128",
          "index": false
        },
        {
          "name": "ammCumulativeFundingShort",
          "type": "i128",
          "index": false
        }
      ]
    },
    {
      "name": "FundingRateRecord",
      "fields": [
        {
          "name": "ts",
          "type": "i64",
          "index": false
        },
        {
          "name": "recordId",
          "type": "u64",
          "index": false
        },
        {
          "name": "marketIndex",
          "type": "u64",
          "index": false
        },
        {
          "name": "fundingRate",
          "type": "i128",
          "index": false
        },
        {
          "name": "fundingRateLong",
          "type": "i128",
          "index": false
        },
        {
          "name": "fundingRateShort",
          "type": "i128",
          "index": false
        },
        {
          "name": "cumulativeFundingRateLong",
          "type": "i128",
          "index": false
        },
        {
          "name": "cumulativeFundingRateShort",
          "type": "i128",
          "index": false
        },
        {
          "name": "oraclePriceTwap",
          "type": "i128",
          "index": false
        },
        {
          "name": "markPriceTwap",
          "type": "u128",
          "index": false
        },
        {
          "name": "periodRevenue",
          "type": "i64",
          "index": false
        },
        {
          "name": "netBaseAssetAmount",
          "type": "i128",
          "index": false
        },
        {
          "name": "netUnsettledLpBaseAssetAmount",
          "type": "i128",
          "index": false
        }
      ]
    },
    {
      "name": "CurveRecord",
      "fields": [
        {
          "name": "ts",
          "type": "i64",
          "index": false
        },
        {
          "name": "recordId",
          "type": "u64",
          "index": false
        },
        {
          "name": "marketIndex",
          "type": "u64",
          "index": false
        },
        {
          "name": "pegMultiplierBefore",
          "type": "u128",
          "index": false
        },
        {
          "name": "baseAssetReserveBefore",
          "type": "u128",
          "index": false
        },
        {
          "name": "quoteAssetReserveBefore",
          "type": "u128",
          "index": false
        },
        {
          "name": "sqrtKBefore",
          "type": "u128",
          "index": false
        },
        {
          "name": "pegMultiplierAfter",
          "type": "u128",
          "index": false
        },
        {
          "name": "baseAssetReserveAfter",
          "type": "u128",
          "index": false
        },
        {
          "name": "quoteAssetReserveAfter",
          "type": "u128",
          "index": false
        },
        {
          "name": "sqrtKAfter",
          "type": "u128",
          "index": false
        },
        {
          "name": "baseAssetAmountLong",
          "type": "u128",
          "index": false
        },
        {
          "name": "baseAssetAmountShort",
          "type": "u128",
          "index": false
        },
        {
          "name": "netBaseAssetAmount",
          "type": "i128",
          "index": false
        },
        {
          "name": "openInterest",
          "type": "u128",
          "index": false
        },
        {
          "name": "totalFee",
          "type": "i128",
          "index": false
        },
        {
          "name": "totalFeeMinusDistributions",
          "type": "i128",
          "index": false
        },
        {
          "name": "adjustmentCost",
          "type": "i128",
          "index": false
        },
        {
          "name": "oraclePrice",
          "type": "i128",
          "index": false
        },
        {
          "name": "fillRecord",
          "type": "u128",
          "index": false
        }
      ]
    },
    {
      "name": "OrderRecord",
      "fields": [
        {
          "name": "ts",
          "type": "i64",
          "index": false
        },
        {
          "name": "user",
          "type": "publicKey",
          "index": false
        },
        {
          "name": "order",
          "type": {
            "defined": "Order"
          },
          "index": false
        }
      ]
    },
    {
      "name": "OrderActionRecord",
      "fields": [
        {
          "name": "ts",
          "type": "i64",
          "index": false
        },
        {
          "name": "action",
          "type": {
            "defined": "OrderAction"
          },
          "index": false
        },
        {
          "name": "actionExplanation",
          "type": {
            "defined": "OrderActionExplanation"
          },
          "index": false
        },
        {
          "name": "marketIndex",
          "type": "u64",
          "index": false
        },
        {
          "name": "marketType",
          "type": {
            "defined": "MarketType"
          },
          "index": false
        },
        {
          "name": "filler",
          "type": {
            "option": "publicKey"
          },
          "index": false
        },
        {
          "name": "fillerReward",
          "type": {
            "option": "u64"
          },
          "index": false
        },
        {
          "name": "fillRecordId",
          "type": {
            "option": "u64"
          },
          "index": false
        },
        {
          "name": "referrer",
          "type": {
            "option": "publicKey"
          },
          "index": false
        },
        {
          "name": "baseAssetAmountFilled",
          "type": {
            "option": "u128"
          },
          "index": false
        },
        {
          "name": "quoteAssetAmountFilled",
          "type": {
            "option": "u64"
          },
          "index": false
        },
        {
          "name": "takerPnl",
          "type": {
            "option": "i64"
          },
          "index": false
        },
        {
          "name": "makerPnl",
          "type": {
            "option": "i64"
          },
          "index": false
        },
        {
          "name": "takerFee",
          "type": {
            "option": "u64"
          },
          "index": false
        },
        {
          "name": "makerRebate",
          "type": {
            "option": "u64"
          },
          "index": false
        },
        {
          "name": "referrerReward",
          "type": {
            "option": "u64"
          },
          "index": false
        },
        {
          "name": "refereeDiscount",
          "type": {
            "option": "u64"
          },
          "index": false
        },
        {
          "name": "quoteAssetAmountSurplus",
          "type": {
            "option": "i64"
          },
          "index": false
        },
        {
          "name": "taker",
          "type": {
            "option": "publicKey"
          },
          "index": false
        },
        {
          "name": "takerOrderId",
          "type": {
            "option": "u64"
          },
          "index": false
        },
        {
          "name": "takerOrderDirection",
          "type": {
            "option": {
              "defined": "PositionDirection"
            }
          },
          "index": false
        },
        {
          "name": "takerOrderBaseAssetAmount",
          "type": {
            "option": "u128"
          },
          "index": false
        },
        {
          "name": "takerOrderBaseAssetAmountFilled",
          "type": {
            "option": "u128"
          },
          "index": false
        },
        {
          "name": "takerOrderQuoteAssetAmountFilled",
          "type": {
            "option": "u64"
          },
          "index": false
        },
        {
          "name": "takerOrderFee",
          "type": {
            "option": "i64"
          },
          "index": false
        },
        {
          "name": "spotFulfillmentMethodFee",
          "type": {
            "option": "u64"
          },
          "index": false
        },
        {
          "name": "maker",
          "type": {
            "option": "publicKey"
          },
          "index": false
        },
        {
          "name": "makerOrderId",
          "type": {
            "option": "u64"
          },
          "index": false
        },
        {
          "name": "makerOrderDirection",
          "type": {
            "option": {
              "defined": "PositionDirection"
            }
          },
          "index": false
        },
        {
          "name": "makerOrderBaseAssetAmount",
          "type": {
            "option": "u128"
          },
          "index": false
        },
        {
          "name": "makerOrderBaseAssetAmountFilled",
          "type": {
            "option": "u128"
          },
          "index": false
        },
        {
          "name": "makerOrderQuoteAssetAmountFilled",
          "type": {
            "option": "u64"
          },
          "index": false
        },
        {
          "name": "makerOrderFee",
          "type": {
            "option": "i64"
          },
          "index": false
        },
        {
          "name": "oraclePrice",
          "type": "i128",
          "index": false
        }
      ]
    },
    {
      "name": "LPRecord",
      "fields": [
        {
          "name": "ts",
          "type": "i64",
          "index": false
        },
        {
          "name": "user",
          "type": "publicKey",
          "index": false
        },
        {
          "name": "action",
          "type": {
            "defined": "LPAction"
          },
          "index": false
        },
        {
          "name": "nShares",
          "type": "u128",
          "index": false
        },
        {
          "name": "marketIndex",
          "type": "u64",
          "index": false
        },
        {
          "name": "deltaBaseAssetAmount",
          "type": "i128",
          "index": false
        },
        {
          "name": "deltaQuoteAssetAmount",
          "type": "i128",
          "index": false
        },
        {
          "name": "pnl",
          "type": "i128",
          "index": false
        }
      ]
    },
    {
      "name": "LiquidationRecord",
      "fields": [
        {
          "name": "ts",
          "type": "i64",
          "index": false
        },
        {
          "name": "liquidationType",
          "type": {
            "defined": "LiquidationType"
          },
          "index": false
        },
        {
          "name": "user",
          "type": "publicKey",
          "index": false
        },
        {
          "name": "liquidator",
          "type": "publicKey",
          "index": false
        },
        {
          "name": "marginRequirement",
          "type": "u128",
          "index": false
        },
        {
          "name": "totalCollateral",
          "type": "i128",
          "index": false
        },
        {
          "name": "liquidationId",
          "type": "u16",
          "index": false
        },
        {
          "name": "bankrupt",
          "type": "bool",
          "index": false
        },
        {
          "name": "canceledOrderIds",
          "type": {
            "vec": "u64"
          },
          "index": false
        },
        {
          "name": "liquidatePerp",
          "type": {
            "defined": "LiquidatePerpRecord"
          },
          "index": false
        },
        {
          "name": "liquidateBorrow",
          "type": {
            "defined": "LiquidateBorrowRecord"
          },
          "index": false
        },
        {
          "name": "liquidateBorrowForPerpPnl",
          "type": {
            "defined": "LiquidateBorrowForPerpPnlRecord"
          },
          "index": false
        },
        {
          "name": "liquidatePerpPnlForDeposit",
          "type": {
            "defined": "LiquidatePerpPnlForDepositRecord"
          },
          "index": false
        },
        {
          "name": "perpBankruptcy",
          "type": {
            "defined": "PerpBankruptcyRecord"
          },
          "index": false
        },
        {
          "name": "borrowBankruptcy",
          "type": {
            "defined": "BorrowBankruptcyRecord"
          },
          "index": false
        }
      ]
    },
    {
      "name": "SettlePnlRecord",
      "fields": [
        {
          "name": "ts",
          "type": "i64",
          "index": false
        },
        {
          "name": "user",
          "type": "publicKey",
          "index": false
        },
        {
          "name": "marketIndex",
          "type": "u64",
          "index": false
        },
        {
          "name": "pnl",
          "type": "i128",
          "index": false
        },
        {
          "name": "baseAssetAmount",
          "type": "i128",
          "index": false
        },
        {
          "name": "quoteAssetAmountAfter",
          "type": "i128",
          "index": false
        },
        {
          "name": "quoteEntryAmount",
          "type": "i128",
          "index": false
        },
        {
          "name": "settlePrice",
          "type": "i128",
          "index": false
        }
      ]
    },
    {
      "name": "InsuranceFundRecord",
      "fields": [
        {
          "name": "ts",
          "type": "i64",
          "index": false
        },
        {
          "name": "spotMarketIndex",
          "type": "u64",
          "index": false
        },
        {
          "name": "perpMarketIndex",
          "type": "u64",
          "index": false
        },
        {
          "name": "userIfFactor",
          "type": "u32",
          "index": false
        },
        {
          "name": "totalIfFactor",
          "type": "u32",
          "index": false
        },
        {
          "name": "vaultAmountBefore",
          "type": "u64",
          "index": false
        },
        {
          "name": "insuranceVaultAmountBefore",
          "type": "u64",
          "index": false
        },
        {
          "name": "totalIfSharesBefore",
          "type": "u128",
          "index": false
        },
        {
          "name": "totalIfSharesAfter",
          "type": "u128",
          "index": false
        },
        {
          "name": "amount",
          "type": "i64",
          "index": false
        }
      ]
    },
    {
      "name": "InsuranceFundStakeRecord",
      "fields": [
        {
          "name": "ts",
          "type": "i64",
          "index": false
        },
        {
          "name": "userAuthority",
          "type": "publicKey",
          "index": false
        },
        {
          "name": "action",
          "type": {
            "defined": "StakeAction"
          },
          "index": false
        },
        {
          "name": "amount",
          "type": "u64",
          "index": false
        },
        {
          "name": "marketIndex",
          "type": "u64",
          "index": false
        },
        {
          "name": "insuranceVaultAmountBefore",
          "type": "u64",
          "index": false
        },
        {
          "name": "ifSharesBefore",
          "type": "u128",
          "index": false
        },
        {
          "name": "userIfSharesBefore",
          "type": "u128",
          "index": false
        },
        {
          "name": "totalIfSharesBefore",
          "type": "u128",
          "index": false
        },
        {
          "name": "ifSharesAfter",
          "type": "u128",
          "index": false
        },
        {
          "name": "userIfSharesAfter",
          "type": "u128",
          "index": false
        },
        {
          "name": "totalIfSharesAfter",
          "type": "u128",
          "index": false
        }
      ]
    }
  ],
  "errors": [
    {
      "code": 6000,
      "name": "InvalidSpotMarketAuthority",
      "msg": "Invalid Spot Market Authority"
    },
    {
      "code": 6001,
      "name": "InvalidInsuranceFundAuthority",
      "msg": "Clearing house not insurance fund authority"
    },
    {
      "code": 6002,
      "name": "InsufficientDeposit",
      "msg": "Insufficient deposit"
    },
    {
      "code": 6003,
      "name": "InsufficientCollateral",
      "msg": "Insufficient collateral"
    },
    {
      "code": 6004,
      "name": "SufficientCollateral",
      "msg": "Sufficient collateral"
    },
    {
      "code": 6005,
      "name": "MaxNumberOfPositions",
      "msg": "Max number of positions taken"
    },
    {
      "code": 6006,
      "name": "AdminControlsPricesDisabled",
      "msg": "Admin Controls Prices Disabled"
    },
    {
      "code": 6007,
      "name": "MarketIndexNotInitialized",
      "msg": "Market Index Not Initialized"
    },
    {
      "code": 6008,
      "name": "MarketIndexAlreadyInitialized",
      "msg": "Market Index Already Initialized"
    },
    {
      "code": 6009,
      "name": "UserAccountAndUserPositionsAccountMismatch",
      "msg": "User Account And User Positions Account Mismatch"
    },
    {
      "code": 6010,
      "name": "UserHasNoPositionInMarket",
      "msg": "User Has No Position In Market"
    },
    {
      "code": 6011,
      "name": "InvalidInitialPeg",
      "msg": "Invalid Initial Peg"
    },
    {
      "code": 6012,
      "name": "InvalidRepegRedundant",
      "msg": "AMM repeg already configured with amt given"
    },
    {
      "code": 6013,
      "name": "InvalidRepegDirection",
      "msg": "AMM repeg incorrect repeg direction"
    },
    {
      "code": 6014,
      "name": "InvalidRepegProfitability",
      "msg": "AMM repeg out of bounds pnl"
    },
    {
      "code": 6015,
      "name": "SlippageOutsideLimit",
      "msg": "Slippage Outside Limit Price"
    },
    {
      "code": 6016,
      "name": "OrderSizeTooSmall",
      "msg": "Order Size Too Small"
    },
    {
      "code": 6017,
      "name": "InvalidUpdateK",
      "msg": "Price change too large when updating K"
    },
    {
      "code": 6018,
      "name": "AdminWithdrawTooLarge",
      "msg": "Admin tried to withdraw amount larger than fees collected"
    },
    {
      "code": 6019,
      "name": "MathError",
      "msg": "Math Error"
    },
    {
      "code": 6020,
      "name": "BnConversionError",
      "msg": "Conversion to u128/u64 failed with an overflow or underflow"
    },
    {
      "code": 6021,
      "name": "ClockUnavailable",
      "msg": "Clock unavailable"
    },
    {
      "code": 6022,
      "name": "UnableToLoadOracle",
      "msg": "Unable To Load Oracles"
    },
    {
      "code": 6023,
      "name": "OracleMarkSpreadLimit",
      "msg": "Oracle/Mark Spread Too Large"
    },
    {
      "code": 6024,
      "name": "ExchangePaused",
      "msg": "Exchange is paused"
    },
    {
      "code": 6025,
      "name": "InvalidWhitelistToken",
      "msg": "Invalid whitelist token"
    },
    {
      "code": 6026,
      "name": "WhitelistTokenNotFound",
      "msg": "Whitelist token not found"
    },
    {
      "code": 6027,
      "name": "InvalidDiscountToken",
      "msg": "Invalid discount token"
    },
    {
      "code": 6028,
      "name": "DiscountTokenNotFound",
      "msg": "Discount token not found"
    },
    {
      "code": 6029,
      "name": "ReferrerNotFound",
      "msg": "Referrer not found"
    },
    {
      "code": 6030,
      "name": "ReferrerStatsNotFound",
      "msg": "ReferrerNotFound"
    },
    {
      "code": 6031,
      "name": "ReferrerMustBeWritable",
      "msg": "ReferrerMustBeWritable"
    },
    {
      "code": 6032,
      "name": "ReferrerStatsMustBeWritable",
      "msg": "ReferrerMustBeWritable"
    },
    {
      "code": 6033,
      "name": "ReferrerAndReferrerStatsAuthorityUnequal",
      "msg": "ReferrerAndReferrerStatsAuthorityUnequal"
    },
    {
      "code": 6034,
      "name": "InvalidReferrer",
      "msg": "InvalidReferrer"
    },
    {
      "code": 6035,
      "name": "InvalidOracle",
      "msg": "InvalidOracle"
    },
    {
      "code": 6036,
      "name": "OracleNotFound",
      "msg": "OracleNotFound"
    },
    {
      "code": 6037,
      "name": "LiquidationsBlockedByOracle",
      "msg": "Liquidations Blocked By Oracle"
    },
    {
      "code": 6038,
      "name": "UserMaxDeposit",
      "msg": "Can not deposit more than max deposit"
    },
    {
      "code": 6039,
      "name": "CantDeleteUserWithCollateral",
      "msg": "Can not delete user that still has collateral"
    },
    {
      "code": 6040,
      "name": "InvalidFundingProfitability",
      "msg": "AMM funding out of bounds pnl"
    },
    {
      "code": 6041,
      "name": "CastingFailure",
      "msg": "Casting Failure"
    },
    {
      "code": 6042,
      "name": "InvalidOrder",
      "msg": "Invalid Order"
    },
    {
      "code": 6043,
      "name": "UserHasNoOrder",
      "msg": "User has no order"
    },
    {
      "code": 6044,
      "name": "OrderAmountTooSmall",
      "msg": "Order Amount Too Small"
    },
    {
      "code": 6045,
      "name": "MaxNumberOfOrders",
      "msg": "Max number of orders taken"
    },
    {
      "code": 6046,
      "name": "OrderDoesNotExist",
      "msg": "Order does not exist"
    },
    {
      "code": 6047,
      "name": "OrderNotOpen",
      "msg": "Order not open"
    },
    {
      "code": 6048,
      "name": "FillOrderDidNotUpdateState",
      "msg": "FillOrderDidNotUpdateState"
    },
    {
      "code": 6049,
      "name": "ReduceOnlyOrderIncreasedRisk",
      "msg": "Reduce only order increased risk"
    },
    {
      "code": 6050,
      "name": "UnableToLoadAccountLoader",
      "msg": "Unable to load AccountLoader"
    },
    {
      "code": 6051,
      "name": "TradeSizeTooLarge",
      "msg": "Trade Size Too Large"
    },
    {
      "code": 6052,
      "name": "UserCantReferThemselves",
      "msg": "User cant refer themselves"
    },
    {
      "code": 6053,
      "name": "DidNotReceiveExpectedReferrer",
      "msg": "Did not receive expected referrer"
    },
    {
      "code": 6054,
      "name": "CouldNotDeserializeReferrer",
      "msg": "Could not deserialize referrer"
    },
    {
      "code": 6055,
      "name": "CouldNotDeserializeReferrerStats",
      "msg": "Could not deserialize referrer stats"
    },
    {
      "code": 6056,
      "name": "UserOrderIdAlreadyInUse",
      "msg": "User Order Id Already In Use"
    },
    {
      "code": 6057,
      "name": "NoPositionsLiquidatable",
      "msg": "No positions liquidatable"
    },
    {
      "code": 6058,
      "name": "InvalidMarginRatio",
      "msg": "Invalid Margin Ratio"
    },
    {
      "code": 6059,
      "name": "CantCancelPostOnlyOrder",
      "msg": "Cant Cancel Post Only Order"
    },
    {
      "code": 6060,
      "name": "InvalidOracleOffset",
      "msg": "InvalidOracleOffset"
    },
    {
      "code": 6061,
      "name": "CantExpireOrders",
      "msg": "CantExpireOrders"
    },
    {
      "code": 6062,
      "name": "CouldNotLoadMarketData",
      "msg": "CouldNotLoadMarketData"
    },
    {
      "code": 6063,
      "name": "MarketNotFound",
      "msg": "MarketNotFound"
    },
    {
      "code": 6064,
      "name": "InvalidMarketAccount",
      "msg": "InvalidMarketAccount"
    },
    {
      "code": 6065,
      "name": "UnableToLoadMarketAccount",
      "msg": "UnableToLoadMarketAccount"
    },
    {
      "code": 6066,
      "name": "MarketWrongMutability",
      "msg": "MarketWrongMutability"
    },
    {
      "code": 6067,
      "name": "UnableToCastUnixTime",
      "msg": "UnableToCastUnixTime"
    },
    {
      "code": 6068,
      "name": "CouldNotFindSpotPosition",
      "msg": "CouldNotFindSpotPosition"
    },
    {
      "code": 6069,
      "name": "NoSpotPositionAvailable",
      "msg": "NoSpotPositionAvailable"
    },
    {
      "code": 6070,
      "name": "InvalidSpotMarketInitialization",
      "msg": "InvalidSpotMarketInitialization"
    },
    {
      "code": 6071,
      "name": "CouldNotLoadSpotMarketData",
      "msg": "CouldNotLoadSpotMarketData"
    },
    {
      "code": 6072,
      "name": "SpotMarketNotFound",
      "msg": "SpotMarketNotFound"
    },
    {
      "code": 6073,
      "name": "InvalidSpotMarketAccount",
      "msg": "InvalidSpotMarketAccount"
    },
    {
      "code": 6074,
      "name": "UnableToLoadSpotMarketAccount",
      "msg": "UnableToLoadSpotMarketAccount"
    },
    {
      "code": 6075,
      "name": "SpotMarketWrongMutability",
      "msg": "SpotMarketWrongMutability"
    },
    {
      "code": 6076,
      "name": "SpotMarketInterestNotUpToDate",
      "msg": "SpotInterestNotUpToDate"
    },
    {
      "code": 6077,
      "name": "SpotMarketInsufficientDeposits",
      "msg": "SpotMarketInsufficientDeposits"
    },
    {
      "code": 6078,
      "name": "UserMustSettleTheirOwnPositiveUnsettledPNL",
      "msg": "UserMustSettleTheirOwnPositiveUnsettledPNL"
    },
    {
      "code": 6079,
      "name": "CantUpdatePoolBalanceType",
      "msg": "CantUpdatePoolBalanceType"
    },
    {
      "code": 6080,
      "name": "InsufficientCollateralForSettlingPNL",
      "msg": "InsufficientCollateralForSettlingPNL"
    },
    {
      "code": 6081,
      "name": "AMMNotUpdatedInSameSlot",
      "msg": "AMMNotUpdatedInSameSlot"
    },
    {
      "code": 6082,
      "name": "AuctionNotComplete",
      "msg": "AuctionNotComplete"
    },
    {
      "code": 6083,
      "name": "MakerNotFound",
      "msg": "MakerNotFound"
    },
    {
      "code": 6084,
      "name": "MakerStatsNotFound",
      "msg": "MakerNotFound"
    },
    {
      "code": 6085,
      "name": "MakerMustBeWritable",
      "msg": "MakerMustBeWritable"
    },
    {
      "code": 6086,
      "name": "MakerStatsMustBeWritable",
      "msg": "MakerMustBeWritable"
    },
    {
      "code": 6087,
      "name": "MakerOrderNotFound",
      "msg": "MakerOrderNotFound"
    },
    {
      "code": 6088,
      "name": "CouldNotDeserializeMaker",
      "msg": "CouldNotDeserializeMaker"
    },
    {
      "code": 6089,
      "name": "CouldNotDeserializeMakerStats",
      "msg": "CouldNotDeserializeMaker"
    },
    {
      "code": 6090,
      "name": "AuctionPriceDoesNotSatisfyMaker",
      "msg": "AuctionPriceDoesNotSatisfyMaker"
    },
    {
      "code": 6091,
      "name": "MakerCantFulfillOwnOrder",
      "msg": "MakerCantFulfillOwnOrder"
    },
    {
      "code": 6092,
      "name": "MakerOrderMustBePostOnly",
      "msg": "MakerOrderMustBePostOnly"
    },
    {
      "code": 6093,
      "name": "CantMatchTwoPostOnlys",
      "msg": "CantMatchTwoPostOnlys"
    },
    {
      "code": 6094,
      "name": "OrderBreachesOraclePriceLimits",
      "msg": "OrderBreachesOraclePriceLimits"
    },
    {
      "code": 6095,
      "name": "OrderMustBeTriggeredFirst",
      "msg": "OrderMustBeTriggeredFirst"
    },
    {
      "code": 6096,
      "name": "OrderNotTriggerable",
      "msg": "OrderNotTriggerable"
    },
    {
      "code": 6097,
      "name": "OrderDidNotSatisfyTriggerCondition",
      "msg": "OrderDidNotSatisfyTriggerCondition"
    },
    {
      "code": 6098,
      "name": "PositionAlreadyBeingLiquidated",
      "msg": "PositionAlreadyBeingLiquidated"
    },
    {
      "code": 6099,
      "name": "PositionDoesntHaveOpenPositionOrOrders",
      "msg": "PositionDoesntHaveOpenPositionOrOrders"
    },
    {
      "code": 6100,
      "name": "AllOrdersAreAlreadyLiquidations",
      "msg": "AllOrdersAreAlreadyLiquidations"
    },
    {
      "code": 6101,
      "name": "CantCancelLiquidationOrder",
      "msg": "CantCancelLiquidationOrder"
    },
    {
      "code": 6102,
      "name": "UserIsBeingLiquidated",
      "msg": "UserIsBeingLiquidated"
    },
    {
      "code": 6103,
      "name": "LiquidationsOngoing",
      "msg": "LiquidationsOngoing"
    },
    {
      "code": 6104,
      "name": "WrongSpotBalanceType",
      "msg": "WrongSpotBalanceType"
    },
    {
      "code": 6105,
      "name": "UserCantLiquidateThemself",
      "msg": "UserCantLiquidateThemself"
    },
    {
      "code": 6106,
      "name": "InvalidPerpPositionToLiquidate",
      "msg": "InvalidPerpPositionToLiquidate"
    },
    {
      "code": 6107,
      "name": "InvalidBaseAssetAmountForLiquidatePerp",
      "msg": "InvalidBaseAssetAmountForLiquidatePerp"
    },
    {
      "code": 6108,
      "name": "InvalidPositionLastFundingRate",
      "msg": "InvalidPositionLastFundingRate"
    },
    {
      "code": 6109,
      "name": "InvalidPositionDelta",
      "msg": "InvalidPositionDelta"
    },
    {
      "code": 6110,
      "name": "UserBankrupt",
      "msg": "UserBankrupt"
    },
    {
      "code": 6111,
      "name": "UserNotBankrupt",
      "msg": "UserNotBankrupt"
    },
    {
      "code": 6112,
      "name": "UserHasInvalidBorrow",
      "msg": "UserHasInvalidBorrow"
    },
    {
      "code": 6113,
      "name": "DailyWithdrawLimit",
      "msg": "DailyWithdrawLimit"
    },
    {
      "code": 6114,
      "name": "DefaultError",
      "msg": "DefaultError"
    },
    {
      "code": 6115,
      "name": "InsufficientLPTokens",
      "msg": "Insufficient LP tokens"
    },
    {
      "code": 6116,
      "name": "CantLPWithPerpPosition",
      "msg": "Cant LP with a market position"
    },
    {
      "code": 6117,
      "name": "UnableToBurnLPTokens",
      "msg": "Unable to burn LP tokens"
    },
    {
      "code": 6118,
      "name": "TryingToRemoveLiquidityTooFast",
      "msg": "Trying to remove liqudity too fast after adding it"
    },
    {
      "code": 6119,
      "name": "InvalidSpotMarketVault",
      "msg": "Invalid Spot Market Vault"
    },
    {
      "code": 6120,
      "name": "InvalidSpotMarketState",
      "msg": "Invalid Spot Market State"
    },
    {
      "code": 6121,
      "name": "InvalidSerumProgram",
      "msg": "InvalidSerumProgram"
    },
    {
      "code": 6122,
      "name": "InvalidSerumMarket",
      "msg": "InvalidSerumMarket"
    },
    {
      "code": 6123,
      "name": "InvalidSerumOpenOrders",
      "msg": "InvalidSerumOpenOrders"
    },
    {
      "code": 6124,
      "name": "FailedSerumCPI",
      "msg": "FailedSerumCPI"
    },
    {
      "code": 6125,
      "name": "FailedToFillOnSerum",
      "msg": "FailedToFillOnSerum"
    },
    {
      "code": 6126,
      "name": "InvalidSerumFulfillmentConfig",
      "msg": "InvalidSerumFulfillmentConfig"
    }
  ]
}<|MERGE_RESOLUTION|>--- conflicted
+++ resolved
@@ -3022,10 +3022,6 @@
           {
             "name": "marketIndex",
             "type": "u64"
-          },
-          {
-            "name": "ifShares",
-            "type": "u128"
           },
           {
             "name": "ifShares",
@@ -4447,17 +4443,8 @@
             "type": "u32"
           },
           {
-<<<<<<< HEAD
             "name": "refereeFeeNumerator",
             "type": "u32"
-=======
-            "name": "referrerRewardEpochUpperBound",
-            "type": "u64"
-          },
-          {
-            "name": "refereeDiscountNumerator",
-            "type": "u128"
->>>>>>> 8373e9b1
           },
           {
             "name": "refereeFeeDenominator",
