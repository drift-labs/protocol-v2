{
  "version": "1.0.0",
  "name": "clearing_house",
  "instructions": [
    {
      "name": "initialize",
      "accounts": [
        {
          "name": "admin",
          "isMut": true,
          "isSigner": true
        },
        {
          "name": "state",
          "isMut": true,
          "isSigner": false
        },
        {
          "name": "quoteAssetMint",
          "isMut": false,
          "isSigner": false
        },
        {
          "name": "insuranceVault",
          "isMut": true,
          "isSigner": false
        },
        {
          "name": "insuranceVaultAuthority",
          "isMut": false,
          "isSigner": false
        },
        {
          "name": "rent",
          "isMut": false,
          "isSigner": false
        },
        {
          "name": "systemProgram",
          "isMut": false,
          "isSigner": false
        },
        {
          "name": "tokenProgram",
          "isMut": false,
          "isSigner": false
        }
      ],
      "args": [
        {
          "name": "adminControlsPrices",
          "type": "bool"
        }
      ]
    },
    {
      "name": "initializeBank",
      "accounts": [
        {
          "name": "bank",
          "isMut": true,
          "isSigner": false
        },
        {
          "name": "bankMint",
          "isMut": false,
          "isSigner": false
        },
        {
          "name": "bankVault",
          "isMut": true,
          "isSigner": false
        },
        {
          "name": "bankVaultAuthority",
          "isMut": false,
          "isSigner": false
        },
        {
          "name": "insuranceFundVault",
          "isMut": true,
          "isSigner": false
        },
        {
          "name": "insuranceFundVaultAuthority",
          "isMut": false,
          "isSigner": false
        },
        {
          "name": "state",
          "isMut": true,
          "isSigner": false
        },
        {
          "name": "oracle",
          "isMut": false,
          "isSigner": false
        },
        {
          "name": "admin",
          "isMut": true,
          "isSigner": true
        },
        {
          "name": "rent",
          "isMut": false,
          "isSigner": false
        },
        {
          "name": "systemProgram",
          "isMut": false,
          "isSigner": false
        },
        {
          "name": "tokenProgram",
          "isMut": false,
          "isSigner": false
        }
      ],
      "args": [
        {
          "name": "optimalUtilization",
          "type": "u128"
        },
        {
          "name": "optimalBorrowRate",
          "type": "u128"
        },
        {
          "name": "maxBorrowRate",
          "type": "u128"
        },
        {
          "name": "oracleSource",
          "type": {
            "defined": "OracleSource"
          }
        },
        {
          "name": "initialAssetWeight",
          "type": "u128"
        },
        {
          "name": "maintenanceAssetWeight",
          "type": "u128"
        },
        {
          "name": "initialLiabilityWeight",
          "type": "u128"
        },
        {
          "name": "maintenanceLiabilityWeight",
          "type": "u128"
        },
        {
          "name": "imfFactor",
          "type": "u128"
        },
        {
          "name": "liquidationFee",
          "type": "u128"
        }
      ]
    },
    {
      "name": "initializeMarket",
      "accounts": [
        {
          "name": "admin",
          "isMut": true,
          "isSigner": true
        },
        {
          "name": "state",
          "isMut": true,
          "isSigner": false
        },
        {
          "name": "market",
          "isMut": true,
          "isSigner": false
        },
        {
          "name": "oracle",
          "isMut": false,
          "isSigner": false
        },
        {
          "name": "rent",
          "isMut": false,
          "isSigner": false
        },
        {
          "name": "systemProgram",
          "isMut": false,
          "isSigner": false
        }
      ],
      "args": [
        {
          "name": "ammBaseAssetReserve",
          "type": "u128"
        },
        {
          "name": "ammQuoteAssetReserve",
          "type": "u128"
        },
        {
          "name": "ammPeriodicity",
          "type": "i64"
        },
        {
          "name": "ammPegMultiplier",
          "type": "u128"
        },
        {
          "name": "oracleSource",
          "type": {
            "defined": "OracleSource"
          }
        },
        {
          "name": "marginRatioInitial",
          "type": "u32"
        },
        {
          "name": "marginRatioMaintenance",
          "type": "u32"
        },
        {
          "name": "liquidationFee",
          "type": "u128"
        }
      ]
    },
    {
      "name": "deposit",
      "accounts": [
        {
          "name": "state",
          "isMut": false,
          "isSigner": false
        },
        {
          "name": "user",
          "isMut": true,
          "isSigner": false
        },
        {
          "name": "userStats",
          "isMut": true,
          "isSigner": false
        },
        {
          "name": "authority",
          "isMut": false,
          "isSigner": true
        },
        {
          "name": "bankVault",
          "isMut": true,
          "isSigner": false
        },
        {
          "name": "userTokenAccount",
          "isMut": true,
          "isSigner": false
        },
        {
          "name": "tokenProgram",
          "isMut": false,
          "isSigner": false
        }
      ],
      "args": [
        {
          "name": "bankIndex",
          "type": "u64"
        },
        {
          "name": "amount",
          "type": "u64"
        },
        {
          "name": "reduceOnly",
          "type": "bool"
        }
      ]
    },
    {
      "name": "withdraw",
      "accounts": [
        {
          "name": "state",
          "isMut": false,
          "isSigner": false
        },
        {
          "name": "user",
          "isMut": true,
          "isSigner": false
        },
        {
          "name": "userStats",
          "isMut": true,
          "isSigner": false
        },
        {
          "name": "authority",
          "isMut": false,
          "isSigner": true
        },
        {
          "name": "bankVault",
          "isMut": true,
          "isSigner": false
        },
        {
          "name": "bankVaultAuthority",
          "isMut": true,
          "isSigner": false
        },
        {
          "name": "userTokenAccount",
          "isMut": true,
          "isSigner": false
        },
        {
          "name": "tokenProgram",
          "isMut": false,
          "isSigner": false
        }
      ],
      "args": [
        {
          "name": "bankIndex",
          "type": "u64"
        },
        {
          "name": "amount",
          "type": "u64"
        },
        {
          "name": "reduceOnly",
          "type": "bool"
        }
      ]
    },
    {
      "name": "transferDeposit",
      "accounts": [
        {
          "name": "fromUser",
          "isMut": true,
          "isSigner": false
        },
        {
          "name": "toUser",
          "isMut": true,
          "isSigner": false
        },
        {
          "name": "userStats",
          "isMut": true,
          "isSigner": false
        },
        {
          "name": "authority",
          "isMut": false,
          "isSigner": true
        },
        {
          "name": "state",
          "isMut": false,
          "isSigner": false
        }
      ],
      "args": [
        {
          "name": "bankIndex",
          "type": "u64"
        },
        {
          "name": "amount",
          "type": "u64"
        }
      ]
    },
    {
      "name": "updateBankCumulativeInterest",
      "accounts": [
        {
          "name": "bank",
          "isMut": true,
          "isSigner": false
        }
      ],
      "args": []
    },
    {
      "name": "settleLp",
      "accounts": [
        {
          "name": "state",
          "isMut": false,
          "isSigner": false
        },
        {
          "name": "user",
          "isMut": true,
          "isSigner": false
        }
      ],
      "args": [
        {
          "name": "marketIndex",
          "type": "u64"
        }
      ]
    },
    {
      "name": "removeLiquidity",
      "accounts": [
        {
          "name": "state",
          "isMut": false,
          "isSigner": false
        },
        {
          "name": "user",
          "isMut": true,
          "isSigner": false
        },
        {
          "name": "authority",
          "isMut": false,
          "isSigner": true
        }
      ],
      "args": [
        {
          "name": "sharesToBurn",
          "type": "u128"
        },
        {
          "name": "marketIndex",
          "type": "u64"
        }
      ]
    },
    {
      "name": "addLiquidity",
      "accounts": [
        {
          "name": "state",
          "isMut": false,
          "isSigner": false
        },
        {
          "name": "user",
          "isMut": true,
          "isSigner": false
        },
        {
          "name": "authority",
          "isMut": false,
          "isSigner": true
        }
      ],
      "args": [
        {
          "name": "nShares",
          "type": "u128"
        },
        {
          "name": "marketIndex",
          "type": "u64"
        }
      ]
    },
    {
      "name": "placeOrder",
      "accounts": [
        {
          "name": "state",
          "isMut": false,
          "isSigner": false
        },
        {
          "name": "user",
          "isMut": true,
          "isSigner": false
        },
        {
          "name": "authority",
          "isMut": false,
          "isSigner": true
        }
      ],
      "args": [
        {
          "name": "params",
          "type": {
            "defined": "OrderParams"
          }
        }
      ]
    },
    {
      "name": "cancelOrder",
      "accounts": [
        {
          "name": "state",
          "isMut": false,
          "isSigner": false
        },
        {
          "name": "user",
          "isMut": true,
          "isSigner": false
        },
        {
          "name": "authority",
          "isMut": false,
          "isSigner": true
        }
      ],
      "args": [
        {
          "name": "orderId",
          "type": {
            "option": "u64"
          }
        }
      ]
    },
    {
      "name": "cancelOrderByUserId",
      "accounts": [
        {
          "name": "state",
          "isMut": false,
          "isSigner": false
        },
        {
          "name": "user",
          "isMut": true,
          "isSigner": false
        },
        {
          "name": "authority",
          "isMut": false,
          "isSigner": true
        }
      ],
      "args": [
        {
          "name": "userOrderId",
          "type": "u8"
        }
      ]
    },
    {
      "name": "fillOrder",
      "accounts": [
        {
          "name": "state",
          "isMut": false,
          "isSigner": false
        },
        {
          "name": "authority",
          "isMut": false,
          "isSigner": true
        },
        {
          "name": "filler",
          "isMut": true,
          "isSigner": false
        },
        {
          "name": "fillerStats",
          "isMut": true,
          "isSigner": false
        },
        {
          "name": "user",
          "isMut": true,
          "isSigner": false
        },
        {
          "name": "userStats",
          "isMut": true,
          "isSigner": false
        }
      ],
      "args": [
        {
          "name": "orderId",
          "type": {
            "option": "u64"
          }
        },
        {
          "name": "makerOrderId",
          "type": {
            "option": "u64"
          }
        }
      ]
    },
    {
      "name": "placeAndTake",
      "accounts": [
        {
          "name": "state",
          "isMut": false,
          "isSigner": false
        },
        {
          "name": "user",
          "isMut": true,
          "isSigner": false
        },
        {
          "name": "userStats",
          "isMut": true,
          "isSigner": false
        },
        {
          "name": "authority",
          "isMut": false,
          "isSigner": true
        }
      ],
      "args": [
        {
          "name": "params",
          "type": {
            "defined": "OrderParams"
          }
        },
        {
          "name": "makerOrderId",
          "type": {
            "option": "u64"
          }
        }
      ]
    },
    {
      "name": "placeAndMake",
      "accounts": [
        {
          "name": "state",
          "isMut": false,
          "isSigner": false
        },
        {
          "name": "user",
          "isMut": true,
          "isSigner": false
        },
        {
          "name": "userStats",
          "isMut": true,
          "isSigner": false
        },
        {
          "name": "taker",
          "isMut": true,
          "isSigner": false
        },
        {
          "name": "takerStats",
          "isMut": true,
          "isSigner": false
        },
        {
          "name": "authority",
          "isMut": false,
          "isSigner": true
        }
      ],
      "args": [
        {
          "name": "params",
          "type": {
            "defined": "OrderParams"
          }
        },
        {
          "name": "takerOrderId",
          "type": "u64"
        }
      ]
    },
    {
      "name": "triggerOrder",
      "accounts": [
        {
          "name": "state",
          "isMut": false,
          "isSigner": false
        },
        {
          "name": "authority",
          "isMut": false,
          "isSigner": true
        },
        {
          "name": "filler",
          "isMut": true,
          "isSigner": false
        },
        {
          "name": "user",
          "isMut": true,
          "isSigner": false
        }
      ],
      "args": [
        {
          "name": "orderId",
          "type": "u64"
        }
      ]
    },
    {
      "name": "placeSpotOrder",
      "accounts": [
        {
          "name": "state",
          "isMut": false,
          "isSigner": false
        },
        {
          "name": "user",
          "isMut": true,
          "isSigner": false
        },
        {
          "name": "authority",
          "isMut": false,
          "isSigner": true
        }
      ],
      "args": [
        {
          "name": "params",
          "type": {
            "defined": "OrderParams"
          }
        }
      ]
    },
    {
      "name": "fillSpotOrder",
      "accounts": [
        {
          "name": "state",
          "isMut": false,
          "isSigner": false
        },
        {
          "name": "authority",
          "isMut": false,
          "isSigner": true
        },
        {
          "name": "filler",
          "isMut": true,
          "isSigner": false
        },
        {
          "name": "fillerStats",
          "isMut": true,
          "isSigner": false
        },
        {
          "name": "user",
          "isMut": true,
          "isSigner": false
        },
        {
          "name": "userStats",
          "isMut": true,
          "isSigner": false
        },
        {
          "name": "quoteBankVault",
          "isMut": true,
          "isSigner": false
        },
        {
          "name": "baseBankVault",
          "isMut": true,
          "isSigner": false
        },
        {
          "name": "quoteBankVaultAuthority",
          "isMut": false,
          "isSigner": false
        },
        {
          "name": "baseBankVaultAuthority",
          "isMut": false,
          "isSigner": false
        }
      ],
      "args": [
        {
          "name": "orderId",
          "type": {
            "option": "u64"
          }
        },
        {
          "name": "makerOrderId",
          "type": {
            "option": "u64"
          }
        }
      ]
    },
    {
      "name": "updateAmms",
      "accounts": [
        {
          "name": "state",
          "isMut": false,
          "isSigner": false
        },
        {
          "name": "authority",
          "isMut": false,
          "isSigner": true
        }
      ],
      "args": [
        {
          "name": "marketIndexes",
          "type": {
            "array": [
              "u64",
              5
            ]
          }
        }
      ]
    },
    {
      "name": "settlePnl",
      "accounts": [
        {
          "name": "state",
          "isMut": false,
          "isSigner": false
        },
        {
          "name": "user",
          "isMut": true,
          "isSigner": false
        },
        {
          "name": "authority",
          "isMut": false,
          "isSigner": true
        }
      ],
      "args": [
        {
          "name": "marketIndex",
          "type": "u64"
        }
      ]
    },
    {
      "name": "liquidatePerp",
      "accounts": [
        {
          "name": "state",
          "isMut": false,
          "isSigner": false
        },
        {
          "name": "authority",
          "isMut": false,
          "isSigner": true
        },
        {
          "name": "liquidator",
          "isMut": true,
          "isSigner": false
        },
        {
          "name": "liquidatorStats",
          "isMut": true,
          "isSigner": false
        },
        {
          "name": "user",
          "isMut": true,
          "isSigner": false
        },
        {
          "name": "userStats",
          "isMut": true,
          "isSigner": false
        }
      ],
      "args": [
        {
          "name": "marketIndex",
          "type": "u64"
        },
        {
          "name": "liquidatorMaxBaseAssetAmount",
          "type": "u128"
        }
      ]
    },
    {
      "name": "liquidateBorrow",
      "accounts": [
        {
          "name": "state",
          "isMut": false,
          "isSigner": false
        },
        {
          "name": "authority",
          "isMut": false,
          "isSigner": true
        },
        {
          "name": "liquidator",
          "isMut": true,
          "isSigner": false
        },
        {
          "name": "user",
          "isMut": true,
          "isSigner": false
        }
      ],
      "args": [
        {
          "name": "assetBankIndex",
          "type": "u64"
        },
        {
          "name": "liabilityBankIndex",
          "type": "u64"
        },
        {
          "name": "liquidatorMaxLiabilityTransfer",
          "type": "u128"
        }
      ]
    },
    {
      "name": "liquidateBorrowForPerpPnl",
      "accounts": [
        {
          "name": "state",
          "isMut": false,
          "isSigner": false
        },
        {
          "name": "authority",
          "isMut": false,
          "isSigner": true
        },
        {
          "name": "liquidator",
          "isMut": true,
          "isSigner": false
        },
        {
          "name": "user",
          "isMut": true,
          "isSigner": false
        }
      ],
      "args": [
        {
          "name": "perpMarketIndex",
          "type": "u64"
        },
        {
          "name": "liabilityBankIndex",
          "type": "u64"
        },
        {
          "name": "liquidatorMaxLiabilityTransfer",
          "type": "u128"
        }
      ]
    },
    {
      "name": "liquidatePerpPnlForDeposit",
      "accounts": [
        {
          "name": "state",
          "isMut": false,
          "isSigner": false
        },
        {
          "name": "authority",
          "isMut": false,
          "isSigner": true
        },
        {
          "name": "liquidator",
          "isMut": true,
          "isSigner": false
        },
        {
          "name": "user",
          "isMut": true,
          "isSigner": false
        }
      ],
      "args": [
        {
          "name": "perpMarketIndex",
          "type": "u64"
        },
        {
          "name": "assetBankIndex",
          "type": "u64"
        },
        {
          "name": "liquidatorMaxPnlTransfer",
          "type": "u128"
        }
      ]
    },
    {
      "name": "resolvePerpBankruptcy",
      "accounts": [
        {
          "name": "state",
          "isMut": false,
          "isSigner": false
        },
        {
          "name": "authority",
          "isMut": false,
          "isSigner": true
        },
        {
          "name": "liquidator",
          "isMut": true,
          "isSigner": false
        },
        {
          "name": "user",
          "isMut": true,
          "isSigner": false
        },
        {
          "name": "bankVault",
          "isMut": true,
          "isSigner": false
        },
        {
          "name": "insuranceFundVault",
          "isMut": true,
          "isSigner": false
        },
        {
          "name": "insuranceFundVaultAuthority",
          "isMut": true,
          "isSigner": false
        },
        {
          "name": "tokenProgram",
          "isMut": false,
          "isSigner": false
        }
      ],
      "args": [
        {
          "name": "bankIndex",
          "type": "u64"
        },
        {
          "name": "marketIndex",
          "type": "u64"
        }
      ]
    },
    {
      "name": "resolveBorrowBankruptcy",
      "accounts": [
        {
          "name": "state",
          "isMut": false,
          "isSigner": false
        },
        {
          "name": "authority",
          "isMut": false,
          "isSigner": true
        },
        {
          "name": "liquidator",
          "isMut": true,
          "isSigner": false
        },
        {
          "name": "user",
          "isMut": true,
          "isSigner": false
        },
        {
          "name": "bankVault",
          "isMut": true,
          "isSigner": false
        },
        {
          "name": "insuranceFundVault",
          "isMut": true,
          "isSigner": false
        },
        {
          "name": "insuranceFundVaultAuthority",
          "isMut": true,
          "isSigner": false
        },
        {
          "name": "tokenProgram",
          "isMut": false,
          "isSigner": false
        }
      ],
      "args": [
        {
          "name": "bankIndex",
          "type": "u64"
        }
      ]
    },
    {
      "name": "moveAmmPrice",
      "accounts": [
        {
          "name": "state",
          "isMut": false,
          "isSigner": false
        },
        {
          "name": "admin",
          "isMut": false,
          "isSigner": true
        },
        {
          "name": "market",
          "isMut": true,
          "isSigner": false
        }
      ],
      "args": [
        {
          "name": "baseAssetReserve",
          "type": "u128"
        },
        {
          "name": "quoteAssetReserve",
          "type": "u128"
        }
      ]
    },
    {
      "name": "withdrawFromMarketToInsuranceVault",
      "accounts": [
        {
          "name": "state",
          "isMut": false,
          "isSigner": false
        },
        {
          "name": "admin",
          "isMut": false,
          "isSigner": true
        },
        {
          "name": "bank",
          "isMut": true,
          "isSigner": false
        },
        {
          "name": "bankVault",
          "isMut": true,
          "isSigner": false
        },
        {
          "name": "bankVaultAuthority",
          "isMut": true,
          "isSigner": false
        },
        {
          "name": "market",
          "isMut": true,
          "isSigner": false
        },
        {
          "name": "recipient",
          "isMut": true,
          "isSigner": false
        },
        {
          "name": "tokenProgram",
          "isMut": false,
          "isSigner": false
        }
      ],
      "args": [
        {
          "name": "amount",
          "type": "u64"
        }
      ]
    },
    {
      "name": "withdrawFromInsuranceVault",
      "accounts": [
        {
          "name": "state",
          "isMut": false,
          "isSigner": false
        },
        {
          "name": "admin",
          "isMut": false,
          "isSigner": true
        },
        {
          "name": "insuranceVault",
          "isMut": true,
          "isSigner": false
        },
        {
          "name": "insuranceVaultAuthority",
          "isMut": false,
          "isSigner": false
        },
        {
          "name": "recipient",
          "isMut": true,
          "isSigner": false
        },
        {
          "name": "tokenProgram",
          "isMut": false,
          "isSigner": false
        }
      ],
      "args": [
        {
          "name": "amount",
          "type": "u64"
        }
      ]
    },
    {
      "name": "withdrawFromInsuranceVaultToMarket",
      "accounts": [
        {
          "name": "state",
          "isMut": true,
          "isSigner": false
        },
        {
          "name": "market",
          "isMut": true,
          "isSigner": false
        },
        {
          "name": "admin",
          "isMut": false,
          "isSigner": true
        },
        {
          "name": "insuranceVault",
          "isMut": true,
          "isSigner": false
        },
        {
          "name": "insuranceVaultAuthority",
          "isMut": false,
          "isSigner": false
        },
        {
          "name": "bank",
          "isMut": true,
          "isSigner": false
        },
        {
          "name": "bankVault",
          "isMut": true,
          "isSigner": false
        },
        {
          "name": "tokenProgram",
          "isMut": false,
          "isSigner": false
        }
      ],
      "args": [
        {
          "name": "amount",
          "type": "u64"
        }
      ]
    },
    {
      "name": "repegAmmCurve",
      "accounts": [
        {
          "name": "state",
          "isMut": false,
          "isSigner": false
        },
        {
          "name": "market",
          "isMut": true,
          "isSigner": false
        },
        {
          "name": "oracle",
          "isMut": false,
          "isSigner": false
        },
        {
          "name": "admin",
          "isMut": false,
          "isSigner": true
        }
      ],
      "args": [
        {
          "name": "newPegCandidate",
          "type": "u128"
        }
      ]
    },
    {
      "name": "updateAmmOracleTwap",
      "accounts": [
        {
          "name": "state",
          "isMut": false,
          "isSigner": false
        },
        {
          "name": "market",
          "isMut": true,
          "isSigner": false
        },
        {
          "name": "oracle",
          "isMut": false,
          "isSigner": false
        },
        {
          "name": "admin",
          "isMut": false,
          "isSigner": true
        }
      ],
      "args": []
    },
    {
      "name": "resetAmmOracleTwap",
      "accounts": [
        {
          "name": "state",
          "isMut": false,
          "isSigner": false
        },
        {
          "name": "market",
          "isMut": true,
          "isSigner": false
        },
        {
          "name": "oracle",
          "isMut": false,
          "isSigner": false
        },
        {
          "name": "admin",
          "isMut": false,
          "isSigner": true
        }
      ],
      "args": []
    },
    {
      "name": "initializeUser",
      "accounts": [
        {
          "name": "user",
          "isMut": true,
          "isSigner": false
        },
        {
          "name": "userStats",
          "isMut": true,
          "isSigner": false
        },
        {
          "name": "state",
          "isMut": false,
          "isSigner": false
        },
        {
          "name": "authority",
          "isMut": false,
          "isSigner": true
        },
        {
          "name": "payer",
          "isMut": true,
          "isSigner": true
        },
        {
          "name": "rent",
          "isMut": false,
          "isSigner": false
        },
        {
          "name": "systemProgram",
          "isMut": false,
          "isSigner": false
        }
      ],
      "args": [
        {
          "name": "userId",
          "type": "u8"
        },
        {
          "name": "name",
          "type": {
            "array": [
              "u8",
              32
            ]
          }
        }
      ]
    },
    {
      "name": "initializeUserStats",
      "accounts": [
        {
          "name": "userStats",
          "isMut": true,
          "isSigner": false
        },
        {
          "name": "state",
          "isMut": false,
          "isSigner": false
        },
        {
          "name": "authority",
          "isMut": false,
          "isSigner": true
        },
        {
          "name": "payer",
          "isMut": true,
          "isSigner": true
        },
        {
          "name": "rent",
          "isMut": false,
          "isSigner": false
        },
        {
          "name": "systemProgram",
          "isMut": false,
          "isSigner": false
        }
      ],
      "args": []
    },
    {
      "name": "settleFundingPayment",
      "accounts": [
        {
          "name": "state",
          "isMut": false,
          "isSigner": false
        },
        {
          "name": "user",
          "isMut": true,
          "isSigner": false
        }
      ],
      "args": []
    },
    {
      "name": "updateFundingRate",
      "accounts": [
        {
          "name": "state",
          "isMut": false,
          "isSigner": false
        },
        {
          "name": "market",
          "isMut": true,
          "isSigner": false
        },
        {
          "name": "oracle",
          "isMut": false,
          "isSigner": false
        }
      ],
      "args": [
        {
          "name": "marketIndex",
          "type": "u64"
        }
      ]
    },
    {
      "name": "updateK",
      "accounts": [
        {
          "name": "admin",
          "isMut": false,
          "isSigner": true
        },
        {
          "name": "state",
          "isMut": false,
          "isSigner": false
        },
        {
          "name": "market",
          "isMut": true,
          "isSigner": false
        },
        {
          "name": "oracle",
          "isMut": false,
          "isSigner": false
        }
      ],
      "args": [
        {
          "name": "sqrtK",
          "type": "u128"
        }
      ]
    },
    {
      "name": "updateMarginRatio",
      "accounts": [
        {
          "name": "admin",
          "isMut": false,
          "isSigner": true
        },
        {
          "name": "state",
          "isMut": false,
          "isSigner": false
        },
        {
          "name": "market",
          "isMut": true,
          "isSigner": false
        }
      ],
      "args": [
        {
          "name": "marginRatioInitial",
          "type": "u32"
        },
        {
          "name": "marginRatioMaintenance",
          "type": "u32"
        }
      ]
    },
    {
      "name": "updateMarketMaxRevenueWithdrawPerPeriod",
      "accounts": [
        {
          "name": "admin",
          "isMut": false,
          "isSigner": true
        },
        {
          "name": "state",
          "isMut": false,
          "isSigner": false
        },
        {
          "name": "market",
          "isMut": true,
          "isSigner": false
        }
      ],
      "args": [
        {
          "name": "maxRevenueWithdrawPerPeriod",
          "type": "u128"
        }
      ]
    },
    {
      "name": "updatePerpLiquidationFee",
      "accounts": [
        {
          "name": "admin",
          "isMut": false,
          "isSigner": true
        },
        {
          "name": "state",
          "isMut": false,
          "isSigner": false
        },
        {
          "name": "market",
          "isMut": true,
          "isSigner": false
        }
      ],
      "args": [
        {
          "name": "liquidationFee",
          "type": "u128"
        }
      ]
    },
    {
      "name": "updateBankInsuranceWithdrawEscrowPeriod",
      "accounts": [
        {
          "name": "admin",
          "isMut": false,
          "isSigner": true
        },
        {
          "name": "state",
          "isMut": false,
          "isSigner": false
        },
        {
          "name": "bank",
          "isMut": true,
          "isSigner": false
        }
      ],
      "args": [
        {
          "name": "insuranceWithdrawEscrowPeriod",
          "type": "i64"
        }
      ]
    },
    {
      "name": "updateBankLiquidationFee",
      "accounts": [
        {
          "name": "admin",
          "isMut": false,
          "isSigner": true
        },
        {
          "name": "state",
          "isMut": false,
          "isSigner": false
        },
        {
          "name": "bank",
          "isMut": true,
          "isSigner": false
        }
      ],
      "args": [
        {
          "name": "liquidationFee",
          "type": "u128"
        }
      ]
    },
    {
      "name": "updateBankWithdrawGuardThreshold",
      "accounts": [
        {
          "name": "admin",
          "isMut": false,
          "isSigner": true
        },
        {
          "name": "state",
          "isMut": false,
          "isSigner": false
        },
        {
          "name": "bank",
          "isMut": true,
          "isSigner": false
        }
      ],
      "args": [
        {
          "name": "withdrawGuardThreshold",
          "type": "u128"
        }
      ]
    },
    {
      "name": "updateBankIfFactor",
      "accounts": [
        {
          "name": "admin",
          "isMut": false,
          "isSigner": true
        },
        {
          "name": "state",
          "isMut": false,
          "isSigner": false
        },
        {
          "name": "bank",
          "isMut": true,
          "isSigner": false
        }
      ],
      "args": [
        {
          "name": "bankIndex",
          "type": "u64"
        },
        {
          "name": "userIfFactor",
          "type": "u32"
        },
        {
          "name": "totalIfFactor",
          "type": "u32"
        },
        {
          "name": "liquidationIfFactor",
          "type": "u32"
        }
      ]
    },
    {
      "name": "updateBankRevenueSettlePeriod",
      "accounts": [
        {
          "name": "admin",
          "isMut": false,
          "isSigner": true
        },
        {
          "name": "state",
          "isMut": false,
          "isSigner": false
        },
        {
          "name": "bank",
          "isMut": true,
          "isSigner": false
        }
      ],
      "args": [
        {
          "name": "revenueSettlePeriod",
          "type": "i64"
        }
      ]
    },
    {
      "name": "updateMarketImfFactor",
      "accounts": [
        {
          "name": "admin",
          "isMut": false,
          "isSigner": true
        },
        {
          "name": "state",
          "isMut": false,
          "isSigner": false
        },
        {
          "name": "market",
          "isMut": true,
          "isSigner": false
        }
      ],
      "args": [
        {
          "name": "imfFactor",
          "type": "u128"
        }
      ]
    },
    {
      "name": "updateMarketUnrealizedAssetWeight",
      "accounts": [
        {
          "name": "admin",
          "isMut": false,
          "isSigner": true
        },
        {
          "name": "state",
          "isMut": false,
          "isSigner": false
        },
        {
          "name": "market",
          "isMut": true,
          "isSigner": false
        }
      ],
      "args": [
        {
          "name": "unrealizedInitialAssetWeight",
          "type": "u8"
        },
        {
          "name": "unrealizedMaintenanceAssetWeight",
          "type": "u8"
        }
      ]
    },
    {
      "name": "updateCurveUpdateIntensity",
      "accounts": [
        {
          "name": "admin",
          "isMut": false,
          "isSigner": true
        },
        {
          "name": "state",
          "isMut": false,
          "isSigner": false
        },
        {
          "name": "market",
          "isMut": true,
          "isSigner": false
        }
      ],
      "args": [
        {
          "name": "curveUpdateIntensity",
          "type": "u8"
        }
      ]
    },
    {
      "name": "updateLpCooldownTime",
      "accounts": [
        {
          "name": "admin",
          "isMut": false,
          "isSigner": true
        },
        {
          "name": "state",
          "isMut": false,
          "isSigner": false
        },
        {
          "name": "market",
          "isMut": true,
          "isSigner": false
        }
      ],
      "args": [
        {
          "name": "lpCooldownTime",
          "type": "i64"
        }
      ]
    },
    {
      "name": "updatePartialLiquidationClosePercentage",
      "accounts": [
        {
          "name": "admin",
          "isMut": false,
          "isSigner": true
        },
        {
          "name": "state",
          "isMut": true,
          "isSigner": false
        }
      ],
      "args": [
        {
          "name": "numerator",
          "type": "u128"
        },
        {
          "name": "denominator",
          "type": "u128"
        }
      ]
    },
    {
      "name": "updatePartialLiquidationPenaltyPercentage",
      "accounts": [
        {
          "name": "admin",
          "isMut": false,
          "isSigner": true
        },
        {
          "name": "state",
          "isMut": true,
          "isSigner": false
        }
      ],
      "args": [
        {
          "name": "numerator",
          "type": "u128"
        },
        {
          "name": "denominator",
          "type": "u128"
        }
      ]
    },
    {
      "name": "updateFullLiquidationPenaltyPercentage",
      "accounts": [
        {
          "name": "admin",
          "isMut": false,
          "isSigner": true
        },
        {
          "name": "state",
          "isMut": true,
          "isSigner": false
        }
      ],
      "args": [
        {
          "name": "numerator",
          "type": "u128"
        },
        {
          "name": "denominator",
          "type": "u128"
        }
      ]
    },
    {
      "name": "updatePartialLiquidationLiquidatorShareDenominator",
      "accounts": [
        {
          "name": "admin",
          "isMut": false,
          "isSigner": true
        },
        {
          "name": "state",
          "isMut": true,
          "isSigner": false
        }
      ],
      "args": [
        {
          "name": "denominator",
          "type": "u64"
        }
      ]
    },
    {
      "name": "updateFullLiquidationLiquidatorShareDenominator",
      "accounts": [
        {
          "name": "admin",
          "isMut": false,
          "isSigner": true
        },
        {
          "name": "state",
          "isMut": true,
          "isSigner": false
        }
      ],
      "args": [
        {
          "name": "denominator",
          "type": "u64"
        }
      ]
    },
    {
      "name": "updateFee",
      "accounts": [
        {
          "name": "admin",
          "isMut": false,
          "isSigner": true
        },
        {
          "name": "state",
          "isMut": true,
          "isSigner": false
        }
      ],
      "args": [
        {
          "name": "fees",
          "type": {
            "defined": "FeeStructure"
          }
        }
      ]
    },
    {
      "name": "updateOrderFillerRewardStructure",
      "accounts": [
        {
          "name": "admin",
          "isMut": false,
          "isSigner": true
        },
        {
          "name": "state",
          "isMut": true,
          "isSigner": false
        }
      ],
      "args": [
        {
          "name": "orderFillerRewardStructure",
          "type": {
            "defined": "OrderFillerRewardStructure"
          }
        }
      ]
    },
    {
      "name": "updateOracleGuardRails",
      "accounts": [
        {
          "name": "admin",
          "isMut": false,
          "isSigner": true
        },
        {
          "name": "state",
          "isMut": true,
          "isSigner": false
        }
      ],
      "args": [
        {
          "name": "oracleGuardRails",
          "type": {
            "defined": "OracleGuardRails"
          }
        }
      ]
    },
    {
      "name": "updateMarketOracle",
      "accounts": [
        {
          "name": "admin",
          "isMut": false,
          "isSigner": true
        },
        {
          "name": "state",
          "isMut": false,
          "isSigner": false
        },
        {
          "name": "market",
          "isMut": true,
          "isSigner": false
        }
      ],
      "args": [
        {
          "name": "oracle",
          "type": "publicKey"
        },
        {
          "name": "oracleSource",
          "type": {
            "defined": "OracleSource"
          }
        }
      ]
    },
    {
      "name": "updateMarketMinimumQuoteAssetTradeSize",
      "accounts": [
        {
          "name": "admin",
          "isMut": false,
          "isSigner": true
        },
        {
          "name": "state",
          "isMut": false,
          "isSigner": false
        },
        {
          "name": "market",
          "isMut": true,
          "isSigner": false
        }
      ],
      "args": [
        {
          "name": "minimumTradeSize",
          "type": "u128"
        }
      ]
    },
    {
      "name": "updateMarketBaseSpread",
      "accounts": [
        {
          "name": "admin",
          "isMut": false,
          "isSigner": true
        },
        {
          "name": "state",
          "isMut": false,
          "isSigner": false
        },
        {
          "name": "market",
          "isMut": true,
          "isSigner": false
        }
      ],
      "args": [
        {
          "name": "baseSpread",
          "type": "u16"
        }
      ]
    },
    {
      "name": "updateAmmJitIntensity",
      "accounts": [
        {
          "name": "admin",
          "isMut": false,
          "isSigner": true
        },
        {
          "name": "state",
          "isMut": false,
          "isSigner": false
        },
        {
          "name": "market",
          "isMut": true,
          "isSigner": false
        }
      ],
      "args": [
        {
          "name": "ammJitIntensity",
          "type": "u8"
        }
      ]
    },
    {
      "name": "updateMarketMaxSpread",
      "accounts": [
        {
          "name": "admin",
          "isMut": false,
          "isSigner": true
        },
        {
          "name": "state",
          "isMut": false,
          "isSigner": false
        },
        {
          "name": "market",
          "isMut": true,
          "isSigner": false
        }
      ],
      "args": [
        {
          "name": "maxSpread",
          "type": "u32"
        }
      ]
    },
    {
      "name": "updateMarketBaseAssetAmountStepSize",
      "accounts": [
        {
          "name": "admin",
          "isMut": false,
          "isSigner": true
        },
        {
          "name": "state",
          "isMut": false,
          "isSigner": false
        },
        {
          "name": "market",
          "isMut": true,
          "isSigner": false
        }
      ],
      "args": [
        {
          "name": "minimumTradeSize",
          "type": "u128"
        }
      ]
    },
    {
      "name": "updateMarketMaxSlippageRatio",
      "accounts": [
        {
          "name": "admin",
          "isMut": false,
          "isSigner": true
        },
        {
          "name": "state",
          "isMut": false,
          "isSigner": false
        },
        {
          "name": "market",
          "isMut": true,
          "isSigner": false
        }
      ],
      "args": [
        {
          "name": "maxSlippageRatio",
          "type": "u16"
        }
      ]
    },
    {
      "name": "updateMaxBaseAssetAmountRatio",
      "accounts": [
        {
          "name": "admin",
          "isMut": false,
          "isSigner": true
        },
        {
          "name": "state",
          "isMut": false,
          "isSigner": false
        },
        {
          "name": "market",
          "isMut": true,
          "isSigner": false
        }
      ],
      "args": [
        {
          "name": "maxBaseAssetAmountRatio",
          "type": "u16"
        }
      ]
    },
    {
      "name": "updateAdmin",
      "accounts": [
        {
          "name": "admin",
          "isMut": false,
          "isSigner": true
        },
        {
          "name": "state",
          "isMut": true,
          "isSigner": false
        }
      ],
      "args": [
        {
          "name": "admin",
          "type": "publicKey"
        }
      ]
    },
    {
      "name": "updateWhitelistMint",
      "accounts": [
        {
          "name": "admin",
          "isMut": false,
          "isSigner": true
        },
        {
          "name": "state",
          "isMut": true,
          "isSigner": false
        }
      ],
      "args": [
        {
          "name": "whitelistMint",
          "type": "publicKey"
        }
      ]
    },
    {
      "name": "updateDiscountMint",
      "accounts": [
        {
          "name": "admin",
          "isMut": false,
          "isSigner": true
        },
        {
          "name": "state",
          "isMut": true,
          "isSigner": false
        }
      ],
      "args": [
        {
          "name": "discountMint",
          "type": "publicKey"
        }
      ]
    },
    {
      "name": "updateExchangePaused",
      "accounts": [
        {
          "name": "admin",
          "isMut": false,
          "isSigner": true
        },
        {
          "name": "state",
          "isMut": true,
          "isSigner": false
        }
      ],
      "args": [
        {
          "name": "exchangePaused",
          "type": "bool"
        }
      ]
    },
    {
      "name": "disableAdminControlsPrices",
      "accounts": [
        {
          "name": "admin",
          "isMut": false,
          "isSigner": true
        },
        {
          "name": "state",
          "isMut": true,
          "isSigner": false
        }
      ],
      "args": []
    },
    {
      "name": "updateFundingPaused",
      "accounts": [
        {
          "name": "admin",
          "isMut": false,
          "isSigner": true
        },
        {
          "name": "state",
          "isMut": true,
          "isSigner": false
        }
      ],
      "args": [
        {
          "name": "fundingPaused",
          "type": "bool"
        }
      ]
    },
    {
      "name": "updateAuctionDuration",
      "accounts": [
        {
          "name": "admin",
          "isMut": false,
          "isSigner": true
        },
        {
          "name": "state",
          "isMut": true,
          "isSigner": false
        }
      ],
      "args": [
        {
          "name": "minAuctionDuration",
          "type": "u8"
        },
        {
          "name": "maxAuctionDuration",
          "type": "u8"
        }
      ]
    },
    {
      "name": "initializeInsuranceFundStake",
      "accounts": [
        {
          "name": "bank",
          "isMut": false,
          "isSigner": false
        },
        {
          "name": "insuranceFundStake",
          "isMut": true,
          "isSigner": false
        },
        {
          "name": "userStats",
          "isMut": true,
          "isSigner": false
        },
        {
          "name": "state",
          "isMut": false,
          "isSigner": false
        },
        {
          "name": "authority",
          "isMut": false,
          "isSigner": true
        },
        {
          "name": "payer",
          "isMut": true,
          "isSigner": true
        },
        {
          "name": "rent",
          "isMut": false,
          "isSigner": false
        },
        {
          "name": "systemProgram",
          "isMut": false,
          "isSigner": false
        }
      ],
      "args": [
        {
          "name": "bankIndex",
          "type": "u64"
        }
      ]
    },
    {
      "name": "settleRevenueToInsuranceFund",
      "accounts": [
        {
          "name": "state",
          "isMut": false,
          "isSigner": false
        },
        {
          "name": "bank",
          "isMut": false,
          "isSigner": false
        },
        {
          "name": "bankVault",
          "isMut": true,
          "isSigner": false
        },
        {
          "name": "bankVaultAuthority",
          "isMut": true,
          "isSigner": false
        },
        {
          "name": "insuranceFundVault",
          "isMut": true,
          "isSigner": false
        },
        {
          "name": "tokenProgram",
          "isMut": false,
          "isSigner": false
        }
      ],
      "args": [
        {
          "name": "bankIndex",
          "type": "u64"
        }
      ]
    },
    {
      "name": "addInsuranceFundStake",
      "accounts": [
        {
          "name": "bank",
          "isMut": false,
          "isSigner": false
        },
        {
          "name": "insuranceFundStake",
          "isMut": true,
          "isSigner": false
        },
        {
          "name": "userStats",
          "isMut": true,
          "isSigner": false
        },
        {
          "name": "authority",
          "isMut": false,
          "isSigner": true
        },
        {
          "name": "insuranceFundVault",
          "isMut": true,
          "isSigner": false
        },
        {
          "name": "userTokenAccount",
          "isMut": true,
          "isSigner": false
        },
        {
          "name": "tokenProgram",
          "isMut": false,
          "isSigner": false
        }
      ],
      "args": [
        {
          "name": "bankIndex",
          "type": "u64"
        },
        {
          "name": "amount",
          "type": "u64"
        }
      ]
    },
    {
      "name": "requestRemoveInsuranceFundStake",
      "accounts": [
        {
          "name": "bank",
          "isMut": false,
          "isSigner": false
        },
        {
          "name": "insuranceFundStake",
          "isMut": true,
          "isSigner": false
        },
        {
          "name": "userStats",
          "isMut": true,
          "isSigner": false
        },
        {
          "name": "authority",
          "isMut": false,
          "isSigner": true
        },
        {
          "name": "insuranceFundVault",
          "isMut": true,
          "isSigner": false
        }
      ],
      "args": [
        {
          "name": "bankIndex",
          "type": "u64"
        },
        {
          "name": "amount",
          "type": "u64"
        }
      ]
    },
    {
      "name": "cancelRequestRemoveInsuranceFundStake",
      "accounts": [
        {
          "name": "bank",
          "isMut": false,
          "isSigner": false
        },
        {
          "name": "insuranceFundStake",
          "isMut": true,
          "isSigner": false
        },
        {
          "name": "userStats",
          "isMut": true,
          "isSigner": false
        },
        {
          "name": "authority",
          "isMut": false,
          "isSigner": true
        },
        {
          "name": "insuranceFundVault",
          "isMut": true,
          "isSigner": false
        }
      ],
      "args": [
        {
          "name": "bankIndex",
          "type": "u64"
        }
      ]
    },
    {
      "name": "removeInsuranceFundStake",
      "accounts": [
        {
          "name": "bank",
          "isMut": false,
          "isSigner": false
        },
        {
          "name": "insuranceFundStake",
          "isMut": true,
          "isSigner": false
        },
        {
          "name": "userStats",
          "isMut": true,
          "isSigner": false
        },
        {
          "name": "authority",
          "isMut": false,
          "isSigner": true
        },
        {
          "name": "insuranceFundVault",
          "isMut": true,
          "isSigner": false
        },
        {
          "name": "insuranceFundVaultAuthority",
          "isMut": true,
          "isSigner": false
        },
        {
          "name": "userTokenAccount",
          "isMut": true,
          "isSigner": false
        },
        {
          "name": "tokenProgram",
          "isMut": false,
          "isSigner": false
        }
      ],
      "args": [
        {
          "name": "bankIndex",
          "type": "u64"
        }
      ]
    }
  ],
  "accounts": [
    {
      "name": "Bank",
      "type": {
        "kind": "struct",
        "fields": [
          {
            "name": "bankIndex",
            "type": "u64"
          },
          {
            "name": "pubkey",
            "type": "publicKey"
          },
          {
            "name": "oracle",
            "type": "publicKey"
          },
          {
            "name": "oracleSource",
            "type": {
              "defined": "OracleSource"
            }
          },
          {
            "name": "mint",
            "type": "publicKey"
          },
          {
            "name": "vault",
            "type": "publicKey"
          },
          {
            "name": "vaultAuthority",
            "type": "publicKey"
          },
          {
            "name": "vaultAuthorityNonce",
            "type": "u8"
          },
          {
            "name": "insuranceFundVault",
            "type": "publicKey"
          },
          {
            "name": "insuranceFundVaultAuthority",
            "type": "publicKey"
          },
          {
            "name": "insuranceFundVaultAuthorityNonce",
            "type": "u8"
          },
          {
            "name": "revenuePool",
            "type": {
              "defined": "PoolBalance"
            }
          },
          {
            "name": "totalIfFactor",
            "type": "u32"
          },
          {
            "name": "userIfFactor",
            "type": "u32"
          },
          {
            "name": "totalIfShares",
            "type": "u128"
          },
          {
            "name": "userIfShares",
            "type": "u128"
          },
          {
            "name": "ifSharesBase",
            "type": "u128"
          },
          {
            "name": "insuranceWithdrawEscrowPeriod",
            "type": "i64"
          },
          {
            "name": "lastRevenueSettleTs",
            "type": "i64"
          },
          {
            "name": "revenueSettlePeriod",
            "type": "i64"
          },
          {
            "name": "decimals",
            "type": "u8"
          },
          {
            "name": "optimalUtilization",
            "type": "u128"
          },
          {
            "name": "optimalBorrowRate",
            "type": "u128"
          },
          {
            "name": "maxBorrowRate",
            "type": "u128"
          },
          {
            "name": "depositBalance",
            "type": "u128"
          },
          {
            "name": "borrowBalance",
            "type": "u128"
          },
          {
            "name": "depositTokenTwap",
            "type": "u128"
          },
          {
            "name": "borrowTokenTwap",
            "type": "u128"
          },
          {
            "name": "utilizationTwap",
            "type": "u128"
          },
          {
            "name": "cumulativeDepositInterest",
            "type": "u128"
          },
          {
            "name": "cumulativeBorrowInterest",
            "type": "u128"
          },
          {
            "name": "lastInterestTs",
            "type": "u64"
          },
          {
            "name": "lastTwapTs",
            "type": "u64"
          },
          {
            "name": "initialAssetWeight",
            "type": "u128"
          },
          {
            "name": "maintenanceAssetWeight",
            "type": "u128"
          },
          {
            "name": "initialLiabilityWeight",
            "type": "u128"
          },
          {
            "name": "maintenanceLiabilityWeight",
            "type": "u128"
          },
          {
            "name": "imfFactor",
            "type": "u128"
          },
          {
            "name": "liquidationFee",
            "type": "u128"
          },
          {
            "name": "liquidationIfFactor",
            "type": "u32"
          },
          {
            "name": "withdrawGuardThreshold",
            "type": "u128"
          },
          {
            "name": "orderStepSize",
            "type": "u128"
          },
          {
            "name": "nextFillRecordId",
            "type": "u64"
          }
        ]
      }
    },
    {
      "name": "InsuranceFundStake",
      "type": {
        "kind": "struct",
        "fields": [
          {
            "name": "authority",
            "type": "publicKey"
          },
          {
            "name": "bankIndex",
            "type": "u64"
          },
          {
            "name": "ifShares",
            "type": "u128"
          },
          {
            "name": "ifBase",
            "type": "u128"
          },
          {
            "name": "lastValidTs",
            "type": "i64"
          },
          {
            "name": "lastWithdrawRequestShares",
            "type": "u128"
          },
          {
            "name": "lastWithdrawRequestValue",
            "type": "u64"
          },
          {
            "name": "lastWithdrawRequestTs",
            "type": "i64"
          },
          {
            "name": "costBasis",
            "type": "i64"
          }
        ]
      }
    },
    {
      "name": "Market",
      "type": {
        "kind": "struct",
        "fields": [
          {
            "name": "marketIndex",
            "type": "u64"
          },
          {
            "name": "pubkey",
            "type": "publicKey"
          },
          {
            "name": "initialized",
            "type": "bool"
          },
          {
            "name": "amm",
            "type": {
              "defined": "AMM"
            }
          },
          {
            "name": "baseAssetAmountLong",
            "type": "i128"
          },
          {
            "name": "baseAssetAmountShort",
            "type": "i128"
          },
          {
            "name": "openInterest",
            "type": "u128"
          },
          {
            "name": "marginRatioInitial",
            "type": "u32"
          },
          {
            "name": "marginRatioMaintenance",
            "type": "u32"
          },
          {
            "name": "nextFillRecordId",
            "type": "u64"
          },
          {
            "name": "nextFundingRateRecordId",
            "type": "u64"
          },
          {
            "name": "nextCurveRecordId",
            "type": "u64"
          },
          {
            "name": "pnlPool",
            "type": {
              "defined": "PoolBalance"
            }
          },
          {
            "name": "revenueWithdrawSinceLastSettle",
            "type": "u128"
          },
          {
            "name": "maxRevenueWithdrawPerPeriod",
            "type": "u128"
          },
          {
            "name": "lastRevenueWithdrawTs",
            "type": "i64"
          },
          {
            "name": "imfFactor",
            "type": "u128"
          },
          {
            "name": "unrealizedInitialAssetWeight",
            "type": "u8"
          },
          {
            "name": "unrealizedMaintenanceAssetWeight",
            "type": "u8"
          },
          {
            "name": "unrealizedImfFactor",
            "type": "u128"
          },
          {
            "name": "liquidationFee",
            "type": "u128"
          },
          {
            "name": "padding0",
            "type": "u32"
          },
          {
            "name": "padding1",
            "type": "u128"
          },
          {
            "name": "padding2",
            "type": "u128"
          },
          {
            "name": "padding3",
            "type": "u128"
          },
          {
            "name": "padding4",
            "type": "u128"
          }
        ]
      }
    },
    {
      "name": "State",
      "type": {
        "kind": "struct",
        "fields": [
          {
            "name": "admin",
            "type": "publicKey"
          },
          {
            "name": "exchangePaused",
            "type": "bool"
          },
          {
            "name": "fundingPaused",
            "type": "bool"
          },
          {
            "name": "adminControlsPrices",
            "type": "bool"
          },
          {
            "name": "insuranceVault",
            "type": "publicKey"
          },
          {
            "name": "insuranceVaultAuthority",
            "type": "publicKey"
          },
          {
            "name": "insuranceVaultNonce",
            "type": "u8"
          },
          {
            "name": "marginRatioInitial",
            "type": "u128"
          },
          {
            "name": "marginRatioMaintenance",
            "type": "u128"
          },
          {
            "name": "marginRatioPartial",
            "type": "u128"
          },
          {
            "name": "partialLiquidationClosePercentageNumerator",
            "type": "u128"
          },
          {
            "name": "partialLiquidationClosePercentageDenominator",
            "type": "u128"
          },
          {
            "name": "partialLiquidationPenaltyPercentageNumerator",
            "type": "u128"
          },
          {
            "name": "partialLiquidationPenaltyPercentageDenominator",
            "type": "u128"
          },
          {
            "name": "fullLiquidationPenaltyPercentageNumerator",
            "type": "u128"
          },
          {
            "name": "fullLiquidationPenaltyPercentageDenominator",
            "type": "u128"
          },
          {
            "name": "partialLiquidationLiquidatorShareDenominator",
            "type": "u64"
          },
          {
            "name": "fullLiquidationLiquidatorShareDenominator",
            "type": "u64"
          },
          {
            "name": "feeStructure",
            "type": {
              "defined": "FeeStructure"
            }
          },
          {
            "name": "whitelistMint",
            "type": "publicKey"
          },
          {
            "name": "discountMint",
            "type": "publicKey"
          },
          {
            "name": "oracleGuardRails",
            "type": {
              "defined": "OracleGuardRails"
            }
          },
          {
            "name": "numberOfMarkets",
            "type": "u64"
          },
          {
            "name": "numberOfBanks",
            "type": "u64"
          },
          {
            "name": "minOrderQuoteAssetAmount",
            "type": "u128"
          },
          {
            "name": "minAuctionDuration",
            "type": "u8"
          },
          {
            "name": "maxAuctionDuration",
            "type": "u8"
          },
          {
            "name": "liquidationMarginBufferRatio",
            "type": "u8"
          },
          {
            "name": "padding0",
            "type": "u128"
          },
          {
            "name": "padding1",
            "type": "u128"
          }
        ]
      }
    },
    {
      "name": "User",
      "type": {
        "kind": "struct",
        "fields": [
          {
            "name": "authority",
            "type": "publicKey"
          },
          {
            "name": "userId",
            "type": "u8"
          },
          {
            "name": "name",
            "type": {
              "array": [
                "u8",
                32
              ]
            }
          },
          {
            "name": "bankBalances",
            "type": {
              "array": [
                {
                  "defined": "UserBankBalance"
                },
                8
              ]
            }
          },
          {
            "name": "nextOrderId",
            "type": "u64"
          },
          {
            "name": "positions",
            "type": {
              "array": [
                {
                  "defined": "MarketPosition"
                },
                5
              ]
            }
          },
          {
            "name": "orders",
            "type": {
              "array": [
                {
                  "defined": "Order"
                },
                32
              ]
            }
          },
          {
            "name": "nextLiquidationId",
            "type": "u16"
          },
          {
            "name": "beingLiquidated",
            "type": "bool"
          },
          {
            "name": "bankrupt",
            "type": "bool"
          }
        ]
      }
    },
    {
      "name": "UserStats",
      "type": {
        "kind": "struct",
        "fields": [
          {
            "name": "authority",
            "type": "publicKey"
          },
          {
            "name": "numberOfUsers",
            "type": "u8"
          },
          {
            "name": "isReferrer",
            "type": "bool"
          },
          {
            "name": "referrer",
            "type": "publicKey"
          },
          {
            "name": "totalReferrerReward",
            "type": "u128"
          },
          {
            "name": "fees",
            "type": {
              "defined": "UserFees"
            }
          },
          {
            "name": "makerVolume30d",
            "type": "u64"
          },
          {
            "name": "takerVolume30d",
            "type": "u64"
          },
          {
            "name": "fillerVolume30d",
            "type": "u64"
          },
          {
            "name": "lastMakerVolume30dTs",
            "type": "i64"
          },
          {
            "name": "lastTakerVolume30dTs",
            "type": "i64"
          },
          {
            "name": "lastFillerVolume30dTs",
            "type": "i64"
          },
          {
            "name": "quoteAssetInsuranceFundStake",
            "type": "u128"
          }
        ]
      }
    }
  ],
  "types": [
    {
      "name": "OrderParams",
      "type": {
        "kind": "struct",
        "fields": [
          {
            "name": "orderType",
            "type": {
              "defined": "OrderType"
            }
          },
          {
            "name": "marketType",
            "type": {
              "defined": "MarketType"
            }
          },
          {
            "name": "direction",
            "type": {
              "defined": "PositionDirection"
            }
          },
          {
            "name": "userOrderId",
            "type": "u8"
          },
          {
            "name": "baseAssetAmount",
            "type": "u128"
          },
          {
            "name": "price",
            "type": "u128"
          },
          {
            "name": "marketIndex",
            "type": "u64"
          },
          {
            "name": "reduceOnly",
            "type": "bool"
          },
          {
            "name": "postOnly",
            "type": "bool"
          },
          {
            "name": "immediateOrCancel",
            "type": "bool"
          },
          {
            "name": "triggerPrice",
            "type": "u128"
          },
          {
            "name": "triggerCondition",
            "type": {
              "defined": "OrderTriggerCondition"
            }
          },
          {
            "name": "positionLimit",
            "type": "u128"
          },
          {
            "name": "oraclePriceOffset",
            "type": "i128"
          },
          {
            "name": "auctionDuration",
            "type": "u8"
          },
          {
            "name": "padding0",
            "type": "bool"
          },
          {
            "name": "padding1",
            "type": "bool"
          }
        ]
      }
    },
    {
      "name": "LiquidatePerpRecord",
      "type": {
        "kind": "struct",
        "fields": [
          {
            "name": "marketIndex",
            "type": "u64"
          },
          {
            "name": "orderIds",
            "type": {
              "vec": "u64"
            }
          },
          {
            "name": "canceledOrdersFee",
            "type": "u128"
          },
          {
            "name": "oraclePrice",
            "type": "i128"
          },
          {
            "name": "baseAssetAmount",
            "type": "i128"
          },
          {
            "name": "quoteAssetAmount",
            "type": "i128"
          },
          {
            "name": "userPnl",
            "type": "i128"
          },
          {
            "name": "liquidatorPnl",
            "type": "i128"
          },
          {
            "name": "fillRecordId",
            "type": "u64"
          },
          {
            "name": "userOrderId",
            "type": "u64"
          },
          {
            "name": "liquidatorOrderId",
            "type": "u64"
          }
        ]
      }
    },
    {
      "name": "LiquidateBorrowRecord",
      "type": {
        "kind": "struct",
        "fields": [
          {
            "name": "assetBankIndex",
            "type": "u64"
          },
          {
            "name": "assetPrice",
            "type": "i128"
          },
          {
            "name": "assetTransfer",
            "type": "u128"
          },
          {
            "name": "liabilityBankIndex",
            "type": "u64"
          },
          {
            "name": "liabilityPrice",
            "type": "i128"
          },
          {
            "name": "liabilityTransfer",
            "type": "u128"
          }
        ]
      }
    },
    {
      "name": "LiquidateBorrowForPerpPnlRecord",
      "type": {
        "kind": "struct",
        "fields": [
          {
            "name": "marketIndex",
            "type": "u64"
          },
          {
            "name": "marketOraclePrice",
            "type": "i128"
          },
          {
            "name": "pnlTransfer",
            "type": "u128"
          },
          {
            "name": "liabilityBankIndex",
            "type": "u64"
          },
          {
            "name": "liabilityPrice",
            "type": "i128"
          },
          {
            "name": "liabilityTransfer",
            "type": "u128"
          }
        ]
      }
    },
    {
      "name": "LiquidatePerpPnlForDepositRecord",
      "type": {
        "kind": "struct",
        "fields": [
          {
            "name": "marketIndex",
            "type": "u64"
          },
          {
            "name": "marketOraclePrice",
            "type": "i128"
          },
          {
            "name": "pnlTransfer",
            "type": "u128"
          },
          {
            "name": "assetBankIndex",
            "type": "u64"
          },
          {
            "name": "assetPrice",
            "type": "i128"
          },
          {
            "name": "assetTransfer",
            "type": "u128"
          }
        ]
      }
    },
    {
      "name": "PerpBankruptcyRecord",
      "type": {
        "kind": "struct",
        "fields": [
          {
            "name": "marketIndex",
            "type": "u64"
          },
          {
            "name": "pnl",
            "type": "i128"
          },
          {
            "name": "ifPayment",
            "type": "u128"
          },
          {
            "name": "cumulativeFundingRateDelta",
            "type": "i128"
          }
        ]
      }
    },
    {
      "name": "BorrowBankruptcyRecord",
      "type": {
        "kind": "struct",
        "fields": [
          {
            "name": "bankIndex",
            "type": "u64"
          },
          {
            "name": "borrowAmount",
            "type": "u128"
          },
          {
            "name": "ifPayment",
            "type": "u128"
          },
          {
            "name": "cumulativeDepositInterestDelta",
            "type": "u128"
          }
        ]
      }
    },
    {
      "name": "PoolBalance",
      "type": {
        "kind": "struct",
        "fields": [
          {
            "name": "balance",
            "type": "u128"
          }
        ]
      }
    },
    {
      "name": "AMM",
      "type": {
        "kind": "struct",
        "fields": [
          {
            "name": "oracle",
            "type": "publicKey"
          },
          {
            "name": "oracleSource",
            "type": {
              "defined": "OracleSource"
            }
          },
          {
            "name": "lastOraclePrice",
            "type": "i128"
          },
          {
            "name": "lastOracleConfPct",
            "type": "u64"
          },
          {
            "name": "lastOracleDelay",
            "type": "i64"
          },
          {
            "name": "lastOracleNormalisedPrice",
            "type": "i128"
          },
          {
            "name": "lastOraclePriceTwap",
            "type": "i128"
          },
          {
            "name": "lastOraclePriceTwap5min",
            "type": "i128"
          },
          {
            "name": "lastOraclePriceTwapTs",
            "type": "i64"
          },
          {
            "name": "lastOracleMarkSpreadPct",
            "type": "i128"
          },
          {
            "name": "baseAssetReserve",
            "type": "u128"
          },
          {
            "name": "quoteAssetReserve",
            "type": "u128"
          },
          {
            "name": "minBaseAssetReserve",
            "type": "u128"
          },
          {
            "name": "maxBaseAssetReserve",
            "type": "u128"
          },
          {
            "name": "sqrtK",
            "type": "u128"
          },
          {
            "name": "pegMultiplier",
            "type": "u128"
          },
          {
            "name": "terminalQuoteAssetReserve",
            "type": "u128"
          },
          {
            "name": "netBaseAssetAmount",
            "type": "i128"
          },
          {
            "name": "quoteAssetAmountLong",
            "type": "i128"
          },
          {
            "name": "quoteAssetAmountShort",
            "type": "i128"
          },
          {
            "name": "quoteEntryAmountLong",
            "type": "i128"
          },
          {
            "name": "quoteEntryAmountShort",
            "type": "i128"
          },
          {
            "name": "netUnsettledLpBaseAssetAmount",
            "type": "i128"
          },
          {
            "name": "lpCooldownTime",
            "type": "i64"
          },
          {
            "name": "userLpShares",
            "type": "u128"
          },
          {
            "name": "marketPositionPerLp",
            "type": {
              "defined": "MarketPosition"
            }
          },
          {
            "name": "ammJitIntensity",
            "type": "u8"
          },
          {
            "name": "lastFundingRate",
            "type": "i128"
          },
          {
            "name": "lastFundingRateLong",
            "type": "i128"
          },
          {
            "name": "lastFundingRateShort",
            "type": "i128"
          },
          {
            "name": "lastFundingRateTs",
            "type": "i64"
          },
          {
            "name": "fundingPeriod",
            "type": "i64"
          },
          {
            "name": "cumulativeFundingRateLong",
            "type": "i128"
          },
          {
            "name": "cumulativeFundingRateShort",
            "type": "i128"
          },
          {
            "name": "cumulativeRepegRebateLong",
            "type": "u128"
          },
          {
            "name": "cumulativeRepegRebateShort",
            "type": "u128"
          },
          {
            "name": "markStd",
            "type": "u64"
          },
          {
            "name": "lastMarkPriceTwap",
            "type": "u128"
          },
          {
            "name": "lastMarkPriceTwap5min",
            "type": "u128"
          },
          {
            "name": "lastMarkPriceTwapTs",
            "type": "i64"
          },
          {
            "name": "minimumQuoteAssetTradeSize",
            "type": "u128"
          },
          {
            "name": "maxBaseAssetAmountRatio",
            "type": "u16"
          },
          {
            "name": "maxSlippageRatio",
            "type": "u16"
          },
          {
            "name": "baseAssetAmountStepSize",
            "type": "u128"
          },
          {
            "name": "marketPosition",
            "type": {
              "defined": "MarketPosition"
            }
          },
          {
            "name": "baseSpread",
            "type": "u16"
          },
          {
            "name": "longSpread",
            "type": "u128"
          },
          {
            "name": "shortSpread",
            "type": "u128"
          },
          {
            "name": "maxSpread",
            "type": "u32"
          },
          {
            "name": "askBaseAssetReserve",
            "type": "u128"
          },
          {
            "name": "askQuoteAssetReserve",
            "type": "u128"
          },
          {
            "name": "bidBaseAssetReserve",
            "type": "u128"
          },
          {
            "name": "bidQuoteAssetReserve",
            "type": "u128"
          },
          {
            "name": "lastBidPriceTwap",
            "type": "u128"
          },
          {
            "name": "lastAskPriceTwap",
            "type": "u128"
          },
          {
            "name": "longIntensityCount",
            "type": "u16"
          },
          {
            "name": "longIntensityVolume",
            "type": "u64"
          },
          {
            "name": "shortIntensityCount",
            "type": "u16"
          },
          {
            "name": "shortIntensityVolume",
            "type": "u64"
          },
          {
            "name": "curveUpdateIntensity",
            "type": "u8"
          },
          {
            "name": "totalFee",
            "type": "i128"
          },
          {
            "name": "totalMmFee",
            "type": "i128"
          },
          {
            "name": "totalExchangeFee",
            "type": "u128"
          },
          {
            "name": "totalFeeMinusDistributions",
            "type": "i128"
          },
          {
            "name": "totalFeeWithdrawn",
            "type": "u128"
          },
          {
            "name": "netRevenueSinceLastFunding",
            "type": "i64"
          },
          {
            "name": "feePool",
            "type": {
              "defined": "PoolBalance"
            }
          },
          {
            "name": "lastUpdateSlot",
            "type": "u64"
          },
          {
            "name": "lastOracleValid",
            "type": "bool"
          },
          {
            "name": "padding0",
            "type": "u16"
          },
          {
            "name": "padding1",
            "type": "u32"
          },
          {
            "name": "padding2",
            "type": "u128"
          },
          {
            "name": "padding3",
            "type": "u128"
          }
        ]
      }
    },
    {
      "name": "OracleGuardRails",
      "type": {
        "kind": "struct",
        "fields": [
          {
            "name": "priceDivergence",
            "type": {
              "defined": "PriceDivergenceGuardRails"
            }
          },
          {
            "name": "validity",
            "type": {
              "defined": "ValidityGuardRails"
            }
          },
          {
            "name": "useForLiquidations",
            "type": "bool"
          }
        ]
      }
    },
    {
      "name": "PriceDivergenceGuardRails",
      "type": {
        "kind": "struct",
        "fields": [
          {
            "name": "markOracleDivergenceNumerator",
            "type": "u128"
          },
          {
            "name": "markOracleDivergenceDenominator",
            "type": "u128"
          }
        ]
      }
    },
    {
      "name": "ValidityGuardRails",
      "type": {
        "kind": "struct",
        "fields": [
          {
            "name": "slotsBeforeStale",
            "type": "i64"
          },
          {
            "name": "confidenceIntervalMaxSize",
            "type": "u128"
          },
          {
            "name": "tooVolatileRatio",
            "type": "i128"
          }
        ]
      }
    },
    {
      "name": "FeeStructure",
      "type": {
        "kind": "struct",
        "fields": [
          {
            "name": "feeNumerator",
            "type": "u128"
          },
          {
            "name": "feeDenominator",
            "type": "u128"
          },
          {
            "name": "discountTokenTiers",
            "type": {
              "defined": "DiscountTokenTiers"
            }
          },
          {
            "name": "referralDiscount",
            "type": {
              "defined": "ReferralDiscount"
            }
          },
          {
            "name": "makerRebateNumerator",
            "type": "u128"
          },
          {
            "name": "makerRebateDenominator",
            "type": "u128"
          },
          {
            "name": "fillerRewardStructure",
            "type": {
              "defined": "OrderFillerRewardStructure"
            }
          },
          {
            "name": "cancelOrderFee",
            "type": "u128"
          }
        ]
      }
    },
    {
      "name": "DiscountTokenTiers",
      "type": {
        "kind": "struct",
        "fields": [
          {
            "name": "firstTier",
            "type": {
              "defined": "DiscountTokenTier"
            }
          },
          {
            "name": "secondTier",
            "type": {
              "defined": "DiscountTokenTier"
            }
          },
          {
            "name": "thirdTier",
            "type": {
              "defined": "DiscountTokenTier"
            }
          },
          {
            "name": "fourthTier",
            "type": {
              "defined": "DiscountTokenTier"
            }
          }
        ]
      }
    },
    {
      "name": "DiscountTokenTier",
      "type": {
        "kind": "struct",
        "fields": [
          {
            "name": "minimumBalance",
            "type": "u64"
          },
          {
            "name": "discountNumerator",
            "type": "u128"
          },
          {
            "name": "discountDenominator",
            "type": "u128"
          }
        ]
      }
    },
    {
      "name": "ReferralDiscount",
      "type": {
        "kind": "struct",
        "fields": [
          {
            "name": "referrerRewardNumerator",
            "type": "u128"
          },
          {
            "name": "referrerRewardDenominator",
            "type": "u128"
          },
          {
            "name": "refereeDiscountNumerator",
            "type": "u128"
          },
          {
            "name": "refereeDiscountDenominator",
            "type": "u128"
          }
        ]
      }
    },
    {
      "name": "OrderFillerRewardStructure",
      "type": {
        "kind": "struct",
        "fields": [
          {
            "name": "rewardNumerator",
            "type": "u128"
          },
          {
            "name": "rewardDenominator",
            "type": "u128"
          },
          {
            "name": "timeBasedRewardLowerBound",
            "type": "u128"
          }
        ]
      }
    },
    {
      "name": "UserFees",
      "type": {
        "kind": "struct",
        "fields": [
          {
            "name": "totalFeePaid",
            "type": "u64"
          },
          {
            "name": "totalLpFees",
            "type": "u128"
          },
          {
            "name": "totalFeeRebate",
            "type": "u64"
          },
          {
            "name": "totalTokenDiscount",
            "type": "u128"
          },
          {
            "name": "totalRefereeDiscount",
            "type": "u128"
          }
        ]
      }
    },
    {
      "name": "UserBankBalance",
      "type": {
        "kind": "struct",
        "fields": [
          {
            "name": "bankIndex",
            "type": "u64"
          },
          {
            "name": "balanceType",
            "type": {
              "defined": "BankBalanceType"
            }
          },
          {
            "name": "balance",
            "type": "u128"
          },
          {
            "name": "openOrders",
            "type": "u8"
          },
          {
            "name": "openBids",
            "type": "i128"
          },
          {
            "name": "openAsks",
            "type": "i128"
          }
        ]
      }
    },
    {
      "name": "MarketPosition",
      "type": {
        "kind": "struct",
        "fields": [
          {
            "name": "marketIndex",
            "type": "u64"
          },
          {
            "name": "baseAssetAmount",
            "type": "i128"
          },
          {
            "name": "quoteAssetAmount",
            "type": "i128"
          },
          {
            "name": "quoteEntryAmount",
            "type": "i128"
          },
          {
            "name": "lastCumulativeFundingRate",
            "type": "i128"
          },
          {
            "name": "lastCumulativeRepegRebate",
            "type": "u128"
          },
          {
            "name": "lastFundingRateTs",
            "type": "i64"
          },
          {
            "name": "openOrders",
            "type": "u128"
          },
          {
            "name": "openBids",
            "type": "i128"
          },
          {
            "name": "openAsks",
            "type": "i128"
          },
          {
            "name": "realizedPnl",
            "type": "i64"
          },
          {
            "name": "lpShares",
            "type": "u128"
          },
          {
            "name": "lastNetBaseAssetAmountPerLp",
            "type": "i128"
          },
          {
            "name": "lastNetQuoteAssetAmountPerLp",
            "type": "i128"
          },
          {
            "name": "lastLpAddTime",
            "type": "i64"
          },
          {
            "name": "padding0",
            "type": "u128"
          },
          {
            "name": "padding1",
            "type": "u128"
          },
          {
            "name": "padding2",
            "type": "u128"
          },
          {
            "name": "padding3",
            "type": "u128"
          },
          {
            "name": "padding4",
            "type": "u128"
          }
        ]
      }
    },
    {
      "name": "Order",
      "type": {
        "kind": "struct",
        "fields": [
          {
            "name": "status",
            "type": {
              "defined": "OrderStatus"
            }
          },
          {
            "name": "orderType",
            "type": {
              "defined": "OrderType"
            }
          },
          {
            "name": "marketType",
            "type": {
              "defined": "MarketType"
            }
          },
          {
            "name": "ts",
            "type": "i64"
          },
          {
            "name": "slot",
            "type": "u64"
          },
          {
            "name": "orderId",
            "type": "u64"
          },
          {
            "name": "userOrderId",
            "type": "u8"
          },
          {
            "name": "marketIndex",
            "type": "u64"
          },
          {
            "name": "price",
            "type": "u128"
          },
          {
            "name": "existingPositionDirection",
            "type": {
              "defined": "PositionDirection"
            }
          },
          {
            "name": "baseAssetAmount",
            "type": "u128"
          },
          {
            "name": "baseAssetAmountFilled",
            "type": "u128"
          },
          {
            "name": "quoteAssetAmountFilled",
            "type": "u128"
          },
          {
            "name": "fee",
            "type": "i128"
          },
          {
            "name": "direction",
            "type": {
              "defined": "PositionDirection"
            }
          },
          {
            "name": "reduceOnly",
            "type": "bool"
          },
          {
            "name": "postOnly",
            "type": "bool"
          },
          {
            "name": "immediateOrCancel",
            "type": "bool"
          },
          {
            "name": "triggerPrice",
            "type": "u128"
          },
          {
            "name": "triggerCondition",
            "type": {
              "defined": "OrderTriggerCondition"
            }
          },
          {
            "name": "triggered",
            "type": "bool"
          },
          {
            "name": "oraclePriceOffset",
            "type": "i128"
          },
          {
            "name": "auctionStartPrice",
            "type": "u128"
          },
          {
            "name": "auctionEndPrice",
            "type": "u128"
          },
          {
            "name": "auctionDuration",
            "type": "u8"
          },
          {
            "name": "padding",
            "type": {
              "array": [
                "u16",
                3
              ]
            }
          }
        ]
      }
    },
    {
      "name": "SwapDirection",
      "type": {
        "kind": "enum",
        "variants": [
          {
            "name": "Add"
          },
          {
            "name": "Remove"
          }
        ]
      }
    },
    {
      "name": "PositionDirection",
      "type": {
        "kind": "enum",
        "variants": [
          {
            "name": "Long"
          },
          {
            "name": "Short"
          }
        ]
      }
    },
    {
      "name": "TwapPeriod",
      "type": {
        "kind": "enum",
        "variants": [
          {
            "name": "FundingPeriod"
          },
          {
            "name": "FiveMin"
          }
        ]
      }
    },
    {
      "name": "LiquidationMultiplierType",
      "type": {
        "kind": "enum",
        "variants": [
          {
            "name": "Discount"
          },
          {
            "name": "Premium"
          }
        ]
      }
    },
    {
      "name": "MarginRequirementType",
      "type": {
        "kind": "enum",
        "variants": [
          {
            "name": "Initial"
          },
          {
            "name": "Maintenance"
          }
        ]
      }
    },
    {
      "name": "PositionUpdateType",
      "type": {
        "kind": "enum",
        "variants": [
          {
            "name": "Open"
          },
          {
            "name": "Increase"
          },
          {
            "name": "Reduce"
          },
          {
            "name": "Close"
          },
          {
            "name": "Flip"
          }
        ]
      }
    },
    {
      "name": "BankBalanceType",
      "type": {
        "kind": "enum",
        "variants": [
          {
            "name": "Deposit"
          },
          {
            "name": "Borrow"
          }
        ]
      }
    },
    {
      "name": "DepositDirection",
      "type": {
        "kind": "enum",
        "variants": [
          {
            "name": "DEPOSIT"
          },
          {
            "name": "WITHDRAW"
          }
        ]
      }
    },
    {
      "name": "OrderAction",
      "type": {
        "kind": "enum",
        "variants": [
          {
            "name": "Place"
          },
          {
            "name": "Cancel"
          },
          {
            "name": "Fill"
          },
          {
            "name": "Trigger"
          },
          {
            "name": "Expire"
          }
        ]
      }
    },
    {
      "name": "OrderActionExplanation",
      "type": {
        "kind": "enum",
        "variants": [
          {
            "name": "None"
          },
          {
            "name": "InsufficientFreeCollateral"
          },
          {
            "name": "OraclePriceBreachedLimitPrice"
          },
          {
            "name": "MarketOrderFilledToLimitPrice"
          },
          {
            "name": "MarketOrderAuctionExpired"
          },
          {
            "name": "CanceledForLiquidation"
          },
          {
            "name": "OrderFilledWithAMM"
          },
          {
            "name": "OrderFilledWithMatch"
          }
        ]
      }
    },
    {
      "name": "LiquidationType",
      "type": {
        "kind": "enum",
        "variants": [
          {
            "name": "LiquidatePerp"
          },
          {
            "name": "LiquidateBorrow"
          },
          {
            "name": "LiquidateBorrowForPerpPnl"
          },
          {
            "name": "LiquidatePerpPnlForDeposit"
          },
          {
            "name": "PerpBankruptcy"
          },
          {
            "name": "BorrowBankruptcy"
          }
        ]
      }
    },
    {
      "name": "StakeAction",
      "type": {
        "kind": "enum",
        "variants": [
          {
            "name": "Stake"
          },
          {
            "name": "UnstakeRequest"
          },
          {
            "name": "UnstakeCancelRequest"
          },
          {
            "name": "Unstake"
          }
        ]
      }
    },
    {
      "name": "FulfillmentMethod",
      "type": {
        "kind": "enum",
        "variants": [
          {
            "name": "AMM"
          },
          {
            "name": "Match"
          }
        ]
      }
    },
    {
      "name": "OracleSource",
      "type": {
        "kind": "enum",
        "variants": [
          {
            "name": "Pyth"
          },
          {
            "name": "Switchboard"
          },
          {
            "name": "QuoteAsset"
          }
        ]
      }
    },
    {
      "name": "AssetType",
      "type": {
        "kind": "enum",
        "variants": [
          {
            "name": "Base"
          },
          {
            "name": "Quote"
          }
        ]
      }
    },
    {
      "name": "OrderStatus",
      "type": {
        "kind": "enum",
        "variants": [
          {
            "name": "Init"
          },
          {
            "name": "Open"
          },
          {
            "name": "Filled"
          },
          {
            "name": "Canceled"
          }
        ]
      }
    },
    {
      "name": "OrderType",
      "type": {
        "kind": "enum",
        "variants": [
          {
            "name": "Market"
          },
          {
            "name": "Limit"
          },
          {
            "name": "TriggerMarket"
          },
          {
            "name": "TriggerLimit"
          }
        ]
      }
    },
    {
      "name": "OrderTriggerCondition",
      "type": {
        "kind": "enum",
        "variants": [
          {
            "name": "Above"
          },
          {
            "name": "Below"
          }
        ]
      }
    },
    {
      "name": "MarketType",
      "type": {
        "kind": "enum",
        "variants": [
          {
            "name": "Spot"
          },
          {
            "name": "Perp"
          }
        ]
      }
    }
  ],
  "events": [
    {
      "name": "NewUserRecord",
      "fields": [
        {
          "name": "ts",
          "type": "i64",
          "index": false
        },
        {
          "name": "userAuthority",
          "type": "publicKey",
          "index": false
        },
        {
          "name": "user",
          "type": "publicKey",
          "index": false
        },
        {
          "name": "userId",
          "type": "u8",
          "index": false
        },
        {
          "name": "name",
          "type": {
            "array": [
              "u8",
              32
            ]
          },
          "index": false
        },
        {
          "name": "referrer",
          "type": "publicKey",
          "index": false
        }
      ]
    },
    {
      "name": "DepositRecord",
      "fields": [
        {
          "name": "ts",
          "type": "i64",
          "index": false
        },
        {
          "name": "userAuthority",
          "type": "publicKey",
          "index": false
        },
        {
          "name": "user",
          "type": "publicKey",
          "index": false
        },
        {
          "name": "direction",
          "type": {
            "defined": "DepositDirection"
          },
          "index": false
        },
        {
          "name": "amount",
          "type": "u64",
          "index": false
        },
        {
          "name": "bankIndex",
          "type": "u64",
          "index": false
        },
        {
          "name": "oraclePrice",
          "type": "i128",
          "index": false
        },
        {
          "name": "referrer",
          "type": "publicKey",
          "index": false
        },
        {
          "name": "from",
          "type": {
            "option": "publicKey"
          },
          "index": false
        },
        {
          "name": "to",
          "type": {
            "option": "publicKey"
          },
          "index": false
        }
      ]
    },
    {
      "name": "FundingPaymentRecord",
      "fields": [
        {
          "name": "ts",
          "type": "i64",
          "index": false
        },
        {
          "name": "userAuthority",
          "type": "publicKey",
          "index": false
        },
        {
          "name": "user",
          "type": "publicKey",
          "index": false
        },
        {
          "name": "marketIndex",
          "type": "u64",
          "index": false
        },
        {
          "name": "fundingPayment",
          "type": "i128",
          "index": false
        },
        {
          "name": "baseAssetAmount",
          "type": "i128",
          "index": false
        },
        {
          "name": "userLastCumulativeFunding",
          "type": "i128",
          "index": false
        },
        {
          "name": "userLastFundingRateTs",
          "type": "i64",
          "index": false
        },
        {
          "name": "ammCumulativeFundingLong",
          "type": "i128",
          "index": false
        },
        {
          "name": "ammCumulativeFundingShort",
          "type": "i128",
          "index": false
        }
      ]
    },
    {
      "name": "FundingRateRecord",
      "fields": [
        {
          "name": "ts",
          "type": "i64",
          "index": false
        },
        {
          "name": "recordId",
          "type": "u64",
          "index": false
        },
        {
          "name": "marketIndex",
          "type": "u64",
          "index": false
        },
        {
          "name": "fundingRate",
          "type": "i128",
          "index": false
        },
        {
          "name": "fundingRateLong",
          "type": "i128",
          "index": false
        },
        {
          "name": "fundingRateShort",
          "type": "i128",
          "index": false
        },
        {
          "name": "cumulativeFundingRateLong",
          "type": "i128",
          "index": false
        },
        {
          "name": "cumulativeFundingRateShort",
          "type": "i128",
          "index": false
        },
        {
          "name": "oraclePriceTwap",
          "type": "i128",
          "index": false
        },
        {
          "name": "markPriceTwap",
          "type": "u128",
          "index": false
        },
        {
          "name": "periodRevenue",
          "type": "i64",
          "index": false
        },
        {
          "name": "netBaseAssetAmount",
          "type": "i128",
          "index": false
        },
        {
          "name": "netUnsettledLpBaseAssetAmount",
          "type": "i128",
          "index": false
        }
      ]
    },
    {
      "name": "CurveRecord",
      "fields": [
        {
          "name": "ts",
          "type": "i64",
          "index": false
        },
        {
          "name": "recordId",
          "type": "u64",
          "index": false
        },
        {
          "name": "marketIndex",
          "type": "u64",
          "index": false
        },
        {
          "name": "pegMultiplierBefore",
          "type": "u128",
          "index": false
        },
        {
          "name": "baseAssetReserveBefore",
          "type": "u128",
          "index": false
        },
        {
          "name": "quoteAssetReserveBefore",
          "type": "u128",
          "index": false
        },
        {
          "name": "sqrtKBefore",
          "type": "u128",
          "index": false
        },
        {
          "name": "pegMultiplierAfter",
          "type": "u128",
          "index": false
        },
        {
          "name": "baseAssetReserveAfter",
          "type": "u128",
          "index": false
        },
        {
          "name": "quoteAssetReserveAfter",
          "type": "u128",
          "index": false
        },
        {
          "name": "sqrtKAfter",
          "type": "u128",
          "index": false
        },
        {
          "name": "baseAssetAmountLong",
          "type": "u128",
          "index": false
        },
        {
          "name": "baseAssetAmountShort",
          "type": "u128",
          "index": false
        },
        {
          "name": "netBaseAssetAmount",
          "type": "i128",
          "index": false
        },
        {
          "name": "openInterest",
          "type": "u128",
          "index": false
        },
        {
          "name": "totalFee",
          "type": "i128",
          "index": false
        },
        {
          "name": "totalFeeMinusDistributions",
          "type": "i128",
          "index": false
        },
        {
          "name": "adjustmentCost",
          "type": "i128",
          "index": false
        },
        {
          "name": "oraclePrice",
          "type": "i128",
          "index": false
        },
        {
          "name": "fillRecord",
          "type": "u128",
          "index": false
        }
      ]
    },
    {
      "name": "OrderRecord",
      "fields": [
        {
          "name": "ts",
          "type": "i64",
          "index": false
        },
        {
          "name": "user",
          "type": "publicKey",
          "index": false
        },
        {
          "name": "order",
          "type": {
            "defined": "Order"
          },
          "index": false
        }
      ]
    },
    {
      "name": "OrderActionRecord",
      "fields": [
        {
          "name": "ts",
          "type": "i64",
          "index": false
        },
        {
          "name": "action",
          "type": {
            "defined": "OrderAction"
          },
          "index": false
        },
        {
          "name": "actionExplanation",
          "type": {
            "defined": "OrderActionExplanation"
          },
          "index": false
        },
        {
          "name": "marketIndex",
          "type": "u64",
          "index": false
        },
        {
          "name": "filler",
          "type": {
            "option": "publicKey"
          },
          "index": false
        },
        {
          "name": "fillerReward",
          "type": {
            "option": "u64"
          },
          "index": false
        },
        {
          "name": "fillRecordId",
          "type": {
            "option": "u64"
          },
          "index": false
        },
        {
          "name": "referrer",
          "type": {
            "option": "publicKey"
          },
          "index": false
        },
        {
          "name": "baseAssetAmountFilled",
          "type": {
            "option": "u128"
          },
          "index": false
        },
        {
          "name": "quoteAssetAmountFilled",
          "type": {
            "option": "u64"
          },
          "index": false
        },
        {
          "name": "takerPnl",
          "type": {
            "option": "i64"
          },
          "index": false
        },
        {
          "name": "makerPnl",
          "type": {
            "option": "i64"
          },
          "index": false
        },
        {
          "name": "takerFee",
          "type": {
            "option": "u64"
          },
          "index": false
        },
        {
          "name": "makerRebate",
          "type": {
            "option": "u64"
          },
          "index": false
        },
        {
          "name": "referrerReward",
          "type": {
            "option": "u64"
          },
          "index": false
        },
        {
          "name": "refereeDiscount",
          "type": {
            "option": "u64"
          },
          "index": false
        },
        {
          "name": "quoteAssetAmountSurplus",
          "type": {
            "option": "i64"
          },
          "index": false
        },
        {
          "name": "taker",
          "type": {
            "option": "publicKey"
          },
          "index": false
        },
        {
          "name": "takerOrderId",
          "type": {
            "option": "u64"
          },
          "index": false
        },
        {
          "name": "takerOrderBaseAssetAmount",
          "type": {
            "option": "u128"
          },
          "index": false
        },
        {
          "name": "takerOrderBaseAssetAmountFilled",
          "type": {
            "option": "u128"
          },
          "index": false
        },
        {
          "name": "takerOrderQuoteAssetAmountFilled",
          "type": {
            "option": "u64"
          },
          "index": false
        },
        {
          "name": "takerOrderFee",
          "type": {
            "option": "i64"
          },
          "index": false
        },
        {
          "name": "maker",
          "type": {
            "option": "publicKey"
          },
          "index": false
        },
        {
          "name": "makerOrderId",
          "type": {
            "option": "u64"
          },
          "index": false
        },
        {
          "name": "makerOrderBaseAssetAmount",
          "type": {
            "option": "u128"
          },
          "index": false
        },
        {
          "name": "makerOrderBaseAssetAmountFilled",
          "type": {
            "option": "u128"
          },
          "index": false
        },
        {
          "name": "makerOrderQuoteAssetAmountFilled",
          "type": {
            "option": "u64"
          },
          "index": false
        },
        {
          "name": "makerOrderFee",
          "type": {
            "option": "i64"
          },
          "index": false
        },
        {
          "name": "oraclePrice",
          "type": "i128",
          "index": false
        }
      ]
    },
    {
      "name": "LiquidationRecord",
      "fields": [
        {
          "name": "ts",
          "type": "i64",
          "index": false
        },
        {
          "name": "liquidationType",
          "type": {
            "defined": "LiquidationType"
          },
          "index": false
        },
        {
          "name": "user",
          "type": "publicKey",
          "index": false
        },
        {
          "name": "liquidator",
          "type": "publicKey",
          "index": false
        },
        {
          "name": "marginRequirement",
          "type": "u128",
          "index": false
        },
        {
          "name": "totalCollateral",
          "type": "i128",
          "index": false
        },
        {
          "name": "liquidationId",
          "type": "u16",
          "index": false
        },
        {
          "name": "bankrupt",
          "type": "bool",
          "index": false
        },
        {
          "name": "liquidatePerp",
          "type": {
            "defined": "LiquidatePerpRecord"
          },
          "index": false
        },
        {
          "name": "liquidateBorrow",
          "type": {
            "defined": "LiquidateBorrowRecord"
          },
          "index": false
        },
        {
          "name": "liquidateBorrowForPerpPnl",
          "type": {
            "defined": "LiquidateBorrowForPerpPnlRecord"
          },
          "index": false
        },
        {
          "name": "liquidatePerpPnlForDeposit",
          "type": {
            "defined": "LiquidatePerpPnlForDepositRecord"
          },
          "index": false
        },
        {
          "name": "perpBankruptcy",
          "type": {
            "defined": "PerpBankruptcyRecord"
          },
          "index": false
        },
        {
          "name": "borrowBankruptcy",
          "type": {
            "defined": "BorrowBankruptcyRecord"
          },
          "index": false
        }
      ]
    },
    {
      "name": "SettlePnlRecord",
      "fields": [
        {
          "name": "ts",
          "type": "i64",
          "index": false
        },
        {
          "name": "user",
          "type": "publicKey",
          "index": false
        },
        {
          "name": "marketIndex",
          "type": "u64",
          "index": false
        },
        {
          "name": "pnl",
          "type": "i128",
          "index": false
        },
        {
          "name": "baseAssetAmount",
          "type": "i128",
          "index": false
        },
        {
          "name": "quoteAssetAmountAfter",
          "type": "i128",
          "index": false
        },
        {
          "name": "quoteEntryAmount",
          "type": "i128",
          "index": false
        },
        {
          "name": "settlePrice",
          "type": "i128",
          "index": false
        }
      ]
    },
    {
      "name": "InsuranceFundRecord",
      "fields": [
        {
          "name": "ts",
          "type": "i64",
          "index": false
        },
        {
          "name": "bankIndex",
          "type": "u64",
          "index": false
        },
        {
          "name": "userIfFactor",
          "type": "u32",
          "index": false
        },
        {
          "name": "totalIfFactor",
          "type": "u32",
          "index": false
        },
        {
          "name": "bankVaultAmountBefore",
          "type": "u64",
          "index": false
        },
        {
          "name": "insuranceVaultAmountBefore",
          "type": "u64",
          "index": false
        },
        {
          "name": "totalIfSharesBefore",
          "type": "u128",
          "index": false
        },
        {
          "name": "totalIfSharesAfter",
          "type": "u128",
          "index": false
        },
        {
          "name": "amount",
          "type": "u64",
          "index": false
        }
      ]
    },
    {
      "name": "InsuranceFundStakeRecord",
      "fields": [
        {
          "name": "ts",
          "type": "i64",
          "index": false
        },
        {
          "name": "userAuthority",
          "type": "publicKey",
          "index": false
        },
        {
          "name": "action",
          "type": {
            "defined": "StakeAction"
          },
          "index": false
        },
        {
          "name": "amount",
          "type": "u64",
          "index": false
        },
        {
          "name": "bankIndex",
          "type": "u64",
          "index": false
        },
        {
          "name": "insuranceVaultAmountBefore",
          "type": "u64",
          "index": false
        },
        {
          "name": "ifSharesBefore",
          "type": "u128",
          "index": false
        },
        {
          "name": "userIfSharesBefore",
          "type": "u128",
          "index": false
        },
        {
          "name": "totalIfSharesBefore",
          "type": "u128",
          "index": false
        },
        {
          "name": "ifSharesAfter",
          "type": "u128",
          "index": false
        },
        {
          "name": "userIfSharesAfter",
          "type": "u128",
          "index": false
        },
        {
          "name": "totalIfSharesAfter",
          "type": "u128",
          "index": false
        }
      ]
    }
  ],
  "errors": [
    {
      "code": 6000,
      "name": "InvalidBankAuthority",
      "msg": "Invalid Bank Authority"
    },
    {
      "code": 6001,
      "name": "InvalidInsuranceFundAuthority",
      "msg": "Clearing house not insurance fund authority"
    },
    {
      "code": 6002,
      "name": "InsufficientDeposit",
      "msg": "Insufficient deposit"
    },
    {
      "code": 6003,
      "name": "InsufficientCollateral",
      "msg": "Insufficient collateral"
    },
    {
      "code": 6004,
      "name": "SufficientCollateral",
      "msg": "Sufficient collateral"
    },
    {
      "code": 6005,
      "name": "MaxNumberOfPositions",
      "msg": "Max number of positions taken"
    },
    {
      "code": 6006,
      "name": "AdminControlsPricesDisabled",
      "msg": "Admin Controls Prices Disabled"
    },
    {
      "code": 6007,
      "name": "MarketIndexNotInitialized",
      "msg": "Market Index Not Initialized"
    },
    {
      "code": 6008,
      "name": "MarketIndexAlreadyInitialized",
      "msg": "Market Index Already Initialized"
    },
    {
      "code": 6009,
      "name": "UserAccountAndUserPositionsAccountMismatch",
      "msg": "User Account And User Positions Account Mismatch"
    },
    {
      "code": 6010,
      "name": "UserHasNoPositionInMarket",
      "msg": "User Has No Position In Market"
    },
    {
      "code": 6011,
      "name": "InvalidInitialPeg",
      "msg": "Invalid Initial Peg"
    },
    {
      "code": 6012,
      "name": "InvalidRepegRedundant",
      "msg": "AMM repeg already configured with amt given"
    },
    {
      "code": 6013,
      "name": "InvalidRepegDirection",
      "msg": "AMM repeg incorrect repeg direction"
    },
    {
      "code": 6014,
      "name": "InvalidRepegProfitability",
      "msg": "AMM repeg out of bounds pnl"
    },
    {
      "code": 6015,
      "name": "SlippageOutsideLimit",
      "msg": "Slippage Outside Limit Price"
    },
    {
      "code": 6016,
      "name": "OrderSizeTooSmall",
      "msg": "Order Size Too Small"
    },
    {
      "code": 6017,
      "name": "InvalidUpdateK",
      "msg": "Price change too large when updating K"
    },
    {
      "code": 6018,
      "name": "AdminWithdrawTooLarge",
      "msg": "Admin tried to withdraw amount larger than fees collected"
    },
    {
      "code": 6019,
      "name": "MathError",
      "msg": "Math Error"
    },
    {
      "code": 6020,
      "name": "BnConversionError",
      "msg": "Conversion to u128/u64 failed with an overflow or underflow"
    },
    {
      "code": 6021,
      "name": "ClockUnavailable",
      "msg": "Clock unavailable"
    },
    {
      "code": 6022,
      "name": "UnableToLoadOracle",
      "msg": "Unable To Load Oracles"
    },
    {
      "code": 6023,
      "name": "OracleMarkSpreadLimit",
      "msg": "Oracle/Mark Spread Too Large"
    },
    {
      "code": 6024,
      "name": "ExchangePaused",
      "msg": "Exchange is paused"
    },
    {
      "code": 6025,
      "name": "InvalidWhitelistToken",
      "msg": "Invalid whitelist token"
    },
    {
      "code": 6026,
      "name": "WhitelistTokenNotFound",
      "msg": "Whitelist token not found"
    },
    {
      "code": 6027,
      "name": "InvalidDiscountToken",
      "msg": "Invalid discount token"
    },
    {
      "code": 6028,
      "name": "DiscountTokenNotFound",
      "msg": "Discount token not found"
    },
    {
      "code": 6029,
      "name": "ReferrerNotFound",
      "msg": "Referrer not found"
    },
    {
      "code": 6030,
      "name": "ReferrerStatsNotFound",
      "msg": "ReferrerNotFound"
    },
    {
      "code": 6031,
      "name": "ReferrerMustBeWritable",
      "msg": "ReferrerMustBeWritable"
    },
    {
      "code": 6032,
      "name": "ReferrerStatsMustBeWritable",
      "msg": "ReferrerMustBeWritable"
    },
    {
      "code": 6033,
      "name": "ReferrerAndReferrerStatsAuthorityUnequal",
      "msg": "ReferrerAndReferrerStatsAuthorityUnequal"
    },
    {
      "code": 6034,
      "name": "InvalidReferrer",
      "msg": "InvalidReferrer"
    },
    {
      "code": 6035,
      "name": "InvalidOracle",
      "msg": "InvalidOracle"
    },
    {
      "code": 6036,
      "name": "OracleNotFound",
      "msg": "OracleNotFound"
    },
    {
      "code": 6037,
      "name": "LiquidationsBlockedByOracle",
      "msg": "Liquidations Blocked By Oracle"
    },
    {
      "code": 6038,
      "name": "UserMaxDeposit",
      "msg": "Can not deposit more than max deposit"
    },
    {
      "code": 6039,
      "name": "CantDeleteUserWithCollateral",
      "msg": "Can not delete user that still has collateral"
    },
    {
      "code": 6040,
      "name": "InvalidFundingProfitability",
      "msg": "AMM funding out of bounds pnl"
    },
    {
      "code": 6041,
      "name": "CastingFailure",
      "msg": "Casting Failure"
    },
    {
      "code": 6042,
      "name": "InvalidOrder",
      "msg": "Invalid Order"
    },
    {
      "code": 6043,
      "name": "UserHasNoOrder",
      "msg": "User has no order"
    },
    {
      "code": 6044,
      "name": "OrderAmountTooSmall",
      "msg": "Order Amount Too Small"
    },
    {
      "code": 6045,
      "name": "MaxNumberOfOrders",
      "msg": "Max number of orders taken"
    },
    {
      "code": 6046,
      "name": "OrderDoesNotExist",
      "msg": "Order does not exist"
    },
    {
      "code": 6047,
      "name": "OrderNotOpen",
      "msg": "Order not open"
    },
    {
      "code": 6048,
      "name": "FillOrderDidNotUpdateState",
      "msg": "FillOrderDidNotUpdateState"
    },
    {
      "code": 6049,
      "name": "ReduceOnlyOrderIncreasedRisk",
      "msg": "Reduce only order increased risk"
    },
    {
      "code": 6050,
      "name": "UnableToLoadAccountLoader",
      "msg": "Unable to load AccountLoader"
    },
    {
      "code": 6051,
      "name": "TradeSizeTooLarge",
      "msg": "Trade Size Too Large"
    },
    {
      "code": 6052,
      "name": "UserCantReferThemselves",
      "msg": "User cant refer themselves"
    },
    {
      "code": 6053,
      "name": "DidNotReceiveExpectedReferrer",
      "msg": "Did not receive expected referrer"
    },
    {
      "code": 6054,
      "name": "CouldNotDeserializeReferrer",
      "msg": "Could not deserialize referrer"
    },
    {
      "code": 6055,
      "name": "CouldNotDeserializeReferrerStats",
      "msg": "Could not deserialize referrer stats"
    },
    {
      "code": 6056,
      "name": "UserOrderIdAlreadyInUse",
      "msg": "User Order Id Already In Use"
    },
    {
      "code": 6057,
      "name": "NoPositionsLiquidatable",
      "msg": "No positions liquidatable"
    },
    {
      "code": 6058,
      "name": "InvalidMarginRatio",
      "msg": "Invalid Margin Ratio"
    },
    {
      "code": 6059,
      "name": "CantCancelPostOnlyOrder",
      "msg": "Cant Cancel Post Only Order"
    },
    {
      "code": 6060,
      "name": "InvalidOracleOffset",
      "msg": "InvalidOracleOffset"
    },
    {
      "code": 6061,
      "name": "CantExpireOrders",
      "msg": "CantExpireOrders"
    },
    {
      "code": 6062,
      "name": "CouldNotLoadMarketData",
      "msg": "CouldNotLoadMarketData"
    },
    {
      "code": 6063,
      "name": "MarketNotFound",
      "msg": "MarketNotFound"
    },
    {
      "code": 6064,
      "name": "InvalidMarketAccount",
      "msg": "InvalidMarketAccount"
    },
    {
      "code": 6065,
      "name": "UnableToLoadMarketAccount",
      "msg": "UnableToLoadMarketAccount"
    },
    {
      "code": 6066,
      "name": "MarketWrongMutability",
      "msg": "MarketWrongMutability"
    },
    {
      "code": 6067,
      "name": "UnableToCastUnixTime",
      "msg": "UnableToCastUnixTime"
    },
    {
      "code": 6068,
      "name": "CouldNotFindBankBalance",
      "msg": "CouldNotFindBankBalance"
    },
    {
      "code": 6069,
      "name": "NoUserBankBalanceAvailable",
      "msg": "NoUserBankBalanceAvailable"
    },
    {
      "code": 6070,
      "name": "InvalidBankInitialization",
      "msg": "InvalidBankInitialization"
    },
    {
      "code": 6071,
      "name": "CouldNotLoadBankData",
      "msg": "CouldNotLoadBankData"
    },
    {
      "code": 6072,
      "name": "BankNotFound",
      "msg": "BankNotFound"
    },
    {
      "code": 6073,
      "name": "InvalidBankAccount",
      "msg": "InvalidBankAccount"
    },
    {
      "code": 6074,
      "name": "UnableToLoadBankAccount",
      "msg": "UnableToLoadBankAccount"
    },
    {
      "code": 6075,
      "name": "BankWrongMutability",
      "msg": "BankWrongMutability"
    },
    {
      "code": 6076,
      "name": "BankInterestNotUpToDate",
      "msg": "BankInterestNotUpToDate"
    },
    {
      "code": 6077,
      "name": "BankInsufficientDeposits",
      "msg": "BankInsufficientDeposits"
    },
    {
      "code": 6078,
      "name": "UserMustSettleTheirOwnPositiveUnsettledPNL",
      "msg": "UserMustSettleTheirOwnPositiveUnsettledPNL"
    },
    {
      "code": 6079,
      "name": "CantUpdatePoolBalanceType",
      "msg": "CantUpdatePoolBalanceType"
    },
    {
      "code": 6080,
      "name": "InsufficientCollateralForSettlingPNL",
      "msg": "InsufficientCollateralForSettlingPNL"
    },
    {
      "code": 6081,
      "name": "AMMNotUpdatedInSameSlot",
      "msg": "AMMNotUpdatedInSameSlot"
    },
    {
      "code": 6082,
      "name": "AuctionNotComplete",
      "msg": "AuctionNotComplete"
    },
    {
      "code": 6083,
      "name": "MakerNotFound",
      "msg": "MakerNotFound"
    },
    {
      "code": 6084,
      "name": "MakerStatsNotFound",
      "msg": "MakerNotFound"
    },
    {
      "code": 6085,
      "name": "MakerMustBeWritable",
      "msg": "MakerMustBeWritable"
    },
    {
      "code": 6086,
      "name": "MakerStatsMustBeWritable",
      "msg": "MakerMustBeWritable"
    },
    {
      "code": 6087,
      "name": "MakerOrderNotFound",
      "msg": "MakerOrderNotFound"
    },
    {
      "code": 6088,
      "name": "CouldNotDeserializeMaker",
      "msg": "CouldNotDeserializeMaker"
    },
    {
      "code": 6089,
      "name": "CouldNotDeserializeMakerStats",
      "msg": "CouldNotDeserializeMaker"
    },
    {
      "code": 6090,
      "name": "AuctionPriceDoesNotSatisfyMaker",
      "msg": "AuctionPriceDoesNotSatisfyMaker"
    },
    {
      "code": 6091,
      "name": "MakerCantFulfillOwnOrder",
      "msg": "MakerCantFulfillOwnOrder"
    },
    {
      "code": 6092,
      "name": "MakerOrderMustBePostOnly",
      "msg": "MakerOrderMustBePostOnly"
    },
    {
      "code": 6093,
      "name": "CantMatchTwoPostOnlys",
      "msg": "CantMatchTwoPostOnlys"
    },
    {
      "code": 6094,
      "name": "OrderBreachesOraclePriceLimits",
      "msg": "OrderBreachesOraclePriceLimits"
    },
    {
      "code": 6095,
      "name": "OrderMustBeTriggeredFirst",
      "msg": "OrderMustBeTriggeredFirst"
    },
    {
      "code": 6096,
      "name": "OrderNotTriggerable",
      "msg": "OrderNotTriggerable"
    },
    {
      "code": 6097,
      "name": "OrderDidNotSatisfyTriggerCondition",
      "msg": "OrderDidNotSatisfyTriggerCondition"
    },
    {
      "code": 6098,
      "name": "PositionAlreadyBeingLiquidated",
      "msg": "PositionAlreadyBeingLiquidated"
    },
    {
      "code": 6099,
      "name": "PositionDoesntHaveOpenPositionOrOrders",
      "msg": "PositionDoesntHaveOpenPositionOrOrders"
    },
    {
      "code": 6100,
      "name": "AllOrdersAreAlreadyLiquidations",
      "msg": "AllOrdersAreAlreadyLiquidations"
    },
    {
      "code": 6101,
      "name": "CantCancelLiquidationOrder",
      "msg": "CantCancelLiquidationOrder"
    },
    {
      "code": 6102,
      "name": "UserIsBeingLiquidated",
      "msg": "UserIsBeingLiquidated"
    },
    {
      "code": 6103,
      "name": "LiquidationsOngoing",
      "msg": "LiquidationsOngoing"
    },
    {
      "code": 6104,
      "name": "WrongBankBalanceType",
      "msg": "WrongBankBalanceType"
    },
    {
      "code": 6105,
      "name": "UserCantLiquidateThemself",
      "msg": "UserCantLiquidateThemself"
    },
    {
      "code": 6106,
      "name": "InvalidPerpPositionToLiquidate",
      "msg": "InvalidPerpPositionToLiquidate"
    },
    {
      "code": 6107,
      "name": "InvalidBaseAssetAmountForLiquidatePerp",
      "msg": "InvalidBaseAssetAmountForLiquidatePerp"
    },
    {
      "code": 6108,
      "name": "InvalidPositionLastFundingRate",
      "msg": "InvalidPositionLastFundingRate"
    },
    {
      "code": 6109,
      "name": "InvalidPositionDelta",
      "msg": "InvalidPositionDelta"
    },
    {
      "code": 6110,
      "name": "UserBankrupt",
      "msg": "UserBankrupt"
    },
    {
      "code": 6111,
      "name": "UserNotBankrupt",
      "msg": "UserNotBankrupt"
    },
    {
      "code": 6112,
      "name": "UserHasInvalidBorrow",
      "msg": "UserHasInvalidBorrow"
    },
    {
      "code": 6113,
      "name": "BankDailyWithdrawLimit",
      "msg": "BankDailyWithdrawLimit"
    },
    {
      "code": 6114,
      "name": "DefaultError",
      "msg": "DefaultError"
    },
    {
      "code": 6115,
      "name": "InsufficientLPTokens",
      "msg": "Insufficient LP tokens"
    },
    {
      "code": 6116,
      "name": "CantLPWithMarketPosition",
      "msg": "Cant LP with a market position"
    },
    {
      "code": 6117,
      "name": "UnableToBurnLPTokens",
      "msg": "Unable to burn LP tokens"
    },
    {
      "code": 6118,
      "name": "TryingToRemoveLiquidityTooFast",
      "msg": "Trying to remove liqudity too fast after adding it"
    },
    {
      "code": 6119,
<<<<<<< HEAD
      "name": "InvalidBankVault",
      "msg": "Invalid Bank Vault"
=======
      "name": "InvalidBankState",
      "msg": "Invalid Bank State"
>>>>>>> 7b6522d2
    }
  ]
}<|MERGE_RESOLUTION|>--- conflicted
+++ resolved
@@ -6158,13 +6158,13 @@
     },
     {
       "code": 6119,
-<<<<<<< HEAD
       "name": "InvalidBankVault",
       "msg": "Invalid Bank Vault"
-=======
+    },
+    {
+      "code": 6120,
       "name": "InvalidBankState",
       "msg": "Invalid Bank State"
->>>>>>> 7b6522d2
     }
   ]
 }