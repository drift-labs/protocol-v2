{
  "version": "1.0.0",
  "name": "clearing_house",
  "instructions": [
    {
      "name": "initialize",
      "accounts": [
        {
          "name": "admin",
          "isMut": true,
          "isSigner": true
        },
        {
          "name": "state",
          "isMut": true,
          "isSigner": false
        },
        {
          "name": "quoteAssetMint",
          "isMut": false,
          "isSigner": false
        },
        {
          "name": "clearingHouseSigner",
          "isMut": false,
          "isSigner": false
        },
        {
          "name": "rent",
          "isMut": false,
          "isSigner": false
        },
        {
          "name": "systemProgram",
          "isMut": false,
          "isSigner": false
        },
        {
          "name": "tokenProgram",
          "isMut": false,
          "isSigner": false
        }
      ],
      "args": []
    },
    {
      "name": "initializeSpotMarket",
      "accounts": [
        {
          "name": "spotMarket",
          "isMut": true,
          "isSigner": false
        },
        {
          "name": "spotMarketMint",
          "isMut": false,
          "isSigner": false
        },
        {
          "name": "spotMarketVault",
          "isMut": true,
          "isSigner": false
        },
        {
          "name": "insuranceFundVault",
          "isMut": true,
          "isSigner": false
        },
        {
          "name": "clearingHouseSigner",
          "isMut": false,
          "isSigner": false
        },
        {
          "name": "state",
          "isMut": true,
          "isSigner": false
        },
        {
          "name": "oracle",
          "isMut": false,
          "isSigner": false
        },
        {
          "name": "admin",
          "isMut": true,
          "isSigner": true
        },
        {
          "name": "rent",
          "isMut": false,
          "isSigner": false
        },
        {
          "name": "systemProgram",
          "isMut": false,
          "isSigner": false
        },
        {
          "name": "tokenProgram",
          "isMut": false,
          "isSigner": false
        }
      ],
      "args": [
        {
          "name": "optimalUtilization",
          "type": "u128"
        },
        {
          "name": "optimalBorrowRate",
          "type": "u128"
        },
        {
          "name": "maxBorrowRate",
          "type": "u128"
        },
        {
          "name": "oracleSource",
          "type": {
            "defined": "OracleSource"
          }
        },
        {
          "name": "initialAssetWeight",
          "type": "u128"
        },
        {
          "name": "maintenanceAssetWeight",
          "type": "u128"
        },
        {
          "name": "initialLiabilityWeight",
          "type": "u128"
        },
        {
          "name": "maintenanceLiabilityWeight",
          "type": "u128"
        },
        {
          "name": "imfFactor",
          "type": "u128"
        },
        {
          "name": "liquidationFee",
          "type": "u128"
        },
        {
          "name": "activeStatus",
          "type": "bool"
        }
      ]
    },
    {
      "name": "updateSerumVault",
      "accounts": [
        {
          "name": "state",
          "isMut": true,
          "isSigner": false
        },
        {
          "name": "admin",
          "isMut": true,
          "isSigner": true
        },
        {
          "name": "srmVault",
          "isMut": false,
          "isSigner": false
        }
      ],
      "args": []
    },
    {
      "name": "initializeSerumFulfillmentConfig",
      "accounts": [
        {
          "name": "baseSpotMarket",
          "isMut": false,
          "isSigner": false
        },
        {
          "name": "quoteSpotMarket",
          "isMut": false,
          "isSigner": false
        },
        {
          "name": "state",
          "isMut": true,
          "isSigner": false
        },
        {
          "name": "serumProgram",
          "isMut": false,
          "isSigner": false
        },
        {
          "name": "serumMarket",
          "isMut": false,
          "isSigner": false
        },
        {
          "name": "serumOpenOrders",
          "isMut": true,
          "isSigner": false
        },
        {
          "name": "clearingHouseSigner",
          "isMut": false,
          "isSigner": false
        },
        {
          "name": "serumFulfillmentConfig",
          "isMut": true,
          "isSigner": false
        },
        {
          "name": "admin",
          "isMut": true,
          "isSigner": true
        },
        {
          "name": "rent",
          "isMut": false,
          "isSigner": false
        },
        {
          "name": "systemProgram",
          "isMut": false,
          "isSigner": false
        }
      ],
      "args": [
        {
          "name": "marketIndex",
          "type": "u16"
        }
      ]
    },
    {
      "name": "initializeMarket",
      "accounts": [
        {
          "name": "admin",
          "isMut": true,
          "isSigner": true
        },
        {
          "name": "state",
          "isMut": true,
          "isSigner": false
        },
        {
          "name": "market",
          "isMut": true,
          "isSigner": false
        },
        {
          "name": "oracle",
          "isMut": false,
          "isSigner": false
        },
        {
          "name": "rent",
          "isMut": false,
          "isSigner": false
        },
        {
          "name": "systemProgram",
          "isMut": false,
          "isSigner": false
        }
      ],
      "args": [
        {
          "name": "ammBaseAssetReserve",
          "type": "u128"
        },
        {
          "name": "ammQuoteAssetReserve",
          "type": "u128"
        },
        {
          "name": "ammPeriodicity",
          "type": "i64"
        },
        {
          "name": "ammPegMultiplier",
          "type": "u128"
        },
        {
          "name": "oracleSource",
          "type": {
            "defined": "OracleSource"
          }
        },
        {
          "name": "marginRatioInitial",
          "type": "u32"
        },
        {
          "name": "marginRatioMaintenance",
          "type": "u32"
        },
        {
          "name": "liquidationFee",
          "type": "u128"
        },
        {
          "name": "activeStatus",
          "type": "bool"
        }
      ]
    },
    {
      "name": "deposit",
      "accounts": [
        {
          "name": "state",
          "isMut": false,
          "isSigner": false
        },
        {
          "name": "user",
          "isMut": true,
          "isSigner": false
        },
        {
          "name": "userStats",
          "isMut": true,
          "isSigner": false
        },
        {
          "name": "authority",
          "isMut": false,
          "isSigner": true
        },
        {
          "name": "spotMarketVault",
          "isMut": true,
          "isSigner": false
        },
        {
          "name": "userTokenAccount",
          "isMut": true,
          "isSigner": false
        },
        {
          "name": "tokenProgram",
          "isMut": false,
          "isSigner": false
        }
      ],
      "args": [
        {
          "name": "marketIndex",
          "type": "u16"
        },
        {
          "name": "amount",
          "type": "u64"
        },
        {
          "name": "reduceOnly",
          "type": "bool"
        }
      ]
    },
    {
      "name": "withdraw",
      "accounts": [
        {
          "name": "state",
          "isMut": false,
          "isSigner": false
        },
        {
          "name": "user",
          "isMut": true,
          "isSigner": false
        },
        {
          "name": "userStats",
          "isMut": true,
          "isSigner": false
        },
        {
          "name": "authority",
          "isMut": false,
          "isSigner": true
        },
        {
          "name": "spotMarketVault",
          "isMut": true,
          "isSigner": false
        },
        {
          "name": "clearingHouseSigner",
          "isMut": false,
          "isSigner": false
        },
        {
          "name": "userTokenAccount",
          "isMut": true,
          "isSigner": false
        },
        {
          "name": "tokenProgram",
          "isMut": false,
          "isSigner": false
        }
      ],
      "args": [
        {
          "name": "marketIndex",
          "type": "u16"
        },
        {
          "name": "amount",
          "type": "u64"
        },
        {
          "name": "reduceOnly",
          "type": "bool"
        }
      ]
    },
    {
      "name": "transferDeposit",
      "accounts": [
        {
          "name": "fromUser",
          "isMut": true,
          "isSigner": false
        },
        {
          "name": "toUser",
          "isMut": true,
          "isSigner": false
        },
        {
          "name": "userStats",
          "isMut": true,
          "isSigner": false
        },
        {
          "name": "authority",
          "isMut": false,
          "isSigner": true
        },
        {
          "name": "state",
          "isMut": false,
          "isSigner": false
        }
      ],
      "args": [
        {
          "name": "marketIndex",
          "type": "u16"
        },
        {
          "name": "amount",
          "type": "u64"
        }
      ]
    },
    {
      "name": "updateSpotMarketCumulativeInterest",
      "accounts": [
        {
          "name": "state",
          "isMut": false,
          "isSigner": false
        },
        {
          "name": "spotMarket",
          "isMut": true,
          "isSigner": false
        }
      ],
      "args": []
    },
    {
      "name": "updateSpotMarketExpiry",
      "accounts": [
        {
          "name": "state",
          "isMut": false,
          "isSigner": false
        },
        {
          "name": "spotMarket",
          "isMut": true,
          "isSigner": false
        }
      ],
      "args": [
        {
          "name": "expiryTs",
          "type": "i64"
        }
      ]
    },
    {
      "name": "settleLp",
      "accounts": [
        {
          "name": "state",
          "isMut": false,
          "isSigner": false
        },
        {
          "name": "user",
          "isMut": true,
          "isSigner": false
        }
      ],
      "args": [
        {
          "name": "marketIndex",
          "type": "u16"
        }
      ]
    },
    {
      "name": "removeLiquidity",
      "accounts": [
        {
          "name": "state",
          "isMut": false,
          "isSigner": false
        },
        {
          "name": "user",
          "isMut": true,
          "isSigner": false
        },
        {
          "name": "authority",
          "isMut": false,
          "isSigner": true
        }
      ],
      "args": [
        {
          "name": "sharesToBurn",
          "type": "u64"
        },
        {
          "name": "marketIndex",
          "type": "u16"
        }
      ]
    },
    {
      "name": "addLiquidity",
      "accounts": [
        {
          "name": "state",
          "isMut": false,
          "isSigner": false
        },
        {
          "name": "user",
          "isMut": true,
          "isSigner": false
        },
        {
          "name": "authority",
          "isMut": false,
          "isSigner": true
        }
      ],
      "args": [
        {
          "name": "nShares",
          "type": "u64"
        },
        {
          "name": "marketIndex",
          "type": "u16"
        }
      ]
    },
    {
      "name": "placeOrder",
      "accounts": [
        {
          "name": "state",
          "isMut": false,
          "isSigner": false
        },
        {
          "name": "user",
          "isMut": true,
          "isSigner": false
        },
        {
          "name": "authority",
          "isMut": false,
          "isSigner": true
        }
      ],
      "args": [
        {
          "name": "params",
          "type": {
            "defined": "OrderParams"
          }
        }
      ]
    },
    {
      "name": "cancelOrder",
      "accounts": [
        {
          "name": "state",
          "isMut": false,
          "isSigner": false
        },
        {
          "name": "user",
          "isMut": true,
          "isSigner": false
        },
        {
          "name": "authority",
          "isMut": false,
          "isSigner": true
        }
      ],
      "args": [
        {
          "name": "orderId",
          "type": {
            "option": "u32"
          }
        }
      ]
    },
    {
      "name": "cancelOrderByUserId",
      "accounts": [
        {
          "name": "state",
          "isMut": false,
          "isSigner": false
        },
        {
          "name": "user",
          "isMut": true,
          "isSigner": false
        },
        {
          "name": "authority",
          "isMut": false,
          "isSigner": true
        }
      ],
      "args": [
        {
          "name": "userOrderId",
          "type": "u8"
        }
      ]
    },
    {
      "name": "fillOrder",
      "accounts": [
        {
          "name": "state",
          "isMut": false,
          "isSigner": false
        },
        {
          "name": "authority",
          "isMut": false,
          "isSigner": true
        },
        {
          "name": "filler",
          "isMut": true,
          "isSigner": false
        },
        {
          "name": "fillerStats",
          "isMut": true,
          "isSigner": false
        },
        {
          "name": "user",
          "isMut": true,
          "isSigner": false
        },
        {
          "name": "userStats",
          "isMut": true,
          "isSigner": false
        }
      ],
      "args": [
        {
          "name": "orderId",
          "type": {
            "option": "u32"
          }
        },
        {
          "name": "makerOrderId",
          "type": {
            "option": "u32"
          }
        }
      ]
    },
    {
      "name": "placeAndTake",
      "accounts": [
        {
          "name": "state",
          "isMut": false,
          "isSigner": false
        },
        {
          "name": "user",
          "isMut": true,
          "isSigner": false
        },
        {
          "name": "userStats",
          "isMut": true,
          "isSigner": false
        },
        {
          "name": "authority",
          "isMut": false,
          "isSigner": true
        }
      ],
      "args": [
        {
          "name": "params",
          "type": {
            "defined": "OrderParams"
          }
        },
        {
          "name": "makerOrderId",
          "type": {
            "option": "u32"
          }
        }
      ]
    },
    {
      "name": "placeAndMake",
      "accounts": [
        {
          "name": "state",
          "isMut": false,
          "isSigner": false
        },
        {
          "name": "user",
          "isMut": true,
          "isSigner": false
        },
        {
          "name": "userStats",
          "isMut": true,
          "isSigner": false
        },
        {
          "name": "taker",
          "isMut": true,
          "isSigner": false
        },
        {
          "name": "takerStats",
          "isMut": true,
          "isSigner": false
        },
        {
          "name": "authority",
          "isMut": false,
          "isSigner": true
        }
      ],
      "args": [
        {
          "name": "params",
          "type": {
            "defined": "OrderParams"
          }
        },
        {
          "name": "takerOrderId",
          "type": "u32"
        }
      ]
    },
    {
      "name": "triggerOrder",
      "accounts": [
        {
          "name": "state",
          "isMut": false,
          "isSigner": false
        },
        {
          "name": "authority",
          "isMut": false,
          "isSigner": true
        },
        {
          "name": "filler",
          "isMut": true,
          "isSigner": false
        },
        {
          "name": "user",
          "isMut": true,
          "isSigner": false
        }
      ],
      "args": [
        {
          "name": "orderId",
          "type": "u32"
        }
      ]
    },
    {
      "name": "placeSpotOrder",
      "accounts": [
        {
          "name": "state",
          "isMut": false,
          "isSigner": false
        },
        {
          "name": "user",
          "isMut": true,
          "isSigner": false
        },
        {
          "name": "authority",
          "isMut": false,
          "isSigner": true
        }
      ],
      "args": [
        {
          "name": "params",
          "type": {
            "defined": "OrderParams"
          }
        }
      ]
    },
    {
      "name": "fillSpotOrder",
      "accounts": [
        {
          "name": "state",
          "isMut": false,
          "isSigner": false
        },
        {
          "name": "authority",
          "isMut": false,
          "isSigner": true
        },
        {
          "name": "filler",
          "isMut": true,
          "isSigner": false
        },
        {
          "name": "fillerStats",
          "isMut": true,
          "isSigner": false
        },
        {
          "name": "user",
          "isMut": true,
          "isSigner": false
        },
        {
          "name": "userStats",
          "isMut": true,
          "isSigner": false
        }
      ],
      "args": [
        {
          "name": "orderId",
          "type": {
            "option": "u32"
          }
        },
        {
          "name": "fulfillmentType",
          "type": {
            "option": {
              "defined": "SpotFulfillmentType"
            }
          }
        },
        {
          "name": "makerOrderId",
          "type": {
            "option": "u32"
          }
        }
      ]
    },
    {
      "name": "updateAmms",
      "accounts": [
        {
          "name": "state",
          "isMut": false,
          "isSigner": false
        },
        {
          "name": "authority",
          "isMut": false,
          "isSigner": true
        }
      ],
      "args": [
        {
          "name": "marketIndexes",
          "type": {
            "array": [
              "u16",
              5
            ]
          }
        }
      ]
    },
    {
      "name": "settlePnl",
      "accounts": [
        {
          "name": "state",
          "isMut": false,
          "isSigner": false
        },
        {
          "name": "user",
          "isMut": true,
          "isSigner": false
        },
        {
          "name": "authority",
          "isMut": false,
          "isSigner": true
        }
      ],
      "args": [
        {
          "name": "marketIndex",
          "type": "u16"
        }
      ]
    },
    {
      "name": "settleExpiredMarket",
      "accounts": [
        {
          "name": "state",
          "isMut": false,
          "isSigner": false
        },
        {
          "name": "authority",
          "isMut": false,
          "isSigner": true
        }
      ],
      "args": [
        {
          "name": "marketIndex",
          "type": "u16"
        }
      ]
    },
    {
      "name": "settleExpiredPosition",
      "accounts": [
        {
          "name": "state",
          "isMut": false,
          "isSigner": false
        },
        {
          "name": "user",
          "isMut": true,
          "isSigner": false
        },
        {
          "name": "authority",
          "isMut": false,
          "isSigner": true
        }
      ],
      "args": [
        {
          "name": "marketIndex",
          "type": "u16"
        }
      ]
    },
    {
      "name": "liquidatePerp",
      "accounts": [
        {
          "name": "state",
          "isMut": false,
          "isSigner": false
        },
        {
          "name": "authority",
          "isMut": false,
          "isSigner": true
        },
        {
          "name": "liquidator",
          "isMut": true,
          "isSigner": false
        },
        {
          "name": "liquidatorStats",
          "isMut": true,
          "isSigner": false
        },
        {
          "name": "user",
          "isMut": true,
          "isSigner": false
        },
        {
          "name": "userStats",
          "isMut": true,
          "isSigner": false
        }
      ],
      "args": [
        {
          "name": "marketIndex",
          "type": "u16"
        },
        {
          "name": "liquidatorMaxBaseAssetAmount",
          "type": "u64"
        }
      ]
    },
    {
      "name": "liquidateSpot",
      "accounts": [
        {
          "name": "state",
          "isMut": false,
          "isSigner": false
        },
        {
          "name": "authority",
          "isMut": false,
          "isSigner": true
        },
        {
          "name": "liquidator",
          "isMut": true,
          "isSigner": false
        },
        {
          "name": "liquidatorStats",
          "isMut": true,
          "isSigner": false
        },
        {
          "name": "user",
          "isMut": true,
          "isSigner": false
        },
        {
          "name": "userStats",
          "isMut": true,
          "isSigner": false
        }
      ],
      "args": [
        {
          "name": "assetMarketIndex",
          "type": "u16"
        },
        {
          "name": "liabilityMarketIndex",
          "type": "u16"
        },
        {
          "name": "liquidatorMaxLiabilityTransfer",
          "type": "u128"
        }
      ]
    },
    {
      "name": "liquidateBorrowForPerpPnl",
      "accounts": [
        {
          "name": "state",
          "isMut": false,
          "isSigner": false
        },
        {
          "name": "authority",
          "isMut": false,
          "isSigner": true
        },
        {
          "name": "liquidator",
          "isMut": true,
          "isSigner": false
        },
        {
          "name": "liquidatorStats",
          "isMut": true,
          "isSigner": false
        },
        {
          "name": "user",
          "isMut": true,
          "isSigner": false
        },
        {
          "name": "userStats",
          "isMut": true,
          "isSigner": false
        }
      ],
      "args": [
        {
          "name": "perpMarketIndex",
          "type": "u16"
        },
        {
          "name": "spotMarketIndex",
          "type": "u16"
        },
        {
          "name": "liquidatorMaxLiabilityTransfer",
          "type": "u128"
        }
      ]
    },
    {
      "name": "liquidatePerpPnlForDeposit",
      "accounts": [
        {
          "name": "state",
          "isMut": false,
          "isSigner": false
        },
        {
          "name": "authority",
          "isMut": false,
          "isSigner": true
        },
        {
          "name": "liquidator",
          "isMut": true,
          "isSigner": false
        },
        {
          "name": "liquidatorStats",
          "isMut": true,
          "isSigner": false
        },
        {
          "name": "user",
          "isMut": true,
          "isSigner": false
        },
        {
          "name": "userStats",
          "isMut": true,
          "isSigner": false
        }
      ],
      "args": [
        {
          "name": "perpMarketIndex",
          "type": "u16"
        },
        {
          "name": "spotMarketIndex",
          "type": "u16"
        },
        {
          "name": "liquidatorMaxPnlTransfer",
          "type": "u128"
        }
      ]
    },
    {
      "name": "resolvePerpPnlDeficit",
      "accounts": [
        {
          "name": "state",
          "isMut": false,
          "isSigner": false
        },
        {
          "name": "authority",
          "isMut": false,
          "isSigner": true
        },
        {
          "name": "spotMarketVault",
          "isMut": true,
          "isSigner": false
        },
        {
          "name": "insuranceFundVault",
          "isMut": true,
          "isSigner": false
        },
        {
          "name": "clearingHouseSigner",
          "isMut": false,
          "isSigner": false
        },
        {
          "name": "tokenProgram",
          "isMut": false,
          "isSigner": false
        }
      ],
      "args": [
        {
          "name": "spotMarketIndex",
          "type": "u16"
        },
        {
          "name": "perpMarketIndex",
          "type": "u16"
        }
      ]
    },
    {
      "name": "resolvePerpBankruptcy",
      "accounts": [
        {
          "name": "state",
          "isMut": false,
          "isSigner": false
        },
        {
          "name": "authority",
          "isMut": false,
          "isSigner": true
        },
        {
          "name": "liquidator",
          "isMut": true,
          "isSigner": false
        },
        {
          "name": "liquidatorStats",
          "isMut": true,
          "isSigner": false
        },
        {
          "name": "user",
          "isMut": true,
          "isSigner": false
        },
        {
          "name": "userStats",
          "isMut": true,
          "isSigner": false
        },
        {
          "name": "spotMarketVault",
          "isMut": true,
          "isSigner": false
        },
        {
          "name": "insuranceFundVault",
          "isMut": true,
          "isSigner": false
        },
        {
          "name": "clearingHouseSigner",
          "isMut": false,
          "isSigner": false
        },
        {
          "name": "tokenProgram",
          "isMut": false,
          "isSigner": false
        }
      ],
      "args": [
        {
          "name": "quoteSpotMarketIndex",
          "type": "u16"
        },
        {
          "name": "marketIndex",
          "type": "u16"
        }
      ]
    },
    {
      "name": "resolveSpotBankruptcy",
      "accounts": [
        {
          "name": "state",
          "isMut": false,
          "isSigner": false
        },
        {
          "name": "authority",
          "isMut": false,
          "isSigner": true
        },
        {
          "name": "liquidator",
          "isMut": true,
          "isSigner": false
        },
        {
          "name": "liquidatorStats",
          "isMut": true,
          "isSigner": false
        },
        {
          "name": "user",
          "isMut": true,
          "isSigner": false
        },
        {
          "name": "userStats",
          "isMut": true,
          "isSigner": false
        },
        {
          "name": "spotMarketVault",
          "isMut": true,
          "isSigner": false
        },
        {
          "name": "insuranceFundVault",
          "isMut": true,
          "isSigner": false
        },
        {
          "name": "clearingHouseSigner",
          "isMut": false,
          "isSigner": false
        },
        {
          "name": "tokenProgram",
          "isMut": false,
          "isSigner": false
        }
      ],
      "args": [
        {
          "name": "marketIndex",
          "type": "u16"
        }
      ]
    },
    {
      "name": "moveAmmPrice",
      "accounts": [
        {
          "name": "state",
          "isMut": false,
          "isSigner": false
        },
        {
          "name": "admin",
          "isMut": false,
          "isSigner": true
        },
        {
          "name": "perpMarket",
          "isMut": true,
          "isSigner": false
        }
      ],
      "args": [
        {
          "name": "baseAssetReserve",
          "type": "u128"
        },
        {
          "name": "quoteAssetReserve",
          "type": "u128"
        },
        {
          "name": "sqrtK",
          "type": "u128"
        }
      ]
    },
    {
      "name": "updateMarketExpiry",
      "accounts": [
        {
          "name": "state",
          "isMut": false,
          "isSigner": false
        },
        {
          "name": "admin",
          "isMut": false,
          "isSigner": true
        },
        {
          "name": "perpMarket",
          "isMut": true,
          "isSigner": false
        }
      ],
      "args": [
        {
          "name": "expiryTs",
          "type": "i64"
        }
      ]
    },
    {
      "name": "settleExpiredMarketPoolsToRevenuePool",
      "accounts": [
        {
          "name": "state",
          "isMut": false,
          "isSigner": false
        },
        {
          "name": "admin",
          "isMut": false,
          "isSigner": true
        },
        {
          "name": "spotMarket",
          "isMut": true,
          "isSigner": false
        },
        {
          "name": "perpMarket",
          "isMut": true,
          "isSigner": false
        }
      ],
      "args": []
    },
    {
      "name": "depositIntoMarketFeePool",
      "accounts": [
        {
          "name": "state",
          "isMut": true,
          "isSigner": false
        },
        {
          "name": "market",
          "isMut": true,
          "isSigner": false
        },
        {
          "name": "admin",
          "isMut": false,
          "isSigner": true
        },
        {
          "name": "sourceVault",
          "isMut": true,
          "isSigner": false
        },
        {
          "name": "clearingHouseSigner",
          "isMut": false,
          "isSigner": false
        },
        {
          "name": "quoteSpotMarket",
          "isMut": true,
          "isSigner": false
        },
        {
          "name": "spotMarketVault",
          "isMut": true,
          "isSigner": false
        },
        {
          "name": "tokenProgram",
          "isMut": false,
          "isSigner": false
        }
      ],
      "args": [
        {
          "name": "amount",
          "type": "u64"
        }
      ]
    },
    {
      "name": "repegAmmCurve",
      "accounts": [
        {
          "name": "state",
          "isMut": false,
          "isSigner": false
        },
        {
          "name": "market",
          "isMut": true,
          "isSigner": false
        },
        {
          "name": "oracle",
          "isMut": false,
          "isSigner": false
        },
        {
          "name": "admin",
          "isMut": false,
          "isSigner": true
        }
      ],
      "args": [
        {
          "name": "newPegCandidate",
          "type": "u128"
        }
      ]
    },
    {
      "name": "updateAmmOracleTwap",
      "accounts": [
        {
          "name": "state",
          "isMut": false,
          "isSigner": false
        },
        {
          "name": "market",
          "isMut": true,
          "isSigner": false
        },
        {
          "name": "oracle",
          "isMut": false,
          "isSigner": false
        },
        {
          "name": "admin",
          "isMut": false,
          "isSigner": true
        }
      ],
      "args": []
    },
    {
      "name": "resetAmmOracleTwap",
      "accounts": [
        {
          "name": "state",
          "isMut": false,
          "isSigner": false
        },
        {
          "name": "market",
          "isMut": true,
          "isSigner": false
        },
        {
          "name": "oracle",
          "isMut": false,
          "isSigner": false
        },
        {
          "name": "admin",
          "isMut": false,
          "isSigner": true
        }
      ],
      "args": []
    },
    {
      "name": "initializeUser",
      "accounts": [
        {
          "name": "user",
          "isMut": true,
          "isSigner": false
        },
        {
          "name": "userStats",
          "isMut": true,
          "isSigner": false
        },
        {
          "name": "state",
          "isMut": false,
          "isSigner": false
        },
        {
          "name": "authority",
          "isMut": false,
          "isSigner": true
        },
        {
          "name": "payer",
          "isMut": true,
          "isSigner": true
        },
        {
          "name": "rent",
          "isMut": false,
          "isSigner": false
        },
        {
          "name": "systemProgram",
          "isMut": false,
          "isSigner": false
        }
      ],
      "args": [
        {
          "name": "userId",
          "type": "u8"
        },
        {
          "name": "name",
          "type": {
            "array": [
              "u8",
              32
            ]
          }
        }
      ]
    },
    {
      "name": "initializeUserStats",
      "accounts": [
        {
          "name": "userStats",
          "isMut": true,
          "isSigner": false
        },
        {
          "name": "state",
          "isMut": true,
          "isSigner": false
        },
        {
          "name": "authority",
          "isMut": false,
          "isSigner": true
        },
        {
          "name": "payer",
          "isMut": true,
          "isSigner": true
        },
        {
          "name": "rent",
          "isMut": false,
          "isSigner": false
        },
        {
          "name": "systemProgram",
          "isMut": false,
          "isSigner": false
        }
      ],
      "args": []
    },
    {
      "name": "updateUserName",
      "accounts": [
        {
          "name": "user",
          "isMut": true,
          "isSigner": false
        },
        {
          "name": "authority",
          "isMut": false,
          "isSigner": true
        }
      ],
      "args": [
        {
          "name": "userId",
          "type": "u8"
        },
        {
          "name": "name",
          "type": {
            "array": [
              "u8",
              32
            ]
          }
        }
      ]
    },
    {
      "name": "updateUserCustomMarginRatio",
      "accounts": [
        {
          "name": "user",
          "isMut": true,
          "isSigner": false
        },
        {
          "name": "authority",
          "isMut": false,
          "isSigner": true
        }
      ],
      "args": [
        {
          "name": "userId",
          "type": "u8"
        },
        {
          "name": "marginRatio",
          "type": "u32"
        }
      ]
    },
    {
      "name": "updateUserDelegate",
      "accounts": [
        {
          "name": "user",
          "isMut": true,
          "isSigner": false
        },
        {
          "name": "authority",
          "isMut": false,
          "isSigner": true
        }
      ],
      "args": [
        {
          "name": "userId",
          "type": "u8"
        },
        {
          "name": "delegate",
          "type": "publicKey"
        }
      ]
    },
    {
      "name": "deleteUser",
      "accounts": [
        {
          "name": "user",
          "isMut": true,
          "isSigner": false
        },
        {
          "name": "userStats",
          "isMut": true,
          "isSigner": false
        },
        {
          "name": "state",
          "isMut": false,
          "isSigner": false
        },
        {
          "name": "authority",
          "isMut": false,
          "isSigner": true
        }
      ],
      "args": []
    },
    {
      "name": "settleFundingPayment",
      "accounts": [
        {
          "name": "state",
          "isMut": false,
          "isSigner": false
        },
        {
          "name": "user",
          "isMut": true,
          "isSigner": false
        }
      ],
      "args": []
    },
    {
      "name": "updateFundingRate",
      "accounts": [
        {
          "name": "state",
          "isMut": false,
          "isSigner": false
        },
        {
          "name": "market",
          "isMut": true,
          "isSigner": false
        },
        {
          "name": "oracle",
          "isMut": false,
          "isSigner": false
        }
      ],
      "args": [
        {
          "name": "marketIndex",
          "type": "u16"
        }
      ]
    },
    {
      "name": "updateK",
      "accounts": [
        {
          "name": "admin",
          "isMut": false,
          "isSigner": true
        },
        {
          "name": "state",
          "isMut": false,
          "isSigner": false
        },
        {
          "name": "market",
          "isMut": true,
          "isSigner": false
        },
        {
          "name": "oracle",
          "isMut": false,
          "isSigner": false
        }
      ],
      "args": [
        {
          "name": "sqrtK",
          "type": "u128"
        }
      ]
    },
    {
      "name": "updateMarginRatio",
      "accounts": [
        {
          "name": "admin",
          "isMut": false,
          "isSigner": true
        },
        {
          "name": "state",
          "isMut": false,
          "isSigner": false
        },
        {
          "name": "market",
          "isMut": true,
          "isSigner": false
        }
      ],
      "args": [
        {
          "name": "marginRatioInitial",
          "type": "u32"
        },
        {
          "name": "marginRatioMaintenance",
          "type": "u32"
        }
      ]
    },
    {
      "name": "updateMarketMaxImbalances",
      "accounts": [
        {
          "name": "admin",
          "isMut": false,
          "isSigner": true
        },
        {
          "name": "state",
          "isMut": false,
          "isSigner": false
        },
        {
          "name": "market",
          "isMut": true,
          "isSigner": false
        }
      ],
      "args": [
        {
          "name": "unrealizedMaxImbalance",
          "type": "u128"
        },
        {
          "name": "maxRevenueWithdrawPerPeriod",
          "type": "u128"
        },
        {
          "name": "quoteMaxInsurance",
          "type": "u128"
        }
      ]
    },
    {
      "name": "updatePerpLiquidationFee",
      "accounts": [
        {
          "name": "admin",
          "isMut": false,
          "isSigner": true
        },
        {
          "name": "state",
          "isMut": false,
          "isSigner": false
        },
        {
          "name": "market",
          "isMut": true,
          "isSigner": false
        }
      ],
      "args": [
        {
          "name": "liquidatorFee",
          "type": "u128"
        },
        {
          "name": "ifLiquidationFee",
          "type": "u128"
        }
      ]
    },
    {
      "name": "updateInsuranceWithdrawEscrowPeriod",
      "accounts": [
        {
          "name": "admin",
          "isMut": false,
          "isSigner": true
        },
        {
          "name": "state",
          "isMut": false,
          "isSigner": false
        },
        {
          "name": "spotMarket",
          "isMut": true,
          "isSigner": false
        }
      ],
      "args": [
        {
          "name": "insuranceWithdrawEscrowPeriod",
          "type": "i64"
        }
      ]
    },
    {
      "name": "updateSpotMarketLiquidationFee",
      "accounts": [
        {
          "name": "admin",
          "isMut": false,
          "isSigner": true
        },
        {
          "name": "state",
          "isMut": false,
          "isSigner": false
        },
        {
          "name": "spotMarket",
          "isMut": true,
          "isSigner": false
        }
      ],
      "args": [
        {
          "name": "liquidatorFee",
          "type": "u128"
        },
        {
          "name": "ifLiquidationFee",
          "type": "u128"
        }
      ]
    },
    {
      "name": "updateWithdrawGuardThreshold",
      "accounts": [
        {
          "name": "admin",
          "isMut": false,
          "isSigner": true
        },
        {
          "name": "state",
          "isMut": false,
          "isSigner": false
        },
        {
          "name": "spotMarket",
          "isMut": true,
          "isSigner": false
        }
      ],
      "args": [
        {
          "name": "withdrawGuardThreshold",
          "type": "u128"
        }
      ]
    },
    {
      "name": "updateSpotMarketIfFactor",
      "accounts": [
        {
          "name": "admin",
          "isMut": false,
          "isSigner": true
        },
        {
          "name": "state",
          "isMut": false,
          "isSigner": false
        },
        {
          "name": "spotMarket",
          "isMut": true,
          "isSigner": false
        }
      ],
      "args": [
        {
          "name": "spotMarketIndex",
          "type": "u16"
        },
        {
          "name": "userIfFactor",
          "type": "u32"
        },
        {
          "name": "totalIfFactor",
          "type": "u32"
        }
      ]
    },
    {
      "name": "updateSpotMarketRevenueSettlePeriod",
      "accounts": [
        {
          "name": "admin",
          "isMut": false,
          "isSigner": true
        },
        {
          "name": "state",
          "isMut": false,
          "isSigner": false
        },
        {
          "name": "spotMarket",
          "isMut": true,
          "isSigner": false
        }
      ],
      "args": [
        {
          "name": "revenueSettlePeriod",
          "type": "i64"
        }
      ]
    },
    {
      "name": "updateSpotMarketStatus",
      "accounts": [
        {
          "name": "admin",
          "isMut": false,
          "isSigner": true
        },
        {
          "name": "state",
          "isMut": false,
          "isSigner": false
        },
        {
          "name": "spotMarket",
          "isMut": true,
          "isSigner": false
        }
      ],
      "args": [
        {
          "name": "status",
          "type": {
            "defined": "MarketStatus"
          }
        }
      ]
    },
    {
      "name": "updateSpotMarketAssetTier",
      "accounts": [
        {
          "name": "admin",
          "isMut": false,
          "isSigner": true
        },
        {
          "name": "state",
          "isMut": false,
          "isSigner": false
        },
        {
          "name": "spotMarket",
          "isMut": true,
          "isSigner": false
        }
      ],
      "args": [
        {
          "name": "assetTier",
          "type": {
            "defined": "AssetTier"
          }
        }
      ]
    },
    {
      "name": "updateSpotMarketMarginWeights",
      "accounts": [
        {
          "name": "admin",
          "isMut": false,
          "isSigner": true
        },
        {
          "name": "state",
          "isMut": false,
          "isSigner": false
        },
        {
          "name": "spotMarket",
          "isMut": true,
          "isSigner": false
        }
      ],
      "args": [
        {
          "name": "initialAssetWeight",
          "type": "u128"
        },
        {
          "name": "maintenanceAssetWeight",
          "type": "u128"
        },
        {
          "name": "initialLiabilityWeight",
          "type": "u128"
        },
        {
          "name": "maintenanceLiabilityWeight",
          "type": "u128"
        },
        {
          "name": "imfFactor",
          "type": "u128"
        }
      ]
    },
    {
      "name": "updateSpotMarketMaxTokenDeposits",
      "accounts": [
        {
          "name": "admin",
          "isMut": false,
          "isSigner": true
        },
        {
          "name": "state",
          "isMut": false,
          "isSigner": false
        },
        {
          "name": "spotMarket",
          "isMut": true,
          "isSigner": false
        }
      ],
      "args": [
        {
          "name": "maxTokenDeposits",
          "type": "u128"
        }
      ]
    },
    {
      "name": "updatePerpMarketStatus",
      "accounts": [
        {
          "name": "admin",
          "isMut": false,
          "isSigner": true
        },
        {
          "name": "state",
          "isMut": false,
          "isSigner": false
        },
        {
          "name": "market",
          "isMut": true,
          "isSigner": false
        }
      ],
      "args": [
        {
          "name": "status",
          "type": {
            "defined": "MarketStatus"
          }
        }
      ]
    },
    {
      "name": "updatePerpMarketContractTier",
      "accounts": [
        {
          "name": "admin",
          "isMut": false,
          "isSigner": true
        },
        {
          "name": "state",
          "isMut": false,
          "isSigner": false
        },
        {
          "name": "market",
          "isMut": true,
          "isSigner": false
        }
      ],
      "args": [
        {
          "name": "contractTier",
          "type": {
            "defined": "ContractTier"
          }
        }
      ]
    },
    {
      "name": "updateMarketImfFactor",
      "accounts": [
        {
          "name": "admin",
          "isMut": false,
          "isSigner": true
        },
        {
          "name": "state",
          "isMut": false,
          "isSigner": false
        },
        {
          "name": "market",
          "isMut": true,
          "isSigner": false
        }
      ],
      "args": [
        {
          "name": "imfFactor",
          "type": "u128"
        }
      ]
    },
    {
      "name": "updateMarketUnrealizedAssetWeight",
      "accounts": [
        {
          "name": "admin",
          "isMut": false,
          "isSigner": true
        },
        {
          "name": "state",
          "isMut": false,
          "isSigner": false
        },
        {
          "name": "market",
          "isMut": true,
          "isSigner": false
        }
      ],
      "args": [
        {
          "name": "unrealizedInitialAssetWeight",
          "type": "u32"
        },
        {
          "name": "unrealizedMaintenanceAssetWeight",
          "type": "u32"
        }
      ]
    },
    {
      "name": "updateConcentrationCoef",
      "accounts": [
        {
          "name": "admin",
          "isMut": false,
          "isSigner": true
        },
        {
          "name": "state",
          "isMut": false,
          "isSigner": false
        },
        {
          "name": "market",
          "isMut": true,
          "isSigner": false
        }
      ],
      "args": [
        {
          "name": "concentrationScale",
          "type": "u128"
        }
      ]
    },
    {
      "name": "updateCurveUpdateIntensity",
      "accounts": [
        {
          "name": "admin",
          "isMut": false,
          "isSigner": true
        },
        {
          "name": "state",
          "isMut": false,
          "isSigner": false
        },
        {
          "name": "market",
          "isMut": true,
          "isSigner": false
        }
      ],
      "args": [
        {
          "name": "curveUpdateIntensity",
          "type": "u8"
        }
      ]
    },
    {
      "name": "updateLpCooldownTime",
      "accounts": [
        {
          "name": "admin",
          "isMut": false,
          "isSigner": true
        },
        {
          "name": "state",
          "isMut": false,
          "isSigner": false
        },
        {
          "name": "market",
          "isMut": true,
          "isSigner": false
        }
      ],
      "args": [
        {
          "name": "lpCooldownTime",
          "type": "i64"
        }
      ]
    },
    {
      "name": "updatePerpFeeStructure",
      "accounts": [
        {
          "name": "admin",
          "isMut": false,
          "isSigner": true
        },
        {
          "name": "state",
          "isMut": true,
          "isSigner": false
        }
      ],
      "args": [
        {
          "name": "feeStructure",
          "type": {
            "defined": "FeeStructure"
          }
        }
      ]
    },
    {
      "name": "updateSpotFeeStructure",
      "accounts": [
        {
          "name": "admin",
          "isMut": false,
          "isSigner": true
        },
        {
          "name": "state",
          "isMut": true,
          "isSigner": false
        }
      ],
      "args": [
        {
          "name": "feeStructure",
          "type": {
            "defined": "FeeStructure"
          }
        }
      ]
    },
    {
      "name": "updateOracleGuardRails",
      "accounts": [
        {
          "name": "admin",
          "isMut": false,
          "isSigner": true
        },
        {
          "name": "state",
          "isMut": true,
          "isSigner": false
        }
      ],
      "args": [
        {
          "name": "oracleGuardRails",
          "type": {
            "defined": "OracleGuardRails"
          }
        }
      ]
    },
    {
      "name": "updateMarketOracle",
      "accounts": [
        {
          "name": "admin",
          "isMut": false,
          "isSigner": true
        },
        {
          "name": "state",
          "isMut": false,
          "isSigner": false
        },
        {
          "name": "market",
          "isMut": true,
          "isSigner": false
        }
      ],
      "args": [
        {
          "name": "oracle",
          "type": "publicKey"
        },
        {
          "name": "oracleSource",
          "type": {
            "defined": "OracleSource"
          }
        }
      ]
    },
    {
      "name": "updateMarketMinimumQuoteAssetTradeSize",
      "accounts": [
        {
          "name": "admin",
          "isMut": false,
          "isSigner": true
        },
        {
          "name": "state",
          "isMut": false,
          "isSigner": false
        },
        {
          "name": "market",
          "isMut": true,
          "isSigner": false
        }
      ],
      "args": [
        {
          "name": "minimumTradeSize",
          "type": "u128"
        }
      ]
    },
    {
      "name": "updateMarketBaseSpread",
      "accounts": [
        {
          "name": "admin",
          "isMut": false,
          "isSigner": true
        },
        {
          "name": "state",
          "isMut": false,
          "isSigner": false
        },
        {
          "name": "market",
          "isMut": true,
          "isSigner": false
        }
      ],
      "args": [
        {
          "name": "baseSpread",
          "type": "u16"
        }
      ]
    },
    {
      "name": "updateAmmJitIntensity",
      "accounts": [
        {
          "name": "admin",
          "isMut": false,
          "isSigner": true
        },
        {
          "name": "state",
          "isMut": false,
          "isSigner": false
        },
        {
          "name": "market",
          "isMut": true,
          "isSigner": false
        }
      ],
      "args": [
        {
          "name": "ammJitIntensity",
          "type": "u8"
        }
      ]
    },
    {
      "name": "updateMarketMaxSpread",
      "accounts": [
        {
          "name": "admin",
          "isMut": false,
          "isSigner": true
        },
        {
          "name": "state",
          "isMut": false,
          "isSigner": false
        },
        {
          "name": "market",
          "isMut": true,
          "isSigner": false
        }
      ],
      "args": [
        {
          "name": "maxSpread",
          "type": "u32"
        }
      ]
    },
    {
      "name": "updateMarketBaseAssetAmountStepSize",
      "accounts": [
        {
          "name": "admin",
          "isMut": false,
          "isSigner": true
        },
        {
          "name": "state",
          "isMut": false,
          "isSigner": false
        },
        {
          "name": "market",
          "isMut": true,
          "isSigner": false
        }
      ],
      "args": [
        {
          "name": "minimumTradeSize",
          "type": "u64"
        }
      ]
    },
    {
      "name": "updateMarketMaxSlippageRatio",
      "accounts": [
        {
          "name": "admin",
          "isMut": false,
          "isSigner": true
        },
        {
          "name": "state",
          "isMut": false,
          "isSigner": false
        },
        {
          "name": "market",
          "isMut": true,
          "isSigner": false
        }
      ],
      "args": [
        {
          "name": "maxSlippageRatio",
          "type": "u16"
        }
      ]
    },
    {
      "name": "updateMaxBaseAssetAmountRatio",
      "accounts": [
        {
          "name": "admin",
          "isMut": false,
          "isSigner": true
        },
        {
          "name": "state",
          "isMut": false,
          "isSigner": false
        },
        {
          "name": "market",
          "isMut": true,
          "isSigner": false
        }
      ],
      "args": [
        {
          "name": "maxBaseAssetAmountRatio",
          "type": "u16"
        }
      ]
    },
    {
      "name": "updateAdmin",
      "accounts": [
        {
          "name": "admin",
          "isMut": false,
          "isSigner": true
        },
        {
          "name": "state",
          "isMut": true,
          "isSigner": false
        }
      ],
      "args": [
        {
          "name": "admin",
          "type": "publicKey"
        }
      ]
    },
    {
      "name": "updateWhitelistMint",
      "accounts": [
        {
          "name": "admin",
          "isMut": false,
          "isSigner": true
        },
        {
          "name": "state",
          "isMut": true,
          "isSigner": false
        }
      ],
      "args": [
        {
          "name": "whitelistMint",
          "type": "publicKey"
        }
      ]
    },
    {
      "name": "updateDiscountMint",
      "accounts": [
        {
          "name": "admin",
          "isMut": false,
          "isSigner": true
        },
        {
          "name": "state",
          "isMut": true,
          "isSigner": false
        }
      ],
      "args": [
        {
          "name": "discountMint",
          "type": "publicKey"
        }
      ]
    },
    {
      "name": "updateExchangeStatus",
      "accounts": [
        {
          "name": "admin",
          "isMut": false,
          "isSigner": true
        },
        {
          "name": "state",
          "isMut": true,
          "isSigner": false
        }
      ],
      "args": [
        {
          "name": "exchangeStatus",
          "type": {
            "defined": "ExchangeStatus"
          }
        }
      ]
    },
    {
      "name": "updatePerpAuctionDuration",
      "accounts": [
        {
          "name": "admin",
          "isMut": false,
          "isSigner": true
        },
        {
          "name": "state",
          "isMut": true,
          "isSigner": false
        }
      ],
      "args": [
        {
          "name": "minPerpAuctionDuration",
          "type": "u8"
        }
      ]
    },
    {
      "name": "updateSpotAuctionDuration",
      "accounts": [
        {
          "name": "admin",
          "isMut": false,
          "isSigner": true
        },
        {
          "name": "state",
          "isMut": true,
          "isSigner": false
        }
      ],
      "args": [
        {
          "name": "defaultSpotAuctionDuration",
          "type": "u8"
        }
      ]
    },
    {
      "name": "initializeInsuranceFundStake",
      "accounts": [
        {
          "name": "spotMarket",
          "isMut": false,
          "isSigner": false
        },
        {
          "name": "insuranceFundStake",
          "isMut": true,
          "isSigner": false
        },
        {
          "name": "userStats",
          "isMut": true,
          "isSigner": false
        },
        {
          "name": "state",
          "isMut": false,
          "isSigner": false
        },
        {
          "name": "authority",
          "isMut": false,
          "isSigner": true
        },
        {
          "name": "payer",
          "isMut": true,
          "isSigner": true
        },
        {
          "name": "rent",
          "isMut": false,
          "isSigner": false
        },
        {
          "name": "systemProgram",
          "isMut": false,
          "isSigner": false
        }
      ],
      "args": [
        {
          "name": "marketIndex",
          "type": "u16"
        }
      ]
    },
    {
      "name": "settleRevenueToInsuranceFund",
      "accounts": [
        {
          "name": "state",
          "isMut": false,
          "isSigner": false
        },
        {
          "name": "spotMarket",
          "isMut": false,
          "isSigner": false
        },
        {
          "name": "spotMarketVault",
          "isMut": true,
          "isSigner": false
        },
        {
          "name": "clearingHouseSigner",
          "isMut": false,
          "isSigner": false
        },
        {
          "name": "insuranceFundVault",
          "isMut": true,
          "isSigner": false
        },
        {
          "name": "tokenProgram",
          "isMut": false,
          "isSigner": false
        }
      ],
      "args": [
        {
          "name": "marketIndex",
          "type": "u16"
        }
      ]
    },
    {
      "name": "addInsuranceFundStake",
      "accounts": [
        {
          "name": "state",
          "isMut": false,
          "isSigner": false
        },
        {
          "name": "spotMarket",
          "isMut": false,
          "isSigner": false
        },
        {
          "name": "insuranceFundStake",
          "isMut": true,
          "isSigner": false
        },
        {
          "name": "userStats",
          "isMut": true,
          "isSigner": false
        },
        {
          "name": "authority",
          "isMut": false,
          "isSigner": true
        },
        {
          "name": "spotMarketVault",
          "isMut": true,
          "isSigner": false
        },
        {
          "name": "insuranceFundVault",
          "isMut": true,
          "isSigner": false
        },
        {
          "name": "clearingHouseSigner",
          "isMut": false,
          "isSigner": false
        },
        {
          "name": "userTokenAccount",
          "isMut": true,
          "isSigner": false
        },
        {
          "name": "tokenProgram",
          "isMut": false,
          "isSigner": false
        }
      ],
      "args": [
        {
          "name": "marketIndex",
          "type": "u16"
        },
        {
          "name": "amount",
          "type": "u64"
        }
      ]
    },
    {
      "name": "requestRemoveInsuranceFundStake",
      "accounts": [
        {
          "name": "spotMarket",
          "isMut": false,
          "isSigner": false
        },
        {
          "name": "insuranceFundStake",
          "isMut": true,
          "isSigner": false
        },
        {
          "name": "userStats",
          "isMut": true,
          "isSigner": false
        },
        {
          "name": "authority",
          "isMut": false,
          "isSigner": true
        },
        {
          "name": "insuranceFundVault",
          "isMut": true,
          "isSigner": false
        }
      ],
      "args": [
        {
          "name": "marketIndex",
          "type": "u16"
        },
        {
          "name": "amount",
          "type": "u64"
        }
      ]
    },
    {
      "name": "cancelRequestRemoveInsuranceFundStake",
      "accounts": [
        {
          "name": "spotMarket",
          "isMut": false,
          "isSigner": false
        },
        {
          "name": "insuranceFundStake",
          "isMut": true,
          "isSigner": false
        },
        {
          "name": "userStats",
          "isMut": true,
          "isSigner": false
        },
        {
          "name": "authority",
          "isMut": false,
          "isSigner": true
        },
        {
          "name": "insuranceFundVault",
          "isMut": true,
          "isSigner": false
        }
      ],
      "args": [
        {
          "name": "marketIndex",
          "type": "u16"
        }
      ]
    },
    {
      "name": "removeInsuranceFundStake",
      "accounts": [
        {
          "name": "state",
          "isMut": false,
          "isSigner": false
        },
        {
          "name": "spotMarket",
          "isMut": false,
          "isSigner": false
        },
        {
          "name": "insuranceFundStake",
          "isMut": true,
          "isSigner": false
        },
        {
          "name": "userStats",
          "isMut": true,
          "isSigner": false
        },
        {
          "name": "authority",
          "isMut": false,
          "isSigner": true
        },
        {
          "name": "insuranceFundVault",
          "isMut": true,
          "isSigner": false
        },
        {
          "name": "clearingHouseSigner",
          "isMut": false,
          "isSigner": false
        },
        {
          "name": "userTokenAccount",
          "isMut": true,
          "isSigner": false
        },
        {
          "name": "tokenProgram",
          "isMut": false,
          "isSigner": false
        }
      ],
      "args": [
        {
          "name": "marketIndex",
          "type": "u16"
        }
      ]
    },
    {
      "name": "adminRemoveInsuranceFundStake",
      "accounts": [
        {
          "name": "admin",
          "isMut": false,
          "isSigner": true
        },
        {
          "name": "state",
          "isMut": false,
          "isSigner": false
        },
        {
          "name": "spotMarket",
          "isMut": false,
          "isSigner": false
        },
        {
          "name": "insuranceFundVault",
          "isMut": true,
          "isSigner": false
        },
        {
          "name": "clearingHouseSigner",
          "isMut": false,
          "isSigner": false
        },
        {
          "name": "adminTokenAccount",
          "isMut": true,
          "isSigner": false
        },
        {
          "name": "tokenProgram",
          "isMut": false,
          "isSigner": false
        }
      ],
      "args": [
        {
          "name": "marketIndex",
          "type": "u16"
        },
        {
          "name": "amount",
          "type": "u64"
        }
      ]
    },
    {
      "name": "updateUserQuoteAssetInsuranceStake",
      "accounts": [
        {
          "name": "state",
          "isMut": false,
          "isSigner": false
        },
        {
          "name": "spotMarket",
          "isMut": false,
          "isSigner": false
        },
        {
          "name": "insuranceFundStake",
          "isMut": true,
          "isSigner": false
        },
        {
          "name": "userStats",
          "isMut": true,
          "isSigner": false
        },
        {
          "name": "authority",
          "isMut": false,
          "isSigner": true
        },
        {
          "name": "insuranceFundVault",
          "isMut": true,
          "isSigner": false
        }
      ],
      "args": []
    }
  ],
  "accounts": [
    {
      "name": "InsuranceFundStake",
      "type": {
        "kind": "struct",
        "fields": [
          {
            "name": "authority",
            "type": "publicKey"
          },
          {
            "name": "marketIndex",
            "type": "u16"
          },
          {
            "name": "ifShares",
            "type": "u128"
          },
          {
            "name": "ifBase",
            "type": "u128"
          },
          {
            "name": "lastValidTs",
            "type": "i64"
          },
          {
            "name": "lastWithdrawRequestShares",
            "type": "u128"
          },
          {
            "name": "lastWithdrawRequestValue",
            "type": "u64"
          },
          {
            "name": "lastWithdrawRequestTs",
            "type": "i64"
          },
          {
            "name": "costBasis",
            "type": "i64"
          }
        ]
      }
    },
    {
      "name": "PerpMarket",
      "type": {
        "kind": "struct",
        "fields": [
          {
            "name": "marketIndex",
            "type": "u16"
          },
          {
            "name": "pubkey",
            "type": "publicKey"
          },
          {
            "name": "status",
            "type": {
              "defined": "MarketStatus"
            }
          },
          {
            "name": "contractType",
            "type": {
              "defined": "ContractType"
            }
          },
          {
            "name": "contractTier",
            "type": {
              "defined": "ContractTier"
            }
          },
          {
            "name": "settlementPrice",
            "type": "i128"
          },
          {
            "name": "expiryTs",
            "type": "i64"
          },
          {
            "name": "amm",
            "type": {
              "defined": "AMM"
            }
          },
          {
            "name": "baseAssetAmountLong",
            "type": "i128"
          },
          {
            "name": "baseAssetAmountShort",
            "type": "i128"
          },
          {
            "name": "openInterest",
            "type": "u128"
          },
          {
            "name": "marginRatioInitial",
            "type": "u32"
          },
          {
            "name": "marginRatioMaintenance",
            "type": "u32"
          },
          {
            "name": "nextFillRecordId",
            "type": "u64"
          },
          {
            "name": "nextFundingRateRecordId",
            "type": "u64"
          },
          {
            "name": "nextCurveRecordId",
            "type": "u64"
          },
          {
            "name": "pnlPool",
            "type": {
              "defined": "PoolBalance"
            }
          },
          {
            "name": "revenueWithdrawSinceLastSettle",
            "type": "u128"
          },
          {
            "name": "maxRevenueWithdrawPerPeriod",
            "type": "u128"
          },
          {
            "name": "lastRevenueWithdrawTs",
            "type": "i64"
          },
          {
            "name": "imfFactor",
            "type": "u128"
          },
          {
            "name": "unrealizedInitialAssetWeight",
            "type": "u32"
          },
          {
            "name": "unrealizedMaintenanceAssetWeight",
            "type": "u32"
          },
          {
            "name": "unrealizedImfFactor",
            "type": "u128"
          },
          {
            "name": "unrealizedMaxImbalance",
            "type": "u128"
          },
          {
            "name": "liquidatorFee",
            "type": "u128"
          },
          {
            "name": "ifLiquidationFee",
            "type": "u128"
          },
          {
            "name": "quoteMaxInsurance",
            "type": "u128"
          },
          {
            "name": "quoteSettledInsurance",
            "type": "u128"
          },
          {
            "name": "padding0",
            "type": "u32"
          },
          {
            "name": "padding1",
            "type": "u128"
          },
          {
            "name": "padding2",
            "type": "u128"
          },
          {
            "name": "padding3",
            "type": "u128"
          },
          {
            "name": "padding4",
            "type": "u128"
          }
        ]
      }
    },
    {
      "name": "SpotMarket",
      "type": {
        "kind": "struct",
        "fields": [
          {
            "name": "marketIndex",
            "type": "u16"
          },
          {
            "name": "pubkey",
            "type": "publicKey"
          },
          {
            "name": "status",
            "type": {
              "defined": "MarketStatus"
            }
          },
          {
            "name": "assetTier",
            "type": {
              "defined": "AssetTier"
            }
          },
          {
            "name": "expiryTs",
            "type": "i64"
          },
          {
            "name": "oracle",
            "type": "publicKey"
          },
          {
            "name": "oracleSource",
            "type": {
              "defined": "OracleSource"
            }
          },
          {
            "name": "historicalOracleData",
            "type": {
              "defined": "HistoricalOracleData"
            }
          },
          {
            "name": "historicalIndexData",
            "type": {
              "defined": "HistoricalIndexData"
            }
          },
          {
            "name": "mint",
            "type": "publicKey"
          },
          {
            "name": "vault",
            "type": "publicKey"
          },
          {
            "name": "insuranceFundVault",
            "type": "publicKey"
          },
          {
            "name": "revenuePool",
            "type": {
              "defined": "PoolBalance"
            }
          },
          {
            "name": "totalIfFactor",
            "type": "u32"
          },
          {
            "name": "userIfFactor",
            "type": "u32"
          },
          {
            "name": "totalIfShares",
            "type": "u128"
          },
          {
            "name": "userIfShares",
            "type": "u128"
          },
          {
            "name": "ifSharesBase",
            "type": "u128"
          },
          {
            "name": "insuranceWithdrawEscrowPeriod",
            "type": "i64"
          },
          {
            "name": "lastRevenueSettleTs",
            "type": "i64"
          },
          {
            "name": "revenueSettlePeriod",
            "type": "i64"
          },
          {
            "name": "decimals",
            "type": "u8"
          },
          {
            "name": "optimalUtilization",
            "type": "u128"
          },
          {
            "name": "optimalBorrowRate",
            "type": "u128"
          },
          {
            "name": "maxBorrowRate",
            "type": "u128"
          },
          {
            "name": "depositBalance",
            "type": "u128"
          },
          {
            "name": "borrowBalance",
            "type": "u128"
          },
          {
            "name": "maxTokenDeposits",
            "type": "u128"
          },
          {
            "name": "depositTokenTwap",
            "type": "u128"
          },
          {
            "name": "borrowTokenTwap",
            "type": "u128"
          },
          {
            "name": "utilizationTwap",
            "type": "u128"
          },
          {
            "name": "cumulativeDepositInterest",
            "type": "u128"
          },
          {
            "name": "cumulativeBorrowInterest",
            "type": "u128"
          },
          {
            "name": "lastInterestTs",
            "type": "u64"
          },
          {
            "name": "lastTwapTs",
            "type": "u64"
          },
          {
            "name": "initialAssetWeight",
            "type": "u128"
          },
          {
            "name": "maintenanceAssetWeight",
            "type": "u128"
          },
          {
            "name": "initialLiabilityWeight",
            "type": "u128"
          },
          {
            "name": "maintenanceLiabilityWeight",
            "type": "u128"
          },
          {
            "name": "imfFactor",
            "type": "u128"
          },
          {
            "name": "liquidatorFee",
            "type": "u128"
          },
          {
            "name": "ifLiquidationFee",
            "type": "u128"
          },
          {
            "name": "withdrawGuardThreshold",
            "type": "u128"
          },
          {
            "name": "orderStepSize",
            "type": "u64"
          },
          {
            "name": "nextFillRecordId",
            "type": "u64"
          },
          {
            "name": "totalSpotFee",
            "type": "u128"
          },
          {
            "name": "spotFeePool",
            "type": {
              "defined": "PoolBalance"
            }
          }
        ]
      }
    },
    {
      "name": "SerumV3FulfillmentConfig",
      "type": {
        "kind": "struct",
        "fields": [
          {
            "name": "pubkey",
            "type": "publicKey"
          },
          {
            "name": "fulfillmentType",
            "type": {
              "defined": "SpotFulfillmentType"
            }
          },
          {
            "name": "status",
            "type": {
              "defined": "SpotFulfillmentStatus"
            }
          },
          {
            "name": "marketIndex",
            "type": "u16"
          },
          {
            "name": "serumProgramId",
            "type": "publicKey"
          },
          {
            "name": "serumMarket",
            "type": "publicKey"
          },
          {
            "name": "serumRequestQueue",
            "type": "publicKey"
          },
          {
            "name": "serumEventQueue",
            "type": "publicKey"
          },
          {
            "name": "serumBids",
            "type": "publicKey"
          },
          {
            "name": "serumAsks",
            "type": "publicKey"
          },
          {
            "name": "serumBaseVault",
            "type": "publicKey"
          },
          {
            "name": "serumQuoteVault",
            "type": "publicKey"
          },
          {
            "name": "serumOpenOrders",
            "type": "publicKey"
          },
          {
            "name": "serumSignerNonce",
            "type": "u64"
          }
        ]
      }
    },
    {
      "name": "State",
      "type": {
        "kind": "struct",
        "fields": [
          {
            "name": "admin",
            "type": "publicKey"
          },
          {
            "name": "exchangeStatus",
            "type": {
              "defined": "ExchangeStatus"
            }
          },
          {
            "name": "whitelistMint",
            "type": "publicKey"
          },
          {
            "name": "discountMint",
            "type": "publicKey"
          },
          {
            "name": "oracleGuardRails",
            "type": {
              "defined": "OracleGuardRails"
            }
          },
          {
            "name": "numberOfAuthorities",
            "type": "u64"
          },
          {
            "name": "numberOfMarkets",
            "type": "u16"
          },
          {
            "name": "numberOfSpotMarkets",
            "type": "u16"
          },
          {
            "name": "minOrderQuoteAssetAmount",
            "type": "u128"
          },
          {
            "name": "minPerpAuctionDuration",
            "type": "u8"
          },
          {
            "name": "defaultMarketOrderTimeInForce",
            "type": "u8"
          },
          {
            "name": "defaultSpotAuctionDuration",
            "type": "u8"
          },
          {
            "name": "liquidationMarginBufferRatio",
            "type": "u32"
          },
          {
            "name": "settlementDuration",
            "type": "u16"
          },
          {
            "name": "signer",
            "type": "publicKey"
          },
          {
            "name": "signerNonce",
            "type": "u8"
          },
          {
            "name": "srmVault",
            "type": "publicKey"
          },
          {
            "name": "perpFeeStructure",
            "type": {
              "defined": "FeeStructure"
            }
          },
          {
            "name": "spotFeeStructure",
            "type": {
              "defined": "FeeStructure"
            }
          }
        ]
      }
    },
    {
      "name": "User",
      "type": {
        "kind": "struct",
        "fields": [
          {
            "name": "authority",
            "type": "publicKey"
          },
          {
            "name": "delegate",
            "type": "publicKey"
          },
          {
            "name": "userId",
            "type": "u8"
          },
          {
            "name": "name",
            "type": {
              "array": [
                "u8",
                32
              ]
            }
          },
          {
            "name": "spotPositions",
            "type": {
              "array": [
                {
                  "defined": "SpotPosition"
                },
                8
              ]
            }
          },
          {
            "name": "nextOrderId",
            "type": "u32"
          },
          {
            "name": "perpPositions",
            "type": {
              "array": [
                {
                  "defined": "PerpPosition"
                },
                8
              ]
            }
          },
          {
            "name": "orders",
            "type": {
              "array": [
                {
                  "defined": "Order"
                },
                32
              ]
            }
          },
          {
            "name": "nextLiquidationId",
            "type": "u16"
          },
          {
            "name": "beingLiquidated",
            "type": "bool"
          },
          {
            "name": "bankrupt",
            "type": "bool"
          },
          {
            "name": "customMarginRatio",
            "type": "u32"
          },
          {
            "name": "lastLpAddTime",
            "type": "i64"
          }
        ]
      }
    },
    {
      "name": "UserStats",
      "type": {
        "kind": "struct",
        "fields": [
          {
            "name": "authority",
            "type": "publicKey"
          },
          {
            "name": "numberOfUsers",
            "type": "u8"
          },
          {
            "name": "isReferrer",
            "type": "bool"
          },
          {
            "name": "referrer",
            "type": "publicKey"
          },
          {
            "name": "totalReferrerReward",
            "type": "u64"
          },
          {
            "name": "currentEpochReferrerReward",
            "type": "u64"
          },
          {
            "name": "nextEpochTs",
            "type": "i64"
          },
          {
            "name": "fees",
            "type": {
              "defined": "UserFees"
            }
          },
          {
            "name": "makerVolume30d",
            "type": "u64"
          },
          {
            "name": "takerVolume30d",
            "type": "u64"
          },
          {
            "name": "fillerVolume30d",
            "type": "u64"
          },
          {
            "name": "lastMakerVolume30dTs",
            "type": "i64"
          },
          {
            "name": "lastTakerVolume30dTs",
            "type": "i64"
          },
          {
            "name": "lastFillerVolume30dTs",
            "type": "i64"
          },
          {
            "name": "stakedQuoteAssetAmount",
            "type": "u64"
          }
        ]
      }
    }
  ],
  "types": [
    {
      "name": "OrderParams",
      "type": {
        "kind": "struct",
        "fields": [
          {
            "name": "orderType",
            "type": {
              "defined": "OrderType"
            }
          },
          {
            "name": "marketType",
            "type": {
              "defined": "MarketType"
            }
          },
          {
            "name": "direction",
            "type": {
              "defined": "PositionDirection"
            }
          },
          {
            "name": "userOrderId",
            "type": "u8"
          },
          {
            "name": "baseAssetAmount",
            "type": "u64"
          },
          {
            "name": "price",
            "type": "u64"
          },
          {
            "name": "marketIndex",
            "type": "u16"
          },
          {
            "name": "reduceOnly",
            "type": "bool"
          },
          {
            "name": "postOnly",
            "type": "bool"
          },
          {
            "name": "immediateOrCancel",
            "type": "bool"
          },
          {
            "name": "triggerPrice",
            "type": {
              "option": "u64"
            }
          },
          {
            "name": "triggerCondition",
            "type": {
              "defined": "OrderTriggerCondition"
            }
          },
          {
            "name": "oraclePriceOffset",
            "type": {
              "option": "i64"
            }
          },
          {
            "name": "auctionDuration",
            "type": {
              "option": "u8"
            }
          },
          {
            "name": "timeInForce",
            "type": {
              "option": "u8"
            }
          },
          {
            "name": "auctionStartPrice",
            "type": {
              "option": "u64"
            }
          }
        ]
      }
    },
    {
      "name": "LiquidatePerpRecord",
      "type": {
        "kind": "struct",
        "fields": [
          {
            "name": "marketIndex",
            "type": "u16"
          },
          {
            "name": "oraclePrice",
            "type": "i128"
          },
          {
            "name": "baseAssetAmount",
            "type": "i64"
          },
          {
            "name": "quoteAssetAmount",
            "type": "i64"
          },
          {
            "name": "lpShares",
            "type": "u64"
          },
          {
            "name": "fillRecordId",
            "type": "u64"
          },
          {
            "name": "userOrderId",
            "type": "u32"
          },
          {
            "name": "liquidatorOrderId",
            "type": "u32"
          },
          {
            "name": "ifFee",
            "type": "u64"
          }
        ]
      }
    },
    {
      "name": "LiquidateSpotRecord",
      "type": {
        "kind": "struct",
        "fields": [
          {
            "name": "assetMarketIndex",
            "type": "u16"
          },
          {
            "name": "assetPrice",
            "type": "i128"
          },
          {
            "name": "assetTransfer",
            "type": "u128"
          },
          {
            "name": "liabilityMarketIndex",
            "type": "u16"
          },
          {
            "name": "liabilityPrice",
            "type": "i128"
          },
          {
            "name": "liabilityTransfer",
            "type": "u128"
          },
          {
            "name": "ifFee",
            "type": "u64"
          }
        ]
      }
    },
    {
      "name": "LiquidateBorrowForPerpPnlRecord",
      "type": {
        "kind": "struct",
        "fields": [
          {
            "name": "perpMarketIndex",
            "type": "u16"
          },
          {
            "name": "marketOraclePrice",
            "type": "i128"
          },
          {
            "name": "pnlTransfer",
            "type": "u128"
          },
          {
            "name": "liabilityMarketIndex",
            "type": "u16"
          },
          {
            "name": "liabilityPrice",
            "type": "i128"
          },
          {
            "name": "liabilityTransfer",
            "type": "u128"
          }
        ]
      }
    },
    {
      "name": "LiquidatePerpPnlForDepositRecord",
      "type": {
        "kind": "struct",
        "fields": [
          {
            "name": "perpMarketIndex",
            "type": "u16"
          },
          {
            "name": "marketOraclePrice",
            "type": "i128"
          },
          {
            "name": "pnlTransfer",
            "type": "u128"
          },
          {
            "name": "assetMarketIndex",
            "type": "u16"
          },
          {
            "name": "assetPrice",
            "type": "i128"
          },
          {
            "name": "assetTransfer",
            "type": "u128"
          }
        ]
      }
    },
    {
      "name": "PerpBankruptcyRecord",
      "type": {
        "kind": "struct",
        "fields": [
          {
            "name": "marketIndex",
            "type": "u16"
          },
          {
            "name": "pnl",
            "type": "i128"
          },
          {
            "name": "ifPayment",
            "type": "u128"
          },
          {
            "name": "cumulativeFundingRateDelta",
            "type": "i128"
          }
        ]
      }
    },
    {
      "name": "SpotBankruptcyRecord",
      "type": {
        "kind": "struct",
        "fields": [
          {
            "name": "marketIndex",
            "type": "u16"
          },
          {
            "name": "borrowAmount",
            "type": "u128"
          },
          {
            "name": "ifPayment",
            "type": "u128"
          },
          {
            "name": "cumulativeDepositInterestDelta",
            "type": "u128"
          }
        ]
      }
    },
    {
      "name": "PoolBalance",
      "type": {
        "kind": "struct",
        "fields": [
          {
            "name": "marketIndex",
            "type": "u16"
          },
          {
            "name": "balance",
            "type": "u128"
          }
        ]
      }
    },
    {
      "name": "AMM",
      "type": {
        "kind": "struct",
        "fields": [
          {
            "name": "oracle",
            "type": "publicKey"
          },
          {
            "name": "oracleSource",
            "type": {
              "defined": "OracleSource"
            }
          },
          {
            "name": "historicalOracleData",
            "type": {
              "defined": "HistoricalOracleData"
            }
          },
          {
            "name": "lastOracleValid",
            "type": "bool"
          },
          {
            "name": "lastUpdateSlot",
            "type": "u64"
          },
          {
            "name": "lastOracleConfPct",
            "type": "u64"
          },
          {
            "name": "lastOracleNormalisedPrice",
            "type": "i128"
          },
          {
            "name": "lastOracleReservePriceSpreadPct",
            "type": "i128"
          },
          {
            "name": "baseAssetReserve",
            "type": "u128"
          },
          {
            "name": "quoteAssetReserve",
            "type": "u128"
          },
          {
            "name": "concentrationCoef",
            "type": "u128"
          },
          {
            "name": "minBaseAssetReserve",
            "type": "u128"
          },
          {
            "name": "maxBaseAssetReserve",
            "type": "u128"
          },
          {
            "name": "sqrtK",
            "type": "u128"
          },
          {
            "name": "pegMultiplier",
            "type": "u128"
          },
          {
            "name": "terminalQuoteAssetReserve",
            "type": "u128"
          },
          {
            "name": "netBaseAssetAmount",
            "type": "i128"
          },
          {
            "name": "quoteAssetAmountLong",
            "type": "i128"
          },
          {
            "name": "quoteAssetAmountShort",
            "type": "i128"
          },
          {
            "name": "quoteEntryAmountLong",
            "type": "i128"
          },
          {
            "name": "quoteEntryAmountShort",
            "type": "i128"
          },
          {
            "name": "netUnsettledLpBaseAssetAmount",
            "type": "i128"
          },
          {
            "name": "lpCooldownTime",
            "type": "i64"
          },
          {
            "name": "userLpShares",
            "type": "u128"
          },
          {
            "name": "marketPositionPerLp",
            "type": {
              "defined": "PerpPosition"
            }
          },
          {
            "name": "ammJitIntensity",
            "type": "u8"
          },
          {
            "name": "lastFundingRate",
            "type": "i128"
          },
          {
            "name": "lastFundingRateLong",
            "type": "i128"
          },
          {
            "name": "lastFundingRateShort",
            "type": "i128"
          },
          {
            "name": "last24hAvgFundingRate",
            "type": "i128"
          },
          {
            "name": "lastFundingRateTs",
            "type": "i64"
          },
          {
            "name": "fundingPeriod",
            "type": "i64"
          },
          {
            "name": "cumulativeFundingRateLong",
            "type": "i128"
          },
          {
            "name": "cumulativeFundingRateShort",
            "type": "i128"
          },
          {
            "name": "cumulativeSocialLoss",
            "type": "i128"
          },
          {
            "name": "minimumQuoteAssetTradeSize",
            "type": "u128"
          },
          {
            "name": "maxBaseAssetAmountRatio",
            "type": "u16"
          },
          {
            "name": "maxSlippageRatio",
            "type": "u16"
          },
          {
            "name": "baseAssetAmountStepSize",
            "type": "u64"
          },
          {
            "name": "marketPosition",
            "type": {
              "defined": "PerpPosition"
            }
          },
          {
            "name": "baseSpread",
            "type": "u16"
          },
          {
            "name": "longSpread",
            "type": "u128"
          },
          {
            "name": "shortSpread",
            "type": "u128"
          },
          {
            "name": "maxSpread",
            "type": "u32"
          },
          {
            "name": "askBaseAssetReserve",
            "type": "u128"
          },
          {
            "name": "askQuoteAssetReserve",
            "type": "u128"
          },
          {
            "name": "bidBaseAssetReserve",
            "type": "u128"
          },
          {
            "name": "bidQuoteAssetReserve",
            "type": "u128"
          },
          {
            "name": "volume24h",
            "type": "u64"
          },
          {
            "name": "longIntensityCount",
            "type": "u16"
          },
          {
            "name": "longIntensityVolume",
            "type": "u64"
          },
          {
            "name": "shortIntensityCount",
            "type": "u16"
          },
          {
            "name": "shortIntensityVolume",
            "type": "u64"
          },
          {
            "name": "curveUpdateIntensity",
            "type": "u8"
          },
          {
            "name": "lastTradeTs",
            "type": "i64"
          },
          {
            "name": "markStd",
            "type": "u64"
          },
          {
            "name": "lastBidPriceTwap",
            "type": "u128"
          },
          {
            "name": "lastAskPriceTwap",
            "type": "u128"
          },
          {
            "name": "lastMarkPriceTwap",
            "type": "u128"
          },
          {
            "name": "lastMarkPriceTwap5min",
            "type": "u128"
          },
          {
            "name": "lastMarkPriceTwapTs",
            "type": "i64"
          },
          {
            "name": "totalFee",
            "type": "i128"
          },
          {
            "name": "totalMmFee",
            "type": "i128"
          },
          {
            "name": "totalExchangeFee",
            "type": "u128"
          },
          {
            "name": "totalFeeMinusDistributions",
            "type": "i128"
          },
          {
            "name": "totalFeeWithdrawn",
            "type": "u128"
          },
          {
            "name": "netRevenueSinceLastFunding",
            "type": "i64"
          },
          {
            "name": "totalLiquidationFee",
            "type": "u128"
          },
          {
            "name": "feePool",
            "type": {
              "defined": "PoolBalance"
            }
          },
          {
            "name": "padding0",
            "type": "u16"
          },
          {
            "name": "padding1",
            "type": "u32"
          },
          {
            "name": "padding2",
            "type": "u128"
          },
          {
            "name": "padding3",
            "type": "u128"
          }
        ]
      }
    },
    {
      "name": "HistoricalOracleData",
      "type": {
        "kind": "struct",
        "fields": [
          {
            "name": "lastOraclePrice",
            "type": "i128"
          },
          {
            "name": "lastOracleConf",
            "type": "u128"
          },
          {
            "name": "lastOracleDelay",
            "type": "i64"
          },
          {
            "name": "lastOraclePriceTwap",
            "type": "i128"
          },
          {
            "name": "lastOraclePriceTwap5min",
            "type": "i128"
          },
          {
            "name": "lastOraclePriceTwapTs",
            "type": "i64"
          }
        ]
      }
    },
    {
      "name": "HistoricalIndexData",
      "type": {
        "kind": "struct",
        "fields": [
          {
            "name": "lastIndexBidPrice",
            "type": "u128"
          },
          {
            "name": "lastIndexAskPrice",
            "type": "u128"
          },
          {
            "name": "lastIndexPriceTwap",
            "type": "u128"
          },
          {
            "name": "lastIndexPriceTwap5min",
            "type": "u128"
          },
          {
            "name": "lastIndexPriceTwapTs",
            "type": "i64"
          }
        ]
      }
    },
    {
      "name": "OracleGuardRails",
      "type": {
        "kind": "struct",
        "fields": [
          {
            "name": "priceDivergence",
            "type": {
              "defined": "PriceDivergenceGuardRails"
            }
          },
          {
            "name": "validity",
            "type": {
              "defined": "ValidityGuardRails"
            }
          },
          {
            "name": "useForLiquidations",
            "type": "bool"
          }
        ]
      }
    },
    {
      "name": "PriceDivergenceGuardRails",
      "type": {
        "kind": "struct",
        "fields": [
          {
            "name": "markOracleDivergenceNumerator",
            "type": "u128"
          },
          {
            "name": "markOracleDivergenceDenominator",
            "type": "u128"
          }
        ]
      }
    },
    {
      "name": "ValidityGuardRails",
      "type": {
        "kind": "struct",
        "fields": [
          {
            "name": "slotsBeforeStaleForAmm",
            "type": "i64"
          },
          {
            "name": "slotsBeforeStaleForMargin",
            "type": "i64"
          },
          {
            "name": "confidenceIntervalMaxSize",
            "type": "u128"
          },
          {
            "name": "tooVolatileRatio",
            "type": "i128"
          }
        ]
      }
    },
    {
      "name": "FeeStructure",
      "type": {
        "kind": "struct",
        "fields": [
          {
            "name": "feeTiers",
            "type": {
              "array": [
                {
                  "defined": "FeeTier"
                },
                10
              ]
            }
          },
          {
            "name": "fillerRewardStructure",
            "type": {
              "defined": "OrderFillerRewardStructure"
            }
          },
          {
            "name": "referrerRewardEpochUpperBound",
            "type": "u64"
          },
          {
            "name": "flatFillerFee",
            "type": "u64"
          }
        ]
      }
    },
    {
      "name": "FeeTier",
      "type": {
        "kind": "struct",
        "fields": [
          {
            "name": "feeNumerator",
            "type": "u32"
          },
          {
            "name": "feeDenominator",
            "type": "u32"
          },
          {
            "name": "makerRebateNumerator",
            "type": "u32"
          },
          {
            "name": "makerRebateDenominator",
            "type": "u32"
          },
          {
            "name": "referrerRewardNumerator",
            "type": "u32"
          },
          {
            "name": "referrerRewardDenominator",
            "type": "u32"
          },
          {
            "name": "refereeFeeNumerator",
            "type": "u32"
          },
          {
            "name": "refereeFeeDenominator",
            "type": "u32"
          }
        ]
      }
    },
    {
      "name": "OrderFillerRewardStructure",
      "type": {
        "kind": "struct",
        "fields": [
          {
            "name": "rewardNumerator",
            "type": "u32"
          },
          {
            "name": "rewardDenominator",
            "type": "u32"
          },
          {
            "name": "timeBasedRewardLowerBound",
            "type": "u128"
          }
        ]
      }
    },
    {
      "name": "UserFees",
      "type": {
        "kind": "struct",
        "fields": [
          {
            "name": "totalFeePaid",
            "type": "u64"
          },
          {
            "name": "totalLpFees",
            "type": "u64"
          },
          {
            "name": "totalFeeRebate",
            "type": "u64"
          },
          {
            "name": "totalTokenDiscount",
            "type": "u64"
          },
          {
            "name": "totalRefereeDiscount",
            "type": "u64"
          }
        ]
      }
    },
    {
      "name": "SpotPosition",
      "type": {
        "kind": "struct",
        "fields": [
          {
            "name": "marketIndex",
            "type": "u16"
          },
          {
            "name": "balanceType",
            "type": {
              "defined": "SpotBalanceType"
            }
          },
          {
            "name": "balance",
            "type": "u64"
          },
          {
            "name": "openOrders",
            "type": "u8"
          },
          {
            "name": "openBids",
            "type": "i64"
          },
          {
            "name": "openAsks",
            "type": "i64"
          },
          {
            "name": "cumulativeDeposits",
            "type": "i64"
          }
        ]
      }
    },
    {
      "name": "PerpPosition",
      "type": {
        "kind": "struct",
        "fields": [
          {
            "name": "marketIndex",
            "type": "u16"
          },
          {
            "name": "baseAssetAmount",
            "type": "i64"
          },
          {
            "name": "quoteAssetAmount",
            "type": "i64"
          },
          {
            "name": "quoteEntryAmount",
            "type": "i64"
          },
          {
            "name": "lastCumulativeFundingRate",
            "type": "i128"
          },
          {
            "name": "openOrders",
            "type": "u8"
          },
          {
            "name": "openBids",
            "type": "i64"
          },
          {
            "name": "openAsks",
            "type": "i64"
          },
          {
            "name": "settledPnl",
            "type": "i64"
          },
          {
            "name": "lpShares",
            "type": "u64"
          },
          {
            "name": "remainderBaseAssetAmount",
            "type": "i32"
          },
          {
            "name": "lastNetBaseAssetAmountPerLp",
            "type": "i64"
          },
          {
            "name": "lastNetQuoteAssetAmountPerLp",
            "type": "i64"
          }
        ]
      }
    },
    {
      "name": "Order",
      "type": {
        "kind": "struct",
        "fields": [
          {
            "name": "status",
            "type": {
              "defined": "OrderStatus"
            }
          },
          {
            "name": "orderType",
            "type": {
              "defined": "OrderType"
            }
          },
          {
            "name": "marketType",
            "type": {
              "defined": "MarketType"
            }
          },
          {
            "name": "ts",
            "type": "i64"
          },
          {
            "name": "slot",
            "type": "u64"
          },
          {
            "name": "orderId",
            "type": "u32"
          },
          {
            "name": "userOrderId",
            "type": "u8"
          },
          {
            "name": "marketIndex",
            "type": "u16"
          },
          {
            "name": "price",
            "type": "u64"
          },
          {
            "name": "existingPositionDirection",
            "type": {
              "defined": "PositionDirection"
            }
          },
          {
            "name": "baseAssetAmount",
            "type": "u64"
          },
          {
            "name": "baseAssetAmountFilled",
            "type": "u64"
          },
          {
            "name": "quoteAssetAmountFilled",
            "type": "u64"
          },
          {
            "name": "fee",
            "type": "i64"
          },
          {
            "name": "direction",
            "type": {
              "defined": "PositionDirection"
            }
          },
          {
            "name": "reduceOnly",
            "type": "bool"
          },
          {
            "name": "postOnly",
            "type": "bool"
          },
          {
            "name": "immediateOrCancel",
            "type": "bool"
          },
          {
            "name": "triggerPrice",
            "type": "u64"
          },
          {
            "name": "triggerCondition",
            "type": {
              "defined": "OrderTriggerCondition"
            }
          },
          {
            "name": "triggered",
            "type": "bool"
          },
          {
            "name": "oraclePriceOffset",
            "type": "i64"
          },
          {
            "name": "auctionStartPrice",
            "type": "u64"
          },
          {
            "name": "auctionEndPrice",
            "type": "u64"
          },
          {
            "name": "auctionDuration",
            "type": "u8"
          },
          {
            "name": "timeInForce",
            "type": "u8"
          }
        ]
      }
    },
    {
      "name": "SpotFulfillmentType",
      "type": {
        "kind": "enum",
        "variants": [
          {
            "name": "SerumV3"
          },
          {
            "name": "None"
          }
        ]
      }
    },
    {
      "name": "SwapDirection",
      "type": {
        "kind": "enum",
        "variants": [
          {
            "name": "Add"
          },
          {
            "name": "Remove"
          }
        ]
      }
    },
    {
      "name": "PositionDirection",
      "type": {
        "kind": "enum",
        "variants": [
          {
            "name": "Long"
          },
          {
            "name": "Short"
          }
        ]
      }
    },
    {
      "name": "TwapPeriod",
      "type": {
        "kind": "enum",
        "variants": [
          {
            "name": "FundingPeriod"
          },
          {
            "name": "FiveMin"
          }
        ]
      }
    },
    {
      "name": "LiquidationMultiplierType",
      "type": {
        "kind": "enum",
        "variants": [
          {
            "name": "Discount"
          },
          {
            "name": "Premium"
          }
        ]
      }
    },
    {
      "name": "MarginRequirementType",
      "type": {
        "kind": "enum",
        "variants": [
          {
            "name": "Initial"
          },
          {
            "name": "Maintenance"
          }
        ]
      }
    },
    {
      "name": "OracleValidity",
      "type": {
        "kind": "enum",
        "variants": [
          {
            "name": "Invalid"
          },
          {
            "name": "TooVolatile"
          },
          {
            "name": "StaleForMargin"
          },
          {
            "name": "InsufficientDataPoints"
          },
          {
            "name": "StaleForAMM"
          },
          {
            "name": "Valid"
          }
        ]
      }
    },
    {
      "name": "DriftAction",
      "type": {
        "kind": "enum",
        "variants": [
          {
            "name": "UpdateFunding"
          },
          {
            "name": "SettlePnl"
          },
          {
            "name": "TriggerOrder"
          },
          {
            "name": "FillOrderMatch"
          },
          {
            "name": "FillOrderAmm"
          },
          {
            "name": "Liquidate"
          },
          {
            "name": "MarginCalc"
          },
          {
            "name": "UpdateTwap"
          },
          {
            "name": "UpdateAMMCurve"
          }
        ]
      }
    },
    {
      "name": "PositionUpdateType",
      "type": {
        "kind": "enum",
        "variants": [
          {
            "name": "Open"
          },
          {
            "name": "Increase"
          },
          {
            "name": "Reduce"
          },
          {
            "name": "Close"
          },
          {
            "name": "Flip"
          }
        ]
      }
    },
    {
      "name": "DepositDirection",
      "type": {
        "kind": "enum",
        "variants": [
          {
            "name": "DEPOSIT"
          },
          {
            "name": "WITHDRAW"
          }
        ]
      }
    },
    {
      "name": "OrderAction",
      "type": {
        "kind": "enum",
        "variants": [
          {
            "name": "Place"
          },
          {
            "name": "Cancel"
          },
          {
            "name": "Fill"
          },
          {
            "name": "Trigger"
          },
          {
            "name": "Expire"
          }
        ]
      }
    },
    {
      "name": "OrderActionExplanation",
      "type": {
        "kind": "enum",
        "variants": [
          {
            "name": "None"
          },
          {
            "name": "InsufficientFreeCollateral"
          },
          {
            "name": "OraclePriceBreachedLimitPrice"
          },
          {
            "name": "MarketOrderFilledToLimitPrice"
          },
          {
            "name": "OrderExpired"
          },
          {
            "name": "CanceledForLiquidation"
          },
          {
            "name": "OrderFilledWithAMM"
          },
          {
            "name": "OrderFilledWithMatch"
          }
        ]
      }
    },
    {
      "name": "LPAction",
      "type": {
        "kind": "enum",
        "variants": [
          {
            "name": "AddLiquidity"
          },
          {
            "name": "RemoveLiquidity"
          },
          {
            "name": "SettleLiquidity"
          }
        ]
      }
    },
    {
      "name": "LiquidationType",
      "type": {
        "kind": "enum",
        "variants": [
          {
            "name": "LiquidatePerp"
          },
          {
            "name": "LiquidateSpot"
          },
          {
            "name": "LiquidateBorrowForPerpPnl"
          },
          {
            "name": "LiquidatePerpPnlForDeposit"
          },
          {
            "name": "PerpBankruptcy"
          },
          {
            "name": "SpotBankruptcy"
          }
        ]
      }
    },
    {
      "name": "StakeAction",
      "type": {
        "kind": "enum",
        "variants": [
          {
            "name": "Stake"
          },
          {
            "name": "UnstakeRequest"
          },
          {
            "name": "UnstakeCancelRequest"
          },
          {
            "name": "Unstake"
          }
        ]
      }
    },
    {
      "name": "PerpFulfillmentMethod",
      "type": {
        "kind": "enum",
        "variants": [
          {
            "name": "AMM"
          },
          {
            "name": "Match"
          }
        ]
      }
    },
    {
      "name": "SpotFulfillmentMethod",
      "type": {
        "kind": "enum",
        "variants": [
          {
            "name": "SerumV3"
          },
          {
            "name": "Match"
          }
        ]
      }
    },
    {
      "name": "MarketStatus",
      "type": {
        "kind": "enum",
        "variants": [
          {
            "name": "Initialized"
          },
          {
            "name": "Active"
          },
          {
            "name": "FundingPaused"
          },
          {
            "name": "AmmPaused"
          },
          {
            "name": "FillPaused"
          },
          {
            "name": "WithdrawPaused"
          },
          {
            "name": "ReduceOnly"
          },
          {
            "name": "Settlement"
          },
          {
            "name": "Delisted"
          }
        ]
      }
    },
    {
      "name": "ContractType",
      "type": {
        "kind": "enum",
        "variants": [
          {
            "name": "Perpetual"
          },
          {
            "name": "Future"
          }
        ]
      }
    },
    {
      "name": "ContractTier",
      "type": {
        "kind": "enum",
        "variants": [
          {
            "name": "A"
          },
          {
            "name": "B"
          },
          {
            "name": "C"
          },
          {
            "name": "Speculative"
          }
        ]
      }
    },
    {
      "name": "OracleSource",
      "type": {
        "kind": "enum",
        "variants": [
          {
            "name": "Pyth"
          },
          {
            "name": "Switchboard"
          },
          {
            "name": "QuoteAsset"
          }
        ]
      }
    },
    {
      "name": "SpotBalanceType",
      "type": {
        "kind": "enum",
        "variants": [
          {
            "name": "Deposit"
          },
          {
            "name": "Borrow"
          }
        ]
      }
    },
    {
      "name": "SpotFulfillmentStatus",
      "type": {
        "kind": "enum",
        "variants": [
          {
            "name": "Enabled"
          },
          {
            "name": "Disabled"
          }
        ]
      }
    },
    {
      "name": "AssetTier",
      "type": {
        "kind": "enum",
        "variants": [
          {
            "name": "Collateral"
          },
          {
            "name": "Protected"
          },
          {
            "name": "Cross"
          },
          {
            "name": "Isolated"
          },
          {
            "name": "Unlisted"
          }
        ]
      }
    },
    {
      "name": "ExchangeStatus",
      "type": {
        "kind": "enum",
        "variants": [
          {
            "name": "Active"
          },
          {
            "name": "FundingPaused"
          },
          {
            "name": "AmmPaused"
          },
          {
            "name": "FillPaused"
          },
          {
            "name": "LiqPaused"
          },
          {
            "name": "WithdrawPaused"
          },
          {
            "name": "Paused"
          }
        ]
      }
    },
    {
      "name": "AssetType",
      "type": {
        "kind": "enum",
        "variants": [
          {
            "name": "Base"
          },
          {
            "name": "Quote"
          }
        ]
      }
    },
    {
      "name": "OrderStatus",
      "type": {
        "kind": "enum",
        "variants": [
          {
            "name": "Init"
          },
          {
            "name": "Open"
          },
          {
            "name": "Filled"
          },
          {
            "name": "Canceled"
          }
        ]
      }
    },
    {
      "name": "OrderType",
      "type": {
        "kind": "enum",
        "variants": [
          {
            "name": "Market"
          },
          {
            "name": "Limit"
          },
          {
            "name": "TriggerMarket"
          },
          {
            "name": "TriggerLimit"
          }
        ]
      }
    },
    {
      "name": "OrderTriggerCondition",
      "type": {
        "kind": "enum",
        "variants": [
          {
            "name": "Above"
          },
          {
            "name": "Below"
          }
        ]
      }
    },
    {
      "name": "MarketType",
      "type": {
        "kind": "enum",
        "variants": [
          {
            "name": "Spot"
          },
          {
            "name": "Perp"
          }
        ]
      }
    }
  ],
  "events": [
    {
      "name": "NewUserRecord",
      "fields": [
        {
          "name": "ts",
          "type": "i64",
          "index": false
        },
        {
          "name": "userAuthority",
          "type": "publicKey",
          "index": false
        },
        {
          "name": "user",
          "type": "publicKey",
          "index": false
        },
        {
          "name": "userId",
          "type": "u8",
          "index": false
        },
        {
          "name": "name",
          "type": {
            "array": [
              "u8",
              32
            ]
          },
          "index": false
        },
        {
          "name": "referrer",
          "type": "publicKey",
          "index": false
        }
      ]
    },
    {
      "name": "DepositRecord",
      "fields": [
        {
          "name": "ts",
          "type": "i64",
          "index": false
        },
        {
          "name": "userAuthority",
          "type": "publicKey",
          "index": false
        },
        {
          "name": "user",
          "type": "publicKey",
          "index": false
        },
        {
          "name": "direction",
          "type": {
            "defined": "DepositDirection"
          },
          "index": false
        },
        {
          "name": "amount",
          "type": "u64",
          "index": false
        },
        {
          "name": "marketIndex",
          "type": "u16",
          "index": false
        },
        {
          "name": "oraclePrice",
          "type": "i128",
          "index": false
        },
        {
          "name": "from",
          "type": {
            "option": "publicKey"
          },
          "index": false
        },
        {
          "name": "to",
          "type": {
            "option": "publicKey"
          },
          "index": false
        }
      ]
    },
    {
      "name": "FundingPaymentRecord",
      "fields": [
        {
          "name": "ts",
          "type": "i64",
          "index": false
        },
        {
          "name": "userAuthority",
          "type": "publicKey",
          "index": false
        },
        {
          "name": "user",
          "type": "publicKey",
          "index": false
        },
        {
          "name": "marketIndex",
          "type": "u16",
          "index": false
        },
        {
          "name": "fundingPayment",
          "type": "i64",
          "index": false
        },
        {
          "name": "baseAssetAmount",
          "type": "i64",
          "index": false
        },
        {
          "name": "userLastCumulativeFunding",
          "type": "i128",
          "index": false
        },
        {
          "name": "ammCumulativeFundingLong",
          "type": "i128",
          "index": false
        },
        {
          "name": "ammCumulativeFundingShort",
          "type": "i128",
          "index": false
        }
      ]
    },
    {
      "name": "FundingRateRecord",
      "fields": [
        {
          "name": "ts",
          "type": "i64",
          "index": false
        },
        {
          "name": "recordId",
          "type": "u64",
          "index": false
        },
        {
          "name": "marketIndex",
          "type": "u16",
          "index": false
        },
        {
          "name": "fundingRate",
          "type": "i128",
          "index": false
        },
        {
          "name": "fundingRateLong",
          "type": "i128",
          "index": false
        },
        {
          "name": "fundingRateShort",
          "type": "i128",
          "index": false
        },
        {
          "name": "cumulativeFundingRateLong",
          "type": "i128",
          "index": false
        },
        {
          "name": "cumulativeFundingRateShort",
          "type": "i128",
          "index": false
        },
        {
          "name": "oraclePriceTwap",
          "type": "i128",
          "index": false
        },
        {
          "name": "markPriceTwap",
          "type": "u128",
          "index": false
        },
        {
          "name": "periodRevenue",
          "type": "i64",
          "index": false
        },
        {
          "name": "netBaseAssetAmount",
          "type": "i128",
          "index": false
        },
        {
          "name": "netUnsettledLpBaseAssetAmount",
          "type": "i128",
          "index": false
        }
      ]
    },
    {
      "name": "CurveRecord",
      "fields": [
        {
          "name": "ts",
          "type": "i64",
          "index": false
        },
        {
          "name": "recordId",
          "type": "u64",
          "index": false
        },
        {
          "name": "marketIndex",
          "type": "u16",
          "index": false
        },
        {
          "name": "pegMultiplierBefore",
          "type": "u128",
          "index": false
        },
        {
          "name": "baseAssetReserveBefore",
          "type": "u128",
          "index": false
        },
        {
          "name": "quoteAssetReserveBefore",
          "type": "u128",
          "index": false
        },
        {
          "name": "sqrtKBefore",
          "type": "u128",
          "index": false
        },
        {
          "name": "pegMultiplierAfter",
          "type": "u128",
          "index": false
        },
        {
          "name": "baseAssetReserveAfter",
          "type": "u128",
          "index": false
        },
        {
          "name": "quoteAssetReserveAfter",
          "type": "u128",
          "index": false
        },
        {
          "name": "sqrtKAfter",
          "type": "u128",
          "index": false
        },
        {
          "name": "baseAssetAmountLong",
          "type": "u128",
          "index": false
        },
        {
          "name": "baseAssetAmountShort",
          "type": "u128",
          "index": false
        },
        {
          "name": "netBaseAssetAmount",
          "type": "i128",
          "index": false
        },
        {
          "name": "openInterest",
          "type": "u128",
          "index": false
        },
        {
          "name": "totalFee",
          "type": "i128",
          "index": false
        },
        {
          "name": "totalFeeMinusDistributions",
          "type": "i128",
          "index": false
        },
        {
          "name": "adjustmentCost",
          "type": "i128",
          "index": false
        },
        {
          "name": "oraclePrice",
          "type": "i128",
          "index": false
        },
        {
          "name": "fillRecord",
          "type": "u128",
          "index": false
        }
      ]
    },
    {
      "name": "OrderRecord",
      "fields": [
        {
          "name": "ts",
          "type": "i64",
          "index": false
        },
        {
          "name": "user",
          "type": "publicKey",
          "index": false
        },
        {
          "name": "order",
          "type": {
            "defined": "Order"
          },
          "index": false
        }
      ]
    },
    {
      "name": "OrderActionRecord",
      "fields": [
        {
          "name": "ts",
          "type": "i64",
          "index": false
        },
        {
          "name": "action",
          "type": {
            "defined": "OrderAction"
          },
          "index": false
        },
        {
          "name": "actionExplanation",
          "type": {
            "defined": "OrderActionExplanation"
          },
          "index": false
        },
        {
          "name": "marketIndex",
          "type": "u16",
          "index": false
        },
        {
          "name": "marketType",
          "type": {
            "defined": "MarketType"
          },
          "index": false
        },
        {
          "name": "filler",
          "type": {
            "option": "publicKey"
          },
          "index": false
        },
        {
          "name": "fillerReward",
          "type": {
            "option": "u64"
          },
          "index": false
        },
        {
          "name": "fillRecordId",
          "type": {
            "option": "u64"
          },
          "index": false
        },
        {
          "name": "baseAssetAmountFilled",
          "type": {
            "option": "u64"
          },
          "index": false
        },
        {
          "name": "quoteAssetAmountFilled",
          "type": {
            "option": "u64"
          },
          "index": false
        },
        {
          "name": "takerFee",
          "type": {
            "option": "u64"
          },
          "index": false
        },
        {
          "name": "makerFee",
          "type": {
            "option": "i64"
          },
          "index": false
        },
        {
          "name": "referrerReward",
          "type": {
            "option": "u32"
          },
          "index": false
        },
        {
          "name": "quoteAssetAmountSurplus",
          "type": {
            "option": "i64"
          },
          "index": false
        },
        {
          "name": "spotFulfillmentMethodFee",
          "type": {
            "option": "u64"
          },
          "index": false
        },
        {
          "name": "taker",
          "type": {
            "option": "publicKey"
          },
          "index": false
        },
        {
          "name": "takerOrderId",
          "type": {
            "option": "u32"
          },
          "index": false
        },
        {
          "name": "takerOrderDirection",
          "type": {
            "option": {
              "defined": "PositionDirection"
            }
          },
          "index": false
        },
        {
          "name": "takerOrderBaseAssetAmount",
          "type": {
            "option": "u64"
          },
          "index": false
        },
        {
          "name": "takerOrderCumulativeBaseAssetAmountFilled",
          "type": {
            "option": "u64"
          },
          "index": false
        },
        {
          "name": "takerOrderCumulativeQuoteAssetAmountFilled",
          "type": {
            "option": "u64"
          },
          "index": false
        },
        {
          "name": "takerOrderFee",
          "type": {
            "option": "i64"
          },
          "index": false
        },
        {
          "name": "maker",
          "type": {
            "option": "publicKey"
          },
          "index": false
        },
        {
          "name": "makerOrderId",
          "type": {
            "option": "u32"
          },
          "index": false
        },
        {
          "name": "makerOrderDirection",
          "type": {
            "option": {
              "defined": "PositionDirection"
            }
          },
          "index": false
        },
        {
          "name": "makerOrderBaseAssetAmount",
          "type": {
            "option": "u64"
          },
          "index": false
        },
        {
          "name": "makerOrderCumulativeBaseAssetAmountFilled",
          "type": {
            "option": "u64"
          },
          "index": false
        },
        {
          "name": "makerOrderCumulativeQuoteAssetAmountFilled",
          "type": {
            "option": "u64"
          },
          "index": false
        },
        {
          "name": "makerOrderFee",
          "type": {
            "option": "i64"
          },
          "index": false
        },
        {
          "name": "oraclePrice",
          "type": "i128",
          "index": false
        }
      ]
    },
    {
      "name": "LPRecord",
      "fields": [
        {
          "name": "ts",
          "type": "i64",
          "index": false
        },
        {
          "name": "user",
          "type": "publicKey",
          "index": false
        },
        {
          "name": "action",
          "type": {
            "defined": "LPAction"
          },
          "index": false
        },
        {
          "name": "nShares",
          "type": "u64",
          "index": false
        },
        {
          "name": "marketIndex",
          "type": "u16",
          "index": false
        },
        {
          "name": "deltaBaseAssetAmount",
          "type": "i64",
          "index": false
        },
        {
          "name": "deltaQuoteAssetAmount",
          "type": "i64",
          "index": false
        },
        {
          "name": "pnl",
          "type": "i64",
          "index": false
        }
      ]
    },
    {
      "name": "LiquidationRecord",
      "fields": [
        {
          "name": "ts",
          "type": "i64",
          "index": false
        },
        {
          "name": "liquidationType",
          "type": {
            "defined": "LiquidationType"
          },
          "index": false
        },
        {
          "name": "user",
          "type": "publicKey",
          "index": false
        },
        {
          "name": "liquidator",
          "type": "publicKey",
          "index": false
        },
        {
          "name": "marginRequirement",
          "type": "u128",
          "index": false
        },
        {
          "name": "totalCollateral",
          "type": "i128",
          "index": false
        },
        {
          "name": "liquidationId",
          "type": "u16",
          "index": false
        },
        {
          "name": "bankrupt",
          "type": "bool",
          "index": false
        },
        {
          "name": "canceledOrderIds",
          "type": {
            "vec": "u32"
          },
          "index": false
        },
        {
          "name": "liquidatePerp",
          "type": {
            "defined": "LiquidatePerpRecord"
          },
          "index": false
        },
        {
          "name": "liquidateSpot",
          "type": {
            "defined": "LiquidateSpotRecord"
          },
          "index": false
        },
        {
          "name": "liquidateBorrowForPerpPnl",
          "type": {
            "defined": "LiquidateBorrowForPerpPnlRecord"
          },
          "index": false
        },
        {
          "name": "liquidatePerpPnlForDeposit",
          "type": {
            "defined": "LiquidatePerpPnlForDepositRecord"
          },
          "index": false
        },
        {
          "name": "perpBankruptcy",
          "type": {
            "defined": "PerpBankruptcyRecord"
          },
          "index": false
        },
        {
          "name": "spotBankruptcy",
          "type": {
            "defined": "SpotBankruptcyRecord"
          },
          "index": false
        }
      ]
    },
    {
      "name": "SettlePnlRecord",
      "fields": [
        {
          "name": "ts",
          "type": "i64",
          "index": false
        },
        {
          "name": "user",
          "type": "publicKey",
          "index": false
        },
        {
          "name": "marketIndex",
          "type": "u16",
          "index": false
        },
        {
          "name": "pnl",
          "type": "i128",
          "index": false
        },
        {
          "name": "baseAssetAmount",
          "type": "i64",
          "index": false
        },
        {
          "name": "quoteAssetAmountAfter",
          "type": "i64",
          "index": false
        },
        {
          "name": "quoteEntryAmount",
          "type": "i64",
          "index": false
        },
        {
          "name": "settlePrice",
          "type": "i128",
          "index": false
        }
      ]
    },
    {
      "name": "InsuranceFundRecord",
      "fields": [
        {
          "name": "ts",
          "type": "i64",
          "index": false
        },
        {
          "name": "spotMarketIndex",
          "type": "u16",
          "index": false
        },
        {
          "name": "perpMarketIndex",
          "type": "u16",
          "index": false
        },
        {
          "name": "userIfFactor",
          "type": "u32",
          "index": false
        },
        {
          "name": "totalIfFactor",
          "type": "u32",
          "index": false
        },
        {
          "name": "vaultAmountBefore",
          "type": "u64",
          "index": false
        },
        {
          "name": "insuranceVaultAmountBefore",
          "type": "u64",
          "index": false
        },
        {
          "name": "totalIfSharesBefore",
          "type": "u128",
          "index": false
        },
        {
          "name": "totalIfSharesAfter",
          "type": "u128",
          "index": false
        },
        {
          "name": "amount",
          "type": "i64",
          "index": false
        }
      ]
    },
    {
      "name": "InsuranceFundStakeRecord",
      "fields": [
        {
          "name": "ts",
          "type": "i64",
          "index": false
        },
        {
          "name": "userAuthority",
          "type": "publicKey",
          "index": false
        },
        {
          "name": "action",
          "type": {
            "defined": "StakeAction"
          },
          "index": false
        },
        {
          "name": "amount",
          "type": "u64",
          "index": false
        },
        {
          "name": "marketIndex",
          "type": "u16",
          "index": false
        },
        {
          "name": "insuranceVaultAmountBefore",
          "type": "u64",
          "index": false
        },
        {
          "name": "ifSharesBefore",
          "type": "u128",
          "index": false
        },
        {
          "name": "userIfSharesBefore",
          "type": "u128",
          "index": false
        },
        {
          "name": "totalIfSharesBefore",
          "type": "u128",
          "index": false
        },
        {
          "name": "ifSharesAfter",
          "type": "u128",
          "index": false
        },
        {
          "name": "userIfSharesAfter",
          "type": "u128",
          "index": false
        },
        {
          "name": "totalIfSharesAfter",
          "type": "u128",
          "index": false
        }
      ]
    }
  ],
  "errors": [
    {
      "code": 6000,
      "name": "InvalidSpotMarketAuthority",
      "msg": "Invalid Spot Market Authority"
    },
    {
      "code": 6001,
      "name": "InvalidInsuranceFundAuthority",
      "msg": "Clearing house not insurance fund authority"
    },
    {
      "code": 6002,
      "name": "InsufficientDeposit",
      "msg": "Insufficient deposit"
    },
    {
      "code": 6003,
      "name": "InsufficientCollateral",
      "msg": "Insufficient collateral"
    },
    {
      "code": 6004,
      "name": "SufficientCollateral",
      "msg": "Sufficient collateral"
    },
    {
      "code": 6005,
      "name": "MaxNumberOfPositions",
      "msg": "Max number of positions taken"
    },
    {
      "code": 6006,
      "name": "AdminControlsPricesDisabled",
      "msg": "Admin Controls Prices Disabled"
    },
    {
      "code": 6007,
      "name": "MarketIndexNotInitialized",
      "msg": "Market Index Not Initialized"
    },
    {
      "code": 6008,
      "name": "MarketIndexAlreadyInitialized",
      "msg": "Market Index Already Initialized"
    },
    {
      "code": 6009,
      "name": "UserAccountAndUserPositionsAccountMismatch",
      "msg": "User Account And User Positions Account Mismatch"
    },
    {
      "code": 6010,
      "name": "UserHasNoPositionInMarket",
      "msg": "User Has No Position In Market"
    },
    {
      "code": 6011,
      "name": "InvalidInitialPeg",
      "msg": "Invalid Initial Peg"
    },
    {
      "code": 6012,
      "name": "InvalidRepegRedundant",
      "msg": "AMM repeg already configured with amt given"
    },
    {
      "code": 6013,
      "name": "InvalidRepegDirection",
      "msg": "AMM repeg incorrect repeg direction"
    },
    {
      "code": 6014,
      "name": "InvalidRepegProfitability",
      "msg": "AMM repeg out of bounds pnl"
    },
    {
      "code": 6015,
      "name": "SlippageOutsideLimit",
      "msg": "Slippage Outside Limit Price"
    },
    {
      "code": 6016,
      "name": "OrderSizeTooSmall",
      "msg": "Order Size Too Small"
    },
    {
      "code": 6017,
      "name": "InvalidUpdateK",
      "msg": "Price change too large when updating K"
    },
    {
      "code": 6018,
      "name": "AdminWithdrawTooLarge",
      "msg": "Admin tried to withdraw amount larger than fees collected"
    },
    {
      "code": 6019,
      "name": "MathError",
      "msg": "Math Error"
    },
    {
      "code": 6020,
      "name": "BnConversionError",
      "msg": "Conversion to u128/u64 failed with an overflow or underflow"
    },
    {
      "code": 6021,
      "name": "ClockUnavailable",
      "msg": "Clock unavailable"
    },
    {
      "code": 6022,
      "name": "UnableToLoadOracle",
      "msg": "Unable To Load Oracles"
    },
    {
      "code": 6023,
      "name": "PriceBandsBreached",
      "msg": "Price Bands Breached"
    },
    {
      "code": 6024,
      "name": "ExchangePaused",
      "msg": "Exchange is paused"
    },
    {
      "code": 6025,
      "name": "InvalidWhitelistToken",
      "msg": "Invalid whitelist token"
    },
    {
      "code": 6026,
      "name": "WhitelistTokenNotFound",
      "msg": "Whitelist token not found"
    },
    {
      "code": 6027,
      "name": "InvalidDiscountToken",
      "msg": "Invalid discount token"
    },
    {
      "code": 6028,
      "name": "DiscountTokenNotFound",
      "msg": "Discount token not found"
    },
    {
      "code": 6029,
      "name": "ReferrerNotFound",
      "msg": "Referrer not found"
    },
    {
      "code": 6030,
      "name": "ReferrerStatsNotFound",
      "msg": "ReferrerNotFound"
    },
    {
      "code": 6031,
      "name": "ReferrerMustBeWritable",
      "msg": "ReferrerMustBeWritable"
    },
    {
      "code": 6032,
      "name": "ReferrerStatsMustBeWritable",
      "msg": "ReferrerMustBeWritable"
    },
    {
      "code": 6033,
      "name": "ReferrerAndReferrerStatsAuthorityUnequal",
      "msg": "ReferrerAndReferrerStatsAuthorityUnequal"
    },
    {
      "code": 6034,
      "name": "InvalidReferrer",
      "msg": "InvalidReferrer"
    },
    {
      "code": 6035,
      "name": "InvalidOracle",
      "msg": "InvalidOracle"
    },
    {
      "code": 6036,
      "name": "OracleNotFound",
      "msg": "OracleNotFound"
    },
    {
      "code": 6037,
      "name": "LiquidationsBlockedByOracle",
      "msg": "Liquidations Blocked By Oracle"
    },
    {
      "code": 6038,
      "name": "MaxDeposit",
      "msg": "Can not deposit more than max deposit"
    },
    {
      "code": 6039,
      "name": "CantDeleteUserWithCollateral",
      "msg": "Can not delete user that still has collateral"
    },
    {
      "code": 6040,
      "name": "InvalidFundingProfitability",
      "msg": "AMM funding out of bounds pnl"
    },
    {
      "code": 6041,
      "name": "CastingFailure",
      "msg": "Casting Failure"
    },
    {
      "code": 6042,
      "name": "InvalidOrder",
      "msg": "Invalid Order"
    },
    {
      "code": 6043,
      "name": "UserHasNoOrder",
      "msg": "User has no order"
    },
    {
      "code": 6044,
      "name": "OrderAmountTooSmall",
      "msg": "Order Amount Too Small"
    },
    {
      "code": 6045,
      "name": "MaxNumberOfOrders",
      "msg": "Max number of orders taken"
    },
    {
      "code": 6046,
      "name": "OrderDoesNotExist",
      "msg": "Order does not exist"
    },
    {
      "code": 6047,
      "name": "OrderNotOpen",
      "msg": "Order not open"
    },
    {
      "code": 6048,
      "name": "FillOrderDidNotUpdateState",
      "msg": "FillOrderDidNotUpdateState"
    },
    {
      "code": 6049,
      "name": "ReduceOnlyOrderIncreasedRisk",
      "msg": "Reduce only order increased risk"
    },
    {
      "code": 6050,
      "name": "UnableToLoadAccountLoader",
      "msg": "Unable to load AccountLoader"
    },
    {
      "code": 6051,
      "name": "TradeSizeTooLarge",
      "msg": "Trade Size Too Large"
    },
    {
      "code": 6052,
      "name": "UserCantReferThemselves",
      "msg": "User cant refer themselves"
    },
    {
      "code": 6053,
      "name": "DidNotReceiveExpectedReferrer",
      "msg": "Did not receive expected referrer"
    },
    {
      "code": 6054,
      "name": "CouldNotDeserializeReferrer",
      "msg": "Could not deserialize referrer"
    },
    {
      "code": 6055,
      "name": "CouldNotDeserializeReferrerStats",
      "msg": "Could not deserialize referrer stats"
    },
    {
      "code": 6056,
      "name": "UserOrderIdAlreadyInUse",
      "msg": "User Order Id Already In Use"
    },
    {
      "code": 6057,
      "name": "NoPositionsLiquidatable",
      "msg": "No positions liquidatable"
    },
    {
      "code": 6058,
      "name": "InvalidMarginRatio",
      "msg": "Invalid Margin Ratio"
    },
    {
      "code": 6059,
      "name": "CantCancelPostOnlyOrder",
      "msg": "Cant Cancel Post Only Order"
    },
    {
      "code": 6060,
      "name": "InvalidOracleOffset",
      "msg": "InvalidOracleOffset"
    },
    {
      "code": 6061,
      "name": "CantExpireOrders",
      "msg": "CantExpireOrders"
    },
    {
      "code": 6062,
      "name": "CouldNotLoadMarketData",
      "msg": "CouldNotLoadMarketData"
    },
    {
      "code": 6063,
      "name": "MarketNotFound",
      "msg": "MarketNotFound"
    },
    {
      "code": 6064,
      "name": "InvalidMarketAccount",
      "msg": "InvalidMarketAccount"
    },
    {
      "code": 6065,
      "name": "UnableToLoadMarketAccount",
      "msg": "UnableToLoadMarketAccount"
    },
    {
      "code": 6066,
      "name": "MarketWrongMutability",
      "msg": "MarketWrongMutability"
    },
    {
      "code": 6067,
      "name": "UnableToCastUnixTime",
      "msg": "UnableToCastUnixTime"
    },
    {
      "code": 6068,
      "name": "CouldNotFindSpotPosition",
      "msg": "CouldNotFindSpotPosition"
    },
    {
      "code": 6069,
      "name": "NoSpotPositionAvailable",
      "msg": "NoSpotPositionAvailable"
    },
    {
      "code": 6070,
      "name": "InvalidSpotMarketInitialization",
      "msg": "InvalidSpotMarketInitialization"
    },
    {
      "code": 6071,
      "name": "CouldNotLoadSpotMarketData",
      "msg": "CouldNotLoadSpotMarketData"
    },
    {
      "code": 6072,
      "name": "SpotMarketNotFound",
      "msg": "SpotMarketNotFound"
    },
    {
      "code": 6073,
      "name": "InvalidSpotMarketAccount",
      "msg": "InvalidSpotMarketAccount"
    },
    {
      "code": 6074,
      "name": "UnableToLoadSpotMarketAccount",
      "msg": "UnableToLoadSpotMarketAccount"
    },
    {
      "code": 6075,
      "name": "SpotMarketWrongMutability",
      "msg": "SpotMarketWrongMutability"
    },
    {
      "code": 6076,
      "name": "SpotMarketInterestNotUpToDate",
      "msg": "SpotInterestNotUpToDate"
    },
    {
      "code": 6077,
      "name": "SpotMarketInsufficientDeposits",
      "msg": "SpotMarketInsufficientDeposits"
    },
    {
      "code": 6078,
      "name": "UserMustSettleTheirOwnPositiveUnsettledPNL",
      "msg": "UserMustSettleTheirOwnPositiveUnsettledPNL"
    },
    {
      "code": 6079,
      "name": "CantUpdatePoolBalanceType",
      "msg": "CantUpdatePoolBalanceType"
    },
    {
      "code": 6080,
      "name": "InsufficientCollateralForSettlingPNL",
      "msg": "InsufficientCollateralForSettlingPNL"
    },
    {
      "code": 6081,
      "name": "AMMNotUpdatedInSameSlot",
      "msg": "AMMNotUpdatedInSameSlot"
    },
    {
      "code": 6082,
      "name": "AuctionNotComplete",
      "msg": "AuctionNotComplete"
    },
    {
      "code": 6083,
      "name": "MakerNotFound",
      "msg": "MakerNotFound"
    },
    {
      "code": 6084,
      "name": "MakerStatsNotFound",
      "msg": "MakerNotFound"
    },
    {
      "code": 6085,
      "name": "MakerMustBeWritable",
      "msg": "MakerMustBeWritable"
    },
    {
      "code": 6086,
      "name": "MakerStatsMustBeWritable",
      "msg": "MakerMustBeWritable"
    },
    {
      "code": 6087,
      "name": "MakerOrderNotFound",
      "msg": "MakerOrderNotFound"
    },
    {
      "code": 6088,
      "name": "CouldNotDeserializeMaker",
      "msg": "CouldNotDeserializeMaker"
    },
    {
      "code": 6089,
      "name": "CouldNotDeserializeMakerStats",
      "msg": "CouldNotDeserializeMaker"
    },
    {
      "code": 6090,
      "name": "AuctionPriceDoesNotSatisfyMaker",
      "msg": "AuctionPriceDoesNotSatisfyMaker"
    },
    {
      "code": 6091,
      "name": "MakerCantFulfillOwnOrder",
      "msg": "MakerCantFulfillOwnOrder"
    },
    {
      "code": 6092,
      "name": "MakerOrderMustBePostOnly",
      "msg": "MakerOrderMustBePostOnly"
    },
    {
      "code": 6093,
      "name": "CantMatchTwoPostOnlys",
      "msg": "CantMatchTwoPostOnlys"
    },
    {
      "code": 6094,
      "name": "OrderBreachesOraclePriceLimits",
      "msg": "OrderBreachesOraclePriceLimits"
    },
    {
      "code": 6095,
      "name": "OrderMustBeTriggeredFirst",
      "msg": "OrderMustBeTriggeredFirst"
    },
    {
      "code": 6096,
      "name": "OrderNotTriggerable",
      "msg": "OrderNotTriggerable"
    },
    {
      "code": 6097,
      "name": "OrderDidNotSatisfyTriggerCondition",
      "msg": "OrderDidNotSatisfyTriggerCondition"
    },
    {
      "code": 6098,
      "name": "PositionAlreadyBeingLiquidated",
      "msg": "PositionAlreadyBeingLiquidated"
    },
    {
      "code": 6099,
      "name": "PositionDoesntHaveOpenPositionOrOrders",
      "msg": "PositionDoesntHaveOpenPositionOrOrders"
    },
    {
      "code": 6100,
      "name": "AllOrdersAreAlreadyLiquidations",
      "msg": "AllOrdersAreAlreadyLiquidations"
    },
    {
      "code": 6101,
      "name": "CantCancelLiquidationOrder",
      "msg": "CantCancelLiquidationOrder"
    },
    {
      "code": 6102,
      "name": "UserIsBeingLiquidated",
      "msg": "UserIsBeingLiquidated"
    },
    {
      "code": 6103,
      "name": "LiquidationsOngoing",
      "msg": "LiquidationsOngoing"
    },
    {
      "code": 6104,
      "name": "WrongSpotBalanceType",
      "msg": "WrongSpotBalanceType"
    },
    {
      "code": 6105,
      "name": "UserCantLiquidateThemself",
      "msg": "UserCantLiquidateThemself"
    },
    {
      "code": 6106,
      "name": "InvalidPerpPositionToLiquidate",
      "msg": "InvalidPerpPositionToLiquidate"
    },
    {
      "code": 6107,
      "name": "InvalidBaseAssetAmountForLiquidatePerp",
      "msg": "InvalidBaseAssetAmountForLiquidatePerp"
    },
    {
      "code": 6108,
      "name": "InvalidPositionLastFundingRate",
      "msg": "InvalidPositionLastFundingRate"
    },
    {
      "code": 6109,
      "name": "InvalidPositionDelta",
      "msg": "InvalidPositionDelta"
    },
    {
      "code": 6110,
      "name": "UserBankrupt",
      "msg": "UserBankrupt"
    },
    {
      "code": 6111,
      "name": "UserNotBankrupt",
      "msg": "UserNotBankrupt"
    },
    {
      "code": 6112,
      "name": "UserHasInvalidBorrow",
      "msg": "UserHasInvalidBorrow"
    },
    {
      "code": 6113,
      "name": "DailyWithdrawLimit",
      "msg": "DailyWithdrawLimit"
    },
    {
      "code": 6114,
      "name": "DefaultError",
      "msg": "DefaultError"
    },
    {
      "code": 6115,
      "name": "InsufficientLPTokens",
      "msg": "Insufficient LP tokens"
    },
    {
      "code": 6116,
      "name": "CantLPWithPerpPosition",
      "msg": "Cant LP with a market position"
    },
    {
      "code": 6117,
      "name": "UnableToBurnLPTokens",
      "msg": "Unable to burn LP tokens"
    },
    {
      "code": 6118,
      "name": "TryingToRemoveLiquidityTooFast",
      "msg": "Trying to remove liqudity too fast after adding it"
    },
    {
      "code": 6119,
      "name": "InvalidSpotMarketVault",
      "msg": "Invalid Spot Market Vault"
    },
    {
      "code": 6120,
      "name": "InvalidSpotMarketState",
      "msg": "Invalid Spot Market State"
    },
    {
      "code": 6121,
      "name": "InvalidSerumProgram",
      "msg": "InvalidSerumProgram"
    },
    {
      "code": 6122,
      "name": "InvalidSerumMarket",
      "msg": "InvalidSerumMarket"
    },
    {
      "code": 6123,
      "name": "InvalidSerumBids",
      "msg": "InvalidSerumBids"
    },
    {
      "code": 6124,
      "name": "InvalidSerumAsks",
      "msg": "InvalidSerumAsks"
    },
    {
      "code": 6125,
      "name": "InvalidSerumOpenOrders",
      "msg": "InvalidSerumOpenOrders"
    },
    {
      "code": 6126,
      "name": "FailedSerumCPI",
      "msg": "FailedSerumCPI"
    },
    {
      "code": 6127,
      "name": "FailedToFillOnSerum",
      "msg": "FailedToFillOnSerum"
    },
    {
      "code": 6128,
      "name": "InvalidSerumFulfillmentConfig",
      "msg": "InvalidSerumFulfillmentConfig"
    },
    {
      "code": 6129,
      "name": "InvalidFeeStructure",
      "msg": "InvalidFeeStructure"
    },
    {
      "code": 6130,
      "name": "InsufficientIFShares",
      "msg": "Insufficient IF shares"
    },
    {
      "code": 6131,
<<<<<<< HEAD
      "name": "UserCantBeDeleted",
      "msg": "User Cant Be Deleted"
=======
      "name": "MarketActionPaused",
      "msg": "the Market has paused this action"
    },
    {
      "code": 6132,
      "name": "AssetTierViolation",
      "msg": "Action violates the asset tier rules"
>>>>>>> b7ed6ae0
    }
  ]
}<|MERGE_RESOLUTION|>--- conflicted
+++ resolved
@@ -803,6 +803,37 @@
     },
     {
       "name": "triggerOrder",
+      "accounts": [
+        {
+          "name": "state",
+          "isMut": false,
+          "isSigner": false
+        },
+        {
+          "name": "authority",
+          "isMut": false,
+          "isSigner": true
+        },
+        {
+          "name": "filler",
+          "isMut": true,
+          "isSigner": false
+        },
+        {
+          "name": "user",
+          "isMut": true,
+          "isSigner": false
+        }
+      ],
+      "args": [
+        {
+          "name": "orderId",
+          "type": "u32"
+        }
+      ]
+    },
+    {
+      "name": "triggerSpotOrder",
       "accounts": [
         {
           "name": "state",
@@ -7111,10 +7142,6 @@
     },
     {
       "code": 6131,
-<<<<<<< HEAD
-      "name": "UserCantBeDeleted",
-      "msg": "User Cant Be Deleted"
-=======
       "name": "MarketActionPaused",
       "msg": "the Market has paused this action"
     },
@@ -7122,7 +7149,11 @@
       "code": 6132,
       "name": "AssetTierViolation",
       "msg": "Action violates the asset tier rules"
->>>>>>> b7ed6ae0
+    },
+    {
+      "code": 6133,
+      "name": "UserCantBeDeleted",
+      "msg": "User Cant Be Deleted"
     }
   ]
 }