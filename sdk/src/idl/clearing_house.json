--- conflicted
+++ resolved
@@ -3596,10 +3596,10 @@
             "type": "u8"
           },
           {
-<<<<<<< HEAD
             "name": "srmVault",
             "type": "publicKey"
-=======
+          },
+          {
             "name": "perpFeeStructure",
             "type": {
               "defined": "FeeStructure"
@@ -3610,7 +3610,6 @@
             "type": {
               "defined": "FeeStructure"
             }
->>>>>>> b3a3b9e0
           }
         ]
       }
