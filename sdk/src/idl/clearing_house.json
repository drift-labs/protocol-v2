--- conflicted
+++ resolved
@@ -5698,7 +5698,6 @@
           "index": false
         },
         {
-<<<<<<< HEAD
           "name": "marketDepositBalance",
           "type": "u128",
           "index": false
@@ -5716,12 +5715,6 @@
         {
           "name": "marketCumulativeBorrowInterest",
           "type": "u128",
-=======
-          "name": "from",
-          "type": {
-            "option": "publicKey"
-          },
->>>>>>> 7a1e6ca2
           "index": false
         },
         {
