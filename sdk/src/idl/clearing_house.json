--- conflicted
+++ resolved
@@ -492,12 +492,6 @@
         {
           "name": "takerOrderId",
           "type": "u64"
-        },
-        {
-          "name": "makerOrderId",
-          "type": {
-            "option": "u64"
-          }
         }
       ]
     },
@@ -3722,40 +3716,6 @@
     },
     {
       "code": 6075,
-<<<<<<< HEAD
-      "name": "CantUpdatePNLPoolBalanceType",
-      "msg": "CantUpdatePNLPoolBalanceType"
-    },
-    {
-      "code": 6076,
-      "name": "AuctionNotComplete",
-      "msg": "AuctionNotComplete"
-    },
-    {
-      "code": 6077,
-      "name": "MakerNotFound",
-      "msg": "MakerNotFound"
-    },
-    {
-      "code": 6078,
-      "name": "MakerOrderNotFound",
-      "msg": "MakerOrderNotFound"
-    },
-    {
-      "code": 6079,
-      "name": "CouldNotDeserializeMaker",
-      "msg": "CouldNotDeserializeMaker"
-    },
-    {
-      "code": 6080,
-      "name": "AuctionPriceDoesNotSatisfyMaker",
-      "msg": "AuctionPriceDoesNotSatisfyMaker"
-    },
-    {
-      "code": 6081,
-      "name": "DefaultError",
-      "msg": "DefaultError"
-=======
       "name": "CantUpdatePoolBalanceType",
       "msg": "CantUpdatePoolBalanceType"
     },
@@ -3768,7 +3728,36 @@
       "code": 6077,
       "name": "AMMNotUpdatedInSameSlot",
       "msg": "AMMNotUpdatedInSameSlot"
->>>>>>> 0f7f0f03
+    },
+    {
+      "code": 6078,
+      "name": "AuctionNotComplete",
+      "msg": "AuctionNotComplete"
+    },
+    {
+      "code": 6079,
+      "name": "MakerNotFound",
+      "msg": "MakerNotFound"
+    },
+    {
+      "code": 6080,
+      "name": "MakerOrderNotFound",
+      "msg": "MakerOrderNotFound"
+    },
+    {
+      "code": 6081,
+      "name": "CouldNotDeserializeMaker",
+      "msg": "CouldNotDeserializeMaker"
+    },
+    {
+      "code": 6082,
+      "name": "AuctionPriceDoesNotSatisfyMaker",
+      "msg": "AuctionPriceDoesNotSatisfyMaker"
+    },
+    {
+      "code": 6083,
+      "name": "DefaultError",
+      "msg": "DefaultError"
     }
   ]
 }