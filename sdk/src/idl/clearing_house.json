{
  "version": "1.0.0",
  "name": "clearing_house",
  "instructions": [
    {
      "name": "initializeUser",
      "accounts": [
        {
          "name": "user",
          "isMut": true,
          "isSigner": false
        },
        {
          "name": "userStats",
          "isMut": true,
          "isSigner": false
        },
        {
          "name": "state",
          "isMut": false,
          "isSigner": false
        },
        {
          "name": "authority",
          "isMut": false,
          "isSigner": true
        },
        {
          "name": "payer",
          "isMut": true,
          "isSigner": true
        },
        {
          "name": "rent",
          "isMut": false,
          "isSigner": false
        },
        {
          "name": "systemProgram",
          "isMut": false,
          "isSigner": false
        }
      ],
      "args": [
        {
          "name": "subAccountId",
          "type": "u16"
        },
        {
          "name": "name",
          "type": {
            "array": [
              "u8",
              32
            ]
          }
        }
      ]
    },
    {
      "name": "initializeUserStats",
      "accounts": [
        {
          "name": "userStats",
          "isMut": true,
          "isSigner": false
        },
        {
          "name": "state",
          "isMut": true,
          "isSigner": false
        },
        {
          "name": "authority",
          "isMut": false,
          "isSigner": true
        },
        {
          "name": "payer",
          "isMut": true,
          "isSigner": true
        },
        {
          "name": "rent",
          "isMut": false,
          "isSigner": false
        },
        {
          "name": "systemProgram",
          "isMut": false,
          "isSigner": false
        }
      ],
      "args": []
    },
    {
      "name": "deposit",
      "accounts": [
        {
          "name": "state",
          "isMut": false,
          "isSigner": false
        },
        {
          "name": "user",
          "isMut": true,
          "isSigner": false
        },
        {
          "name": "userStats",
          "isMut": true,
          "isSigner": false
        },
        {
          "name": "authority",
          "isMut": false,
          "isSigner": true
        },
        {
          "name": "spotMarketVault",
          "isMut": true,
          "isSigner": false
        },
        {
          "name": "userTokenAccount",
          "isMut": true,
          "isSigner": false
        },
        {
          "name": "tokenProgram",
          "isMut": false,
          "isSigner": false
        }
      ],
      "args": [
        {
          "name": "marketIndex",
          "type": "u16"
        },
        {
          "name": "amount",
          "type": "u64"
        },
        {
          "name": "reduceOnly",
          "type": "bool"
        }
      ]
    },
    {
      "name": "withdraw",
      "accounts": [
        {
          "name": "state",
          "isMut": false,
          "isSigner": false
        },
        {
          "name": "user",
          "isMut": true,
          "isSigner": false
        },
        {
          "name": "userStats",
          "isMut": true,
          "isSigner": false
        },
        {
          "name": "authority",
          "isMut": false,
          "isSigner": true
        },
        {
          "name": "spotMarketVault",
          "isMut": true,
          "isSigner": false
        },
        {
          "name": "clearingHouseSigner",
          "isMut": false,
          "isSigner": false
        },
        {
          "name": "userTokenAccount",
          "isMut": true,
          "isSigner": false
        },
        {
          "name": "tokenProgram",
          "isMut": false,
          "isSigner": false
        }
      ],
      "args": [
        {
          "name": "marketIndex",
          "type": "u16"
        },
        {
          "name": "amount",
          "type": "u64"
        },
        {
          "name": "reduceOnly",
          "type": "bool"
        }
      ]
    },
    {
      "name": "transferDeposit",
      "accounts": [
        {
          "name": "fromUser",
          "isMut": true,
          "isSigner": false
        },
        {
          "name": "toUser",
          "isMut": true,
          "isSigner": false
        },
        {
          "name": "userStats",
          "isMut": true,
          "isSigner": false
        },
        {
          "name": "authority",
          "isMut": false,
          "isSigner": true
        },
        {
          "name": "state",
          "isMut": false,
          "isSigner": false
        },
        {
          "name": "spotMarketVault",
          "isMut": false,
          "isSigner": false
        }
      ],
      "args": [
        {
          "name": "marketIndex",
          "type": "u16"
        },
        {
          "name": "amount",
          "type": "u64"
        }
      ]
    },
    {
      "name": "placePerpOrder",
      "accounts": [
        {
          "name": "state",
          "isMut": false,
          "isSigner": false
        },
        {
          "name": "user",
          "isMut": true,
          "isSigner": false
        },
        {
          "name": "authority",
          "isMut": false,
          "isSigner": true
        }
      ],
      "args": [
        {
          "name": "params",
          "type": {
            "defined": "OrderParams"
          }
        }
      ]
    },
    {
      "name": "cancelOrder",
      "accounts": [
        {
          "name": "state",
          "isMut": false,
          "isSigner": false
        },
        {
          "name": "user",
          "isMut": true,
          "isSigner": false
        },
        {
          "name": "authority",
          "isMut": false,
          "isSigner": true
        }
      ],
      "args": [
        {
          "name": "orderId",
          "type": {
            "option": "u32"
          }
        }
      ]
    },
    {
      "name": "cancelOrderByUserId",
      "accounts": [
        {
          "name": "state",
          "isMut": false,
          "isSigner": false
        },
        {
          "name": "user",
          "isMut": true,
          "isSigner": false
        },
        {
          "name": "authority",
          "isMut": false,
          "isSigner": true
        }
      ],
      "args": [
        {
          "name": "userOrderId",
          "type": "u8"
        }
      ]
    },
    {
      "name": "cancelOrders",
      "accounts": [
        {
          "name": "state",
          "isMut": false,
          "isSigner": false
        },
        {
          "name": "user",
          "isMut": true,
          "isSigner": false
        },
        {
          "name": "authority",
          "isMut": false,
          "isSigner": true
        }
      ],
      "args": [
        {
          "name": "marketType",
          "type": {
            "option": {
              "defined": "MarketType"
            }
          }
        },
        {
          "name": "marketIndex",
          "type": {
            "option": "u16"
          }
        },
        {
          "name": "direction",
          "type": {
            "option": {
              "defined": "PositionDirection"
            }
          }
        }
      ]
    },
    {
      "name": "placeAndTakePerpOrder",
      "accounts": [
        {
          "name": "state",
          "isMut": false,
          "isSigner": false
        },
        {
          "name": "user",
          "isMut": true,
          "isSigner": false
        },
        {
          "name": "userStats",
          "isMut": true,
          "isSigner": false
        },
        {
          "name": "authority",
          "isMut": false,
          "isSigner": true
        }
      ],
      "args": [
        {
          "name": "params",
          "type": {
            "defined": "OrderParams"
          }
        },
        {
          "name": "makerOrderId",
          "type": {
            "option": "u32"
          }
        }
      ]
    },
    {
      "name": "placeAndMakePerpOrder",
      "accounts": [
        {
          "name": "state",
          "isMut": false,
          "isSigner": false
        },
        {
          "name": "user",
          "isMut": true,
          "isSigner": false
        },
        {
          "name": "userStats",
          "isMut": true,
          "isSigner": false
        },
        {
          "name": "taker",
          "isMut": true,
          "isSigner": false
        },
        {
          "name": "takerStats",
          "isMut": true,
          "isSigner": false
        },
        {
          "name": "authority",
          "isMut": false,
          "isSigner": true
        }
      ],
      "args": [
        {
          "name": "params",
          "type": {
            "defined": "OrderParams"
          }
        },
        {
          "name": "takerOrderId",
          "type": "u32"
        }
      ]
    },
    {
      "name": "placeSpotOrder",
      "accounts": [
        {
          "name": "state",
          "isMut": false,
          "isSigner": false
        },
        {
          "name": "user",
          "isMut": true,
          "isSigner": false
        },
        {
          "name": "authority",
          "isMut": false,
          "isSigner": true
        }
      ],
      "args": [
        {
          "name": "params",
          "type": {
            "defined": "OrderParams"
          }
        }
      ]
    },
    {
      "name": "placeAndTakeSpotOrder",
      "accounts": [
        {
          "name": "state",
          "isMut": false,
          "isSigner": false
        },
        {
          "name": "user",
          "isMut": true,
          "isSigner": false
        },
        {
          "name": "userStats",
          "isMut": true,
          "isSigner": false
        },
        {
          "name": "authority",
          "isMut": false,
          "isSigner": true
        }
      ],
      "args": [
        {
          "name": "params",
          "type": {
            "defined": "OrderParams"
          }
        },
        {
          "name": "fulfillmentType",
          "type": {
            "option": {
              "defined": "SpotFulfillmentType"
            }
          }
        },
        {
          "name": "makerOrderId",
          "type": {
            "option": "u32"
          }
        }
      ]
    },
    {
      "name": "placeAndMakeSpotOrder",
      "accounts": [
        {
          "name": "state",
          "isMut": false,
          "isSigner": false
        },
        {
          "name": "user",
          "isMut": true,
          "isSigner": false
        },
        {
          "name": "userStats",
          "isMut": true,
          "isSigner": false
        },
        {
          "name": "taker",
          "isMut": true,
          "isSigner": false
        },
        {
          "name": "takerStats",
          "isMut": true,
          "isSigner": false
        },
        {
          "name": "authority",
          "isMut": false,
          "isSigner": true
        }
      ],
      "args": [
        {
          "name": "params",
          "type": {
            "defined": "OrderParams"
          }
        },
        {
          "name": "takerOrderId",
          "type": "u32"
        },
        {
          "name": "fulfillmentType",
          "type": {
            "option": {
              "defined": "SpotFulfillmentType"
            }
          }
        }
      ]
    },
    {
      "name": "addPerpLpShares",
      "accounts": [
        {
          "name": "state",
          "isMut": false,
          "isSigner": false
        },
        {
          "name": "user",
          "isMut": true,
          "isSigner": false
        },
        {
          "name": "authority",
          "isMut": false,
          "isSigner": true
        }
      ],
      "args": [
        {
          "name": "nShares",
          "type": "u64"
        },
        {
          "name": "marketIndex",
          "type": "u16"
        }
      ]
    },
    {
      "name": "removePerpLpShares",
      "accounts": [
        {
          "name": "state",
          "isMut": false,
          "isSigner": false
        },
        {
          "name": "user",
          "isMut": true,
          "isSigner": false
        },
        {
          "name": "authority",
          "isMut": false,
          "isSigner": true
        }
      ],
      "args": [
        {
          "name": "sharesToBurn",
          "type": "u64"
        },
        {
          "name": "marketIndex",
          "type": "u16"
        }
      ]
    },
    {
      "name": "removePerpLpSharesInExpiringMarket",
      "accounts": [
        {
          "name": "state",
          "isMut": false,
          "isSigner": false
        },
        {
          "name": "user",
          "isMut": true,
          "isSigner": false
        }
      ],
      "args": [
        {
          "name": "sharesToBurn",
          "type": "u64"
        },
        {
          "name": "marketIndex",
          "type": "u16"
        }
      ]
    },
    {
      "name": "updateUserName",
      "accounts": [
        {
          "name": "user",
          "isMut": true,
          "isSigner": false
        },
        {
          "name": "authority",
          "isMut": false,
          "isSigner": true
        }
      ],
      "args": [
        {
          "name": "subAccountId",
          "type": "u16"
        },
        {
          "name": "name",
          "type": {
            "array": [
              "u8",
              32
            ]
          }
        }
      ]
    },
    {
      "name": "updateUserCustomMarginRatio",
      "accounts": [
        {
          "name": "user",
          "isMut": true,
          "isSigner": false
        },
        {
          "name": "authority",
          "isMut": false,
          "isSigner": true
        }
      ],
      "args": [
        {
          "name": "subAccountId",
          "type": "u16"
        },
        {
          "name": "marginRatio",
          "type": "u32"
        }
      ]
    },
    {
      "name": "updateUserDelegate",
      "accounts": [
        {
          "name": "user",
          "isMut": true,
          "isSigner": false
        },
        {
          "name": "authority",
          "isMut": false,
          "isSigner": true
        }
      ],
      "args": [
        {
          "name": "subAccountId",
          "type": "u16"
        },
        {
          "name": "delegate",
          "type": "publicKey"
        }
      ]
    },
    {
      "name": "deleteUser",
      "accounts": [
        {
          "name": "user",
          "isMut": true,
          "isSigner": false
        },
        {
          "name": "userStats",
          "isMut": true,
          "isSigner": false
        },
        {
          "name": "state",
          "isMut": false,
          "isSigner": false
        },
        {
          "name": "authority",
          "isMut": false,
          "isSigner": true
        }
      ],
      "args": []
    },
    {
      "name": "fillPerpOrder",
      "accounts": [
        {
          "name": "state",
          "isMut": false,
          "isSigner": false
        },
        {
          "name": "authority",
          "isMut": false,
          "isSigner": true
        },
        {
          "name": "filler",
          "isMut": true,
          "isSigner": false
        },
        {
          "name": "fillerStats",
          "isMut": true,
          "isSigner": false
        },
        {
          "name": "user",
          "isMut": true,
          "isSigner": false
        },
        {
          "name": "userStats",
          "isMut": true,
          "isSigner": false
        }
      ],
      "args": [
        {
          "name": "orderId",
          "type": {
            "option": "u32"
          }
        },
        {
          "name": "makerOrderId",
          "type": {
            "option": "u32"
          }
        }
      ]
    },
    {
      "name": "fillSpotOrder",
      "accounts": [
        {
          "name": "state",
          "isMut": false,
          "isSigner": false
        },
        {
          "name": "authority",
          "isMut": false,
          "isSigner": true
        },
        {
          "name": "filler",
          "isMut": true,
          "isSigner": false
        },
        {
          "name": "fillerStats",
          "isMut": true,
          "isSigner": false
        },
        {
          "name": "user",
          "isMut": true,
          "isSigner": false
        },
        {
          "name": "userStats",
          "isMut": true,
          "isSigner": false
        }
      ],
      "args": [
        {
          "name": "orderId",
          "type": {
            "option": "u32"
          }
        },
        {
          "name": "fulfillmentType",
          "type": {
            "option": {
              "defined": "SpotFulfillmentType"
            }
          }
        },
        {
          "name": "makerOrderId",
          "type": {
            "option": "u32"
          }
        }
      ]
    },
    {
      "name": "triggerOrder",
      "accounts": [
        {
          "name": "state",
          "isMut": false,
          "isSigner": false
        },
        {
          "name": "authority",
          "isMut": false,
          "isSigner": true
        },
        {
          "name": "filler",
          "isMut": true,
          "isSigner": false
        },
        {
          "name": "user",
          "isMut": true,
          "isSigner": false
        }
      ],
      "args": [
        {
          "name": "orderId",
          "type": "u32"
        }
      ]
    },
    {
      "name": "settlePnl",
      "accounts": [
        {
          "name": "state",
          "isMut": false,
          "isSigner": false
        },
        {
          "name": "user",
          "isMut": true,
          "isSigner": false
        },
        {
          "name": "authority",
          "isMut": false,
          "isSigner": true
        },
        {
          "name": "spotMarketVault",
          "isMut": false,
          "isSigner": false
        }
      ],
      "args": [
        {
          "name": "marketIndex",
          "type": "u16"
        }
      ]
    },
    {
      "name": "settleFundingPayment",
      "accounts": [
        {
          "name": "state",
          "isMut": false,
          "isSigner": false
        },
        {
          "name": "user",
          "isMut": true,
          "isSigner": false
        }
      ],
      "args": []
    },
    {
      "name": "settleLp",
      "accounts": [
        {
          "name": "state",
          "isMut": false,
          "isSigner": false
        },
        {
          "name": "user",
          "isMut": true,
          "isSigner": false
        }
      ],
      "args": [
        {
          "name": "marketIndex",
          "type": "u16"
        }
      ]
    },
    {
      "name": "settleExpiredMarket",
      "accounts": [
        {
          "name": "state",
          "isMut": false,
          "isSigner": false
        },
        {
          "name": "authority",
          "isMut": false,
          "isSigner": true
        }
      ],
      "args": [
        {
          "name": "marketIndex",
          "type": "u16"
        }
      ]
    },
    {
      "name": "liquidatePerp",
      "accounts": [
        {
          "name": "state",
          "isMut": false,
          "isSigner": false
        },
        {
          "name": "authority",
          "isMut": false,
          "isSigner": true
        },
        {
          "name": "liquidator",
          "isMut": true,
          "isSigner": false
        },
        {
          "name": "liquidatorStats",
          "isMut": true,
          "isSigner": false
        },
        {
          "name": "user",
          "isMut": true,
          "isSigner": false
        },
        {
          "name": "userStats",
          "isMut": true,
          "isSigner": false
        }
      ],
      "args": [
        {
          "name": "marketIndex",
          "type": "u16"
        },
        {
          "name": "liquidatorMaxBaseAssetAmount",
          "type": "u64"
        },
        {
          "name": "limitPrice",
          "type": {
            "option": "u64"
          }
        }
      ]
    },
    {
      "name": "liquidateSpot",
      "accounts": [
        {
          "name": "state",
          "isMut": false,
          "isSigner": false
        },
        {
          "name": "authority",
          "isMut": false,
          "isSigner": true
        },
        {
          "name": "liquidator",
          "isMut": true,
          "isSigner": false
        },
        {
          "name": "liquidatorStats",
          "isMut": true,
          "isSigner": false
        },
        {
          "name": "user",
          "isMut": true,
          "isSigner": false
        },
        {
          "name": "userStats",
          "isMut": true,
          "isSigner": false
        }
      ],
      "args": [
        {
          "name": "assetMarketIndex",
          "type": "u16"
        },
        {
          "name": "liabilityMarketIndex",
          "type": "u16"
        },
        {
          "name": "liquidatorMaxLiabilityTransfer",
          "type": "u128"
        }
      ]
    },
    {
      "name": "liquidateBorrowForPerpPnl",
      "accounts": [
        {
          "name": "state",
          "isMut": false,
          "isSigner": false
        },
        {
          "name": "authority",
          "isMut": false,
          "isSigner": true
        },
        {
          "name": "liquidator",
          "isMut": true,
          "isSigner": false
        },
        {
          "name": "liquidatorStats",
          "isMut": true,
          "isSigner": false
        },
        {
          "name": "user",
          "isMut": true,
          "isSigner": false
        },
        {
          "name": "userStats",
          "isMut": true,
          "isSigner": false
        }
      ],
      "args": [
        {
          "name": "perpMarketIndex",
          "type": "u16"
        },
        {
          "name": "spotMarketIndex",
          "type": "u16"
        },
        {
          "name": "liquidatorMaxLiabilityTransfer",
          "type": "u128"
        }
      ]
    },
    {
      "name": "liquidatePerpPnlForDeposit",
      "accounts": [
        {
          "name": "state",
          "isMut": false,
          "isSigner": false
        },
        {
          "name": "authority",
          "isMut": false,
          "isSigner": true
        },
        {
          "name": "liquidator",
          "isMut": true,
          "isSigner": false
        },
        {
          "name": "liquidatorStats",
          "isMut": true,
          "isSigner": false
        },
        {
          "name": "user",
          "isMut": true,
          "isSigner": false
        },
        {
          "name": "userStats",
          "isMut": true,
          "isSigner": false
        }
      ],
      "args": [
        {
          "name": "perpMarketIndex",
          "type": "u16"
        },
        {
          "name": "spotMarketIndex",
          "type": "u16"
        },
        {
          "name": "liquidatorMaxPnlTransfer",
          "type": "u128"
        }
      ]
    },
    {
      "name": "resolvePerpPnlDeficit",
      "accounts": [
        {
          "name": "state",
          "isMut": false,
          "isSigner": false
        },
        {
          "name": "authority",
          "isMut": false,
          "isSigner": true
        },
        {
          "name": "spotMarketVault",
          "isMut": true,
          "isSigner": false
        },
        {
          "name": "insuranceFundVault",
          "isMut": true,
          "isSigner": false
        },
        {
          "name": "clearingHouseSigner",
          "isMut": false,
          "isSigner": false
        },
        {
          "name": "tokenProgram",
          "isMut": false,
          "isSigner": false
        }
      ],
      "args": [
        {
          "name": "spotMarketIndex",
          "type": "u16"
        },
        {
          "name": "perpMarketIndex",
          "type": "u16"
        }
      ]
    },
    {
      "name": "resolvePerpBankruptcy",
      "accounts": [
        {
          "name": "state",
          "isMut": false,
          "isSigner": false
        },
        {
          "name": "authority",
          "isMut": false,
          "isSigner": true
        },
        {
          "name": "liquidator",
          "isMut": true,
          "isSigner": false
        },
        {
          "name": "liquidatorStats",
          "isMut": true,
          "isSigner": false
        },
        {
          "name": "user",
          "isMut": true,
          "isSigner": false
        },
        {
          "name": "userStats",
          "isMut": true,
          "isSigner": false
        },
        {
          "name": "spotMarketVault",
          "isMut": true,
          "isSigner": false
        },
        {
          "name": "insuranceFundVault",
          "isMut": true,
          "isSigner": false
        },
        {
          "name": "clearingHouseSigner",
          "isMut": false,
          "isSigner": false
        },
        {
          "name": "tokenProgram",
          "isMut": false,
          "isSigner": false
        }
      ],
      "args": [
        {
          "name": "quoteSpotMarketIndex",
          "type": "u16"
        },
        {
          "name": "marketIndex",
          "type": "u16"
        }
      ]
    },
    {
      "name": "resolveSpotBankruptcy",
      "accounts": [
        {
          "name": "state",
          "isMut": false,
          "isSigner": false
        },
        {
          "name": "authority",
          "isMut": false,
          "isSigner": true
        },
        {
          "name": "liquidator",
          "isMut": true,
          "isSigner": false
        },
        {
          "name": "liquidatorStats",
          "isMut": true,
          "isSigner": false
        },
        {
          "name": "user",
          "isMut": true,
          "isSigner": false
        },
        {
          "name": "userStats",
          "isMut": true,
          "isSigner": false
        },
        {
          "name": "spotMarketVault",
          "isMut": true,
          "isSigner": false
        },
        {
          "name": "insuranceFundVault",
          "isMut": true,
          "isSigner": false
        },
        {
          "name": "clearingHouseSigner",
          "isMut": false,
          "isSigner": false
        },
        {
          "name": "tokenProgram",
          "isMut": false,
          "isSigner": false
        }
      ],
      "args": [
        {
          "name": "marketIndex",
          "type": "u16"
        }
      ]
    },
    {
      "name": "settleRevenueToInsuranceFund",
      "accounts": [
        {
          "name": "state",
          "isMut": false,
          "isSigner": false
        },
        {
          "name": "spotMarket",
          "isMut": false,
          "isSigner": false
        },
        {
          "name": "spotMarketVault",
          "isMut": true,
          "isSigner": false
        },
        {
          "name": "clearingHouseSigner",
          "isMut": false,
          "isSigner": false
        },
        {
          "name": "insuranceFundVault",
          "isMut": true,
          "isSigner": false
        },
        {
          "name": "tokenProgram",
          "isMut": false,
          "isSigner": false
        }
      ],
      "args": [
        {
          "name": "spotMarketIndex",
          "type": "u16"
        }
      ]
    },
    {
      "name": "updateFundingRate",
      "accounts": [
        {
          "name": "state",
          "isMut": false,
          "isSigner": false
        },
        {
          "name": "perpMarket",
          "isMut": true,
          "isSigner": false
        },
        {
          "name": "oracle",
          "isMut": false,
          "isSigner": false
        }
      ],
      "args": [
        {
          "name": "marketIndex",
          "type": "u16"
        }
      ]
    },
    {
      "name": "updateSpotMarketCumulativeInterest",
      "accounts": [
        {
          "name": "state",
          "isMut": false,
          "isSigner": false
        },
        {
          "name": "spotMarket",
          "isMut": true,
          "isSigner": false
        },
        {
          "name": "oracle",
          "isMut": false,
          "isSigner": false
        }
      ],
      "args": []
    },
    {
      "name": "updateAmms",
      "accounts": [
        {
          "name": "state",
          "isMut": false,
          "isSigner": false
        },
        {
          "name": "authority",
          "isMut": false,
          "isSigner": true
        }
      ],
      "args": [
        {
          "name": "marketIndexes",
          "type": {
            "array": [
              "u16",
              5
            ]
          }
        }
      ]
    },
    {
      "name": "updateSpotMarketExpiry",
      "accounts": [
        {
          "name": "admin",
          "isMut": false,
          "isSigner": true
        },
        {
          "name": "state",
          "isMut": false,
          "isSigner": false
        },
        {
          "name": "spotMarket",
          "isMut": true,
          "isSigner": false
        }
      ],
      "args": [
        {
          "name": "expiryTs",
          "type": "i64"
        }
      ]
    },
    {
      "name": "updateUserQuoteAssetInsuranceStake",
      "accounts": [
        {
          "name": "state",
          "isMut": false,
          "isSigner": false
        },
        {
          "name": "spotMarket",
          "isMut": false,
          "isSigner": false
        },
        {
          "name": "insuranceFundStake",
          "isMut": true,
          "isSigner": false
        },
        {
          "name": "userStats",
          "isMut": true,
          "isSigner": false
        },
        {
          "name": "authority",
          "isMut": false,
          "isSigner": true
        },
        {
          "name": "insuranceFundVault",
          "isMut": true,
          "isSigner": false
        }
      ],
      "args": []
    },
    {
      "name": "initializeInsuranceFundStake",
      "accounts": [
        {
          "name": "spotMarket",
          "isMut": false,
          "isSigner": false
        },
        {
          "name": "insuranceFundStake",
          "isMut": true,
          "isSigner": false
        },
        {
          "name": "userStats",
          "isMut": true,
          "isSigner": false
        },
        {
          "name": "state",
          "isMut": false,
          "isSigner": false
        },
        {
          "name": "authority",
          "isMut": false,
          "isSigner": true
        },
        {
          "name": "payer",
          "isMut": true,
          "isSigner": true
        },
        {
          "name": "rent",
          "isMut": false,
          "isSigner": false
        },
        {
          "name": "systemProgram",
          "isMut": false,
          "isSigner": false
        }
      ],
      "args": [
        {
          "name": "marketIndex",
          "type": "u16"
        }
      ]
    },
    {
      "name": "addInsuranceFundStake",
      "accounts": [
        {
          "name": "state",
          "isMut": false,
          "isSigner": false
        },
        {
          "name": "spotMarket",
          "isMut": false,
          "isSigner": false
        },
        {
          "name": "insuranceFundStake",
          "isMut": true,
          "isSigner": false
        },
        {
          "name": "userStats",
          "isMut": true,
          "isSigner": false
        },
        {
          "name": "authority",
          "isMut": false,
          "isSigner": true
        },
        {
          "name": "spotMarketVault",
          "isMut": true,
          "isSigner": false
        },
        {
          "name": "insuranceFundVault",
          "isMut": true,
          "isSigner": false
        },
        {
          "name": "clearingHouseSigner",
          "isMut": false,
          "isSigner": false
        },
        {
          "name": "userTokenAccount",
          "isMut": true,
          "isSigner": false
        },
        {
          "name": "tokenProgram",
          "isMut": false,
          "isSigner": false
        }
      ],
      "args": [
        {
          "name": "marketIndex",
          "type": "u16"
        },
        {
          "name": "amount",
          "type": "u64"
        }
      ]
    },
    {
      "name": "requestRemoveInsuranceFundStake",
      "accounts": [
        {
          "name": "spotMarket",
          "isMut": false,
          "isSigner": false
        },
        {
          "name": "insuranceFundStake",
          "isMut": true,
          "isSigner": false
        },
        {
          "name": "userStats",
          "isMut": true,
          "isSigner": false
        },
        {
          "name": "authority",
          "isMut": false,
          "isSigner": true
        },
        {
          "name": "insuranceFundVault",
          "isMut": true,
          "isSigner": false
        }
      ],
      "args": [
        {
          "name": "marketIndex",
          "type": "u16"
        },
        {
          "name": "amount",
          "type": "u64"
        }
      ]
    },
    {
      "name": "cancelRequestRemoveInsuranceFundStake",
      "accounts": [
        {
          "name": "spotMarket",
          "isMut": false,
          "isSigner": false
        },
        {
          "name": "insuranceFundStake",
          "isMut": true,
          "isSigner": false
        },
        {
          "name": "userStats",
          "isMut": true,
          "isSigner": false
        },
        {
          "name": "authority",
          "isMut": false,
          "isSigner": true
        },
        {
          "name": "insuranceFundVault",
          "isMut": true,
          "isSigner": false
        }
      ],
      "args": [
        {
          "name": "marketIndex",
          "type": "u16"
        }
      ]
    },
    {
      "name": "removeInsuranceFundStake",
      "accounts": [
        {
          "name": "state",
          "isMut": false,
          "isSigner": false
        },
        {
          "name": "spotMarket",
          "isMut": false,
          "isSigner": false
        },
        {
          "name": "insuranceFundStake",
          "isMut": true,
          "isSigner": false
        },
        {
          "name": "userStats",
          "isMut": true,
          "isSigner": false
        },
        {
          "name": "authority",
          "isMut": false,
          "isSigner": true
        },
        {
          "name": "insuranceFundVault",
          "isMut": true,
          "isSigner": false
        },
        {
          "name": "clearingHouseSigner",
          "isMut": false,
          "isSigner": false
        },
        {
          "name": "userTokenAccount",
          "isMut": true,
          "isSigner": false
        },
        {
          "name": "tokenProgram",
          "isMut": false,
          "isSigner": false
        }
      ],
      "args": [
        {
          "name": "marketIndex",
          "type": "u16"
        }
      ]
    },
    {
      "name": "initialize",
      "accounts": [
        {
          "name": "admin",
          "isMut": true,
          "isSigner": true
        },
        {
          "name": "state",
          "isMut": true,
          "isSigner": false
        },
        {
          "name": "quoteAssetMint",
          "isMut": false,
          "isSigner": false
        },
        {
          "name": "clearingHouseSigner",
          "isMut": false,
          "isSigner": false
        },
        {
          "name": "rent",
          "isMut": false,
          "isSigner": false
        },
        {
          "name": "systemProgram",
          "isMut": false,
          "isSigner": false
        },
        {
          "name": "tokenProgram",
          "isMut": false,
          "isSigner": false
        }
      ],
      "args": []
    },
    {
      "name": "initializeSpotMarket",
      "accounts": [
        {
          "name": "spotMarket",
          "isMut": true,
          "isSigner": false
        },
        {
          "name": "spotMarketMint",
          "isMut": false,
          "isSigner": false
        },
        {
          "name": "spotMarketVault",
          "isMut": true,
          "isSigner": false
        },
        {
          "name": "insuranceFundVault",
          "isMut": true,
          "isSigner": false
        },
        {
          "name": "clearingHouseSigner",
          "isMut": false,
          "isSigner": false
        },
        {
          "name": "state",
          "isMut": true,
          "isSigner": false
        },
        {
          "name": "oracle",
          "isMut": false,
          "isSigner": false
        },
        {
          "name": "admin",
          "isMut": true,
          "isSigner": true
        },
        {
          "name": "rent",
          "isMut": false,
          "isSigner": false
        },
        {
          "name": "systemProgram",
          "isMut": false,
          "isSigner": false
        },
        {
          "name": "tokenProgram",
          "isMut": false,
          "isSigner": false
        }
      ],
      "args": [
        {
          "name": "optimalUtilization",
          "type": "u32"
        },
        {
          "name": "optimalBorrowRate",
          "type": "u32"
        },
        {
          "name": "maxBorrowRate",
          "type": "u32"
        },
        {
          "name": "oracleSource",
          "type": {
            "defined": "OracleSource"
          }
        },
        {
          "name": "initialAssetWeight",
          "type": "u32"
        },
        {
          "name": "maintenanceAssetWeight",
          "type": "u32"
        },
        {
          "name": "initialLiabilityWeight",
          "type": "u32"
        },
        {
          "name": "maintenanceLiabilityWeight",
          "type": "u32"
        },
        {
          "name": "imfFactor",
          "type": "u32"
        },
        {
          "name": "liquidationFee",
          "type": "u32"
        },
        {
          "name": "activeStatus",
          "type": "bool"
        }
      ]
    },
    {
      "name": "initializeSerumFulfillmentConfig",
      "accounts": [
        {
          "name": "baseSpotMarket",
          "isMut": false,
          "isSigner": false
        },
        {
          "name": "quoteSpotMarket",
          "isMut": false,
          "isSigner": false
        },
        {
          "name": "state",
          "isMut": true,
          "isSigner": false
        },
        {
          "name": "serumProgram",
          "isMut": false,
          "isSigner": false
        },
        {
          "name": "serumMarket",
          "isMut": false,
          "isSigner": false
        },
        {
          "name": "serumOpenOrders",
          "isMut": true,
          "isSigner": false
        },
        {
          "name": "clearingHouseSigner",
          "isMut": false,
          "isSigner": false
        },
        {
          "name": "serumFulfillmentConfig",
          "isMut": true,
          "isSigner": false
        },
        {
          "name": "admin",
          "isMut": true,
          "isSigner": true
        },
        {
          "name": "rent",
          "isMut": false,
          "isSigner": false
        },
        {
          "name": "systemProgram",
          "isMut": false,
          "isSigner": false
        }
      ],
      "args": [
        {
          "name": "marketIndex",
          "type": "u16"
        }
      ]
    },
    {
      "name": "updateSerumVault",
      "accounts": [
        {
          "name": "state",
          "isMut": true,
          "isSigner": false
        },
        {
          "name": "admin",
          "isMut": true,
          "isSigner": true
        },
        {
          "name": "srmVault",
          "isMut": false,
          "isSigner": false
        }
      ],
      "args": []
    },
    {
      "name": "initializePerpMarket",
      "accounts": [
        {
          "name": "admin",
          "isMut": true,
          "isSigner": true
        },
        {
          "name": "state",
          "isMut": true,
          "isSigner": false
        },
        {
          "name": "perpMarket",
          "isMut": true,
          "isSigner": false
        },
        {
          "name": "oracle",
          "isMut": false,
          "isSigner": false
        },
        {
          "name": "rent",
          "isMut": false,
          "isSigner": false
        },
        {
          "name": "systemProgram",
          "isMut": false,
          "isSigner": false
        }
      ],
      "args": [
        {
          "name": "ammBaseAssetReserve",
          "type": "u128"
        },
        {
          "name": "ammQuoteAssetReserve",
          "type": "u128"
        },
        {
          "name": "ammPeriodicity",
          "type": "i64"
        },
        {
          "name": "ammPegMultiplier",
          "type": "u128"
        },
        {
          "name": "oracleSource",
          "type": {
            "defined": "OracleSource"
          }
        },
        {
          "name": "marginRatioInitial",
          "type": "u32"
        },
        {
          "name": "marginRatioMaintenance",
          "type": "u32"
        },
        {
          "name": "liquidationFee",
          "type": "u32"
        },
        {
          "name": "activeStatus",
          "type": "bool"
        },
        {
          "name": "name",
          "type": {
            "array": [
              "u8",
              32
            ]
          }
        }
      ]
    },
    {
      "name": "moveAmmPrice",
      "accounts": [
        {
          "name": "admin",
          "isMut": false,
          "isSigner": true
        },
        {
          "name": "state",
          "isMut": false,
          "isSigner": false
        },
        {
          "name": "perpMarket",
          "isMut": true,
          "isSigner": false
        }
      ],
      "args": [
        {
          "name": "baseAssetReserve",
          "type": "u128"
        },
        {
          "name": "quoteAssetReserve",
          "type": "u128"
        },
        {
          "name": "sqrtK",
          "type": "u128"
        }
      ]
    },
    {
      "name": "updatePerpMarketExpiry",
      "accounts": [
        {
          "name": "admin",
          "isMut": false,
          "isSigner": true
        },
        {
          "name": "state",
          "isMut": false,
          "isSigner": false
        },
        {
          "name": "perpMarket",
          "isMut": true,
          "isSigner": false
        }
      ],
      "args": [
        {
          "name": "expiryTs",
          "type": "i64"
        }
      ]
    },
    {
      "name": "settleExpiredMarketPoolsToRevenuePool",
      "accounts": [
        {
          "name": "state",
          "isMut": false,
          "isSigner": false
        },
        {
          "name": "admin",
          "isMut": false,
          "isSigner": true
        },
        {
          "name": "spotMarket",
          "isMut": true,
          "isSigner": false
        },
        {
          "name": "perpMarket",
          "isMut": true,
          "isSigner": false
        }
      ],
      "args": []
    },
    {
      "name": "depositIntoPerpMarketFeePool",
      "accounts": [
        {
          "name": "state",
          "isMut": true,
          "isSigner": false
        },
        {
          "name": "perpMarket",
          "isMut": true,
          "isSigner": false
        },
        {
          "name": "admin",
          "isMut": false,
          "isSigner": true
        },
        {
          "name": "sourceVault",
          "isMut": true,
          "isSigner": false
        },
        {
          "name": "clearingHouseSigner",
          "isMut": false,
          "isSigner": false
        },
        {
          "name": "quoteSpotMarket",
          "isMut": true,
          "isSigner": false
        },
        {
          "name": "spotMarketVault",
          "isMut": true,
          "isSigner": false
        },
        {
          "name": "tokenProgram",
          "isMut": false,
          "isSigner": false
        }
      ],
      "args": [
        {
          "name": "amount",
          "type": "u64"
        }
      ]
    },
    {
      "name": "repegAmmCurve",
      "accounts": [
        {
          "name": "state",
          "isMut": false,
          "isSigner": false
        },
        {
          "name": "perpMarket",
          "isMut": true,
          "isSigner": false
        },
        {
          "name": "oracle",
          "isMut": false,
          "isSigner": false
        },
        {
          "name": "admin",
          "isMut": false,
          "isSigner": true
        }
      ],
      "args": [
        {
          "name": "newPegCandidate",
          "type": "u128"
        }
      ]
    },
    {
      "name": "updatePerpMarketAmmOracleTwap",
      "accounts": [
        {
          "name": "state",
          "isMut": false,
          "isSigner": false
        },
        {
          "name": "perpMarket",
          "isMut": true,
          "isSigner": false
        },
        {
          "name": "oracle",
          "isMut": false,
          "isSigner": false
        },
        {
          "name": "admin",
          "isMut": false,
          "isSigner": true
        }
      ],
      "args": []
    },
    {
      "name": "resetPerpMarketAmmOracleTwap",
      "accounts": [
        {
          "name": "state",
          "isMut": false,
          "isSigner": false
        },
        {
          "name": "perpMarket",
          "isMut": true,
          "isSigner": false
        },
        {
          "name": "oracle",
          "isMut": false,
          "isSigner": false
        },
        {
          "name": "admin",
          "isMut": false,
          "isSigner": true
        }
      ],
      "args": []
    },
    {
      "name": "updateK",
      "accounts": [
        {
          "name": "admin",
          "isMut": false,
          "isSigner": true
        },
        {
          "name": "state",
          "isMut": false,
          "isSigner": false
        },
        {
          "name": "perpMarket",
          "isMut": true,
          "isSigner": false
        },
        {
          "name": "oracle",
          "isMut": false,
          "isSigner": false
        }
      ],
      "args": [
        {
          "name": "sqrtK",
          "type": "u128"
        }
      ]
    },
    {
      "name": "updatePerpMarketMarginRatio",
      "accounts": [
        {
          "name": "admin",
          "isMut": false,
          "isSigner": true
        },
        {
          "name": "state",
          "isMut": false,
          "isSigner": false
        },
        {
          "name": "perpMarket",
          "isMut": true,
          "isSigner": false
        }
      ],
      "args": [
        {
          "name": "marginRatioInitial",
          "type": "u32"
        },
        {
          "name": "marginRatioMaintenance",
          "type": "u32"
        }
      ]
    },
    {
      "name": "updatePerpMarketMaxImbalances",
      "accounts": [
        {
          "name": "admin",
          "isMut": false,
          "isSigner": true
        },
        {
          "name": "state",
          "isMut": false,
          "isSigner": false
        },
        {
          "name": "perpMarket",
          "isMut": true,
          "isSigner": false
        }
      ],
      "args": [
        {
          "name": "unrealizedMaxImbalance",
          "type": "u64"
        },
        {
          "name": "maxRevenueWithdrawPerPeriod",
          "type": "u64"
        },
        {
          "name": "quoteMaxInsurance",
          "type": "u64"
        }
      ]
    },
    {
      "name": "updatePerpLiquidationFee",
      "accounts": [
        {
          "name": "admin",
          "isMut": false,
          "isSigner": true
        },
        {
          "name": "state",
          "isMut": false,
          "isSigner": false
        },
        {
          "name": "perpMarket",
          "isMut": true,
          "isSigner": false
        }
      ],
      "args": [
        {
          "name": "liquidatorFee",
          "type": "u32"
        },
        {
          "name": "ifLiquidationFee",
          "type": "u32"
        }
      ]
    },
    {
      "name": "updateInsuranceFundUnstakingPeriod",
      "accounts": [
        {
          "name": "admin",
          "isMut": false,
          "isSigner": true
        },
        {
          "name": "state",
          "isMut": false,
          "isSigner": false
        },
        {
          "name": "spotMarket",
          "isMut": true,
          "isSigner": false
        }
      ],
      "args": [
        {
          "name": "insuranceFundUnstakingPeriod",
          "type": "i64"
        }
      ]
    },
    {
      "name": "updateSpotMarketLiquidationFee",
      "accounts": [
        {
          "name": "admin",
          "isMut": false,
          "isSigner": true
        },
        {
          "name": "state",
          "isMut": false,
          "isSigner": false
        },
        {
          "name": "spotMarket",
          "isMut": true,
          "isSigner": false
        }
      ],
      "args": [
        {
          "name": "liquidatorFee",
          "type": "u32"
        },
        {
          "name": "ifLiquidationFee",
          "type": "u32"
        }
      ]
    },
    {
      "name": "updateWithdrawGuardThreshold",
      "accounts": [
        {
          "name": "admin",
          "isMut": false,
          "isSigner": true
        },
        {
          "name": "state",
          "isMut": false,
          "isSigner": false
        },
        {
          "name": "spotMarket",
          "isMut": true,
          "isSigner": false
        }
      ],
      "args": [
        {
          "name": "withdrawGuardThreshold",
          "type": "u64"
        }
      ]
    },
    {
      "name": "updateSpotMarketIfFactor",
      "accounts": [
        {
          "name": "admin",
          "isMut": false,
          "isSigner": true
        },
        {
          "name": "state",
          "isMut": false,
          "isSigner": false
        },
        {
          "name": "spotMarket",
          "isMut": true,
          "isSigner": false
        }
      ],
      "args": [
        {
          "name": "spotMarketIndex",
          "type": "u16"
        },
        {
          "name": "userIfFactor",
          "type": "u32"
        },
        {
          "name": "totalIfFactor",
          "type": "u32"
        }
      ]
    },
    {
      "name": "updateSpotMarketRevenueSettlePeriod",
      "accounts": [
        {
          "name": "admin",
          "isMut": false,
          "isSigner": true
        },
        {
          "name": "state",
          "isMut": false,
          "isSigner": false
        },
        {
          "name": "spotMarket",
          "isMut": true,
          "isSigner": false
        }
      ],
      "args": [
        {
          "name": "revenueSettlePeriod",
          "type": "i64"
        }
      ]
    },
    {
      "name": "updateSpotMarketStatus",
      "accounts": [
        {
          "name": "admin",
          "isMut": false,
          "isSigner": true
        },
        {
          "name": "state",
          "isMut": false,
          "isSigner": false
        },
        {
          "name": "spotMarket",
          "isMut": true,
          "isSigner": false
        }
      ],
      "args": [
        {
          "name": "status",
          "type": {
            "defined": "MarketStatus"
          }
        }
      ]
    },
    {
      "name": "updateSpotMarketAssetTier",
      "accounts": [
        {
          "name": "admin",
          "isMut": false,
          "isSigner": true
        },
        {
          "name": "state",
          "isMut": false,
          "isSigner": false
        },
        {
          "name": "spotMarket",
          "isMut": true,
          "isSigner": false
        }
      ],
      "args": [
        {
          "name": "assetTier",
          "type": {
            "defined": "AssetTier"
          }
        }
      ]
    },
    {
      "name": "updateSpotMarketMarginWeights",
      "accounts": [
        {
          "name": "admin",
          "isMut": false,
          "isSigner": true
        },
        {
          "name": "state",
          "isMut": false,
          "isSigner": false
        },
        {
          "name": "spotMarket",
          "isMut": true,
          "isSigner": false
        }
      ],
      "args": [
        {
          "name": "initialAssetWeight",
          "type": "u32"
        },
        {
          "name": "maintenanceAssetWeight",
          "type": "u32"
        },
        {
          "name": "initialLiabilityWeight",
          "type": "u32"
        },
        {
          "name": "maintenanceLiabilityWeight",
          "type": "u32"
        },
        {
          "name": "imfFactor",
          "type": "u32"
        }
      ]
    },
    {
      "name": "updateSpotMarketMaxTokenDeposits",
      "accounts": [
        {
          "name": "admin",
          "isMut": false,
          "isSigner": true
        },
        {
          "name": "state",
          "isMut": false,
          "isSigner": false
        },
        {
          "name": "spotMarket",
          "isMut": true,
          "isSigner": false
        }
      ],
      "args": [
        {
          "name": "maxTokenDeposits",
          "type": "u64"
        }
      ]
    },
    {
      "name": "updateSpotMarketOracle",
      "accounts": [
        {
          "name": "admin",
          "isMut": false,
          "isSigner": true
        },
        {
          "name": "state",
          "isMut": false,
          "isSigner": false
        },
        {
          "name": "spotMarket",
          "isMut": true,
          "isSigner": false
        },
        {
          "name": "oracle",
          "isMut": false,
          "isSigner": false
        }
      ],
      "args": [
        {
          "name": "oracle",
          "type": "publicKey"
        },
        {
          "name": "oracleSource",
          "type": {
            "defined": "OracleSource"
          }
        }
      ]
    },
    {
      "name": "updatePerpMarketStatus",
      "accounts": [
        {
          "name": "admin",
          "isMut": false,
          "isSigner": true
        },
        {
          "name": "state",
          "isMut": false,
          "isSigner": false
        },
        {
          "name": "perpMarket",
          "isMut": true,
          "isSigner": false
        }
      ],
      "args": [
        {
          "name": "status",
          "type": {
            "defined": "MarketStatus"
          }
        }
      ]
    },
    {
      "name": "updatePerpMarketContractTier",
      "accounts": [
        {
          "name": "admin",
          "isMut": false,
          "isSigner": true
        },
        {
          "name": "state",
          "isMut": false,
          "isSigner": false
        },
        {
          "name": "perpMarket",
          "isMut": true,
          "isSigner": false
        }
      ],
      "args": [
        {
          "name": "contractTier",
          "type": {
            "defined": "ContractTier"
          }
        }
      ]
    },
    {
      "name": "updatePerpMarketImfFactor",
      "accounts": [
        {
          "name": "admin",
          "isMut": false,
          "isSigner": true
        },
        {
          "name": "state",
          "isMut": false,
          "isSigner": false
        },
        {
          "name": "perpMarket",
          "isMut": true,
          "isSigner": false
        }
      ],
      "args": [
        {
          "name": "imfFactor",
          "type": "u32"
        }
      ]
    },
    {
      "name": "updatePerpMarketUnrealizedAssetWeight",
      "accounts": [
        {
          "name": "admin",
          "isMut": false,
          "isSigner": true
        },
        {
          "name": "state",
          "isMut": false,
          "isSigner": false
        },
        {
          "name": "perpMarket",
          "isMut": true,
          "isSigner": false
        }
      ],
      "args": [
        {
          "name": "unrealizedInitialAssetWeight",
          "type": "u32"
        },
        {
          "name": "unrealizedMaintenanceAssetWeight",
          "type": "u32"
        }
      ]
    },
    {
      "name": "updatePerpMarketConcentrationCoef",
      "accounts": [
        {
          "name": "admin",
          "isMut": false,
          "isSigner": true
        },
        {
          "name": "state",
          "isMut": false,
          "isSigner": false
        },
        {
          "name": "perpMarket",
          "isMut": true,
          "isSigner": false
        }
      ],
      "args": [
        {
          "name": "concentrationScale",
          "type": "u128"
        }
      ]
    },
    {
      "name": "updatePerpMarketCurveUpdateIntensity",
      "accounts": [
        {
          "name": "admin",
          "isMut": false,
          "isSigner": true
        },
        {
          "name": "state",
          "isMut": false,
          "isSigner": false
        },
        {
          "name": "perpMarket",
          "isMut": true,
          "isSigner": false
        }
      ],
      "args": [
        {
          "name": "curveUpdateIntensity",
          "type": "u8"
        }
      ]
    },
    {
      "name": "updateLpCooldownTime",
      "accounts": [
        {
          "name": "admin",
          "isMut": false,
          "isSigner": true
        },
        {
          "name": "state",
          "isMut": true,
          "isSigner": false
        }
      ],
      "args": [
        {
          "name": "lpCooldownTime",
          "type": "u64"
        }
      ]
    },
    {
      "name": "updatePerpFeeStructure",
      "accounts": [
        {
          "name": "admin",
          "isMut": false,
          "isSigner": true
        },
        {
          "name": "state",
          "isMut": true,
          "isSigner": false
        }
      ],
      "args": [
        {
          "name": "feeStructure",
          "type": {
            "defined": "FeeStructure"
          }
        }
      ]
    },
    {
      "name": "updateSpotFeeStructure",
      "accounts": [
        {
          "name": "admin",
          "isMut": false,
          "isSigner": true
        },
        {
          "name": "state",
          "isMut": true,
          "isSigner": false
        }
      ],
      "args": [
        {
          "name": "feeStructure",
          "type": {
            "defined": "FeeStructure"
          }
        }
      ]
    },
    {
      "name": "updateOracleGuardRails",
      "accounts": [
        {
          "name": "admin",
          "isMut": false,
          "isSigner": true
        },
        {
          "name": "state",
          "isMut": true,
          "isSigner": false
        }
      ],
      "args": [
        {
          "name": "oracleGuardRails",
          "type": {
            "defined": "OracleGuardRails"
          }
        }
      ]
    },
    {
      "name": "updateStateSettlementDuration",
      "accounts": [
        {
          "name": "admin",
          "isMut": false,
          "isSigner": true
        },
        {
          "name": "state",
          "isMut": true,
          "isSigner": false
        }
      ],
      "args": [
        {
          "name": "settlementDuration",
          "type": "u16"
        }
      ]
    },
    {
      "name": "updatePerpMarketOracle",
      "accounts": [
        {
          "name": "state",
          "isMut": false,
          "isSigner": false
        },
        {
          "name": "perpMarket",
          "isMut": true,
          "isSigner": false
        },
        {
          "name": "oracle",
          "isMut": false,
          "isSigner": false
        },
        {
          "name": "admin",
          "isMut": false,
          "isSigner": true
        }
      ],
      "args": [
        {
          "name": "oracle",
          "type": "publicKey"
        },
        {
          "name": "oracleSource",
          "type": {
            "defined": "OracleSource"
          }
        }
      ]
    },
    {
      "name": "updatePerpMarketBaseSpread",
      "accounts": [
        {
          "name": "admin",
          "isMut": false,
          "isSigner": true
        },
        {
          "name": "state",
          "isMut": false,
          "isSigner": false
        },
        {
          "name": "perpMarket",
          "isMut": true,
          "isSigner": false
        }
      ],
      "args": [
        {
          "name": "baseSpread",
          "type": "u32"
        }
      ]
    },
    {
      "name": "updateAmmJitIntensity",
      "accounts": [
        {
          "name": "admin",
          "isMut": false,
          "isSigner": true
        },
        {
          "name": "state",
          "isMut": false,
          "isSigner": false
        },
        {
          "name": "perpMarket",
          "isMut": true,
          "isSigner": false
        }
      ],
      "args": [
        {
          "name": "ammJitIntensity",
          "type": "u8"
        }
      ]
    },
    {
      "name": "updatePerpMarketMaxSpread",
      "accounts": [
        {
          "name": "admin",
          "isMut": false,
          "isSigner": true
        },
        {
          "name": "state",
          "isMut": false,
          "isSigner": false
        },
        {
          "name": "perpMarket",
          "isMut": true,
          "isSigner": false
        }
      ],
      "args": [
        {
          "name": "maxSpread",
          "type": "u32"
        }
      ]
    },
    {
      "name": "updatePerpMarketStepSizeAndTickSize",
      "accounts": [
        {
          "name": "admin",
          "isMut": false,
          "isSigner": true
        },
        {
          "name": "state",
          "isMut": false,
          "isSigner": false
        },
        {
          "name": "perpMarket",
          "isMut": true,
          "isSigner": false
        }
      ],
      "args": [
        {
          "name": "stepSize",
          "type": "u64"
        },
        {
          "name": "tickSize",
          "type": "u64"
        }
      ]
    },
    {
      "name": "updatePerpMarketName",
      "accounts": [
        {
          "name": "admin",
          "isMut": false,
          "isSigner": true
        },
        {
          "name": "state",
          "isMut": false,
          "isSigner": false
        },
        {
          "name": "perpMarket",
          "isMut": true,
          "isSigner": false
        }
      ],
      "args": [
        {
          "name": "name",
          "type": {
            "array": [
              "u8",
              32
            ]
          }
        }
      ]
    },
    {
      "name": "updatePerpMarketMinOrderSize",
      "accounts": [
        {
          "name": "admin",
          "isMut": false,
          "isSigner": true
        },
        {
          "name": "state",
          "isMut": false,
          "isSigner": false
        },
        {
          "name": "perpMarket",
          "isMut": true,
          "isSigner": false
        }
      ],
      "args": [
        {
          "name": "orderSize",
          "type": "u64"
        }
      ]
    },
    {
      "name": "updatePerpMarketMaxSlippageRatio",
      "accounts": [
        {
          "name": "admin",
          "isMut": false,
          "isSigner": true
        },
        {
          "name": "state",
          "isMut": false,
          "isSigner": false
        },
        {
          "name": "perpMarket",
          "isMut": true,
          "isSigner": false
        }
      ],
      "args": [
        {
          "name": "maxSlippageRatio",
          "type": "u16"
        }
      ]
    },
    {
      "name": "updatePerpMarketMaxFillReserveFraction",
      "accounts": [
        {
          "name": "admin",
          "isMut": false,
          "isSigner": true
        },
        {
          "name": "state",
          "isMut": false,
          "isSigner": false
        },
        {
          "name": "perpMarket",
          "isMut": true,
          "isSigner": false
        }
      ],
      "args": [
        {
          "name": "maxFillReserveFraction",
          "type": "u16"
        }
      ]
    },
    {
      "name": "updatePerpMarketMaxOpenInterest",
      "accounts": [
        {
          "name": "admin",
          "isMut": false,
          "isSigner": true
        },
        {
          "name": "state",
          "isMut": false,
          "isSigner": false
        },
        {
          "name": "perpMarket",
          "isMut": true,
          "isSigner": false
        }
      ],
      "args": [
        {
          "name": "maxOpenInterest",
          "type": "u128"
        }
      ]
    },
    {
      "name": "updateAdmin",
      "accounts": [
        {
          "name": "admin",
          "isMut": false,
          "isSigner": true
        },
        {
          "name": "state",
          "isMut": true,
          "isSigner": false
        }
      ],
      "args": [
        {
          "name": "admin",
          "type": "publicKey"
        }
      ]
    },
    {
      "name": "updateWhitelistMint",
      "accounts": [
        {
          "name": "admin",
          "isMut": false,
          "isSigner": true
        },
        {
          "name": "state",
          "isMut": true,
          "isSigner": false
        }
      ],
      "args": [
        {
          "name": "whitelistMint",
          "type": "publicKey"
        }
      ]
    },
    {
      "name": "updateDiscountMint",
      "accounts": [
        {
          "name": "admin",
          "isMut": false,
          "isSigner": true
        },
        {
          "name": "state",
          "isMut": true,
          "isSigner": false
        }
      ],
      "args": [
        {
          "name": "discountMint",
          "type": "publicKey"
        }
      ]
    },
    {
      "name": "updateExchangeStatus",
      "accounts": [
        {
          "name": "admin",
          "isMut": false,
          "isSigner": true
        },
        {
          "name": "state",
          "isMut": true,
          "isSigner": false
        }
      ],
      "args": [
        {
          "name": "exchangeStatus",
          "type": {
            "defined": "ExchangeStatus"
          }
        }
      ]
    },
    {
      "name": "updatePerpAuctionDuration",
      "accounts": [
        {
          "name": "admin",
          "isMut": false,
          "isSigner": true
        },
        {
          "name": "state",
          "isMut": true,
          "isSigner": false
        }
      ],
      "args": [
        {
          "name": "minPerpAuctionDuration",
          "type": "u8"
        }
      ]
    },
    {
      "name": "updateSpotAuctionDuration",
      "accounts": [
        {
          "name": "admin",
          "isMut": false,
          "isSigner": true
        },
        {
          "name": "state",
          "isMut": true,
          "isSigner": false
        }
      ],
      "args": [
        {
          "name": "defaultSpotAuctionDuration",
          "type": "u8"
        }
      ]
    },
    {
      "name": "adminRemoveInsuranceFundStake",
      "accounts": [
        {
          "name": "admin",
          "isMut": false,
          "isSigner": true
        },
        {
          "name": "state",
          "isMut": false,
          "isSigner": false
        },
        {
          "name": "spotMarket",
          "isMut": false,
          "isSigner": false
        },
        {
          "name": "insuranceFundVault",
          "isMut": true,
          "isSigner": false
        },
        {
          "name": "clearingHouseSigner",
          "isMut": false,
          "isSigner": false
        },
        {
          "name": "adminTokenAccount",
          "isMut": true,
          "isSigner": false
        },
        {
          "name": "tokenProgram",
          "isMut": false,
          "isSigner": false
        }
      ],
      "args": [
        {
          "name": "marketIndex",
          "type": "u16"
        },
        {
          "name": "amount",
          "type": "u64"
        }
      ]
    }
  ],
  "accounts": [
    {
      "name": "InsuranceFundStake",
      "type": {
        "kind": "struct",
        "fields": [
          {
            "name": "authority",
            "type": "publicKey"
          },
          {
            "name": "ifShares",
            "type": "u128"
          },
          {
            "name": "lastWithdrawRequestShares",
            "type": "u128"
          },
          {
            "name": "ifBase",
            "type": "u128"
          },
          {
            "name": "lastValidTs",
            "type": "i64"
          },
          {
            "name": "lastWithdrawRequestValue",
            "type": "u64"
          },
          {
            "name": "lastWithdrawRequestTs",
            "type": "i64"
          },
          {
            "name": "marketIndex",
            "type": "u16"
          },
          {
            "name": "costBasis",
            "type": "i64"
          },
          {
            "name": "padding",
            "type": {
              "array": [
                "u8",
                6
              ]
            }
          }
        ]
      }
    },
    {
      "name": "PerpMarket",
      "type": {
        "kind": "struct",
        "fields": [
          {
            "name": "pubkey",
            "type": "publicKey"
          },
          {
            "name": "amm",
            "type": {
              "defined": "AMM"
            }
          },
          {
            "name": "pnlPool",
            "type": {
              "defined": "PoolBalance"
            }
          },
          {
            "name": "name",
            "type": {
              "array": [
                "u8",
                32
              ]
            }
          },
          {
            "name": "insuranceClaim",
            "type": {
              "defined": "InsuranceClaim"
            }
          },
          {
            "name": "unrealizedPnlMaxImbalance",
            "type": "u64"
          },
          {
            "name": "expiryTs",
            "type": "i64"
          },
          {
            "name": "expiryPrice",
            "type": "i64"
          },
          {
            "name": "nextFillRecordId",
            "type": "u64"
          },
          {
            "name": "nextFundingRateRecordId",
            "type": "u64"
          },
          {
            "name": "nextCurveRecordId",
            "type": "u64"
          },
          {
            "name": "imfFactor",
            "type": "u32"
          },
          {
            "name": "unrealizedPnlImfFactor",
            "type": "u32"
          },
          {
            "name": "liquidatorFee",
            "type": "u32"
          },
          {
            "name": "ifLiquidationFee",
            "type": "u32"
          },
          {
            "name": "marginRatioInitial",
            "type": "u32"
          },
          {
            "name": "marginRatioMaintenance",
            "type": "u32"
          },
          {
            "name": "unrealizedPnlInitialAssetWeight",
            "type": "u32"
          },
          {
            "name": "unrealizedPnlMaintenanceAssetWeight",
            "type": "u32"
          },
          {
            "name": "numberOfUsersWithBase",
            "type": "u32"
          },
          {
            "name": "numberOfUsers",
            "type": "u32"
          },
          {
            "name": "marketIndex",
            "type": "u16"
          },
          {
            "name": "status",
            "type": {
              "defined": "MarketStatus"
            }
          },
          {
            "name": "contractType",
            "type": {
              "defined": "ContractType"
            }
          },
          {
            "name": "contractTier",
            "type": {
              "defined": "ContractTier"
            }
          },
          {
            "name": "padding",
            "type": {
              "array": [
                "u8",
                3
              ]
            }
          }
        ]
      }
    },
    {
      "name": "SpotMarket",
      "type": {
        "kind": "struct",
        "fields": [
          {
            "name": "pubkey",
            "type": "publicKey"
          },
          {
            "name": "oracle",
            "type": "publicKey"
          },
          {
            "name": "mint",
            "type": "publicKey"
          },
          {
            "name": "vault",
            "type": "publicKey"
          },
          {
            "name": "historicalOracleData",
            "type": {
              "defined": "HistoricalOracleData"
            }
          },
          {
            "name": "historicalIndexData",
            "type": {
              "defined": "HistoricalIndexData"
            }
          },
          {
            "name": "revenuePool",
            "type": {
              "defined": "PoolBalance"
            }
          },
          {
            "name": "spotFeePool",
            "type": {
              "defined": "PoolBalance"
            }
          },
          {
            "name": "insuranceFund",
            "type": {
              "defined": "InsuranceFund"
            }
          },
          {
            "name": "totalSpotFee",
            "type": "u128"
          },
          {
            "name": "depositBalance",
            "type": "u128"
          },
          {
            "name": "borrowBalance",
            "type": "u128"
          },
          {
            "name": "cumulativeDepositInterest",
            "type": "u128"
          },
          {
            "name": "cumulativeBorrowInterest",
            "type": "u128"
          },
          {
            "name": "withdrawGuardThreshold",
            "type": "u64"
          },
          {
            "name": "maxTokenDeposits",
            "type": "u64"
          },
          {
            "name": "depositTokenTwap",
            "type": "u64"
          },
          {
            "name": "borrowTokenTwap",
            "type": "u64"
          },
          {
            "name": "utilizationTwap",
            "type": "u64"
          },
          {
            "name": "lastInterestTs",
            "type": "u64"
          },
          {
            "name": "lastTwapTs",
            "type": "u64"
          },
          {
            "name": "expiryTs",
            "type": "i64"
          },
          {
            "name": "orderStepSize",
            "type": "u64"
          },
          {
            "name": "orderTickSize",
            "type": "u64"
          },
          {
            "name": "minOrderSize",
            "type": "u64"
          },
          {
            "name": "maxPositionSize",
            "type": "u64"
          },
          {
            "name": "nextFillRecordId",
            "type": "u64"
          },
          {
            "name": "initialAssetWeight",
            "type": "u32"
          },
          {
            "name": "maintenanceAssetWeight",
            "type": "u32"
          },
          {
            "name": "initialLiabilityWeight",
            "type": "u32"
          },
          {
            "name": "maintenanceLiabilityWeight",
            "type": "u32"
          },
          {
            "name": "imfFactor",
            "type": "u32"
          },
          {
            "name": "liquidatorFee",
            "type": "u32"
          },
          {
            "name": "ifLiquidationFee",
            "type": "u32"
          },
          {
            "name": "optimalUtilization",
            "type": "u32"
          },
          {
            "name": "optimalBorrowRate",
            "type": "u32"
          },
          {
            "name": "maxBorrowRate",
            "type": "u32"
          },
          {
            "name": "decimals",
            "type": "u32"
          },
          {
            "name": "marketIndex",
            "type": "u16"
          },
          {
            "name": "oracleSource",
            "type": {
              "defined": "OracleSource"
            }
          },
          {
            "name": "status",
            "type": {
              "defined": "MarketStatus"
            }
          },
          {
            "name": "assetTier",
            "type": {
              "defined": "AssetTier"
            }
          },
          {
            "name": "padding",
            "type": {
              "array": [
                "u8",
                7
              ]
            }
          }
        ]
      }
    },
    {
      "name": "SerumV3FulfillmentConfig",
      "type": {
        "kind": "struct",
        "fields": [
          {
            "name": "pubkey",
            "type": "publicKey"
          },
          {
            "name": "serumProgramId",
            "type": "publicKey"
          },
          {
            "name": "serumMarket",
            "type": "publicKey"
          },
          {
            "name": "serumRequestQueue",
            "type": "publicKey"
          },
          {
            "name": "serumEventQueue",
            "type": "publicKey"
          },
          {
            "name": "serumBids",
            "type": "publicKey"
          },
          {
            "name": "serumAsks",
            "type": "publicKey"
          },
          {
            "name": "serumBaseVault",
            "type": "publicKey"
          },
          {
            "name": "serumQuoteVault",
            "type": "publicKey"
          },
          {
            "name": "serumOpenOrders",
            "type": "publicKey"
          },
          {
            "name": "serumSignerNonce",
            "type": "u64"
          },
          {
            "name": "marketIndex",
            "type": "u16"
          },
          {
            "name": "fulfillmentType",
            "type": {
              "defined": "SpotFulfillmentType"
            }
          },
          {
            "name": "status",
            "type": {
              "defined": "SpotFulfillmentStatus"
            }
          },
          {
            "name": "padding",
            "type": {
              "array": [
                "u8",
                4
              ]
            }
          }
        ]
      }
    },
    {
      "name": "State",
      "type": {
        "kind": "struct",
        "fields": [
          {
            "name": "admin",
            "type": "publicKey"
          },
          {
            "name": "whitelistMint",
            "type": "publicKey"
          },
          {
            "name": "discountMint",
            "type": "publicKey"
          },
          {
            "name": "signer",
            "type": "publicKey"
          },
          {
            "name": "srmVault",
            "type": "publicKey"
          },
          {
            "name": "perpFeeStructure",
            "type": {
              "defined": "FeeStructure"
            }
          },
          {
            "name": "spotFeeStructure",
            "type": {
              "defined": "FeeStructure"
            }
          },
          {
            "name": "oracleGuardRails",
            "type": {
              "defined": "OracleGuardRails"
            }
          },
          {
            "name": "numberOfAuthorities",
            "type": "u64"
          },
          {
            "name": "lpCooldownTime",
            "type": "u64"
          },
          {
            "name": "liquidationMarginBufferRatio",
            "type": "u32"
          },
          {
            "name": "settlementDuration",
            "type": "u16"
          },
          {
            "name": "numberOfMarkets",
            "type": "u16"
          },
          {
            "name": "numberOfSpotMarkets",
            "type": "u16"
          },
          {
            "name": "signerNonce",
            "type": "u8"
          },
          {
            "name": "minPerpAuctionDuration",
            "type": "u8"
          },
          {
            "name": "defaultMarketOrderTimeInForce",
            "type": "u8"
          },
          {
            "name": "defaultSpotAuctionDuration",
            "type": "u8"
          },
          {
            "name": "exchangeStatus",
            "type": {
              "defined": "ExchangeStatus"
            }
          },
          {
            "name": "padding",
            "type": {
              "array": [
                "u8",
                1
              ]
            }
          }
        ]
      }
    },
    {
      "name": "User",
      "type": {
        "kind": "struct",
        "fields": [
          {
            "name": "authority",
            "type": "publicKey"
          },
          {
            "name": "delegate",
            "type": "publicKey"
          },
          {
            "name": "name",
            "type": {
              "array": [
                "u8",
                32
              ]
            }
          },
          {
            "name": "spotPositions",
            "type": {
              "array": [
                {
                  "defined": "SpotPosition"
                },
                8
              ]
            }
          },
          {
            "name": "perpPositions",
            "type": {
              "array": [
                {
                  "defined": "PerpPosition"
                },
                8
              ]
            }
          },
          {
            "name": "orders",
            "type": {
              "array": [
                {
                  "defined": "Order"
                },
                32
              ]
            }
          },
          {
            "name": "lastAddPerpLpSharesTs",
            "type": "i64"
          },
          {
            "name": "totalDeposits",
            "type": "u64"
          },
          {
            "name": "totalWithdraws",
            "type": "u64"
          },
          {
            "name": "settledPerpPnl",
            "type": "i64"
          },
          {
            "name": "cumulativeSpotFees",
            "type": "i64"
          },
          {
            "name": "nextOrderId",
            "type": "u32"
          },
          {
            "name": "maxMarginRatio",
            "type": "u32"
          },
          {
            "name": "nextLiquidationId",
            "type": "u16"
          },
          {
            "name": "subAccountId",
            "type": "u16"
          },
          {
            "name": "isBeingLiquidated",
            "type": "bool"
          },
          {
            "name": "isBankrupt",
            "type": "bool"
          },
          {
            "name": "isMarginTradingEnabled",
            "type": "bool"
          },
          {
            "name": "padding",
            "type": {
              "array": [
                "u8",
<<<<<<< HEAD
                2
=======
                1
>>>>>>> fde9c337
              ]
            }
          }
        ]
      }
    },
    {
      "name": "UserStats",
      "type": {
        "kind": "struct",
        "fields": [
          {
            "name": "authority",
            "type": "publicKey"
          },
          {
            "name": "referrer",
            "type": "publicKey"
          },
          {
            "name": "fees",
            "type": {
              "defined": "UserFees"
            }
          },
          {
            "name": "nextEpochTs",
            "type": "i64"
          },
          {
            "name": "makerVolume30d",
            "type": "u64"
          },
          {
            "name": "takerVolume30d",
            "type": "u64"
          },
          {
            "name": "fillerVolume30d",
            "type": "u64"
          },
          {
            "name": "lastMakerVolume30dTs",
            "type": "i64"
          },
          {
            "name": "lastTakerVolume30dTs",
            "type": "i64"
          },
          {
            "name": "lastFillerVolume30dTs",
            "type": "i64"
          },
          {
            "name": "ifStakedQuoteAssetAmount",
            "type": "u64"
          },
          {
            "name": "numberOfSubAccounts",
            "type": "u16"
          },
          {
            "name": "maxSubAccountId",
            "type": "u16"
          },
          {
            "name": "isReferrer",
            "type": "bool"
          },
          {
            "name": "padding",
            "type": {
              "array": [
                "u8",
                3
              ]
            }
          }
        ]
      }
    }
  ],
  "types": [
    {
      "name": "OrderParams",
      "type": {
        "kind": "struct",
        "fields": [
          {
            "name": "orderType",
            "type": {
              "defined": "OrderType"
            }
          },
          {
            "name": "marketType",
            "type": {
              "defined": "MarketType"
            }
          },
          {
            "name": "direction",
            "type": {
              "defined": "PositionDirection"
            }
          },
          {
            "name": "userOrderId",
            "type": "u8"
          },
          {
            "name": "baseAssetAmount",
            "type": "u64"
          },
          {
            "name": "price",
            "type": "u64"
          },
          {
            "name": "marketIndex",
            "type": "u16"
          },
          {
            "name": "reduceOnly",
            "type": "bool"
          },
          {
            "name": "postOnly",
            "type": "bool"
          },
          {
            "name": "immediateOrCancel",
            "type": "bool"
          },
          {
            "name": "maxTs",
            "type": {
              "option": "i64"
            }
          },
          {
            "name": "triggerPrice",
            "type": {
              "option": "u64"
            }
          },
          {
            "name": "triggerCondition",
            "type": {
              "defined": "OrderTriggerCondition"
            }
          },
          {
            "name": "oraclePriceOffset",
            "type": {
              "option": "i32"
            }
          },
          {
            "name": "auctionDuration",
            "type": {
              "option": "u8"
            }
          },
          {
            "name": "auctionStartPrice",
            "type": {
              "option": "u64"
            }
          },
          {
            "name": "auctionEndPrice",
            "type": {
              "option": "u64"
            }
          }
        ]
      }
    },
    {
      "name": "LiquidatePerpRecord",
      "type": {
        "kind": "struct",
        "fields": [
          {
            "name": "marketIndex",
            "type": "u16"
          },
          {
            "name": "oraclePrice",
            "type": "i64"
          },
          {
            "name": "baseAssetAmount",
            "type": "i64"
          },
          {
            "name": "quoteAssetAmount",
            "type": "i64"
          },
          {
            "name": "lpShares",
            "type": "u64"
          },
          {
            "name": "fillRecordId",
            "type": "u64"
          },
          {
            "name": "userOrderId",
            "type": "u32"
          },
          {
            "name": "liquidatorOrderId",
            "type": "u32"
          },
          {
            "name": "ifFee",
            "type": "u64"
          }
        ]
      }
    },
    {
      "name": "LiquidateSpotRecord",
      "type": {
        "kind": "struct",
        "fields": [
          {
            "name": "assetMarketIndex",
            "type": "u16"
          },
          {
            "name": "assetPrice",
            "type": "i64"
          },
          {
            "name": "assetTransfer",
            "type": "u128"
          },
          {
            "name": "liabilityMarketIndex",
            "type": "u16"
          },
          {
            "name": "liabilityPrice",
            "type": "i64"
          },
          {
            "name": "liabilityTransfer",
            "type": "u128"
          },
          {
            "name": "ifFee",
            "type": "u64"
          }
        ]
      }
    },
    {
      "name": "LiquidateBorrowForPerpPnlRecord",
      "type": {
        "kind": "struct",
        "fields": [
          {
            "name": "perpMarketIndex",
            "type": "u16"
          },
          {
            "name": "marketOraclePrice",
            "type": "i64"
          },
          {
            "name": "pnlTransfer",
            "type": "u128"
          },
          {
            "name": "liabilityMarketIndex",
            "type": "u16"
          },
          {
            "name": "liabilityPrice",
            "type": "i64"
          },
          {
            "name": "liabilityTransfer",
            "type": "u128"
          }
        ]
      }
    },
    {
      "name": "LiquidatePerpPnlForDepositRecord",
      "type": {
        "kind": "struct",
        "fields": [
          {
            "name": "perpMarketIndex",
            "type": "u16"
          },
          {
            "name": "marketOraclePrice",
            "type": "i64"
          },
          {
            "name": "pnlTransfer",
            "type": "u128"
          },
          {
            "name": "assetMarketIndex",
            "type": "u16"
          },
          {
            "name": "assetPrice",
            "type": "i64"
          },
          {
            "name": "assetTransfer",
            "type": "u128"
          }
        ]
      }
    },
    {
      "name": "PerpBankruptcyRecord",
      "type": {
        "kind": "struct",
        "fields": [
          {
            "name": "marketIndex",
            "type": "u16"
          },
          {
            "name": "pnl",
            "type": "i128"
          },
          {
            "name": "ifPayment",
            "type": "u128"
          },
          {
            "name": "cumulativeFundingRateDelta",
            "type": "i128"
          }
        ]
      }
    },
    {
      "name": "SpotBankruptcyRecord",
      "type": {
        "kind": "struct",
        "fields": [
          {
            "name": "marketIndex",
            "type": "u16"
          },
          {
            "name": "borrowAmount",
            "type": "u128"
          },
          {
            "name": "ifPayment",
            "type": "u128"
          },
          {
            "name": "cumulativeDepositInterestDelta",
            "type": "u128"
          }
        ]
      }
    },
    {
      "name": "HistoricalOracleData",
      "type": {
        "kind": "struct",
        "fields": [
          {
            "name": "lastOraclePrice",
            "type": "i64"
          },
          {
            "name": "lastOracleConf",
            "type": "u64"
          },
          {
            "name": "lastOracleDelay",
            "type": "i64"
          },
          {
            "name": "lastOraclePriceTwap",
            "type": "i64"
          },
          {
            "name": "lastOraclePriceTwap5min",
            "type": "i64"
          },
          {
            "name": "lastOraclePriceTwapTs",
            "type": "i64"
          }
        ]
      }
    },
    {
      "name": "HistoricalIndexData",
      "type": {
        "kind": "struct",
        "fields": [
          {
            "name": "lastIndexBidPrice",
            "type": "u64"
          },
          {
            "name": "lastIndexAskPrice",
            "type": "u64"
          },
          {
            "name": "lastIndexPriceTwap",
            "type": "u64"
          },
          {
            "name": "lastIndexPriceTwap5min",
            "type": "u64"
          },
          {
            "name": "lastIndexPriceTwapTs",
            "type": "i64"
          }
        ]
      }
    },
    {
      "name": "InsuranceClaim",
      "type": {
        "kind": "struct",
        "fields": [
          {
            "name": "revenueWithdrawSinceLastSettle",
            "type": "u64"
          },
          {
            "name": "maxRevenueWithdrawPerPeriod",
            "type": "u64"
          },
          {
            "name": "quoteMaxInsurance",
            "type": "u64"
          },
          {
            "name": "quoteSettledInsurance",
            "type": "u64"
          },
          {
            "name": "lastRevenueWithdrawTs",
            "type": "i64"
          }
        ]
      }
    },
    {
      "name": "PoolBalance",
      "type": {
        "kind": "struct",
        "fields": [
          {
            "name": "scaledBalance",
            "type": "u128"
          },
          {
            "name": "marketIndex",
            "type": "u16"
          },
          {
            "name": "padding",
            "type": {
              "array": [
                "u8",
                6
              ]
            }
          }
        ]
      }
    },
    {
      "name": "AMM",
      "type": {
        "kind": "struct",
        "fields": [
          {
            "name": "oracle",
            "type": "publicKey"
          },
          {
            "name": "historicalOracleData",
            "type": {
              "defined": "HistoricalOracleData"
            }
          },
          {
            "name": "baseAssetAmountPerLp",
            "type": "i128"
          },
          {
            "name": "quoteAssetAmountPerLp",
            "type": "i128"
          },
          {
            "name": "feePool",
            "type": {
              "defined": "PoolBalance"
            }
          },
          {
            "name": "baseAssetReserve",
            "type": "u128"
          },
          {
            "name": "quoteAssetReserve",
            "type": "u128"
          },
          {
            "name": "concentrationCoef",
            "type": "u128"
          },
          {
            "name": "minBaseAssetReserve",
            "type": "u128"
          },
          {
            "name": "maxBaseAssetReserve",
            "type": "u128"
          },
          {
            "name": "sqrtK",
            "type": "u128"
          },
          {
            "name": "pegMultiplier",
            "type": "u128"
          },
          {
            "name": "terminalQuoteAssetReserve",
            "type": "u128"
          },
          {
            "name": "baseAssetAmountLong",
            "type": "i128"
          },
          {
            "name": "baseAssetAmountShort",
            "type": "i128"
          },
          {
            "name": "baseAssetAmountWithAmm",
            "type": "i128"
          },
          {
            "name": "baseAssetAmountWithUnsettledLp",
            "type": "i128"
          },
          {
            "name": "maxOpenInterest",
            "type": "u128"
          },
          {
            "name": "quoteAssetAmount",
            "type": "i128"
          },
          {
            "name": "quoteEntryAmountLong",
            "type": "i128"
          },
          {
            "name": "quoteEntryAmountShort",
            "type": "i128"
          },
          {
            "name": "userLpShares",
            "type": "u128"
          },
          {
            "name": "lastFundingRate",
            "type": "i64"
          },
          {
            "name": "lastFundingRateLong",
            "type": "i64"
          },
          {
            "name": "lastFundingRateShort",
            "type": "i64"
          },
          {
            "name": "last24hAvgFundingRate",
            "type": "i64"
          },
          {
            "name": "totalFee",
            "type": "i128"
          },
          {
            "name": "totalMmFee",
            "type": "i128"
          },
          {
            "name": "totalExchangeFee",
            "type": "u128"
          },
          {
            "name": "totalFeeMinusDistributions",
            "type": "i128"
          },
          {
            "name": "totalFeeWithdrawn",
            "type": "u128"
          },
          {
            "name": "totalLiquidationFee",
            "type": "u128"
          },
          {
            "name": "cumulativeFundingRateLong",
            "type": "i128"
          },
          {
            "name": "cumulativeFundingRateShort",
            "type": "i128"
          },
          {
            "name": "cumulativeSocialLoss",
            "type": "i128"
          },
          {
            "name": "askBaseAssetReserve",
            "type": "u128"
          },
          {
            "name": "askQuoteAssetReserve",
            "type": "u128"
          },
          {
            "name": "bidBaseAssetReserve",
            "type": "u128"
          },
          {
            "name": "bidQuoteAssetReserve",
            "type": "u128"
          },
          {
            "name": "lastOracleNormalisedPrice",
            "type": "i64"
          },
          {
            "name": "lastOracleReservePriceSpreadPct",
            "type": "i64"
          },
          {
            "name": "lastBidPriceTwap",
            "type": "u64"
          },
          {
            "name": "lastAskPriceTwap",
            "type": "u64"
          },
          {
            "name": "lastMarkPriceTwap",
            "type": "u64"
          },
          {
            "name": "lastMarkPriceTwap5min",
            "type": "u64"
          },
          {
            "name": "lastUpdateSlot",
            "type": "u64"
          },
          {
            "name": "lastOracleConfPct",
            "type": "u64"
          },
          {
            "name": "netRevenueSinceLastFunding",
            "type": "i64"
          },
          {
            "name": "lastFundingRateTs",
            "type": "i64"
          },
          {
            "name": "fundingPeriod",
            "type": "i64"
          },
          {
            "name": "orderStepSize",
            "type": "u64"
          },
          {
            "name": "orderTickSize",
            "type": "u64"
          },
          {
            "name": "minOrderSize",
            "type": "u64"
          },
          {
            "name": "maxPositionSize",
            "type": "u64"
          },
          {
            "name": "volume24h",
            "type": "u64"
          },
          {
            "name": "longIntensityVolume",
            "type": "u64"
          },
          {
            "name": "shortIntensityVolume",
            "type": "u64"
          },
          {
            "name": "lastTradeTs",
            "type": "i64"
          },
          {
            "name": "markStd",
            "type": "u64"
          },
          {
            "name": "lastMarkPriceTwapTs",
            "type": "i64"
          },
          {
            "name": "baseSpread",
            "type": "u32"
          },
          {
            "name": "maxSpread",
            "type": "u32"
          },
          {
            "name": "longSpread",
            "type": "u32"
          },
          {
            "name": "shortSpread",
            "type": "u32"
          },
          {
            "name": "longIntensityCount",
            "type": "u32"
          },
          {
            "name": "shortIntensityCount",
            "type": "u32"
          },
          {
            "name": "maxFillReserveFraction",
            "type": "u16"
          },
          {
            "name": "maxSlippageRatio",
            "type": "u16"
          },
          {
            "name": "curveUpdateIntensity",
            "type": "u8"
          },
          {
            "name": "ammJitIntensity",
            "type": "u8"
          },
          {
            "name": "oracleSource",
            "type": {
              "defined": "OracleSource"
            }
          },
          {
            "name": "lastOracleValid",
            "type": "bool"
          }
        ]
      }
    },
    {
      "name": "InsuranceFund",
      "type": {
        "kind": "struct",
        "fields": [
          {
            "name": "vault",
            "type": "publicKey"
          },
          {
            "name": "totalShares",
            "type": "u128"
          },
          {
            "name": "userShares",
            "type": "u128"
          },
          {
            "name": "sharesBase",
            "type": "u128"
          },
          {
            "name": "unstakingPeriod",
            "type": "i64"
          },
          {
            "name": "lastRevenueSettleTs",
            "type": "i64"
          },
          {
            "name": "revenueSettlePeriod",
            "type": "i64"
          },
          {
            "name": "totalFactor",
            "type": "u32"
          },
          {
            "name": "userFactor",
            "type": "u32"
          }
        ]
      }
    },
    {
      "name": "OracleGuardRails",
      "type": {
        "kind": "struct",
        "fields": [
          {
            "name": "priceDivergence",
            "type": {
              "defined": "PriceDivergenceGuardRails"
            }
          },
          {
            "name": "validity",
            "type": {
              "defined": "ValidityGuardRails"
            }
          },
          {
            "name": "useForLiquidations",
            "type": "bool"
          }
        ]
      }
    },
    {
      "name": "PriceDivergenceGuardRails",
      "type": {
        "kind": "struct",
        "fields": [
          {
            "name": "markOracleDivergenceNumerator",
            "type": "u128"
          },
          {
            "name": "markOracleDivergenceDenominator",
            "type": "u128"
          }
        ]
      }
    },
    {
      "name": "ValidityGuardRails",
      "type": {
        "kind": "struct",
        "fields": [
          {
            "name": "slotsBeforeStaleForAmm",
            "type": "i64"
          },
          {
            "name": "slotsBeforeStaleForMargin",
            "type": "i64"
          },
          {
            "name": "confidenceIntervalMaxSize",
            "type": "u64"
          },
          {
            "name": "tooVolatileRatio",
            "type": "i64"
          }
        ]
      }
    },
    {
      "name": "FeeStructure",
      "type": {
        "kind": "struct",
        "fields": [
          {
            "name": "feeTiers",
            "type": {
              "array": [
                {
                  "defined": "FeeTier"
                },
                10
              ]
            }
          },
          {
            "name": "fillerRewardStructure",
            "type": {
              "defined": "OrderFillerRewardStructure"
            }
          },
          {
            "name": "referrerRewardEpochUpperBound",
            "type": "u64"
          },
          {
            "name": "flatFillerFee",
            "type": "u64"
          }
        ]
      }
    },
    {
      "name": "FeeTier",
      "type": {
        "kind": "struct",
        "fields": [
          {
            "name": "feeNumerator",
            "type": "u32"
          },
          {
            "name": "feeDenominator",
            "type": "u32"
          },
          {
            "name": "makerRebateNumerator",
            "type": "u32"
          },
          {
            "name": "makerRebateDenominator",
            "type": "u32"
          },
          {
            "name": "referrerRewardNumerator",
            "type": "u32"
          },
          {
            "name": "referrerRewardDenominator",
            "type": "u32"
          },
          {
            "name": "refereeFeeNumerator",
            "type": "u32"
          },
          {
            "name": "refereeFeeDenominator",
            "type": "u32"
          }
        ]
      }
    },
    {
      "name": "OrderFillerRewardStructure",
      "type": {
        "kind": "struct",
        "fields": [
          {
            "name": "rewardNumerator",
            "type": "u32"
          },
          {
            "name": "rewardDenominator",
            "type": "u32"
          },
          {
            "name": "timeBasedRewardLowerBound",
            "type": "u128"
          }
        ]
      }
    },
    {
      "name": "UserFees",
      "type": {
        "kind": "struct",
        "fields": [
          {
            "name": "totalFeePaid",
            "type": "u64"
          },
          {
            "name": "totalFeeRebate",
            "type": "u64"
          },
          {
            "name": "totalTokenDiscount",
            "type": "u64"
          },
          {
            "name": "totalRefereeDiscount",
            "type": "u64"
          },
          {
            "name": "totalReferrerReward",
            "type": "u64"
          },
          {
            "name": "currentEpochReferrerReward",
            "type": "u64"
          }
        ]
      }
    },
    {
      "name": "SpotPosition",
      "type": {
        "kind": "struct",
        "fields": [
          {
            "name": "scaledBalance",
            "type": "u64"
          },
          {
            "name": "openBids",
            "type": "i64"
          },
          {
            "name": "openAsks",
            "type": "i64"
          },
          {
            "name": "cumulativeDeposits",
            "type": "i64"
          },
          {
            "name": "marketIndex",
            "type": "u16"
          },
          {
            "name": "balanceType",
            "type": {
              "defined": "SpotBalanceType"
            }
          },
          {
            "name": "openOrders",
            "type": "u8"
          },
          {
            "name": "padding",
            "type": {
              "array": [
                "u8",
                4
              ]
            }
          }
        ]
      }
    },
    {
      "name": "PerpPosition",
      "type": {
        "kind": "struct",
        "fields": [
          {
            "name": "lastCumulativeFundingRate",
            "type": "i64"
          },
          {
            "name": "baseAssetAmount",
            "type": "i64"
          },
          {
            "name": "quoteAssetAmount",
            "type": "i64"
          },
          {
            "name": "quoteEntryAmount",
            "type": "i64"
          },
          {
            "name": "openBids",
            "type": "i64"
          },
          {
            "name": "openAsks",
            "type": "i64"
          },
          {
            "name": "settledPnl",
            "type": "i64"
          },
          {
            "name": "lpShares",
            "type": "u64"
          },
          {
            "name": "lastNetBaseAssetAmountPerLp",
            "type": "i64"
          },
          {
            "name": "lastNetQuoteAssetAmountPerLp",
            "type": "i64"
          },
          {
            "name": "remainderBaseAssetAmount",
            "type": "i32"
          },
          {
            "name": "marketIndex",
            "type": "u16"
          },
          {
            "name": "openOrders",
            "type": "u8"
          },
          {
            "name": "padding",
            "type": {
              "array": [
                "u8",
                1
              ]
            }
          }
        ]
      }
    },
    {
      "name": "Order",
      "type": {
        "kind": "struct",
        "fields": [
          {
            "name": "slot",
            "type": "u64"
          },
          {
            "name": "price",
            "type": "u64"
          },
          {
            "name": "baseAssetAmount",
            "type": "u64"
          },
          {
            "name": "baseAssetAmountFilled",
            "type": "u64"
          },
          {
            "name": "quoteAssetAmountFilled",
            "type": "u64"
          },
          {
            "name": "triggerPrice",
            "type": "u64"
          },
          {
            "name": "auctionStartPrice",
            "type": "u64"
          },
          {
            "name": "auctionEndPrice",
            "type": "u64"
          },
          {
            "name": "maxTs",
            "type": "i64"
          },
          {
            "name": "oraclePriceOffset",
            "type": "i32"
          },
          {
            "name": "orderId",
            "type": "u32"
          },
          {
            "name": "marketIndex",
            "type": "u16"
          },
          {
            "name": "status",
            "type": {
              "defined": "OrderStatus"
            }
          },
          {
            "name": "orderType",
            "type": {
              "defined": "OrderType"
            }
          },
          {
            "name": "marketType",
            "type": {
              "defined": "MarketType"
            }
          },
          {
            "name": "userOrderId",
            "type": "u8"
          },
          {
            "name": "existingPositionDirection",
            "type": {
              "defined": "PositionDirection"
            }
          },
          {
            "name": "direction",
            "type": {
              "defined": "PositionDirection"
            }
          },
          {
            "name": "reduceOnly",
            "type": "bool"
          },
          {
            "name": "postOnly",
            "type": "bool"
          },
          {
            "name": "immediateOrCancel",
            "type": "bool"
          },
          {
            "name": "triggerCondition",
            "type": {
              "defined": "OrderTriggerCondition"
            }
          },
          {
            "name": "triggered",
            "type": "bool"
          },
          {
            "name": "auctionDuration",
            "type": "u8"
          },
          {
            "name": "padding",
            "type": {
              "array": [
                "u8",
                2
              ]
            }
          }
        ]
      }
    },
    {
      "name": "SwapDirection",
      "type": {
        "kind": "enum",
        "variants": [
          {
            "name": "Add"
          },
          {
            "name": "Remove"
          }
        ]
      }
    },
    {
      "name": "PositionDirection",
      "type": {
        "kind": "enum",
        "variants": [
          {
            "name": "Long"
          },
          {
            "name": "Short"
          }
        ]
      }
    },
    {
      "name": "SpotFulfillmentType",
      "type": {
        "kind": "enum",
        "variants": [
          {
            "name": "SerumV3"
          },
          {
            "name": "None"
          }
        ]
      }
    },
    {
      "name": "TwapPeriod",
      "type": {
        "kind": "enum",
        "variants": [
          {
            "name": "FundingPeriod"
          },
          {
            "name": "FiveMin"
          }
        ]
      }
    },
    {
      "name": "LiquidationMultiplierType",
      "type": {
        "kind": "enum",
        "variants": [
          {
            "name": "Discount"
          },
          {
            "name": "Premium"
          }
        ]
      }
    },
    {
      "name": "MarginRequirementType",
      "type": {
        "kind": "enum",
        "variants": [
          {
            "name": "Initial"
          },
          {
            "name": "Maintenance"
          }
        ]
      }
    },
    {
      "name": "OracleValidity",
      "type": {
        "kind": "enum",
        "variants": [
          {
            "name": "Invalid"
          },
          {
            "name": "TooVolatile"
          },
          {
            "name": "TooUncertain"
          },
          {
            "name": "StaleForMargin"
          },
          {
            "name": "InsufficientDataPoints"
          },
          {
            "name": "StaleForAMM"
          },
          {
            "name": "Valid"
          }
        ]
      }
    },
    {
      "name": "DriftAction",
      "type": {
        "kind": "enum",
        "variants": [
          {
            "name": "UpdateFunding"
          },
          {
            "name": "SettlePnl"
          },
          {
            "name": "TriggerOrder"
          },
          {
            "name": "FillOrderMatch"
          },
          {
            "name": "FillOrderAmm"
          },
          {
            "name": "Liquidate"
          },
          {
            "name": "MarginCalc"
          },
          {
            "name": "UpdateTwap"
          },
          {
            "name": "UpdateAMMCurve"
          }
        ]
      }
    },
    {
      "name": "PositionUpdateType",
      "type": {
        "kind": "enum",
        "variants": [
          {
            "name": "Open"
          },
          {
            "name": "Increase"
          },
          {
            "name": "Reduce"
          },
          {
            "name": "Close"
          },
          {
            "name": "Flip"
          }
        ]
      }
    },
    {
      "name": "DepositDirection",
      "type": {
        "kind": "enum",
        "variants": [
          {
            "name": "DEPOSIT"
          },
          {
            "name": "WITHDRAW"
          }
        ]
      }
    },
    {
      "name": "OrderAction",
      "type": {
        "kind": "enum",
        "variants": [
          {
            "name": "Place"
          },
          {
            "name": "Cancel"
          },
          {
            "name": "Fill"
          },
          {
            "name": "Trigger"
          },
          {
            "name": "Expire"
          }
        ]
      }
    },
    {
      "name": "OrderActionExplanation",
      "type": {
        "kind": "enum",
        "variants": [
          {
            "name": "None"
          },
          {
            "name": "InsufficientFreeCollateral"
          },
          {
            "name": "OraclePriceBreachedLimitPrice"
          },
          {
            "name": "MarketOrderFilledToLimitPrice"
          },
          {
            "name": "OrderExpired"
          },
          {
            "name": "CanceledForLiquidation"
          },
          {
            "name": "OrderFilledWithAMM"
          },
          {
            "name": "OrderFilledWithMatch"
          },
          {
            "name": "MarketExpired"
          }
        ]
      }
    },
    {
      "name": "LPAction",
      "type": {
        "kind": "enum",
        "variants": [
          {
            "name": "AddLiquidity"
          },
          {
            "name": "RemoveLiquidity"
          },
          {
            "name": "SettleLiquidity"
          }
        ]
      }
    },
    {
      "name": "LiquidationType",
      "type": {
        "kind": "enum",
        "variants": [
          {
            "name": "LiquidatePerp"
          },
          {
            "name": "LiquidateSpot"
          },
          {
            "name": "LiquidateBorrowForPerpPnl"
          },
          {
            "name": "LiquidatePerpPnlForDeposit"
          },
          {
            "name": "PerpBankruptcy"
          },
          {
            "name": "SpotBankruptcy"
          }
        ]
      }
    },
    {
      "name": "StakeAction",
      "type": {
        "kind": "enum",
        "variants": [
          {
            "name": "Stake"
          },
          {
            "name": "UnstakeRequest"
          },
          {
            "name": "UnstakeCancelRequest"
          },
          {
            "name": "Unstake"
          }
        ]
      }
    },
    {
      "name": "PerpFulfillmentMethod",
      "type": {
        "kind": "enum",
        "variants": [
          {
            "name": "AMM",
            "fields": [
              {
                "option": "u64"
              }
            ]
          },
          {
            "name": "Match"
          }
        ]
      }
    },
    {
      "name": "SpotFulfillmentMethod",
      "type": {
        "kind": "enum",
        "variants": [
          {
            "name": "SerumV3"
          },
          {
            "name": "Match"
          }
        ]
      }
    },
    {
      "name": "OracleSource",
      "type": {
        "kind": "enum",
        "variants": [
          {
            "name": "Pyth"
          },
          {
            "name": "Switchboard"
          },
          {
            "name": "QuoteAsset"
          }
        ]
      }
    },
    {
      "name": "MarketStatus",
      "type": {
        "kind": "enum",
        "variants": [
          {
            "name": "Initialized"
          },
          {
            "name": "Active"
          },
          {
            "name": "FundingPaused"
          },
          {
            "name": "AmmPaused"
          },
          {
            "name": "FillPaused"
          },
          {
            "name": "WithdrawPaused"
          },
          {
            "name": "ReduceOnly"
          },
          {
            "name": "Settlement"
          },
          {
            "name": "Delisted"
          }
        ]
      }
    },
    {
      "name": "ContractType",
      "type": {
        "kind": "enum",
        "variants": [
          {
            "name": "Perpetual"
          },
          {
            "name": "Future"
          }
        ]
      }
    },
    {
      "name": "ContractTier",
      "type": {
        "kind": "enum",
        "variants": [
          {
            "name": "A"
          },
          {
            "name": "B"
          },
          {
            "name": "C"
          },
          {
            "name": "Speculative"
          },
          {
            "name": "Isolated"
          }
        ]
      }
    },
    {
      "name": "SpotBalanceType",
      "type": {
        "kind": "enum",
        "variants": [
          {
            "name": "Deposit"
          },
          {
            "name": "Borrow"
          }
        ]
      }
    },
    {
      "name": "SpotFulfillmentStatus",
      "type": {
        "kind": "enum",
        "variants": [
          {
            "name": "Enabled"
          },
          {
            "name": "Disabled"
          }
        ]
      }
    },
    {
      "name": "AssetTier",
      "type": {
        "kind": "enum",
        "variants": [
          {
            "name": "Collateral"
          },
          {
            "name": "Protected"
          },
          {
            "name": "Cross"
          },
          {
            "name": "Isolated"
          },
          {
            "name": "Unlisted"
          }
        ]
      }
    },
    {
      "name": "ExchangeStatus",
      "type": {
        "kind": "enum",
        "variants": [
          {
            "name": "Active"
          },
          {
            "name": "FundingPaused"
          },
          {
            "name": "AmmPaused"
          },
          {
            "name": "FillPaused"
          },
          {
            "name": "LiqPaused"
          },
          {
            "name": "WithdrawPaused"
          },
          {
            "name": "Paused"
          }
        ]
      }
    },
    {
      "name": "AssetType",
      "type": {
        "kind": "enum",
        "variants": [
          {
            "name": "Base"
          },
          {
            "name": "Quote"
          }
        ]
      }
    },
    {
      "name": "OrderStatus",
      "type": {
        "kind": "enum",
        "variants": [
          {
            "name": "Init"
          },
          {
            "name": "Open"
          },
          {
            "name": "Filled"
          },
          {
            "name": "Canceled"
          }
        ]
      }
    },
    {
      "name": "OrderType",
      "type": {
        "kind": "enum",
        "variants": [
          {
            "name": "Market"
          },
          {
            "name": "Limit"
          },
          {
            "name": "TriggerMarket"
          },
          {
            "name": "TriggerLimit"
          }
        ]
      }
    },
    {
      "name": "OrderTriggerCondition",
      "type": {
        "kind": "enum",
        "variants": [
          {
            "name": "Above"
          },
          {
            "name": "Below"
          }
        ]
      }
    },
    {
      "name": "MarketType",
      "type": {
        "kind": "enum",
        "variants": [
          {
            "name": "Spot"
          },
          {
            "name": "Perp"
          }
        ]
      }
    }
  ],
  "events": [
    {
      "name": "NewUserRecord",
      "fields": [
        {
          "name": "ts",
          "type": "i64",
          "index": false
        },
        {
          "name": "userAuthority",
          "type": "publicKey",
          "index": false
        },
        {
          "name": "user",
          "type": "publicKey",
          "index": false
        },
        {
          "name": "subAccountId",
          "type": "u16",
          "index": false
        },
        {
          "name": "name",
          "type": {
            "array": [
              "u8",
              32
            ]
          },
          "index": false
        },
        {
          "name": "referrer",
          "type": "publicKey",
          "index": false
        }
      ]
    },
    {
      "name": "DepositRecord",
      "fields": [
        {
          "name": "ts",
          "type": "i64",
          "index": false
        },
        {
          "name": "userAuthority",
          "type": "publicKey",
          "index": false
        },
        {
          "name": "user",
          "type": "publicKey",
          "index": false
        },
        {
          "name": "direction",
          "type": {
            "defined": "DepositDirection"
          },
          "index": false
        },
        {
          "name": "amount",
          "type": "u64",
          "index": false
        },
        {
          "name": "marketIndex",
          "type": "u16",
          "index": false
        },
        {
          "name": "oraclePrice",
          "type": "i64",
          "index": false
        },
        {
          "name": "marketDepositBalance",
          "type": "u128",
          "index": false
        },
        {
          "name": "marketWithdrawBalance",
          "type": "u128",
          "index": false
        },
        {
          "name": "marketCumulativeDepositInterest",
          "type": "u128",
          "index": false
        },
        {
          "name": "marketCumulativeBorrowInterest",
          "type": "u128",
          "index": false
        },
        {
          "name": "totalDepositsAfter",
          "type": "u64",
          "index": false
        },
        {
          "name": "totalWithdrawsAfter",
          "type": "u64",
          "index": false
        },
        {
          "name": "transferUser",
          "type": {
            "option": "publicKey"
          },
          "index": false
        }
      ]
    },
    {
      "name": "SpotInterestRecord",
      "fields": [
        {
          "name": "ts",
          "type": "i64",
          "index": false
        },
        {
          "name": "marketIndex",
          "type": "u16",
          "index": false
        },
        {
          "name": "depositBalance",
          "type": "u128",
          "index": false
        },
        {
          "name": "cumulativeDepositInterest",
          "type": "u128",
          "index": false
        },
        {
          "name": "borrowBalance",
          "type": "u128",
          "index": false
        },
        {
          "name": "cumulativeBorrowInterest",
          "type": "u128",
          "index": false
        },
        {
          "name": "optimalUtilization",
          "type": "u32",
          "index": false
        },
        {
          "name": "optimalBorrowRate",
          "type": "u32",
          "index": false
        },
        {
          "name": "maxBorrowRate",
          "type": "u32",
          "index": false
        }
      ]
    },
    {
      "name": "FundingPaymentRecord",
      "fields": [
        {
          "name": "ts",
          "type": "i64",
          "index": false
        },
        {
          "name": "userAuthority",
          "type": "publicKey",
          "index": false
        },
        {
          "name": "user",
          "type": "publicKey",
          "index": false
        },
        {
          "name": "marketIndex",
          "type": "u16",
          "index": false
        },
        {
          "name": "fundingPayment",
          "type": "i64",
          "index": false
        },
        {
          "name": "baseAssetAmount",
          "type": "i64",
          "index": false
        },
        {
          "name": "userLastCumulativeFunding",
          "type": "i64",
          "index": false
        },
        {
          "name": "ammCumulativeFundingLong",
          "type": "i128",
          "index": false
        },
        {
          "name": "ammCumulativeFundingShort",
          "type": "i128",
          "index": false
        }
      ]
    },
    {
      "name": "FundingRateRecord",
      "fields": [
        {
          "name": "ts",
          "type": "i64",
          "index": false
        },
        {
          "name": "recordId",
          "type": "u64",
          "index": false
        },
        {
          "name": "marketIndex",
          "type": "u16",
          "index": false
        },
        {
          "name": "fundingRate",
          "type": "i64",
          "index": false
        },
        {
          "name": "fundingRateLong",
          "type": "i128",
          "index": false
        },
        {
          "name": "fundingRateShort",
          "type": "i128",
          "index": false
        },
        {
          "name": "cumulativeFundingRateLong",
          "type": "i128",
          "index": false
        },
        {
          "name": "cumulativeFundingRateShort",
          "type": "i128",
          "index": false
        },
        {
          "name": "oraclePriceTwap",
          "type": "i64",
          "index": false
        },
        {
          "name": "markPriceTwap",
          "type": "u64",
          "index": false
        },
        {
          "name": "periodRevenue",
          "type": "i64",
          "index": false
        },
        {
          "name": "baseAssetAmountWithAmm",
          "type": "i128",
          "index": false
        },
        {
          "name": "baseAssetAmountWithUnsettledLp",
          "type": "i128",
          "index": false
        }
      ]
    },
    {
      "name": "CurveRecord",
      "fields": [
        {
          "name": "ts",
          "type": "i64",
          "index": false
        },
        {
          "name": "recordId",
          "type": "u64",
          "index": false
        },
        {
          "name": "pegMultiplierBefore",
          "type": "u128",
          "index": false
        },
        {
          "name": "baseAssetReserveBefore",
          "type": "u128",
          "index": false
        },
        {
          "name": "quoteAssetReserveBefore",
          "type": "u128",
          "index": false
        },
        {
          "name": "sqrtKBefore",
          "type": "u128",
          "index": false
        },
        {
          "name": "pegMultiplierAfter",
          "type": "u128",
          "index": false
        },
        {
          "name": "baseAssetReserveAfter",
          "type": "u128",
          "index": false
        },
        {
          "name": "quoteAssetReserveAfter",
          "type": "u128",
          "index": false
        },
        {
          "name": "sqrtKAfter",
          "type": "u128",
          "index": false
        },
        {
          "name": "baseAssetAmountLong",
          "type": "u128",
          "index": false
        },
        {
          "name": "baseAssetAmountShort",
          "type": "u128",
          "index": false
        },
        {
          "name": "baseAssetAmountWithAmm",
          "type": "i128",
          "index": false
        },
        {
          "name": "totalFee",
          "type": "i128",
          "index": false
        },
        {
          "name": "totalFeeMinusDistributions",
          "type": "i128",
          "index": false
        },
        {
          "name": "adjustmentCost",
          "type": "i128",
          "index": false
        },
        {
          "name": "oraclePrice",
          "type": "i64",
          "index": false
        },
        {
          "name": "fillRecord",
          "type": "u128",
          "index": false
        },
        {
          "name": "numberOfUsers",
          "type": "u32",
          "index": false
        },
        {
          "name": "marketIndex",
          "type": "u16",
          "index": false
        }
      ]
    },
    {
      "name": "OrderRecord",
      "fields": [
        {
          "name": "ts",
          "type": "i64",
          "index": false
        },
        {
          "name": "user",
          "type": "publicKey",
          "index": false
        },
        {
          "name": "order",
          "type": {
            "defined": "Order"
          },
          "index": false
        }
      ]
    },
    {
      "name": "OrderActionRecord",
      "fields": [
        {
          "name": "ts",
          "type": "i64",
          "index": false
        },
        {
          "name": "action",
          "type": {
            "defined": "OrderAction"
          },
          "index": false
        },
        {
          "name": "actionExplanation",
          "type": {
            "defined": "OrderActionExplanation"
          },
          "index": false
        },
        {
          "name": "marketIndex",
          "type": "u16",
          "index": false
        },
        {
          "name": "marketType",
          "type": {
            "defined": "MarketType"
          },
          "index": false
        },
        {
          "name": "filler",
          "type": {
            "option": "publicKey"
          },
          "index": false
        },
        {
          "name": "fillerReward",
          "type": {
            "option": "u64"
          },
          "index": false
        },
        {
          "name": "fillRecordId",
          "type": {
            "option": "u64"
          },
          "index": false
        },
        {
          "name": "baseAssetAmountFilled",
          "type": {
            "option": "u64"
          },
          "index": false
        },
        {
          "name": "quoteAssetAmountFilled",
          "type": {
            "option": "u64"
          },
          "index": false
        },
        {
          "name": "takerFee",
          "type": {
            "option": "u64"
          },
          "index": false
        },
        {
          "name": "makerFee",
          "type": {
            "option": "i64"
          },
          "index": false
        },
        {
          "name": "referrerReward",
          "type": {
            "option": "u32"
          },
          "index": false
        },
        {
          "name": "quoteAssetAmountSurplus",
          "type": {
            "option": "i64"
          },
          "index": false
        },
        {
          "name": "spotFulfillmentMethodFee",
          "type": {
            "option": "u64"
          },
          "index": false
        },
        {
          "name": "taker",
          "type": {
            "option": "publicKey"
          },
          "index": false
        },
        {
          "name": "takerOrderId",
          "type": {
            "option": "u32"
          },
          "index": false
        },
        {
          "name": "takerOrderDirection",
          "type": {
            "option": {
              "defined": "PositionDirection"
            }
          },
          "index": false
        },
        {
          "name": "takerOrderBaseAssetAmount",
          "type": {
            "option": "u64"
          },
          "index": false
        },
        {
          "name": "takerOrderCumulativeBaseAssetAmountFilled",
          "type": {
            "option": "u64"
          },
          "index": false
        },
        {
          "name": "takerOrderCumulativeQuoteAssetAmountFilled",
          "type": {
            "option": "u64"
          },
          "index": false
        },
        {
          "name": "maker",
          "type": {
            "option": "publicKey"
          },
          "index": false
        },
        {
          "name": "makerOrderId",
          "type": {
            "option": "u32"
          },
          "index": false
        },
        {
          "name": "makerOrderDirection",
          "type": {
            "option": {
              "defined": "PositionDirection"
            }
          },
          "index": false
        },
        {
          "name": "makerOrderBaseAssetAmount",
          "type": {
            "option": "u64"
          },
          "index": false
        },
        {
          "name": "makerOrderCumulativeBaseAssetAmountFilled",
          "type": {
            "option": "u64"
          },
          "index": false
        },
        {
          "name": "makerOrderCumulativeQuoteAssetAmountFilled",
          "type": {
            "option": "u64"
          },
          "index": false
        },
        {
          "name": "oraclePrice",
          "type": "i64",
          "index": false
        }
      ]
    },
    {
      "name": "LPRecord",
      "fields": [
        {
          "name": "ts",
          "type": "i64",
          "index": false
        },
        {
          "name": "user",
          "type": "publicKey",
          "index": false
        },
        {
          "name": "action",
          "type": {
            "defined": "LPAction"
          },
          "index": false
        },
        {
          "name": "nShares",
          "type": "u64",
          "index": false
        },
        {
          "name": "marketIndex",
          "type": "u16",
          "index": false
        },
        {
          "name": "deltaBaseAssetAmount",
          "type": "i64",
          "index": false
        },
        {
          "name": "deltaQuoteAssetAmount",
          "type": "i64",
          "index": false
        },
        {
          "name": "pnl",
          "type": "i64",
          "index": false
        }
      ]
    },
    {
      "name": "LiquidationRecord",
      "fields": [
        {
          "name": "ts",
          "type": "i64",
          "index": false
        },
        {
          "name": "liquidationType",
          "type": {
            "defined": "LiquidationType"
          },
          "index": false
        },
        {
          "name": "user",
          "type": "publicKey",
          "index": false
        },
        {
          "name": "liquidator",
          "type": "publicKey",
          "index": false
        },
        {
          "name": "marginRequirement",
          "type": "u128",
          "index": false
        },
        {
          "name": "totalCollateral",
          "type": "i128",
          "index": false
        },
        {
          "name": "liquidationId",
          "type": "u16",
          "index": false
        },
        {
          "name": "bankrupt",
          "type": "bool",
          "index": false
        },
        {
          "name": "canceledOrderIds",
          "type": {
            "vec": "u32"
          },
          "index": false
        },
        {
          "name": "liquidatePerp",
          "type": {
            "defined": "LiquidatePerpRecord"
          },
          "index": false
        },
        {
          "name": "liquidateSpot",
          "type": {
            "defined": "LiquidateSpotRecord"
          },
          "index": false
        },
        {
          "name": "liquidateBorrowForPerpPnl",
          "type": {
            "defined": "LiquidateBorrowForPerpPnlRecord"
          },
          "index": false
        },
        {
          "name": "liquidatePerpPnlForDeposit",
          "type": {
            "defined": "LiquidatePerpPnlForDepositRecord"
          },
          "index": false
        },
        {
          "name": "perpBankruptcy",
          "type": {
            "defined": "PerpBankruptcyRecord"
          },
          "index": false
        },
        {
          "name": "spotBankruptcy",
          "type": {
            "defined": "SpotBankruptcyRecord"
          },
          "index": false
        }
      ]
    },
    {
      "name": "SettlePnlRecord",
      "fields": [
        {
          "name": "ts",
          "type": "i64",
          "index": false
        },
        {
          "name": "user",
          "type": "publicKey",
          "index": false
        },
        {
          "name": "marketIndex",
          "type": "u16",
          "index": false
        },
        {
          "name": "pnl",
          "type": "i128",
          "index": false
        },
        {
          "name": "baseAssetAmount",
          "type": "i64",
          "index": false
        },
        {
          "name": "quoteAssetAmountAfter",
          "type": "i64",
          "index": false
        },
        {
          "name": "quoteEntryAmount",
          "type": "i64",
          "index": false
        },
        {
          "name": "settlePrice",
          "type": "i64",
          "index": false
        }
      ]
    },
    {
      "name": "InsuranceFundRecord",
      "fields": [
        {
          "name": "ts",
          "type": "i64",
          "index": false
        },
        {
          "name": "spotMarketIndex",
          "type": "u16",
          "index": false
        },
        {
          "name": "perpMarketIndex",
          "type": "u16",
          "index": false
        },
        {
          "name": "userIfFactor",
          "type": "u32",
          "index": false
        },
        {
          "name": "totalIfFactor",
          "type": "u32",
          "index": false
        },
        {
          "name": "vaultAmountBefore",
          "type": "u64",
          "index": false
        },
        {
          "name": "insuranceVaultAmountBefore",
          "type": "u64",
          "index": false
        },
        {
          "name": "totalIfSharesBefore",
          "type": "u128",
          "index": false
        },
        {
          "name": "totalIfSharesAfter",
          "type": "u128",
          "index": false
        },
        {
          "name": "amount",
          "type": "i64",
          "index": false
        }
      ]
    },
    {
      "name": "InsuranceFundStakeRecord",
      "fields": [
        {
          "name": "ts",
          "type": "i64",
          "index": false
        },
        {
          "name": "userAuthority",
          "type": "publicKey",
          "index": false
        },
        {
          "name": "action",
          "type": {
            "defined": "StakeAction"
          },
          "index": false
        },
        {
          "name": "amount",
          "type": "u64",
          "index": false
        },
        {
          "name": "marketIndex",
          "type": "u16",
          "index": false
        },
        {
          "name": "insuranceVaultAmountBefore",
          "type": "u64",
          "index": false
        },
        {
          "name": "ifSharesBefore",
          "type": "u128",
          "index": false
        },
        {
          "name": "userIfSharesBefore",
          "type": "u128",
          "index": false
        },
        {
          "name": "totalIfSharesBefore",
          "type": "u128",
          "index": false
        },
        {
          "name": "ifSharesAfter",
          "type": "u128",
          "index": false
        },
        {
          "name": "userIfSharesAfter",
          "type": "u128",
          "index": false
        },
        {
          "name": "totalIfSharesAfter",
          "type": "u128",
          "index": false
        }
      ]
    }
  ],
  "errors": [
    {
      "code": 6000,
      "name": "InvalidSpotMarketAuthority",
      "msg": "Invalid Spot Market Authority"
    },
    {
      "code": 6001,
      "name": "InvalidInsuranceFundAuthority",
      "msg": "Clearing house not insurance fund authority"
    },
    {
      "code": 6002,
      "name": "InsufficientDeposit",
      "msg": "Insufficient deposit"
    },
    {
      "code": 6003,
      "name": "InsufficientCollateral",
      "msg": "Insufficient collateral"
    },
    {
      "code": 6004,
      "name": "SufficientCollateral",
      "msg": "Sufficient collateral"
    },
    {
      "code": 6005,
      "name": "MaxNumberOfPositions",
      "msg": "Max number of positions taken"
    },
    {
      "code": 6006,
      "name": "AdminControlsPricesDisabled",
      "msg": "Admin Controls Prices Disabled"
    },
    {
      "code": 6007,
      "name": "MarketIndexNotInitialized",
      "msg": "Market Index Not Initialized"
    },
    {
      "code": 6008,
      "name": "MarketIndexAlreadyInitialized",
      "msg": "Market Index Already Initialized"
    },
    {
      "code": 6009,
      "name": "UserAccountAndUserPositionsAccountMismatch",
      "msg": "User Account And User Positions Account Mismatch"
    },
    {
      "code": 6010,
      "name": "UserHasNoPositionInMarket",
      "msg": "User Has No Position In Market"
    },
    {
      "code": 6011,
      "name": "InvalidInitialPeg",
      "msg": "Invalid Initial Peg"
    },
    {
      "code": 6012,
      "name": "InvalidRepegRedundant",
      "msg": "AMM repeg already configured with amt given"
    },
    {
      "code": 6013,
      "name": "InvalidRepegDirection",
      "msg": "AMM repeg incorrect repeg direction"
    },
    {
      "code": 6014,
      "name": "InvalidRepegProfitability",
      "msg": "AMM repeg out of bounds pnl"
    },
    {
      "code": 6015,
      "name": "SlippageOutsideLimit",
      "msg": "Slippage Outside Limit Price"
    },
    {
      "code": 6016,
      "name": "OrderSizeTooSmall",
      "msg": "Order Size Too Small"
    },
    {
      "code": 6017,
      "name": "InvalidUpdateK",
      "msg": "Price change too large when updating K"
    },
    {
      "code": 6018,
      "name": "AdminWithdrawTooLarge",
      "msg": "Admin tried to withdraw amount larger than fees collected"
    },
    {
      "code": 6019,
      "name": "MathError",
      "msg": "Math Error"
    },
    {
      "code": 6020,
      "name": "BnConversionError",
      "msg": "Conversion to u128/u64 failed with an overflow or underflow"
    },
    {
      "code": 6021,
      "name": "ClockUnavailable",
      "msg": "Clock unavailable"
    },
    {
      "code": 6022,
      "name": "UnableToLoadOracle",
      "msg": "Unable To Load Oracles"
    },
    {
      "code": 6023,
      "name": "PriceBandsBreached",
      "msg": "Price Bands Breached"
    },
    {
      "code": 6024,
      "name": "ExchangePaused",
      "msg": "Exchange is paused"
    },
    {
      "code": 6025,
      "name": "InvalidWhitelistToken",
      "msg": "Invalid whitelist token"
    },
    {
      "code": 6026,
      "name": "WhitelistTokenNotFound",
      "msg": "Whitelist token not found"
    },
    {
      "code": 6027,
      "name": "InvalidDiscountToken",
      "msg": "Invalid discount token"
    },
    {
      "code": 6028,
      "name": "DiscountTokenNotFound",
      "msg": "Discount token not found"
    },
    {
      "code": 6029,
      "name": "ReferrerNotFound",
      "msg": "Referrer not found"
    },
    {
      "code": 6030,
      "name": "ReferrerStatsNotFound",
      "msg": "ReferrerNotFound"
    },
    {
      "code": 6031,
      "name": "ReferrerMustBeWritable",
      "msg": "ReferrerMustBeWritable"
    },
    {
      "code": 6032,
      "name": "ReferrerStatsMustBeWritable",
      "msg": "ReferrerMustBeWritable"
    },
    {
      "code": 6033,
      "name": "ReferrerAndReferrerStatsAuthorityUnequal",
      "msg": "ReferrerAndReferrerStatsAuthorityUnequal"
    },
    {
      "code": 6034,
      "name": "InvalidReferrer",
      "msg": "InvalidReferrer"
    },
    {
      "code": 6035,
      "name": "InvalidOracle",
      "msg": "InvalidOracle"
    },
    {
      "code": 6036,
      "name": "OracleNotFound",
      "msg": "OracleNotFound"
    },
    {
      "code": 6037,
      "name": "LiquidationsBlockedByOracle",
      "msg": "Liquidations Blocked By Oracle"
    },
    {
      "code": 6038,
      "name": "MaxDeposit",
      "msg": "Can not deposit more than max deposit"
    },
    {
      "code": 6039,
      "name": "CantDeleteUserWithCollateral",
      "msg": "Can not delete user that still has collateral"
    },
    {
      "code": 6040,
      "name": "InvalidFundingProfitability",
      "msg": "AMM funding out of bounds pnl"
    },
    {
      "code": 6041,
      "name": "CastingFailure",
      "msg": "Casting Failure"
    },
    {
      "code": 6042,
      "name": "InvalidOrder",
      "msg": "Invalid Order"
    },
    {
      "code": 6043,
      "name": "UserHasNoOrder",
      "msg": "User has no order"
    },
    {
      "code": 6044,
      "name": "OrderAmountTooSmall",
      "msg": "Order Amount Too Small"
    },
    {
      "code": 6045,
      "name": "MaxNumberOfOrders",
      "msg": "Max number of orders taken"
    },
    {
      "code": 6046,
      "name": "OrderDoesNotExist",
      "msg": "Order does not exist"
    },
    {
      "code": 6047,
      "name": "OrderNotOpen",
      "msg": "Order not open"
    },
    {
      "code": 6048,
      "name": "FillOrderDidNotUpdateState",
      "msg": "FillOrderDidNotUpdateState"
    },
    {
      "code": 6049,
      "name": "ReduceOnlyOrderIncreasedRisk",
      "msg": "Reduce only order increased risk"
    },
    {
      "code": 6050,
      "name": "UnableToLoadAccountLoader",
      "msg": "Unable to load AccountLoader"
    },
    {
      "code": 6051,
      "name": "TradeSizeTooLarge",
      "msg": "Trade Size Too Large"
    },
    {
      "code": 6052,
      "name": "UserCantReferThemselves",
      "msg": "User cant refer themselves"
    },
    {
      "code": 6053,
      "name": "DidNotReceiveExpectedReferrer",
      "msg": "Did not receive expected referrer"
    },
    {
      "code": 6054,
      "name": "CouldNotDeserializeReferrer",
      "msg": "Could not deserialize referrer"
    },
    {
      "code": 6055,
      "name": "CouldNotDeserializeReferrerStats",
      "msg": "Could not deserialize referrer stats"
    },
    {
      "code": 6056,
      "name": "UserOrderIdAlreadyInUse",
      "msg": "User Order Id Already In Use"
    },
    {
      "code": 6057,
      "name": "NoPositionsLiquidatable",
      "msg": "No positions liquidatable"
    },
    {
      "code": 6058,
      "name": "InvalidMarginRatio",
      "msg": "Invalid Margin Ratio"
    },
    {
      "code": 6059,
      "name": "CantCancelPostOnlyOrder",
      "msg": "Cant Cancel Post Only Order"
    },
    {
      "code": 6060,
      "name": "InvalidOracleOffset",
      "msg": "InvalidOracleOffset"
    },
    {
      "code": 6061,
      "name": "CantExpireOrders",
      "msg": "CantExpireOrders"
    },
    {
      "code": 6062,
      "name": "CouldNotLoadMarketData",
      "msg": "CouldNotLoadMarketData"
    },
    {
      "code": 6063,
      "name": "MarketNotFound",
      "msg": "MarketNotFound"
    },
    {
      "code": 6064,
      "name": "InvalidMarketAccount",
      "msg": "InvalidMarketAccount"
    },
    {
      "code": 6065,
      "name": "UnableToLoadMarketAccount",
      "msg": "UnableToLoadMarketAccount"
    },
    {
      "code": 6066,
      "name": "MarketWrongMutability",
      "msg": "MarketWrongMutability"
    },
    {
      "code": 6067,
      "name": "UnableToCastUnixTime",
      "msg": "UnableToCastUnixTime"
    },
    {
      "code": 6068,
      "name": "CouldNotFindSpotPosition",
      "msg": "CouldNotFindSpotPosition"
    },
    {
      "code": 6069,
      "name": "NoSpotPositionAvailable",
      "msg": "NoSpotPositionAvailable"
    },
    {
      "code": 6070,
      "name": "InvalidSpotMarketInitialization",
      "msg": "InvalidSpotMarketInitialization"
    },
    {
      "code": 6071,
      "name": "CouldNotLoadSpotMarketData",
      "msg": "CouldNotLoadSpotMarketData"
    },
    {
      "code": 6072,
      "name": "SpotMarketNotFound",
      "msg": "SpotMarketNotFound"
    },
    {
      "code": 6073,
      "name": "InvalidSpotMarketAccount",
      "msg": "InvalidSpotMarketAccount"
    },
    {
      "code": 6074,
      "name": "UnableToLoadSpotMarketAccount",
      "msg": "UnableToLoadSpotMarketAccount"
    },
    {
      "code": 6075,
      "name": "SpotMarketWrongMutability",
      "msg": "SpotMarketWrongMutability"
    },
    {
      "code": 6076,
      "name": "SpotMarketInterestNotUpToDate",
      "msg": "SpotInterestNotUpToDate"
    },
    {
      "code": 6077,
      "name": "SpotMarketInsufficientDeposits",
      "msg": "SpotMarketInsufficientDeposits"
    },
    {
      "code": 6078,
      "name": "UserMustSettleTheirOwnPositiveUnsettledPNL",
      "msg": "UserMustSettleTheirOwnPositiveUnsettledPNL"
    },
    {
      "code": 6079,
      "name": "CantUpdatePoolBalanceType",
      "msg": "CantUpdatePoolBalanceType"
    },
    {
      "code": 6080,
      "name": "InsufficientCollateralForSettlingPNL",
      "msg": "InsufficientCollateralForSettlingPNL"
    },
    {
      "code": 6081,
      "name": "AMMNotUpdatedInSameSlot",
      "msg": "AMMNotUpdatedInSameSlot"
    },
    {
      "code": 6082,
      "name": "AuctionNotComplete",
      "msg": "AuctionNotComplete"
    },
    {
      "code": 6083,
      "name": "MakerNotFound",
      "msg": "MakerNotFound"
    },
    {
      "code": 6084,
      "name": "MakerStatsNotFound",
      "msg": "MakerNotFound"
    },
    {
      "code": 6085,
      "name": "MakerMustBeWritable",
      "msg": "MakerMustBeWritable"
    },
    {
      "code": 6086,
      "name": "MakerStatsMustBeWritable",
      "msg": "MakerMustBeWritable"
    },
    {
      "code": 6087,
      "name": "MakerOrderNotFound",
      "msg": "MakerOrderNotFound"
    },
    {
      "code": 6088,
      "name": "CouldNotDeserializeMaker",
      "msg": "CouldNotDeserializeMaker"
    },
    {
      "code": 6089,
      "name": "CouldNotDeserializeMakerStats",
      "msg": "CouldNotDeserializeMaker"
    },
    {
      "code": 6090,
      "name": "AuctionPriceDoesNotSatisfyMaker",
      "msg": "AuctionPriceDoesNotSatisfyMaker"
    },
    {
      "code": 6091,
      "name": "MakerCantFulfillOwnOrder",
      "msg": "MakerCantFulfillOwnOrder"
    },
    {
      "code": 6092,
      "name": "MakerOrderMustBePostOnly",
      "msg": "MakerOrderMustBePostOnly"
    },
    {
      "code": 6093,
      "name": "CantMatchTwoPostOnlys",
      "msg": "CantMatchTwoPostOnlys"
    },
    {
      "code": 6094,
      "name": "OrderBreachesOraclePriceLimits",
      "msg": "OrderBreachesOraclePriceLimits"
    },
    {
      "code": 6095,
      "name": "OrderMustBeTriggeredFirst",
      "msg": "OrderMustBeTriggeredFirst"
    },
    {
      "code": 6096,
      "name": "OrderNotTriggerable",
      "msg": "OrderNotTriggerable"
    },
    {
      "code": 6097,
      "name": "OrderDidNotSatisfyTriggerCondition",
      "msg": "OrderDidNotSatisfyTriggerCondition"
    },
    {
      "code": 6098,
      "name": "PositionAlreadyBeingLiquidated",
      "msg": "PositionAlreadyBeingLiquidated"
    },
    {
      "code": 6099,
      "name": "PositionDoesntHaveOpenPositionOrOrders",
      "msg": "PositionDoesntHaveOpenPositionOrOrders"
    },
    {
      "code": 6100,
      "name": "AllOrdersAreAlreadyLiquidations",
      "msg": "AllOrdersAreAlreadyLiquidations"
    },
    {
      "code": 6101,
      "name": "CantCancelLiquidationOrder",
      "msg": "CantCancelLiquidationOrder"
    },
    {
      "code": 6102,
      "name": "UserIsBeingLiquidated",
      "msg": "UserIsBeingLiquidated"
    },
    {
      "code": 6103,
      "name": "LiquidationsOngoing",
      "msg": "LiquidationsOngoing"
    },
    {
      "code": 6104,
      "name": "WrongSpotBalanceType",
      "msg": "WrongSpotBalanceType"
    },
    {
      "code": 6105,
      "name": "UserCantLiquidateThemself",
      "msg": "UserCantLiquidateThemself"
    },
    {
      "code": 6106,
      "name": "InvalidPerpPositionToLiquidate",
      "msg": "InvalidPerpPositionToLiquidate"
    },
    {
      "code": 6107,
      "name": "InvalidBaseAssetAmountForLiquidatePerp",
      "msg": "InvalidBaseAssetAmountForLiquidatePerp"
    },
    {
      "code": 6108,
      "name": "InvalidPositionLastFundingRate",
      "msg": "InvalidPositionLastFundingRate"
    },
    {
      "code": 6109,
      "name": "InvalidPositionDelta",
      "msg": "InvalidPositionDelta"
    },
    {
      "code": 6110,
      "name": "UserBankrupt",
      "msg": "UserBankrupt"
    },
    {
      "code": 6111,
      "name": "UserNotBankrupt",
      "msg": "UserNotBankrupt"
    },
    {
      "code": 6112,
      "name": "UserHasInvalidBorrow",
      "msg": "UserHasInvalidBorrow"
    },
    {
      "code": 6113,
      "name": "DailyWithdrawLimit",
      "msg": "DailyWithdrawLimit"
    },
    {
      "code": 6114,
      "name": "DefaultError",
      "msg": "DefaultError"
    },
    {
      "code": 6115,
      "name": "InsufficientLPTokens",
      "msg": "Insufficient LP tokens"
    },
    {
      "code": 6116,
      "name": "CantLPWithPerpPosition",
      "msg": "Cant LP with a market position"
    },
    {
      "code": 6117,
      "name": "UnableToBurnLPTokens",
      "msg": "Unable to burn LP tokens"
    },
    {
      "code": 6118,
      "name": "TryingToRemoveLiquidityTooFast",
      "msg": "Trying to remove liqudity too fast after adding it"
    },
    {
      "code": 6119,
      "name": "InvalidSpotMarketVault",
      "msg": "Invalid Spot Market Vault"
    },
    {
      "code": 6120,
      "name": "InvalidSpotMarketState",
      "msg": "Invalid Spot Market State"
    },
    {
      "code": 6121,
      "name": "InvalidSerumProgram",
      "msg": "InvalidSerumProgram"
    },
    {
      "code": 6122,
      "name": "InvalidSerumMarket",
      "msg": "InvalidSerumMarket"
    },
    {
      "code": 6123,
      "name": "InvalidSerumBids",
      "msg": "InvalidSerumBids"
    },
    {
      "code": 6124,
      "name": "InvalidSerumAsks",
      "msg": "InvalidSerumAsks"
    },
    {
      "code": 6125,
      "name": "InvalidSerumOpenOrders",
      "msg": "InvalidSerumOpenOrders"
    },
    {
      "code": 6126,
      "name": "FailedSerumCPI",
      "msg": "FailedSerumCPI"
    },
    {
      "code": 6127,
      "name": "FailedToFillOnSerum",
      "msg": "FailedToFillOnSerum"
    },
    {
      "code": 6128,
      "name": "InvalidSerumFulfillmentConfig",
      "msg": "InvalidSerumFulfillmentConfig"
    },
    {
      "code": 6129,
      "name": "InvalidFeeStructure",
      "msg": "InvalidFeeStructure"
    },
    {
      "code": 6130,
      "name": "InsufficientIFShares",
      "msg": "Insufficient IF shares"
    },
    {
      "code": 6131,
      "name": "MarketActionPaused",
      "msg": "the Market has paused this action"
    },
    {
      "code": 6132,
      "name": "AssetTierViolation",
      "msg": "Action violates the asset tier rules"
    },
    {
      "code": 6133,
      "name": "UserCantBeDeleted",
      "msg": "User Cant Be Deleted"
    },
    {
      "code": 6134,
      "name": "ReduceOnlyWithdrawIncreasedRisk",
      "msg": "Reduce Only Withdraw Increased Risk"
    },
    {
      "code": 6135,
      "name": "MaxOpenInterest",
      "msg": "Max Open Interest"
    },
    {
      "code": 6136,
      "name": "CantResolvePerpBankruptcy",
      "msg": "Cant Resolve Perp Bankruptcy"
    },
    {
      "code": 6137,
      "name": "LiquidationDoesntSatisfyLimitPrice",
      "msg": "Liquidation Doesnt Satisfy Limit Price"
    },
    {
      "code": 6138,
      "name": "MarginTradingDisabled",
      "msg": "Margin Trading Disabled"
    }
  ]
}<|MERGE_RESOLUTION|>--- conflicted
+++ resolved
@@ -4180,11 +4180,7 @@
             "type": {
               "array": [
                 "u8",
-<<<<<<< HEAD
-                2
-=======
                 1
->>>>>>> fde9c337
               ]
             }
           }
@@ -7181,481 +7177,486 @@
     },
     {
       "code": 6043,
+      "name": "PlacePostOnlyLimitFailure",
+      "msg": "Failed to Place Post-Only Limit Order"
+    },
+    {
+      "code": 6044,
       "name": "UserHasNoOrder",
       "msg": "User has no order"
     },
     {
-      "code": 6044,
+      "code": 6045,
       "name": "OrderAmountTooSmall",
       "msg": "Order Amount Too Small"
     },
     {
-      "code": 6045,
+      "code": 6046,
       "name": "MaxNumberOfOrders",
       "msg": "Max number of orders taken"
     },
     {
-      "code": 6046,
+      "code": 6047,
       "name": "OrderDoesNotExist",
       "msg": "Order does not exist"
     },
     {
-      "code": 6047,
+      "code": 6048,
       "name": "OrderNotOpen",
       "msg": "Order not open"
     },
     {
-      "code": 6048,
+      "code": 6049,
       "name": "FillOrderDidNotUpdateState",
       "msg": "FillOrderDidNotUpdateState"
     },
     {
-      "code": 6049,
+      "code": 6050,
       "name": "ReduceOnlyOrderIncreasedRisk",
       "msg": "Reduce only order increased risk"
     },
     {
-      "code": 6050,
+      "code": 6051,
       "name": "UnableToLoadAccountLoader",
       "msg": "Unable to load AccountLoader"
     },
     {
-      "code": 6051,
+      "code": 6052,
       "name": "TradeSizeTooLarge",
       "msg": "Trade Size Too Large"
     },
     {
-      "code": 6052,
+      "code": 6053,
       "name": "UserCantReferThemselves",
       "msg": "User cant refer themselves"
     },
     {
-      "code": 6053,
+      "code": 6054,
       "name": "DidNotReceiveExpectedReferrer",
       "msg": "Did not receive expected referrer"
     },
     {
-      "code": 6054,
+      "code": 6055,
       "name": "CouldNotDeserializeReferrer",
       "msg": "Could not deserialize referrer"
     },
     {
-      "code": 6055,
+      "code": 6056,
       "name": "CouldNotDeserializeReferrerStats",
       "msg": "Could not deserialize referrer stats"
     },
     {
-      "code": 6056,
+      "code": 6057,
       "name": "UserOrderIdAlreadyInUse",
       "msg": "User Order Id Already In Use"
     },
     {
-      "code": 6057,
+      "code": 6058,
       "name": "NoPositionsLiquidatable",
       "msg": "No positions liquidatable"
     },
     {
-      "code": 6058,
+      "code": 6059,
       "name": "InvalidMarginRatio",
       "msg": "Invalid Margin Ratio"
     },
     {
-      "code": 6059,
+      "code": 6060,
       "name": "CantCancelPostOnlyOrder",
       "msg": "Cant Cancel Post Only Order"
     },
     {
-      "code": 6060,
+      "code": 6061,
       "name": "InvalidOracleOffset",
       "msg": "InvalidOracleOffset"
     },
     {
-      "code": 6061,
+      "code": 6062,
       "name": "CantExpireOrders",
       "msg": "CantExpireOrders"
     },
     {
-      "code": 6062,
+      "code": 6063,
       "name": "CouldNotLoadMarketData",
       "msg": "CouldNotLoadMarketData"
     },
     {
-      "code": 6063,
+      "code": 6064,
       "name": "MarketNotFound",
       "msg": "MarketNotFound"
     },
     {
-      "code": 6064,
+      "code": 6065,
       "name": "InvalidMarketAccount",
       "msg": "InvalidMarketAccount"
     },
     {
-      "code": 6065,
+      "code": 6066,
       "name": "UnableToLoadMarketAccount",
       "msg": "UnableToLoadMarketAccount"
     },
     {
-      "code": 6066,
+      "code": 6067,
       "name": "MarketWrongMutability",
       "msg": "MarketWrongMutability"
     },
     {
-      "code": 6067,
+      "code": 6068,
       "name": "UnableToCastUnixTime",
       "msg": "UnableToCastUnixTime"
     },
     {
-      "code": 6068,
+      "code": 6069,
       "name": "CouldNotFindSpotPosition",
       "msg": "CouldNotFindSpotPosition"
     },
     {
-      "code": 6069,
+      "code": 6070,
       "name": "NoSpotPositionAvailable",
       "msg": "NoSpotPositionAvailable"
     },
     {
-      "code": 6070,
+      "code": 6071,
       "name": "InvalidSpotMarketInitialization",
       "msg": "InvalidSpotMarketInitialization"
     },
     {
-      "code": 6071,
+      "code": 6072,
       "name": "CouldNotLoadSpotMarketData",
       "msg": "CouldNotLoadSpotMarketData"
     },
     {
-      "code": 6072,
+      "code": 6073,
       "name": "SpotMarketNotFound",
       "msg": "SpotMarketNotFound"
     },
     {
-      "code": 6073,
+      "code": 6074,
       "name": "InvalidSpotMarketAccount",
       "msg": "InvalidSpotMarketAccount"
     },
     {
-      "code": 6074,
+      "code": 6075,
       "name": "UnableToLoadSpotMarketAccount",
       "msg": "UnableToLoadSpotMarketAccount"
     },
     {
-      "code": 6075,
+      "code": 6076,
       "name": "SpotMarketWrongMutability",
       "msg": "SpotMarketWrongMutability"
     },
     {
-      "code": 6076,
+      "code": 6077,
       "name": "SpotMarketInterestNotUpToDate",
       "msg": "SpotInterestNotUpToDate"
     },
     {
-      "code": 6077,
+      "code": 6078,
       "name": "SpotMarketInsufficientDeposits",
       "msg": "SpotMarketInsufficientDeposits"
     },
     {
-      "code": 6078,
+      "code": 6079,
       "name": "UserMustSettleTheirOwnPositiveUnsettledPNL",
       "msg": "UserMustSettleTheirOwnPositiveUnsettledPNL"
     },
     {
-      "code": 6079,
+      "code": 6080,
       "name": "CantUpdatePoolBalanceType",
       "msg": "CantUpdatePoolBalanceType"
     },
     {
-      "code": 6080,
+      "code": 6081,
       "name": "InsufficientCollateralForSettlingPNL",
       "msg": "InsufficientCollateralForSettlingPNL"
     },
     {
-      "code": 6081,
+      "code": 6082,
       "name": "AMMNotUpdatedInSameSlot",
       "msg": "AMMNotUpdatedInSameSlot"
     },
     {
-      "code": 6082,
+      "code": 6083,
       "name": "AuctionNotComplete",
       "msg": "AuctionNotComplete"
     },
     {
-      "code": 6083,
+      "code": 6084,
       "name": "MakerNotFound",
       "msg": "MakerNotFound"
     },
     {
-      "code": 6084,
+      "code": 6085,
       "name": "MakerStatsNotFound",
       "msg": "MakerNotFound"
     },
     {
-      "code": 6085,
+      "code": 6086,
       "name": "MakerMustBeWritable",
       "msg": "MakerMustBeWritable"
     },
     {
-      "code": 6086,
+      "code": 6087,
       "name": "MakerStatsMustBeWritable",
       "msg": "MakerMustBeWritable"
     },
     {
-      "code": 6087,
+      "code": 6088,
       "name": "MakerOrderNotFound",
       "msg": "MakerOrderNotFound"
     },
     {
-      "code": 6088,
+      "code": 6089,
       "name": "CouldNotDeserializeMaker",
       "msg": "CouldNotDeserializeMaker"
     },
     {
-      "code": 6089,
+      "code": 6090,
       "name": "CouldNotDeserializeMakerStats",
       "msg": "CouldNotDeserializeMaker"
     },
     {
-      "code": 6090,
+      "code": 6091,
       "name": "AuctionPriceDoesNotSatisfyMaker",
       "msg": "AuctionPriceDoesNotSatisfyMaker"
     },
     {
-      "code": 6091,
+      "code": 6092,
       "name": "MakerCantFulfillOwnOrder",
       "msg": "MakerCantFulfillOwnOrder"
     },
     {
-      "code": 6092,
+      "code": 6093,
       "name": "MakerOrderMustBePostOnly",
       "msg": "MakerOrderMustBePostOnly"
     },
     {
-      "code": 6093,
+      "code": 6094,
       "name": "CantMatchTwoPostOnlys",
       "msg": "CantMatchTwoPostOnlys"
     },
     {
-      "code": 6094,
+      "code": 6095,
       "name": "OrderBreachesOraclePriceLimits",
       "msg": "OrderBreachesOraclePriceLimits"
     },
     {
-      "code": 6095,
+      "code": 6096,
       "name": "OrderMustBeTriggeredFirst",
       "msg": "OrderMustBeTriggeredFirst"
     },
     {
-      "code": 6096,
+      "code": 6097,
       "name": "OrderNotTriggerable",
       "msg": "OrderNotTriggerable"
     },
     {
-      "code": 6097,
+      "code": 6098,
       "name": "OrderDidNotSatisfyTriggerCondition",
       "msg": "OrderDidNotSatisfyTriggerCondition"
     },
     {
-      "code": 6098,
+      "code": 6099,
       "name": "PositionAlreadyBeingLiquidated",
       "msg": "PositionAlreadyBeingLiquidated"
     },
     {
-      "code": 6099,
+      "code": 6100,
       "name": "PositionDoesntHaveOpenPositionOrOrders",
       "msg": "PositionDoesntHaveOpenPositionOrOrders"
     },
     {
-      "code": 6100,
+      "code": 6101,
       "name": "AllOrdersAreAlreadyLiquidations",
       "msg": "AllOrdersAreAlreadyLiquidations"
     },
     {
-      "code": 6101,
+      "code": 6102,
       "name": "CantCancelLiquidationOrder",
       "msg": "CantCancelLiquidationOrder"
     },
     {
-      "code": 6102,
+      "code": 6103,
       "name": "UserIsBeingLiquidated",
       "msg": "UserIsBeingLiquidated"
     },
     {
-      "code": 6103,
+      "code": 6104,
       "name": "LiquidationsOngoing",
       "msg": "LiquidationsOngoing"
     },
     {
-      "code": 6104,
+      "code": 6105,
       "name": "WrongSpotBalanceType",
       "msg": "WrongSpotBalanceType"
     },
     {
-      "code": 6105,
+      "code": 6106,
       "name": "UserCantLiquidateThemself",
       "msg": "UserCantLiquidateThemself"
     },
     {
-      "code": 6106,
+      "code": 6107,
       "name": "InvalidPerpPositionToLiquidate",
       "msg": "InvalidPerpPositionToLiquidate"
     },
     {
-      "code": 6107,
+      "code": 6108,
       "name": "InvalidBaseAssetAmountForLiquidatePerp",
       "msg": "InvalidBaseAssetAmountForLiquidatePerp"
     },
     {
-      "code": 6108,
+      "code": 6109,
       "name": "InvalidPositionLastFundingRate",
       "msg": "InvalidPositionLastFundingRate"
     },
     {
-      "code": 6109,
+      "code": 6110,
       "name": "InvalidPositionDelta",
       "msg": "InvalidPositionDelta"
     },
     {
-      "code": 6110,
+      "code": 6111,
       "name": "UserBankrupt",
       "msg": "UserBankrupt"
     },
     {
-      "code": 6111,
+      "code": 6112,
       "name": "UserNotBankrupt",
       "msg": "UserNotBankrupt"
     },
     {
-      "code": 6112,
+      "code": 6113,
       "name": "UserHasInvalidBorrow",
       "msg": "UserHasInvalidBorrow"
     },
     {
-      "code": 6113,
+      "code": 6114,
       "name": "DailyWithdrawLimit",
       "msg": "DailyWithdrawLimit"
     },
     {
-      "code": 6114,
+      "code": 6115,
       "name": "DefaultError",
       "msg": "DefaultError"
     },
     {
-      "code": 6115,
+      "code": 6116,
       "name": "InsufficientLPTokens",
       "msg": "Insufficient LP tokens"
     },
     {
-      "code": 6116,
+      "code": 6117,
       "name": "CantLPWithPerpPosition",
       "msg": "Cant LP with a market position"
     },
     {
-      "code": 6117,
+      "code": 6118,
       "name": "UnableToBurnLPTokens",
       "msg": "Unable to burn LP tokens"
     },
     {
-      "code": 6118,
+      "code": 6119,
       "name": "TryingToRemoveLiquidityTooFast",
       "msg": "Trying to remove liqudity too fast after adding it"
     },
     {
-      "code": 6119,
+      "code": 6120,
       "name": "InvalidSpotMarketVault",
       "msg": "Invalid Spot Market Vault"
     },
     {
-      "code": 6120,
+      "code": 6121,
       "name": "InvalidSpotMarketState",
       "msg": "Invalid Spot Market State"
     },
     {
-      "code": 6121,
+      "code": 6122,
       "name": "InvalidSerumProgram",
       "msg": "InvalidSerumProgram"
     },
     {
-      "code": 6122,
+      "code": 6123,
       "name": "InvalidSerumMarket",
       "msg": "InvalidSerumMarket"
     },
     {
-      "code": 6123,
+      "code": 6124,
       "name": "InvalidSerumBids",
       "msg": "InvalidSerumBids"
     },
     {
-      "code": 6124,
+      "code": 6125,
       "name": "InvalidSerumAsks",
       "msg": "InvalidSerumAsks"
     },
     {
-      "code": 6125,
+      "code": 6126,
       "name": "InvalidSerumOpenOrders",
       "msg": "InvalidSerumOpenOrders"
     },
     {
-      "code": 6126,
+      "code": 6127,
       "name": "FailedSerumCPI",
       "msg": "FailedSerumCPI"
     },
     {
-      "code": 6127,
+      "code": 6128,
       "name": "FailedToFillOnSerum",
       "msg": "FailedToFillOnSerum"
     },
     {
-      "code": 6128,
+      "code": 6129,
       "name": "InvalidSerumFulfillmentConfig",
       "msg": "InvalidSerumFulfillmentConfig"
     },
     {
-      "code": 6129,
+      "code": 6130,
       "name": "InvalidFeeStructure",
       "msg": "InvalidFeeStructure"
     },
     {
-      "code": 6130,
+      "code": 6131,
       "name": "InsufficientIFShares",
       "msg": "Insufficient IF shares"
     },
     {
-      "code": 6131,
+      "code": 6132,
       "name": "MarketActionPaused",
       "msg": "the Market has paused this action"
     },
     {
-      "code": 6132,
+      "code": 6133,
       "name": "AssetTierViolation",
       "msg": "Action violates the asset tier rules"
     },
     {
-      "code": 6133,
+      "code": 6134,
       "name": "UserCantBeDeleted",
       "msg": "User Cant Be Deleted"
     },
     {
-      "code": 6134,
+      "code": 6135,
       "name": "ReduceOnlyWithdrawIncreasedRisk",
       "msg": "Reduce Only Withdraw Increased Risk"
     },
     {
-      "code": 6135,
+      "code": 6136,
       "name": "MaxOpenInterest",
       "msg": "Max Open Interest"
     },
     {
-      "code": 6136,
+      "code": 6137,
       "name": "CantResolvePerpBankruptcy",
       "msg": "Cant Resolve Perp Bankruptcy"
     },
     {
-      "code": 6137,
+      "code": 6138,
       "name": "LiquidationDoesntSatisfyLimitPrice",
       "msg": "Liquidation Doesnt Satisfy Limit Price"
     },
     {
-      "code": 6138,
+      "code": 6139,
       "name": "MarginTradingDisabled",
       "msg": "Margin Trading Disabled"
     }
