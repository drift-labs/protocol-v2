{
  "version": "1.0.0",
  "name": "clearing_house",
  "instructions": [
    {
      "name": "initialize",
      "accounts": [
        {
          "name": "admin",
          "isMut": true,
          "isSigner": true
        },
        {
          "name": "state",
          "isMut": true,
          "isSigner": false
        },
        {
          "name": "quoteAssetMint",
          "isMut": false,
          "isSigner": false
        },
        {
          "name": "insuranceVault",
          "isMut": true,
          "isSigner": false
        },
        {
          "name": "insuranceVaultAuthority",
          "isMut": false,
          "isSigner": false
        },
        {
          "name": "rent",
          "isMut": false,
          "isSigner": false
        },
        {
          "name": "systemProgram",
          "isMut": false,
          "isSigner": false
        },
        {
          "name": "tokenProgram",
          "isMut": false,
          "isSigner": false
        }
      ],
      "args": [
        {
          "name": "adminControlsPrices",
          "type": "bool"
        }
      ]
    },
    {
      "name": "initializeBank",
      "accounts": [
        {
          "name": "bank",
          "isMut": true,
          "isSigner": false
        },
        {
          "name": "bankMint",
          "isMut": false,
          "isSigner": false
        },
        {
          "name": "bankVault",
          "isMut": true,
          "isSigner": false
        },
        {
          "name": "bankVaultAuthority",
          "isMut": false,
          "isSigner": false
        },
        {
          "name": "state",
          "isMut": true,
          "isSigner": false
        },
        {
          "name": "oracle",
          "isMut": false,
          "isSigner": false
        },
        {
          "name": "admin",
          "isMut": true,
          "isSigner": true
        },
        {
          "name": "rent",
          "isMut": false,
          "isSigner": false
        },
        {
          "name": "systemProgram",
          "isMut": false,
          "isSigner": false
        },
        {
          "name": "tokenProgram",
          "isMut": false,
          "isSigner": false
        }
      ],
      "args": [
        {
          "name": "optimalUtilization",
          "type": "u128"
        },
        {
          "name": "optimalBorrowRate",
          "type": "u128"
        },
        {
          "name": "maxBorrowRate",
          "type": "u128"
        },
        {
          "name": "oracleSource",
          "type": {
            "defined": "OracleSource"
          }
        },
        {
          "name": "initialAssetWeight",
          "type": "u128"
        },
        {
          "name": "maintenanceAssetWeight",
          "type": "u128"
        },
        {
          "name": "initialLiabilityWeight",
          "type": "u128"
        },
        {
          "name": "maintenanceLiabilityWeight",
          "type": "u128"
        },
        {
<<<<<<< HEAD
          "name": "liquidationFee",
=======
          "name": "imfFactor",
>>>>>>> 1f3f5ce3
          "type": "u128"
        }
      ]
    },
    {
      "name": "initializeMarket",
      "accounts": [
        {
          "name": "admin",
          "isMut": true,
          "isSigner": true
        },
        {
          "name": "state",
          "isMut": true,
          "isSigner": false
        },
        {
          "name": "market",
          "isMut": true,
          "isSigner": false
        },
        {
          "name": "oracle",
          "isMut": false,
          "isSigner": false
        },
        {
          "name": "rent",
          "isMut": false,
          "isSigner": false
        },
        {
          "name": "systemProgram",
          "isMut": false,
          "isSigner": false
        }
      ],
      "args": [
        {
          "name": "ammBaseAssetReserve",
          "type": "u128"
        },
        {
          "name": "ammQuoteAssetReserve",
          "type": "u128"
        },
        {
          "name": "ammPeriodicity",
          "type": "i64"
        },
        {
          "name": "ammPegMultiplier",
          "type": "u128"
        },
        {
          "name": "oracleSource",
          "type": {
            "defined": "OracleSource"
          }
        },
        {
          "name": "marginRatioInitial",
          "type": "u32"
        },
        {
          "name": "marginRatioPartial",
          "type": "u32"
        },
        {
          "name": "marginRatioMaintenance",
          "type": "u32"
        }
      ]
    },
    {
      "name": "deposit",
      "accounts": [
        {
          "name": "state",
          "isMut": false,
          "isSigner": false
        },
        {
          "name": "user",
          "isMut": true,
          "isSigner": false
        },
        {
          "name": "authority",
          "isMut": false,
          "isSigner": true
        },
        {
          "name": "bankVault",
          "isMut": true,
          "isSigner": false
        },
        {
          "name": "userTokenAccount",
          "isMut": true,
          "isSigner": false
        },
        {
          "name": "tokenProgram",
          "isMut": false,
          "isSigner": false
        }
      ],
      "args": [
        {
          "name": "bankIndex",
          "type": "u64"
        },
        {
          "name": "amount",
          "type": "u64"
        },
        {
          "name": "reduceOnly",
          "type": "bool"
        }
      ]
    },
    {
      "name": "withdraw",
      "accounts": [
        {
          "name": "state",
          "isMut": false,
          "isSigner": false
        },
        {
          "name": "user",
          "isMut": true,
          "isSigner": false
        },
        {
          "name": "authority",
          "isMut": false,
          "isSigner": true
        },
        {
          "name": "bankVault",
          "isMut": true,
          "isSigner": false
        },
        {
          "name": "bankVaultAuthority",
          "isMut": true,
          "isSigner": false
        },
        {
          "name": "userTokenAccount",
          "isMut": true,
          "isSigner": false
        },
        {
          "name": "tokenProgram",
          "isMut": false,
          "isSigner": false
        }
      ],
      "args": [
        {
          "name": "bankIndex",
          "type": "u64"
        },
        {
          "name": "amount",
          "type": "u64"
        },
        {
          "name": "reduceOnly",
          "type": "bool"
        }
      ]
    },
    {
      "name": "transferDeposit",
      "accounts": [
        {
          "name": "fromUser",
          "isMut": true,
          "isSigner": false
        },
        {
          "name": "toUser",
          "isMut": true,
          "isSigner": false
        },
        {
          "name": "authority",
          "isMut": false,
          "isSigner": true
        },
        {
          "name": "state",
          "isMut": false,
          "isSigner": false
        }
      ],
      "args": [
        {
          "name": "bankIndex",
          "type": "u64"
        },
        {
          "name": "amount",
          "type": "u64"
        }
      ]
    },
    {
      "name": "updateBankCumulativeInterest",
      "accounts": [
        {
          "name": "bank",
          "isMut": true,
          "isSigner": false
        }
      ],
      "args": []
    },
    {
      "name": "placeOrder",
      "accounts": [
        {
          "name": "state",
          "isMut": false,
          "isSigner": false
        },
        {
          "name": "user",
          "isMut": true,
          "isSigner": false
        },
        {
          "name": "authority",
          "isMut": false,
          "isSigner": true
        }
      ],
      "args": [
        {
          "name": "params",
          "type": {
            "defined": "OrderParams"
          }
        }
      ]
    },
    {
      "name": "cancelOrder",
      "accounts": [
        {
          "name": "state",
          "isMut": false,
          "isSigner": false
        },
        {
          "name": "user",
          "isMut": true,
          "isSigner": false
        },
        {
          "name": "authority",
          "isMut": false,
          "isSigner": true
        }
      ],
      "args": [
        {
          "name": "orderId",
          "type": {
            "option": "u64"
          }
        }
      ]
    },
    {
      "name": "cancelOrderByUserId",
      "accounts": [
        {
          "name": "state",
          "isMut": false,
          "isSigner": false
        },
        {
          "name": "user",
          "isMut": true,
          "isSigner": false
        },
        {
          "name": "authority",
          "isMut": false,
          "isSigner": true
        }
      ],
      "args": [
        {
          "name": "userOrderId",
          "type": "u8"
        }
      ]
    },
    {
      "name": "fillOrder",
      "accounts": [
        {
          "name": "state",
          "isMut": false,
          "isSigner": false
        },
        {
          "name": "authority",
          "isMut": false,
          "isSigner": true
        },
        {
          "name": "filler",
          "isMut": true,
          "isSigner": false
        },
        {
          "name": "user",
          "isMut": true,
          "isSigner": false
        }
      ],
      "args": [
        {
          "name": "orderId",
          "type": {
            "option": "u64"
          }
        },
        {
          "name": "makerOrderId",
          "type": {
            "option": "u64"
          }
        }
      ]
    },
    {
      "name": "placeAndTake",
      "accounts": [
        {
          "name": "state",
          "isMut": false,
          "isSigner": false
        },
        {
          "name": "user",
          "isMut": true,
          "isSigner": false
        },
        {
          "name": "authority",
          "isMut": false,
          "isSigner": true
        }
      ],
      "args": [
        {
          "name": "params",
          "type": {
            "defined": "OrderParams"
          }
        },
        {
          "name": "makerOrderId",
          "type": {
            "option": "u64"
          }
        }
      ]
    },
    {
      "name": "placeAndMake",
      "accounts": [
        {
          "name": "state",
          "isMut": false,
          "isSigner": false
        },
        {
          "name": "user",
          "isMut": true,
          "isSigner": false
        },
        {
          "name": "taker",
          "isMut": false,
          "isSigner": false
        },
        {
          "name": "authority",
          "isMut": false,
          "isSigner": true
        }
      ],
      "args": [
        {
          "name": "params",
          "type": {
            "defined": "OrderParams"
          }
        },
        {
          "name": "takerOrderId",
          "type": "u64"
        }
      ]
    },
    {
      "name": "triggerOrder",
      "accounts": [
        {
          "name": "state",
          "isMut": false,
          "isSigner": false
        },
        {
          "name": "authority",
          "isMut": false,
          "isSigner": true
        },
        {
          "name": "filler",
          "isMut": true,
          "isSigner": false
        },
        {
          "name": "user",
          "isMut": true,
          "isSigner": false
        }
      ],
      "args": [
        {
          "name": "orderId",
          "type": "u64"
        }
      ]
    },
    {
      "name": "updateAmms",
      "accounts": [
        {
          "name": "state",
          "isMut": false,
          "isSigner": false
        },
        {
          "name": "authority",
          "isMut": false,
          "isSigner": true
        }
      ],
      "args": [
        {
          "name": "marketIndexes",
          "type": {
            "array": [
              "u64",
              5
            ]
          }
        }
      ]
    },
    {
      "name": "settlePnl",
      "accounts": [
        {
          "name": "state",
          "isMut": false,
          "isSigner": false
        },
        {
          "name": "user",
          "isMut": true,
          "isSigner": false
        },
        {
          "name": "authority",
          "isMut": false,
          "isSigner": true
        }
      ],
      "args": [
        {
          "name": "marketIndex",
          "type": "u64"
        }
      ]
    },
    {
      "name": "liquidate",
      "accounts": [
        {
          "name": "state",
          "isMut": false,
          "isSigner": false
        },
        {
          "name": "authority",
          "isMut": false,
          "isSigner": true
        },
        {
          "name": "liquidator",
          "isMut": true,
          "isSigner": false
        },
        {
          "name": "user",
          "isMut": true,
          "isSigner": false
        },
        {
          "name": "bankVault",
          "isMut": true,
          "isSigner": false
        },
        {
          "name": "bankVaultAuthority",
          "isMut": true,
          "isSigner": false
        },
        {
          "name": "insuranceVault",
          "isMut": true,
          "isSigner": false
        },
        {
          "name": "tokenProgram",
          "isMut": false,
          "isSigner": false
        }
      ],
      "args": []
    },
    {
      "name": "liquidateNew",
      "accounts": [
        {
          "name": "state",
          "isMut": false,
          "isSigner": false
        },
        {
          "name": "authority",
          "isMut": false,
          "isSigner": true
        },
        {
          "name": "liquidator",
          "isMut": true,
          "isSigner": false
        },
        {
          "name": "user",
          "isMut": true,
          "isSigner": false
        }
      ],
      "args": [
        {
          "name": "marketIndex",
          "type": "u64"
        }
      ]
    },
    {
      "name": "liquidateBorrow",
      "accounts": [
        {
          "name": "state",
          "isMut": false,
          "isSigner": false
        },
        {
          "name": "authority",
          "isMut": false,
          "isSigner": true
        },
        {
          "name": "liquidator",
          "isMut": true,
          "isSigner": false
        },
        {
          "name": "user",
          "isMut": true,
          "isSigner": false
        }
      ],
      "args": [
        {
          "name": "depositBank",
          "type": "u64"
        },
        {
          "name": "borrowBank",
          "type": "u64"
        }
      ]
    },
    {
      "name": "moveAmmPrice",
      "accounts": [
        {
          "name": "state",
          "isMut": false,
          "isSigner": false
        },
        {
          "name": "admin",
          "isMut": false,
          "isSigner": true
        },
        {
          "name": "market",
          "isMut": true,
          "isSigner": false
        }
      ],
      "args": [
        {
          "name": "baseAssetReserve",
          "type": "u128"
        },
        {
          "name": "quoteAssetReserve",
          "type": "u128"
        }
      ]
    },
    {
      "name": "withdrawFromMarketToInsuranceVault",
      "accounts": [
        {
          "name": "state",
          "isMut": false,
          "isSigner": false
        },
        {
          "name": "admin",
          "isMut": false,
          "isSigner": true
        },
        {
          "name": "bank",
          "isMut": true,
          "isSigner": false
        },
        {
          "name": "bankVault",
          "isMut": true,
          "isSigner": false
        },
        {
          "name": "bankVaultAuthority",
          "isMut": true,
          "isSigner": false
        },
        {
          "name": "market",
          "isMut": true,
          "isSigner": false
        },
        {
          "name": "recipient",
          "isMut": true,
          "isSigner": false
        },
        {
          "name": "tokenProgram",
          "isMut": false,
          "isSigner": false
        }
      ],
      "args": [
        {
          "name": "amount",
          "type": "u64"
        }
      ]
    },
    {
      "name": "withdrawFromInsuranceVault",
      "accounts": [
        {
          "name": "state",
          "isMut": false,
          "isSigner": false
        },
        {
          "name": "admin",
          "isMut": false,
          "isSigner": true
        },
        {
          "name": "insuranceVault",
          "isMut": true,
          "isSigner": false
        },
        {
          "name": "insuranceVaultAuthority",
          "isMut": false,
          "isSigner": false
        },
        {
          "name": "recipient",
          "isMut": true,
          "isSigner": false
        },
        {
          "name": "tokenProgram",
          "isMut": false,
          "isSigner": false
        }
      ],
      "args": [
        {
          "name": "amount",
          "type": "u64"
        }
      ]
    },
    {
      "name": "withdrawFromInsuranceVaultToMarket",
      "accounts": [
        {
          "name": "state",
          "isMut": true,
          "isSigner": false
        },
        {
          "name": "market",
          "isMut": true,
          "isSigner": false
        },
        {
          "name": "admin",
          "isMut": false,
          "isSigner": true
        },
        {
          "name": "insuranceVault",
          "isMut": true,
          "isSigner": false
        },
        {
          "name": "insuranceVaultAuthority",
          "isMut": false,
          "isSigner": false
        },
        {
          "name": "bank",
          "isMut": true,
          "isSigner": false
        },
        {
          "name": "bankVault",
          "isMut": true,
          "isSigner": false
        },
        {
          "name": "tokenProgram",
          "isMut": false,
          "isSigner": false
        }
      ],
      "args": [
        {
          "name": "amount",
          "type": "u64"
        }
      ]
    },
    {
      "name": "repegAmmCurve",
      "accounts": [
        {
          "name": "state",
          "isMut": false,
          "isSigner": false
        },
        {
          "name": "market",
          "isMut": true,
          "isSigner": false
        },
        {
          "name": "oracle",
          "isMut": false,
          "isSigner": false
        },
        {
          "name": "admin",
          "isMut": false,
          "isSigner": true
        }
      ],
      "args": [
        {
          "name": "newPegCandidate",
          "type": "u128"
        }
      ]
    },
    {
      "name": "updateAmmOracleTwap",
      "accounts": [
        {
          "name": "state",
          "isMut": false,
          "isSigner": false
        },
        {
          "name": "market",
          "isMut": true,
          "isSigner": false
        },
        {
          "name": "oracle",
          "isMut": false,
          "isSigner": false
        },
        {
          "name": "admin",
          "isMut": false,
          "isSigner": true
        }
      ],
      "args": []
    },
    {
      "name": "resetAmmOracleTwap",
      "accounts": [
        {
          "name": "state",
          "isMut": false,
          "isSigner": false
        },
        {
          "name": "market",
          "isMut": true,
          "isSigner": false
        },
        {
          "name": "oracle",
          "isMut": false,
          "isSigner": false
        },
        {
          "name": "admin",
          "isMut": false,
          "isSigner": true
        }
      ],
      "args": []
    },
    {
      "name": "initializeUser",
      "accounts": [
        {
          "name": "user",
          "isMut": true,
          "isSigner": false
        },
        {
          "name": "state",
          "isMut": false,
          "isSigner": false
        },
        {
          "name": "authority",
          "isMut": false,
          "isSigner": true
        },
        {
          "name": "payer",
          "isMut": true,
          "isSigner": true
        },
        {
          "name": "rent",
          "isMut": false,
          "isSigner": false
        },
        {
          "name": "systemProgram",
          "isMut": false,
          "isSigner": false
        }
      ],
      "args": [
        {
          "name": "userId",
          "type": "u8"
        },
        {
          "name": "name",
          "type": {
            "array": [
              "u8",
              32
            ]
          }
        }
      ]
    },
    {
      "name": "settleFundingPayment",
      "accounts": [
        {
          "name": "state",
          "isMut": false,
          "isSigner": false
        },
        {
          "name": "user",
          "isMut": true,
          "isSigner": false
        }
      ],
      "args": []
    },
    {
      "name": "updateFundingRate",
      "accounts": [
        {
          "name": "state",
          "isMut": false,
          "isSigner": false
        },
        {
          "name": "market",
          "isMut": true,
          "isSigner": false
        },
        {
          "name": "oracle",
          "isMut": false,
          "isSigner": false
        }
      ],
      "args": [
        {
          "name": "marketIndex",
          "type": "u64"
        }
      ]
    },
    {
      "name": "updateK",
      "accounts": [
        {
          "name": "admin",
          "isMut": false,
          "isSigner": true
        },
        {
          "name": "state",
          "isMut": false,
          "isSigner": false
        },
        {
          "name": "market",
          "isMut": true,
          "isSigner": false
        },
        {
          "name": "oracle",
          "isMut": false,
          "isSigner": false
        }
      ],
      "args": [
        {
          "name": "sqrtK",
          "type": "u128"
        }
      ]
    },
    {
      "name": "updateMarginRatio",
      "accounts": [
        {
          "name": "admin",
          "isMut": false,
          "isSigner": true
        },
        {
          "name": "state",
          "isMut": false,
          "isSigner": false
        },
        {
          "name": "market",
          "isMut": true,
          "isSigner": false
        }
      ],
      "args": [
        {
          "name": "marginRatioInitial",
          "type": "u32"
        },
        {
          "name": "marginRatioPartial",
          "type": "u32"
        },
        {
          "name": "marginRatioMaintenance",
          "type": "u32"
        }
      ]
    },
    {
      "name": "updateMarketImfFactor",
      "accounts": [
        {
          "name": "admin",
          "isMut": false,
          "isSigner": true
        },
        {
          "name": "state",
          "isMut": false,
          "isSigner": false
        },
        {
          "name": "market",
          "isMut": true,
          "isSigner": false
        }
      ],
      "args": [
        {
          "name": "imfFactor",
          "type": "u128"
        }
      ]
    },
    {
      "name": "updateMarketUnsettledAssetWeight",
      "accounts": [
        {
          "name": "admin",
          "isMut": false,
          "isSigner": true
        },
        {
          "name": "state",
          "isMut": false,
          "isSigner": false
        },
        {
          "name": "market",
          "isMut": true,
          "isSigner": false
        }
      ],
      "args": [
        {
          "name": "unsettledInitialAssetWeight",
          "type": "u8"
        },
        {
          "name": "unsettledMaintenanceAssetWeight",
          "type": "u8"
        }
      ]
    },
    {
      "name": "updateCurveUpdateIntensity",
      "accounts": [
        {
          "name": "admin",
          "isMut": false,
          "isSigner": true
        },
        {
          "name": "state",
          "isMut": false,
          "isSigner": false
        },
        {
          "name": "market",
          "isMut": true,
          "isSigner": false
        }
      ],
      "args": [
        {
          "name": "curveUpdateIntensity",
          "type": "u8"
        }
      ]
    },
    {
      "name": "updatePartialLiquidationClosePercentage",
      "accounts": [
        {
          "name": "admin",
          "isMut": false,
          "isSigner": true
        },
        {
          "name": "state",
          "isMut": true,
          "isSigner": false
        }
      ],
      "args": [
        {
          "name": "numerator",
          "type": "u128"
        },
        {
          "name": "denominator",
          "type": "u128"
        }
      ]
    },
    {
      "name": "updatePartialLiquidationPenaltyPercentage",
      "accounts": [
        {
          "name": "admin",
          "isMut": false,
          "isSigner": true
        },
        {
          "name": "state",
          "isMut": true,
          "isSigner": false
        }
      ],
      "args": [
        {
          "name": "numerator",
          "type": "u128"
        },
        {
          "name": "denominator",
          "type": "u128"
        }
      ]
    },
    {
      "name": "updateFullLiquidationPenaltyPercentage",
      "accounts": [
        {
          "name": "admin",
          "isMut": false,
          "isSigner": true
        },
        {
          "name": "state",
          "isMut": true,
          "isSigner": false
        }
      ],
      "args": [
        {
          "name": "numerator",
          "type": "u128"
        },
        {
          "name": "denominator",
          "type": "u128"
        }
      ]
    },
    {
      "name": "updatePartialLiquidationLiquidatorShareDenominator",
      "accounts": [
        {
          "name": "admin",
          "isMut": false,
          "isSigner": true
        },
        {
          "name": "state",
          "isMut": true,
          "isSigner": false
        }
      ],
      "args": [
        {
          "name": "denominator",
          "type": "u64"
        }
      ]
    },
    {
      "name": "updateFullLiquidationLiquidatorShareDenominator",
      "accounts": [
        {
          "name": "admin",
          "isMut": false,
          "isSigner": true
        },
        {
          "name": "state",
          "isMut": true,
          "isSigner": false
        }
      ],
      "args": [
        {
          "name": "denominator",
          "type": "u64"
        }
      ]
    },
    {
      "name": "updateFee",
      "accounts": [
        {
          "name": "admin",
          "isMut": false,
          "isSigner": true
        },
        {
          "name": "state",
          "isMut": true,
          "isSigner": false
        }
      ],
      "args": [
        {
          "name": "fees",
          "type": {
            "defined": "FeeStructure"
          }
        }
      ]
    },
    {
      "name": "updateOrderFillerRewardStructure",
      "accounts": [
        {
          "name": "admin",
          "isMut": false,
          "isSigner": true
        },
        {
          "name": "state",
          "isMut": true,
          "isSigner": false
        }
      ],
      "args": [
        {
          "name": "orderFillerRewardStructure",
          "type": {
            "defined": "OrderFillerRewardStructure"
          }
        }
      ]
    },
    {
      "name": "updateOracleGuardRails",
      "accounts": [
        {
          "name": "admin",
          "isMut": false,
          "isSigner": true
        },
        {
          "name": "state",
          "isMut": true,
          "isSigner": false
        }
      ],
      "args": [
        {
          "name": "oracleGuardRails",
          "type": {
            "defined": "OracleGuardRails"
          }
        }
      ]
    },
    {
      "name": "updateMarketOracle",
      "accounts": [
        {
          "name": "admin",
          "isMut": false,
          "isSigner": true
        },
        {
          "name": "state",
          "isMut": false,
          "isSigner": false
        },
        {
          "name": "market",
          "isMut": true,
          "isSigner": false
        }
      ],
      "args": [
        {
          "name": "oracle",
          "type": "publicKey"
        },
        {
          "name": "oracleSource",
          "type": {
            "defined": "OracleSource"
          }
        }
      ]
    },
    {
      "name": "updateMarketMinimumQuoteAssetTradeSize",
      "accounts": [
        {
          "name": "admin",
          "isMut": false,
          "isSigner": true
        },
        {
          "name": "state",
          "isMut": false,
          "isSigner": false
        },
        {
          "name": "market",
          "isMut": true,
          "isSigner": false
        }
      ],
      "args": [
        {
          "name": "minimumTradeSize",
          "type": "u128"
        }
      ]
    },
    {
      "name": "updateMarketBaseSpread",
      "accounts": [
        {
          "name": "admin",
          "isMut": false,
          "isSigner": true
        },
        {
          "name": "state",
          "isMut": false,
          "isSigner": false
        },
        {
          "name": "market",
          "isMut": true,
          "isSigner": false
        }
      ],
      "args": [
        {
          "name": "baseSpread",
          "type": "u16"
        }
      ]
    },
    {
      "name": "updateMarketMaxSpread",
      "accounts": [
        {
          "name": "admin",
          "isMut": false,
          "isSigner": true
        },
        {
          "name": "state",
          "isMut": false,
          "isSigner": false
        },
        {
          "name": "market",
          "isMut": true,
          "isSigner": false
        }
      ],
      "args": [
        {
          "name": "maxSpread",
          "type": "u32"
        }
      ]
    },
    {
      "name": "updateMarketBaseAssetAmountStepSize",
      "accounts": [
        {
          "name": "admin",
          "isMut": false,
          "isSigner": true
        },
        {
          "name": "state",
          "isMut": false,
          "isSigner": false
        },
        {
          "name": "market",
          "isMut": true,
          "isSigner": false
        }
      ],
      "args": [
        {
          "name": "minimumTradeSize",
          "type": "u128"
        }
      ]
    },
    {
      "name": "updateMarketMaxSlippageRatio",
      "accounts": [
        {
          "name": "admin",
          "isMut": false,
          "isSigner": true
        },
        {
          "name": "state",
          "isMut": false,
          "isSigner": false
        },
        {
          "name": "market",
          "isMut": true,
          "isSigner": false
        }
      ],
      "args": [
        {
          "name": "maxSlippageRatio",
          "type": "u16"
        }
      ]
    },
    {
      "name": "updateMaxBaseAssetAmountRatio",
      "accounts": [
        {
          "name": "admin",
          "isMut": false,
          "isSigner": true
        },
        {
          "name": "state",
          "isMut": false,
          "isSigner": false
        },
        {
          "name": "market",
          "isMut": true,
          "isSigner": false
        }
      ],
      "args": [
        {
          "name": "maxBaseAssetAmountRatio",
          "type": "u16"
        }
      ]
    },
    {
      "name": "updateAdmin",
      "accounts": [
        {
          "name": "admin",
          "isMut": false,
          "isSigner": true
        },
        {
          "name": "state",
          "isMut": true,
          "isSigner": false
        }
      ],
      "args": [
        {
          "name": "admin",
          "type": "publicKey"
        }
      ]
    },
    {
      "name": "updateWhitelistMint",
      "accounts": [
        {
          "name": "admin",
          "isMut": false,
          "isSigner": true
        },
        {
          "name": "state",
          "isMut": true,
          "isSigner": false
        }
      ],
      "args": [
        {
          "name": "whitelistMint",
          "type": "publicKey"
        }
      ]
    },
    {
      "name": "updateDiscountMint",
      "accounts": [
        {
          "name": "admin",
          "isMut": false,
          "isSigner": true
        },
        {
          "name": "state",
          "isMut": true,
          "isSigner": false
        }
      ],
      "args": [
        {
          "name": "discountMint",
          "type": "publicKey"
        }
      ]
    },
    {
      "name": "updateExchangePaused",
      "accounts": [
        {
          "name": "admin",
          "isMut": false,
          "isSigner": true
        },
        {
          "name": "state",
          "isMut": true,
          "isSigner": false
        }
      ],
      "args": [
        {
          "name": "exchangePaused",
          "type": "bool"
        }
      ]
    },
    {
      "name": "disableAdminControlsPrices",
      "accounts": [
        {
          "name": "admin",
          "isMut": false,
          "isSigner": true
        },
        {
          "name": "state",
          "isMut": true,
          "isSigner": false
        }
      ],
      "args": []
    },
    {
      "name": "updateFundingPaused",
      "accounts": [
        {
          "name": "admin",
          "isMut": false,
          "isSigner": true
        },
        {
          "name": "state",
          "isMut": true,
          "isSigner": false
        }
      ],
      "args": [
        {
          "name": "fundingPaused",
          "type": "bool"
        }
      ]
    },
    {
      "name": "updateAuctionDuration",
      "accounts": [
        {
          "name": "admin",
          "isMut": false,
          "isSigner": true
        },
        {
          "name": "state",
          "isMut": true,
          "isSigner": false
        }
      ],
      "args": [
        {
          "name": "minAuctionDuration",
          "type": "u8"
        },
        {
          "name": "maxAuctionDuration",
          "type": "u8"
        }
      ]
    }
  ],
  "accounts": [
    {
      "name": "Bank",
      "type": {
        "kind": "struct",
        "fields": [
          {
            "name": "bankIndex",
            "type": "u64"
          },
          {
            "name": "pubkey",
            "type": "publicKey"
          },
          {
            "name": "oracle",
            "type": "publicKey"
          },
          {
            "name": "oracleSource",
            "type": {
              "defined": "OracleSource"
            }
          },
          {
            "name": "mint",
            "type": "publicKey"
          },
          {
            "name": "vault",
            "type": "publicKey"
          },
          {
            "name": "vaultAuthority",
            "type": "publicKey"
          },
          {
            "name": "vaultAuthorityNonce",
            "type": "u8"
          },
          {
            "name": "decimals",
            "type": "u8"
          },
          {
            "name": "optimalUtilization",
            "type": "u128"
          },
          {
            "name": "optimalBorrowRate",
            "type": "u128"
          },
          {
            "name": "maxBorrowRate",
            "type": "u128"
          },
          {
            "name": "depositBalance",
            "type": "u128"
          },
          {
            "name": "borrowBalance",
            "type": "u128"
          },
          {
            "name": "cumulativeDepositInterest",
            "type": "u128"
          },
          {
            "name": "cumulativeBorrowInterest",
            "type": "u128"
          },
          {
            "name": "lastUpdated",
            "type": "u64"
          },
          {
            "name": "initialAssetWeight",
            "type": "u128"
          },
          {
            "name": "maintenanceAssetWeight",
            "type": "u128"
          },
          {
            "name": "initialLiabilityWeight",
            "type": "u128"
          },
          {
            "name": "maintenanceLiabilityWeight",
            "type": "u128"
          },
          {
<<<<<<< HEAD
            "name": "liquidationFee",
=======
            "name": "imfFactor",
>>>>>>> 1f3f5ce3
            "type": "u128"
          }
        ]
      }
    },
    {
      "name": "Market",
      "type": {
        "kind": "struct",
        "fields": [
          {
            "name": "marketIndex",
            "type": "u64"
          },
          {
            "name": "pubkey",
            "type": "publicKey"
          },
          {
            "name": "initialized",
            "type": "bool"
          },
          {
            "name": "amm",
            "type": {
              "defined": "AMM"
            }
          },
          {
            "name": "baseAssetAmountLong",
            "type": "i128"
          },
          {
            "name": "baseAssetAmountShort",
            "type": "i128"
          },
          {
            "name": "openInterest",
            "type": "u128"
          },
          {
            "name": "marginRatioInitial",
            "type": "u32"
          },
          {
            "name": "marginRatioPartial",
            "type": "u32"
          },
          {
            "name": "marginRatioMaintenance",
            "type": "u32"
          },
          {
            "name": "nextFillRecordId",
            "type": "u64"
          },
          {
            "name": "nextFundingRateRecordId",
            "type": "u64"
          },
          {
            "name": "nextCurveRecordId",
            "type": "u64"
          },
          {
            "name": "pnlPool",
            "type": {
              "defined": "PoolBalance"
            }
          },
          {
            "name": "unsettledProfit",
            "type": "u128"
          },
          {
            "name": "unsettledLoss",
            "type": "u128"
          },
          {
<<<<<<< HEAD
            "name": "currentLiquidations",
            "type": "u64"
=======
            "name": "imfFactor",
            "type": "u128"
          },
          {
            "name": "unsettledInitialAssetWeight",
            "type": "u8"
          },
          {
            "name": "unsettledMaintenanceAssetWeight",
            "type": "u8"
          },
          {
            "name": "unsettledImfFactor",
            "type": "u128"
>>>>>>> 1f3f5ce3
          },
          {
            "name": "padding0",
            "type": "u32"
          },
          {
            "name": "padding1",
            "type": "u128"
          },
          {
            "name": "padding2",
            "type": "u128"
          },
          {
            "name": "padding3",
            "type": "u128"
          },
          {
            "name": "padding4",
            "type": "u128"
          }
        ]
      }
    },
    {
      "name": "State",
      "type": {
        "kind": "struct",
        "fields": [
          {
            "name": "admin",
            "type": "publicKey"
          },
          {
            "name": "exchangePaused",
            "type": "bool"
          },
          {
            "name": "fundingPaused",
            "type": "bool"
          },
          {
            "name": "adminControlsPrices",
            "type": "bool"
          },
          {
            "name": "insuranceVault",
            "type": "publicKey"
          },
          {
            "name": "insuranceVaultAuthority",
            "type": "publicKey"
          },
          {
            "name": "insuranceVaultNonce",
            "type": "u8"
          },
          {
            "name": "marginRatioInitial",
            "type": "u128"
          },
          {
            "name": "marginRatioMaintenance",
            "type": "u128"
          },
          {
            "name": "marginRatioPartial",
            "type": "u128"
          },
          {
            "name": "partialLiquidationClosePercentageNumerator",
            "type": "u128"
          },
          {
            "name": "partialLiquidationClosePercentageDenominator",
            "type": "u128"
          },
          {
            "name": "partialLiquidationPenaltyPercentageNumerator",
            "type": "u128"
          },
          {
            "name": "partialLiquidationPenaltyPercentageDenominator",
            "type": "u128"
          },
          {
            "name": "fullLiquidationPenaltyPercentageNumerator",
            "type": "u128"
          },
          {
            "name": "fullLiquidationPenaltyPercentageDenominator",
            "type": "u128"
          },
          {
            "name": "partialLiquidationLiquidatorShareDenominator",
            "type": "u64"
          },
          {
            "name": "fullLiquidationLiquidatorShareDenominator",
            "type": "u64"
          },
          {
            "name": "feeStructure",
            "type": {
              "defined": "FeeStructure"
            }
          },
          {
            "name": "whitelistMint",
            "type": "publicKey"
          },
          {
            "name": "discountMint",
            "type": "publicKey"
          },
          {
            "name": "oracleGuardRails",
            "type": {
              "defined": "OracleGuardRails"
            }
          },
          {
            "name": "numberOfMarkets",
            "type": "u64"
          },
          {
            "name": "numberOfBanks",
            "type": "u64"
          },
          {
            "name": "minOrderQuoteAssetAmount",
            "type": "u128"
          },
          {
            "name": "minAuctionDuration",
            "type": "u8"
          },
          {
            "name": "maxAuctionDuration",
            "type": "u8"
          },
          {
            "name": "liquidationAuctionDuration",
            "type": "u8"
          },
          {
            "name": "padding0",
            "type": "u128"
          },
          {
            "name": "padding1",
            "type": "u128"
          }
        ]
      }
    },
    {
      "name": "User",
      "type": {
        "kind": "struct",
        "fields": [
          {
            "name": "authority",
            "type": "publicKey"
          },
          {
            "name": "userId",
            "type": "u8"
          },
          {
            "name": "name",
            "type": {
              "array": [
                "u8",
                32
              ]
            }
          },
          {
            "name": "bankBalances",
            "type": {
              "array": [
                {
                  "defined": "UserBankBalance"
                },
                8
              ]
            }
          },
          {
            "name": "fees",
            "type": {
              "defined": "UserFees"
            }
          },
          {
            "name": "nextOrderId",
            "type": "u64"
          },
          {
            "name": "positions",
            "type": {
              "array": [
                {
                  "defined": "MarketPosition"
                },
                5
              ]
            }
          },
          {
            "name": "orders",
            "type": {
              "array": [
                {
                  "defined": "Order"
                },
                32
              ]
            }
          }
        ]
      }
    }
  ],
  "types": [
    {
      "name": "OrderParams",
      "type": {
        "kind": "struct",
        "fields": [
          {
            "name": "orderType",
            "type": {
              "defined": "OrderType"
            }
          },
          {
            "name": "direction",
            "type": {
              "defined": "PositionDirection"
            }
          },
          {
            "name": "userOrderId",
            "type": "u8"
          },
          {
            "name": "baseAssetAmount",
            "type": "u128"
          },
          {
            "name": "price",
            "type": "u128"
          },
          {
            "name": "marketIndex",
            "type": "u64"
          },
          {
            "name": "reduceOnly",
            "type": "bool"
          },
          {
            "name": "postOnly",
            "type": "bool"
          },
          {
            "name": "immediateOrCancel",
            "type": "bool"
          },
          {
            "name": "triggerPrice",
            "type": "u128"
          },
          {
            "name": "triggerCondition",
            "type": {
              "defined": "OrderTriggerCondition"
            }
          },
          {
            "name": "optionalAccounts",
            "type": {
              "defined": "OrderParamsOptionalAccounts"
            }
          },
          {
            "name": "positionLimit",
            "type": "u128"
          },
          {
            "name": "oraclePriceOffset",
            "type": "i128"
          },
          {
            "name": "auctionDuration",
            "type": "u8"
          },
          {
            "name": "padding0",
            "type": "bool"
          },
          {
            "name": "padding1",
            "type": "bool"
          }
        ]
      }
    },
    {
      "name": "OrderParamsOptionalAccounts",
      "type": {
        "kind": "struct",
        "fields": [
          {
            "name": "discountToken",
            "type": "bool"
          },
          {
            "name": "referrer",
            "type": "bool"
          }
        ]
      }
    },
    {
      "name": "PoolBalance",
      "type": {
        "kind": "struct",
        "fields": [
          {
            "name": "balance",
            "type": "u128"
          }
        ]
      }
    },
    {
      "name": "AMM",
      "type": {
        "kind": "struct",
        "fields": [
          {
            "name": "oracle",
            "type": "publicKey"
          },
          {
            "name": "oracleSource",
            "type": {
              "defined": "OracleSource"
            }
          },
          {
            "name": "lastOraclePrice",
            "type": "i128"
          },
          {
            "name": "lastOracleConfPct",
            "type": "u64"
          },
          {
            "name": "lastOracleDelay",
            "type": "i64"
          },
          {
            "name": "lastOracleNormalisedPrice",
            "type": "i128"
          },
          {
            "name": "lastOraclePriceTwap",
            "type": "i128"
          },
          {
            "name": "lastOraclePriceTwapTs",
            "type": "i64"
          },
          {
            "name": "lastOracleMarkSpreadPct",
            "type": "i128"
          },
          {
            "name": "baseAssetReserve",
            "type": "u128"
          },
          {
            "name": "quoteAssetReserve",
            "type": "u128"
          },
          {
            "name": "sqrtK",
            "type": "u128"
          },
          {
            "name": "pegMultiplier",
            "type": "u128"
          },
          {
            "name": "terminalQuoteAssetReserve",
            "type": "u128"
          },
          {
            "name": "netBaseAssetAmount",
            "type": "i128"
          },
          {
            "name": "quoteAssetAmountLong",
            "type": "u128"
          },
          {
            "name": "quoteAssetAmountShort",
            "type": "u128"
          },
          {
            "name": "lastFundingRate",
            "type": "i128"
          },
          {
            "name": "lastFundingRateTs",
            "type": "i64"
          },
          {
            "name": "fundingPeriod",
            "type": "i64"
          },
          {
            "name": "cumulativeFundingRateLong",
            "type": "i128"
          },
          {
            "name": "cumulativeFundingRateShort",
            "type": "i128"
          },
          {
            "name": "cumulativeFundingRateLp",
            "type": "i128"
          },
          {
            "name": "cumulativeRepegRebateLong",
            "type": "u128"
          },
          {
            "name": "cumulativeRepegRebateShort",
            "type": "u128"
          },
          {
            "name": "markStd",
            "type": "u64"
          },
          {
            "name": "lastMarkPriceTwap",
            "type": "u128"
          },
          {
            "name": "lastMarkPriceTwapTs",
            "type": "i64"
          },
          {
            "name": "minimumQuoteAssetTradeSize",
            "type": "u128"
          },
          {
            "name": "maxBaseAssetAmountRatio",
            "type": "u16"
          },
          {
            "name": "maxSlippageRatio",
            "type": "u16"
          },
          {
            "name": "baseAssetAmountStepSize",
            "type": "u128"
          },
          {
            "name": "baseSpread",
            "type": "u16"
          },
          {
            "name": "longSpread",
            "type": "u128"
          },
          {
            "name": "shortSpread",
            "type": "u128"
          },
          {
            "name": "maxSpread",
            "type": "u32"
          },
          {
            "name": "askBaseAssetReserve",
            "type": "u128"
          },
          {
            "name": "askQuoteAssetReserve",
            "type": "u128"
          },
          {
            "name": "bidBaseAssetReserve",
            "type": "u128"
          },
          {
            "name": "bidQuoteAssetReserve",
            "type": "u128"
          },
          {
            "name": "lastBidPriceTwap",
            "type": "u128"
          },
          {
            "name": "lastAskPriceTwap",
            "type": "u128"
          },
          {
            "name": "longIntensityCount",
            "type": "u16"
          },
          {
            "name": "longIntensityVolume",
            "type": "u64"
          },
          {
            "name": "shortIntensityCount",
            "type": "u16"
          },
          {
            "name": "shortIntensityVolume",
            "type": "u64"
          },
          {
            "name": "curveUpdateIntensity",
            "type": "u8"
          },
          {
            "name": "totalFee",
            "type": "u128"
          },
          {
            "name": "totalMmFee",
            "type": "u128"
          },
          {
            "name": "totalExchangeFee",
            "type": "u128"
          },
          {
            "name": "totalFeeMinusDistributions",
            "type": "i128"
          },
          {
            "name": "totalFeeWithdrawn",
            "type": "u128"
          },
          {
            "name": "netRevenueSinceLastFunding",
            "type": "i64"
          },
          {
            "name": "feePool",
            "type": {
              "defined": "PoolBalance"
            }
          },
          {
            "name": "lastUpdateSlot",
            "type": "u64"
          },
          {
            "name": "padding0",
            "type": "u16"
          },
          {
            "name": "padding1",
            "type": "u32"
          },
          {
            "name": "padding2",
            "type": "u128"
          },
          {
            "name": "padding3",
            "type": "u128"
          }
        ]
      }
    },
    {
      "name": "OracleGuardRails",
      "type": {
        "kind": "struct",
        "fields": [
          {
            "name": "priceDivergence",
            "type": {
              "defined": "PriceDivergenceGuardRails"
            }
          },
          {
            "name": "validity",
            "type": {
              "defined": "ValidityGuardRails"
            }
          },
          {
            "name": "useForLiquidations",
            "type": "bool"
          }
        ]
      }
    },
    {
      "name": "PriceDivergenceGuardRails",
      "type": {
        "kind": "struct",
        "fields": [
          {
            "name": "markOracleDivergenceNumerator",
            "type": "u128"
          },
          {
            "name": "markOracleDivergenceDenominator",
            "type": "u128"
          }
        ]
      }
    },
    {
      "name": "ValidityGuardRails",
      "type": {
        "kind": "struct",
        "fields": [
          {
            "name": "slotsBeforeStale",
            "type": "i64"
          },
          {
            "name": "confidenceIntervalMaxSize",
            "type": "u128"
          },
          {
            "name": "tooVolatileRatio",
            "type": "i128"
          }
        ]
      }
    },
    {
      "name": "FeeStructure",
      "type": {
        "kind": "struct",
        "fields": [
          {
            "name": "feeNumerator",
            "type": "u128"
          },
          {
            "name": "feeDenominator",
            "type": "u128"
          },
          {
            "name": "discountTokenTiers",
            "type": {
              "defined": "DiscountTokenTiers"
            }
          },
          {
            "name": "referralDiscount",
            "type": {
              "defined": "ReferralDiscount"
            }
          },
          {
            "name": "makerRebateNumerator",
            "type": "u128"
          },
          {
            "name": "makerRebateDenominator",
            "type": "u128"
          },
          {
            "name": "fillerRewardStructure",
            "type": {
              "defined": "OrderFillerRewardStructure"
            }
          }
        ]
      }
    },
    {
      "name": "DiscountTokenTiers",
      "type": {
        "kind": "struct",
        "fields": [
          {
            "name": "firstTier",
            "type": {
              "defined": "DiscountTokenTier"
            }
          },
          {
            "name": "secondTier",
            "type": {
              "defined": "DiscountTokenTier"
            }
          },
          {
            "name": "thirdTier",
            "type": {
              "defined": "DiscountTokenTier"
            }
          },
          {
            "name": "fourthTier",
            "type": {
              "defined": "DiscountTokenTier"
            }
          }
        ]
      }
    },
    {
      "name": "DiscountTokenTier",
      "type": {
        "kind": "struct",
        "fields": [
          {
            "name": "minimumBalance",
            "type": "u64"
          },
          {
            "name": "discountNumerator",
            "type": "u128"
          },
          {
            "name": "discountDenominator",
            "type": "u128"
          }
        ]
      }
    },
    {
      "name": "ReferralDiscount",
      "type": {
        "kind": "struct",
        "fields": [
          {
            "name": "referrerRewardNumerator",
            "type": "u128"
          },
          {
            "name": "referrerRewardDenominator",
            "type": "u128"
          },
          {
            "name": "refereeDiscountNumerator",
            "type": "u128"
          },
          {
            "name": "refereeDiscountDenominator",
            "type": "u128"
          }
        ]
      }
    },
    {
      "name": "OrderFillerRewardStructure",
      "type": {
        "kind": "struct",
        "fields": [
          {
            "name": "rewardNumerator",
            "type": "u128"
          },
          {
            "name": "rewardDenominator",
            "type": "u128"
          },
          {
            "name": "timeBasedRewardLowerBound",
            "type": "u128"
          }
        ]
      }
    },
    {
      "name": "UserFees",
      "type": {
        "kind": "struct",
        "fields": [
          {
            "name": "totalFeePaid",
            "type": "u64"
          },
          {
            "name": "totalFeeRebate",
            "type": "u64"
          },
          {
            "name": "totalTokenDiscount",
            "type": "u128"
          },
          {
            "name": "totalReferralReward",
            "type": "u128"
          },
          {
            "name": "totalRefereeDiscount",
            "type": "u128"
          }
        ]
      }
    },
    {
      "name": "UserBankBalance",
      "type": {
        "kind": "struct",
        "fields": [
          {
            "name": "bankIndex",
            "type": "u64"
          },
          {
            "name": "balanceType",
            "type": {
              "defined": "BankBalanceType"
            }
          },
          {
            "name": "balance",
            "type": "u128"
          }
        ]
      }
    },
    {
      "name": "MarketPosition",
      "type": {
        "kind": "struct",
        "fields": [
          {
            "name": "marketIndex",
            "type": "u64"
          },
          {
            "name": "baseAssetAmount",
            "type": "i128"
          },
          {
            "name": "quoteAssetAmount",
            "type": "u128"
          },
          {
            "name": "quoteEntryAmount",
            "type": "u128"
          },
          {
            "name": "lastCumulativeFundingRate",
            "type": "i128"
          },
          {
            "name": "lastCumulativeRepegRebate",
            "type": "u128"
          },
          {
            "name": "lastFundingRateTs",
            "type": "i64"
          },
          {
            "name": "openOrders",
            "type": "u128"
          },
          {
            "name": "unsettledPnl",
            "type": "i128"
          },
          {
            "name": "openBids",
            "type": "i128"
          },
          {
            "name": "openAsks",
            "type": "i128"
          },
          {
            "name": "liquidationBaseAssetAmount",
            "type": "i128"
          },
          {
            "name": "padding0",
            "type": "u128"
          },
          {
            "name": "padding1",
            "type": "u128"
          },
          {
            "name": "padding2",
            "type": "u128"
          },
          {
            "name": "padding3",
            "type": "u128"
          },
          {
            "name": "padding4",
            "type": "u128"
          }
        ]
      }
    },
    {
      "name": "Order",
      "type": {
        "kind": "struct",
        "fields": [
          {
            "name": "status",
            "type": {
              "defined": "OrderStatus"
            }
          },
          {
            "name": "orderType",
            "type": {
              "defined": "OrderType"
            }
          },
          {
            "name": "ts",
            "type": "i64"
          },
          {
            "name": "slot",
            "type": "u64"
          },
          {
            "name": "orderId",
            "type": "u64"
          },
          {
            "name": "userOrderId",
            "type": "u8"
          },
          {
            "name": "marketIndex",
            "type": "u64"
          },
          {
            "name": "price",
            "type": "u128"
          },
          {
            "name": "existingPositionDirection",
            "type": {
              "defined": "PositionDirection"
            }
          },
          {
            "name": "baseAssetAmount",
            "type": "u128"
          },
          {
            "name": "baseAssetAmountFilled",
            "type": "u128"
          },
          {
            "name": "quoteAssetAmountFilled",
            "type": "u128"
          },
          {
            "name": "fee",
            "type": "i128"
          },
          {
            "name": "direction",
            "type": {
              "defined": "PositionDirection"
            }
          },
          {
            "name": "reduceOnly",
            "type": "bool"
          },
          {
            "name": "postOnly",
            "type": "bool"
          },
          {
            "name": "immediateOrCancel",
            "type": "bool"
          },
          {
            "name": "discountTier",
            "type": {
              "defined": "OrderDiscountTier"
            }
          },
          {
            "name": "triggerPrice",
            "type": "u128"
          },
          {
            "name": "triggerCondition",
            "type": {
              "defined": "OrderTriggerCondition"
            }
          },
          {
            "name": "triggered",
            "type": "bool"
          },
          {
            "name": "referrer",
            "type": "publicKey"
          },
          {
            "name": "oraclePriceOffset",
            "type": "i128"
          },
          {
            "name": "auctionStartPrice",
            "type": "u128"
          },
          {
            "name": "auctionEndPrice",
            "type": "u128"
          },
          {
            "name": "auctionDuration",
            "type": "u8"
          },
          {
            "name": "liquidation",
            "type": "bool"
          },
          {
            "name": "padding",
            "type": {
              "array": [
                "u16",
                3
              ]
            }
          }
        ]
      }
    },
    {
      "name": "SwapDirection",
      "type": {
        "kind": "enum",
        "variants": [
          {
            "name": "Add"
          },
          {
            "name": "Remove"
          }
        ]
      }
    },
    {
      "name": "PositionDirection",
      "type": {
        "kind": "enum",
        "variants": [
          {
            "name": "Long"
          },
          {
            "name": "Short"
          }
        ]
      }
    },
    {
      "name": "MarginRequirementType",
      "type": {
        "kind": "enum",
        "variants": [
          {
            "name": "Initial"
          },
          {
            "name": "Partial"
          },
          {
            "name": "Maintenance"
          }
        ]
      }
    },
    {
      "name": "LiquidationType",
      "type": {
        "kind": "enum",
        "variants": [
          {
            "name": "NONE"
          },
          {
            "name": "PARTIAL"
          },
          {
            "name": "FULL"
          }
        ]
      }
    },
    {
      "name": "BankBalanceType",
      "type": {
        "kind": "enum",
        "variants": [
          {
            "name": "Deposit"
          },
          {
            "name": "Borrow"
          }
        ]
      }
    },
    {
      "name": "DepositDirection",
      "type": {
        "kind": "enum",
        "variants": [
          {
            "name": "DEPOSIT"
          },
          {
            "name": "WITHDRAW"
          }
        ]
      }
    },
    {
      "name": "OrderAction",
      "type": {
        "kind": "enum",
        "variants": [
          {
            "name": "Place"
          },
          {
            "name": "Cancel"
          },
          {
            "name": "Fill"
          },
          {
            "name": "Trigger"
          },
          {
            "name": "Expire"
          }
        ]
      }
    },
    {
      "name": "OrderActionExplanation",
      "type": {
        "kind": "enum",
        "variants": [
          {
            "name": "None"
          },
          {
            "name": "BreachedMarginRequirement"
          },
          {
            "name": "OraclePriceBreachedLimitPrice"
          },
          {
            "name": "MarketOrderFilledToLimitPrice"
          },
          {
            "name": "MarketOrderAuctionExpired"
          },
          {
            "name": "CanceledForLiquidation"
          }
        ]
      }
    },
    {
      "name": "FulfillmentMethod",
      "type": {
        "kind": "enum",
        "variants": [
          {
            "name": "AMM"
          },
          {
            "name": "Match"
          }
        ]
      }
    },
    {
      "name": "OracleSource",
      "type": {
        "kind": "enum",
        "variants": [
          {
            "name": "Pyth"
          },
          {
            "name": "Switchboard"
          },
          {
            "name": "QuoteAsset"
          }
        ]
      }
    },
    {
      "name": "OrderStatus",
      "type": {
        "kind": "enum",
        "variants": [
          {
            "name": "Init"
          },
          {
            "name": "Open"
          },
          {
            "name": "Filled"
          },
          {
            "name": "Canceled"
          }
        ]
      }
    },
    {
      "name": "OrderType",
      "type": {
        "kind": "enum",
        "variants": [
          {
            "name": "Market"
          },
          {
            "name": "Limit"
          },
          {
            "name": "TriggerMarket"
          },
          {
            "name": "TriggerLimit"
          }
        ]
      }
    },
    {
      "name": "OrderDiscountTier",
      "type": {
        "kind": "enum",
        "variants": [
          {
            "name": "None"
          },
          {
            "name": "First"
          },
          {
            "name": "Second"
          },
          {
            "name": "Third"
          },
          {
            "name": "Fourth"
          }
        ]
      }
    },
    {
      "name": "OrderTriggerCondition",
      "type": {
        "kind": "enum",
        "variants": [
          {
            "name": "Above"
          },
          {
            "name": "Below"
          }
        ]
      }
    }
  ],
  "events": [
    {
      "name": "DepositRecord",
      "fields": [
        {
          "name": "ts",
          "type": "i64",
          "index": false
        },
        {
          "name": "userAuthority",
          "type": "publicKey",
          "index": false
        },
        {
          "name": "user",
          "type": "publicKey",
          "index": false
        },
        {
          "name": "direction",
          "type": {
            "defined": "DepositDirection"
          },
          "index": false
        },
        {
          "name": "amount",
          "type": "u64",
          "index": false
        },
        {
          "name": "bankIndex",
          "type": "u64",
          "index": false
        },
        {
          "name": "oraclePrice",
          "type": "i128",
          "index": false
        },
        {
          "name": "from",
          "type": {
            "option": "publicKey"
          },
          "index": false
        },
        {
          "name": "to",
          "type": {
            "option": "publicKey"
          },
          "index": false
        }
      ]
    },
    {
      "name": "FundingPaymentRecord",
      "fields": [
        {
          "name": "ts",
          "type": "i64",
          "index": false
        },
        {
          "name": "userAuthority",
          "type": "publicKey",
          "index": false
        },
        {
          "name": "user",
          "type": "publicKey",
          "index": false
        },
        {
          "name": "marketIndex",
          "type": "u64",
          "index": false
        },
        {
          "name": "fundingPayment",
          "type": "i128",
          "index": false
        },
        {
          "name": "baseAssetAmount",
          "type": "i128",
          "index": false
        },
        {
          "name": "userLastCumulativeFunding",
          "type": "i128",
          "index": false
        },
        {
          "name": "userLastFundingRateTs",
          "type": "i64",
          "index": false
        },
        {
          "name": "ammCumulativeFundingLong",
          "type": "i128",
          "index": false
        },
        {
          "name": "ammCumulativeFundingShort",
          "type": "i128",
          "index": false
        }
      ]
    },
    {
      "name": "FundingRateRecord",
      "fields": [
        {
          "name": "ts",
          "type": "i64",
          "index": false
        },
        {
          "name": "recordId",
          "type": "u64",
          "index": false
        },
        {
          "name": "marketIndex",
          "type": "u64",
          "index": false
        },
        {
          "name": "fundingRate",
          "type": "i128",
          "index": false
        },
        {
          "name": "cumulativeFundingRateLong",
          "type": "i128",
          "index": false
        },
        {
          "name": "cumulativeFundingRateShort",
          "type": "i128",
          "index": false
        },
        {
          "name": "oraclePriceTwap",
          "type": "i128",
          "index": false
        },
        {
          "name": "markPriceTwap",
          "type": "u128",
          "index": false
        }
      ]
    },
    {
      "name": "CurveRecord",
      "fields": [
        {
          "name": "ts",
          "type": "i64",
          "index": false
        },
        {
          "name": "recordId",
          "type": "u64",
          "index": false
        },
        {
          "name": "marketIndex",
          "type": "u64",
          "index": false
        },
        {
          "name": "pegMultiplierBefore",
          "type": "u128",
          "index": false
        },
        {
          "name": "baseAssetReserveBefore",
          "type": "u128",
          "index": false
        },
        {
          "name": "quoteAssetReserveBefore",
          "type": "u128",
          "index": false
        },
        {
          "name": "sqrtKBefore",
          "type": "u128",
          "index": false
        },
        {
          "name": "pegMultiplierAfter",
          "type": "u128",
          "index": false
        },
        {
          "name": "baseAssetReserveAfter",
          "type": "u128",
          "index": false
        },
        {
          "name": "quoteAssetReserveAfter",
          "type": "u128",
          "index": false
        },
        {
          "name": "sqrtKAfter",
          "type": "u128",
          "index": false
        },
        {
          "name": "baseAssetAmountLong",
          "type": "u128",
          "index": false
        },
        {
          "name": "baseAssetAmountShort",
          "type": "u128",
          "index": false
        },
        {
          "name": "netBaseAssetAmount",
          "type": "i128",
          "index": false
        },
        {
          "name": "openInterest",
          "type": "u128",
          "index": false
        },
        {
          "name": "totalFee",
          "type": "u128",
          "index": false
        },
        {
          "name": "totalFeeMinusDistributions",
          "type": "i128",
          "index": false
        },
        {
          "name": "adjustmentCost",
          "type": "i128",
          "index": false
        },
        {
          "name": "oraclePrice",
          "type": "i128",
          "index": false
        },
        {
          "name": "fillRecord",
          "type": "u128",
          "index": false
        }
      ]
    },
    {
      "name": "LiquidationRecord",
      "fields": [
        {
          "name": "ts",
          "type": "i64",
          "index": false
        },
        {
          "name": "userAuthority",
          "type": "publicKey",
          "index": false
        },
        {
          "name": "user",
          "type": "publicKey",
          "index": false
        },
        {
          "name": "partial",
          "type": "bool",
          "index": false
        },
        {
          "name": "baseAssetValue",
          "type": "u128",
          "index": false
        },
        {
          "name": "baseAssetValueClosed",
          "type": "u128",
          "index": false
        },
        {
          "name": "liquidationFee",
          "type": "u128",
          "index": false
        },
        {
          "name": "feeToLiquidator",
          "type": "u64",
          "index": false
        },
        {
          "name": "feeToInsuranceFund",
          "type": "u64",
          "index": false
        },
        {
          "name": "liquidator",
          "type": "publicKey",
          "index": false
        },
        {
          "name": "totalCollateral",
          "type": "u128",
          "index": false
        },
        {
          "name": "collateral",
          "type": "u128",
          "index": false
        },
        {
          "name": "unrealizedPnl",
          "type": "i128",
          "index": false
        },
        {
          "name": "marginRatio",
          "type": "u128",
          "index": false
        }
      ]
    },
    {
      "name": "OrderRecord",
      "fields": [
        {
          "name": "ts",
          "type": "i64",
          "index": false
        },
        {
          "name": "slot",
          "type": "u64",
          "index": false
        },
        {
          "name": "taker",
          "type": "publicKey",
          "index": false
        },
        {
          "name": "maker",
          "type": "publicKey",
          "index": false
        },
        {
          "name": "takerOrder",
          "type": {
            "defined": "Order"
          },
          "index": false
        },
        {
          "name": "makerOrder",
          "type": {
            "defined": "Order"
          },
          "index": false
        },
        {
          "name": "makerUnsettledPnl",
          "type": "i128",
          "index": false
        },
        {
          "name": "takerUnsettledPnl",
          "type": "i128",
          "index": false
        },
        {
          "name": "action",
          "type": {
            "defined": "OrderAction"
          },
          "index": false
        },
        {
          "name": "actionExplanation",
          "type": {
            "defined": "OrderActionExplanation"
          },
          "index": false
        },
        {
          "name": "filler",
          "type": "publicKey",
          "index": false
        },
        {
          "name": "fillRecordId",
          "type": "u64",
          "index": false
        },
        {
          "name": "marketIndex",
          "type": "u64",
          "index": false
        },
        {
          "name": "baseAssetAmountFilled",
          "type": "u128",
          "index": false
        },
        {
          "name": "quoteAssetAmountFilled",
          "type": "u128",
          "index": false
        },
        {
          "name": "makerRebate",
          "type": "u128",
          "index": false
        },
        {
          "name": "takerFee",
          "type": "u128",
          "index": false
        },
        {
          "name": "fillerReward",
          "type": "u128",
          "index": false
        },
        {
          "name": "quoteAssetAmountSurplus",
          "type": "u128",
          "index": false
        },
        {
          "name": "oraclePrice",
          "type": "i128",
          "index": false
        }
      ]
    }
  ],
  "errors": [
    {
      "code": 6000,
      "name": "InvalidBankAuthority",
      "msg": "Invalid Bank Authority"
    },
    {
      "code": 6001,
      "name": "InvalidInsuranceAccountAuthority",
      "msg": "Clearing house not insurance account owner"
    },
    {
      "code": 6002,
      "name": "InsufficientDeposit",
      "msg": "Insufficient deposit"
    },
    {
      "code": 6003,
      "name": "InsufficientCollateral",
      "msg": "Insufficient collateral"
    },
    {
      "code": 6004,
      "name": "SufficientCollateral",
      "msg": "Sufficient collateral"
    },
    {
      "code": 6005,
      "name": "MaxNumberOfPositions",
      "msg": "Max number of positions taken"
    },
    {
      "code": 6006,
      "name": "AdminControlsPricesDisabled",
      "msg": "Admin Controls Prices Disabled"
    },
    {
      "code": 6007,
      "name": "MarketIndexNotInitialized",
      "msg": "Market Index Not Initialized"
    },
    {
      "code": 6008,
      "name": "MarketIndexAlreadyInitialized",
      "msg": "Market Index Already Initialized"
    },
    {
      "code": 6009,
      "name": "UserAccountAndUserPositionsAccountMismatch",
      "msg": "User Account And User Positions Account Mismatch"
    },
    {
      "code": 6010,
      "name": "UserHasNoPositionInMarket",
      "msg": "User Has No Position In Market"
    },
    {
      "code": 6011,
      "name": "InvalidInitialPeg",
      "msg": "Invalid Initial Peg"
    },
    {
      "code": 6012,
      "name": "InvalidRepegRedundant",
      "msg": "AMM repeg already configured with amt given"
    },
    {
      "code": 6013,
      "name": "InvalidRepegDirection",
      "msg": "AMM repeg incorrect repeg direction"
    },
    {
      "code": 6014,
      "name": "InvalidRepegProfitability",
      "msg": "AMM repeg out of bounds pnl"
    },
    {
      "code": 6015,
      "name": "SlippageOutsideLimit",
      "msg": "Slippage Outside Limit Price"
    },
    {
      "code": 6016,
      "name": "TradeSizeTooSmall",
      "msg": "Trade Size Too Small"
    },
    {
      "code": 6017,
      "name": "InvalidUpdateK",
      "msg": "Price change too large when updating K"
    },
    {
      "code": 6018,
      "name": "AdminWithdrawTooLarge",
      "msg": "Admin tried to withdraw amount larger than fees collected"
    },
    {
      "code": 6019,
      "name": "MathError",
      "msg": "Math Error"
    },
    {
      "code": 6020,
      "name": "BnConversionError",
      "msg": "Conversion to u128/u64 failed with an overflow or underflow"
    },
    {
      "code": 6021,
      "name": "ClockUnavailable",
      "msg": "Clock unavailable"
    },
    {
      "code": 6022,
      "name": "UnableToLoadOracle",
      "msg": "Unable To Load Oracles"
    },
    {
      "code": 6023,
      "name": "OracleMarkSpreadLimit",
      "msg": "Oracle/Mark Spread Too Large"
    },
    {
      "code": 6024,
      "name": "ExchangePaused",
      "msg": "Exchange is paused"
    },
    {
      "code": 6025,
      "name": "InvalidWhitelistToken",
      "msg": "Invalid whitelist token"
    },
    {
      "code": 6026,
      "name": "WhitelistTokenNotFound",
      "msg": "Whitelist token not found"
    },
    {
      "code": 6027,
      "name": "InvalidDiscountToken",
      "msg": "Invalid discount token"
    },
    {
      "code": 6028,
      "name": "DiscountTokenNotFound",
      "msg": "Discount token not found"
    },
    {
      "code": 6029,
      "name": "InvalidReferrer",
      "msg": "Invalid referrer"
    },
    {
      "code": 6030,
      "name": "ReferrerNotFound",
      "msg": "Referrer not found"
    },
    {
      "code": 6031,
      "name": "InvalidOracle",
      "msg": "InvalidOracle"
    },
    {
      "code": 6032,
      "name": "OracleNotFound",
      "msg": "OracleNotFound"
    },
    {
      "code": 6033,
      "name": "LiquidationsBlockedByOracle",
      "msg": "Liquidations Blocked By Oracle"
    },
    {
      "code": 6034,
      "name": "UserMaxDeposit",
      "msg": "Can not deposit more than max deposit"
    },
    {
      "code": 6035,
      "name": "CantDeleteUserWithCollateral",
      "msg": "Can not delete user that still has collateral"
    },
    {
      "code": 6036,
      "name": "InvalidFundingProfitability",
      "msg": "AMM funding out of bounds pnl"
    },
    {
      "code": 6037,
      "name": "CastingFailure",
      "msg": "Casting Failure"
    },
    {
      "code": 6038,
      "name": "InvalidOrder",
      "msg": "Invalid Order"
    },
    {
      "code": 6039,
      "name": "UserHasNoOrder",
      "msg": "User has no order"
    },
    {
      "code": 6040,
      "name": "OrderAmountTooSmall",
      "msg": "Order Amount Too Small"
    },
    {
      "code": 6041,
      "name": "MaxNumberOfOrders",
      "msg": "Max number of orders taken"
    },
    {
      "code": 6042,
      "name": "OrderDoesNotExist",
      "msg": "Order does not exist"
    },
    {
      "code": 6043,
      "name": "OrderNotOpen",
      "msg": "Order not open"
    },
    {
      "code": 6044,
      "name": "FillOrderDidNotUpdateState",
      "msg": "FillOrderDidNotUpdateState"
    },
    {
      "code": 6045,
      "name": "ReduceOnlyOrderIncreasedRisk",
      "msg": "Reduce only order increased risk"
    },
    {
      "code": 6046,
      "name": "UnableToLoadAccountLoader",
      "msg": "Unable to load AccountLoader"
    },
    {
      "code": 6047,
      "name": "TradeSizeTooLarge",
      "msg": "Trade Size Too Large"
    },
    {
      "code": 6048,
      "name": "UserCantReferThemselves",
      "msg": "User cant refer themselves"
    },
    {
      "code": 6049,
      "name": "DidNotReceiveExpectedReferrer",
      "msg": "Did not receive expected referrer"
    },
    {
      "code": 6050,
      "name": "CouldNotDeserializeReferrer",
      "msg": "Could not deserialize referrer"
    },
    {
      "code": 6051,
      "name": "UserOrderIdAlreadyInUse",
      "msg": "User Order Id Already In Use"
    },
    {
      "code": 6052,
      "name": "NoPositionsLiquidatable",
      "msg": "No positions liquidatable"
    },
    {
      "code": 6053,
      "name": "InvalidMarginRatio",
      "msg": "Invalid Margin Ratio"
    },
    {
      "code": 6054,
      "name": "CantCancelPostOnlyOrder",
      "msg": "Cant Cancel Post Only Order"
    },
    {
      "code": 6055,
      "name": "InvalidOracleOffset",
      "msg": "InvalidOracleOffset"
    },
    {
      "code": 6056,
      "name": "CantExpireOrders",
      "msg": "CantExpireOrders"
    },
    {
      "code": 6057,
      "name": "CouldNotLoadMarketData",
      "msg": "CouldNotLoadMarketData"
    },
    {
      "code": 6058,
      "name": "MarketNotFound",
      "msg": "MarketNotFound"
    },
    {
      "code": 6059,
      "name": "InvalidMarketAccount",
      "msg": "InvalidMarketAccount"
    },
    {
      "code": 6060,
      "name": "UnableToLoadMarketAccount",
      "msg": "UnableToLoadMarketAccount"
    },
    {
      "code": 6061,
      "name": "MarketWrongMutability",
      "msg": "MarketWrongMutability"
    },
    {
      "code": 6062,
      "name": "UnableToCastUnixTime",
      "msg": "UnableToCastUnixTime"
    },
    {
      "code": 6063,
      "name": "CouldNotFindBankBalance",
      "msg": "CouldNotFindBankBalance"
    },
    {
      "code": 6064,
      "name": "NoUserBankBalanceAvailable",
      "msg": "NoUserBankBalanceAvailable"
    },
    {
      "code": 6065,
      "name": "InvalidBankInitialization",
      "msg": "InvalidBankInitialization"
    },
    {
      "code": 6066,
      "name": "CouldNotLoadBankData",
      "msg": "CouldNotLoadBankData"
    },
    {
      "code": 6067,
      "name": "BankNotFound",
      "msg": "BankNotFound"
    },
    {
      "code": 6068,
      "name": "InvalidBankAccount",
      "msg": "InvalidBankAccount"
    },
    {
      "code": 6069,
      "name": "UnableToLoadBankAccount",
      "msg": "UnableToLoadBankAccount"
    },
    {
      "code": 6070,
      "name": "BankWrongMutability",
      "msg": "BankWrongMutability"
    },
    {
      "code": 6071,
      "name": "BankInterestNotUpToDate",
      "msg": "BankInterestNotUpToDate"
    },
    {
      "code": 6072,
      "name": "BankInsufficientDeposits",
      "msg": "BankInsufficientDeposits"
    },
    {
      "code": 6073,
      "name": "UserMustSettleTheirOwnPositiveUnsettledPNL",
      "msg": "UserMustSettleTheirOwnPositiveUnsettledPNL"
    },
    {
      "code": 6074,
      "name": "CantUpdatePoolBalanceType",
      "msg": "CantUpdatePoolBalanceType"
    },
    {
      "code": 6075,
      "name": "InsufficientCollateralForSettlingPNL",
      "msg": "InsufficientCollateralForSettlingPNL"
    },
    {
      "code": 6076,
      "name": "AMMNotUpdatedInSameSlot",
      "msg": "AMMNotUpdatedInSameSlot"
    },
    {
      "code": 6077,
      "name": "AuctionNotComplete",
      "msg": "AuctionNotComplete"
    },
    {
      "code": 6078,
      "name": "MakerNotFound",
      "msg": "MakerNotFound"
    },
    {
      "code": 6079,
      "name": "MakerMustBeWritable",
      "msg": "MakerMustBeWritable"
    },
    {
      "code": 6080,
      "name": "MakerOrderNotFound",
      "msg": "MakerOrderNotFound"
    },
    {
      "code": 6081,
      "name": "CouldNotDeserializeMaker",
      "msg": "CouldNotDeserializeMaker"
    },
    {
      "code": 6082,
      "name": "AuctionPriceDoesNotSatisfyMaker",
      "msg": "AuctionPriceDoesNotSatisfyMaker"
    },
    {
      "code": 6083,
      "name": "MakerCantFulfillOwnOrder",
      "msg": "MakerCantFulfillOwnOrder"
    },
    {
      "code": 6084,
      "name": "MakerOrderMustBePostOnly",
      "msg": "MakerOrderMustBePostOnly"
    },
    {
      "code": 6085,
      "name": "CantMatchTwoPostOnlys",
      "msg": "CantMatchTwoPostOnlys"
    },
    {
      "code": 6086,
      "name": "OrderBreachesOraclePriceLimits",
      "msg": "OrderBreachesOraclePriceLimits"
    },
    {
      "code": 6087,
      "name": "OrderMustBeTriggeredFirst",
      "msg": "OrderMustBeTriggeredFirst"
    },
    {
      "code": 6088,
      "name": "OrderNotTriggerable",
      "msg": "OrderNotTriggerable"
    },
    {
      "code": 6089,
      "name": "OrderDidNotSatisfyTriggerCondition",
      "msg": "OrderDidNotSatisfyTriggerCondition"
    },
    {
      "code": 6090,
      "name": "PositionAlreadyBeingLiquidated",
      "msg": "PositionAlreadyBeingLiquidated"
    },
    {
      "code": 6091,
      "name": "PositionDoesntHaveOpenPositionOrOrders",
      "msg": "PositionDoesntHaveOpenPositionOrOrders"
    },
    {
      "code": 6092,
      "name": "AllOrdersAreAlreadyLiquidations",
      "msg": "AllOrdersAreAlreadyLiquidations"
    },
    {
      "code": 6093,
      "name": "CantCancelLiquidationOrder",
      "msg": "CantCancelLiquidationOrder"
    },
    {
      "code": 6094,
      "name": "UserIsBeingLiquidated",
      "msg": "UserIsBeingLiquidated"
    },
    {
      "code": 6095,
      "name": "LiquidationsOngoing",
      "msg": "LiquidationsOngoing"
    },
    {
      "code": 6096,
      "name": "DefaultError",
      "msg": "DefaultError"
    }
  ]
}<|MERGE_RESOLUTION|>--- conflicted
+++ resolved
@@ -143,11 +143,11 @@
           "type": "u128"
         },
         {
-<<<<<<< HEAD
+          "name": "imfFactor",
+          "type": "u128"
+        },
+        {
           "name": "liquidationFee",
-=======
-          "name": "imfFactor",
->>>>>>> 1f3f5ce3
           "type": "u128"
         }
       ]
@@ -750,12 +750,55 @@
       ],
       "args": [
         {
-          "name": "depositBank",
+          "name": "depositBankIndex",
           "type": "u64"
         },
         {
-          "name": "borrowBank",
+          "name": "borrowBankIndex",
           "type": "u64"
+        },
+        {
+          "name": "liquidatorMaxBorrowAmount",
+          "type": "u128"
+        }
+      ]
+    },
+    {
+      "name": "liquidateBorrowForPerp",
+      "accounts": [
+        {
+          "name": "state",
+          "isMut": false,
+          "isSigner": false
+        },
+        {
+          "name": "authority",
+          "isMut": false,
+          "isSigner": true
+        },
+        {
+          "name": "liquidator",
+          "isMut": true,
+          "isSigner": false
+        },
+        {
+          "name": "user",
+          "isMut": true,
+          "isSigner": false
+        }
+      ],
+      "args": [
+        {
+          "name": "perpMarketIndex",
+          "type": "u64"
+        },
+        {
+          "name": "borrowBankIndex",
+          "type": "u64"
+        },
+        {
+          "name": "liquidatorMaxBorrowAmount",
+          "type": "u128"
         }
       ]
     },
@@ -1868,11 +1911,11 @@
             "type": "u128"
           },
           {
-<<<<<<< HEAD
+            "name": "imfFactor",
+            "type": "u128"
+          },
+          {
             "name": "liquidationFee",
-=======
-            "name": "imfFactor",
->>>>>>> 1f3f5ce3
             "type": "u128"
           }
         ]
@@ -1952,25 +1995,24 @@
             "type": "u128"
           },
           {
-<<<<<<< HEAD
+            "name": "imfFactor",
+            "type": "u128"
+          },
+          {
+            "name": "unsettledInitialAssetWeight",
+            "type": "u8"
+          },
+          {
+            "name": "unsettledMaintenanceAssetWeight",
+            "type": "u8"
+          },
+          {
+            "name": "unsettledImfFactor",
+            "type": "u128"
+          },
+          {
             "name": "currentLiquidations",
             "type": "u64"
-=======
-            "name": "imfFactor",
-            "type": "u128"
-          },
-          {
-            "name": "unsettledInitialAssetWeight",
-            "type": "u8"
-          },
-          {
-            "name": "unsettledMaintenanceAssetWeight",
-            "type": "u8"
-          },
-          {
-            "name": "unsettledImfFactor",
-            "type": "u128"
->>>>>>> 1f3f5ce3
           },
           {
             "name": "padding0",
@@ -4200,6 +4242,21 @@
     },
     {
       "code": 6096,
+      "name": "WrongBankBalanceType",
+      "msg": "WrongBankBalanceType"
+    },
+    {
+      "code": 6097,
+      "name": "UserCantLiquidateThemself",
+      "msg": "UserCantLiquidateThemself"
+    },
+    {
+      "code": 6098,
+      "name": "InvalidPerpPositionToLiquidateBorrow",
+      "msg": "InvalidPerpPositionToLiquidateBorrow"
+    },
+    {
+      "code": 6099,
       "name": "DefaultError",
       "msg": "DefaultError"
     }
