{
  "version": "1.0.0",
  "name": "clearing_house",
  "instructions": [
    {
      "name": "initialize",
      "accounts": [
        {
          "name": "admin",
          "isMut": true,
          "isSigner": true
        },
        {
          "name": "state",
          "isMut": true,
          "isSigner": false
        },
        {
          "name": "quoteAssetMint",
          "isMut": false,
          "isSigner": false
        },
        {
          "name": "clearingHouseSigner",
          "isMut": false,
          "isSigner": false
        },
        {
          "name": "rent",
          "isMut": false,
          "isSigner": false
        },
        {
          "name": "systemProgram",
          "isMut": false,
          "isSigner": false
        },
        {
          "name": "tokenProgram",
          "isMut": false,
          "isSigner": false
        }
      ],
      "args": []
    },
    {
      "name": "initializeSpotMarket",
      "accounts": [
        {
          "name": "spotMarket",
          "isMut": true,
          "isSigner": false
        },
        {
          "name": "spotMarketMint",
          "isMut": false,
          "isSigner": false
        },
        {
          "name": "spotMarketVault",
          "isMut": true,
          "isSigner": false
        },
        {
          "name": "insuranceFundVault",
          "isMut": true,
          "isSigner": false
        },
        {
          "name": "clearingHouseSigner",
          "isMut": false,
          "isSigner": false
        },
        {
          "name": "state",
          "isMut": true,
          "isSigner": false
        },
        {
          "name": "oracle",
          "isMut": false,
          "isSigner": false
        },
        {
          "name": "admin",
          "isMut": true,
          "isSigner": true
        },
        {
          "name": "rent",
          "isMut": false,
          "isSigner": false
        },
        {
          "name": "systemProgram",
          "isMut": false,
          "isSigner": false
        },
        {
          "name": "tokenProgram",
          "isMut": false,
          "isSigner": false
        }
      ],
      "args": [
        {
          "name": "optimalUtilization",
          "type": "u32"
        },
        {
          "name": "optimalBorrowRate",
          "type": "u32"
        },
        {
          "name": "maxBorrowRate",
          "type": "u32"
        },
        {
          "name": "oracleSource",
          "type": {
            "defined": "OracleSource"
          }
        },
        {
          "name": "initialAssetWeight",
          "type": "u128"
        },
        {
          "name": "maintenanceAssetWeight",
          "type": "u128"
        },
        {
          "name": "initialLiabilityWeight",
          "type": "u128"
        },
        {
          "name": "maintenanceLiabilityWeight",
          "type": "u128"
        },
        {
          "name": "imfFactor",
          "type": "u128"
        },
        {
          "name": "liquidationFee",
          "type": "u128"
        },
        {
          "name": "activeStatus",
          "type": "bool"
        }
      ]
    },
    {
      "name": "updateSerumVault",
      "accounts": [
        {
          "name": "state",
          "isMut": true,
          "isSigner": false
        },
        {
          "name": "admin",
          "isMut": true,
          "isSigner": true
        },
        {
          "name": "srmVault",
          "isMut": false,
          "isSigner": false
        }
      ],
      "args": []
    },
    {
      "name": "initializeSerumFulfillmentConfig",
      "accounts": [
        {
          "name": "baseSpotMarket",
          "isMut": false,
          "isSigner": false
        },
        {
          "name": "quoteSpotMarket",
          "isMut": false,
          "isSigner": false
        },
        {
          "name": "state",
          "isMut": true,
          "isSigner": false
        },
        {
          "name": "serumProgram",
          "isMut": false,
          "isSigner": false
        },
        {
          "name": "serumMarket",
          "isMut": false,
          "isSigner": false
        },
        {
          "name": "serumOpenOrders",
          "isMut": true,
          "isSigner": false
        },
        {
          "name": "clearingHouseSigner",
          "isMut": false,
          "isSigner": false
        },
        {
          "name": "serumFulfillmentConfig",
          "isMut": true,
          "isSigner": false
        },
        {
          "name": "admin",
          "isMut": true,
          "isSigner": true
        },
        {
          "name": "rent",
          "isMut": false,
          "isSigner": false
        },
        {
          "name": "systemProgram",
          "isMut": false,
          "isSigner": false
        }
      ],
      "args": [
        {
          "name": "marketIndex",
          "type": "u16"
        }
      ]
    },
    {
      "name": "initializeMarket",
      "accounts": [
        {
          "name": "admin",
          "isMut": true,
          "isSigner": true
        },
        {
          "name": "state",
          "isMut": true,
          "isSigner": false
        },
        {
          "name": "market",
          "isMut": true,
          "isSigner": false
        },
        {
          "name": "oracle",
          "isMut": false,
          "isSigner": false
        },
        {
          "name": "rent",
          "isMut": false,
          "isSigner": false
        },
        {
          "name": "systemProgram",
          "isMut": false,
          "isSigner": false
        }
      ],
      "args": [
        {
          "name": "ammBaseAssetReserve",
          "type": "u128"
        },
        {
          "name": "ammQuoteAssetReserve",
          "type": "u128"
        },
        {
          "name": "ammPeriodicity",
          "type": "i64"
        },
        {
          "name": "ammPegMultiplier",
          "type": "u128"
        },
        {
          "name": "oracleSource",
          "type": {
            "defined": "OracleSource"
          }
        },
        {
          "name": "marginRatioInitial",
          "type": "u32"
        },
        {
          "name": "marginRatioMaintenance",
          "type": "u32"
        },
        {
          "name": "liquidationFee",
          "type": "u128"
        },
        {
          "name": "activeStatus",
          "type": "bool"
        }
      ]
    },
    {
      "name": "deposit",
      "accounts": [
        {
          "name": "state",
          "isMut": false,
          "isSigner": false
        },
        {
          "name": "user",
          "isMut": true,
          "isSigner": false
        },
        {
          "name": "userStats",
          "isMut": true,
          "isSigner": false
        },
        {
          "name": "authority",
          "isMut": false,
          "isSigner": true
        },
        {
          "name": "spotMarketVault",
          "isMut": true,
          "isSigner": false
        },
        {
          "name": "userTokenAccount",
          "isMut": true,
          "isSigner": false
        },
        {
          "name": "tokenProgram",
          "isMut": false,
          "isSigner": false
        }
      ],
      "args": [
        {
          "name": "marketIndex",
          "type": "u16"
        },
        {
          "name": "amount",
          "type": "u64"
        },
        {
          "name": "reduceOnly",
          "type": "bool"
        }
      ]
    },
    {
      "name": "withdraw",
      "accounts": [
        {
          "name": "state",
          "isMut": false,
          "isSigner": false
        },
        {
          "name": "user",
          "isMut": true,
          "isSigner": false
        },
        {
          "name": "userStats",
          "isMut": true,
          "isSigner": false
        },
        {
          "name": "authority",
          "isMut": false,
          "isSigner": true
        },
        {
          "name": "spotMarketVault",
          "isMut": true,
          "isSigner": false
        },
        {
          "name": "clearingHouseSigner",
          "isMut": false,
          "isSigner": false
        },
        {
          "name": "userTokenAccount",
          "isMut": true,
          "isSigner": false
        },
        {
          "name": "tokenProgram",
          "isMut": false,
          "isSigner": false
        }
      ],
      "args": [
        {
          "name": "marketIndex",
          "type": "u16"
        },
        {
          "name": "amount",
          "type": "u64"
        },
        {
          "name": "reduceOnly",
          "type": "bool"
        }
      ]
    },
    {
      "name": "transferDeposit",
      "accounts": [
        {
          "name": "fromUser",
          "isMut": true,
          "isSigner": false
        },
        {
          "name": "toUser",
          "isMut": true,
          "isSigner": false
        },
        {
          "name": "userStats",
          "isMut": true,
          "isSigner": false
        },
        {
          "name": "authority",
          "isMut": false,
          "isSigner": true
        },
        {
          "name": "state",
          "isMut": false,
          "isSigner": false
        }
      ],
      "args": [
        {
          "name": "marketIndex",
          "type": "u16"
        },
        {
          "name": "amount",
          "type": "u64"
        }
      ]
    },
    {
      "name": "updateSpotMarketCumulativeInterest",
      "accounts": [
        {
          "name": "state",
          "isMut": false,
          "isSigner": false
        },
        {
          "name": "spotMarket",
          "isMut": true,
          "isSigner": false
        }
      ],
      "args": []
    },
    {
      "name": "updateSpotMarketExpiry",
      "accounts": [
        {
          "name": "state",
          "isMut": false,
          "isSigner": false
        },
        {
          "name": "spotMarket",
          "isMut": true,
          "isSigner": false
        }
      ],
      "args": [
        {
          "name": "expiryTs",
          "type": "i64"
        }
      ]
    },
    {
      "name": "settleLp",
      "accounts": [
        {
          "name": "state",
          "isMut": false,
          "isSigner": false
        },
        {
          "name": "user",
          "isMut": true,
          "isSigner": false
        }
      ],
      "args": [
        {
          "name": "marketIndex",
          "type": "u16"
        }
      ]
    },
    {
      "name": "removeLiquidity",
      "accounts": [
        {
          "name": "state",
          "isMut": false,
          "isSigner": false
        },
        {
          "name": "user",
          "isMut": true,
          "isSigner": false
        },
        {
          "name": "authority",
          "isMut": false,
          "isSigner": true
        }
      ],
      "args": [
        {
          "name": "sharesToBurn",
          "type": "u64"
        },
        {
          "name": "marketIndex",
          "type": "u16"
        }
      ]
    },
    {
      "name": "addLiquidity",
      "accounts": [
        {
          "name": "state",
          "isMut": false,
          "isSigner": false
        },
        {
          "name": "user",
          "isMut": true,
          "isSigner": false
        },
        {
          "name": "authority",
          "isMut": false,
          "isSigner": true
        }
      ],
      "args": [
        {
          "name": "nShares",
          "type": "u64"
        },
        {
          "name": "marketIndex",
          "type": "u16"
        }
      ]
    },
    {
      "name": "placeOrder",
      "accounts": [
        {
          "name": "state",
          "isMut": false,
          "isSigner": false
        },
        {
          "name": "user",
          "isMut": true,
          "isSigner": false
        },
        {
          "name": "authority",
          "isMut": false,
          "isSigner": true
        }
      ],
      "args": [
        {
          "name": "params",
          "type": {
            "defined": "OrderParams"
          }
        }
      ]
    },
    {
      "name": "cancelOrder",
      "accounts": [
        {
          "name": "state",
          "isMut": false,
          "isSigner": false
        },
        {
          "name": "user",
          "isMut": true,
          "isSigner": false
        },
        {
          "name": "authority",
          "isMut": false,
          "isSigner": true
        }
      ],
      "args": [
        {
          "name": "orderId",
          "type": {
            "option": "u32"
          }
        }
      ]
    },
    {
      "name": "cancelOrderByUserId",
      "accounts": [
        {
          "name": "state",
          "isMut": false,
          "isSigner": false
        },
        {
          "name": "user",
          "isMut": true,
          "isSigner": false
        },
        {
          "name": "authority",
          "isMut": false,
          "isSigner": true
        }
      ],
      "args": [
        {
          "name": "userOrderId",
          "type": "u8"
        }
      ]
    },
    {
      "name": "fillOrder",
      "accounts": [
        {
          "name": "state",
          "isMut": false,
          "isSigner": false
        },
        {
          "name": "authority",
          "isMut": false,
          "isSigner": true
        },
        {
          "name": "filler",
          "isMut": true,
          "isSigner": false
        },
        {
          "name": "fillerStats",
          "isMut": true,
          "isSigner": false
        },
        {
          "name": "user",
          "isMut": true,
          "isSigner": false
        },
        {
          "name": "userStats",
          "isMut": true,
          "isSigner": false
        }
      ],
      "args": [
        {
          "name": "orderId",
          "type": {
            "option": "u32"
          }
        },
        {
          "name": "makerOrderId",
          "type": {
            "option": "u32"
          }
        }
      ]
    },
    {
      "name": "placeAndTake",
      "accounts": [
        {
          "name": "state",
          "isMut": false,
          "isSigner": false
        },
        {
          "name": "user",
          "isMut": true,
          "isSigner": false
        },
        {
          "name": "userStats",
          "isMut": true,
          "isSigner": false
        },
        {
          "name": "authority",
          "isMut": false,
          "isSigner": true
        }
      ],
      "args": [
        {
          "name": "params",
          "type": {
            "defined": "OrderParams"
          }
        },
        {
          "name": "makerOrderId",
          "type": {
            "option": "u32"
          }
        }
      ]
    },
    {
      "name": "placeAndMake",
      "accounts": [
        {
          "name": "state",
          "isMut": false,
          "isSigner": false
        },
        {
          "name": "user",
          "isMut": true,
          "isSigner": false
        },
        {
          "name": "userStats",
          "isMut": true,
          "isSigner": false
        },
        {
          "name": "taker",
          "isMut": true,
          "isSigner": false
        },
        {
          "name": "takerStats",
          "isMut": true,
          "isSigner": false
        },
        {
          "name": "authority",
          "isMut": false,
          "isSigner": true
        }
      ],
      "args": [
        {
          "name": "params",
          "type": {
            "defined": "OrderParams"
          }
        },
        {
          "name": "takerOrderId",
          "type": "u32"
        }
      ]
    },
    {
      "name": "triggerOrder",
      "accounts": [
        {
          "name": "state",
          "isMut": false,
          "isSigner": false
        },
        {
          "name": "authority",
          "isMut": false,
          "isSigner": true
        },
        {
          "name": "filler",
          "isMut": true,
          "isSigner": false
        },
        {
          "name": "user",
          "isMut": true,
          "isSigner": false
        }
      ],
      "args": [
        {
          "name": "orderId",
          "type": "u32"
        }
      ]
    },
    {
      "name": "placeSpotOrder",
      "accounts": [
        {
          "name": "state",
          "isMut": false,
          "isSigner": false
        },
        {
          "name": "user",
          "isMut": true,
          "isSigner": false
        },
        {
          "name": "authority",
          "isMut": false,
          "isSigner": true
        }
      ],
      "args": [
        {
          "name": "params",
          "type": {
            "defined": "OrderParams"
          }
        }
      ]
    },
    {
      "name": "fillSpotOrder",
      "accounts": [
        {
          "name": "state",
          "isMut": false,
          "isSigner": false
        },
        {
          "name": "authority",
          "isMut": false,
          "isSigner": true
        },
        {
          "name": "filler",
          "isMut": true,
          "isSigner": false
        },
        {
          "name": "fillerStats",
          "isMut": true,
          "isSigner": false
        },
        {
          "name": "user",
          "isMut": true,
          "isSigner": false
        },
        {
          "name": "userStats",
          "isMut": true,
          "isSigner": false
        }
      ],
      "args": [
        {
          "name": "orderId",
          "type": {
            "option": "u32"
          }
        },
        {
          "name": "fulfillmentType",
          "type": {
            "option": {
              "defined": "SpotFulfillmentType"
            }
          }
        },
        {
          "name": "makerOrderId",
          "type": {
            "option": "u32"
          }
        }
      ]
    },
    {
      "name": "updateAmms",
      "accounts": [
        {
          "name": "state",
          "isMut": false,
          "isSigner": false
        },
        {
          "name": "authority",
          "isMut": false,
          "isSigner": true
        }
      ],
      "args": [
        {
          "name": "marketIndexes",
          "type": {
            "array": [
              "u16",
              5
            ]
          }
        }
      ]
    },
    {
      "name": "settlePnl",
      "accounts": [
        {
          "name": "state",
          "isMut": false,
          "isSigner": false
        },
        {
          "name": "user",
          "isMut": true,
          "isSigner": false
        },
        {
          "name": "authority",
          "isMut": false,
          "isSigner": true
        }
      ],
      "args": [
        {
          "name": "marketIndex",
          "type": "u16"
        }
      ]
    },
    {
      "name": "settleExpiredMarket",
      "accounts": [
        {
          "name": "state",
          "isMut": false,
          "isSigner": false
        },
        {
          "name": "authority",
          "isMut": false,
          "isSigner": true
        }
      ],
      "args": [
        {
          "name": "marketIndex",
          "type": "u16"
        }
      ]
    },
    {
      "name": "settleExpiredPosition",
      "accounts": [
        {
          "name": "state",
          "isMut": false,
          "isSigner": false
        },
        {
          "name": "user",
          "isMut": true,
          "isSigner": false
        },
        {
          "name": "authority",
          "isMut": false,
          "isSigner": true
        }
      ],
      "args": [
        {
          "name": "marketIndex",
          "type": "u16"
        }
      ]
    },
    {
      "name": "liquidatePerp",
      "accounts": [
        {
          "name": "state",
          "isMut": false,
          "isSigner": false
        },
        {
          "name": "authority",
          "isMut": false,
          "isSigner": true
        },
        {
          "name": "liquidator",
          "isMut": true,
          "isSigner": false
        },
        {
          "name": "liquidatorStats",
          "isMut": true,
          "isSigner": false
        },
        {
          "name": "user",
          "isMut": true,
          "isSigner": false
        },
        {
          "name": "userStats",
          "isMut": true,
          "isSigner": false
        }
      ],
      "args": [
        {
          "name": "marketIndex",
          "type": "u16"
        },
        {
          "name": "liquidatorMaxBaseAssetAmount",
          "type": "u64"
        }
      ]
    },
    {
      "name": "liquidateSpot",
      "accounts": [
        {
          "name": "state",
          "isMut": false,
          "isSigner": false
        },
        {
          "name": "authority",
          "isMut": false,
          "isSigner": true
        },
        {
          "name": "liquidator",
          "isMut": true,
          "isSigner": false
        },
        {
          "name": "liquidatorStats",
          "isMut": true,
          "isSigner": false
        },
        {
          "name": "user",
          "isMut": true,
          "isSigner": false
        },
        {
          "name": "userStats",
          "isMut": true,
          "isSigner": false
        }
      ],
      "args": [
        {
          "name": "assetMarketIndex",
          "type": "u16"
        },
        {
          "name": "liabilityMarketIndex",
          "type": "u16"
        },
        {
          "name": "liquidatorMaxLiabilityTransfer",
          "type": "u128"
        }
      ]
    },
    {
      "name": "liquidateBorrowForPerpPnl",
      "accounts": [
        {
          "name": "state",
          "isMut": false,
          "isSigner": false
        },
        {
          "name": "authority",
          "isMut": false,
          "isSigner": true
        },
        {
          "name": "liquidator",
          "isMut": true,
          "isSigner": false
        },
        {
          "name": "liquidatorStats",
          "isMut": true,
          "isSigner": false
        },
        {
          "name": "user",
          "isMut": true,
          "isSigner": false
        },
        {
          "name": "userStats",
          "isMut": true,
          "isSigner": false
        }
      ],
      "args": [
        {
          "name": "perpMarketIndex",
          "type": "u16"
        },
        {
          "name": "spotMarketIndex",
          "type": "u16"
        },
        {
          "name": "liquidatorMaxLiabilityTransfer",
          "type": "u128"
        }
      ]
    },
    {
      "name": "liquidatePerpPnlForDeposit",
      "accounts": [
        {
          "name": "state",
          "isMut": false,
          "isSigner": false
        },
        {
          "name": "authority",
          "isMut": false,
          "isSigner": true
        },
        {
          "name": "liquidator",
          "isMut": true,
          "isSigner": false
        },
        {
          "name": "liquidatorStats",
          "isMut": true,
          "isSigner": false
        },
        {
          "name": "user",
          "isMut": true,
          "isSigner": false
        },
        {
          "name": "userStats",
          "isMut": true,
          "isSigner": false
        }
      ],
      "args": [
        {
          "name": "perpMarketIndex",
          "type": "u16"
        },
        {
          "name": "spotMarketIndex",
          "type": "u16"
        },
        {
          "name": "liquidatorMaxPnlTransfer",
          "type": "u128"
        }
      ]
    },
    {
      "name": "resolvePerpPnlDeficit",
      "accounts": [
        {
          "name": "state",
          "isMut": false,
          "isSigner": false
        },
        {
          "name": "authority",
          "isMut": false,
          "isSigner": true
        },
        {
          "name": "spotMarketVault",
          "isMut": true,
          "isSigner": false
        },
        {
          "name": "insuranceFundVault",
          "isMut": true,
          "isSigner": false
        },
        {
          "name": "clearingHouseSigner",
          "isMut": false,
          "isSigner": false
        },
        {
          "name": "tokenProgram",
          "isMut": false,
          "isSigner": false
        }
      ],
      "args": [
        {
          "name": "spotMarketIndex",
          "type": "u16"
        },
        {
          "name": "perpMarketIndex",
          "type": "u16"
        }
      ]
    },
    {
      "name": "resolvePerpBankruptcy",
      "accounts": [
        {
          "name": "state",
          "isMut": false,
          "isSigner": false
        },
        {
          "name": "authority",
          "isMut": false,
          "isSigner": true
        },
        {
          "name": "liquidator",
          "isMut": true,
          "isSigner": false
        },
        {
          "name": "liquidatorStats",
          "isMut": true,
          "isSigner": false
        },
        {
          "name": "user",
          "isMut": true,
          "isSigner": false
        },
        {
          "name": "userStats",
          "isMut": true,
          "isSigner": false
        },
        {
          "name": "spotMarketVault",
          "isMut": true,
          "isSigner": false
        },
        {
          "name": "insuranceFundVault",
          "isMut": true,
          "isSigner": false
        },
        {
          "name": "clearingHouseSigner",
          "isMut": false,
          "isSigner": false
        },
        {
          "name": "tokenProgram",
          "isMut": false,
          "isSigner": false
        }
      ],
      "args": [
        {
          "name": "quoteSpotMarketIndex",
          "type": "u16"
        },
        {
          "name": "marketIndex",
          "type": "u16"
        }
      ]
    },
    {
      "name": "resolveSpotBankruptcy",
      "accounts": [
        {
          "name": "state",
          "isMut": false,
          "isSigner": false
        },
        {
          "name": "authority",
          "isMut": false,
          "isSigner": true
        },
        {
          "name": "liquidator",
          "isMut": true,
          "isSigner": false
        },
        {
          "name": "liquidatorStats",
          "isMut": true,
          "isSigner": false
        },
        {
          "name": "user",
          "isMut": true,
          "isSigner": false
        },
        {
          "name": "userStats",
          "isMut": true,
          "isSigner": false
        },
        {
          "name": "spotMarketVault",
          "isMut": true,
          "isSigner": false
        },
        {
          "name": "insuranceFundVault",
          "isMut": true,
          "isSigner": false
        },
        {
          "name": "clearingHouseSigner",
          "isMut": false,
          "isSigner": false
        },
        {
          "name": "tokenProgram",
          "isMut": false,
          "isSigner": false
        }
      ],
      "args": [
        {
          "name": "marketIndex",
          "type": "u16"
        }
      ]
    },
    {
      "name": "moveAmmPrice",
      "accounts": [
        {
          "name": "state",
          "isMut": false,
          "isSigner": false
        },
        {
          "name": "admin",
          "isMut": false,
          "isSigner": true
        },
        {
          "name": "perpMarket",
          "isMut": true,
          "isSigner": false
        }
      ],
      "args": [
        {
          "name": "baseAssetReserve",
          "type": "u128"
        },
        {
          "name": "quoteAssetReserve",
          "type": "u128"
        },
        {
          "name": "sqrtK",
          "type": "u128"
        }
      ]
    },
    {
      "name": "updateMarketExpiry",
      "accounts": [
        {
          "name": "state",
          "isMut": false,
          "isSigner": false
        },
        {
          "name": "admin",
          "isMut": false,
          "isSigner": true
        },
        {
          "name": "perpMarket",
          "isMut": true,
          "isSigner": false
        }
      ],
      "args": [
        {
          "name": "expiryTs",
          "type": "i64"
        }
      ]
    },
    {
      "name": "settleExpiredMarketPoolsToRevenuePool",
      "accounts": [
        {
          "name": "state",
          "isMut": false,
          "isSigner": false
        },
        {
          "name": "admin",
          "isMut": false,
          "isSigner": true
        },
        {
          "name": "spotMarket",
          "isMut": true,
          "isSigner": false
        },
        {
          "name": "perpMarket",
          "isMut": true,
          "isSigner": false
        }
      ],
      "args": []
    },
    {
      "name": "depositIntoMarketFeePool",
      "accounts": [
        {
          "name": "state",
          "isMut": true,
          "isSigner": false
        },
        {
          "name": "market",
          "isMut": true,
          "isSigner": false
        },
        {
          "name": "admin",
          "isMut": false,
          "isSigner": true
        },
        {
          "name": "sourceVault",
          "isMut": true,
          "isSigner": false
        },
        {
          "name": "clearingHouseSigner",
          "isMut": false,
          "isSigner": false
        },
        {
          "name": "quoteSpotMarket",
          "isMut": true,
          "isSigner": false
        },
        {
          "name": "spotMarketVault",
          "isMut": true,
          "isSigner": false
        },
        {
          "name": "tokenProgram",
          "isMut": false,
          "isSigner": false
        }
      ],
      "args": [
        {
          "name": "amount",
          "type": "u64"
        }
      ]
    },
    {
      "name": "repegAmmCurve",
      "accounts": [
        {
          "name": "state",
          "isMut": false,
          "isSigner": false
        },
        {
          "name": "market",
          "isMut": true,
          "isSigner": false
        },
        {
          "name": "oracle",
          "isMut": false,
          "isSigner": false
        },
        {
          "name": "admin",
          "isMut": false,
          "isSigner": true
        }
      ],
      "args": [
        {
          "name": "newPegCandidate",
          "type": "u128"
        }
      ]
    },
    {
      "name": "updateAmmOracleTwap",
      "accounts": [
        {
          "name": "state",
          "isMut": false,
          "isSigner": false
        },
        {
          "name": "market",
          "isMut": true,
          "isSigner": false
        },
        {
          "name": "oracle",
          "isMut": false,
          "isSigner": false
        },
        {
          "name": "admin",
          "isMut": false,
          "isSigner": true
        }
      ],
      "args": []
    },
    {
      "name": "resetAmmOracleTwap",
      "accounts": [
        {
          "name": "state",
          "isMut": false,
          "isSigner": false
        },
        {
          "name": "market",
          "isMut": true,
          "isSigner": false
        },
        {
          "name": "oracle",
          "isMut": false,
          "isSigner": false
        },
        {
          "name": "admin",
          "isMut": false,
          "isSigner": true
        }
      ],
      "args": []
    },
    {
      "name": "initializeUser",
      "accounts": [
        {
          "name": "user",
          "isMut": true,
          "isSigner": false
        },
        {
          "name": "userStats",
          "isMut": true,
          "isSigner": false
        },
        {
          "name": "state",
          "isMut": false,
          "isSigner": false
        },
        {
          "name": "authority",
          "isMut": false,
          "isSigner": true
        },
        {
          "name": "payer",
          "isMut": true,
          "isSigner": true
        },
        {
          "name": "rent",
          "isMut": false,
          "isSigner": false
        },
        {
          "name": "systemProgram",
          "isMut": false,
          "isSigner": false
        }
      ],
      "args": [
        {
          "name": "userId",
          "type": "u8"
        },
        {
          "name": "name",
          "type": {
            "array": [
              "u8",
              32
            ]
          }
        }
      ]
    },
    {
      "name": "initializeUserStats",
      "accounts": [
        {
          "name": "userStats",
          "isMut": true,
          "isSigner": false
        },
        {
          "name": "state",
          "isMut": true,
          "isSigner": false
        },
        {
          "name": "authority",
          "isMut": false,
          "isSigner": true
        },
        {
          "name": "payer",
          "isMut": true,
          "isSigner": true
        },
        {
          "name": "rent",
          "isMut": false,
          "isSigner": false
        },
        {
          "name": "systemProgram",
          "isMut": false,
          "isSigner": false
        }
      ],
      "args": []
    },
    {
      "name": "updateUserName",
      "accounts": [
        {
          "name": "user",
          "isMut": true,
          "isSigner": false
        },
        {
          "name": "authority",
          "isMut": false,
          "isSigner": true
        }
      ],
      "args": [
        {
          "name": "userId",
          "type": "u8"
        },
        {
          "name": "name",
          "type": {
            "array": [
              "u8",
              32
            ]
          }
        }
      ]
    },
    {
      "name": "updateUserCustomMarginRatio",
      "accounts": [
        {
          "name": "user",
          "isMut": true,
          "isSigner": false
        },
        {
          "name": "authority",
          "isMut": false,
          "isSigner": true
        }
      ],
      "args": [
        {
          "name": "userId",
          "type": "u8"
        },
        {
          "name": "marginRatio",
          "type": "u32"
        }
      ]
    },
    {
      "name": "updateUserDelegate",
      "accounts": [
        {
          "name": "user",
          "isMut": true,
          "isSigner": false
        },
        {
          "name": "authority",
          "isMut": false,
          "isSigner": true
        }
      ],
      "args": [
        {
          "name": "userId",
          "type": "u8"
        },
        {
          "name": "delegate",
          "type": "publicKey"
        }
      ]
    },
    {
      "name": "deleteUser",
      "accounts": [
        {
          "name": "user",
          "isMut": true,
          "isSigner": false
        },
        {
          "name": "userStats",
          "isMut": true,
          "isSigner": false
        },
        {
          "name": "state",
          "isMut": false,
          "isSigner": false
        },
        {
          "name": "authority",
          "isMut": false,
          "isSigner": true
        }
      ],
      "args": []
    },
    {
      "name": "settleFundingPayment",
      "accounts": [
        {
          "name": "state",
          "isMut": false,
          "isSigner": false
        },
        {
          "name": "user",
          "isMut": true,
          "isSigner": false
        }
      ],
      "args": []
    },
    {
      "name": "updateFundingRate",
      "accounts": [
        {
          "name": "state",
          "isMut": false,
          "isSigner": false
        },
        {
          "name": "market",
          "isMut": true,
          "isSigner": false
        },
        {
          "name": "oracle",
          "isMut": false,
          "isSigner": false
        }
      ],
      "args": [
        {
          "name": "marketIndex",
          "type": "u16"
        }
      ]
    },
    {
      "name": "updateK",
      "accounts": [
        {
          "name": "admin",
          "isMut": false,
          "isSigner": true
        },
        {
          "name": "state",
          "isMut": false,
          "isSigner": false
        },
        {
          "name": "market",
          "isMut": true,
          "isSigner": false
        },
        {
          "name": "oracle",
          "isMut": false,
          "isSigner": false
        }
      ],
      "args": [
        {
          "name": "sqrtK",
          "type": "u128"
        }
      ]
    },
    {
      "name": "updateMarginRatio",
      "accounts": [
        {
          "name": "admin",
          "isMut": false,
          "isSigner": true
        },
        {
          "name": "state",
          "isMut": false,
          "isSigner": false
        },
        {
          "name": "market",
          "isMut": true,
          "isSigner": false
        }
      ],
      "args": [
        {
          "name": "marginRatioInitial",
          "type": "u32"
        },
        {
          "name": "marginRatioMaintenance",
          "type": "u32"
        }
      ]
    },
    {
      "name": "updateMarketMaxImbalances",
      "accounts": [
        {
          "name": "admin",
          "isMut": false,
          "isSigner": true
        },
        {
          "name": "state",
          "isMut": false,
          "isSigner": false
        },
        {
          "name": "market",
          "isMut": true,
          "isSigner": false
        }
      ],
      "args": [
        {
          "name": "unrealizedMaxImbalance",
          "type": "u128"
        },
        {
          "name": "maxRevenueWithdrawPerPeriod",
          "type": "u128"
        },
        {
          "name": "quoteMaxInsurance",
          "type": "u128"
        }
      ]
    },
    {
      "name": "updatePerpLiquidationFee",
      "accounts": [
        {
          "name": "admin",
          "isMut": false,
          "isSigner": true
        },
        {
          "name": "state",
          "isMut": false,
          "isSigner": false
        },
        {
          "name": "market",
          "isMut": true,
          "isSigner": false
        }
      ],
      "args": [
        {
          "name": "liquidatorFee",
          "type": "u128"
        },
        {
          "name": "ifLiquidationFee",
          "type": "u128"
        }
      ]
    },
    {
      "name": "updateInsuranceWithdrawEscrowPeriod",
      "accounts": [
        {
          "name": "admin",
          "isMut": false,
          "isSigner": true
        },
        {
          "name": "state",
          "isMut": false,
          "isSigner": false
        },
        {
          "name": "spotMarket",
          "isMut": true,
          "isSigner": false
        }
      ],
      "args": [
        {
          "name": "insuranceWithdrawEscrowPeriod",
          "type": "i64"
        }
      ]
    },
    {
      "name": "updateSpotMarketLiquidationFee",
      "accounts": [
        {
          "name": "admin",
          "isMut": false,
          "isSigner": true
        },
        {
          "name": "state",
          "isMut": false,
          "isSigner": false
        },
        {
          "name": "spotMarket",
          "isMut": true,
          "isSigner": false
        }
      ],
      "args": [
        {
          "name": "liquidatorFee",
          "type": "u128"
        },
        {
          "name": "ifLiquidationFee",
          "type": "u128"
        }
      ]
    },
    {
      "name": "updateWithdrawGuardThreshold",
      "accounts": [
        {
          "name": "admin",
          "isMut": false,
          "isSigner": true
        },
        {
          "name": "state",
          "isMut": false,
          "isSigner": false
        },
        {
          "name": "spotMarket",
          "isMut": true,
          "isSigner": false
        }
      ],
      "args": [
        {
          "name": "withdrawGuardThreshold",
          "type": "u128"
        }
      ]
    },
    {
      "name": "updateSpotMarketIfFactor",
      "accounts": [
        {
          "name": "admin",
          "isMut": false,
          "isSigner": true
        },
        {
          "name": "state",
          "isMut": false,
          "isSigner": false
        },
        {
          "name": "spotMarket",
          "isMut": true,
          "isSigner": false
        }
      ],
      "args": [
        {
          "name": "spotMarketIndex",
          "type": "u16"
        },
        {
          "name": "userIfFactor",
          "type": "u32"
        },
        {
          "name": "totalIfFactor",
          "type": "u32"
        }
      ]
    },
    {
      "name": "updateSpotMarketRevenueSettlePeriod",
      "accounts": [
        {
          "name": "admin",
          "isMut": false,
          "isSigner": true
        },
        {
          "name": "state",
          "isMut": false,
          "isSigner": false
        },
        {
          "name": "spotMarket",
          "isMut": true,
          "isSigner": false
        }
      ],
      "args": [
        {
          "name": "revenueSettlePeriod",
          "type": "i64"
        }
      ]
    },
    {
      "name": "updateSpotMarketStatus",
      "accounts": [
        {
          "name": "admin",
          "isMut": false,
          "isSigner": true
        },
        {
          "name": "state",
          "isMut": false,
          "isSigner": false
        },
        {
          "name": "spotMarket",
          "isMut": true,
          "isSigner": false
        }
      ],
      "args": [
        {
          "name": "status",
          "type": {
            "defined": "MarketStatus"
          }
        }
      ]
    },
    {
      "name": "updateSpotMarketAssetTier",
      "accounts": [
        {
          "name": "admin",
          "isMut": false,
          "isSigner": true
        },
        {
          "name": "state",
          "isMut": false,
          "isSigner": false
        },
        {
          "name": "spotMarket",
          "isMut": true,
          "isSigner": false
        }
      ],
      "args": [
        {
          "name": "assetTier",
          "type": {
            "defined": "AssetTier"
          }
        }
      ]
    },
    {
      "name": "updateSpotMarketMarginWeights",
      "accounts": [
        {
          "name": "admin",
          "isMut": false,
          "isSigner": true
        },
        {
          "name": "state",
          "isMut": false,
          "isSigner": false
        },
        {
          "name": "spotMarket",
          "isMut": true,
          "isSigner": false
        }
      ],
      "args": [
        {
          "name": "initialAssetWeight",
          "type": "u128"
        },
        {
          "name": "maintenanceAssetWeight",
          "type": "u128"
        },
        {
          "name": "initialLiabilityWeight",
          "type": "u128"
        },
        {
          "name": "maintenanceLiabilityWeight",
          "type": "u128"
        },
        {
          "name": "imfFactor",
          "type": "u128"
        }
      ]
    },
    {
      "name": "updateSpotMarketMaxTokenDeposits",
      "accounts": [
        {
          "name": "admin",
          "isMut": false,
          "isSigner": true
        },
        {
          "name": "state",
          "isMut": false,
          "isSigner": false
        },
        {
          "name": "spotMarket",
          "isMut": true,
          "isSigner": false
        }
      ],
      "args": [
        {
          "name": "maxTokenDeposits",
          "type": "u128"
        }
      ]
    },
    {
      "name": "updatePerpMarketStatus",
      "accounts": [
        {
          "name": "admin",
          "isMut": false,
          "isSigner": true
        },
        {
          "name": "state",
          "isMut": false,
          "isSigner": false
        },
        {
          "name": "market",
          "isMut": true,
          "isSigner": false
        }
      ],
      "args": [
        {
          "name": "status",
          "type": {
            "defined": "MarketStatus"
          }
        }
      ]
    },
    {
      "name": "updatePerpMarketContractTier",
      "accounts": [
        {
          "name": "admin",
          "isMut": false,
          "isSigner": true
        },
        {
          "name": "state",
          "isMut": false,
          "isSigner": false
        },
        {
          "name": "market",
          "isMut": true,
          "isSigner": false
        }
      ],
      "args": [
        {
          "name": "contractTier",
          "type": {
            "defined": "ContractTier"
          }
        }
      ]
    },
    {
      "name": "updateMarketImfFactor",
      "accounts": [
        {
          "name": "admin",
          "isMut": false,
          "isSigner": true
        },
        {
          "name": "state",
          "isMut": false,
          "isSigner": false
        },
        {
          "name": "market",
          "isMut": true,
          "isSigner": false
        }
      ],
      "args": [
        {
          "name": "imfFactor",
          "type": "u128"
        }
      ]
    },
    {
      "name": "updateMarketUnrealizedAssetWeight",
      "accounts": [
        {
          "name": "admin",
          "isMut": false,
          "isSigner": true
        },
        {
          "name": "state",
          "isMut": false,
          "isSigner": false
        },
        {
          "name": "market",
          "isMut": true,
          "isSigner": false
        }
      ],
      "args": [
        {
          "name": "unrealizedInitialAssetWeight",
          "type": "u32"
        },
        {
          "name": "unrealizedMaintenanceAssetWeight",
          "type": "u32"
        }
      ]
    },
    {
      "name": "updateConcentrationCoef",
      "accounts": [
        {
          "name": "admin",
          "isMut": false,
          "isSigner": true
        },
        {
          "name": "state",
          "isMut": false,
          "isSigner": false
        },
        {
          "name": "market",
          "isMut": true,
          "isSigner": false
        }
      ],
      "args": [
        {
          "name": "concentrationScale",
          "type": "u128"
        }
      ]
    },
    {
      "name": "updateCurveUpdateIntensity",
      "accounts": [
        {
          "name": "admin",
          "isMut": false,
          "isSigner": true
        },
        {
          "name": "state",
          "isMut": false,
          "isSigner": false
        },
        {
          "name": "market",
          "isMut": true,
          "isSigner": false
        }
      ],
      "args": [
        {
          "name": "curveUpdateIntensity",
          "type": "u8"
        }
      ]
    },
    {
      "name": "updateLpCooldownTime",
      "accounts": [
        {
          "name": "admin",
          "isMut": false,
          "isSigner": true
        },
        {
          "name": "state",
          "isMut": false,
          "isSigner": false
        },
        {
          "name": "market",
          "isMut": true,
          "isSigner": false
        }
      ],
      "args": [
        {
          "name": "lpCooldownTime",
          "type": "i64"
        }
      ]
    },
    {
      "name": "updatePerpFeeStructure",
      "accounts": [
        {
          "name": "admin",
          "isMut": false,
          "isSigner": true
        },
        {
          "name": "state",
          "isMut": true,
          "isSigner": false
        }
      ],
      "args": [
        {
          "name": "feeStructure",
          "type": {
            "defined": "FeeStructure"
          }
        }
      ]
    },
    {
      "name": "updateSpotFeeStructure",
      "accounts": [
        {
          "name": "admin",
          "isMut": false,
          "isSigner": true
        },
        {
          "name": "state",
          "isMut": true,
          "isSigner": false
        }
      ],
      "args": [
        {
          "name": "feeStructure",
          "type": {
            "defined": "FeeStructure"
          }
        }
      ]
    },
    {
      "name": "updateOracleGuardRails",
      "accounts": [
        {
          "name": "admin",
          "isMut": false,
          "isSigner": true
        },
        {
          "name": "state",
          "isMut": true,
          "isSigner": false
        }
      ],
      "args": [
        {
          "name": "oracleGuardRails",
          "type": {
            "defined": "OracleGuardRails"
          }
        }
      ]
    },
    {
      "name": "updateMarketOracle",
      "accounts": [
        {
          "name": "admin",
          "isMut": false,
          "isSigner": true
        },
        {
          "name": "state",
          "isMut": false,
          "isSigner": false
        },
        {
          "name": "market",
          "isMut": true,
          "isSigner": false
        }
      ],
      "args": [
        {
          "name": "oracle",
          "type": "publicKey"
        },
        {
          "name": "oracleSource",
          "type": {
            "defined": "OracleSource"
          }
        }
      ]
    },
    {
      "name": "updateMarketMinimumQuoteAssetTradeSize",
      "accounts": [
        {
          "name": "admin",
          "isMut": false,
          "isSigner": true
        },
        {
          "name": "state",
          "isMut": false,
          "isSigner": false
        },
        {
          "name": "market",
          "isMut": true,
          "isSigner": false
        }
      ],
      "args": [
        {
          "name": "minimumTradeSize",
          "type": "u128"
        }
      ]
    },
    {
      "name": "updateMarketBaseSpread",
      "accounts": [
        {
          "name": "admin",
          "isMut": false,
          "isSigner": true
        },
        {
          "name": "state",
          "isMut": false,
          "isSigner": false
        },
        {
          "name": "market",
          "isMut": true,
          "isSigner": false
        }
      ],
      "args": [
        {
          "name": "baseSpread",
          "type": "u16"
        }
      ]
    },
    {
      "name": "updateAmmJitIntensity",
      "accounts": [
        {
          "name": "admin",
          "isMut": false,
          "isSigner": true
        },
        {
          "name": "state",
          "isMut": false,
          "isSigner": false
        },
        {
          "name": "market",
          "isMut": true,
          "isSigner": false
        }
      ],
      "args": [
        {
          "name": "ammJitIntensity",
          "type": "u8"
        }
      ]
    },
    {
      "name": "updateMarketMaxSpread",
      "accounts": [
        {
          "name": "admin",
          "isMut": false,
          "isSigner": true
        },
        {
          "name": "state",
          "isMut": false,
          "isSigner": false
        },
        {
          "name": "market",
          "isMut": true,
          "isSigner": false
        }
      ],
      "args": [
        {
          "name": "maxSpread",
          "type": "u32"
        }
      ]
    },
    {
      "name": "updateMarketBaseAssetAmountStepSize",
      "accounts": [
        {
          "name": "admin",
          "isMut": false,
          "isSigner": true
        },
        {
          "name": "state",
          "isMut": false,
          "isSigner": false
        },
        {
          "name": "market",
          "isMut": true,
          "isSigner": false
        }
      ],
      "args": [
        {
          "name": "minimumTradeSize",
          "type": "u64"
        }
      ]
    },
    {
      "name": "updateMarketMaxSlippageRatio",
      "accounts": [
        {
          "name": "admin",
          "isMut": false,
          "isSigner": true
        },
        {
          "name": "state",
          "isMut": false,
          "isSigner": false
        },
        {
          "name": "market",
          "isMut": true,
          "isSigner": false
        }
      ],
      "args": [
        {
          "name": "maxSlippageRatio",
          "type": "u16"
        }
      ]
    },
    {
      "name": "updateMaxBaseAssetAmountRatio",
      "accounts": [
        {
          "name": "admin",
          "isMut": false,
          "isSigner": true
        },
        {
          "name": "state",
          "isMut": false,
          "isSigner": false
        },
        {
          "name": "market",
          "isMut": true,
          "isSigner": false
        }
      ],
      "args": [
        {
          "name": "maxBaseAssetAmountRatio",
          "type": "u16"
        }
      ]
    },
    {
      "name": "updateAdmin",
      "accounts": [
        {
          "name": "admin",
          "isMut": false,
          "isSigner": true
        },
        {
          "name": "state",
          "isMut": true,
          "isSigner": false
        }
      ],
      "args": [
        {
          "name": "admin",
          "type": "publicKey"
        }
      ]
    },
    {
      "name": "updateWhitelistMint",
      "accounts": [
        {
          "name": "admin",
          "isMut": false,
          "isSigner": true
        },
        {
          "name": "state",
          "isMut": true,
          "isSigner": false
        }
      ],
      "args": [
        {
          "name": "whitelistMint",
          "type": "publicKey"
        }
      ]
    },
    {
      "name": "updateDiscountMint",
      "accounts": [
        {
          "name": "admin",
          "isMut": false,
          "isSigner": true
        },
        {
          "name": "state",
          "isMut": true,
          "isSigner": false
        }
      ],
      "args": [
        {
          "name": "discountMint",
          "type": "publicKey"
        }
      ]
    },
    {
      "name": "updateExchangeStatus",
      "accounts": [
        {
          "name": "admin",
          "isMut": false,
          "isSigner": true
        },
        {
          "name": "state",
          "isMut": true,
          "isSigner": false
        }
      ],
      "args": [
        {
          "name": "exchangeStatus",
          "type": {
            "defined": "ExchangeStatus"
          }
        }
      ]
    },
    {
      "name": "updatePerpAuctionDuration",
      "accounts": [
        {
          "name": "admin",
          "isMut": false,
          "isSigner": true
        },
        {
          "name": "state",
          "isMut": true,
          "isSigner": false
        }
      ],
      "args": [
        {
          "name": "minPerpAuctionDuration",
          "type": "u8"
        }
      ]
    },
    {
      "name": "updateSpotAuctionDuration",
      "accounts": [
        {
          "name": "admin",
          "isMut": false,
          "isSigner": true
        },
        {
          "name": "state",
          "isMut": true,
          "isSigner": false
        }
      ],
      "args": [
        {
          "name": "defaultSpotAuctionDuration",
          "type": "u8"
        }
      ]
    },
    {
      "name": "initializeInsuranceFundStake",
      "accounts": [
        {
          "name": "spotMarket",
          "isMut": false,
          "isSigner": false
        },
        {
          "name": "insuranceFundStake",
          "isMut": true,
          "isSigner": false
        },
        {
          "name": "userStats",
          "isMut": true,
          "isSigner": false
        },
        {
          "name": "state",
          "isMut": false,
          "isSigner": false
        },
        {
          "name": "authority",
          "isMut": false,
          "isSigner": true
        },
        {
          "name": "payer",
          "isMut": true,
          "isSigner": true
        },
        {
          "name": "rent",
          "isMut": false,
          "isSigner": false
        },
        {
          "name": "systemProgram",
          "isMut": false,
          "isSigner": false
        }
      ],
      "args": [
        {
          "name": "marketIndex",
          "type": "u16"
        }
      ]
    },
    {
      "name": "settleRevenueToInsuranceFund",
      "accounts": [
        {
          "name": "state",
          "isMut": false,
          "isSigner": false
        },
        {
          "name": "spotMarket",
          "isMut": false,
          "isSigner": false
        },
        {
          "name": "spotMarketVault",
          "isMut": true,
          "isSigner": false
        },
        {
          "name": "clearingHouseSigner",
          "isMut": false,
          "isSigner": false
        },
        {
          "name": "insuranceFundVault",
          "isMut": true,
          "isSigner": false
        },
        {
          "name": "tokenProgram",
          "isMut": false,
          "isSigner": false
        }
      ],
      "args": [
        {
          "name": "marketIndex",
          "type": "u16"
        }
      ]
    },
    {
      "name": "addInsuranceFundStake",
      "accounts": [
        {
          "name": "state",
          "isMut": false,
          "isSigner": false
        },
        {
          "name": "spotMarket",
          "isMut": false,
          "isSigner": false
        },
        {
          "name": "insuranceFundStake",
          "isMut": true,
          "isSigner": false
        },
        {
          "name": "userStats",
          "isMut": true,
          "isSigner": false
        },
        {
          "name": "authority",
          "isMut": false,
          "isSigner": true
        },
        {
          "name": "spotMarketVault",
          "isMut": true,
          "isSigner": false
        },
        {
          "name": "insuranceFundVault",
          "isMut": true,
          "isSigner": false
        },
        {
          "name": "clearingHouseSigner",
          "isMut": false,
          "isSigner": false
        },
        {
          "name": "userTokenAccount",
          "isMut": true,
          "isSigner": false
        },
        {
          "name": "tokenProgram",
          "isMut": false,
          "isSigner": false
        }
      ],
      "args": [
        {
          "name": "marketIndex",
          "type": "u16"
        },
        {
          "name": "amount",
          "type": "u64"
        }
      ]
    },
    {
      "name": "requestRemoveInsuranceFundStake",
      "accounts": [
        {
          "name": "spotMarket",
          "isMut": false,
          "isSigner": false
        },
        {
          "name": "insuranceFundStake",
          "isMut": true,
          "isSigner": false
        },
        {
          "name": "userStats",
          "isMut": true,
          "isSigner": false
        },
        {
          "name": "authority",
          "isMut": false,
          "isSigner": true
        },
        {
          "name": "insuranceFundVault",
          "isMut": true,
          "isSigner": false
        }
      ],
      "args": [
        {
          "name": "marketIndex",
          "type": "u16"
        },
        {
          "name": "amount",
          "type": "u64"
        }
      ]
    },
    {
      "name": "cancelRequestRemoveInsuranceFundStake",
      "accounts": [
        {
          "name": "spotMarket",
          "isMut": false,
          "isSigner": false
        },
        {
          "name": "insuranceFundStake",
          "isMut": true,
          "isSigner": false
        },
        {
          "name": "userStats",
          "isMut": true,
          "isSigner": false
        },
        {
          "name": "authority",
          "isMut": false,
          "isSigner": true
        },
        {
          "name": "insuranceFundVault",
          "isMut": true,
          "isSigner": false
        }
      ],
      "args": [
        {
          "name": "marketIndex",
          "type": "u16"
        }
      ]
    },
    {
      "name": "removeInsuranceFundStake",
      "accounts": [
        {
          "name": "state",
          "isMut": false,
          "isSigner": false
        },
        {
          "name": "spotMarket",
          "isMut": false,
          "isSigner": false
        },
        {
          "name": "insuranceFundStake",
          "isMut": true,
          "isSigner": false
        },
        {
          "name": "userStats",
          "isMut": true,
          "isSigner": false
        },
        {
          "name": "authority",
          "isMut": false,
          "isSigner": true
        },
        {
          "name": "insuranceFundVault",
          "isMut": true,
          "isSigner": false
        },
        {
          "name": "clearingHouseSigner",
          "isMut": false,
          "isSigner": false
        },
        {
          "name": "userTokenAccount",
          "isMut": true,
          "isSigner": false
        },
        {
          "name": "tokenProgram",
          "isMut": false,
          "isSigner": false
        }
      ],
      "args": [
        {
          "name": "marketIndex",
          "type": "u16"
        }
      ]
    },
    {
      "name": "adminRemoveInsuranceFundStake",
      "accounts": [
        {
          "name": "admin",
          "isMut": false,
          "isSigner": true
        },
        {
          "name": "state",
          "isMut": false,
          "isSigner": false
        },
        {
          "name": "spotMarket",
          "isMut": false,
          "isSigner": false
        },
        {
          "name": "insuranceFundVault",
          "isMut": true,
          "isSigner": false
        },
        {
          "name": "clearingHouseSigner",
          "isMut": false,
          "isSigner": false
        },
        {
          "name": "adminTokenAccount",
          "isMut": true,
          "isSigner": false
        },
        {
          "name": "tokenProgram",
          "isMut": false,
          "isSigner": false
        }
      ],
      "args": [
        {
          "name": "marketIndex",
          "type": "u16"
        },
        {
          "name": "amount",
          "type": "u64"
        }
      ]
    },
    {
      "name": "updateUserQuoteAssetInsuranceStake",
      "accounts": [
        {
          "name": "state",
          "isMut": false,
          "isSigner": false
        },
        {
          "name": "spotMarket",
          "isMut": false,
          "isSigner": false
        },
        {
          "name": "insuranceFundStake",
          "isMut": true,
          "isSigner": false
        },
        {
          "name": "userStats",
          "isMut": true,
          "isSigner": false
        },
        {
          "name": "authority",
          "isMut": false,
          "isSigner": true
        },
        {
          "name": "insuranceFundVault",
          "isMut": true,
          "isSigner": false
        }
      ],
      "args": []
    }
  ],
  "accounts": [
    {
      "name": "InsuranceFundStake",
      "type": {
        "kind": "struct",
        "fields": [
          {
            "name": "authority",
            "type": "publicKey"
          },
          {
            "name": "ifShares",
            "type": "u128"
          },
          {
            "name": "lastWithdrawRequestShares",
            "type": "u128"
          },
          {
            "name": "ifBase",
            "type": "u128"
          },
          {
            "name": "lastValidTs",
            "type": "i64"
          },
          {
            "name": "lastWithdrawRequestValue",
            "type": "u64"
          },
          {
            "name": "lastWithdrawRequestTs",
            "type": "i64"
          },
          {
            "name": "marketIndex",
            "type": "u16"
          },
          {
            "name": "costBasis",
            "type": "i64"
          },
          {
            "name": "padding",
            "type": {
              "array": [
                "u8",
                6
              ]
            }
          }
        ]
      }
    },
    {
      "name": "PerpMarket",
      "type": {
        "kind": "struct",
        "fields": [
          {
            "name": "pubkey",
            "type": "publicKey"
          },
          {
            "name": "amm",
            "type": {
              "defined": "AMM"
            }
          },
          {
            "name": "pnlPool",
            "type": {
              "defined": "PoolBalance"
            }
          },
          {
            "name": "contractTier",
            "type": {
              "defined": "ContractTier"
            }
          },
          {
            "name": "settlementPrice",
            "type": "i128"
          },
          {
            "name": "baseAssetAmountLong",
            "type": "i128"
          },
          {
            "name": "baseAssetAmountShort",
            "type": "i128"
          },
          {
            "name": "openInterest",
            "type": "u128"
          },
          {
            "name": "revenueWithdrawSinceLastSettle",
            "type": "u128"
          },
          {
            "name": "maxRevenueWithdrawPerPeriod",
            "type": "u128"
          },
          {
            "name": "imfFactor",
            "type": "u128"
          },
          {
            "name": "unrealizedImfFactor",
            "type": "u128"
          },
          {
            "name": "unrealizedMaxImbalance",
            "type": "u128"
          },
          {
            "name": "liquidatorFee",
            "type": "u128"
          },
          {
            "name": "ifLiquidationFee",
            "type": "u128"
          },
          {
            "name": "quoteMaxInsurance",
            "type": "u128"
          },
          {
            "name": "quoteSettledInsurance",
            "type": "u128"
          },
          {
            "name": "expiryTs",
            "type": "i64"
          },
          {
            "name": "nextFillRecordId",
            "type": "u64"
          },
          {
            "name": "nextFundingRateRecordId",
            "type": "u64"
          },
          {
            "name": "nextCurveRecordId",
            "type": "u64"
          },
          {
            "name": "lastRevenueWithdrawTs",
            "type": "i64"
          },
          {
            "name": "marginRatioInitial",
            "type": "u32"
          },
          {
            "name": "marginRatioMaintenance",
            "type": "u32"
          },
          {
            "name": "unrealizedInitialAssetWeight",
            "type": "u32"
          },
          {
            "name": "unrealizedMaintenanceAssetWeight",
            "type": "u32"
          },
          {
            "name": "marketIndex",
            "type": "u16"
          },
          {
            "name": "status",
            "type": {
              "defined": "MarketStatus"
            }
          },
          {
            "name": "contractType",
            "type": {
              "defined": "ContractType"
            }
          },
          {
            "name": "padding",
            "type": {
              "array": [
                "u8",
                4
              ]
            }
          }
        ]
      }
    },
    {
      "name": "SpotMarket",
      "type": {
        "kind": "struct",
        "fields": [
          {
            "name": "pubkey",
            "type": "publicKey"
          },
          {
            "name": "oracle",
            "type": "publicKey"
          },
          {
<<<<<<< HEAD
            "name": "mint",
            "type": "publicKey"
=======
            "name": "assetTier",
            "type": {
              "defined": "AssetTier"
            }
          },
          {
            "name": "expiryTs",
            "type": "i64"
>>>>>>> 6b23ae3a
          },
          {
            "name": "vault",
            "type": "publicKey"
          },
          {
            "name": "insuranceFundVault",
            "type": "publicKey"
          },
          {
            "name": "historicalOracleData",
            "type": {
              "defined": "HistoricalOracleData"
            }
          },
          {
            "name": "historicalIndexData",
            "type": {
              "defined": "HistoricalIndexData"
            }
          },
          {
            "name": "revenuePool",
            "type": {
              "defined": "PoolBalance"
            }
          },
          {
            "name": "spotFeePool",
            "type": {
              "defined": "PoolBalance"
            }
          },
          {
            "name": "initialAssetWeight",
            "type": "u128"
          },
          {
            "name": "maintenanceAssetWeight",
            "type": "u128"
          },
          {
            "name": "initialLiabilityWeight",
            "type": "u128"
          },
          {
            "name": "maintenanceLiabilityWeight",
            "type": "u128"
          },
          {
            "name": "imfFactor",
            "type": "u128"
          },
          {
            "name": "liquidatorFee",
            "type": "u128"
          },
          {
            "name": "ifLiquidationFee",
            "type": "u128"
          },
          {
            "name": "withdrawGuardThreshold",
            "type": "u128"
          },
          {
            "name": "totalIfShares",
            "type": "u128"
          },
          {
            "name": "userIfShares",
            "type": "u128"
          },
          {
            "name": "ifSharesBase",
            "type": "u128"
          },
          {
            "name": "totalSpotFee",
            "type": "u128"
          },
          {
            "name": "optimalUtilization",
            "type": "u32"
          },
          {
            "name": "optimalBorrowRate",
            "type": "u32"
          },
          {
            "name": "maxBorrowRate",
            "type": "u32"
          },
          {
            "name": "depositBalance",
            "type": "u128"
          },
          {
            "name": "borrowBalance",
            "type": "u128"
          },
          {
            "name": "maxTokenDeposits",
            "type": "u128"
          },
          {
            "name": "depositTokenTwap",
            "type": "u128"
          },
          {
            "name": "borrowTokenTwap",
            "type": "u128"
          },
          {
            "name": "utilizationTwap",
            "type": "u128"
          },
          {
            "name": "cumulativeDepositInterest",
            "type": "u128"
          },
          {
            "name": "cumulativeBorrowInterest",
            "type": "u128"
          },
          {
            "name": "insuranceWithdrawEscrowPeriod",
            "type": "i64"
          },
          {
            "name": "lastRevenueSettleTs",
            "type": "i64"
          },
          {
            "name": "revenueSettlePeriod",
            "type": "i64"
          },
          {
            "name": "lastInterestTs",
            "type": "u64"
          },
          {
            "name": "lastTwapTs",
            "type": "u64"
          },
          {
            "name": "expiryTs",
            "type": "i64"
          },
          {
            "name": "orderStepSize",
            "type": "u64"
          },
          {
            "name": "nextFillRecordId",
            "type": "u64"
          },
          {
            "name": "totalIfFactor",
            "type": "u32"
          },
          {
            "name": "userIfFactor",
            "type": "u32"
          },
          {
            "name": "marketIndex",
            "type": "u16"
          },
          {
            "name": "decimals",
            "type": "u8"
          },
          {
            "name": "oracleSource",
            "type": {
              "defined": "OracleSource"
            }
          },
          {
            "name": "status",
            "type": {
              "defined": "MarketStatus"
            }
          },
          {
            "name": "padding",
            "type": {
              "array": [
                "u8",
                3
              ]
            }
          }
        ]
      }
    },
    {
      "name": "SerumV3FulfillmentConfig",
      "type": {
        "kind": "struct",
        "fields": [
          {
            "name": "pubkey",
            "type": "publicKey"
          },
          {
            "name": "serumProgramId",
            "type": "publicKey"
          },
          {
            "name": "serumMarket",
            "type": "publicKey"
          },
          {
            "name": "serumRequestQueue",
            "type": "publicKey"
          },
          {
            "name": "serumEventQueue",
            "type": "publicKey"
          },
          {
            "name": "serumBids",
            "type": "publicKey"
          },
          {
            "name": "serumAsks",
            "type": "publicKey"
          },
          {
            "name": "serumBaseVault",
            "type": "publicKey"
          },
          {
            "name": "serumQuoteVault",
            "type": "publicKey"
          },
          {
            "name": "serumOpenOrders",
            "type": "publicKey"
          },
          {
            "name": "serumSignerNonce",
            "type": "u64"
          },
          {
            "name": "marketIndex",
            "type": "u16"
          },
          {
            "name": "fulfillmentType",
            "type": {
              "defined": "SpotFulfillmentType"
            }
          },
          {
            "name": "status",
            "type": {
              "defined": "SpotFulfillmentStatus"
            }
          },
          {
            "name": "padding",
            "type": {
              "array": [
                "u8",
                4
              ]
            }
          }
        ]
      }
    },
    {
      "name": "State",
      "type": {
        "kind": "struct",
        "fields": [
          {
            "name": "admin",
            "type": "publicKey"
          },
          {
<<<<<<< HEAD
            "name": "whitelistMint",
            "type": "publicKey"
          },
          {
            "name": "discountMint",
            "type": "publicKey"
          },
          {
            "name": "signer",
            "type": "publicKey"
=======
            "name": "exchangeStatus",
            "type": {
              "defined": "ExchangeStatus"
            }
>>>>>>> 6b23ae3a
          },
          {
            "name": "srmVault",
            "type": "publicKey"
          },
          {
            "name": "perpFeeStructure",
            "type": {
              "defined": "FeeStructure"
            }
          },
          {
            "name": "spotFeeStructure",
            "type": {
              "defined": "FeeStructure"
            }
          },
          {
            "name": "oracleGuardRails",
            "type": {
              "defined": "OracleGuardRails"
            }
          },
          {
            "name": "minOrderQuoteAssetAmount",
            "type": "u128"
          },
          {
            "name": "numberOfAuthorities",
            "type": "u64"
          },
          {
            "name": "liquidationMarginBufferRatio",
            "type": "u32"
          },
          {
            "name": "settlementDuration",
            "type": "u16"
          },
          {
            "name": "numberOfMarkets",
            "type": "u16"
          },
          {
            "name": "numberOfSpotMarkets",
            "type": "u16"
          },
          {
            "name": "signerNonce",
            "type": "u8"
          },
          {
            "name": "minPerpAuctionDuration",
            "type": "u8"
          },
          {
            "name": "defaultMarketOrderTimeInForce",
            "type": "u8"
          },
          {
            "name": "defaultSpotAuctionDuration",
            "type": "u8"
          },
          {
            "name": "exchangePaused",
            "type": "bool"
          },
          {
            "name": "fundingPaused",
            "type": "bool"
          },
          {
            "name": "adminControlsPrices",
            "type": "bool"
          },
          {
            "name": "padding",
            "type": {
              "array": [
                "u8",
                7
              ]
            }
          }
        ]
      }
    },
    {
      "name": "User",
      "type": {
        "kind": "struct",
        "fields": [
          {
            "name": "authority",
            "type": "publicKey"
          },
          {
            "name": "delegate",
            "type": "publicKey"
          },
          {
            "name": "name",
            "type": {
              "array": [
                "u8",
                32
              ]
            }
          },
          {
            "name": "spotPositions",
            "type": {
              "array": [
                {
                  "defined": "SpotPosition"
                },
                8
              ]
            }
          },
          {
            "name": "perpPositions",
            "type": {
              "array": [
                {
                  "defined": "PerpPosition"
                },
                8
              ]
            }
          },
          {
            "name": "orders",
            "type": {
              "array": [
                {
                  "defined": "Order"
                },
                32
              ]
            }
          },
          {
            "name": "lastLpAddTime",
            "type": "i64"
          },
          {
            "name": "nextOrderId",
            "type": "u32"
          },
          {
            "name": "customMarginRatio",
            "type": "u32"
          },
          {
            "name": "nextLiquidationId",
            "type": "u16"
          },
          {
            "name": "userId",
            "type": "u8"
          },
          {
            "name": "beingLiquidated",
            "type": "bool"
          },
          {
            "name": "bankrupt",
            "type": "bool"
          },
          {
            "name": "padding",
            "type": {
              "array": [
                "u8",
                3
              ]
            }
          }
        ]
      }
    },
    {
      "name": "UserStats",
      "type": {
        "kind": "struct",
        "fields": [
          {
            "name": "authority",
            "type": "publicKey"
          },
          {
            "name": "referrer",
            "type": "publicKey"
          },
          {
            "name": "fees",
            "type": {
              "defined": "UserFees"
            }
          },
          {
            "name": "totalReferrerReward",
            "type": "u64"
          },
          {
            "name": "currentEpochReferrerReward",
            "type": "u64"
          },
          {
            "name": "nextEpochTs",
            "type": "i64"
          },
          {
            "name": "makerVolume30d",
            "type": "u64"
          },
          {
            "name": "takerVolume30d",
            "type": "u64"
          },
          {
            "name": "fillerVolume30d",
            "type": "u64"
          },
          {
            "name": "lastMakerVolume30dTs",
            "type": "i64"
          },
          {
            "name": "lastTakerVolume30dTs",
            "type": "i64"
          },
          {
            "name": "lastFillerVolume30dTs",
            "type": "i64"
          },
          {
            "name": "stakedQuoteAssetAmount",
            "type": "u64"
          },
          {
            "name": "numberOfUsers",
            "type": "u8"
          },
          {
            "name": "isReferrer",
            "type": "bool"
          },
          {
            "name": "padding",
            "type": {
              "array": [
                "u8",
                6
              ]
            }
          }
        ]
      }
    }
  ],
  "types": [
    {
      "name": "OrderParams",
      "type": {
        "kind": "struct",
        "fields": [
          {
            "name": "orderType",
            "type": {
              "defined": "OrderType"
            }
          },
          {
            "name": "marketType",
            "type": {
              "defined": "MarketType"
            }
          },
          {
            "name": "direction",
            "type": {
              "defined": "PositionDirection"
            }
          },
          {
            "name": "userOrderId",
            "type": "u8"
          },
          {
            "name": "baseAssetAmount",
            "type": "u64"
          },
          {
            "name": "price",
            "type": "u64"
          },
          {
            "name": "marketIndex",
            "type": "u16"
          },
          {
            "name": "reduceOnly",
            "type": "bool"
          },
          {
            "name": "postOnly",
            "type": "bool"
          },
          {
            "name": "immediateOrCancel",
            "type": "bool"
          },
          {
            "name": "triggerPrice",
            "type": {
              "option": "u64"
            }
          },
          {
            "name": "triggerCondition",
            "type": {
              "defined": "OrderTriggerCondition"
            }
          },
          {
            "name": "oraclePriceOffset",
            "type": {
              "option": "i64"
            }
          },
          {
            "name": "auctionDuration",
            "type": {
              "option": "u8"
            }
          },
          {
            "name": "timeInForce",
            "type": {
              "option": "u8"
            }
          },
          {
            "name": "auctionStartPrice",
            "type": {
              "option": "u64"
            }
          }
        ]
      }
    },
    {
      "name": "LiquidatePerpRecord",
      "type": {
        "kind": "struct",
        "fields": [
          {
            "name": "marketIndex",
            "type": "u16"
          },
          {
            "name": "oraclePrice",
            "type": "i128"
          },
          {
            "name": "baseAssetAmount",
            "type": "i64"
          },
          {
            "name": "quoteAssetAmount",
            "type": "i64"
          },
          {
            "name": "lpShares",
            "type": "u64"
          },
          {
            "name": "fillRecordId",
            "type": "u64"
          },
          {
            "name": "userOrderId",
            "type": "u32"
          },
          {
            "name": "liquidatorOrderId",
            "type": "u32"
          },
          {
            "name": "ifFee",
            "type": "u64"
          }
        ]
      }
    },
    {
      "name": "LiquidateSpotRecord",
      "type": {
        "kind": "struct",
        "fields": [
          {
            "name": "assetMarketIndex",
            "type": "u16"
          },
          {
            "name": "assetPrice",
            "type": "i128"
          },
          {
            "name": "assetTransfer",
            "type": "u128"
          },
          {
            "name": "liabilityMarketIndex",
            "type": "u16"
          },
          {
            "name": "liabilityPrice",
            "type": "i128"
          },
          {
            "name": "liabilityTransfer",
            "type": "u128"
          },
          {
            "name": "ifFee",
            "type": "u64"
          }
        ]
      }
    },
    {
      "name": "LiquidateBorrowForPerpPnlRecord",
      "type": {
        "kind": "struct",
        "fields": [
          {
            "name": "perpMarketIndex",
            "type": "u16"
          },
          {
            "name": "marketOraclePrice",
            "type": "i128"
          },
          {
            "name": "pnlTransfer",
            "type": "u128"
          },
          {
            "name": "liabilityMarketIndex",
            "type": "u16"
          },
          {
            "name": "liabilityPrice",
            "type": "i128"
          },
          {
            "name": "liabilityTransfer",
            "type": "u128"
          }
        ]
      }
    },
    {
      "name": "LiquidatePerpPnlForDepositRecord",
      "type": {
        "kind": "struct",
        "fields": [
          {
            "name": "perpMarketIndex",
            "type": "u16"
          },
          {
            "name": "marketOraclePrice",
            "type": "i128"
          },
          {
            "name": "pnlTransfer",
            "type": "u128"
          },
          {
            "name": "assetMarketIndex",
            "type": "u16"
          },
          {
            "name": "assetPrice",
            "type": "i128"
          },
          {
            "name": "assetTransfer",
            "type": "u128"
          }
        ]
      }
    },
    {
      "name": "PerpBankruptcyRecord",
      "type": {
        "kind": "struct",
        "fields": [
          {
            "name": "marketIndex",
            "type": "u16"
          },
          {
            "name": "pnl",
            "type": "i128"
          },
          {
            "name": "ifPayment",
            "type": "u128"
          },
          {
            "name": "cumulativeFundingRateDelta",
            "type": "i128"
          }
        ]
      }
    },
    {
      "name": "SpotBankruptcyRecord",
      "type": {
        "kind": "struct",
        "fields": [
          {
            "name": "marketIndex",
            "type": "u16"
          },
          {
            "name": "borrowAmount",
            "type": "u128"
          },
          {
            "name": "ifPayment",
            "type": "u128"
          },
          {
            "name": "cumulativeDepositInterestDelta",
            "type": "u128"
          }
        ]
      }
    },
    {
      "name": "PoolBalance",
      "type": {
        "kind": "struct",
        "fields": [
          {
            "name": "balance",
            "type": "u128"
          },
          {
            "name": "marketIndex",
            "type": "u16"
          },
          {
            "name": "padding",
            "type": {
              "array": [
                "u8",
                6
              ]
            }
          }
        ]
      }
    },
    {
      "name": "AMM",
      "type": {
        "kind": "struct",
        "fields": [
          {
            "name": "oracle",
            "type": "publicKey"
          },
          {
            "name": "historicalOracleData",
            "type": {
              "defined": "HistoricalOracleData"
            }
          },
          {
            "name": "marketPosition",
            "type": {
              "defined": "PerpPosition"
            }
          },
          {
            "name": "marketPositionPerLp",
            "type": {
              "defined": "PerpPosition"
            }
          },
          {
            "name": "feePool",
            "type": {
              "defined": "PoolBalance"
            }
          },
          {
            "name": "lastOracleNormalisedPrice",
            "type": "i128"
          },
          {
            "name": "lastOracleReservePriceSpreadPct",
            "type": "i128"
          },
          {
            "name": "baseAssetReserve",
            "type": "u128"
          },
          {
            "name": "quoteAssetReserve",
            "type": "u128"
          },
          {
            "name": "concentrationCoef",
            "type": "u128"
          },
          {
            "name": "minBaseAssetReserve",
            "type": "u128"
          },
          {
            "name": "maxBaseAssetReserve",
            "type": "u128"
          },
          {
            "name": "sqrtK",
            "type": "u128"
          },
          {
            "name": "pegMultiplier",
            "type": "u128"
          },
          {
            "name": "terminalQuoteAssetReserve",
            "type": "u128"
          },
          {
            "name": "netBaseAssetAmount",
            "type": "i128"
          },
          {
            "name": "quoteAssetAmountLong",
            "type": "i128"
          },
          {
            "name": "quoteAssetAmountShort",
            "type": "i128"
          },
          {
            "name": "quoteEntryAmountLong",
            "type": "i128"
          },
          {
            "name": "quoteEntryAmountShort",
            "type": "i128"
          },
          {
            "name": "userLpShares",
            "type": "u128"
          },
          {
            "name": "netUnsettledLpBaseAssetAmount",
            "type": "i128"
          },
          {
            "name": "lastFundingRate",
            "type": "i128"
          },
          {
            "name": "lastFundingRateLong",
            "type": "i128"
          },
          {
            "name": "lastFundingRateShort",
            "type": "i128"
          },
          {
            "name": "last24hAvgFundingRate",
            "type": "i128"
          },
          {
            "name": "totalFee",
            "type": "i128"
          },
          {
            "name": "totalMmFee",
            "type": "i128"
          },
          {
            "name": "totalExchangeFee",
            "type": "u128"
          },
          {
            "name": "totalFeeMinusDistributions",
            "type": "i128"
          },
          {
            "name": "totalFeeWithdrawn",
            "type": "u128"
          },
          {
            "name": "totalLiquidationFee",
            "type": "u128"
          },
          {
            "name": "cumulativeFundingRateLong",
            "type": "i128"
          },
          {
            "name": "cumulativeFundingRateShort",
            "type": "i128"
          },
          {
            "name": "cumulativeSocialLoss",
            "type": "i128"
          },
          {
            "name": "minimumQuoteAssetTradeSize",
            "type": "u128"
          },
          {
            "name": "longSpread",
            "type": "u128"
          },
          {
            "name": "shortSpread",
            "type": "u128"
          },
          {
            "name": "askBaseAssetReserve",
            "type": "u128"
          },
          {
            "name": "askQuoteAssetReserve",
            "type": "u128"
          },
          {
            "name": "bidBaseAssetReserve",
            "type": "u128"
          },
          {
            "name": "bidQuoteAssetReserve",
            "type": "u128"
          },
          {
            "name": "lastBidPriceTwap",
            "type": "u128"
          },
          {
            "name": "lastAskPriceTwap",
            "type": "u128"
          },
          {
            "name": "lastMarkPriceTwap",
            "type": "u128"
          },
          {
            "name": "lastMarkPriceTwap5min",
            "type": "u128"
          },
          {
            "name": "lastUpdateSlot",
            "type": "u64"
          },
          {
            "name": "lastOracleConfPct",
            "type": "u64"
          },
          {
            "name": "netRevenueSinceLastFunding",
            "type": "i64"
          },
          {
            "name": "lpCooldownTime",
            "type": "i64"
          },
          {
            "name": "lastFundingRateTs",
            "type": "i64"
          },
          {
            "name": "fundingPeriod",
            "type": "i64"
          },
          {
            "name": "baseAssetAmountStepSize",
            "type": "u64"
          },
          {
            "name": "volume24h",
            "type": "u64"
          },
          {
            "name": "longIntensityVolume",
            "type": "u64"
          },
          {
            "name": "shortIntensityVolume",
            "type": "u64"
          },
          {
            "name": "lastTradeTs",
            "type": "i64"
          },
          {
            "name": "markStd",
            "type": "u64"
          },
          {
            "name": "lastMarkPriceTwapTs",
            "type": "i64"
          },
          {
            "name": "maxSpread",
            "type": "u32"
          },
          {
            "name": "maxBaseAssetAmountRatio",
            "type": "u16"
          },
          {
            "name": "maxSlippageRatio",
            "type": "u16"
          },
          {
            "name": "baseSpread",
            "type": "u16"
          },
          {
            "name": "longIntensityCount",
            "type": "u16"
          },
          {
            "name": "shortIntensityCount",
            "type": "u16"
          },
          {
            "name": "curveUpdateIntensity",
            "type": "u8"
          },
          {
            "name": "ammJitIntensity",
            "type": "u8"
          },
          {
            "name": "oracleSource",
            "type": {
              "defined": "OracleSource"
            }
          },
          {
            "name": "lastOracleValid",
            "type": "bool"
          },
          {
            "name": "padding",
            "type": {
              "array": [
                "u8",
                6
              ]
            }
          }
        ]
      }
    },
    {
      "name": "HistoricalOracleData",
      "type": {
        "kind": "struct",
        "fields": [
          {
            "name": "lastOraclePrice",
            "type": "i128"
          },
          {
            "name": "lastOracleConf",
            "type": "u128"
          },
          {
            "name": "lastOracleDelay",
            "type": "i64"
          },
          {
            "name": "lastOraclePriceTwap",
            "type": "i128"
          },
          {
            "name": "lastOraclePriceTwap5min",
            "type": "i128"
          },
          {
            "name": "lastOraclePriceTwapTs",
            "type": "i64"
          }
        ]
      }
    },
    {
      "name": "HistoricalIndexData",
      "type": {
        "kind": "struct",
        "fields": [
          {
            "name": "lastIndexBidPrice",
            "type": "u128"
          },
          {
            "name": "lastIndexAskPrice",
            "type": "u128"
          },
          {
            "name": "lastIndexPriceTwap",
            "type": "u128"
          },
          {
            "name": "lastIndexPriceTwap5min",
            "type": "u128"
          },
          {
            "name": "lastIndexPriceTwapTs",
            "type": "i64"
          }
        ]
      }
    },
    {
      "name": "OracleGuardRails",
      "type": {
        "kind": "struct",
        "fields": [
          {
            "name": "priceDivergence",
            "type": {
              "defined": "PriceDivergenceGuardRails"
            }
          },
          {
            "name": "validity",
            "type": {
              "defined": "ValidityGuardRails"
            }
          },
          {
            "name": "useForLiquidations",
            "type": "bool"
          }
        ]
      }
    },
    {
      "name": "PriceDivergenceGuardRails",
      "type": {
        "kind": "struct",
        "fields": [
          {
            "name": "markOracleDivergenceNumerator",
            "type": "u128"
          },
          {
            "name": "markOracleDivergenceDenominator",
            "type": "u128"
          }
        ]
      }
    },
    {
      "name": "ValidityGuardRails",
      "type": {
        "kind": "struct",
        "fields": [
          {
            "name": "slotsBeforeStaleForAmm",
            "type": "i64"
          },
          {
            "name": "slotsBeforeStaleForMargin",
            "type": "i64"
          },
          {
            "name": "confidenceIntervalMaxSize",
            "type": "u128"
          },
          {
            "name": "tooVolatileRatio",
            "type": "i128"
          }
        ]
      }
    },
    {
      "name": "FeeStructure",
      "type": {
        "kind": "struct",
        "fields": [
          {
            "name": "feeTiers",
            "type": {
              "array": [
                {
                  "defined": "FeeTier"
                },
                10
              ]
            }
          },
          {
            "name": "fillerRewardStructure",
            "type": {
              "defined": "OrderFillerRewardStructure"
            }
          },
          {
            "name": "referrerRewardEpochUpperBound",
            "type": "u64"
          },
          {
            "name": "flatFillerFee",
            "type": "u64"
          }
        ]
      }
    },
    {
      "name": "FeeTier",
      "type": {
        "kind": "struct",
        "fields": [
          {
            "name": "feeNumerator",
            "type": "u32"
          },
          {
            "name": "feeDenominator",
            "type": "u32"
          },
          {
            "name": "makerRebateNumerator",
            "type": "u32"
          },
          {
            "name": "makerRebateDenominator",
            "type": "u32"
          },
          {
            "name": "referrerRewardNumerator",
            "type": "u32"
          },
          {
            "name": "referrerRewardDenominator",
            "type": "u32"
          },
          {
            "name": "refereeFeeNumerator",
            "type": "u32"
          },
          {
            "name": "refereeFeeDenominator",
            "type": "u32"
          }
        ]
      }
    },
    {
      "name": "OrderFillerRewardStructure",
      "type": {
        "kind": "struct",
        "fields": [
          {
            "name": "rewardNumerator",
            "type": "u32"
          },
          {
            "name": "rewardDenominator",
            "type": "u32"
          },
          {
            "name": "timeBasedRewardLowerBound",
            "type": "u128"
          }
        ]
      }
    },
    {
      "name": "UserFees",
      "type": {
        "kind": "struct",
        "fields": [
          {
            "name": "totalFeePaid",
            "type": "u64"
          },
          {
            "name": "totalFeeRebate",
            "type": "u64"
          },
          {
            "name": "totalTokenDiscount",
            "type": "u64"
          },
          {
            "name": "totalRefereeDiscount",
            "type": "u64"
          }
        ]
      }
    },
    {
      "name": "SpotPosition",
      "type": {
        "kind": "struct",
        "fields": [
          {
            "name": "balance",
            "type": "u64"
          },
          {
            "name": "openBids",
            "type": "i64"
          },
          {
            "name": "openAsks",
            "type": "i64"
          },
          {
            "name": "cumulativeDeposits",
            "type": "i64"
          },
          {
            "name": "marketIndex",
            "type": "u16"
          },
          {
            "name": "balanceType",
            "type": {
              "defined": "SpotBalanceType"
            }
          },
          {
            "name": "openOrders",
            "type": "u8"
          },
          {
            "name": "padding",
            "type": {
              "array": [
                "u8",
                4
              ]
            }
          }
        ]
      }
    },
    {
      "name": "PerpPosition",
      "type": {
        "kind": "struct",
        "fields": [
          {
            "name": "lastCumulativeFundingRate",
            "type": "i128"
          },
          {
            "name": "baseAssetAmount",
            "type": "i64"
          },
          {
            "name": "quoteAssetAmount",
            "type": "i64"
          },
          {
            "name": "quoteEntryAmount",
            "type": "i64"
          },
          {
            "name": "openBids",
            "type": "i64"
          },
          {
            "name": "openAsks",
            "type": "i64"
          },
          {
            "name": "settledPnl",
            "type": "i64"
          },
          {
            "name": "lpShares",
            "type": "u64"
          },
          {
            "name": "lastNetBaseAssetAmountPerLp",
            "type": "i64"
          },
          {
            "name": "lastNetQuoteAssetAmountPerLp",
            "type": "i64"
          },
          {
            "name": "remainderBaseAssetAmount",
            "type": "i32"
          },
          {
            "name": "marketIndex",
            "type": "u16"
          },
          {
            "name": "openOrders",
            "type": "u8"
          },
          {
            "name": "padding",
            "type": {
              "array": [
                "u8",
                1
              ]
            }
          }
        ]
      }
    },
    {
      "name": "Order",
      "type": {
        "kind": "struct",
        "fields": [
          {
            "name": "ts",
            "type": "i64"
          },
          {
            "name": "slot",
            "type": "u64"
          },
          {
            "name": "price",
            "type": "u64"
          },
          {
            "name": "baseAssetAmount",
            "type": "u64"
          },
          {
            "name": "baseAssetAmountFilled",
            "type": "u64"
          },
          {
            "name": "quoteAssetAmountFilled",
            "type": "u64"
          },
          {
            "name": "fee",
            "type": "i64"
          },
          {
            "name": "triggerPrice",
            "type": "u64"
          },
          {
            "name": "oraclePriceOffset",
            "type": "i64"
          },
          {
            "name": "auctionStartPrice",
            "type": "u64"
          },
          {
            "name": "auctionEndPrice",
            "type": "u64"
          },
          {
            "name": "orderId",
            "type": "u32"
          },
          {
            "name": "marketIndex",
            "type": "u16"
          },
          {
            "name": "status",
            "type": {
              "defined": "OrderStatus"
            }
          },
          {
            "name": "orderType",
            "type": {
              "defined": "OrderType"
            }
          },
          {
            "name": "marketType",
            "type": {
              "defined": "MarketType"
            }
          },
          {
            "name": "userOrderId",
            "type": "u8"
          },
          {
            "name": "existingPositionDirection",
            "type": {
              "defined": "PositionDirection"
            }
          },
          {
            "name": "direction",
            "type": {
              "defined": "PositionDirection"
            }
          },
          {
            "name": "reduceOnly",
            "type": "bool"
          },
          {
            "name": "postOnly",
            "type": "bool"
          },
          {
            "name": "immediateOrCancel",
            "type": "bool"
          },
          {
            "name": "triggerCondition",
            "type": {
              "defined": "OrderTriggerCondition"
            }
          },
          {
            "name": "triggered",
            "type": "bool"
          },
          {
            "name": "auctionDuration",
            "type": "u8"
          },
          {
            "name": "timeInForce",
            "type": "u8"
          },
          {
            "name": "padding",
            "type": {
              "array": [
                "u8",
                5
              ]
            }
          }
        ]
      }
    },
    {
      "name": "SpotFulfillmentType",
      "type": {
        "kind": "enum",
        "variants": [
          {
            "name": "SerumV3"
          },
          {
            "name": "None"
          }
        ]
      }
    },
    {
      "name": "SwapDirection",
      "type": {
        "kind": "enum",
        "variants": [
          {
            "name": "Add"
          },
          {
            "name": "Remove"
          }
        ]
      }
    },
    {
      "name": "PositionDirection",
      "type": {
        "kind": "enum",
        "variants": [
          {
            "name": "Long"
          },
          {
            "name": "Short"
          }
        ]
      }
    },
    {
      "name": "TwapPeriod",
      "type": {
        "kind": "enum",
        "variants": [
          {
            "name": "FundingPeriod"
          },
          {
            "name": "FiveMin"
          }
        ]
      }
    },
    {
      "name": "LiquidationMultiplierType",
      "type": {
        "kind": "enum",
        "variants": [
          {
            "name": "Discount"
          },
          {
            "name": "Premium"
          }
        ]
      }
    },
    {
      "name": "MarginRequirementType",
      "type": {
        "kind": "enum",
        "variants": [
          {
            "name": "Initial"
          },
          {
            "name": "Maintenance"
          }
        ]
      }
    },
    {
      "name": "OracleValidity",
      "type": {
        "kind": "enum",
        "variants": [
          {
            "name": "Invalid"
          },
          {
            "name": "TooVolatile"
          },
          {
            "name": "StaleForMargin"
          },
          {
            "name": "InsufficientDataPoints"
          },
          {
            "name": "StaleForAMM"
          },
          {
            "name": "Valid"
          }
        ]
      }
    },
    {
      "name": "DriftAction",
      "type": {
        "kind": "enum",
        "variants": [
          {
            "name": "UpdateFunding"
          },
          {
            "name": "SettlePnl"
          },
          {
            "name": "TriggerOrder"
          },
          {
            "name": "FillOrderMatch"
          },
          {
            "name": "FillOrderAmm"
          },
          {
            "name": "Liquidate"
          },
          {
            "name": "MarginCalc"
          },
          {
            "name": "UpdateTwap"
          },
          {
            "name": "UpdateAMMCurve"
          }
        ]
      }
    },
    {
      "name": "PositionUpdateType",
      "type": {
        "kind": "enum",
        "variants": [
          {
            "name": "Open"
          },
          {
            "name": "Increase"
          },
          {
            "name": "Reduce"
          },
          {
            "name": "Close"
          },
          {
            "name": "Flip"
          }
        ]
      }
    },
    {
      "name": "DepositDirection",
      "type": {
        "kind": "enum",
        "variants": [
          {
            "name": "DEPOSIT"
          },
          {
            "name": "WITHDRAW"
          }
        ]
      }
    },
    {
      "name": "OrderAction",
      "type": {
        "kind": "enum",
        "variants": [
          {
            "name": "Place"
          },
          {
            "name": "Cancel"
          },
          {
            "name": "Fill"
          },
          {
            "name": "Trigger"
          },
          {
            "name": "Expire"
          }
        ]
      }
    },
    {
      "name": "OrderActionExplanation",
      "type": {
        "kind": "enum",
        "variants": [
          {
            "name": "None"
          },
          {
            "name": "InsufficientFreeCollateral"
          },
          {
            "name": "OraclePriceBreachedLimitPrice"
          },
          {
            "name": "MarketOrderFilledToLimitPrice"
          },
          {
            "name": "OrderExpired"
          },
          {
            "name": "CanceledForLiquidation"
          },
          {
            "name": "OrderFilledWithAMM"
          },
          {
            "name": "OrderFilledWithMatch"
          }
        ]
      }
    },
    {
      "name": "LPAction",
      "type": {
        "kind": "enum",
        "variants": [
          {
            "name": "AddLiquidity"
          },
          {
            "name": "RemoveLiquidity"
          },
          {
            "name": "SettleLiquidity"
          }
        ]
      }
    },
    {
      "name": "LiquidationType",
      "type": {
        "kind": "enum",
        "variants": [
          {
            "name": "LiquidatePerp"
          },
          {
            "name": "LiquidateSpot"
          },
          {
            "name": "LiquidateBorrowForPerpPnl"
          },
          {
            "name": "LiquidatePerpPnlForDeposit"
          },
          {
            "name": "PerpBankruptcy"
          },
          {
            "name": "SpotBankruptcy"
          }
        ]
      }
    },
    {
      "name": "StakeAction",
      "type": {
        "kind": "enum",
        "variants": [
          {
            "name": "Stake"
          },
          {
            "name": "UnstakeRequest"
          },
          {
            "name": "UnstakeCancelRequest"
          },
          {
            "name": "Unstake"
          }
        ]
      }
    },
    {
      "name": "PerpFulfillmentMethod",
      "type": {
        "kind": "enum",
        "variants": [
          {
            "name": "AMM"
          },
          {
            "name": "Match"
          }
        ]
      }
    },
    {
      "name": "SpotFulfillmentMethod",
      "type": {
        "kind": "enum",
        "variants": [
          {
            "name": "SerumV3"
          },
          {
            "name": "Match"
          }
        ]
      }
    },
    {
      "name": "MarketStatus",
      "type": {
        "kind": "enum",
        "variants": [
          {
            "name": "Initialized"
          },
          {
            "name": "Active"
          },
          {
            "name": "FundingPaused"
          },
          {
            "name": "AmmPaused"
          },
          {
            "name": "FillPaused"
          },
          {
            "name": "WithdrawPaused"
          },
          {
            "name": "ReduceOnly"
          },
          {
            "name": "Settlement"
          },
          {
            "name": "Delisted"
          }
        ]
      }
    },
    {
      "name": "ContractType",
      "type": {
        "kind": "enum",
        "variants": [
          {
            "name": "Perpetual"
          },
          {
            "name": "Future"
          }
        ]
      }
    },
    {
      "name": "ContractTier",
      "type": {
        "kind": "enum",
        "variants": [
          {
            "name": "A"
          },
          {
            "name": "B"
          },
          {
            "name": "C"
          },
          {
            "name": "Speculative"
          }
        ]
      }
    },
    {
      "name": "OracleSource",
      "type": {
        "kind": "enum",
        "variants": [
          {
            "name": "Pyth"
          },
          {
            "name": "Switchboard"
          },
          {
            "name": "QuoteAsset"
          }
        ]
      }
    },
    {
      "name": "SpotBalanceType",
      "type": {
        "kind": "enum",
        "variants": [
          {
            "name": "Deposit"
          },
          {
            "name": "Borrow"
          }
        ]
      }
    },
    {
      "name": "SpotFulfillmentStatus",
      "type": {
        "kind": "enum",
        "variants": [
          {
            "name": "Enabled"
          },
          {
            "name": "Disabled"
          }
        ]
      }
    },
    {
      "name": "AssetTier",
      "type": {
        "kind": "enum",
        "variants": [
          {
            "name": "Collateral"
          },
          {
            "name": "Protected"
          },
          {
            "name": "Cross"
          },
          {
            "name": "Isolated"
          },
          {
            "name": "Unlisted"
          }
        ]
      }
    },
    {
      "name": "ExchangeStatus",
      "type": {
        "kind": "enum",
        "variants": [
          {
            "name": "Active"
          },
          {
            "name": "FundingPaused"
          },
          {
            "name": "AmmPaused"
          },
          {
            "name": "FillPaused"
          },
          {
            "name": "LiqPaused"
          },
          {
            "name": "WithdrawPaused"
          },
          {
            "name": "Paused"
          }
        ]
      }
    },
    {
      "name": "AssetType",
      "type": {
        "kind": "enum",
        "variants": [
          {
            "name": "Base"
          },
          {
            "name": "Quote"
          }
        ]
      }
    },
    {
      "name": "OrderStatus",
      "type": {
        "kind": "enum",
        "variants": [
          {
            "name": "Init"
          },
          {
            "name": "Open"
          },
          {
            "name": "Filled"
          },
          {
            "name": "Canceled"
          }
        ]
      }
    },
    {
      "name": "OrderType",
      "type": {
        "kind": "enum",
        "variants": [
          {
            "name": "Market"
          },
          {
            "name": "Limit"
          },
          {
            "name": "TriggerMarket"
          },
          {
            "name": "TriggerLimit"
          }
        ]
      }
    },
    {
      "name": "OrderTriggerCondition",
      "type": {
        "kind": "enum",
        "variants": [
          {
            "name": "Above"
          },
          {
            "name": "Below"
          }
        ]
      }
    },
    {
      "name": "MarketType",
      "type": {
        "kind": "enum",
        "variants": [
          {
            "name": "Spot"
          },
          {
            "name": "Perp"
          }
        ]
      }
    }
  ],
  "events": [
    {
      "name": "NewUserRecord",
      "fields": [
        {
          "name": "ts",
          "type": "i64",
          "index": false
        },
        {
          "name": "userAuthority",
          "type": "publicKey",
          "index": false
        },
        {
          "name": "user",
          "type": "publicKey",
          "index": false
        },
        {
          "name": "userId",
          "type": "u8",
          "index": false
        },
        {
          "name": "name",
          "type": {
            "array": [
              "u8",
              32
            ]
          },
          "index": false
        },
        {
          "name": "referrer",
          "type": "publicKey",
          "index": false
        }
      ]
    },
    {
      "name": "DepositRecord",
      "fields": [
        {
          "name": "ts",
          "type": "i64",
          "index": false
        },
        {
          "name": "userAuthority",
          "type": "publicKey",
          "index": false
        },
        {
          "name": "user",
          "type": "publicKey",
          "index": false
        },
        {
          "name": "direction",
          "type": {
            "defined": "DepositDirection"
          },
          "index": false
        },
        {
          "name": "amount",
          "type": "u64",
          "index": false
        },
        {
          "name": "marketIndex",
          "type": "u16",
          "index": false
        },
        {
          "name": "oraclePrice",
          "type": "i128",
          "index": false
        },
        {
          "name": "marketDepositBalance",
          "type": "u128",
          "index": false
        },
        {
          "name": "marketWithdrawBalance",
          "type": "u128",
          "index": false
        },
        {
          "name": "marketCumulativeDepositInterest",
          "type": "u128",
          "index": false
        },
        {
          "name": "marketCumulativeBorrowInterest",
          "type": "u128",
          "index": false
        },
        {
          "name": "transferUser",
          "type": {
            "option": "publicKey"
          },
          "index": false
        }
      ]
    },
    {
      "name": "SpotInterestRecord",
      "fields": [
        {
          "name": "ts",
          "type": "i64",
          "index": false
        },
        {
          "name": "marketIndex",
          "type": "u16",
          "index": false
        },
        {
          "name": "depositBalance",
          "type": "u128",
          "index": false
        },
        {
          "name": "cumulativeDepositInterest",
          "type": "u128",
          "index": false
        },
        {
          "name": "borrowBalance",
          "type": "u128",
          "index": false
        },
        {
          "name": "cumulativeBorrowInterest",
          "type": "u128",
          "index": false
        },
        {
          "name": "optimalUtilization",
          "type": "u32",
          "index": false
        },
        {
          "name": "optimalBorrowRate",
          "type": "u32",
          "index": false
        },
        {
          "name": "maxBorrowRate",
          "type": "u32",
          "index": false
        }
      ]
    },
    {
      "name": "FundingPaymentRecord",
      "fields": [
        {
          "name": "ts",
          "type": "i64",
          "index": false
        },
        {
          "name": "userAuthority",
          "type": "publicKey",
          "index": false
        },
        {
          "name": "user",
          "type": "publicKey",
          "index": false
        },
        {
          "name": "marketIndex",
          "type": "u16",
          "index": false
        },
        {
          "name": "fundingPayment",
          "type": "i64",
          "index": false
        },
        {
          "name": "baseAssetAmount",
          "type": "i64",
          "index": false
        },
        {
          "name": "userLastCumulativeFunding",
          "type": "i128",
          "index": false
        },
        {
          "name": "ammCumulativeFundingLong",
          "type": "i128",
          "index": false
        },
        {
          "name": "ammCumulativeFundingShort",
          "type": "i128",
          "index": false
        }
      ]
    },
    {
      "name": "FundingRateRecord",
      "fields": [
        {
          "name": "ts",
          "type": "i64",
          "index": false
        },
        {
          "name": "recordId",
          "type": "u64",
          "index": false
        },
        {
          "name": "marketIndex",
          "type": "u16",
          "index": false
        },
        {
          "name": "fundingRate",
          "type": "i128",
          "index": false
        },
        {
          "name": "fundingRateLong",
          "type": "i128",
          "index": false
        },
        {
          "name": "fundingRateShort",
          "type": "i128",
          "index": false
        },
        {
          "name": "cumulativeFundingRateLong",
          "type": "i128",
          "index": false
        },
        {
          "name": "cumulativeFundingRateShort",
          "type": "i128",
          "index": false
        },
        {
          "name": "oraclePriceTwap",
          "type": "i128",
          "index": false
        },
        {
          "name": "markPriceTwap",
          "type": "u128",
          "index": false
        },
        {
          "name": "periodRevenue",
          "type": "i64",
          "index": false
        },
        {
          "name": "netBaseAssetAmount",
          "type": "i128",
          "index": false
        },
        {
          "name": "netUnsettledLpBaseAssetAmount",
          "type": "i128",
          "index": false
        }
      ]
    },
    {
      "name": "CurveRecord",
      "fields": [
        {
          "name": "ts",
          "type": "i64",
          "index": false
        },
        {
          "name": "recordId",
          "type": "u64",
          "index": false
        },
        {
          "name": "marketIndex",
          "type": "u16",
          "index": false
        },
        {
          "name": "pegMultiplierBefore",
          "type": "u128",
          "index": false
        },
        {
          "name": "baseAssetReserveBefore",
          "type": "u128",
          "index": false
        },
        {
          "name": "quoteAssetReserveBefore",
          "type": "u128",
          "index": false
        },
        {
          "name": "sqrtKBefore",
          "type": "u128",
          "index": false
        },
        {
          "name": "pegMultiplierAfter",
          "type": "u128",
          "index": false
        },
        {
          "name": "baseAssetReserveAfter",
          "type": "u128",
          "index": false
        },
        {
          "name": "quoteAssetReserveAfter",
          "type": "u128",
          "index": false
        },
        {
          "name": "sqrtKAfter",
          "type": "u128",
          "index": false
        },
        {
          "name": "baseAssetAmountLong",
          "type": "u128",
          "index": false
        },
        {
          "name": "baseAssetAmountShort",
          "type": "u128",
          "index": false
        },
        {
          "name": "netBaseAssetAmount",
          "type": "i128",
          "index": false
        },
        {
          "name": "openInterest",
          "type": "u128",
          "index": false
        },
        {
          "name": "totalFee",
          "type": "i128",
          "index": false
        },
        {
          "name": "totalFeeMinusDistributions",
          "type": "i128",
          "index": false
        },
        {
          "name": "adjustmentCost",
          "type": "i128",
          "index": false
        },
        {
          "name": "oraclePrice",
          "type": "i128",
          "index": false
        },
        {
          "name": "fillRecord",
          "type": "u128",
          "index": false
        }
      ]
    },
    {
      "name": "OrderRecord",
      "fields": [
        {
          "name": "ts",
          "type": "i64",
          "index": false
        },
        {
          "name": "user",
          "type": "publicKey",
          "index": false
        },
        {
          "name": "order",
          "type": {
            "defined": "Order"
          },
          "index": false
        }
      ]
    },
    {
      "name": "OrderActionRecord",
      "fields": [
        {
          "name": "ts",
          "type": "i64",
          "index": false
        },
        {
          "name": "action",
          "type": {
            "defined": "OrderAction"
          },
          "index": false
        },
        {
          "name": "actionExplanation",
          "type": {
            "defined": "OrderActionExplanation"
          },
          "index": false
        },
        {
          "name": "marketIndex",
          "type": "u16",
          "index": false
        },
        {
          "name": "marketType",
          "type": {
            "defined": "MarketType"
          },
          "index": false
        },
        {
          "name": "filler",
          "type": {
            "option": "publicKey"
          },
          "index": false
        },
        {
          "name": "fillerReward",
          "type": {
            "option": "u64"
          },
          "index": false
        },
        {
          "name": "fillRecordId",
          "type": {
            "option": "u64"
          },
          "index": false
        },
        {
          "name": "baseAssetAmountFilled",
          "type": {
            "option": "u64"
          },
          "index": false
        },
        {
          "name": "quoteAssetAmountFilled",
          "type": {
            "option": "u64"
          },
          "index": false
        },
        {
          "name": "takerFee",
          "type": {
            "option": "u64"
          },
          "index": false
        },
        {
          "name": "makerFee",
          "type": {
            "option": "i64"
          },
          "index": false
        },
        {
          "name": "referrerReward",
          "type": {
            "option": "u32"
          },
          "index": false
        },
        {
          "name": "quoteAssetAmountSurplus",
          "type": {
            "option": "i64"
          },
          "index": false
        },
        {
          "name": "spotFulfillmentMethodFee",
          "type": {
            "option": "u64"
          },
          "index": false
        },
        {
          "name": "taker",
          "type": {
            "option": "publicKey"
          },
          "index": false
        },
        {
          "name": "takerOrderId",
          "type": {
            "option": "u32"
          },
          "index": false
        },
        {
          "name": "takerOrderDirection",
          "type": {
            "option": {
              "defined": "PositionDirection"
            }
          },
          "index": false
        },
        {
          "name": "takerOrderBaseAssetAmount",
          "type": {
            "option": "u64"
          },
          "index": false
        },
        {
          "name": "takerOrderCumulativeBaseAssetAmountFilled",
          "type": {
            "option": "u64"
          },
          "index": false
        },
        {
          "name": "takerOrderCumulativeQuoteAssetAmountFilled",
          "type": {
            "option": "u64"
          },
          "index": false
        },
        {
          "name": "takerOrderFee",
          "type": {
            "option": "i64"
          },
          "index": false
        },
        {
          "name": "maker",
          "type": {
            "option": "publicKey"
          },
          "index": false
        },
        {
          "name": "makerOrderId",
          "type": {
            "option": "u32"
          },
          "index": false
        },
        {
          "name": "makerOrderDirection",
          "type": {
            "option": {
              "defined": "PositionDirection"
            }
          },
          "index": false
        },
        {
          "name": "makerOrderBaseAssetAmount",
          "type": {
            "option": "u64"
          },
          "index": false
        },
        {
          "name": "makerOrderCumulativeBaseAssetAmountFilled",
          "type": {
            "option": "u64"
          },
          "index": false
        },
        {
          "name": "makerOrderCumulativeQuoteAssetAmountFilled",
          "type": {
            "option": "u64"
          },
          "index": false
        },
        {
          "name": "makerOrderFee",
          "type": {
            "option": "i64"
          },
          "index": false
        },
        {
          "name": "oraclePrice",
          "type": "i128",
          "index": false
        }
      ]
    },
    {
      "name": "LPRecord",
      "fields": [
        {
          "name": "ts",
          "type": "i64",
          "index": false
        },
        {
          "name": "user",
          "type": "publicKey",
          "index": false
        },
        {
          "name": "action",
          "type": {
            "defined": "LPAction"
          },
          "index": false
        },
        {
          "name": "nShares",
          "type": "u64",
          "index": false
        },
        {
          "name": "marketIndex",
          "type": "u16",
          "index": false
        },
        {
          "name": "deltaBaseAssetAmount",
          "type": "i64",
          "index": false
        },
        {
          "name": "deltaQuoteAssetAmount",
          "type": "i64",
          "index": false
        },
        {
          "name": "pnl",
          "type": "i64",
          "index": false
        }
      ]
    },
    {
      "name": "LiquidationRecord",
      "fields": [
        {
          "name": "ts",
          "type": "i64",
          "index": false
        },
        {
          "name": "liquidationType",
          "type": {
            "defined": "LiquidationType"
          },
          "index": false
        },
        {
          "name": "user",
          "type": "publicKey",
          "index": false
        },
        {
          "name": "liquidator",
          "type": "publicKey",
          "index": false
        },
        {
          "name": "marginRequirement",
          "type": "u128",
          "index": false
        },
        {
          "name": "totalCollateral",
          "type": "i128",
          "index": false
        },
        {
          "name": "liquidationId",
          "type": "u16",
          "index": false
        },
        {
          "name": "bankrupt",
          "type": "bool",
          "index": false
        },
        {
          "name": "canceledOrderIds",
          "type": {
            "vec": "u32"
          },
          "index": false
        },
        {
          "name": "liquidatePerp",
          "type": {
            "defined": "LiquidatePerpRecord"
          },
          "index": false
        },
        {
          "name": "liquidateSpot",
          "type": {
            "defined": "LiquidateSpotRecord"
          },
          "index": false
        },
        {
          "name": "liquidateBorrowForPerpPnl",
          "type": {
            "defined": "LiquidateBorrowForPerpPnlRecord"
          },
          "index": false
        },
        {
          "name": "liquidatePerpPnlForDeposit",
          "type": {
            "defined": "LiquidatePerpPnlForDepositRecord"
          },
          "index": false
        },
        {
          "name": "perpBankruptcy",
          "type": {
            "defined": "PerpBankruptcyRecord"
          },
          "index": false
        },
        {
          "name": "spotBankruptcy",
          "type": {
            "defined": "SpotBankruptcyRecord"
          },
          "index": false
        }
      ]
    },
    {
      "name": "SettlePnlRecord",
      "fields": [
        {
          "name": "ts",
          "type": "i64",
          "index": false
        },
        {
          "name": "user",
          "type": "publicKey",
          "index": false
        },
        {
          "name": "marketIndex",
          "type": "u16",
          "index": false
        },
        {
          "name": "pnl",
          "type": "i128",
          "index": false
        },
        {
          "name": "baseAssetAmount",
          "type": "i64",
          "index": false
        },
        {
          "name": "quoteAssetAmountAfter",
          "type": "i64",
          "index": false
        },
        {
          "name": "quoteEntryAmount",
          "type": "i64",
          "index": false
        },
        {
          "name": "settlePrice",
          "type": "i128",
          "index": false
        }
      ]
    },
    {
      "name": "InsuranceFundRecord",
      "fields": [
        {
          "name": "ts",
          "type": "i64",
          "index": false
        },
        {
          "name": "spotMarketIndex",
          "type": "u16",
          "index": false
        },
        {
          "name": "perpMarketIndex",
          "type": "u16",
          "index": false
        },
        {
          "name": "userIfFactor",
          "type": "u32",
          "index": false
        },
        {
          "name": "totalIfFactor",
          "type": "u32",
          "index": false
        },
        {
          "name": "vaultAmountBefore",
          "type": "u64",
          "index": false
        },
        {
          "name": "insuranceVaultAmountBefore",
          "type": "u64",
          "index": false
        },
        {
          "name": "totalIfSharesBefore",
          "type": "u128",
          "index": false
        },
        {
          "name": "totalIfSharesAfter",
          "type": "u128",
          "index": false
        },
        {
          "name": "amount",
          "type": "i64",
          "index": false
        }
      ]
    },
    {
      "name": "InsuranceFundStakeRecord",
      "fields": [
        {
          "name": "ts",
          "type": "i64",
          "index": false
        },
        {
          "name": "userAuthority",
          "type": "publicKey",
          "index": false
        },
        {
          "name": "action",
          "type": {
            "defined": "StakeAction"
          },
          "index": false
        },
        {
          "name": "amount",
          "type": "u64",
          "index": false
        },
        {
          "name": "marketIndex",
          "type": "u16",
          "index": false
        },
        {
          "name": "insuranceVaultAmountBefore",
          "type": "u64",
          "index": false
        },
        {
          "name": "ifSharesBefore",
          "type": "u128",
          "index": false
        },
        {
          "name": "userIfSharesBefore",
          "type": "u128",
          "index": false
        },
        {
          "name": "totalIfSharesBefore",
          "type": "u128",
          "index": false
        },
        {
          "name": "ifSharesAfter",
          "type": "u128",
          "index": false
        },
        {
          "name": "userIfSharesAfter",
          "type": "u128",
          "index": false
        },
        {
          "name": "totalIfSharesAfter",
          "type": "u128",
          "index": false
        }
      ]
    }
  ],
  "errors": [
    {
      "code": 6000,
      "name": "InvalidSpotMarketAuthority",
      "msg": "Invalid Spot Market Authority"
    },
    {
      "code": 6001,
      "name": "InvalidInsuranceFundAuthority",
      "msg": "Clearing house not insurance fund authority"
    },
    {
      "code": 6002,
      "name": "InsufficientDeposit",
      "msg": "Insufficient deposit"
    },
    {
      "code": 6003,
      "name": "InsufficientCollateral",
      "msg": "Insufficient collateral"
    },
    {
      "code": 6004,
      "name": "SufficientCollateral",
      "msg": "Sufficient collateral"
    },
    {
      "code": 6005,
      "name": "MaxNumberOfPositions",
      "msg": "Max number of positions taken"
    },
    {
      "code": 6006,
      "name": "AdminControlsPricesDisabled",
      "msg": "Admin Controls Prices Disabled"
    },
    {
      "code": 6007,
      "name": "MarketIndexNotInitialized",
      "msg": "Market Index Not Initialized"
    },
    {
      "code": 6008,
      "name": "MarketIndexAlreadyInitialized",
      "msg": "Market Index Already Initialized"
    },
    {
      "code": 6009,
      "name": "UserAccountAndUserPositionsAccountMismatch",
      "msg": "User Account And User Positions Account Mismatch"
    },
    {
      "code": 6010,
      "name": "UserHasNoPositionInMarket",
      "msg": "User Has No Position In Market"
    },
    {
      "code": 6011,
      "name": "InvalidInitialPeg",
      "msg": "Invalid Initial Peg"
    },
    {
      "code": 6012,
      "name": "InvalidRepegRedundant",
      "msg": "AMM repeg already configured with amt given"
    },
    {
      "code": 6013,
      "name": "InvalidRepegDirection",
      "msg": "AMM repeg incorrect repeg direction"
    },
    {
      "code": 6014,
      "name": "InvalidRepegProfitability",
      "msg": "AMM repeg out of bounds pnl"
    },
    {
      "code": 6015,
      "name": "SlippageOutsideLimit",
      "msg": "Slippage Outside Limit Price"
    },
    {
      "code": 6016,
      "name": "OrderSizeTooSmall",
      "msg": "Order Size Too Small"
    },
    {
      "code": 6017,
      "name": "InvalidUpdateK",
      "msg": "Price change too large when updating K"
    },
    {
      "code": 6018,
      "name": "AdminWithdrawTooLarge",
      "msg": "Admin tried to withdraw amount larger than fees collected"
    },
    {
      "code": 6019,
      "name": "MathError",
      "msg": "Math Error"
    },
    {
      "code": 6020,
      "name": "BnConversionError",
      "msg": "Conversion to u128/u64 failed with an overflow or underflow"
    },
    {
      "code": 6021,
      "name": "ClockUnavailable",
      "msg": "Clock unavailable"
    },
    {
      "code": 6022,
      "name": "UnableToLoadOracle",
      "msg": "Unable To Load Oracles"
    },
    {
      "code": 6023,
      "name": "PriceBandsBreached",
      "msg": "Price Bands Breached"
    },
    {
      "code": 6024,
      "name": "ExchangePaused",
      "msg": "Exchange is paused"
    },
    {
      "code": 6025,
      "name": "InvalidWhitelistToken",
      "msg": "Invalid whitelist token"
    },
    {
      "code": 6026,
      "name": "WhitelistTokenNotFound",
      "msg": "Whitelist token not found"
    },
    {
      "code": 6027,
      "name": "InvalidDiscountToken",
      "msg": "Invalid discount token"
    },
    {
      "code": 6028,
      "name": "DiscountTokenNotFound",
      "msg": "Discount token not found"
    },
    {
      "code": 6029,
      "name": "ReferrerNotFound",
      "msg": "Referrer not found"
    },
    {
      "code": 6030,
      "name": "ReferrerStatsNotFound",
      "msg": "ReferrerNotFound"
    },
    {
      "code": 6031,
      "name": "ReferrerMustBeWritable",
      "msg": "ReferrerMustBeWritable"
    },
    {
      "code": 6032,
      "name": "ReferrerStatsMustBeWritable",
      "msg": "ReferrerMustBeWritable"
    },
    {
      "code": 6033,
      "name": "ReferrerAndReferrerStatsAuthorityUnequal",
      "msg": "ReferrerAndReferrerStatsAuthorityUnequal"
    },
    {
      "code": 6034,
      "name": "InvalidReferrer",
      "msg": "InvalidReferrer"
    },
    {
      "code": 6035,
      "name": "InvalidOracle",
      "msg": "InvalidOracle"
    },
    {
      "code": 6036,
      "name": "OracleNotFound",
      "msg": "OracleNotFound"
    },
    {
      "code": 6037,
      "name": "LiquidationsBlockedByOracle",
      "msg": "Liquidations Blocked By Oracle"
    },
    {
      "code": 6038,
      "name": "MaxDeposit",
      "msg": "Can not deposit more than max deposit"
    },
    {
      "code": 6039,
      "name": "CantDeleteUserWithCollateral",
      "msg": "Can not delete user that still has collateral"
    },
    {
      "code": 6040,
      "name": "InvalidFundingProfitability",
      "msg": "AMM funding out of bounds pnl"
    },
    {
      "code": 6041,
      "name": "CastingFailure",
      "msg": "Casting Failure"
    },
    {
      "code": 6042,
      "name": "InvalidOrder",
      "msg": "Invalid Order"
    },
    {
      "code": 6043,
      "name": "UserHasNoOrder",
      "msg": "User has no order"
    },
    {
      "code": 6044,
      "name": "OrderAmountTooSmall",
      "msg": "Order Amount Too Small"
    },
    {
      "code": 6045,
      "name": "MaxNumberOfOrders",
      "msg": "Max number of orders taken"
    },
    {
      "code": 6046,
      "name": "OrderDoesNotExist",
      "msg": "Order does not exist"
    },
    {
      "code": 6047,
      "name": "OrderNotOpen",
      "msg": "Order not open"
    },
    {
      "code": 6048,
      "name": "FillOrderDidNotUpdateState",
      "msg": "FillOrderDidNotUpdateState"
    },
    {
      "code": 6049,
      "name": "ReduceOnlyOrderIncreasedRisk",
      "msg": "Reduce only order increased risk"
    },
    {
      "code": 6050,
      "name": "UnableToLoadAccountLoader",
      "msg": "Unable to load AccountLoader"
    },
    {
      "code": 6051,
      "name": "TradeSizeTooLarge",
      "msg": "Trade Size Too Large"
    },
    {
      "code": 6052,
      "name": "UserCantReferThemselves",
      "msg": "User cant refer themselves"
    },
    {
      "code": 6053,
      "name": "DidNotReceiveExpectedReferrer",
      "msg": "Did not receive expected referrer"
    },
    {
      "code": 6054,
      "name": "CouldNotDeserializeReferrer",
      "msg": "Could not deserialize referrer"
    },
    {
      "code": 6055,
      "name": "CouldNotDeserializeReferrerStats",
      "msg": "Could not deserialize referrer stats"
    },
    {
      "code": 6056,
      "name": "UserOrderIdAlreadyInUse",
      "msg": "User Order Id Already In Use"
    },
    {
      "code": 6057,
      "name": "NoPositionsLiquidatable",
      "msg": "No positions liquidatable"
    },
    {
      "code": 6058,
      "name": "InvalidMarginRatio",
      "msg": "Invalid Margin Ratio"
    },
    {
      "code": 6059,
      "name": "CantCancelPostOnlyOrder",
      "msg": "Cant Cancel Post Only Order"
    },
    {
      "code": 6060,
      "name": "InvalidOracleOffset",
      "msg": "InvalidOracleOffset"
    },
    {
      "code": 6061,
      "name": "CantExpireOrders",
      "msg": "CantExpireOrders"
    },
    {
      "code": 6062,
      "name": "CouldNotLoadMarketData",
      "msg": "CouldNotLoadMarketData"
    },
    {
      "code": 6063,
      "name": "MarketNotFound",
      "msg": "MarketNotFound"
    },
    {
      "code": 6064,
      "name": "InvalidMarketAccount",
      "msg": "InvalidMarketAccount"
    },
    {
      "code": 6065,
      "name": "UnableToLoadMarketAccount",
      "msg": "UnableToLoadMarketAccount"
    },
    {
      "code": 6066,
      "name": "MarketWrongMutability",
      "msg": "MarketWrongMutability"
    },
    {
      "code": 6067,
      "name": "UnableToCastUnixTime",
      "msg": "UnableToCastUnixTime"
    },
    {
      "code": 6068,
      "name": "CouldNotFindSpotPosition",
      "msg": "CouldNotFindSpotPosition"
    },
    {
      "code": 6069,
      "name": "NoSpotPositionAvailable",
      "msg": "NoSpotPositionAvailable"
    },
    {
      "code": 6070,
      "name": "InvalidSpotMarketInitialization",
      "msg": "InvalidSpotMarketInitialization"
    },
    {
      "code": 6071,
      "name": "CouldNotLoadSpotMarketData",
      "msg": "CouldNotLoadSpotMarketData"
    },
    {
      "code": 6072,
      "name": "SpotMarketNotFound",
      "msg": "SpotMarketNotFound"
    },
    {
      "code": 6073,
      "name": "InvalidSpotMarketAccount",
      "msg": "InvalidSpotMarketAccount"
    },
    {
      "code": 6074,
      "name": "UnableToLoadSpotMarketAccount",
      "msg": "UnableToLoadSpotMarketAccount"
    },
    {
      "code": 6075,
      "name": "SpotMarketWrongMutability",
      "msg": "SpotMarketWrongMutability"
    },
    {
      "code": 6076,
      "name": "SpotMarketInterestNotUpToDate",
      "msg": "SpotInterestNotUpToDate"
    },
    {
      "code": 6077,
      "name": "SpotMarketInsufficientDeposits",
      "msg": "SpotMarketInsufficientDeposits"
    },
    {
      "code": 6078,
      "name": "UserMustSettleTheirOwnPositiveUnsettledPNL",
      "msg": "UserMustSettleTheirOwnPositiveUnsettledPNL"
    },
    {
      "code": 6079,
      "name": "CantUpdatePoolBalanceType",
      "msg": "CantUpdatePoolBalanceType"
    },
    {
      "code": 6080,
      "name": "InsufficientCollateralForSettlingPNL",
      "msg": "InsufficientCollateralForSettlingPNL"
    },
    {
      "code": 6081,
      "name": "AMMNotUpdatedInSameSlot",
      "msg": "AMMNotUpdatedInSameSlot"
    },
    {
      "code": 6082,
      "name": "AuctionNotComplete",
      "msg": "AuctionNotComplete"
    },
    {
      "code": 6083,
      "name": "MakerNotFound",
      "msg": "MakerNotFound"
    },
    {
      "code": 6084,
      "name": "MakerStatsNotFound",
      "msg": "MakerNotFound"
    },
    {
      "code": 6085,
      "name": "MakerMustBeWritable",
      "msg": "MakerMustBeWritable"
    },
    {
      "code": 6086,
      "name": "MakerStatsMustBeWritable",
      "msg": "MakerMustBeWritable"
    },
    {
      "code": 6087,
      "name": "MakerOrderNotFound",
      "msg": "MakerOrderNotFound"
    },
    {
      "code": 6088,
      "name": "CouldNotDeserializeMaker",
      "msg": "CouldNotDeserializeMaker"
    },
    {
      "code": 6089,
      "name": "CouldNotDeserializeMakerStats",
      "msg": "CouldNotDeserializeMaker"
    },
    {
      "code": 6090,
      "name": "AuctionPriceDoesNotSatisfyMaker",
      "msg": "AuctionPriceDoesNotSatisfyMaker"
    },
    {
      "code": 6091,
      "name": "MakerCantFulfillOwnOrder",
      "msg": "MakerCantFulfillOwnOrder"
    },
    {
      "code": 6092,
      "name": "MakerOrderMustBePostOnly",
      "msg": "MakerOrderMustBePostOnly"
    },
    {
      "code": 6093,
      "name": "CantMatchTwoPostOnlys",
      "msg": "CantMatchTwoPostOnlys"
    },
    {
      "code": 6094,
      "name": "OrderBreachesOraclePriceLimits",
      "msg": "OrderBreachesOraclePriceLimits"
    },
    {
      "code": 6095,
      "name": "OrderMustBeTriggeredFirst",
      "msg": "OrderMustBeTriggeredFirst"
    },
    {
      "code": 6096,
      "name": "OrderNotTriggerable",
      "msg": "OrderNotTriggerable"
    },
    {
      "code": 6097,
      "name": "OrderDidNotSatisfyTriggerCondition",
      "msg": "OrderDidNotSatisfyTriggerCondition"
    },
    {
      "code": 6098,
      "name": "PositionAlreadyBeingLiquidated",
      "msg": "PositionAlreadyBeingLiquidated"
    },
    {
      "code": 6099,
      "name": "PositionDoesntHaveOpenPositionOrOrders",
      "msg": "PositionDoesntHaveOpenPositionOrOrders"
    },
    {
      "code": 6100,
      "name": "AllOrdersAreAlreadyLiquidations",
      "msg": "AllOrdersAreAlreadyLiquidations"
    },
    {
      "code": 6101,
      "name": "CantCancelLiquidationOrder",
      "msg": "CantCancelLiquidationOrder"
    },
    {
      "code": 6102,
      "name": "UserIsBeingLiquidated",
      "msg": "UserIsBeingLiquidated"
    },
    {
      "code": 6103,
      "name": "LiquidationsOngoing",
      "msg": "LiquidationsOngoing"
    },
    {
      "code": 6104,
      "name": "WrongSpotBalanceType",
      "msg": "WrongSpotBalanceType"
    },
    {
      "code": 6105,
      "name": "UserCantLiquidateThemself",
      "msg": "UserCantLiquidateThemself"
    },
    {
      "code": 6106,
      "name": "InvalidPerpPositionToLiquidate",
      "msg": "InvalidPerpPositionToLiquidate"
    },
    {
      "code": 6107,
      "name": "InvalidBaseAssetAmountForLiquidatePerp",
      "msg": "InvalidBaseAssetAmountForLiquidatePerp"
    },
    {
      "code": 6108,
      "name": "InvalidPositionLastFundingRate",
      "msg": "InvalidPositionLastFundingRate"
    },
    {
      "code": 6109,
      "name": "InvalidPositionDelta",
      "msg": "InvalidPositionDelta"
    },
    {
      "code": 6110,
      "name": "UserBankrupt",
      "msg": "UserBankrupt"
    },
    {
      "code": 6111,
      "name": "UserNotBankrupt",
      "msg": "UserNotBankrupt"
    },
    {
      "code": 6112,
      "name": "UserHasInvalidBorrow",
      "msg": "UserHasInvalidBorrow"
    },
    {
      "code": 6113,
      "name": "DailyWithdrawLimit",
      "msg": "DailyWithdrawLimit"
    },
    {
      "code": 6114,
      "name": "DefaultError",
      "msg": "DefaultError"
    },
    {
      "code": 6115,
      "name": "InsufficientLPTokens",
      "msg": "Insufficient LP tokens"
    },
    {
      "code": 6116,
      "name": "CantLPWithPerpPosition",
      "msg": "Cant LP with a market position"
    },
    {
      "code": 6117,
      "name": "UnableToBurnLPTokens",
      "msg": "Unable to burn LP tokens"
    },
    {
      "code": 6118,
      "name": "TryingToRemoveLiquidityTooFast",
      "msg": "Trying to remove liqudity too fast after adding it"
    },
    {
      "code": 6119,
      "name": "InvalidSpotMarketVault",
      "msg": "Invalid Spot Market Vault"
    },
    {
      "code": 6120,
      "name": "InvalidSpotMarketState",
      "msg": "Invalid Spot Market State"
    },
    {
      "code": 6121,
      "name": "InvalidSerumProgram",
      "msg": "InvalidSerumProgram"
    },
    {
      "code": 6122,
      "name": "InvalidSerumMarket",
      "msg": "InvalidSerumMarket"
    },
    {
      "code": 6123,
      "name": "InvalidSerumBids",
      "msg": "InvalidSerumBids"
    },
    {
      "code": 6124,
      "name": "InvalidSerumAsks",
      "msg": "InvalidSerumAsks"
    },
    {
      "code": 6125,
      "name": "InvalidSerumOpenOrders",
      "msg": "InvalidSerumOpenOrders"
    },
    {
      "code": 6126,
      "name": "FailedSerumCPI",
      "msg": "FailedSerumCPI"
    },
    {
      "code": 6127,
      "name": "FailedToFillOnSerum",
      "msg": "FailedToFillOnSerum"
    },
    {
      "code": 6128,
      "name": "InvalidSerumFulfillmentConfig",
      "msg": "InvalidSerumFulfillmentConfig"
    },
    {
      "code": 6129,
      "name": "InvalidFeeStructure",
      "msg": "InvalidFeeStructure"
    },
    {
      "code": 6130,
      "name": "InsufficientIFShares",
      "msg": "Insufficient IF shares"
    },
    {
      "code": 6131,
      "name": "MarketActionPaused",
      "msg": "the Market has paused this action"
    },
    {
      "code": 6132,
      "name": "AssetTierViolation",
      "msg": "Action violates the asset tier rules"
    },
    {
      "code": 6133,
      "name": "UserCantBeDeleted",
      "msg": "User Cant Be Deleted"
    }
  ]
}<|MERGE_RESOLUTION|>--- conflicted
+++ resolved
@@ -3282,33 +3282,190 @@
             }
           },
           {
+            "name": "settlementPrice",
+            "type": "i128"
+          },
+          {
+            "name": "baseAssetAmountLong",
+            "type": "i128"
+          },
+          {
+            "name": "baseAssetAmountShort",
+            "type": "i128"
+          },
+          {
+            "name": "openInterest",
+            "type": "u128"
+          },
+          {
+            "name": "revenueWithdrawSinceLastSettle",
+            "type": "u128"
+          },
+          {
+            "name": "maxRevenueWithdrawPerPeriod",
+            "type": "u128"
+          },
+          {
+            "name": "imfFactor",
+            "type": "u128"
+          },
+          {
+            "name": "unrealizedImfFactor",
+            "type": "u128"
+          },
+          {
+            "name": "unrealizedMaxImbalance",
+            "type": "u128"
+          },
+          {
+            "name": "liquidatorFee",
+            "type": "u128"
+          },
+          {
+            "name": "ifLiquidationFee",
+            "type": "u128"
+          },
+          {
+            "name": "quoteMaxInsurance",
+            "type": "u128"
+          },
+          {
+            "name": "quoteSettledInsurance",
+            "type": "u128"
+          },
+          {
+            "name": "expiryTs",
+            "type": "i64"
+          },
+          {
+            "name": "nextFillRecordId",
+            "type": "u64"
+          },
+          {
+            "name": "nextFundingRateRecordId",
+            "type": "u64"
+          },
+          {
+            "name": "nextCurveRecordId",
+            "type": "u64"
+          },
+          {
+            "name": "lastRevenueWithdrawTs",
+            "type": "i64"
+          },
+          {
+            "name": "marginRatioInitial",
+            "type": "u32"
+          },
+          {
+            "name": "marginRatioMaintenance",
+            "type": "u32"
+          },
+          {
+            "name": "unrealizedInitialAssetWeight",
+            "type": "u32"
+          },
+          {
+            "name": "unrealizedMaintenanceAssetWeight",
+            "type": "u32"
+          },
+          {
+            "name": "marketIndex",
+            "type": "u16"
+          },
+          {
+            "name": "status",
+            "type": {
+              "defined": "MarketStatus"
+            }
+          },
+          {
+            "name": "contractType",
+            "type": {
+              "defined": "ContractType"
+            }
+          },
+          {
             "name": "contractTier",
             "type": {
               "defined": "ContractTier"
             }
           },
           {
-            "name": "settlementPrice",
-            "type": "i128"
-          },
-          {
-            "name": "baseAssetAmountLong",
-            "type": "i128"
-          },
-          {
-            "name": "baseAssetAmountShort",
-            "type": "i128"
-          },
-          {
-            "name": "openInterest",
-            "type": "u128"
-          },
-          {
-            "name": "revenueWithdrawSinceLastSettle",
-            "type": "u128"
-          },
-          {
-            "name": "maxRevenueWithdrawPerPeriod",
+            "name": "padding",
+            "type": {
+              "array": [
+                "u8",
+                3
+              ]
+            }
+          }
+        ]
+      }
+    },
+    {
+      "name": "SpotMarket",
+      "type": {
+        "kind": "struct",
+        "fields": [
+          {
+            "name": "pubkey",
+            "type": "publicKey"
+          },
+          {
+            "name": "oracle",
+            "type": "publicKey"
+          },
+          {
+            "name": "mint",
+            "type": "publicKey"
+          },
+          {
+            "name": "vault",
+            "type": "publicKey"
+          },
+          {
+            "name": "insuranceFundVault",
+            "type": "publicKey"
+          },
+          {
+            "name": "historicalOracleData",
+            "type": {
+              "defined": "HistoricalOracleData"
+            }
+          },
+          {
+            "name": "historicalIndexData",
+            "type": {
+              "defined": "HistoricalIndexData"
+            }
+          },
+          {
+            "name": "revenuePool",
+            "type": {
+              "defined": "PoolBalance"
+            }
+          },
+          {
+            "name": "spotFeePool",
+            "type": {
+              "defined": "PoolBalance"
+            }
+          },
+          {
+            "name": "initialAssetWeight",
+            "type": "u128"
+          },
+          {
+            "name": "maintenanceAssetWeight",
+            "type": "u128"
+          },
+          {
+            "name": "initialLiabilityWeight",
+            "type": "u128"
+          },
+          {
+            "name": "maintenanceLiabilityWeight",
             "type": "u128"
           },
           {
@@ -3316,14 +3473,6 @@
             "type": "u128"
           },
           {
-            "name": "unrealizedImfFactor",
-            "type": "u128"
-          },
-          {
-            "name": "unrealizedMaxImbalance",
-            "type": "u128"
-          },
-          {
             "name": "liquidatorFee",
             "type": "u128"
           },
@@ -3332,52 +3481,122 @@
             "type": "u128"
           },
           {
-            "name": "quoteMaxInsurance",
-            "type": "u128"
-          },
-          {
-            "name": "quoteSettledInsurance",
-            "type": "u128"
+            "name": "withdrawGuardThreshold",
+            "type": "u128"
+          },
+          {
+            "name": "totalIfShares",
+            "type": "u128"
+          },
+          {
+            "name": "userIfShares",
+            "type": "u128"
+          },
+          {
+            "name": "ifSharesBase",
+            "type": "u128"
+          },
+          {
+            "name": "totalSpotFee",
+            "type": "u128"
+          },
+          {
+            "name": "depositBalance",
+            "type": "u128"
+          },
+          {
+            "name": "borrowBalance",
+            "type": "u128"
+          },
+          {
+            "name": "maxTokenDeposits",
+            "type": "u128"
+          },
+          {
+            "name": "depositTokenTwap",
+            "type": "u128"
+          },
+          {
+            "name": "borrowTokenTwap",
+            "type": "u128"
+          },
+          {
+            "name": "utilizationTwap",
+            "type": "u128"
+          },
+          {
+            "name": "cumulativeDepositInterest",
+            "type": "u128"
+          },
+          {
+            "name": "cumulativeBorrowInterest",
+            "type": "u128"
+          },
+          {
+            "name": "insuranceWithdrawEscrowPeriod",
+            "type": "i64"
+          },
+          {
+            "name": "lastRevenueSettleTs",
+            "type": "i64"
+          },
+          {
+            "name": "revenueSettlePeriod",
+            "type": "i64"
+          },
+          {
+            "name": "lastInterestTs",
+            "type": "u64"
+          },
+          {
+            "name": "lastTwapTs",
+            "type": "u64"
           },
           {
             "name": "expiryTs",
             "type": "i64"
           },
           {
+            "name": "orderStepSize",
+            "type": "u64"
+          },
+          {
             "name": "nextFillRecordId",
             "type": "u64"
           },
           {
-            "name": "nextFundingRateRecordId",
-            "type": "u64"
-          },
-          {
-            "name": "nextCurveRecordId",
-            "type": "u64"
-          },
-          {
-            "name": "lastRevenueWithdrawTs",
-            "type": "i64"
-          },
-          {
-            "name": "marginRatioInitial",
+            "name": "optimalUtilization",
             "type": "u32"
           },
           {
-            "name": "marginRatioMaintenance",
+            "name": "optimalBorrowRate",
             "type": "u32"
           },
           {
-            "name": "unrealizedInitialAssetWeight",
+            "name": "maxBorrowRate",
             "type": "u32"
           },
           {
-            "name": "unrealizedMaintenanceAssetWeight",
+            "name": "totalIfFactor",
+            "type": "u32"
+          },
+          {
+            "name": "userIfFactor",
             "type": "u32"
           },
           {
             "name": "marketIndex",
             "type": "u16"
+          },
+          {
+            "name": "decimals",
+            "type": "u8"
+          },
+          {
+            "name": "oracleSource",
+            "type": {
+              "defined": "OracleSource"
+            }
           },
           {
             "name": "status",
@@ -3386,9 +3605,86 @@
             }
           },
           {
-            "name": "contractType",
+            "name": "assetTier",
             "type": {
-              "defined": "ContractType"
+              "defined": "AssetTier"
+            }
+          },
+          {
+            "name": "padding",
+            "type": {
+              "array": [
+                "u8",
+                6
+              ]
+            }
+          }
+        ]
+      }
+    },
+    {
+      "name": "SerumV3FulfillmentConfig",
+      "type": {
+        "kind": "struct",
+        "fields": [
+          {
+            "name": "pubkey",
+            "type": "publicKey"
+          },
+          {
+            "name": "serumProgramId",
+            "type": "publicKey"
+          },
+          {
+            "name": "serumMarket",
+            "type": "publicKey"
+          },
+          {
+            "name": "serumRequestQueue",
+            "type": "publicKey"
+          },
+          {
+            "name": "serumEventQueue",
+            "type": "publicKey"
+          },
+          {
+            "name": "serumBids",
+            "type": "publicKey"
+          },
+          {
+            "name": "serumAsks",
+            "type": "publicKey"
+          },
+          {
+            "name": "serumBaseVault",
+            "type": "publicKey"
+          },
+          {
+            "name": "serumQuoteVault",
+            "type": "publicKey"
+          },
+          {
+            "name": "serumOpenOrders",
+            "type": "publicKey"
+          },
+          {
+            "name": "serumSignerNonce",
+            "type": "u64"
+          },
+          {
+            "name": "marketIndex",
+            "type": "u16"
+          },
+          {
+            "name": "fulfillmentType",
+            "type": {
+              "defined": "SpotFulfillmentType"
+            }
+          },
+          {
+            "name": "status",
+            "type": {
+              "defined": "SpotFulfillmentStatus"
             }
           },
           {
@@ -3404,215 +3700,92 @@
       }
     },
     {
-      "name": "SpotMarket",
+      "name": "State",
       "type": {
         "kind": "struct",
         "fields": [
           {
-            "name": "pubkey",
+            "name": "admin",
             "type": "publicKey"
           },
           {
-            "name": "oracle",
+            "name": "whitelistMint",
             "type": "publicKey"
           },
           {
-<<<<<<< HEAD
-            "name": "mint",
+            "name": "discountMint",
             "type": "publicKey"
-=======
-            "name": "assetTier",
+          },
+          {
+            "name": "signer",
+            "type": "publicKey"
+          },
+          {
+            "name": "srmVault",
+            "type": "publicKey"
+          },
+          {
+            "name": "perpFeeStructure",
             "type": {
-              "defined": "AssetTier"
+              "defined": "FeeStructure"
             }
           },
           {
-            "name": "expiryTs",
-            "type": "i64"
->>>>>>> 6b23ae3a
-          },
-          {
-            "name": "vault",
-            "type": "publicKey"
-          },
-          {
-            "name": "insuranceFundVault",
-            "type": "publicKey"
-          },
-          {
-            "name": "historicalOracleData",
+            "name": "spotFeeStructure",
             "type": {
-              "defined": "HistoricalOracleData"
+              "defined": "FeeStructure"
             }
           },
           {
-            "name": "historicalIndexData",
+            "name": "oracleGuardRails",
             "type": {
-              "defined": "HistoricalIndexData"
+              "defined": "OracleGuardRails"
             }
           },
           {
-            "name": "revenuePool",
+            "name": "minOrderQuoteAssetAmount",
+            "type": "u128"
+          },
+          {
+            "name": "numberOfAuthorities",
+            "type": "u64"
+          },
+          {
+            "name": "liquidationMarginBufferRatio",
+            "type": "u32"
+          },
+          {
+            "name": "settlementDuration",
+            "type": "u16"
+          },
+          {
+            "name": "numberOfMarkets",
+            "type": "u16"
+          },
+          {
+            "name": "numberOfSpotMarkets",
+            "type": "u16"
+          },
+          {
+            "name": "signerNonce",
+            "type": "u8"
+          },
+          {
+            "name": "minPerpAuctionDuration",
+            "type": "u8"
+          },
+          {
+            "name": "defaultMarketOrderTimeInForce",
+            "type": "u8"
+          },
+          {
+            "name": "defaultSpotAuctionDuration",
+            "type": "u8"
+          },
+          {
+            "name": "exchangeStatus",
             "type": {
-              "defined": "PoolBalance"
-            }
-          },
-          {
-            "name": "spotFeePool",
-            "type": {
-              "defined": "PoolBalance"
-            }
-          },
-          {
-            "name": "initialAssetWeight",
-            "type": "u128"
-          },
-          {
-            "name": "maintenanceAssetWeight",
-            "type": "u128"
-          },
-          {
-            "name": "initialLiabilityWeight",
-            "type": "u128"
-          },
-          {
-            "name": "maintenanceLiabilityWeight",
-            "type": "u128"
-          },
-          {
-            "name": "imfFactor",
-            "type": "u128"
-          },
-          {
-            "name": "liquidatorFee",
-            "type": "u128"
-          },
-          {
-            "name": "ifLiquidationFee",
-            "type": "u128"
-          },
-          {
-            "name": "withdrawGuardThreshold",
-            "type": "u128"
-          },
-          {
-            "name": "totalIfShares",
-            "type": "u128"
-          },
-          {
-            "name": "userIfShares",
-            "type": "u128"
-          },
-          {
-            "name": "ifSharesBase",
-            "type": "u128"
-          },
-          {
-            "name": "totalSpotFee",
-            "type": "u128"
-          },
-          {
-            "name": "optimalUtilization",
-            "type": "u32"
-          },
-          {
-            "name": "optimalBorrowRate",
-            "type": "u32"
-          },
-          {
-            "name": "maxBorrowRate",
-            "type": "u32"
-          },
-          {
-            "name": "depositBalance",
-            "type": "u128"
-          },
-          {
-            "name": "borrowBalance",
-            "type": "u128"
-          },
-          {
-            "name": "maxTokenDeposits",
-            "type": "u128"
-          },
-          {
-            "name": "depositTokenTwap",
-            "type": "u128"
-          },
-          {
-            "name": "borrowTokenTwap",
-            "type": "u128"
-          },
-          {
-            "name": "utilizationTwap",
-            "type": "u128"
-          },
-          {
-            "name": "cumulativeDepositInterest",
-            "type": "u128"
-          },
-          {
-            "name": "cumulativeBorrowInterest",
-            "type": "u128"
-          },
-          {
-            "name": "insuranceWithdrawEscrowPeriod",
-            "type": "i64"
-          },
-          {
-            "name": "lastRevenueSettleTs",
-            "type": "i64"
-          },
-          {
-            "name": "revenueSettlePeriod",
-            "type": "i64"
-          },
-          {
-            "name": "lastInterestTs",
-            "type": "u64"
-          },
-          {
-            "name": "lastTwapTs",
-            "type": "u64"
-          },
-          {
-            "name": "expiryTs",
-            "type": "i64"
-          },
-          {
-            "name": "orderStepSize",
-            "type": "u64"
-          },
-          {
-            "name": "nextFillRecordId",
-            "type": "u64"
-          },
-          {
-            "name": "totalIfFactor",
-            "type": "u32"
-          },
-          {
-            "name": "userIfFactor",
-            "type": "u32"
-          },
-          {
-            "name": "marketIndex",
-            "type": "u16"
-          },
-          {
-            "name": "decimals",
-            "type": "u8"
-          },
-          {
-            "name": "oracleSource",
-            "type": {
-              "defined": "OracleSource"
-            }
-          },
-          {
-            "name": "status",
-            "type": {
-              "defined": "MarketStatus"
+              "defined": "ExchangeStatus"
             }
           },
           {
@@ -3620,198 +3793,7 @@
             "type": {
               "array": [
                 "u8",
-                3
-              ]
-            }
-          }
-        ]
-      }
-    },
-    {
-      "name": "SerumV3FulfillmentConfig",
-      "type": {
-        "kind": "struct",
-        "fields": [
-          {
-            "name": "pubkey",
-            "type": "publicKey"
-          },
-          {
-            "name": "serumProgramId",
-            "type": "publicKey"
-          },
-          {
-            "name": "serumMarket",
-            "type": "publicKey"
-          },
-          {
-            "name": "serumRequestQueue",
-            "type": "publicKey"
-          },
-          {
-            "name": "serumEventQueue",
-            "type": "publicKey"
-          },
-          {
-            "name": "serumBids",
-            "type": "publicKey"
-          },
-          {
-            "name": "serumAsks",
-            "type": "publicKey"
-          },
-          {
-            "name": "serumBaseVault",
-            "type": "publicKey"
-          },
-          {
-            "name": "serumQuoteVault",
-            "type": "publicKey"
-          },
-          {
-            "name": "serumOpenOrders",
-            "type": "publicKey"
-          },
-          {
-            "name": "serumSignerNonce",
-            "type": "u64"
-          },
-          {
-            "name": "marketIndex",
-            "type": "u16"
-          },
-          {
-            "name": "fulfillmentType",
-            "type": {
-              "defined": "SpotFulfillmentType"
-            }
-          },
-          {
-            "name": "status",
-            "type": {
-              "defined": "SpotFulfillmentStatus"
-            }
-          },
-          {
-            "name": "padding",
-            "type": {
-              "array": [
-                "u8",
-                4
-              ]
-            }
-          }
-        ]
-      }
-    },
-    {
-      "name": "State",
-      "type": {
-        "kind": "struct",
-        "fields": [
-          {
-            "name": "admin",
-            "type": "publicKey"
-          },
-          {
-<<<<<<< HEAD
-            "name": "whitelistMint",
-            "type": "publicKey"
-          },
-          {
-            "name": "discountMint",
-            "type": "publicKey"
-          },
-          {
-            "name": "signer",
-            "type": "publicKey"
-=======
-            "name": "exchangeStatus",
-            "type": {
-              "defined": "ExchangeStatus"
-            }
->>>>>>> 6b23ae3a
-          },
-          {
-            "name": "srmVault",
-            "type": "publicKey"
-          },
-          {
-            "name": "perpFeeStructure",
-            "type": {
-              "defined": "FeeStructure"
-            }
-          },
-          {
-            "name": "spotFeeStructure",
-            "type": {
-              "defined": "FeeStructure"
-            }
-          },
-          {
-            "name": "oracleGuardRails",
-            "type": {
-              "defined": "OracleGuardRails"
-            }
-          },
-          {
-            "name": "minOrderQuoteAssetAmount",
-            "type": "u128"
-          },
-          {
-            "name": "numberOfAuthorities",
-            "type": "u64"
-          },
-          {
-            "name": "liquidationMarginBufferRatio",
-            "type": "u32"
-          },
-          {
-            "name": "settlementDuration",
-            "type": "u16"
-          },
-          {
-            "name": "numberOfMarkets",
-            "type": "u16"
-          },
-          {
-            "name": "numberOfSpotMarkets",
-            "type": "u16"
-          },
-          {
-            "name": "signerNonce",
-            "type": "u8"
-          },
-          {
-            "name": "minPerpAuctionDuration",
-            "type": "u8"
-          },
-          {
-            "name": "defaultMarketOrderTimeInForce",
-            "type": "u8"
-          },
-          {
-            "name": "defaultSpotAuctionDuration",
-            "type": "u8"
-          },
-          {
-            "name": "exchangePaused",
-            "type": "bool"
-          },
-          {
-            "name": "fundingPaused",
-            "type": "bool"
-          },
-          {
-            "name": "adminControlsPrices",
-            "type": "bool"
-          },
-          {
-            "name": "padding",
-            "type": {
-              "array": [
-                "u8",
-                7
+                1
               ]
             }
           }
