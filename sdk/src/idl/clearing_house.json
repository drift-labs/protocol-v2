--- conflicted
+++ resolved
@@ -3511,9 +3511,6 @@
       }
     },
     {
-<<<<<<< HEAD
-      "name": "MarginRequirementType",
-=======
       "name": "TwapPeriod",
       "type": {
         "kind": "enum",
@@ -3529,7 +3526,6 @@
     },
     {
       "name": "LiquidationMultiplierType",
->>>>>>> ae89c202
       "type": {
         "kind": "enum",
         "variants": [
