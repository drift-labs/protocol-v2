{
  "version": "1.0.0",
  "name": "clearing_house",
  "instructions": [
    {
      "name": "initialize",
      "accounts": [
        {
          "name": "admin",
          "isMut": true,
          "isSigner": true
        },
        {
          "name": "state",
          "isMut": true,
          "isSigner": false
        },
        {
          "name": "quoteAssetMint",
          "isMut": false,
          "isSigner": false
        },
        {
          "name": "clearingHouseSigner",
          "isMut": false,
          "isSigner": false
        },
        {
          "name": "rent",
          "isMut": false,
          "isSigner": false
        },
        {
          "name": "systemProgram",
          "isMut": false,
          "isSigner": false
        },
        {
          "name": "tokenProgram",
          "isMut": false,
          "isSigner": false
        }
      ],
      "args": []
    },
    {
      "name": "initializeSpotMarket",
      "accounts": [
        {
          "name": "spotMarket",
          "isMut": true,
          "isSigner": false
        },
        {
          "name": "spotMarketMint",
          "isMut": false,
          "isSigner": false
        },
        {
          "name": "spotMarketVault",
          "isMut": true,
          "isSigner": false
        },
        {
          "name": "insuranceFundVault",
          "isMut": true,
          "isSigner": false
        },
        {
          "name": "clearingHouseSigner",
          "isMut": false,
          "isSigner": false
        },
        {
          "name": "state",
          "isMut": true,
          "isSigner": false
        },
        {
          "name": "oracle",
          "isMut": false,
          "isSigner": false
        },
        {
          "name": "admin",
          "isMut": true,
          "isSigner": true
        },
        {
          "name": "rent",
          "isMut": false,
          "isSigner": false
        },
        {
          "name": "systemProgram",
          "isMut": false,
          "isSigner": false
        },
        {
          "name": "tokenProgram",
          "isMut": false,
          "isSigner": false
        }
      ],
      "args": [
        {
          "name": "optimalUtilization",
          "type": "u128"
        },
        {
          "name": "optimalBorrowRate",
          "type": "u128"
        },
        {
          "name": "maxBorrowRate",
          "type": "u128"
        },
        {
          "name": "oracleSource",
          "type": {
            "defined": "OracleSource"
          }
        },
        {
          "name": "initialAssetWeight",
          "type": "u128"
        },
        {
          "name": "maintenanceAssetWeight",
          "type": "u128"
        },
        {
          "name": "initialLiabilityWeight",
          "type": "u128"
        },
        {
          "name": "maintenanceLiabilityWeight",
          "type": "u128"
        },
        {
          "name": "imfFactor",
          "type": "u128"
        },
        {
          "name": "liquidationFee",
          "type": "u128"
        },
        {
          "name": "activeStatus",
          "type": "bool"
        }
      ]
    },
    {
      "name": "updateSerumVault",
      "accounts": [
        {
          "name": "state",
          "isMut": true,
          "isSigner": false
        },
        {
          "name": "admin",
          "isMut": true,
          "isSigner": true
        },
        {
          "name": "srmVault",
          "isMut": false,
          "isSigner": false
        }
      ],
      "args": []
    },
    {
      "name": "initializeSerumFulfillmentConfig",
      "accounts": [
        {
          "name": "baseSpotMarket",
          "isMut": false,
          "isSigner": false
        },
        {
          "name": "quoteSpotMarket",
          "isMut": false,
          "isSigner": false
        },
        {
          "name": "state",
          "isMut": true,
          "isSigner": false
        },
        {
          "name": "serumProgram",
          "isMut": false,
          "isSigner": false
        },
        {
          "name": "serumMarket",
          "isMut": false,
          "isSigner": false
        },
        {
          "name": "serumOpenOrders",
          "isMut": true,
          "isSigner": false
        },
        {
          "name": "clearingHouseSigner",
          "isMut": false,
          "isSigner": false
        },
        {
          "name": "serumFulfillmentConfig",
          "isMut": true,
          "isSigner": false
        },
        {
          "name": "admin",
          "isMut": true,
          "isSigner": true
        },
        {
          "name": "rent",
          "isMut": false,
          "isSigner": false
        },
        {
          "name": "systemProgram",
          "isMut": false,
          "isSigner": false
        }
      ],
      "args": [
        {
          "name": "marketIndex",
          "type": "u16"
        }
      ]
    },
    {
      "name": "initializeMarket",
      "accounts": [
        {
          "name": "admin",
          "isMut": true,
          "isSigner": true
        },
        {
          "name": "state",
          "isMut": true,
          "isSigner": false
        },
        {
          "name": "market",
          "isMut": true,
          "isSigner": false
        },
        {
          "name": "oracle",
          "isMut": false,
          "isSigner": false
        },
        {
          "name": "rent",
          "isMut": false,
          "isSigner": false
        },
        {
          "name": "systemProgram",
          "isMut": false,
          "isSigner": false
        }
      ],
      "args": [
        {
          "name": "ammBaseAssetReserve",
          "type": "u128"
        },
        {
          "name": "ammQuoteAssetReserve",
          "type": "u128"
        },
        {
          "name": "ammPeriodicity",
          "type": "i64"
        },
        {
          "name": "ammPegMultiplier",
          "type": "u128"
        },
        {
          "name": "oracleSource",
          "type": {
            "defined": "OracleSource"
          }
        },
        {
          "name": "marginRatioInitial",
          "type": "u32"
        },
        {
          "name": "marginRatioMaintenance",
          "type": "u32"
        },
        {
          "name": "liquidationFee",
          "type": "u128"
        },
        {
          "name": "activeStatus",
          "type": "bool"
        }
      ]
    },
    {
      "name": "deposit",
      "accounts": [
        {
          "name": "state",
          "isMut": false,
          "isSigner": false
        },
        {
          "name": "user",
          "isMut": true,
          "isSigner": false
        },
        {
          "name": "userStats",
          "isMut": true,
          "isSigner": false
        },
        {
          "name": "authority",
          "isMut": false,
          "isSigner": true
        },
        {
          "name": "spotMarketVault",
          "isMut": true,
          "isSigner": false
        },
        {
          "name": "userTokenAccount",
          "isMut": true,
          "isSigner": false
        },
        {
          "name": "tokenProgram",
          "isMut": false,
          "isSigner": false
        }
      ],
      "args": [
        {
          "name": "marketIndex",
          "type": "u16"
        },
        {
          "name": "amount",
          "type": "u64"
        },
        {
          "name": "reduceOnly",
          "type": "bool"
        }
      ]
    },
    {
      "name": "withdraw",
      "accounts": [
        {
          "name": "state",
          "isMut": false,
          "isSigner": false
        },
        {
          "name": "user",
          "isMut": true,
          "isSigner": false
        },
        {
          "name": "userStats",
          "isMut": true,
          "isSigner": false
        },
        {
          "name": "authority",
          "isMut": false,
          "isSigner": true
        },
        {
          "name": "spotMarketVault",
          "isMut": true,
          "isSigner": false
        },
        {
          "name": "clearingHouseSigner",
          "isMut": false,
          "isSigner": false
        },
        {
          "name": "userTokenAccount",
          "isMut": true,
          "isSigner": false
        },
        {
          "name": "tokenProgram",
          "isMut": false,
          "isSigner": false
        }
      ],
      "args": [
        {
          "name": "marketIndex",
          "type": "u16"
        },
        {
          "name": "amount",
          "type": "u64"
        },
        {
          "name": "reduceOnly",
          "type": "bool"
        }
      ]
    },
    {
      "name": "transferDeposit",
      "accounts": [
        {
          "name": "fromUser",
          "isMut": true,
          "isSigner": false
        },
        {
          "name": "toUser",
          "isMut": true,
          "isSigner": false
        },
        {
          "name": "userStats",
          "isMut": true,
          "isSigner": false
        },
        {
          "name": "authority",
          "isMut": false,
          "isSigner": true
        },
        {
          "name": "state",
          "isMut": false,
          "isSigner": false
        }
      ],
      "args": [
        {
          "name": "marketIndex",
          "type": "u16"
        },
        {
          "name": "amount",
          "type": "u64"
        }
      ]
    },
    {
      "name": "updateSpotMarketCumulativeInterest",
      "accounts": [
        {
          "name": "spotMarket",
          "isMut": true,
          "isSigner": false
        }
      ],
      "args": []
    },
    {
      "name": "updateSpotMarketExpiry",
      "accounts": [
        {
          "name": "spotMarket",
          "isMut": true,
          "isSigner": false
        }
      ],
      "args": [
        {
          "name": "expiryTs",
          "type": "i64"
        }
      ]
    },
    {
      "name": "settleLp",
      "accounts": [
        {
          "name": "state",
          "isMut": false,
          "isSigner": false
        },
        {
          "name": "user",
          "isMut": true,
          "isSigner": false
        }
      ],
      "args": [
        {
          "name": "marketIndex",
          "type": "u16"
        }
      ]
    },
    {
      "name": "removeLiquidity",
      "accounts": [
        {
          "name": "state",
          "isMut": false,
          "isSigner": false
        },
        {
          "name": "user",
          "isMut": true,
          "isSigner": false
        },
        {
          "name": "authority",
          "isMut": false,
          "isSigner": true
        }
      ],
      "args": [
        {
          "name": "sharesToBurn",
          "type": "u64"
        },
        {
          "name": "marketIndex",
          "type": "u16"
        }
      ]
    },
    {
      "name": "addLiquidity",
      "accounts": [
        {
          "name": "state",
          "isMut": false,
          "isSigner": false
        },
        {
          "name": "user",
          "isMut": true,
          "isSigner": false
        },
        {
          "name": "authority",
          "isMut": false,
          "isSigner": true
        }
      ],
      "args": [
        {
          "name": "nShares",
          "type": "u64"
        },
        {
          "name": "marketIndex",
          "type": "u16"
        }
      ]
    },
    {
      "name": "placeOrder",
      "accounts": [
        {
          "name": "state",
          "isMut": false,
          "isSigner": false
        },
        {
          "name": "user",
          "isMut": true,
          "isSigner": false
        },
        {
          "name": "authority",
          "isMut": false,
          "isSigner": true
        }
      ],
      "args": [
        {
          "name": "params",
          "type": {
            "defined": "OrderParams"
          }
        }
      ]
    },
    {
      "name": "cancelOrder",
      "accounts": [
        {
          "name": "state",
          "isMut": false,
          "isSigner": false
        },
        {
          "name": "user",
          "isMut": true,
          "isSigner": false
        },
        {
          "name": "authority",
          "isMut": false,
          "isSigner": true
        }
      ],
      "args": [
        {
          "name": "orderId",
          "type": {
            "option": "u32"
          }
        }
      ]
    },
    {
      "name": "cancelOrderByUserId",
      "accounts": [
        {
          "name": "state",
          "isMut": false,
          "isSigner": false
        },
        {
          "name": "user",
          "isMut": true,
          "isSigner": false
        },
        {
          "name": "authority",
          "isMut": false,
          "isSigner": true
        }
      ],
      "args": [
        {
          "name": "userOrderId",
          "type": "u8"
        }
      ]
    },
    {
      "name": "fillOrder",
      "accounts": [
        {
          "name": "state",
          "isMut": false,
          "isSigner": false
        },
        {
          "name": "authority",
          "isMut": false,
          "isSigner": true
        },
        {
          "name": "filler",
          "isMut": true,
          "isSigner": false
        },
        {
          "name": "fillerStats",
          "isMut": true,
          "isSigner": false
        },
        {
          "name": "user",
          "isMut": true,
          "isSigner": false
        },
        {
          "name": "userStats",
          "isMut": true,
          "isSigner": false
        }
      ],
      "args": [
        {
          "name": "orderId",
          "type": {
            "option": "u32"
          }
        },
        {
          "name": "makerOrderId",
          "type": {
            "option": "u32"
          }
        }
      ]
    },
    {
      "name": "placeAndTake",
      "accounts": [
        {
          "name": "state",
          "isMut": false,
          "isSigner": false
        },
        {
          "name": "user",
          "isMut": true,
          "isSigner": false
        },
        {
          "name": "userStats",
          "isMut": true,
          "isSigner": false
        },
        {
          "name": "authority",
          "isMut": false,
          "isSigner": true
        }
      ],
      "args": [
        {
          "name": "params",
          "type": {
            "defined": "OrderParams"
          }
        },
        {
          "name": "makerOrderId",
          "type": {
            "option": "u32"
          }
        }
      ]
    },
    {
      "name": "placeAndMake",
      "accounts": [
        {
          "name": "state",
          "isMut": false,
          "isSigner": false
        },
        {
          "name": "user",
          "isMut": true,
          "isSigner": false
        },
        {
          "name": "userStats",
          "isMut": true,
          "isSigner": false
        },
        {
          "name": "taker",
          "isMut": true,
          "isSigner": false
        },
        {
          "name": "takerStats",
          "isMut": true,
          "isSigner": false
        },
        {
          "name": "authority",
          "isMut": false,
          "isSigner": true
        }
      ],
      "args": [
        {
          "name": "params",
          "type": {
            "defined": "OrderParams"
          }
        },
        {
          "name": "takerOrderId",
          "type": "u32"
        }
      ]
    },
    {
      "name": "triggerOrder",
      "accounts": [
        {
          "name": "state",
          "isMut": false,
          "isSigner": false
        },
        {
          "name": "authority",
          "isMut": false,
          "isSigner": true
        },
        {
          "name": "filler",
          "isMut": true,
          "isSigner": false
        },
        {
          "name": "user",
          "isMut": true,
          "isSigner": false
        }
      ],
      "args": [
        {
          "name": "orderId",
          "type": "u32"
        }
      ]
    },
    {
      "name": "placeSpotOrder",
      "accounts": [
        {
          "name": "state",
          "isMut": false,
          "isSigner": false
        },
        {
          "name": "user",
          "isMut": true,
          "isSigner": false
        },
        {
          "name": "authority",
          "isMut": false,
          "isSigner": true
        }
      ],
      "args": [
        {
          "name": "params",
          "type": {
            "defined": "OrderParams"
          }
        }
      ]
    },
    {
      "name": "fillSpotOrder",
      "accounts": [
        {
          "name": "state",
          "isMut": false,
          "isSigner": false
        },
        {
          "name": "authority",
          "isMut": false,
          "isSigner": true
        },
        {
          "name": "filler",
          "isMut": true,
          "isSigner": false
        },
        {
          "name": "fillerStats",
          "isMut": true,
          "isSigner": false
        },
        {
          "name": "user",
          "isMut": true,
          "isSigner": false
        },
        {
          "name": "userStats",
          "isMut": true,
          "isSigner": false
        }
      ],
      "args": [
        {
          "name": "orderId",
          "type": {
            "option": "u32"
          }
        },
        {
          "name": "fulfillmentType",
          "type": {
            "option": {
              "defined": "SpotFulfillmentType"
            }
          }
        },
        {
          "name": "makerOrderId",
          "type": {
            "option": "u32"
          }
        }
      ]
    },
    {
      "name": "updateAmms",
      "accounts": [
        {
          "name": "state",
          "isMut": false,
          "isSigner": false
        },
        {
          "name": "authority",
          "isMut": false,
          "isSigner": true
        }
      ],
      "args": [
        {
          "name": "marketIndexes",
          "type": {
            "array": [
              "u16",
              5
            ]
          }
        }
      ]
    },
    {
      "name": "settlePnl",
      "accounts": [
        {
          "name": "state",
          "isMut": false,
          "isSigner": false
        },
        {
          "name": "user",
          "isMut": true,
          "isSigner": false
        },
        {
          "name": "authority",
          "isMut": false,
          "isSigner": true
        }
      ],
      "args": [
        {
          "name": "marketIndex",
          "type": "u16"
        }
      ]
    },
    {
      "name": "settleExpiredMarket",
      "accounts": [
        {
          "name": "state",
          "isMut": false,
          "isSigner": false
        },
        {
          "name": "authority",
          "isMut": false,
          "isSigner": true
        }
      ],
      "args": [
        {
          "name": "marketIndex",
          "type": "u16"
        }
      ]
    },
    {
      "name": "settleExpiredPosition",
      "accounts": [
        {
          "name": "state",
          "isMut": false,
          "isSigner": false
        },
        {
          "name": "user",
          "isMut": true,
          "isSigner": false
        },
        {
          "name": "authority",
          "isMut": false,
          "isSigner": true
        }
      ],
      "args": [
        {
          "name": "marketIndex",
          "type": "u16"
        }
      ]
    },
    {
      "name": "liquidatePerp",
      "accounts": [
        {
          "name": "state",
          "isMut": false,
          "isSigner": false
        },
        {
          "name": "authority",
          "isMut": false,
          "isSigner": true
        },
        {
          "name": "liquidator",
          "isMut": true,
          "isSigner": false
        },
        {
          "name": "liquidatorStats",
          "isMut": true,
          "isSigner": false
        },
        {
          "name": "user",
          "isMut": true,
          "isSigner": false
        },
        {
          "name": "userStats",
          "isMut": true,
          "isSigner": false
        }
      ],
      "args": [
        {
          "name": "marketIndex",
          "type": "u16"
        },
        {
          "name": "liquidatorMaxBaseAssetAmount",
          "type": "u64"
        }
      ]
    },
    {
      "name": "liquidateSpot",
      "accounts": [
        {
          "name": "state",
          "isMut": false,
          "isSigner": false
        },
        {
          "name": "authority",
          "isMut": false,
          "isSigner": true
        },
        {
          "name": "liquidator",
          "isMut": true,
          "isSigner": false
        },
        {
          "name": "liquidatorStats",
          "isMut": true,
          "isSigner": false
        },
        {
          "name": "user",
          "isMut": true,
          "isSigner": false
        },
        {
          "name": "userStats",
          "isMut": true,
          "isSigner": false
        }
      ],
      "args": [
        {
          "name": "assetMarketIndex",
          "type": "u16"
        },
        {
          "name": "liabilityMarketIndex",
          "type": "u16"
        },
        {
          "name": "liquidatorMaxLiabilityTransfer",
          "type": "u128"
        }
      ]
    },
    {
      "name": "liquidateBorrowForPerpPnl",
      "accounts": [
        {
          "name": "state",
          "isMut": false,
          "isSigner": false
        },
        {
          "name": "authority",
          "isMut": false,
          "isSigner": true
        },
        {
          "name": "liquidator",
          "isMut": true,
          "isSigner": false
        },
        {
          "name": "liquidatorStats",
          "isMut": true,
          "isSigner": false
        },
        {
          "name": "user",
          "isMut": true,
          "isSigner": false
        },
        {
          "name": "userStats",
          "isMut": true,
          "isSigner": false
        }
      ],
      "args": [
        {
          "name": "perpMarketIndex",
          "type": "u16"
        },
        {
          "name": "spotMarketIndex",
          "type": "u16"
        },
        {
          "name": "liquidatorMaxLiabilityTransfer",
          "type": "u128"
        }
      ]
    },
    {
      "name": "liquidatePerpPnlForDeposit",
      "accounts": [
        {
          "name": "state",
          "isMut": false,
          "isSigner": false
        },
        {
          "name": "authority",
          "isMut": false,
          "isSigner": true
        },
        {
          "name": "liquidator",
          "isMut": true,
          "isSigner": false
        },
        {
          "name": "liquidatorStats",
          "isMut": true,
          "isSigner": false
        },
        {
          "name": "user",
          "isMut": true,
          "isSigner": false
        },
        {
          "name": "userStats",
          "isMut": true,
          "isSigner": false
        }
      ],
      "args": [
        {
          "name": "perpMarketIndex",
          "type": "u16"
        },
        {
          "name": "spotMarketIndex",
          "type": "u16"
        },
        {
          "name": "liquidatorMaxPnlTransfer",
          "type": "u128"
        }
      ]
    },
    {
      "name": "resolvePerpPnlDeficit",
      "accounts": [
        {
          "name": "state",
          "isMut": false,
          "isSigner": false
        },
        {
          "name": "authority",
          "isMut": false,
          "isSigner": true
        },
        {
          "name": "spotMarketVault",
          "isMut": true,
          "isSigner": false
        },
        {
          "name": "insuranceFundVault",
          "isMut": true,
          "isSigner": false
        },
        {
          "name": "clearingHouseSigner",
          "isMut": false,
          "isSigner": false
        },
        {
          "name": "tokenProgram",
          "isMut": false,
          "isSigner": false
        }
      ],
      "args": [
        {
          "name": "spotMarketIndex",
          "type": "u16"
        },
        {
          "name": "perpMarketIndex",
          "type": "u16"
        }
      ]
    },
    {
      "name": "resolvePerpBankruptcy",
      "accounts": [
        {
          "name": "state",
          "isMut": false,
          "isSigner": false
        },
        {
          "name": "authority",
          "isMut": false,
          "isSigner": true
        },
        {
          "name": "liquidator",
          "isMut": true,
          "isSigner": false
        },
        {
          "name": "liquidatorStats",
          "isMut": true,
          "isSigner": false
        },
        {
          "name": "user",
          "isMut": true,
          "isSigner": false
        },
        {
          "name": "userStats",
          "isMut": true,
          "isSigner": false
        },
        {
          "name": "spotMarketVault",
          "isMut": true,
          "isSigner": false
        },
        {
          "name": "insuranceFundVault",
          "isMut": true,
          "isSigner": false
        },
        {
          "name": "clearingHouseSigner",
          "isMut": false,
          "isSigner": false
        },
        {
          "name": "tokenProgram",
          "isMut": false,
          "isSigner": false
        }
      ],
      "args": [
        {
          "name": "quoteSpotMarketIndex",
          "type": "u16"
        },
        {
          "name": "marketIndex",
          "type": "u16"
        }
      ]
    },
    {
      "name": "resolveSpotBankruptcy",
      "accounts": [
        {
          "name": "state",
          "isMut": false,
          "isSigner": false
        },
        {
          "name": "authority",
          "isMut": false,
          "isSigner": true
        },
        {
          "name": "liquidator",
          "isMut": true,
          "isSigner": false
        },
        {
          "name": "liquidatorStats",
          "isMut": true,
          "isSigner": false
        },
        {
          "name": "user",
          "isMut": true,
          "isSigner": false
        },
        {
          "name": "userStats",
          "isMut": true,
          "isSigner": false
        },
        {
          "name": "spotMarketVault",
          "isMut": true,
          "isSigner": false
        },
        {
          "name": "insuranceFundVault",
          "isMut": true,
          "isSigner": false
        },
        {
          "name": "clearingHouseSigner",
          "isMut": false,
          "isSigner": false
        },
        {
          "name": "tokenProgram",
          "isMut": false,
          "isSigner": false
        }
      ],
      "args": [
        {
          "name": "marketIndex",
          "type": "u16"
        }
      ]
    },
    {
      "name": "moveAmmPrice",
      "accounts": [
        {
          "name": "state",
          "isMut": false,
          "isSigner": false
        },
        {
          "name": "admin",
          "isMut": false,
          "isSigner": true
        },
        {
          "name": "perpMarket",
          "isMut": true,
          "isSigner": false
        }
      ],
      "args": [
        {
          "name": "baseAssetReserve",
          "type": "u128"
        },
        {
          "name": "quoteAssetReserve",
          "type": "u128"
        },
        {
          "name": "sqrtK",
          "type": "u128"
        }
      ]
    },
    {
      "name": "updateMarketExpiry",
      "accounts": [
        {
          "name": "state",
          "isMut": false,
          "isSigner": false
        },
        {
          "name": "admin",
          "isMut": false,
          "isSigner": true
        },
        {
          "name": "perpMarket",
          "isMut": true,
          "isSigner": false
        }
      ],
      "args": [
        {
          "name": "expiryTs",
          "type": "i64"
        }
      ]
    },
    {
      "name": "settleExpiredMarketPoolsToRevenuePool",
      "accounts": [
        {
          "name": "state",
          "isMut": false,
          "isSigner": false
        },
        {
          "name": "admin",
          "isMut": false,
          "isSigner": true
        },
        {
          "name": "spotMarket",
          "isMut": true,
          "isSigner": false
        },
        {
          "name": "perpMarket",
          "isMut": true,
          "isSigner": false
        }
      ],
      "args": []
    },
    {
      "name": "depositIntoMarketFeePool",
      "accounts": [
        {
          "name": "state",
          "isMut": true,
          "isSigner": false
        },
        {
          "name": "market",
          "isMut": true,
          "isSigner": false
        },
        {
          "name": "admin",
          "isMut": false,
          "isSigner": true
        },
        {
          "name": "sourceVault",
          "isMut": true,
          "isSigner": false
        },
        {
          "name": "clearingHouseSigner",
          "isMut": false,
          "isSigner": false
        },
        {
          "name": "quoteSpotMarket",
          "isMut": true,
          "isSigner": false
        },
        {
          "name": "spotMarketVault",
          "isMut": true,
          "isSigner": false
        },
        {
          "name": "tokenProgram",
          "isMut": false,
          "isSigner": false
        }
      ],
      "args": [
        {
          "name": "amount",
          "type": "u64"
        }
      ]
    },
    {
      "name": "repegAmmCurve",
      "accounts": [
        {
          "name": "state",
          "isMut": false,
          "isSigner": false
        },
        {
          "name": "market",
          "isMut": true,
          "isSigner": false
        },
        {
          "name": "oracle",
          "isMut": false,
          "isSigner": false
        },
        {
          "name": "admin",
          "isMut": false,
          "isSigner": true
        }
      ],
      "args": [
        {
          "name": "newPegCandidate",
          "type": "u128"
        }
      ]
    },
    {
      "name": "updateAmmOracleTwap",
      "accounts": [
        {
          "name": "state",
          "isMut": false,
          "isSigner": false
        },
        {
          "name": "market",
          "isMut": true,
          "isSigner": false
        },
        {
          "name": "oracle",
          "isMut": false,
          "isSigner": false
        },
        {
          "name": "admin",
          "isMut": false,
          "isSigner": true
        }
      ],
      "args": []
    },
    {
      "name": "resetAmmOracleTwap",
      "accounts": [
        {
          "name": "state",
          "isMut": false,
          "isSigner": false
        },
        {
          "name": "market",
          "isMut": true,
          "isSigner": false
        },
        {
          "name": "oracle",
          "isMut": false,
          "isSigner": false
        },
        {
          "name": "admin",
          "isMut": false,
          "isSigner": true
        }
      ],
      "args": []
    },
    {
      "name": "initializeUser",
      "accounts": [
        {
          "name": "user",
          "isMut": true,
          "isSigner": false
        },
        {
          "name": "userStats",
          "isMut": true,
          "isSigner": false
        },
        {
          "name": "state",
          "isMut": false,
          "isSigner": false
        },
        {
          "name": "authority",
          "isMut": false,
          "isSigner": true
        },
        {
          "name": "payer",
          "isMut": true,
          "isSigner": true
        },
        {
          "name": "rent",
          "isMut": false,
          "isSigner": false
        },
        {
          "name": "systemProgram",
          "isMut": false,
          "isSigner": false
        }
      ],
      "args": [
        {
          "name": "userId",
          "type": "u8"
        },
        {
          "name": "name",
          "type": {
            "array": [
              "u8",
              32
            ]
          }
        }
      ]
    },
    {
      "name": "initializeUserStats",
      "accounts": [
        {
          "name": "userStats",
          "isMut": true,
          "isSigner": false
        },
        {
          "name": "state",
          "isMut": true,
          "isSigner": false
        },
        {
          "name": "authority",
          "isMut": false,
          "isSigner": true
        },
        {
          "name": "payer",
          "isMut": true,
          "isSigner": true
        },
        {
          "name": "rent",
          "isMut": false,
          "isSigner": false
        },
        {
          "name": "systemProgram",
          "isMut": false,
          "isSigner": false
        }
      ],
      "args": []
    },
    {
      "name": "updateUserName",
      "accounts": [
        {
          "name": "user",
          "isMut": true,
          "isSigner": false
        },
        {
          "name": "authority",
          "isMut": false,
          "isSigner": true
        }
      ],
      "args": [
        {
          "name": "userId",
          "type": "u8"
        },
        {
          "name": "name",
          "type": {
            "array": [
              "u8",
              32
            ]
          }
        }
      ]
    },
    {
      "name": "updateUserCustomMarginRatio",
      "accounts": [
        {
          "name": "user",
          "isMut": true,
          "isSigner": false
        },
        {
          "name": "authority",
          "isMut": false,
          "isSigner": true
        }
      ],
      "args": [
        {
          "name": "userId",
          "type": "u8"
        },
        {
          "name": "marginRatio",
          "type": "u32"
        }
      ]
    },
    {
      "name": "updateUserDelegate",
      "accounts": [
        {
          "name": "user",
          "isMut": true,
          "isSigner": false
        },
        {
          "name": "authority",
          "isMut": false,
          "isSigner": true
        }
      ],
      "args": [
        {
          "name": "userId",
          "type": "u8"
        },
        {
          "name": "delegate",
          "type": "publicKey"
        }
      ]
    },
    {
      "name": "settleFundingPayment",
      "accounts": [
        {
          "name": "state",
          "isMut": false,
          "isSigner": false
        },
        {
          "name": "user",
          "isMut": true,
          "isSigner": false
        }
      ],
      "args": []
    },
    {
      "name": "updateFundingRate",
      "accounts": [
        {
          "name": "state",
          "isMut": false,
          "isSigner": false
        },
        {
          "name": "market",
          "isMut": true,
          "isSigner": false
        },
        {
          "name": "oracle",
          "isMut": false,
          "isSigner": false
        }
      ],
      "args": [
        {
          "name": "marketIndex",
          "type": "u16"
        }
      ]
    },
    {
      "name": "updateK",
      "accounts": [
        {
          "name": "admin",
          "isMut": false,
          "isSigner": true
        },
        {
          "name": "state",
          "isMut": false,
          "isSigner": false
        },
        {
          "name": "market",
          "isMut": true,
          "isSigner": false
        },
        {
          "name": "oracle",
          "isMut": false,
          "isSigner": false
        }
      ],
      "args": [
        {
          "name": "sqrtK",
          "type": "u128"
        }
      ]
    },
    {
      "name": "updateMarginRatio",
      "accounts": [
        {
          "name": "admin",
          "isMut": false,
          "isSigner": true
        },
        {
          "name": "state",
          "isMut": false,
          "isSigner": false
        },
        {
          "name": "market",
          "isMut": true,
          "isSigner": false
        }
      ],
      "args": [
        {
          "name": "marginRatioInitial",
          "type": "u32"
        },
        {
          "name": "marginRatioMaintenance",
          "type": "u32"
        }
      ]
    },
    {
      "name": "updateMarketMaxImbalances",
      "accounts": [
        {
          "name": "admin",
          "isMut": false,
          "isSigner": true
        },
        {
          "name": "state",
          "isMut": false,
          "isSigner": false
        },
        {
          "name": "market",
          "isMut": true,
          "isSigner": false
        }
      ],
      "args": [
        {
          "name": "unrealizedMaxImbalance",
          "type": "u128"
        },
        {
          "name": "maxRevenueWithdrawPerPeriod",
          "type": "u128"
        },
        {
          "name": "quoteMaxInsurance",
          "type": "u128"
        }
      ]
    },
    {
      "name": "updatePerpLiquidationFee",
      "accounts": [
        {
          "name": "admin",
          "isMut": false,
          "isSigner": true
        },
        {
          "name": "state",
          "isMut": false,
          "isSigner": false
        },
        {
          "name": "market",
          "isMut": true,
          "isSigner": false
        }
      ],
      "args": [
        {
          "name": "liquidatorFee",
          "type": "u128"
        },
        {
          "name": "ifLiquidationFee",
          "type": "u128"
        }
      ]
    },
    {
      "name": "updateInsuranceWithdrawEscrowPeriod",
      "accounts": [
        {
          "name": "admin",
          "isMut": false,
          "isSigner": true
        },
        {
          "name": "state",
          "isMut": false,
          "isSigner": false
        },
        {
          "name": "spotMarket",
          "isMut": true,
          "isSigner": false
        }
      ],
      "args": [
        {
          "name": "insuranceWithdrawEscrowPeriod",
          "type": "i64"
        }
      ]
    },
    {
      "name": "updateSpotMarketLiquidationFee",
      "accounts": [
        {
          "name": "admin",
          "isMut": false,
          "isSigner": true
        },
        {
          "name": "state",
          "isMut": false,
          "isSigner": false
        },
        {
          "name": "spotMarket",
          "isMut": true,
          "isSigner": false
        }
      ],
      "args": [
        {
          "name": "liquidatorFee",
          "type": "u128"
        },
        {
          "name": "ifLiquidationFee",
          "type": "u128"
        }
      ]
    },
    {
      "name": "updateWithdrawGuardThreshold",
      "accounts": [
        {
          "name": "admin",
          "isMut": false,
          "isSigner": true
        },
        {
          "name": "state",
          "isMut": false,
          "isSigner": false
        },
        {
          "name": "spotMarket",
          "isMut": true,
          "isSigner": false
        }
      ],
      "args": [
        {
          "name": "withdrawGuardThreshold",
          "type": "u128"
        }
      ]
    },
    {
      "name": "updateSpotMarketIfFactor",
      "accounts": [
        {
          "name": "admin",
          "isMut": false,
          "isSigner": true
        },
        {
          "name": "state",
          "isMut": false,
          "isSigner": false
        },
        {
          "name": "spotMarket",
          "isMut": true,
          "isSigner": false
        }
      ],
      "args": [
        {
          "name": "spotMarketIndex",
          "type": "u16"
        },
        {
          "name": "userIfFactor",
          "type": "u32"
        },
        {
          "name": "totalIfFactor",
          "type": "u32"
        }
      ]
    },
    {
      "name": "updateSpotMarketRevenueSettlePeriod",
      "accounts": [
        {
          "name": "admin",
          "isMut": false,
          "isSigner": true
        },
        {
          "name": "state",
          "isMut": false,
          "isSigner": false
        },
        {
          "name": "spotMarket",
          "isMut": true,
          "isSigner": false
        }
      ],
      "args": [
        {
          "name": "revenueSettlePeriod",
          "type": "i64"
        }
      ]
    },
    {
<<<<<<< HEAD
      "name": "updateSpotMarketStatus",
=======
      "name": "updateSpotMarketMaxTokenDeposits",
>>>>>>> 4d318743
      "accounts": [
        {
          "name": "admin",
          "isMut": false,
          "isSigner": true
        },
        {
          "name": "state",
          "isMut": false,
          "isSigner": false
        },
        {
          "name": "spotMarket",
          "isMut": true,
          "isSigner": false
        }
      ],
      "args": [
        {
<<<<<<< HEAD
          "name": "status",
          "type": {
            "defined": "MarketStatus"
          }
        }
      ]
    },
    {
      "name": "updateSpotMarketAssetTier",
      "accounts": [
        {
          "name": "admin",
          "isMut": false,
          "isSigner": true
        },
        {
          "name": "state",
          "isMut": false,
          "isSigner": false
        },
        {
          "name": "spotMarket",
          "isMut": true,
          "isSigner": false
        }
      ],
      "args": [
        {
          "name": "assetTier",
          "type": {
            "defined": "AssetTier"
          }
        }
      ]
    },
    {
      "name": "updateSpotMarketMarginWeights",
      "accounts": [
        {
          "name": "admin",
          "isMut": false,
          "isSigner": true
        },
        {
          "name": "state",
          "isMut": false,
          "isSigner": false
        },
        {
          "name": "spotMarket",
          "isMut": true,
          "isSigner": false
        }
      ],
      "args": [
        {
          "name": "initialAssetWeight",
          "type": "u128"
        },
        {
          "name": "maintenanceAssetWeight",
          "type": "u128"
        },
        {
          "name": "initialLiabilityWeight",
          "type": "u128"
        },
        {
          "name": "maintenanceLiabilityWeight",
          "type": "u128"
        },
        {
          "name": "imfFactor",
=======
          "name": "maxTokenDeposits",
>>>>>>> 4d318743
          "type": "u128"
        }
      ]
    },
    {
<<<<<<< HEAD
      "name": "updatePerpMarketStatus",
      "accounts": [
        {
          "name": "admin",
          "isMut": false,
          "isSigner": true
        },
        {
          "name": "state",
          "isMut": false,
          "isSigner": false
        },
        {
          "name": "market",
          "isMut": true,
          "isSigner": false
        }
      ],
      "args": [
        {
          "name": "status",
          "type": {
            "defined": "MarketStatus"
          }
        }
      ]
    },
    {
      "name": "updatePerpMarketContractTier",
      "accounts": [
        {
          "name": "admin",
          "isMut": false,
          "isSigner": true
        },
        {
          "name": "state",
          "isMut": false,
          "isSigner": false
        },
        {
          "name": "market",
          "isMut": true,
          "isSigner": false
        }
      ],
      "args": [
        {
          "name": "contractTier",
          "type": {
            "defined": "ContractTier"
          }
        }
      ]
    },
    {
=======
>>>>>>> 4d318743
      "name": "updateMarketImfFactor",
      "accounts": [
        {
          "name": "admin",
          "isMut": false,
          "isSigner": true
        },
        {
          "name": "state",
          "isMut": false,
          "isSigner": false
        },
        {
          "name": "market",
          "isMut": true,
          "isSigner": false
        }
      ],
      "args": [
        {
          "name": "imfFactor",
          "type": "u128"
        }
      ]
    },
    {
      "name": "updateMarketUnrealizedAssetWeight",
      "accounts": [
        {
          "name": "admin",
          "isMut": false,
          "isSigner": true
        },
        {
          "name": "state",
          "isMut": false,
          "isSigner": false
        },
        {
          "name": "market",
          "isMut": true,
          "isSigner": false
        }
      ],
      "args": [
        {
          "name": "unrealizedInitialAssetWeight",
          "type": "u32"
        },
        {
          "name": "unrealizedMaintenanceAssetWeight",
          "type": "u32"
        }
      ]
    },
    {
      "name": "updateConcentrationCoef",
      "accounts": [
        {
          "name": "admin",
          "isMut": false,
          "isSigner": true
        },
        {
          "name": "state",
          "isMut": false,
          "isSigner": false
        },
        {
          "name": "market",
          "isMut": true,
          "isSigner": false
        }
      ],
      "args": [
        {
          "name": "concentrationScale",
          "type": "u128"
        }
      ]
    },
    {
      "name": "updateCurveUpdateIntensity",
      "accounts": [
        {
          "name": "admin",
          "isMut": false,
          "isSigner": true
        },
        {
          "name": "state",
          "isMut": false,
          "isSigner": false
        },
        {
          "name": "market",
          "isMut": true,
          "isSigner": false
        }
      ],
      "args": [
        {
          "name": "curveUpdateIntensity",
          "type": "u8"
        }
      ]
    },
    {
      "name": "updateLpCooldownTime",
      "accounts": [
        {
          "name": "admin",
          "isMut": false,
          "isSigner": true
        },
        {
          "name": "state",
          "isMut": false,
          "isSigner": false
        },
        {
          "name": "market",
          "isMut": true,
          "isSigner": false
        }
      ],
      "args": [
        {
          "name": "lpCooldownTime",
          "type": "i64"
        }
      ]
    },
    {
      "name": "updatePerpFeeStructure",
      "accounts": [
        {
          "name": "admin",
          "isMut": false,
          "isSigner": true
        },
        {
          "name": "state",
          "isMut": true,
          "isSigner": false
        }
      ],
      "args": [
        {
          "name": "feeStructure",
          "type": {
            "defined": "FeeStructure"
          }
        }
      ]
    },
    {
      "name": "updateSpotFeeStructure",
      "accounts": [
        {
          "name": "admin",
          "isMut": false,
          "isSigner": true
        },
        {
          "name": "state",
          "isMut": true,
          "isSigner": false
        }
      ],
      "args": [
        {
          "name": "feeStructure",
          "type": {
            "defined": "FeeStructure"
          }
        }
      ]
    },
    {
      "name": "updateOracleGuardRails",
      "accounts": [
        {
          "name": "admin",
          "isMut": false,
          "isSigner": true
        },
        {
          "name": "state",
          "isMut": true,
          "isSigner": false
        }
      ],
      "args": [
        {
          "name": "oracleGuardRails",
          "type": {
            "defined": "OracleGuardRails"
          }
        }
      ]
    },
    {
      "name": "updateMarketOracle",
      "accounts": [
        {
          "name": "admin",
          "isMut": false,
          "isSigner": true
        },
        {
          "name": "state",
          "isMut": false,
          "isSigner": false
        },
        {
          "name": "market",
          "isMut": true,
          "isSigner": false
        }
      ],
      "args": [
        {
          "name": "oracle",
          "type": "publicKey"
        },
        {
          "name": "oracleSource",
          "type": {
            "defined": "OracleSource"
          }
        }
      ]
    },
    {
      "name": "updateMarketMinimumQuoteAssetTradeSize",
      "accounts": [
        {
          "name": "admin",
          "isMut": false,
          "isSigner": true
        },
        {
          "name": "state",
          "isMut": false,
          "isSigner": false
        },
        {
          "name": "market",
          "isMut": true,
          "isSigner": false
        }
      ],
      "args": [
        {
          "name": "minimumTradeSize",
          "type": "u128"
        }
      ]
    },
    {
      "name": "updateMarketBaseSpread",
      "accounts": [
        {
          "name": "admin",
          "isMut": false,
          "isSigner": true
        },
        {
          "name": "state",
          "isMut": false,
          "isSigner": false
        },
        {
          "name": "market",
          "isMut": true,
          "isSigner": false
        }
      ],
      "args": [
        {
          "name": "baseSpread",
          "type": "u16"
        }
      ]
    },
    {
      "name": "updateAmmJitIntensity",
      "accounts": [
        {
          "name": "admin",
          "isMut": false,
          "isSigner": true
        },
        {
          "name": "state",
          "isMut": false,
          "isSigner": false
        },
        {
          "name": "market",
          "isMut": true,
          "isSigner": false
        }
      ],
      "args": [
        {
          "name": "ammJitIntensity",
          "type": "u8"
        }
      ]
    },
    {
      "name": "updateMarketMaxSpread",
      "accounts": [
        {
          "name": "admin",
          "isMut": false,
          "isSigner": true
        },
        {
          "name": "state",
          "isMut": false,
          "isSigner": false
        },
        {
          "name": "market",
          "isMut": true,
          "isSigner": false
        }
      ],
      "args": [
        {
          "name": "maxSpread",
          "type": "u32"
        }
      ]
    },
    {
      "name": "updateMarketBaseAssetAmountStepSize",
      "accounts": [
        {
          "name": "admin",
          "isMut": false,
          "isSigner": true
        },
        {
          "name": "state",
          "isMut": false,
          "isSigner": false
        },
        {
          "name": "market",
          "isMut": true,
          "isSigner": false
        }
      ],
      "args": [
        {
          "name": "minimumTradeSize",
          "type": "u64"
        }
      ]
    },
    {
      "name": "updateMarketMaxSlippageRatio",
      "accounts": [
        {
          "name": "admin",
          "isMut": false,
          "isSigner": true
        },
        {
          "name": "state",
          "isMut": false,
          "isSigner": false
        },
        {
          "name": "market",
          "isMut": true,
          "isSigner": false
        }
      ],
      "args": [
        {
          "name": "maxSlippageRatio",
          "type": "u16"
        }
      ]
    },
    {
      "name": "updateMaxBaseAssetAmountRatio",
      "accounts": [
        {
          "name": "admin",
          "isMut": false,
          "isSigner": true
        },
        {
          "name": "state",
          "isMut": false,
          "isSigner": false
        },
        {
          "name": "market",
          "isMut": true,
          "isSigner": false
        }
      ],
      "args": [
        {
          "name": "maxBaseAssetAmountRatio",
          "type": "u16"
        }
      ]
    },
    {
      "name": "updateAdmin",
      "accounts": [
        {
          "name": "admin",
          "isMut": false,
          "isSigner": true
        },
        {
          "name": "state",
          "isMut": true,
          "isSigner": false
        }
      ],
      "args": [
        {
          "name": "admin",
          "type": "publicKey"
        }
      ]
    },
    {
      "name": "updateWhitelistMint",
      "accounts": [
        {
          "name": "admin",
          "isMut": false,
          "isSigner": true
        },
        {
          "name": "state",
          "isMut": true,
          "isSigner": false
        }
      ],
      "args": [
        {
          "name": "whitelistMint",
          "type": "publicKey"
        }
      ]
    },
    {
      "name": "updateDiscountMint",
      "accounts": [
        {
          "name": "admin",
          "isMut": false,
          "isSigner": true
        },
        {
          "name": "state",
          "isMut": true,
          "isSigner": false
        }
      ],
      "args": [
        {
          "name": "discountMint",
          "type": "publicKey"
        }
      ]
    },
    {
      "name": "updateExchangeStatus",
      "accounts": [
        {
          "name": "admin",
          "isMut": false,
          "isSigner": true
        },
        {
          "name": "state",
          "isMut": true,
          "isSigner": false
        }
      ],
      "args": [
        {
          "name": "exchangeStatus",
          "type": {
            "defined": "ExchangeStatus"
          }
        }
      ]
    },
    {
      "name": "updatePerpAuctionDuration",
      "accounts": [
        {
          "name": "admin",
          "isMut": false,
          "isSigner": true
        },
        {
          "name": "state",
          "isMut": true,
          "isSigner": false
        }
      ],
      "args": [
        {
          "name": "minPerpAuctionDuration",
          "type": "u8"
        }
      ]
    },
    {
      "name": "updateSpotAuctionDuration",
      "accounts": [
        {
          "name": "admin",
          "isMut": false,
          "isSigner": true
        },
        {
          "name": "state",
          "isMut": true,
          "isSigner": false
        }
      ],
      "args": [
        {
          "name": "defaultSpotAuctionDuration",
          "type": "u8"
        }
      ]
    },
    {
      "name": "initializeInsuranceFundStake",
      "accounts": [
        {
          "name": "spotMarket",
          "isMut": false,
          "isSigner": false
        },
        {
          "name": "insuranceFundStake",
          "isMut": true,
          "isSigner": false
        },
        {
          "name": "userStats",
          "isMut": true,
          "isSigner": false
        },
        {
          "name": "state",
          "isMut": false,
          "isSigner": false
        },
        {
          "name": "authority",
          "isMut": false,
          "isSigner": true
        },
        {
          "name": "payer",
          "isMut": true,
          "isSigner": true
        },
        {
          "name": "rent",
          "isMut": false,
          "isSigner": false
        },
        {
          "name": "systemProgram",
          "isMut": false,
          "isSigner": false
        }
      ],
      "args": [
        {
          "name": "marketIndex",
          "type": "u16"
        }
      ]
    },
    {
      "name": "settleRevenueToInsuranceFund",
      "accounts": [
        {
          "name": "state",
          "isMut": false,
          "isSigner": false
        },
        {
          "name": "spotMarket",
          "isMut": false,
          "isSigner": false
        },
        {
          "name": "spotMarketVault",
          "isMut": true,
          "isSigner": false
        },
        {
          "name": "clearingHouseSigner",
          "isMut": false,
          "isSigner": false
        },
        {
          "name": "insuranceFundVault",
          "isMut": true,
          "isSigner": false
        },
        {
          "name": "tokenProgram",
          "isMut": false,
          "isSigner": false
        }
      ],
      "args": [
        {
          "name": "marketIndex",
          "type": "u16"
        }
      ]
    },
    {
      "name": "addInsuranceFundStake",
      "accounts": [
        {
          "name": "state",
          "isMut": false,
          "isSigner": false
        },
        {
          "name": "spotMarket",
          "isMut": false,
          "isSigner": false
        },
        {
          "name": "insuranceFundStake",
          "isMut": true,
          "isSigner": false
        },
        {
          "name": "userStats",
          "isMut": true,
          "isSigner": false
        },
        {
          "name": "authority",
          "isMut": false,
          "isSigner": true
        },
        {
          "name": "spotMarketVault",
          "isMut": true,
          "isSigner": false
        },
        {
          "name": "insuranceFundVault",
          "isMut": true,
          "isSigner": false
        },
        {
          "name": "clearingHouseSigner",
          "isMut": false,
          "isSigner": false
        },
        {
          "name": "userTokenAccount",
          "isMut": true,
          "isSigner": false
        },
        {
          "name": "tokenProgram",
          "isMut": false,
          "isSigner": false
        }
      ],
      "args": [
        {
          "name": "marketIndex",
          "type": "u16"
        },
        {
          "name": "amount",
          "type": "u64"
        }
      ]
    },
    {
      "name": "requestRemoveInsuranceFundStake",
      "accounts": [
        {
          "name": "spotMarket",
          "isMut": false,
          "isSigner": false
        },
        {
          "name": "insuranceFundStake",
          "isMut": true,
          "isSigner": false
        },
        {
          "name": "userStats",
          "isMut": true,
          "isSigner": false
        },
        {
          "name": "authority",
          "isMut": false,
          "isSigner": true
        },
        {
          "name": "insuranceFundVault",
          "isMut": true,
          "isSigner": false
        }
      ],
      "args": [
        {
          "name": "marketIndex",
          "type": "u16"
        },
        {
          "name": "amount",
          "type": "u64"
        }
      ]
    },
    {
      "name": "cancelRequestRemoveInsuranceFundStake",
      "accounts": [
        {
          "name": "spotMarket",
          "isMut": false,
          "isSigner": false
        },
        {
          "name": "insuranceFundStake",
          "isMut": true,
          "isSigner": false
        },
        {
          "name": "userStats",
          "isMut": true,
          "isSigner": false
        },
        {
          "name": "authority",
          "isMut": false,
          "isSigner": true
        },
        {
          "name": "insuranceFundVault",
          "isMut": true,
          "isSigner": false
        }
      ],
      "args": [
        {
          "name": "marketIndex",
          "type": "u16"
        }
      ]
    },
    {
      "name": "removeInsuranceFundStake",
      "accounts": [
        {
          "name": "state",
          "isMut": false,
          "isSigner": false
        },
        {
          "name": "spotMarket",
          "isMut": false,
          "isSigner": false
        },
        {
          "name": "insuranceFundStake",
          "isMut": true,
          "isSigner": false
        },
        {
          "name": "userStats",
          "isMut": true,
          "isSigner": false
        },
        {
          "name": "authority",
          "isMut": false,
          "isSigner": true
        },
        {
          "name": "insuranceFundVault",
          "isMut": true,
          "isSigner": false
        },
        {
          "name": "clearingHouseSigner",
          "isMut": false,
          "isSigner": false
        },
        {
          "name": "userTokenAccount",
          "isMut": true,
          "isSigner": false
        },
        {
          "name": "tokenProgram",
          "isMut": false,
          "isSigner": false
        }
      ],
      "args": [
        {
          "name": "marketIndex",
          "type": "u16"
        }
      ]
    },
    {
      "name": "adminRemoveInsuranceFundStake",
      "accounts": [
        {
          "name": "admin",
          "isMut": false,
          "isSigner": true
        },
        {
          "name": "state",
          "isMut": false,
          "isSigner": false
        },
        {
          "name": "spotMarket",
          "isMut": false,
          "isSigner": false
        },
        {
          "name": "insuranceFundVault",
          "isMut": true,
          "isSigner": false
        },
        {
          "name": "clearingHouseSigner",
          "isMut": false,
          "isSigner": false
        },
        {
          "name": "adminTokenAccount",
          "isMut": true,
          "isSigner": false
        },
        {
          "name": "tokenProgram",
          "isMut": false,
          "isSigner": false
        }
      ],
      "args": [
        {
          "name": "marketIndex",
          "type": "u16"
        },
        {
          "name": "amount",
          "type": "u64"
        }
      ]
    },
    {
      "name": "updateUserQuoteAssetInsuranceStake",
      "accounts": [
        {
          "name": "state",
          "isMut": false,
          "isSigner": false
        },
        {
          "name": "spotMarket",
          "isMut": false,
          "isSigner": false
        },
        {
          "name": "insuranceFundStake",
          "isMut": true,
          "isSigner": false
        },
        {
          "name": "userStats",
          "isMut": true,
          "isSigner": false
        },
        {
          "name": "authority",
          "isMut": false,
          "isSigner": true
        },
        {
          "name": "insuranceFundVault",
          "isMut": true,
          "isSigner": false
        }
      ],
      "args": []
    }
  ],
  "accounts": [
    {
      "name": "InsuranceFundStake",
      "type": {
        "kind": "struct",
        "fields": [
          {
            "name": "authority",
            "type": "publicKey"
          },
          {
            "name": "marketIndex",
            "type": "u16"
          },
          {
            "name": "ifShares",
            "type": "u128"
          },
          {
            "name": "ifBase",
            "type": "u128"
          },
          {
            "name": "lastValidTs",
            "type": "i64"
          },
          {
            "name": "lastWithdrawRequestShares",
            "type": "u128"
          },
          {
            "name": "lastWithdrawRequestValue",
            "type": "u64"
          },
          {
            "name": "lastWithdrawRequestTs",
            "type": "i64"
          },
          {
            "name": "costBasis",
            "type": "i64"
          }
        ]
      }
    },
    {
      "name": "PerpMarket",
      "type": {
        "kind": "struct",
        "fields": [
          {
            "name": "marketIndex",
            "type": "u16"
          },
          {
            "name": "pubkey",
            "type": "publicKey"
          },
          {
            "name": "status",
            "type": {
              "defined": "MarketStatus"
            }
          },
          {
            "name": "contractType",
            "type": {
              "defined": "ContractType"
            }
          },
          {
            "name": "contractTier",
            "type": {
              "defined": "ContractTier"
            }
          },
          {
            "name": "settlementPrice",
            "type": "i128"
          },
          {
            "name": "expiryTs",
            "type": "i64"
          },
          {
            "name": "amm",
            "type": {
              "defined": "AMM"
            }
          },
          {
            "name": "baseAssetAmountLong",
            "type": "i128"
          },
          {
            "name": "baseAssetAmountShort",
            "type": "i128"
          },
          {
            "name": "openInterest",
            "type": "u128"
          },
          {
            "name": "marginRatioInitial",
            "type": "u32"
          },
          {
            "name": "marginRatioMaintenance",
            "type": "u32"
          },
          {
            "name": "nextFillRecordId",
            "type": "u64"
          },
          {
            "name": "nextFundingRateRecordId",
            "type": "u64"
          },
          {
            "name": "nextCurveRecordId",
            "type": "u64"
          },
          {
            "name": "pnlPool",
            "type": {
              "defined": "PoolBalance"
            }
          },
          {
            "name": "revenueWithdrawSinceLastSettle",
            "type": "u128"
          },
          {
            "name": "maxRevenueWithdrawPerPeriod",
            "type": "u128"
          },
          {
            "name": "lastRevenueWithdrawTs",
            "type": "i64"
          },
          {
            "name": "imfFactor",
            "type": "u128"
          },
          {
            "name": "unrealizedInitialAssetWeight",
            "type": "u32"
          },
          {
            "name": "unrealizedMaintenanceAssetWeight",
            "type": "u32"
          },
          {
            "name": "unrealizedImfFactor",
            "type": "u128"
          },
          {
            "name": "unrealizedMaxImbalance",
            "type": "u128"
          },
          {
            "name": "liquidatorFee",
            "type": "u128"
          },
          {
            "name": "ifLiquidationFee",
            "type": "u128"
          },
          {
            "name": "quoteMaxInsurance",
            "type": "u128"
          },
          {
            "name": "quoteSettledInsurance",
            "type": "u128"
          },
          {
            "name": "padding0",
            "type": "u32"
          },
          {
            "name": "padding1",
            "type": "u128"
          },
          {
            "name": "padding2",
            "type": "u128"
          },
          {
            "name": "padding3",
            "type": "u128"
          },
          {
            "name": "padding4",
            "type": "u128"
          }
        ]
      }
    },
    {
      "name": "SpotMarket",
      "type": {
        "kind": "struct",
        "fields": [
          {
            "name": "marketIndex",
            "type": "u16"
          },
          {
            "name": "pubkey",
            "type": "publicKey"
          },
          {
            "name": "status",
            "type": {
              "defined": "MarketStatus"
            }
          },
          {
            "name": "assetTier",
            "type": {
              "defined": "AssetTier"
            }
          },
          {
            "name": "expiryTs",
            "type": "i64"
          },
          {
            "name": "oracle",
            "type": "publicKey"
          },
          {
            "name": "oracleSource",
            "type": {
              "defined": "OracleSource"
            }
          },
          {
            "name": "historicalOracleData",
            "type": {
              "defined": "HistoricalOracleData"
            }
          },
          {
            "name": "historicalIndexData",
            "type": {
              "defined": "HistoricalIndexData"
            }
          },
          {
            "name": "mint",
            "type": "publicKey"
          },
          {
            "name": "vault",
            "type": "publicKey"
          },
          {
            "name": "insuranceFundVault",
            "type": "publicKey"
          },
          {
            "name": "revenuePool",
            "type": {
              "defined": "PoolBalance"
            }
          },
          {
            "name": "totalIfFactor",
            "type": "u32"
          },
          {
            "name": "userIfFactor",
            "type": "u32"
          },
          {
            "name": "totalIfShares",
            "type": "u128"
          },
          {
            "name": "userIfShares",
            "type": "u128"
          },
          {
            "name": "ifSharesBase",
            "type": "u128"
          },
          {
            "name": "insuranceWithdrawEscrowPeriod",
            "type": "i64"
          },
          {
            "name": "lastRevenueSettleTs",
            "type": "i64"
          },
          {
            "name": "revenueSettlePeriod",
            "type": "i64"
          },
          {
            "name": "decimals",
            "type": "u8"
          },
          {
            "name": "optimalUtilization",
            "type": "u128"
          },
          {
            "name": "optimalBorrowRate",
            "type": "u128"
          },
          {
            "name": "maxBorrowRate",
            "type": "u128"
          },
          {
            "name": "depositBalance",
            "type": "u128"
          },
          {
            "name": "borrowBalance",
            "type": "u128"
          },
          {
            "name": "maxTokenDeposits",
            "type": "u128"
          },
          {
            "name": "depositTokenTwap",
            "type": "u128"
          },
          {
            "name": "borrowTokenTwap",
            "type": "u128"
          },
          {
            "name": "utilizationTwap",
            "type": "u128"
          },
          {
            "name": "cumulativeDepositInterest",
            "type": "u128"
          },
          {
            "name": "cumulativeBorrowInterest",
            "type": "u128"
          },
          {
            "name": "lastInterestTs",
            "type": "u64"
          },
          {
            "name": "lastTwapTs",
            "type": "u64"
          },
          {
            "name": "initialAssetWeight",
            "type": "u128"
          },
          {
            "name": "maintenanceAssetWeight",
            "type": "u128"
          },
          {
            "name": "initialLiabilityWeight",
            "type": "u128"
          },
          {
            "name": "maintenanceLiabilityWeight",
            "type": "u128"
          },
          {
            "name": "imfFactor",
            "type": "u128"
          },
          {
            "name": "liquidatorFee",
            "type": "u128"
          },
          {
            "name": "ifLiquidationFee",
            "type": "u128"
          },
          {
            "name": "withdrawGuardThreshold",
            "type": "u128"
          },
          {
            "name": "orderStepSize",
            "type": "u64"
          },
          {
            "name": "nextFillRecordId",
            "type": "u64"
          },
          {
            "name": "totalSpotFee",
            "type": "u128"
          },
          {
            "name": "spotFeePool",
            "type": {
              "defined": "PoolBalance"
            }
          }
        ]
      }
    },
    {
      "name": "SerumV3FulfillmentConfig",
      "type": {
        "kind": "struct",
        "fields": [
          {
            "name": "pubkey",
            "type": "publicKey"
          },
          {
            "name": "fulfillmentType",
            "type": {
              "defined": "SpotFulfillmentType"
            }
          },
          {
            "name": "status",
            "type": {
              "defined": "SpotFulfillmentStatus"
            }
          },
          {
            "name": "marketIndex",
            "type": "u16"
          },
          {
            "name": "serumProgramId",
            "type": "publicKey"
          },
          {
            "name": "serumMarket",
            "type": "publicKey"
          },
          {
            "name": "serumRequestQueue",
            "type": "publicKey"
          },
          {
            "name": "serumEventQueue",
            "type": "publicKey"
          },
          {
            "name": "serumBids",
            "type": "publicKey"
          },
          {
            "name": "serumAsks",
            "type": "publicKey"
          },
          {
            "name": "serumBaseVault",
            "type": "publicKey"
          },
          {
            "name": "serumQuoteVault",
            "type": "publicKey"
          },
          {
            "name": "serumOpenOrders",
            "type": "publicKey"
          },
          {
            "name": "serumSignerNonce",
            "type": "u64"
          }
        ]
      }
    },
    {
      "name": "State",
      "type": {
        "kind": "struct",
        "fields": [
          {
            "name": "admin",
            "type": "publicKey"
          },
          {
            "name": "exchangeStatus",
            "type": {
              "defined": "ExchangeStatus"
            }
          },
          {
            "name": "whitelistMint",
            "type": "publicKey"
          },
          {
            "name": "discountMint",
            "type": "publicKey"
          },
          {
            "name": "oracleGuardRails",
            "type": {
              "defined": "OracleGuardRails"
            }
          },
          {
            "name": "numberOfAuthorities",
            "type": "u64"
          },
          {
            "name": "numberOfMarkets",
            "type": "u16"
          },
          {
            "name": "numberOfSpotMarkets",
            "type": "u16"
          },
          {
            "name": "minOrderQuoteAssetAmount",
            "type": "u128"
          },
          {
            "name": "minPerpAuctionDuration",
            "type": "u8"
          },
          {
            "name": "defaultMarketOrderTimeInForce",
            "type": "u8"
          },
          {
            "name": "defaultSpotAuctionDuration",
            "type": "u8"
          },
          {
            "name": "liquidationMarginBufferRatio",
            "type": "u32"
          },
          {
            "name": "settlementDuration",
            "type": "u16"
          },
          {
            "name": "signer",
            "type": "publicKey"
          },
          {
            "name": "signerNonce",
            "type": "u8"
          },
          {
            "name": "srmVault",
            "type": "publicKey"
          },
          {
            "name": "perpFeeStructure",
            "type": {
              "defined": "FeeStructure"
            }
          },
          {
            "name": "spotFeeStructure",
            "type": {
              "defined": "FeeStructure"
            }
          }
        ]
      }
    },
    {
      "name": "User",
      "type": {
        "kind": "struct",
        "fields": [
          {
            "name": "authority",
            "type": "publicKey"
          },
          {
            "name": "delegate",
            "type": "publicKey"
          },
          {
            "name": "userId",
            "type": "u8"
          },
          {
            "name": "name",
            "type": {
              "array": [
                "u8",
                32
              ]
            }
          },
          {
            "name": "spotPositions",
            "type": {
              "array": [
                {
                  "defined": "SpotPosition"
                },
                8
              ]
            }
          },
          {
            "name": "nextOrderId",
            "type": "u32"
          },
          {
            "name": "perpPositions",
            "type": {
              "array": [
                {
                  "defined": "PerpPosition"
                },
                8
              ]
            }
          },
          {
            "name": "orders",
            "type": {
              "array": [
                {
                  "defined": "Order"
                },
                32
              ]
            }
          },
          {
            "name": "nextLiquidationId",
            "type": "u16"
          },
          {
            "name": "beingLiquidated",
            "type": "bool"
          },
          {
            "name": "bankrupt",
            "type": "bool"
          },
          {
            "name": "customMarginRatio",
            "type": "u32"
          },
          {
            "name": "lastLpAddTime",
            "type": "i64"
          }
        ]
      }
    },
    {
      "name": "UserStats",
      "type": {
        "kind": "struct",
        "fields": [
          {
            "name": "authority",
            "type": "publicKey"
          },
          {
            "name": "numberOfUsers",
            "type": "u8"
          },
          {
            "name": "isReferrer",
            "type": "bool"
          },
          {
            "name": "referrer",
            "type": "publicKey"
          },
          {
            "name": "totalReferrerReward",
            "type": "u64"
          },
          {
            "name": "currentEpochReferrerReward",
            "type": "u64"
          },
          {
            "name": "nextEpochTs",
            "type": "i64"
          },
          {
            "name": "fees",
            "type": {
              "defined": "UserFees"
            }
          },
          {
            "name": "makerVolume30d",
            "type": "u64"
          },
          {
            "name": "takerVolume30d",
            "type": "u64"
          },
          {
            "name": "fillerVolume30d",
            "type": "u64"
          },
          {
            "name": "lastMakerVolume30dTs",
            "type": "i64"
          },
          {
            "name": "lastTakerVolume30dTs",
            "type": "i64"
          },
          {
            "name": "lastFillerVolume30dTs",
            "type": "i64"
          },
          {
            "name": "stakedQuoteAssetAmount",
            "type": "u64"
          }
        ]
      }
    }
  ],
  "types": [
    {
      "name": "OrderParams",
      "type": {
        "kind": "struct",
        "fields": [
          {
            "name": "orderType",
            "type": {
              "defined": "OrderType"
            }
          },
          {
            "name": "marketType",
            "type": {
              "defined": "MarketType"
            }
          },
          {
            "name": "direction",
            "type": {
              "defined": "PositionDirection"
            }
          },
          {
            "name": "userOrderId",
            "type": "u8"
          },
          {
            "name": "baseAssetAmount",
            "type": "u64"
          },
          {
            "name": "price",
            "type": "u64"
          },
          {
            "name": "marketIndex",
            "type": "u16"
          },
          {
            "name": "reduceOnly",
            "type": "bool"
          },
          {
            "name": "postOnly",
            "type": "bool"
          },
          {
            "name": "immediateOrCancel",
            "type": "bool"
          },
          {
            "name": "triggerPrice",
            "type": {
              "option": "u64"
            }
          },
          {
            "name": "triggerCondition",
            "type": {
              "defined": "OrderTriggerCondition"
            }
          },
          {
            "name": "oraclePriceOffset",
            "type": {
              "option": "i64"
            }
          },
          {
            "name": "auctionDuration",
            "type": {
              "option": "u8"
            }
          },
          {
            "name": "timeInForce",
            "type": {
              "option": "u8"
            }
          },
          {
            "name": "auctionStartPrice",
            "type": {
              "option": "u64"
            }
          }
        ]
      }
    },
    {
      "name": "LiquidatePerpRecord",
      "type": {
        "kind": "struct",
        "fields": [
          {
            "name": "marketIndex",
            "type": "u16"
          },
          {
            "name": "oraclePrice",
            "type": "i128"
          },
          {
            "name": "baseAssetAmount",
            "type": "i64"
          },
          {
            "name": "quoteAssetAmount",
            "type": "i64"
          },
          {
            "name": "lpShares",
            "type": "u64"
          },
          {
            "name": "fillRecordId",
            "type": "u64"
          },
          {
            "name": "userOrderId",
            "type": "u32"
          },
          {
            "name": "liquidatorOrderId",
            "type": "u32"
          },
          {
            "name": "ifFee",
            "type": "u64"
          }
        ]
      }
    },
    {
      "name": "LiquidateSpotRecord",
      "type": {
        "kind": "struct",
        "fields": [
          {
            "name": "assetMarketIndex",
            "type": "u16"
          },
          {
            "name": "assetPrice",
            "type": "i128"
          },
          {
            "name": "assetTransfer",
            "type": "u128"
          },
          {
            "name": "liabilityMarketIndex",
            "type": "u16"
          },
          {
            "name": "liabilityPrice",
            "type": "i128"
          },
          {
            "name": "liabilityTransfer",
            "type": "u128"
          },
          {
            "name": "ifFee",
            "type": "u64"
          }
        ]
      }
    },
    {
      "name": "LiquidateBorrowForPerpPnlRecord",
      "type": {
        "kind": "struct",
        "fields": [
          {
            "name": "perpMarketIndex",
            "type": "u16"
          },
          {
            "name": "marketOraclePrice",
            "type": "i128"
          },
          {
            "name": "pnlTransfer",
            "type": "u128"
          },
          {
            "name": "liabilityMarketIndex",
            "type": "u16"
          },
          {
            "name": "liabilityPrice",
            "type": "i128"
          },
          {
            "name": "liabilityTransfer",
            "type": "u128"
          }
        ]
      }
    },
    {
      "name": "LiquidatePerpPnlForDepositRecord",
      "type": {
        "kind": "struct",
        "fields": [
          {
            "name": "perpMarketIndex",
            "type": "u16"
          },
          {
            "name": "marketOraclePrice",
            "type": "i128"
          },
          {
            "name": "pnlTransfer",
            "type": "u128"
          },
          {
            "name": "assetMarketIndex",
            "type": "u16"
          },
          {
            "name": "assetPrice",
            "type": "i128"
          },
          {
            "name": "assetTransfer",
            "type": "u128"
          }
        ]
      }
    },
    {
      "name": "PerpBankruptcyRecord",
      "type": {
        "kind": "struct",
        "fields": [
          {
            "name": "marketIndex",
            "type": "u16"
          },
          {
            "name": "pnl",
            "type": "i128"
          },
          {
            "name": "ifPayment",
            "type": "u128"
          },
          {
            "name": "cumulativeFundingRateDelta",
            "type": "i128"
          }
        ]
      }
    },
    {
      "name": "SpotBankruptcyRecord",
      "type": {
        "kind": "struct",
        "fields": [
          {
            "name": "marketIndex",
            "type": "u16"
          },
          {
            "name": "borrowAmount",
            "type": "u128"
          },
          {
            "name": "ifPayment",
            "type": "u128"
          },
          {
            "name": "cumulativeDepositInterestDelta",
            "type": "u128"
          }
        ]
      }
    },
    {
      "name": "PoolBalance",
      "type": {
        "kind": "struct",
        "fields": [
          {
            "name": "marketIndex",
            "type": "u16"
          },
          {
            "name": "balance",
            "type": "u128"
          }
        ]
      }
    },
    {
      "name": "AMM",
      "type": {
        "kind": "struct",
        "fields": [
          {
            "name": "oracle",
            "type": "publicKey"
          },
          {
            "name": "oracleSource",
            "type": {
              "defined": "OracleSource"
            }
          },
          {
            "name": "historicalOracleData",
            "type": {
              "defined": "HistoricalOracleData"
            }
          },
          {
            "name": "lastOracleValid",
            "type": "bool"
          },
          {
            "name": "lastUpdateSlot",
            "type": "u64"
          },
          {
            "name": "lastOracleConfPct",
            "type": "u64"
          },
          {
            "name": "lastOracleNormalisedPrice",
            "type": "i128"
          },
          {
            "name": "lastOracleReservePriceSpreadPct",
            "type": "i128"
          },
          {
            "name": "baseAssetReserve",
            "type": "u128"
          },
          {
            "name": "quoteAssetReserve",
            "type": "u128"
          },
          {
            "name": "concentrationCoef",
            "type": "u128"
          },
          {
            "name": "minBaseAssetReserve",
            "type": "u128"
          },
          {
            "name": "maxBaseAssetReserve",
            "type": "u128"
          },
          {
            "name": "sqrtK",
            "type": "u128"
          },
          {
            "name": "pegMultiplier",
            "type": "u128"
          },
          {
            "name": "terminalQuoteAssetReserve",
            "type": "u128"
          },
          {
            "name": "netBaseAssetAmount",
            "type": "i128"
          },
          {
            "name": "quoteAssetAmountLong",
            "type": "i128"
          },
          {
            "name": "quoteAssetAmountShort",
            "type": "i128"
          },
          {
            "name": "quoteEntryAmountLong",
            "type": "i128"
          },
          {
            "name": "quoteEntryAmountShort",
            "type": "i128"
          },
          {
            "name": "netUnsettledLpBaseAssetAmount",
            "type": "i128"
          },
          {
            "name": "lpCooldownTime",
            "type": "i64"
          },
          {
            "name": "userLpShares",
            "type": "u128"
          },
          {
            "name": "marketPositionPerLp",
            "type": {
              "defined": "PerpPosition"
            }
          },
          {
            "name": "ammJitIntensity",
            "type": "u8"
          },
          {
            "name": "lastFundingRate",
            "type": "i128"
          },
          {
            "name": "lastFundingRateLong",
            "type": "i128"
          },
          {
            "name": "lastFundingRateShort",
            "type": "i128"
          },
          {
            "name": "last24hAvgFundingRate",
            "type": "i128"
          },
          {
            "name": "lastFundingRateTs",
            "type": "i64"
          },
          {
            "name": "fundingPeriod",
            "type": "i64"
          },
          {
            "name": "cumulativeFundingRateLong",
            "type": "i128"
          },
          {
            "name": "cumulativeFundingRateShort",
            "type": "i128"
          },
          {
            "name": "cumulativeSocialLoss",
            "type": "i128"
          },
          {
            "name": "minimumQuoteAssetTradeSize",
            "type": "u128"
          },
          {
            "name": "maxBaseAssetAmountRatio",
            "type": "u16"
          },
          {
            "name": "maxSlippageRatio",
            "type": "u16"
          },
          {
            "name": "baseAssetAmountStepSize",
            "type": "u64"
          },
          {
            "name": "marketPosition",
            "type": {
              "defined": "PerpPosition"
            }
          },
          {
            "name": "baseSpread",
            "type": "u16"
          },
          {
            "name": "longSpread",
            "type": "u128"
          },
          {
            "name": "shortSpread",
            "type": "u128"
          },
          {
            "name": "maxSpread",
            "type": "u32"
          },
          {
            "name": "askBaseAssetReserve",
            "type": "u128"
          },
          {
            "name": "askQuoteAssetReserve",
            "type": "u128"
          },
          {
            "name": "bidBaseAssetReserve",
            "type": "u128"
          },
          {
            "name": "bidQuoteAssetReserve",
            "type": "u128"
          },
          {
            "name": "volume24h",
            "type": "u64"
          },
          {
            "name": "longIntensityCount",
            "type": "u16"
          },
          {
            "name": "longIntensityVolume",
            "type": "u64"
          },
          {
            "name": "shortIntensityCount",
            "type": "u16"
          },
          {
            "name": "shortIntensityVolume",
            "type": "u64"
          },
          {
            "name": "curveUpdateIntensity",
            "type": "u8"
          },
          {
            "name": "lastTradeTs",
            "type": "i64"
          },
          {
            "name": "markStd",
            "type": "u64"
          },
          {
            "name": "lastBidPriceTwap",
            "type": "u128"
          },
          {
            "name": "lastAskPriceTwap",
            "type": "u128"
          },
          {
            "name": "lastMarkPriceTwap",
            "type": "u128"
          },
          {
            "name": "lastMarkPriceTwap5min",
            "type": "u128"
          },
          {
            "name": "lastMarkPriceTwapTs",
            "type": "i64"
          },
          {
            "name": "totalFee",
            "type": "i128"
          },
          {
            "name": "totalMmFee",
            "type": "i128"
          },
          {
            "name": "totalExchangeFee",
            "type": "u128"
          },
          {
            "name": "totalFeeMinusDistributions",
            "type": "i128"
          },
          {
            "name": "totalFeeWithdrawn",
            "type": "u128"
          },
          {
            "name": "netRevenueSinceLastFunding",
            "type": "i64"
          },
          {
            "name": "totalLiquidationFee",
            "type": "u128"
          },
          {
            "name": "feePool",
            "type": {
              "defined": "PoolBalance"
            }
          },
          {
            "name": "padding0",
            "type": "u16"
          },
          {
            "name": "padding1",
            "type": "u32"
          },
          {
            "name": "padding2",
            "type": "u128"
          },
          {
            "name": "padding3",
            "type": "u128"
          }
        ]
      }
    },
    {
      "name": "HistoricalOracleData",
      "type": {
        "kind": "struct",
        "fields": [
          {
            "name": "lastOraclePrice",
            "type": "i128"
          },
          {
            "name": "lastOracleConf",
            "type": "u128"
          },
          {
            "name": "lastOracleDelay",
            "type": "i64"
          },
          {
            "name": "lastOraclePriceTwap",
            "type": "i128"
          },
          {
            "name": "lastOraclePriceTwap5min",
            "type": "i128"
          },
          {
            "name": "lastOraclePriceTwapTs",
            "type": "i64"
          }
        ]
      }
    },
    {
      "name": "HistoricalIndexData",
      "type": {
        "kind": "struct",
        "fields": [
          {
            "name": "lastIndexBidPrice",
            "type": "u128"
          },
          {
            "name": "lastIndexAskPrice",
            "type": "u128"
          },
          {
            "name": "lastIndexPriceTwap",
            "type": "u128"
          },
          {
            "name": "lastIndexPriceTwap5min",
            "type": "u128"
          },
          {
            "name": "lastIndexPriceTwapTs",
            "type": "i64"
          }
        ]
      }
    },
    {
      "name": "OracleGuardRails",
      "type": {
        "kind": "struct",
        "fields": [
          {
            "name": "priceDivergence",
            "type": {
              "defined": "PriceDivergenceGuardRails"
            }
          },
          {
            "name": "validity",
            "type": {
              "defined": "ValidityGuardRails"
            }
          },
          {
            "name": "useForLiquidations",
            "type": "bool"
          }
        ]
      }
    },
    {
      "name": "PriceDivergenceGuardRails",
      "type": {
        "kind": "struct",
        "fields": [
          {
            "name": "markOracleDivergenceNumerator",
            "type": "u128"
          },
          {
            "name": "markOracleDivergenceDenominator",
            "type": "u128"
          }
        ]
      }
    },
    {
      "name": "ValidityGuardRails",
      "type": {
        "kind": "struct",
        "fields": [
          {
            "name": "slotsBeforeStaleForAmm",
            "type": "i64"
          },
          {
            "name": "slotsBeforeStaleForMargin",
            "type": "i64"
          },
          {
            "name": "confidenceIntervalMaxSize",
            "type": "u128"
          },
          {
            "name": "tooVolatileRatio",
            "type": "i128"
          }
        ]
      }
    },
    {
      "name": "FeeStructure",
      "type": {
        "kind": "struct",
        "fields": [
          {
            "name": "feeTiers",
            "type": {
              "array": [
                {
                  "defined": "FeeTier"
                },
                10
              ]
            }
          },
          {
            "name": "fillerRewardStructure",
            "type": {
              "defined": "OrderFillerRewardStructure"
            }
          },
          {
            "name": "referrerRewardEpochUpperBound",
            "type": "u64"
          },
          {
            "name": "flatFillerFee",
            "type": "u64"
          }
        ]
      }
    },
    {
      "name": "FeeTier",
      "type": {
        "kind": "struct",
        "fields": [
          {
            "name": "feeNumerator",
            "type": "u32"
          },
          {
            "name": "feeDenominator",
            "type": "u32"
          },
          {
            "name": "makerRebateNumerator",
            "type": "u32"
          },
          {
            "name": "makerRebateDenominator",
            "type": "u32"
          },
          {
            "name": "referrerRewardNumerator",
            "type": "u32"
          },
          {
            "name": "referrerRewardDenominator",
            "type": "u32"
          },
          {
            "name": "refereeFeeNumerator",
            "type": "u32"
          },
          {
            "name": "refereeFeeDenominator",
            "type": "u32"
          }
        ]
      }
    },
    {
      "name": "OrderFillerRewardStructure",
      "type": {
        "kind": "struct",
        "fields": [
          {
            "name": "rewardNumerator",
            "type": "u32"
          },
          {
            "name": "rewardDenominator",
            "type": "u32"
          },
          {
            "name": "timeBasedRewardLowerBound",
            "type": "u128"
          }
        ]
      }
    },
    {
      "name": "UserFees",
      "type": {
        "kind": "struct",
        "fields": [
          {
            "name": "totalFeePaid",
            "type": "u64"
          },
          {
            "name": "totalLpFees",
            "type": "u64"
          },
          {
            "name": "totalFeeRebate",
            "type": "u64"
          },
          {
            "name": "totalTokenDiscount",
            "type": "u64"
          },
          {
            "name": "totalRefereeDiscount",
            "type": "u64"
          }
        ]
      }
    },
    {
      "name": "SpotPosition",
      "type": {
        "kind": "struct",
        "fields": [
          {
            "name": "marketIndex",
            "type": "u16"
          },
          {
            "name": "balanceType",
            "type": {
              "defined": "SpotBalanceType"
            }
          },
          {
            "name": "balance",
            "type": "u64"
          },
          {
            "name": "openOrders",
            "type": "u8"
          },
          {
            "name": "openBids",
            "type": "i64"
          },
          {
            "name": "openAsks",
            "type": "i64"
          },
          {
            "name": "cumulativeDeposits",
            "type": "i64"
          }
        ]
      }
    },
    {
      "name": "PerpPosition",
      "type": {
        "kind": "struct",
        "fields": [
          {
            "name": "marketIndex",
            "type": "u16"
          },
          {
            "name": "baseAssetAmount",
            "type": "i64"
          },
          {
            "name": "quoteAssetAmount",
            "type": "i64"
          },
          {
            "name": "quoteEntryAmount",
            "type": "i64"
          },
          {
            "name": "lastCumulativeFundingRate",
            "type": "i128"
          },
          {
            "name": "openOrders",
            "type": "u8"
          },
          {
            "name": "openBids",
            "type": "i64"
          },
          {
            "name": "openAsks",
            "type": "i64"
          },
          {
            "name": "settledPnl",
            "type": "i64"
          },
          {
            "name": "lpShares",
            "type": "u64"
          },
          {
            "name": "remainderBaseAssetAmount",
            "type": "i32"
          },
          {
            "name": "lastNetBaseAssetAmountPerLp",
            "type": "i64"
          },
          {
            "name": "lastNetQuoteAssetAmountPerLp",
            "type": "i64"
          }
        ]
      }
    },
    {
      "name": "Order",
      "type": {
        "kind": "struct",
        "fields": [
          {
            "name": "status",
            "type": {
              "defined": "OrderStatus"
            }
          },
          {
            "name": "orderType",
            "type": {
              "defined": "OrderType"
            }
          },
          {
            "name": "marketType",
            "type": {
              "defined": "MarketType"
            }
          },
          {
            "name": "ts",
            "type": "i64"
          },
          {
            "name": "slot",
            "type": "u64"
          },
          {
            "name": "orderId",
            "type": "u32"
          },
          {
            "name": "userOrderId",
            "type": "u8"
          },
          {
            "name": "marketIndex",
            "type": "u16"
          },
          {
            "name": "price",
            "type": "u64"
          },
          {
            "name": "existingPositionDirection",
            "type": {
              "defined": "PositionDirection"
            }
          },
          {
            "name": "baseAssetAmount",
            "type": "u64"
          },
          {
            "name": "baseAssetAmountFilled",
            "type": "u64"
          },
          {
            "name": "quoteAssetAmountFilled",
            "type": "u64"
          },
          {
            "name": "fee",
            "type": "i64"
          },
          {
            "name": "direction",
            "type": {
              "defined": "PositionDirection"
            }
          },
          {
            "name": "reduceOnly",
            "type": "bool"
          },
          {
            "name": "postOnly",
            "type": "bool"
          },
          {
            "name": "immediateOrCancel",
            "type": "bool"
          },
          {
            "name": "triggerPrice",
            "type": "u64"
          },
          {
            "name": "triggerCondition",
            "type": {
              "defined": "OrderTriggerCondition"
            }
          },
          {
            "name": "triggered",
            "type": "bool"
          },
          {
            "name": "oraclePriceOffset",
            "type": "i64"
          },
          {
            "name": "auctionStartPrice",
            "type": "u64"
          },
          {
            "name": "auctionEndPrice",
            "type": "u64"
          },
          {
            "name": "auctionDuration",
            "type": "u8"
          },
          {
            "name": "timeInForce",
            "type": "u8"
          }
        ]
      }
    },
    {
      "name": "SpotFulfillmentType",
      "type": {
        "kind": "enum",
        "variants": [
          {
            "name": "SerumV3"
          },
          {
            "name": "None"
          }
        ]
      }
    },
    {
      "name": "SwapDirection",
      "type": {
        "kind": "enum",
        "variants": [
          {
            "name": "Add"
          },
          {
            "name": "Remove"
          }
        ]
      }
    },
    {
      "name": "PositionDirection",
      "type": {
        "kind": "enum",
        "variants": [
          {
            "name": "Long"
          },
          {
            "name": "Short"
          }
        ]
      }
    },
    {
      "name": "TwapPeriod",
      "type": {
        "kind": "enum",
        "variants": [
          {
            "name": "FundingPeriod"
          },
          {
            "name": "FiveMin"
          }
        ]
      }
    },
    {
      "name": "LiquidationMultiplierType",
      "type": {
        "kind": "enum",
        "variants": [
          {
            "name": "Discount"
          },
          {
            "name": "Premium"
          }
        ]
      }
    },
    {
      "name": "MarginRequirementType",
      "type": {
        "kind": "enum",
        "variants": [
          {
            "name": "Initial"
          },
          {
            "name": "Maintenance"
          }
        ]
      }
    },
    {
      "name": "OracleValidity",
      "type": {
        "kind": "enum",
        "variants": [
          {
            "name": "Invalid"
          },
          {
            "name": "TooVolatile"
          },
          {
            "name": "StaleForMargin"
          },
          {
            "name": "InsufficientDataPoints"
          },
          {
            "name": "StaleForAMM"
          },
          {
            "name": "Valid"
          }
        ]
      }
    },
    {
      "name": "DriftAction",
      "type": {
        "kind": "enum",
        "variants": [
          {
            "name": "UpdateFunding"
          },
          {
            "name": "SettlePnl"
          },
          {
            "name": "TriggerOrder"
          },
          {
            "name": "FillOrderMatch"
          },
          {
            "name": "FillOrderAmm"
          },
          {
            "name": "Liquidate"
          },
          {
            "name": "MarginCalc"
          },
          {
            "name": "UpdateTwap"
          },
          {
            "name": "UpdateAMMCurve"
          }
        ]
      }
    },
    {
      "name": "PositionUpdateType",
      "type": {
        "kind": "enum",
        "variants": [
          {
            "name": "Open"
          },
          {
            "name": "Increase"
          },
          {
            "name": "Reduce"
          },
          {
            "name": "Close"
          },
          {
            "name": "Flip"
          }
        ]
      }
    },
    {
      "name": "DepositDirection",
      "type": {
        "kind": "enum",
        "variants": [
          {
            "name": "DEPOSIT"
          },
          {
            "name": "WITHDRAW"
          }
        ]
      }
    },
    {
      "name": "OrderAction",
      "type": {
        "kind": "enum",
        "variants": [
          {
            "name": "Place"
          },
          {
            "name": "Cancel"
          },
          {
            "name": "Fill"
          },
          {
            "name": "Trigger"
          },
          {
            "name": "Expire"
          }
        ]
      }
    },
    {
      "name": "OrderActionExplanation",
      "type": {
        "kind": "enum",
        "variants": [
          {
            "name": "None"
          },
          {
            "name": "InsufficientFreeCollateral"
          },
          {
            "name": "OraclePriceBreachedLimitPrice"
          },
          {
            "name": "MarketOrderFilledToLimitPrice"
          },
          {
            "name": "OrderExpired"
          },
          {
            "name": "CanceledForLiquidation"
          },
          {
            "name": "OrderFilledWithAMM"
          },
          {
            "name": "OrderFilledWithMatch"
          }
        ]
      }
    },
    {
      "name": "LPAction",
      "type": {
        "kind": "enum",
        "variants": [
          {
            "name": "AddLiquidity"
          },
          {
            "name": "RemoveLiquidity"
          },
          {
            "name": "SettleLiquidity"
          }
        ]
      }
    },
    {
      "name": "LiquidationType",
      "type": {
        "kind": "enum",
        "variants": [
          {
            "name": "LiquidatePerp"
          },
          {
            "name": "LiquidateSpot"
          },
          {
            "name": "LiquidateBorrowForPerpPnl"
          },
          {
            "name": "LiquidatePerpPnlForDeposit"
          },
          {
            "name": "PerpBankruptcy"
          },
          {
            "name": "SpotBankruptcy"
          }
        ]
      }
    },
    {
      "name": "StakeAction",
      "type": {
        "kind": "enum",
        "variants": [
          {
            "name": "Stake"
          },
          {
            "name": "UnstakeRequest"
          },
          {
            "name": "UnstakeCancelRequest"
          },
          {
            "name": "Unstake"
          }
        ]
      }
    },
    {
      "name": "PerpFulfillmentMethod",
      "type": {
        "kind": "enum",
        "variants": [
          {
            "name": "AMM"
          },
          {
            "name": "Match"
          }
        ]
      }
    },
    {
      "name": "SpotFulfillmentMethod",
      "type": {
        "kind": "enum",
        "variants": [
          {
            "name": "SerumV3"
          },
          {
            "name": "Match"
          }
        ]
      }
    },
    {
      "name": "MarketStatus",
      "type": {
        "kind": "enum",
        "variants": [
          {
            "name": "Initialized"
          },
          {
            "name": "Active"
          },
          {
            "name": "FundingPaused"
          },
          {
            "name": "FillPaused"
          },
          {
            "name": "WithdrawPaused"
          },
          {
            "name": "ReduceOnly"
          },
          {
            "name": "Settlement"
          },
          {
            "name": "Delisted"
          }
        ]
      }
    },
    {
      "name": "ContractType",
      "type": {
        "kind": "enum",
        "variants": [
          {
            "name": "Perpetual"
          },
          {
            "name": "Future"
          }
        ]
      }
    },
    {
      "name": "ContractTier",
      "type": {
        "kind": "enum",
        "variants": [
          {
            "name": "A"
          },
          {
            "name": "B"
          },
          {
            "name": "C"
          },
          {
            "name": "Speculative"
          }
        ]
      }
    },
    {
      "name": "OracleSource",
      "type": {
        "kind": "enum",
        "variants": [
          {
            "name": "Pyth"
          },
          {
            "name": "Switchboard"
          },
          {
            "name": "QuoteAsset"
          }
        ]
      }
    },
    {
      "name": "SpotBalanceType",
      "type": {
        "kind": "enum",
        "variants": [
          {
            "name": "Deposit"
          },
          {
            "name": "Borrow"
          }
        ]
      }
    },
    {
      "name": "SpotFulfillmentStatus",
      "type": {
        "kind": "enum",
        "variants": [
          {
            "name": "Enabled"
          },
          {
            "name": "Disabled"
          }
        ]
      }
    },
    {
      "name": "AssetTier",
      "type": {
        "kind": "enum",
        "variants": [
          {
            "name": "Collateral"
          },
          {
            "name": "Protected"
          },
          {
            "name": "Cross"
          },
          {
            "name": "Isolated"
          },
          {
            "name": "Unlisted"
          }
        ]
      }
    },
    {
      "name": "ExchangeStatus",
      "type": {
        "kind": "enum",
        "variants": [
          {
            "name": "Active"
          },
          {
            "name": "FundingPaused"
          },
          {
            "name": "AmmPaused"
          },
          {
            "name": "FillPaused"
          },
          {
            "name": "WithdrawPaused"
          },
          {
            "name": "Paused"
          }
        ]
      }
    },
    {
      "name": "AssetType",
      "type": {
        "kind": "enum",
        "variants": [
          {
            "name": "Base"
          },
          {
            "name": "Quote"
          }
        ]
      }
    },
    {
      "name": "OrderStatus",
      "type": {
        "kind": "enum",
        "variants": [
          {
            "name": "Init"
          },
          {
            "name": "Open"
          },
          {
            "name": "Filled"
          },
          {
            "name": "Canceled"
          }
        ]
      }
    },
    {
      "name": "OrderType",
      "type": {
        "kind": "enum",
        "variants": [
          {
            "name": "Market"
          },
          {
            "name": "Limit"
          },
          {
            "name": "TriggerMarket"
          },
          {
            "name": "TriggerLimit"
          }
        ]
      }
    },
    {
      "name": "OrderTriggerCondition",
      "type": {
        "kind": "enum",
        "variants": [
          {
            "name": "Above"
          },
          {
            "name": "Below"
          }
        ]
      }
    },
    {
      "name": "MarketType",
      "type": {
        "kind": "enum",
        "variants": [
          {
            "name": "Spot"
          },
          {
            "name": "Perp"
          }
        ]
      }
    }
  ],
  "events": [
    {
      "name": "NewUserRecord",
      "fields": [
        {
          "name": "ts",
          "type": "i64",
          "index": false
        },
        {
          "name": "userAuthority",
          "type": "publicKey",
          "index": false
        },
        {
          "name": "user",
          "type": "publicKey",
          "index": false
        },
        {
          "name": "userId",
          "type": "u8",
          "index": false
        },
        {
          "name": "name",
          "type": {
            "array": [
              "u8",
              32
            ]
          },
          "index": false
        },
        {
          "name": "referrer",
          "type": "publicKey",
          "index": false
        }
      ]
    },
    {
      "name": "DepositRecord",
      "fields": [
        {
          "name": "ts",
          "type": "i64",
          "index": false
        },
        {
          "name": "userAuthority",
          "type": "publicKey",
          "index": false
        },
        {
          "name": "user",
          "type": "publicKey",
          "index": false
        },
        {
          "name": "direction",
          "type": {
            "defined": "DepositDirection"
          },
          "index": false
        },
        {
          "name": "amount",
          "type": "u64",
          "index": false
        },
        {
          "name": "marketIndex",
          "type": "u16",
          "index": false
        },
        {
          "name": "oraclePrice",
          "type": "i128",
          "index": false
        },
        {
          "name": "from",
          "type": {
            "option": "publicKey"
          },
          "index": false
        },
        {
          "name": "to",
          "type": {
            "option": "publicKey"
          },
          "index": false
        }
      ]
    },
    {
      "name": "FundingPaymentRecord",
      "fields": [
        {
          "name": "ts",
          "type": "i64",
          "index": false
        },
        {
          "name": "userAuthority",
          "type": "publicKey",
          "index": false
        },
        {
          "name": "user",
          "type": "publicKey",
          "index": false
        },
        {
          "name": "marketIndex",
          "type": "u16",
          "index": false
        },
        {
          "name": "fundingPayment",
          "type": "i64",
          "index": false
        },
        {
          "name": "baseAssetAmount",
          "type": "i64",
          "index": false
        },
        {
          "name": "userLastCumulativeFunding",
          "type": "i128",
          "index": false
        },
        {
          "name": "ammCumulativeFundingLong",
          "type": "i128",
          "index": false
        },
        {
          "name": "ammCumulativeFundingShort",
          "type": "i128",
          "index": false
        }
      ]
    },
    {
      "name": "FundingRateRecord",
      "fields": [
        {
          "name": "ts",
          "type": "i64",
          "index": false
        },
        {
          "name": "recordId",
          "type": "u64",
          "index": false
        },
        {
          "name": "marketIndex",
          "type": "u16",
          "index": false
        },
        {
          "name": "fundingRate",
          "type": "i128",
          "index": false
        },
        {
          "name": "fundingRateLong",
          "type": "i128",
          "index": false
        },
        {
          "name": "fundingRateShort",
          "type": "i128",
          "index": false
        },
        {
          "name": "cumulativeFundingRateLong",
          "type": "i128",
          "index": false
        },
        {
          "name": "cumulativeFundingRateShort",
          "type": "i128",
          "index": false
        },
        {
          "name": "oraclePriceTwap",
          "type": "i128",
          "index": false
        },
        {
          "name": "markPriceTwap",
          "type": "u128",
          "index": false
        },
        {
          "name": "periodRevenue",
          "type": "i64",
          "index": false
        },
        {
          "name": "netBaseAssetAmount",
          "type": "i128",
          "index": false
        },
        {
          "name": "netUnsettledLpBaseAssetAmount",
          "type": "i128",
          "index": false
        }
      ]
    },
    {
      "name": "CurveRecord",
      "fields": [
        {
          "name": "ts",
          "type": "i64",
          "index": false
        },
        {
          "name": "recordId",
          "type": "u64",
          "index": false
        },
        {
          "name": "marketIndex",
          "type": "u16",
          "index": false
        },
        {
          "name": "pegMultiplierBefore",
          "type": "u128",
          "index": false
        },
        {
          "name": "baseAssetReserveBefore",
          "type": "u128",
          "index": false
        },
        {
          "name": "quoteAssetReserveBefore",
          "type": "u128",
          "index": false
        },
        {
          "name": "sqrtKBefore",
          "type": "u128",
          "index": false
        },
        {
          "name": "pegMultiplierAfter",
          "type": "u128",
          "index": false
        },
        {
          "name": "baseAssetReserveAfter",
          "type": "u128",
          "index": false
        },
        {
          "name": "quoteAssetReserveAfter",
          "type": "u128",
          "index": false
        },
        {
          "name": "sqrtKAfter",
          "type": "u128",
          "index": false
        },
        {
          "name": "baseAssetAmountLong",
          "type": "u128",
          "index": false
        },
        {
          "name": "baseAssetAmountShort",
          "type": "u128",
          "index": false
        },
        {
          "name": "netBaseAssetAmount",
          "type": "i128",
          "index": false
        },
        {
          "name": "openInterest",
          "type": "u128",
          "index": false
        },
        {
          "name": "totalFee",
          "type": "i128",
          "index": false
        },
        {
          "name": "totalFeeMinusDistributions",
          "type": "i128",
          "index": false
        },
        {
          "name": "adjustmentCost",
          "type": "i128",
          "index": false
        },
        {
          "name": "oraclePrice",
          "type": "i128",
          "index": false
        },
        {
          "name": "fillRecord",
          "type": "u128",
          "index": false
        }
      ]
    },
    {
      "name": "OrderRecord",
      "fields": [
        {
          "name": "ts",
          "type": "i64",
          "index": false
        },
        {
          "name": "user",
          "type": "publicKey",
          "index": false
        },
        {
          "name": "order",
          "type": {
            "defined": "Order"
          },
          "index": false
        }
      ]
    },
    {
      "name": "OrderActionRecord",
      "fields": [
        {
          "name": "ts",
          "type": "i64",
          "index": false
        },
        {
          "name": "action",
          "type": {
            "defined": "OrderAction"
          },
          "index": false
        },
        {
          "name": "actionExplanation",
          "type": {
            "defined": "OrderActionExplanation"
          },
          "index": false
        },
        {
          "name": "marketIndex",
          "type": "u16",
          "index": false
        },
        {
          "name": "marketType",
          "type": {
            "defined": "MarketType"
          },
          "index": false
        },
        {
          "name": "filler",
          "type": {
            "option": "publicKey"
          },
          "index": false
        },
        {
          "name": "fillerReward",
          "type": {
            "option": "u64"
          },
          "index": false
        },
        {
          "name": "fillRecordId",
          "type": {
            "option": "u64"
          },
          "index": false
        },
        {
          "name": "baseAssetAmountFilled",
          "type": {
            "option": "u64"
          },
          "index": false
        },
        {
          "name": "quoteAssetAmountFilled",
          "type": {
            "option": "u64"
          },
          "index": false
        },
        {
          "name": "takerFee",
          "type": {
            "option": "u64"
          },
          "index": false
        },
        {
          "name": "makerFee",
          "type": {
            "option": "i64"
          },
          "index": false
        },
        {
          "name": "referrerReward",
          "type": {
            "option": "u32"
          },
          "index": false
        },
        {
          "name": "quoteAssetAmountSurplus",
          "type": {
            "option": "i64"
          },
          "index": false
        },
        {
          "name": "spotFulfillmentMethodFee",
          "type": {
            "option": "u64"
          },
          "index": false
        },
        {
          "name": "taker",
          "type": {
            "option": "publicKey"
          },
          "index": false
        },
        {
          "name": "takerOrderId",
          "type": {
            "option": "u32"
          },
          "index": false
        },
        {
          "name": "takerOrderDirection",
          "type": {
            "option": {
              "defined": "PositionDirection"
            }
          },
          "index": false
        },
        {
          "name": "takerOrderBaseAssetAmount",
          "type": {
            "option": "u64"
          },
          "index": false
        },
        {
          "name": "takerOrderCumulativeBaseAssetAmountFilled",
          "type": {
            "option": "u64"
          },
          "index": false
        },
        {
          "name": "takerOrderCumulativeQuoteAssetAmountFilled",
          "type": {
            "option": "u64"
          },
          "index": false
        },
        {
          "name": "takerOrderFee",
          "type": {
            "option": "i64"
          },
          "index": false
        },
        {
          "name": "maker",
          "type": {
            "option": "publicKey"
          },
          "index": false
        },
        {
          "name": "makerOrderId",
          "type": {
            "option": "u32"
          },
          "index": false
        },
        {
          "name": "makerOrderDirection",
          "type": {
            "option": {
              "defined": "PositionDirection"
            }
          },
          "index": false
        },
        {
          "name": "makerOrderBaseAssetAmount",
          "type": {
            "option": "u64"
          },
          "index": false
        },
        {
          "name": "makerOrderCumulativeBaseAssetAmountFilled",
          "type": {
            "option": "u64"
          },
          "index": false
        },
        {
          "name": "makerOrderCumulativeQuoteAssetAmountFilled",
          "type": {
            "option": "u64"
          },
          "index": false
        },
        {
          "name": "makerOrderFee",
          "type": {
            "option": "i64"
          },
          "index": false
        },
        {
          "name": "oraclePrice",
          "type": "i128",
          "index": false
        }
      ]
    },
    {
      "name": "LPRecord",
      "fields": [
        {
          "name": "ts",
          "type": "i64",
          "index": false
        },
        {
          "name": "user",
          "type": "publicKey",
          "index": false
        },
        {
          "name": "action",
          "type": {
            "defined": "LPAction"
          },
          "index": false
        },
        {
          "name": "nShares",
          "type": "u64",
          "index": false
        },
        {
          "name": "marketIndex",
          "type": "u16",
          "index": false
        },
        {
          "name": "deltaBaseAssetAmount",
          "type": "i64",
          "index": false
        },
        {
          "name": "deltaQuoteAssetAmount",
          "type": "i64",
          "index": false
        },
        {
          "name": "pnl",
          "type": "i64",
          "index": false
        }
      ]
    },
    {
      "name": "LiquidationRecord",
      "fields": [
        {
          "name": "ts",
          "type": "i64",
          "index": false
        },
        {
          "name": "liquidationType",
          "type": {
            "defined": "LiquidationType"
          },
          "index": false
        },
        {
          "name": "user",
          "type": "publicKey",
          "index": false
        },
        {
          "name": "liquidator",
          "type": "publicKey",
          "index": false
        },
        {
          "name": "marginRequirement",
          "type": "u128",
          "index": false
        },
        {
          "name": "totalCollateral",
          "type": "i128",
          "index": false
        },
        {
          "name": "liquidationId",
          "type": "u16",
          "index": false
        },
        {
          "name": "bankrupt",
          "type": "bool",
          "index": false
        },
        {
          "name": "canceledOrderIds",
          "type": {
            "vec": "u32"
          },
          "index": false
        },
        {
          "name": "liquidatePerp",
          "type": {
            "defined": "LiquidatePerpRecord"
          },
          "index": false
        },
        {
          "name": "liquidateSpot",
          "type": {
            "defined": "LiquidateSpotRecord"
          },
          "index": false
        },
        {
          "name": "liquidateBorrowForPerpPnl",
          "type": {
            "defined": "LiquidateBorrowForPerpPnlRecord"
          },
          "index": false
        },
        {
          "name": "liquidatePerpPnlForDeposit",
          "type": {
            "defined": "LiquidatePerpPnlForDepositRecord"
          },
          "index": false
        },
        {
          "name": "perpBankruptcy",
          "type": {
            "defined": "PerpBankruptcyRecord"
          },
          "index": false
        },
        {
          "name": "spotBankruptcy",
          "type": {
            "defined": "SpotBankruptcyRecord"
          },
          "index": false
        }
      ]
    },
    {
      "name": "SettlePnlRecord",
      "fields": [
        {
          "name": "ts",
          "type": "i64",
          "index": false
        },
        {
          "name": "user",
          "type": "publicKey",
          "index": false
        },
        {
          "name": "marketIndex",
          "type": "u16",
          "index": false
        },
        {
          "name": "pnl",
          "type": "i128",
          "index": false
        },
        {
          "name": "baseAssetAmount",
          "type": "i64",
          "index": false
        },
        {
          "name": "quoteAssetAmountAfter",
          "type": "i64",
          "index": false
        },
        {
          "name": "quoteEntryAmount",
          "type": "i64",
          "index": false
        },
        {
          "name": "settlePrice",
          "type": "i128",
          "index": false
        }
      ]
    },
    {
      "name": "InsuranceFundRecord",
      "fields": [
        {
          "name": "ts",
          "type": "i64",
          "index": false
        },
        {
          "name": "spotMarketIndex",
          "type": "u16",
          "index": false
        },
        {
          "name": "perpMarketIndex",
          "type": "u16",
          "index": false
        },
        {
          "name": "userIfFactor",
          "type": "u32",
          "index": false
        },
        {
          "name": "totalIfFactor",
          "type": "u32",
          "index": false
        },
        {
          "name": "vaultAmountBefore",
          "type": "u64",
          "index": false
        },
        {
          "name": "insuranceVaultAmountBefore",
          "type": "u64",
          "index": false
        },
        {
          "name": "totalIfSharesBefore",
          "type": "u128",
          "index": false
        },
        {
          "name": "totalIfSharesAfter",
          "type": "u128",
          "index": false
        },
        {
          "name": "amount",
          "type": "i64",
          "index": false
        }
      ]
    },
    {
      "name": "InsuranceFundStakeRecord",
      "fields": [
        {
          "name": "ts",
          "type": "i64",
          "index": false
        },
        {
          "name": "userAuthority",
          "type": "publicKey",
          "index": false
        },
        {
          "name": "action",
          "type": {
            "defined": "StakeAction"
          },
          "index": false
        },
        {
          "name": "amount",
          "type": "u64",
          "index": false
        },
        {
          "name": "marketIndex",
          "type": "u16",
          "index": false
        },
        {
          "name": "insuranceVaultAmountBefore",
          "type": "u64",
          "index": false
        },
        {
          "name": "ifSharesBefore",
          "type": "u128",
          "index": false
        },
        {
          "name": "userIfSharesBefore",
          "type": "u128",
          "index": false
        },
        {
          "name": "totalIfSharesBefore",
          "type": "u128",
          "index": false
        },
        {
          "name": "ifSharesAfter",
          "type": "u128",
          "index": false
        },
        {
          "name": "userIfSharesAfter",
          "type": "u128",
          "index": false
        },
        {
          "name": "totalIfSharesAfter",
          "type": "u128",
          "index": false
        }
      ]
    }
  ],
  "errors": [
    {
      "code": 6000,
      "name": "InvalidSpotMarketAuthority",
      "msg": "Invalid Spot Market Authority"
    },
    {
      "code": 6001,
      "name": "InvalidInsuranceFundAuthority",
      "msg": "Clearing house not insurance fund authority"
    },
    {
      "code": 6002,
      "name": "InsufficientDeposit",
      "msg": "Insufficient deposit"
    },
    {
      "code": 6003,
      "name": "InsufficientCollateral",
      "msg": "Insufficient collateral"
    },
    {
      "code": 6004,
      "name": "SufficientCollateral",
      "msg": "Sufficient collateral"
    },
    {
      "code": 6005,
      "name": "MaxNumberOfPositions",
      "msg": "Max number of positions taken"
    },
    {
      "code": 6006,
      "name": "AdminControlsPricesDisabled",
      "msg": "Admin Controls Prices Disabled"
    },
    {
      "code": 6007,
      "name": "MarketIndexNotInitialized",
      "msg": "Market Index Not Initialized"
    },
    {
      "code": 6008,
      "name": "MarketIndexAlreadyInitialized",
      "msg": "Market Index Already Initialized"
    },
    {
      "code": 6009,
      "name": "UserAccountAndUserPositionsAccountMismatch",
      "msg": "User Account And User Positions Account Mismatch"
    },
    {
      "code": 6010,
      "name": "UserHasNoPositionInMarket",
      "msg": "User Has No Position In Market"
    },
    {
      "code": 6011,
      "name": "InvalidInitialPeg",
      "msg": "Invalid Initial Peg"
    },
    {
      "code": 6012,
      "name": "InvalidRepegRedundant",
      "msg": "AMM repeg already configured with amt given"
    },
    {
      "code": 6013,
      "name": "InvalidRepegDirection",
      "msg": "AMM repeg incorrect repeg direction"
    },
    {
      "code": 6014,
      "name": "InvalidRepegProfitability",
      "msg": "AMM repeg out of bounds pnl"
    },
    {
      "code": 6015,
      "name": "SlippageOutsideLimit",
      "msg": "Slippage Outside Limit Price"
    },
    {
      "code": 6016,
      "name": "OrderSizeTooSmall",
      "msg": "Order Size Too Small"
    },
    {
      "code": 6017,
      "name": "InvalidUpdateK",
      "msg": "Price change too large when updating K"
    },
    {
      "code": 6018,
      "name": "AdminWithdrawTooLarge",
      "msg": "Admin tried to withdraw amount larger than fees collected"
    },
    {
      "code": 6019,
      "name": "MathError",
      "msg": "Math Error"
    },
    {
      "code": 6020,
      "name": "BnConversionError",
      "msg": "Conversion to u128/u64 failed with an overflow or underflow"
    },
    {
      "code": 6021,
      "name": "ClockUnavailable",
      "msg": "Clock unavailable"
    },
    {
      "code": 6022,
      "name": "UnableToLoadOracle",
      "msg": "Unable To Load Oracles"
    },
    {
      "code": 6023,
      "name": "PriceBandsBreached",
      "msg": "Price Bands Breached"
    },
    {
      "code": 6024,
      "name": "ExchangePaused",
      "msg": "Exchange is paused"
    },
    {
      "code": 6025,
      "name": "InvalidWhitelistToken",
      "msg": "Invalid whitelist token"
    },
    {
      "code": 6026,
      "name": "WhitelistTokenNotFound",
      "msg": "Whitelist token not found"
    },
    {
      "code": 6027,
      "name": "InvalidDiscountToken",
      "msg": "Invalid discount token"
    },
    {
      "code": 6028,
      "name": "DiscountTokenNotFound",
      "msg": "Discount token not found"
    },
    {
      "code": 6029,
      "name": "ReferrerNotFound",
      "msg": "Referrer not found"
    },
    {
      "code": 6030,
      "name": "ReferrerStatsNotFound",
      "msg": "ReferrerNotFound"
    },
    {
      "code": 6031,
      "name": "ReferrerMustBeWritable",
      "msg": "ReferrerMustBeWritable"
    },
    {
      "code": 6032,
      "name": "ReferrerStatsMustBeWritable",
      "msg": "ReferrerMustBeWritable"
    },
    {
      "code": 6033,
      "name": "ReferrerAndReferrerStatsAuthorityUnequal",
      "msg": "ReferrerAndReferrerStatsAuthorityUnequal"
    },
    {
      "code": 6034,
      "name": "InvalidReferrer",
      "msg": "InvalidReferrer"
    },
    {
      "code": 6035,
      "name": "InvalidOracle",
      "msg": "InvalidOracle"
    },
    {
      "code": 6036,
      "name": "OracleNotFound",
      "msg": "OracleNotFound"
    },
    {
      "code": 6037,
      "name": "LiquidationsBlockedByOracle",
      "msg": "Liquidations Blocked By Oracle"
    },
    {
      "code": 6038,
      "name": "MaxDeposit",
      "msg": "Can not deposit more than max deposit"
    },
    {
      "code": 6039,
      "name": "CantDeleteUserWithCollateral",
      "msg": "Can not delete user that still has collateral"
    },
    {
      "code": 6040,
      "name": "InvalidFundingProfitability",
      "msg": "AMM funding out of bounds pnl"
    },
    {
      "code": 6041,
      "name": "CastingFailure",
      "msg": "Casting Failure"
    },
    {
      "code": 6042,
      "name": "InvalidOrder",
      "msg": "Invalid Order"
    },
    {
      "code": 6043,
      "name": "UserHasNoOrder",
      "msg": "User has no order"
    },
    {
      "code": 6044,
      "name": "OrderAmountTooSmall",
      "msg": "Order Amount Too Small"
    },
    {
      "code": 6045,
      "name": "MaxNumberOfOrders",
      "msg": "Max number of orders taken"
    },
    {
      "code": 6046,
      "name": "OrderDoesNotExist",
      "msg": "Order does not exist"
    },
    {
      "code": 6047,
      "name": "OrderNotOpen",
      "msg": "Order not open"
    },
    {
      "code": 6048,
      "name": "FillOrderDidNotUpdateState",
      "msg": "FillOrderDidNotUpdateState"
    },
    {
      "code": 6049,
      "name": "ReduceOnlyOrderIncreasedRisk",
      "msg": "Reduce only order increased risk"
    },
    {
      "code": 6050,
      "name": "UnableToLoadAccountLoader",
      "msg": "Unable to load AccountLoader"
    },
    {
      "code": 6051,
      "name": "TradeSizeTooLarge",
      "msg": "Trade Size Too Large"
    },
    {
      "code": 6052,
      "name": "UserCantReferThemselves",
      "msg": "User cant refer themselves"
    },
    {
      "code": 6053,
      "name": "DidNotReceiveExpectedReferrer",
      "msg": "Did not receive expected referrer"
    },
    {
      "code": 6054,
      "name": "CouldNotDeserializeReferrer",
      "msg": "Could not deserialize referrer"
    },
    {
      "code": 6055,
      "name": "CouldNotDeserializeReferrerStats",
      "msg": "Could not deserialize referrer stats"
    },
    {
      "code": 6056,
      "name": "UserOrderIdAlreadyInUse",
      "msg": "User Order Id Already In Use"
    },
    {
      "code": 6057,
      "name": "NoPositionsLiquidatable",
      "msg": "No positions liquidatable"
    },
    {
      "code": 6058,
      "name": "InvalidMarginRatio",
      "msg": "Invalid Margin Ratio"
    },
    {
      "code": 6059,
      "name": "CantCancelPostOnlyOrder",
      "msg": "Cant Cancel Post Only Order"
    },
    {
      "code": 6060,
      "name": "InvalidOracleOffset",
      "msg": "InvalidOracleOffset"
    },
    {
      "code": 6061,
      "name": "CantExpireOrders",
      "msg": "CantExpireOrders"
    },
    {
      "code": 6062,
      "name": "CouldNotLoadMarketData",
      "msg": "CouldNotLoadMarketData"
    },
    {
      "code": 6063,
      "name": "MarketNotFound",
      "msg": "MarketNotFound"
    },
    {
      "code": 6064,
      "name": "InvalidMarketAccount",
      "msg": "InvalidMarketAccount"
    },
    {
      "code": 6065,
      "name": "UnableToLoadMarketAccount",
      "msg": "UnableToLoadMarketAccount"
    },
    {
      "code": 6066,
      "name": "MarketWrongMutability",
      "msg": "MarketWrongMutability"
    },
    {
      "code": 6067,
      "name": "UnableToCastUnixTime",
      "msg": "UnableToCastUnixTime"
    },
    {
      "code": 6068,
      "name": "CouldNotFindSpotPosition",
      "msg": "CouldNotFindSpotPosition"
    },
    {
      "code": 6069,
      "name": "NoSpotPositionAvailable",
      "msg": "NoSpotPositionAvailable"
    },
    {
      "code": 6070,
      "name": "InvalidSpotMarketInitialization",
      "msg": "InvalidSpotMarketInitialization"
    },
    {
      "code": 6071,
      "name": "CouldNotLoadSpotMarketData",
      "msg": "CouldNotLoadSpotMarketData"
    },
    {
      "code": 6072,
      "name": "SpotMarketNotFound",
      "msg": "SpotMarketNotFound"
    },
    {
      "code": 6073,
      "name": "InvalidSpotMarketAccount",
      "msg": "InvalidSpotMarketAccount"
    },
    {
      "code": 6074,
      "name": "UnableToLoadSpotMarketAccount",
      "msg": "UnableToLoadSpotMarketAccount"
    },
    {
      "code": 6075,
      "name": "SpotMarketWrongMutability",
      "msg": "SpotMarketWrongMutability"
    },
    {
      "code": 6076,
      "name": "SpotMarketInterestNotUpToDate",
      "msg": "SpotInterestNotUpToDate"
    },
    {
      "code": 6077,
      "name": "SpotMarketInsufficientDeposits",
      "msg": "SpotMarketInsufficientDeposits"
    },
    {
      "code": 6078,
      "name": "UserMustSettleTheirOwnPositiveUnsettledPNL",
      "msg": "UserMustSettleTheirOwnPositiveUnsettledPNL"
    },
    {
      "code": 6079,
      "name": "CantUpdatePoolBalanceType",
      "msg": "CantUpdatePoolBalanceType"
    },
    {
      "code": 6080,
      "name": "InsufficientCollateralForSettlingPNL",
      "msg": "InsufficientCollateralForSettlingPNL"
    },
    {
      "code": 6081,
      "name": "AMMNotUpdatedInSameSlot",
      "msg": "AMMNotUpdatedInSameSlot"
    },
    {
      "code": 6082,
      "name": "AuctionNotComplete",
      "msg": "AuctionNotComplete"
    },
    {
      "code": 6083,
      "name": "MakerNotFound",
      "msg": "MakerNotFound"
    },
    {
      "code": 6084,
      "name": "MakerStatsNotFound",
      "msg": "MakerNotFound"
    },
    {
      "code": 6085,
      "name": "MakerMustBeWritable",
      "msg": "MakerMustBeWritable"
    },
    {
      "code": 6086,
      "name": "MakerStatsMustBeWritable",
      "msg": "MakerMustBeWritable"
    },
    {
      "code": 6087,
      "name": "MakerOrderNotFound",
      "msg": "MakerOrderNotFound"
    },
    {
      "code": 6088,
      "name": "CouldNotDeserializeMaker",
      "msg": "CouldNotDeserializeMaker"
    },
    {
      "code": 6089,
      "name": "CouldNotDeserializeMakerStats",
      "msg": "CouldNotDeserializeMaker"
    },
    {
      "code": 6090,
      "name": "AuctionPriceDoesNotSatisfyMaker",
      "msg": "AuctionPriceDoesNotSatisfyMaker"
    },
    {
      "code": 6091,
      "name": "MakerCantFulfillOwnOrder",
      "msg": "MakerCantFulfillOwnOrder"
    },
    {
      "code": 6092,
      "name": "MakerOrderMustBePostOnly",
      "msg": "MakerOrderMustBePostOnly"
    },
    {
      "code": 6093,
      "name": "CantMatchTwoPostOnlys",
      "msg": "CantMatchTwoPostOnlys"
    },
    {
      "code": 6094,
      "name": "OrderBreachesOraclePriceLimits",
      "msg": "OrderBreachesOraclePriceLimits"
    },
    {
      "code": 6095,
      "name": "OrderMustBeTriggeredFirst",
      "msg": "OrderMustBeTriggeredFirst"
    },
    {
      "code": 6096,
      "name": "OrderNotTriggerable",
      "msg": "OrderNotTriggerable"
    },
    {
      "code": 6097,
      "name": "OrderDidNotSatisfyTriggerCondition",
      "msg": "OrderDidNotSatisfyTriggerCondition"
    },
    {
      "code": 6098,
      "name": "PositionAlreadyBeingLiquidated",
      "msg": "PositionAlreadyBeingLiquidated"
    },
    {
      "code": 6099,
      "name": "PositionDoesntHaveOpenPositionOrOrders",
      "msg": "PositionDoesntHaveOpenPositionOrOrders"
    },
    {
      "code": 6100,
      "name": "AllOrdersAreAlreadyLiquidations",
      "msg": "AllOrdersAreAlreadyLiquidations"
    },
    {
      "code": 6101,
      "name": "CantCancelLiquidationOrder",
      "msg": "CantCancelLiquidationOrder"
    },
    {
      "code": 6102,
      "name": "UserIsBeingLiquidated",
      "msg": "UserIsBeingLiquidated"
    },
    {
      "code": 6103,
      "name": "LiquidationsOngoing",
      "msg": "LiquidationsOngoing"
    },
    {
      "code": 6104,
      "name": "WrongSpotBalanceType",
      "msg": "WrongSpotBalanceType"
    },
    {
      "code": 6105,
      "name": "UserCantLiquidateThemself",
      "msg": "UserCantLiquidateThemself"
    },
    {
      "code": 6106,
      "name": "InvalidPerpPositionToLiquidate",
      "msg": "InvalidPerpPositionToLiquidate"
    },
    {
      "code": 6107,
      "name": "InvalidBaseAssetAmountForLiquidatePerp",
      "msg": "InvalidBaseAssetAmountForLiquidatePerp"
    },
    {
      "code": 6108,
      "name": "InvalidPositionLastFundingRate",
      "msg": "InvalidPositionLastFundingRate"
    },
    {
      "code": 6109,
      "name": "InvalidPositionDelta",
      "msg": "InvalidPositionDelta"
    },
    {
      "code": 6110,
      "name": "UserBankrupt",
      "msg": "UserBankrupt"
    },
    {
      "code": 6111,
      "name": "UserNotBankrupt",
      "msg": "UserNotBankrupt"
    },
    {
      "code": 6112,
      "name": "UserHasInvalidBorrow",
      "msg": "UserHasInvalidBorrow"
    },
    {
      "code": 6113,
      "name": "DailyWithdrawLimit",
      "msg": "DailyWithdrawLimit"
    },
    {
      "code": 6114,
      "name": "DefaultError",
      "msg": "DefaultError"
    },
    {
      "code": 6115,
      "name": "InsufficientLPTokens",
      "msg": "Insufficient LP tokens"
    },
    {
      "code": 6116,
      "name": "CantLPWithPerpPosition",
      "msg": "Cant LP with a market position"
    },
    {
      "code": 6117,
      "name": "UnableToBurnLPTokens",
      "msg": "Unable to burn LP tokens"
    },
    {
      "code": 6118,
      "name": "TryingToRemoveLiquidityTooFast",
      "msg": "Trying to remove liqudity too fast after adding it"
    },
    {
      "code": 6119,
      "name": "InvalidSpotMarketVault",
      "msg": "Invalid Spot Market Vault"
    },
    {
      "code": 6120,
      "name": "InvalidSpotMarketState",
      "msg": "Invalid Spot Market State"
    },
    {
      "code": 6121,
      "name": "InvalidSerumProgram",
      "msg": "InvalidSerumProgram"
    },
    {
      "code": 6122,
      "name": "InvalidSerumMarket",
      "msg": "InvalidSerumMarket"
    },
    {
      "code": 6123,
      "name": "InvalidSerumBids",
      "msg": "InvalidSerumBids"
    },
    {
      "code": 6124,
      "name": "InvalidSerumAsks",
      "msg": "InvalidSerumAsks"
    },
    {
      "code": 6125,
      "name": "InvalidSerumOpenOrders",
      "msg": "InvalidSerumOpenOrders"
    },
    {
      "code": 6126,
      "name": "FailedSerumCPI",
      "msg": "FailedSerumCPI"
    },
    {
      "code": 6127,
      "name": "FailedToFillOnSerum",
      "msg": "FailedToFillOnSerum"
    },
    {
      "code": 6128,
      "name": "InvalidSerumFulfillmentConfig",
      "msg": "InvalidSerumFulfillmentConfig"
    },
    {
      "code": 6129,
      "name": "InvalidFeeStructure",
      "msg": "InvalidFeeStructure"
    },
    {
      "code": 6130,
      "name": "InsufficientIFShares",
      "msg": "Insufficient IF shares"
    }
  ]
}<|MERGE_RESOLUTION|>--- conflicted
+++ resolved
@@ -470,6 +470,11 @@
       "name": "updateSpotMarketCumulativeInterest",
       "accounts": [
         {
+          "name": "state",
+          "isMut": false,
+          "isSigner": false
+        },
+        {
           "name": "spotMarket",
           "isMut": true,
           "isSigner": false
@@ -480,6 +485,11 @@
     {
       "name": "updateSpotMarketExpiry",
       "accounts": [
+        {
+          "name": "state",
+          "isMut": false,
+          "isSigner": false
+        },
         {
           "name": "spotMarket",
           "isMut": true,
@@ -2070,11 +2080,7 @@
       ]
     },
     {
-<<<<<<< HEAD
       "name": "updateSpotMarketStatus",
-=======
-      "name": "updateSpotMarketMaxTokenDeposits",
->>>>>>> 4d318743
       "accounts": [
         {
           "name": "admin",
@@ -2094,7 +2100,6 @@
       ],
       "args": [
         {
-<<<<<<< HEAD
           "name": "status",
           "type": {
             "defined": "MarketStatus"
@@ -2168,15 +2173,37 @@
         },
         {
           "name": "imfFactor",
-=======
+          "type": "u128"
+        }
+      ]
+    },
+    {
+      "name": "updateSpotMarketMaxTokenDeposits",
+      "accounts": [
+        {
+          "name": "admin",
+          "isMut": false,
+          "isSigner": true
+        },
+        {
+          "name": "state",
+          "isMut": false,
+          "isSigner": false
+        },
+        {
+          "name": "spotMarket",
+          "isMut": true,
+          "isSigner": false
+        }
+      ],
+      "args": [
+        {
           "name": "maxTokenDeposits",
->>>>>>> 4d318743
           "type": "u128"
         }
       ]
     },
     {
-<<<<<<< HEAD
       "name": "updatePerpMarketStatus",
       "accounts": [
         {
@@ -2233,8 +2260,6 @@
       ]
     },
     {
-=======
->>>>>>> 4d318743
       "name": "updateMarketImfFactor",
       "accounts": [
         {
@@ -5300,6 +5325,9 @@
             "name": "FundingPaused"
           },
           {
+            "name": "AmmPaused"
+          },
+          {
             "name": "FillPaused"
           },
           {
