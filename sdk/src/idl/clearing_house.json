--- conflicted
+++ resolved
@@ -2546,11 +2546,7 @@
       ]
     },
     {
-<<<<<<< HEAD
       "name": "updateSpotMarketMaxTokenDeposits",
-=======
-      "name": "updateMarketBaseSpread",
->>>>>>> 19d9938d
       "accounts": [
         {
           "name": "admin",
@@ -2570,7 +2566,6 @@
       ],
       "args": [
         {
-<<<<<<< HEAD
           "name": "maxTokenDeposits",
           "type": "u128"
         }
@@ -2578,15 +2573,6 @@
     },
     {
       "name": "updatePerpMarketStatus",
-=======
-          "name": "baseSpread",
-          "type": "u16"
-        }
-      ]
-    },
-    {
-      "name": "updateAmmJitIntensity",
->>>>>>> 19d9938d
       "accounts": [
         {
           "name": "admin",
@@ -2606,7 +2592,6 @@
       ],
       "args": [
         {
-<<<<<<< HEAD
           "name": "status",
           "type": {
             "defined": "MarketStatus"
@@ -2616,15 +2601,6 @@
     },
     {
       "name": "updatePerpMarketContractTier",
-=======
-          "name": "ammJitIntensity",
-          "type": "u8"
-        }
-      ]
-    },
-    {
-      "name": "updateMarketMaxSpread",
->>>>>>> 19d9938d
       "accounts": [
         {
           "name": "admin",
@@ -2644,7 +2620,6 @@
       ],
       "args": [
         {
-<<<<<<< HEAD
           "name": "contractTier",
           "type": {
             "defined": "ContractTier"
@@ -2654,15 +2629,6 @@
     },
     {
       "name": "updateMarketImfFactor",
-=======
-          "name": "maxSpread",
-          "type": "u32"
-        }
-      ]
-    },
-    {
-      "name": "updatePerpStepSizeAndTickSize",
->>>>>>> 19d9938d
       "accounts": [
         {
           "name": "admin",
@@ -2682,7 +2648,6 @@
       ],
       "args": [
         {
-<<<<<<< HEAD
           "name": "imfFactor",
           "type": "u128"
         }
@@ -2690,19 +2655,6 @@
     },
     {
       "name": "updateMarketUnrealizedAssetWeight",
-=======
-          "name": "stepSize",
-          "type": "u64"
-        },
-        {
-          "name": "tickSize",
-          "type": "u64"
-        }
-      ]
-    },
-    {
-      "name": "updatePerpMinOrderSize",
->>>>>>> 19d9938d
       "accounts": [
         {
           "name": "admin",
@@ -2722,17 +2674,12 @@
       ],
       "args": [
         {
-<<<<<<< HEAD
           "name": "unrealizedInitialAssetWeight",
           "type": "u32"
         },
         {
           "name": "unrealizedMaintenanceAssetWeight",
           "type": "u32"
-=======
-          "name": "orderSize",
-          "type": "u64"
->>>>>>> 19d9938d
         }
       ]
     },
@@ -2916,32 +2863,6 @@
       ]
     },
     {
-      "name": "updateMarketMinimumQuoteAssetTradeSize",
-      "accounts": [
-        {
-          "name": "admin",
-          "isMut": false,
-          "isSigner": true
-        },
-        {
-          "name": "state",
-          "isMut": false,
-          "isSigner": false
-        },
-        {
-          "name": "market",
-          "isMut": true,
-          "isSigner": false
-        }
-      ],
-      "args": [
-        {
-          "name": "minimumTradeSize",
-          "type": "u128"
-        }
-      ]
-    },
-    {
       "name": "updateMarketBaseSpread",
       "accounts": [
         {
@@ -3020,7 +2941,7 @@
       ]
     },
     {
-      "name": "updateMarketBaseAssetAmountStepSize",
+      "name": "updatePerpStepSizeAndTickSize",
       "accounts": [
         {
           "name": "admin",
@@ -3040,7 +2961,37 @@
       ],
       "args": [
         {
-          "name": "minimumTradeSize",
+          "name": "stepSize",
+          "type": "u64"
+        },
+        {
+          "name": "tickSize",
+          "type": "u64"
+        }
+      ]
+    },
+    {
+      "name": "updatePerpMinOrderSize",
+      "accounts": [
+        {
+          "name": "admin",
+          "isMut": false,
+          "isSigner": true
+        },
+        {
+          "name": "state",
+          "isMut": false,
+          "isSigner": false
+        },
+        {
+          "name": "market",
+          "isMut": true,
+          "isSigner": false
+        }
+      ],
+      "args": [
+        {
+          "name": "orderSize",
           "type": "u64"
         }
       ]
