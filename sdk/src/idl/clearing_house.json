--- conflicted
+++ resolved
@@ -234,15 +234,7 @@
       "args": [
         {
           "name": "marketIndex",
-<<<<<<< HEAD
-          "type": "u64"
-        },
-        {
-          "name": "quoteSpotMarketIndex",
-          "type": "u64"
-=======
           "type": "u16"
->>>>>>> 0e2da5fe
         }
       ]
     },
@@ -3274,17 +3266,6 @@
         "kind": "struct",
         "fields": [
           {
-<<<<<<< HEAD
-            "name": "marketIndex",
-            "type": "u64"
-          },
-          {
-            "name": "quoteSpotMarketIndex",
-            "type": "u64"
-          },
-          {
-=======
->>>>>>> 0e2da5fe
             "name": "pubkey",
             "type": "publicKey"
           },
@@ -4316,19 +4297,6 @@
             "type": "publicKey"
           },
           {
-<<<<<<< HEAD
-            "name": "oracleSource",
-            "type": {
-              "defined": "OracleSource"
-            }
-          },
-          {
-            "name": "oracleQuoteSpotMarketIndex",
-            "type": "u64"
-          },
-          {
-=======
->>>>>>> 0e2da5fe
             "name": "historicalOracleData",
             "type": {
               "defined": "HistoricalOracleData"
@@ -5017,17 +4985,8 @@
             "type": "u64"
           },
           {
-<<<<<<< HEAD
-            "name": "quoteSpotMarketIndex",
-            "type": "u64"
-          },
-          {
-            "name": "price",
-            "type": "u128"
-=======
             "name": "oraclePriceOffset",
             "type": "i64"
->>>>>>> 0e2da5fe
           },
           {
             "name": "auctionStartPrice",
