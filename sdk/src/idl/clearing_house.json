{
  "version": "1.0.0",
  "name": "clearing_house",
  "instructions": [
    {
      "name": "initializeUser",
      "accounts": [
        {
          "name": "user",
          "isMut": true,
          "isSigner": false
        },
        {
          "name": "userStats",
          "isMut": true,
          "isSigner": false
        },
        {
          "name": "state",
          "isMut": false,
          "isSigner": false
        },
        {
          "name": "authority",
          "isMut": false,
          "isSigner": true
        },
        {
          "name": "payer",
          "isMut": true,
          "isSigner": true
        },
        {
          "name": "rent",
          "isMut": false,
          "isSigner": false
        },
        {
          "name": "systemProgram",
          "isMut": false,
          "isSigner": false
        }
      ],
      "args": [
        {
          "name": "subAccountId",
          "type": "u16"
        },
        {
          "name": "name",
          "type": {
            "array": [
              "u8",
              32
            ]
          }
        }
      ]
    },
    {
      "name": "initializeUserStats",
      "accounts": [
        {
          "name": "userStats",
          "isMut": true,
          "isSigner": false
        },
        {
          "name": "state",
          "isMut": true,
          "isSigner": false
        },
        {
          "name": "authority",
          "isMut": false,
          "isSigner": true
        },
        {
          "name": "payer",
          "isMut": true,
          "isSigner": true
        },
        {
          "name": "rent",
          "isMut": false,
          "isSigner": false
        },
        {
          "name": "systemProgram",
          "isMut": false,
          "isSigner": false
        }
      ],
      "args": []
    },
    {
      "name": "deposit",
      "accounts": [
        {
          "name": "state",
          "isMut": false,
          "isSigner": false
        },
        {
          "name": "user",
          "isMut": true,
          "isSigner": false
        },
        {
          "name": "userStats",
          "isMut": true,
          "isSigner": false
        },
        {
          "name": "authority",
          "isMut": false,
          "isSigner": true
        },
        {
          "name": "spotMarketVault",
          "isMut": true,
          "isSigner": false
        },
        {
          "name": "userTokenAccount",
          "isMut": true,
          "isSigner": false
        },
        {
          "name": "tokenProgram",
          "isMut": false,
          "isSigner": false
        }
      ],
      "args": [
        {
          "name": "marketIndex",
          "type": "u16"
        },
        {
          "name": "amount",
          "type": "u64"
        },
        {
          "name": "reduceOnly",
          "type": "bool"
        }
      ]
    },
    {
      "name": "withdraw",
      "accounts": [
        {
          "name": "state",
          "isMut": false,
          "isSigner": false
        },
        {
          "name": "user",
          "isMut": true,
          "isSigner": false
        },
        {
          "name": "userStats",
          "isMut": true,
          "isSigner": false
        },
        {
          "name": "authority",
          "isMut": false,
          "isSigner": true
        },
        {
          "name": "spotMarketVault",
          "isMut": true,
          "isSigner": false
        },
        {
          "name": "clearingHouseSigner",
          "isMut": false,
          "isSigner": false
        },
        {
          "name": "userTokenAccount",
          "isMut": true,
          "isSigner": false
        },
        {
          "name": "tokenProgram",
          "isMut": false,
          "isSigner": false
        }
      ],
      "args": [
        {
          "name": "marketIndex",
          "type": "u16"
        },
        {
          "name": "amount",
          "type": "u64"
        },
        {
          "name": "reduceOnly",
          "type": "bool"
        }
      ]
    },
    {
      "name": "transferDeposit",
      "accounts": [
        {
          "name": "fromUser",
          "isMut": true,
          "isSigner": false
        },
        {
          "name": "toUser",
          "isMut": true,
          "isSigner": false
        },
        {
          "name": "userStats",
          "isMut": true,
          "isSigner": false
        },
        {
          "name": "authority",
          "isMut": false,
          "isSigner": true
        },
        {
          "name": "state",
          "isMut": false,
          "isSigner": false
        },
        {
          "name": "spotMarketVault",
          "isMut": true,
          "isSigner": false
        }
      ],
      "args": [
        {
          "name": "marketIndex",
          "type": "u16"
        },
        {
          "name": "amount",
          "type": "u64"
        }
      ]
    },
    {
      "name": "placePerpOrder",
      "accounts": [
        {
          "name": "state",
          "isMut": false,
          "isSigner": false
        },
        {
          "name": "user",
          "isMut": true,
          "isSigner": false
        },
        {
          "name": "authority",
          "isMut": false,
          "isSigner": true
        }
      ],
      "args": [
        {
          "name": "params",
          "type": {
            "defined": "OrderParams"
          }
        }
      ]
    },
    {
      "name": "cancelOrder",
      "accounts": [
        {
          "name": "state",
          "isMut": false,
          "isSigner": false
        },
        {
          "name": "user",
          "isMut": true,
          "isSigner": false
        },
        {
          "name": "authority",
          "isMut": false,
          "isSigner": true
        }
      ],
      "args": [
        {
          "name": "orderId",
          "type": {
            "option": "u32"
          }
        }
      ]
    },
    {
      "name": "cancelOrderByUserId",
      "accounts": [
        {
          "name": "state",
          "isMut": false,
          "isSigner": false
        },
        {
          "name": "user",
          "isMut": true,
          "isSigner": false
        },
        {
          "name": "authority",
          "isMut": false,
          "isSigner": true
        }
      ],
      "args": [
        {
          "name": "userOrderId",
          "type": "u8"
        }
      ]
    },
    {
      "name": "cancelOrders",
      "accounts": [
        {
          "name": "state",
          "isMut": false,
          "isSigner": false
        },
        {
          "name": "user",
          "isMut": true,
          "isSigner": false
        },
        {
          "name": "authority",
          "isMut": false,
          "isSigner": true
        }
      ],
      "args": [
        {
          "name": "marketType",
          "type": {
            "option": {
              "defined": "MarketType"
            }
          }
        },
        {
          "name": "marketIndex",
          "type": {
            "option": "u16"
          }
        },
        {
          "name": "direction",
          "type": {
            "option": {
              "defined": "PositionDirection"
            }
          }
        }
      ]
    },
    {
      "name": "placeAndTakePerpOrder",
      "accounts": [
        {
          "name": "state",
          "isMut": false,
          "isSigner": false
        },
        {
          "name": "user",
          "isMut": true,
          "isSigner": false
        },
        {
          "name": "userStats",
          "isMut": true,
          "isSigner": false
        },
        {
          "name": "authority",
          "isMut": false,
          "isSigner": true
        }
      ],
      "args": [
        {
          "name": "params",
          "type": {
            "defined": "OrderParams"
          }
        },
        {
          "name": "makerOrderId",
          "type": {
            "option": "u32"
          }
        }
      ]
    },
    {
      "name": "placeAndMakePerpOrder",
      "accounts": [
        {
          "name": "state",
          "isMut": false,
          "isSigner": false
        },
        {
          "name": "user",
          "isMut": true,
          "isSigner": false
        },
        {
          "name": "userStats",
          "isMut": true,
          "isSigner": false
        },
        {
          "name": "taker",
          "isMut": true,
          "isSigner": false
        },
        {
          "name": "takerStats",
          "isMut": true,
          "isSigner": false
        },
        {
          "name": "authority",
          "isMut": false,
          "isSigner": true
        }
      ],
      "args": [
        {
          "name": "params",
          "type": {
            "defined": "OrderParams"
          }
        },
        {
          "name": "takerOrderId",
          "type": "u32"
        }
      ]
    },
    {
      "name": "placeSpotOrder",
      "accounts": [
        {
          "name": "state",
          "isMut": false,
          "isSigner": false
        },
        {
          "name": "user",
          "isMut": true,
          "isSigner": false
        },
        {
          "name": "authority",
          "isMut": false,
          "isSigner": true
        }
      ],
      "args": [
        {
          "name": "params",
          "type": {
            "defined": "OrderParams"
          }
        }
      ]
    },
    {
      "name": "placeAndTakeSpotOrder",
      "accounts": [
        {
          "name": "state",
          "isMut": false,
          "isSigner": false
        },
        {
          "name": "user",
          "isMut": true,
          "isSigner": false
        },
        {
          "name": "userStats",
          "isMut": true,
          "isSigner": false
        },
        {
          "name": "authority",
          "isMut": false,
          "isSigner": true
        }
      ],
      "args": [
        {
          "name": "params",
          "type": {
            "defined": "OrderParams"
          }
        },
        {
          "name": "fulfillmentType",
          "type": {
            "option": {
              "defined": "SpotFulfillmentType"
            }
          }
        },
        {
          "name": "makerOrderId",
          "type": {
            "option": "u32"
          }
        }
      ]
    },
    {
      "name": "placeAndMakeSpotOrder",
      "accounts": [
        {
          "name": "state",
          "isMut": false,
          "isSigner": false
        },
        {
          "name": "user",
          "isMut": true,
          "isSigner": false
        },
        {
          "name": "userStats",
          "isMut": true,
          "isSigner": false
        },
        {
          "name": "taker",
          "isMut": true,
          "isSigner": false
        },
        {
          "name": "takerStats",
          "isMut": true,
          "isSigner": false
        },
        {
          "name": "authority",
          "isMut": false,
          "isSigner": true
        }
      ],
      "args": [
        {
          "name": "params",
          "type": {
            "defined": "OrderParams"
          }
        },
        {
          "name": "takerOrderId",
          "type": "u32"
        },
        {
          "name": "fulfillmentType",
          "type": {
            "option": {
              "defined": "SpotFulfillmentType"
            }
          }
        }
      ]
    },
    {
      "name": "addPerpLpShares",
      "accounts": [
        {
          "name": "state",
          "isMut": false,
          "isSigner": false
        },
        {
          "name": "user",
          "isMut": true,
          "isSigner": false
        },
        {
          "name": "authority",
          "isMut": false,
          "isSigner": true
        }
      ],
      "args": [
        {
          "name": "nShares",
          "type": "u64"
        },
        {
          "name": "marketIndex",
          "type": "u16"
        }
      ]
    },
    {
      "name": "removePerpLpShares",
      "accounts": [
        {
          "name": "state",
          "isMut": false,
          "isSigner": false
        },
        {
          "name": "user",
          "isMut": true,
          "isSigner": false
        },
        {
          "name": "authority",
          "isMut": false,
          "isSigner": true
        }
      ],
      "args": [
        {
          "name": "sharesToBurn",
          "type": "u64"
        },
        {
          "name": "marketIndex",
          "type": "u16"
        }
      ]
    },
    {
      "name": "removePerpLpSharesInExpiringMarket",
      "accounts": [
        {
          "name": "state",
          "isMut": false,
          "isSigner": false
        },
        {
          "name": "user",
          "isMut": true,
          "isSigner": false
        }
      ],
      "args": [
        {
          "name": "sharesToBurn",
          "type": "u64"
        },
        {
          "name": "marketIndex",
          "type": "u16"
        }
      ]
    },
    {
      "name": "updateUserName",
      "accounts": [
        {
          "name": "user",
          "isMut": true,
          "isSigner": false
        },
        {
          "name": "authority",
          "isMut": false,
          "isSigner": true
        }
      ],
      "args": [
        {
          "name": "subAccountId",
          "type": "u16"
        },
        {
          "name": "name",
          "type": {
            "array": [
              "u8",
              32
            ]
          }
        }
      ]
    },
    {
      "name": "updateUserCustomMarginRatio",
      "accounts": [
        {
          "name": "user",
          "isMut": true,
          "isSigner": false
        },
        {
          "name": "authority",
          "isMut": false,
          "isSigner": true
        }
      ],
      "args": [
        {
          "name": "subAccountId",
          "type": "u16"
        },
        {
          "name": "marginRatio",
          "type": "u32"
        }
      ]
    },
    {
      "name": "updateUserDelegate",
      "accounts": [
        {
          "name": "user",
          "isMut": true,
          "isSigner": false
        },
        {
          "name": "authority",
          "isMut": false,
          "isSigner": true
        }
      ],
      "args": [
        {
          "name": "subAccountId",
          "type": "u16"
        },
        {
          "name": "delegate",
          "type": "publicKey"
        }
      ]
    },
    {
      "name": "deleteUser",
      "accounts": [
        {
          "name": "user",
          "isMut": true,
          "isSigner": false
        },
        {
          "name": "userStats",
          "isMut": true,
          "isSigner": false
        },
        {
          "name": "state",
          "isMut": false,
          "isSigner": false
        },
        {
          "name": "authority",
          "isMut": false,
          "isSigner": true
        }
      ],
      "args": []
    },
    {
      "name": "fillPerpOrder",
      "accounts": [
        {
          "name": "state",
          "isMut": false,
          "isSigner": false
        },
        {
          "name": "authority",
          "isMut": false,
          "isSigner": true
        },
        {
          "name": "filler",
          "isMut": true,
          "isSigner": false
        },
        {
          "name": "fillerStats",
          "isMut": true,
          "isSigner": false
        },
        {
          "name": "user",
          "isMut": true,
          "isSigner": false
        },
        {
          "name": "userStats",
          "isMut": true,
          "isSigner": false
        }
      ],
      "args": [
        {
          "name": "orderId",
          "type": {
            "option": "u32"
          }
        },
        {
          "name": "makerOrderId",
          "type": {
            "option": "u32"
          }
        }
      ]
    },
    {
      "name": "fillSpotOrder",
      "accounts": [
        {
          "name": "state",
          "isMut": false,
          "isSigner": false
        },
        {
          "name": "authority",
          "isMut": false,
          "isSigner": true
        },
        {
          "name": "filler",
          "isMut": true,
          "isSigner": false
        },
        {
          "name": "fillerStats",
          "isMut": true,
          "isSigner": false
        },
        {
          "name": "user",
          "isMut": true,
          "isSigner": false
        },
        {
          "name": "userStats",
          "isMut": true,
          "isSigner": false
        }
      ],
      "args": [
        {
          "name": "orderId",
          "type": {
            "option": "u32"
          }
        },
        {
          "name": "fulfillmentType",
          "type": {
            "option": {
              "defined": "SpotFulfillmentType"
            }
          }
        },
        {
          "name": "makerOrderId",
          "type": {
            "option": "u32"
          }
        }
      ]
    },
    {
      "name": "triggerOrder",
      "accounts": [
        {
          "name": "state",
          "isMut": false,
          "isSigner": false
        },
        {
          "name": "authority",
          "isMut": false,
          "isSigner": true
        },
        {
          "name": "filler",
          "isMut": true,
          "isSigner": false
        },
        {
          "name": "user",
          "isMut": true,
          "isSigner": false
        }
      ],
      "args": [
        {
          "name": "orderId",
          "type": "u32"
        }
      ]
    },
    {
      "name": "settlePnl",
      "accounts": [
        {
          "name": "state",
          "isMut": false,
          "isSigner": false
        },
        {
          "name": "user",
          "isMut": true,
          "isSigner": false
        },
        {
          "name": "authority",
          "isMut": false,
          "isSigner": true
        },
        {
          "name": "spotMarketVault",
          "isMut": true,
          "isSigner": false
        }
      ],
      "args": [
        {
          "name": "marketIndex",
          "type": "u16"
        }
      ]
    },
    {
      "name": "settleFundingPayment",
      "accounts": [
        {
          "name": "state",
          "isMut": false,
          "isSigner": false
        },
        {
          "name": "user",
          "isMut": true,
          "isSigner": false
        }
      ],
      "args": []
    },
    {
      "name": "settleLp",
      "accounts": [
        {
          "name": "state",
          "isMut": false,
          "isSigner": false
        },
        {
          "name": "user",
          "isMut": true,
          "isSigner": false
        }
      ],
      "args": [
        {
          "name": "marketIndex",
          "type": "u16"
        }
      ]
    },
    {
      "name": "settleExpiredMarket",
      "accounts": [
        {
          "name": "state",
          "isMut": false,
          "isSigner": false
        },
        {
          "name": "authority",
          "isMut": false,
          "isSigner": true
        }
      ],
      "args": [
        {
          "name": "marketIndex",
          "type": "u16"
        }
      ]
    },
    {
      "name": "liquidatePerp",
      "accounts": [
        {
          "name": "state",
          "isMut": false,
          "isSigner": false
        },
        {
          "name": "authority",
          "isMut": false,
          "isSigner": true
        },
        {
          "name": "liquidator",
          "isMut": true,
          "isSigner": false
        },
        {
          "name": "liquidatorStats",
          "isMut": true,
          "isSigner": false
        },
        {
          "name": "user",
          "isMut": true,
          "isSigner": false
        },
        {
          "name": "userStats",
          "isMut": true,
          "isSigner": false
        }
      ],
      "args": [
        {
          "name": "marketIndex",
          "type": "u16"
        },
        {
          "name": "liquidatorMaxBaseAssetAmount",
          "type": "u64"
        },
        {
          "name": "limitPrice",
          "type": {
            "option": "u64"
          }
        }
      ]
    },
    {
      "name": "liquidateSpot",
      "accounts": [
        {
          "name": "state",
          "isMut": false,
          "isSigner": false
        },
        {
          "name": "authority",
          "isMut": false,
          "isSigner": true
        },
        {
          "name": "liquidator",
          "isMut": true,
          "isSigner": false
        },
        {
          "name": "liquidatorStats",
          "isMut": true,
          "isSigner": false
        },
        {
          "name": "user",
          "isMut": true,
          "isSigner": false
        },
        {
          "name": "userStats",
          "isMut": true,
          "isSigner": false
        }
      ],
      "args": [
        {
          "name": "assetMarketIndex",
          "type": "u16"
        },
        {
          "name": "liabilityMarketIndex",
          "type": "u16"
        },
        {
          "name": "liquidatorMaxLiabilityTransfer",
          "type": "u128"
        }
      ]
    },
    {
      "name": "liquidateBorrowForPerpPnl",
      "accounts": [
        {
          "name": "state",
          "isMut": false,
          "isSigner": false
        },
        {
          "name": "authority",
          "isMut": false,
          "isSigner": true
        },
        {
          "name": "liquidator",
          "isMut": true,
          "isSigner": false
        },
        {
          "name": "liquidatorStats",
          "isMut": true,
          "isSigner": false
        },
        {
          "name": "user",
          "isMut": true,
          "isSigner": false
        },
        {
          "name": "userStats",
          "isMut": true,
          "isSigner": false
        }
      ],
      "args": [
        {
          "name": "perpMarketIndex",
          "type": "u16"
        },
        {
          "name": "spotMarketIndex",
          "type": "u16"
        },
        {
          "name": "liquidatorMaxLiabilityTransfer",
          "type": "u128"
        }
      ]
    },
    {
      "name": "liquidatePerpPnlForDeposit",
      "accounts": [
        {
          "name": "state",
          "isMut": false,
          "isSigner": false
        },
        {
          "name": "authority",
          "isMut": false,
          "isSigner": true
        },
        {
          "name": "liquidator",
          "isMut": true,
          "isSigner": false
        },
        {
          "name": "liquidatorStats",
          "isMut": true,
          "isSigner": false
        },
        {
          "name": "user",
          "isMut": true,
          "isSigner": false
        },
        {
          "name": "userStats",
          "isMut": true,
          "isSigner": false
        }
      ],
      "args": [
        {
          "name": "perpMarketIndex",
          "type": "u16"
        },
        {
          "name": "spotMarketIndex",
          "type": "u16"
        },
        {
          "name": "liquidatorMaxPnlTransfer",
          "type": "u128"
        }
      ]
    },
    {
      "name": "resolvePerpPnlDeficit",
      "accounts": [
        {
          "name": "state",
          "isMut": false,
          "isSigner": false
        },
        {
          "name": "authority",
          "isMut": false,
          "isSigner": true
        },
        {
          "name": "spotMarketVault",
          "isMut": true,
          "isSigner": false
        },
        {
          "name": "insuranceFundVault",
          "isMut": true,
          "isSigner": false
        },
        {
          "name": "clearingHouseSigner",
          "isMut": false,
          "isSigner": false
        },
        {
          "name": "tokenProgram",
          "isMut": false,
          "isSigner": false
        }
      ],
      "args": [
        {
          "name": "spotMarketIndex",
          "type": "u16"
        },
        {
          "name": "perpMarketIndex",
          "type": "u16"
        }
      ]
    },
    {
      "name": "resolvePerpBankruptcy",
      "accounts": [
        {
          "name": "state",
          "isMut": false,
          "isSigner": false
        },
        {
          "name": "authority",
          "isMut": false,
          "isSigner": true
        },
        {
          "name": "liquidator",
          "isMut": true,
          "isSigner": false
        },
        {
          "name": "liquidatorStats",
          "isMut": true,
          "isSigner": false
        },
        {
          "name": "user",
          "isMut": true,
          "isSigner": false
        },
        {
          "name": "userStats",
          "isMut": true,
          "isSigner": false
        },
        {
          "name": "spotMarketVault",
          "isMut": true,
          "isSigner": false
        },
        {
          "name": "insuranceFundVault",
          "isMut": true,
          "isSigner": false
        },
        {
          "name": "clearingHouseSigner",
          "isMut": false,
          "isSigner": false
        },
        {
          "name": "tokenProgram",
          "isMut": false,
          "isSigner": false
        }
      ],
      "args": [
        {
          "name": "quoteSpotMarketIndex",
          "type": "u16"
        },
        {
          "name": "marketIndex",
          "type": "u16"
        }
      ]
    },
    {
      "name": "resolveSpotBankruptcy",
      "accounts": [
        {
          "name": "state",
          "isMut": false,
          "isSigner": false
        },
        {
          "name": "authority",
          "isMut": false,
          "isSigner": true
        },
        {
          "name": "liquidator",
          "isMut": true,
          "isSigner": false
        },
        {
          "name": "liquidatorStats",
          "isMut": true,
          "isSigner": false
        },
        {
          "name": "user",
          "isMut": true,
          "isSigner": false
        },
        {
          "name": "userStats",
          "isMut": true,
          "isSigner": false
        },
        {
          "name": "spotMarketVault",
          "isMut": true,
          "isSigner": false
        },
        {
          "name": "insuranceFundVault",
          "isMut": true,
          "isSigner": false
        },
        {
          "name": "clearingHouseSigner",
          "isMut": false,
          "isSigner": false
        },
        {
          "name": "tokenProgram",
          "isMut": false,
          "isSigner": false
        }
      ],
      "args": [
        {
          "name": "marketIndex",
          "type": "u16"
        }
      ]
    },
    {
      "name": "settleRevenueToInsuranceFund",
      "accounts": [
        {
          "name": "state",
          "isMut": false,
          "isSigner": false
        },
        {
          "name": "spotMarket",
          "isMut": false,
          "isSigner": false
        },
        {
          "name": "spotMarketVault",
          "isMut": true,
          "isSigner": false
        },
        {
          "name": "clearingHouseSigner",
          "isMut": false,
          "isSigner": false
        },
        {
          "name": "insuranceFundVault",
          "isMut": true,
          "isSigner": false
        },
        {
          "name": "tokenProgram",
          "isMut": false,
          "isSigner": false
        }
      ],
      "args": [
        {
          "name": "spotMarketIndex",
          "type": "u16"
        }
      ]
    },
    {
      "name": "updateFundingRate",
      "accounts": [
        {
          "name": "state",
          "isMut": false,
          "isSigner": false
        },
        {
          "name": "perpMarket",
          "isMut": true,
          "isSigner": false
        },
        {
          "name": "oracle",
          "isMut": false,
          "isSigner": false
        }
      ],
      "args": [
        {
          "name": "marketIndex",
          "type": "u16"
        }
      ]
    },
    {
      "name": "updateSpotMarketCumulativeInterest",
      "accounts": [
        {
          "name": "state",
          "isMut": false,
          "isSigner": false
        },
        {
          "name": "spotMarket",
          "isMut": true,
          "isSigner": false
        },
        {
          "name": "oracle",
          "isMut": false,
          "isSigner": false
        }
      ],
      "args": []
    },
    {
      "name": "updateAmms",
      "accounts": [
        {
          "name": "state",
          "isMut": false,
          "isSigner": false
        },
        {
          "name": "authority",
          "isMut": false,
          "isSigner": true
        }
      ],
      "args": [
        {
          "name": "marketIndexes",
          "type": {
            "array": [
              "u16",
              5
            ]
          }
        }
      ]
    },
    {
      "name": "updateSpotMarketExpiry",
      "accounts": [
        {
          "name": "admin",
          "isMut": false,
          "isSigner": true
        },
        {
          "name": "state",
          "isMut": false,
          "isSigner": false
        },
        {
          "name": "spotMarket",
          "isMut": true,
          "isSigner": false
        }
      ],
      "args": [
        {
          "name": "expiryTs",
          "type": "i64"
        }
      ]
    },
    {
      "name": "updateUserQuoteAssetInsuranceStake",
      "accounts": [
        {
          "name": "state",
          "isMut": false,
          "isSigner": false
        },
        {
          "name": "spotMarket",
          "isMut": false,
          "isSigner": false
        },
        {
          "name": "insuranceFundStake",
          "isMut": true,
          "isSigner": false
        },
        {
          "name": "userStats",
          "isMut": true,
          "isSigner": false
        },
        {
          "name": "authority",
          "isMut": false,
          "isSigner": true
        },
        {
          "name": "insuranceFundVault",
          "isMut": true,
          "isSigner": false
        }
      ],
      "args": []
    },
    {
      "name": "initializeInsuranceFundStake",
      "accounts": [
        {
          "name": "spotMarket",
          "isMut": false,
          "isSigner": false
        },
        {
          "name": "insuranceFundStake",
          "isMut": true,
          "isSigner": false
        },
        {
          "name": "userStats",
          "isMut": true,
          "isSigner": false
        },
        {
          "name": "state",
          "isMut": false,
          "isSigner": false
        },
        {
          "name": "authority",
          "isMut": false,
          "isSigner": true
        },
        {
          "name": "payer",
          "isMut": true,
          "isSigner": true
        },
        {
          "name": "rent",
          "isMut": false,
          "isSigner": false
        },
        {
          "name": "systemProgram",
          "isMut": false,
          "isSigner": false
        }
      ],
      "args": [
        {
          "name": "marketIndex",
          "type": "u16"
        }
      ]
    },
    {
      "name": "addInsuranceFundStake",
      "accounts": [
        {
          "name": "state",
          "isMut": false,
          "isSigner": false
        },
        {
          "name": "spotMarket",
          "isMut": false,
          "isSigner": false
        },
        {
          "name": "insuranceFundStake",
          "isMut": true,
          "isSigner": false
        },
        {
          "name": "userStats",
          "isMut": true,
          "isSigner": false
        },
        {
          "name": "authority",
          "isMut": false,
          "isSigner": true
        },
        {
          "name": "spotMarketVault",
          "isMut": true,
          "isSigner": false
        },
        {
          "name": "insuranceFundVault",
          "isMut": true,
          "isSigner": false
        },
        {
          "name": "clearingHouseSigner",
          "isMut": false,
          "isSigner": false
        },
        {
          "name": "userTokenAccount",
          "isMut": true,
          "isSigner": false
        },
        {
          "name": "tokenProgram",
          "isMut": false,
          "isSigner": false
        }
      ],
      "args": [
        {
          "name": "marketIndex",
          "type": "u16"
        },
        {
          "name": "amount",
          "type": "u64"
        }
      ]
    },
    {
      "name": "requestRemoveInsuranceFundStake",
      "accounts": [
        {
          "name": "spotMarket",
          "isMut": false,
          "isSigner": false
        },
        {
          "name": "insuranceFundStake",
          "isMut": true,
          "isSigner": false
        },
        {
          "name": "userStats",
          "isMut": true,
          "isSigner": false
        },
        {
          "name": "authority",
          "isMut": false,
          "isSigner": true
        },
        {
          "name": "insuranceFundVault",
          "isMut": true,
          "isSigner": false
        }
      ],
      "args": [
        {
          "name": "marketIndex",
          "type": "u16"
        },
        {
          "name": "amount",
          "type": "u64"
        }
      ]
    },
    {
      "name": "cancelRequestRemoveInsuranceFundStake",
      "accounts": [
        {
          "name": "spotMarket",
          "isMut": false,
          "isSigner": false
        },
        {
          "name": "insuranceFundStake",
          "isMut": true,
          "isSigner": false
        },
        {
          "name": "userStats",
          "isMut": true,
          "isSigner": false
        },
        {
          "name": "authority",
          "isMut": false,
          "isSigner": true
        },
        {
          "name": "insuranceFundVault",
          "isMut": true,
          "isSigner": false
        }
      ],
      "args": [
        {
          "name": "marketIndex",
          "type": "u16"
        }
      ]
    },
    {
      "name": "removeInsuranceFundStake",
      "accounts": [
        {
          "name": "state",
          "isMut": false,
          "isSigner": false
        },
        {
          "name": "spotMarket",
          "isMut": false,
          "isSigner": false
        },
        {
          "name": "insuranceFundStake",
          "isMut": true,
          "isSigner": false
        },
        {
          "name": "userStats",
          "isMut": true,
          "isSigner": false
        },
        {
          "name": "authority",
          "isMut": false,
          "isSigner": true
        },
        {
          "name": "insuranceFundVault",
          "isMut": true,
          "isSigner": false
        },
        {
          "name": "clearingHouseSigner",
          "isMut": false,
          "isSigner": false
        },
        {
          "name": "userTokenAccount",
          "isMut": true,
          "isSigner": false
        },
        {
          "name": "tokenProgram",
          "isMut": false,
          "isSigner": false
        }
      ],
      "args": [
        {
          "name": "marketIndex",
          "type": "u16"
        }
      ]
    },
    {
      "name": "initialize",
      "accounts": [
        {
          "name": "admin",
          "isMut": true,
          "isSigner": true
        },
        {
          "name": "state",
          "isMut": true,
          "isSigner": false
        },
        {
          "name": "quoteAssetMint",
          "isMut": false,
          "isSigner": false
        },
        {
          "name": "clearingHouseSigner",
          "isMut": false,
          "isSigner": false
        },
        {
          "name": "rent",
          "isMut": false,
          "isSigner": false
        },
        {
          "name": "systemProgram",
          "isMut": false,
          "isSigner": false
        },
        {
          "name": "tokenProgram",
          "isMut": false,
          "isSigner": false
        }
      ],
      "args": []
    },
    {
      "name": "initializeSpotMarket",
      "accounts": [
        {
          "name": "spotMarket",
          "isMut": true,
          "isSigner": false
        },
        {
          "name": "spotMarketMint",
          "isMut": false,
          "isSigner": false
        },
        {
          "name": "spotMarketVault",
          "isMut": true,
          "isSigner": false
        },
        {
          "name": "insuranceFundVault",
          "isMut": true,
          "isSigner": false
        },
        {
          "name": "clearingHouseSigner",
          "isMut": false,
          "isSigner": false
        },
        {
          "name": "state",
          "isMut": true,
          "isSigner": false
        },
        {
          "name": "oracle",
          "isMut": false,
          "isSigner": false
        },
        {
          "name": "admin",
          "isMut": true,
          "isSigner": true
        },
        {
          "name": "rent",
          "isMut": false,
          "isSigner": false
        },
        {
          "name": "systemProgram",
          "isMut": false,
          "isSigner": false
        },
        {
          "name": "tokenProgram",
          "isMut": false,
          "isSigner": false
        }
      ],
      "args": [
        {
          "name": "optimalUtilization",
          "type": "u32"
        },
        {
          "name": "optimalBorrowRate",
          "type": "u32"
        },
        {
          "name": "maxBorrowRate",
          "type": "u32"
        },
        {
          "name": "oracleSource",
          "type": {
            "defined": "OracleSource"
          }
        },
        {
          "name": "initialAssetWeight",
          "type": "u32"
        },
        {
          "name": "maintenanceAssetWeight",
          "type": "u32"
        },
        {
          "name": "initialLiabilityWeight",
          "type": "u32"
        },
        {
          "name": "maintenanceLiabilityWeight",
          "type": "u32"
        },
        {
          "name": "imfFactor",
          "type": "u32"
        },
        {
          "name": "liquidationFee",
          "type": "u32"
        },
        {
          "name": "activeStatus",
          "type": "bool"
        }
      ]
    },
    {
      "name": "initializeSerumFulfillmentConfig",
      "accounts": [
        {
          "name": "baseSpotMarket",
          "isMut": false,
          "isSigner": false
        },
        {
          "name": "quoteSpotMarket",
          "isMut": false,
          "isSigner": false
        },
        {
          "name": "state",
          "isMut": true,
          "isSigner": false
        },
        {
          "name": "serumProgram",
          "isMut": false,
          "isSigner": false
        },
        {
          "name": "serumMarket",
          "isMut": false,
          "isSigner": false
        },
        {
          "name": "serumOpenOrders",
          "isMut": true,
          "isSigner": false
        },
        {
          "name": "clearingHouseSigner",
          "isMut": false,
          "isSigner": false
        },
        {
          "name": "serumFulfillmentConfig",
          "isMut": true,
          "isSigner": false
        },
        {
          "name": "admin",
          "isMut": true,
          "isSigner": true
        },
        {
          "name": "rent",
          "isMut": false,
          "isSigner": false
        },
        {
          "name": "systemProgram",
          "isMut": false,
          "isSigner": false
        }
      ],
      "args": [
        {
          "name": "marketIndex",
          "type": "u16"
        }
      ]
    },
    {
      "name": "updateSerumVault",
      "accounts": [
        {
          "name": "state",
          "isMut": true,
          "isSigner": false
        },
        {
          "name": "admin",
          "isMut": true,
          "isSigner": true
        },
        {
          "name": "srmVault",
          "isMut": false,
          "isSigner": false
        }
      ],
      "args": []
    },
    {
      "name": "initializePerpMarket",
      "accounts": [
        {
          "name": "admin",
          "isMut": true,
          "isSigner": true
        },
        {
          "name": "state",
          "isMut": true,
          "isSigner": false
        },
        {
          "name": "perpMarket",
          "isMut": true,
          "isSigner": false
        },
        {
          "name": "oracle",
          "isMut": false,
          "isSigner": false
        },
        {
          "name": "rent",
          "isMut": false,
          "isSigner": false
        },
        {
          "name": "systemProgram",
          "isMut": false,
          "isSigner": false
        }
      ],
      "args": [
        {
          "name": "ammBaseAssetReserve",
          "type": "u128"
        },
        {
          "name": "ammQuoteAssetReserve",
          "type": "u128"
        },
        {
          "name": "ammPeriodicity",
          "type": "i64"
        },
        {
          "name": "ammPegMultiplier",
          "type": "u128"
        },
        {
          "name": "oracleSource",
          "type": {
            "defined": "OracleSource"
          }
        },
        {
          "name": "marginRatioInitial",
          "type": "u32"
        },
        {
          "name": "marginRatioMaintenance",
          "type": "u32"
        },
        {
          "name": "liquidationFee",
          "type": "u32"
        },
        {
          "name": "activeStatus",
          "type": "bool"
        },
        {
          "name": "name",
          "type": {
            "array": [
              "u8",
              32
            ]
          }
        }
      ]
    },
    {
      "name": "moveAmmPrice",
      "accounts": [
        {
          "name": "admin",
          "isMut": false,
          "isSigner": true
        },
        {
          "name": "state",
          "isMut": false,
          "isSigner": false
        },
        {
          "name": "perpMarket",
          "isMut": true,
          "isSigner": false
        }
      ],
      "args": [
        {
          "name": "baseAssetReserve",
          "type": "u128"
        },
        {
          "name": "quoteAssetReserve",
          "type": "u128"
        },
        {
          "name": "sqrtK",
          "type": "u128"
        }
      ]
    },
    {
      "name": "updatePerpMarketExpiry",
      "accounts": [
        {
          "name": "admin",
          "isMut": false,
          "isSigner": true
        },
        {
          "name": "state",
          "isMut": false,
          "isSigner": false
        },
        {
          "name": "perpMarket",
          "isMut": true,
          "isSigner": false
        }
      ],
      "args": [
        {
          "name": "expiryTs",
          "type": "i64"
        }
      ]
    },
    {
      "name": "settleExpiredMarketPoolsToRevenuePool",
      "accounts": [
        {
          "name": "state",
          "isMut": false,
          "isSigner": false
        },
        {
          "name": "admin",
          "isMut": false,
          "isSigner": true
        },
        {
          "name": "spotMarket",
          "isMut": true,
          "isSigner": false
        },
        {
          "name": "perpMarket",
          "isMut": true,
          "isSigner": false
        }
      ],
      "args": []
    },
    {
      "name": "depositIntoPerpMarketFeePool",
      "accounts": [
        {
          "name": "state",
          "isMut": true,
          "isSigner": false
        },
        {
          "name": "perpMarket",
          "isMut": true,
          "isSigner": false
        },
        {
          "name": "admin",
          "isMut": false,
          "isSigner": true
        },
        {
          "name": "sourceVault",
          "isMut": true,
          "isSigner": false
        },
        {
          "name": "clearingHouseSigner",
          "isMut": false,
          "isSigner": false
        },
        {
          "name": "quoteSpotMarket",
          "isMut": true,
          "isSigner": false
        },
        {
          "name": "spotMarketVault",
          "isMut": true,
          "isSigner": false
        },
        {
          "name": "tokenProgram",
          "isMut": false,
          "isSigner": false
        }
      ],
      "args": [
        {
          "name": "amount",
          "type": "u64"
        }
      ]
    },
    {
      "name": "repegAmmCurve",
      "accounts": [
        {
          "name": "state",
          "isMut": false,
          "isSigner": false
        },
        {
          "name": "perpMarket",
          "isMut": true,
          "isSigner": false
        },
        {
          "name": "oracle",
          "isMut": false,
          "isSigner": false
        },
        {
          "name": "admin",
          "isMut": false,
          "isSigner": true
        }
      ],
      "args": [
        {
          "name": "newPegCandidate",
          "type": "u128"
        }
      ]
    },
    {
      "name": "updatePerpMarketAmmOracleTwap",
      "accounts": [
        {
          "name": "state",
          "isMut": false,
          "isSigner": false
        },
        {
          "name": "perpMarket",
          "isMut": true,
          "isSigner": false
        },
        {
          "name": "oracle",
          "isMut": false,
          "isSigner": false
        },
        {
          "name": "admin",
          "isMut": false,
          "isSigner": true
        }
      ],
      "args": []
    },
    {
      "name": "resetPerpMarketAmmOracleTwap",
      "accounts": [
        {
          "name": "state",
          "isMut": false,
          "isSigner": false
        },
        {
          "name": "perpMarket",
          "isMut": true,
          "isSigner": false
        },
        {
          "name": "oracle",
          "isMut": false,
          "isSigner": false
        },
        {
          "name": "admin",
          "isMut": false,
          "isSigner": true
        }
      ],
      "args": []
    },
    {
      "name": "updateK",
      "accounts": [
        {
          "name": "admin",
          "isMut": false,
          "isSigner": true
        },
        {
          "name": "state",
          "isMut": false,
          "isSigner": false
        },
        {
          "name": "perpMarket",
          "isMut": true,
          "isSigner": false
        },
        {
          "name": "oracle",
          "isMut": false,
          "isSigner": false
        }
      ],
      "args": [
        {
          "name": "sqrtK",
          "type": "u128"
        }
      ]
    },
    {
      "name": "updatePerpMarketMarginRatio",
      "accounts": [
        {
          "name": "admin",
          "isMut": false,
          "isSigner": true
        },
        {
          "name": "state",
          "isMut": false,
          "isSigner": false
        },
        {
          "name": "perpMarket",
          "isMut": true,
          "isSigner": false
        }
      ],
      "args": [
        {
          "name": "marginRatioInitial",
          "type": "u32"
        },
        {
          "name": "marginRatioMaintenance",
          "type": "u32"
        }
      ]
    },
    {
      "name": "updatePerpMarketMaxImbalances",
      "accounts": [
        {
          "name": "admin",
          "isMut": false,
          "isSigner": true
        },
        {
          "name": "state",
          "isMut": false,
          "isSigner": false
        },
        {
          "name": "perpMarket",
          "isMut": true,
          "isSigner": false
        }
      ],
      "args": [
        {
          "name": "unrealizedMaxImbalance",
          "type": "u64"
        },
        {
          "name": "maxRevenueWithdrawPerPeriod",
          "type": "u64"
        },
        {
          "name": "quoteMaxInsurance",
          "type": "u64"
        }
      ]
    },
    {
      "name": "updatePerpLiquidationFee",
      "accounts": [
        {
          "name": "admin",
          "isMut": false,
          "isSigner": true
        },
        {
          "name": "state",
          "isMut": false,
          "isSigner": false
        },
        {
          "name": "perpMarket",
          "isMut": true,
          "isSigner": false
        }
      ],
      "args": [
        {
          "name": "liquidatorFee",
          "type": "u32"
        },
        {
          "name": "ifLiquidationFee",
          "type": "u32"
        }
      ]
    },
    {
      "name": "updateInsuranceFundUnstakingPeriod",
      "accounts": [
        {
          "name": "admin",
          "isMut": false,
          "isSigner": true
        },
        {
          "name": "state",
          "isMut": false,
          "isSigner": false
        },
        {
          "name": "spotMarket",
          "isMut": true,
          "isSigner": false
        }
      ],
      "args": [
        {
          "name": "insuranceFundUnstakingPeriod",
          "type": "i64"
        }
      ]
    },
    {
      "name": "updateSpotMarketLiquidationFee",
      "accounts": [
        {
          "name": "admin",
          "isMut": false,
          "isSigner": true
        },
        {
          "name": "state",
          "isMut": false,
          "isSigner": false
        },
        {
          "name": "spotMarket",
          "isMut": true,
          "isSigner": false
        }
      ],
      "args": [
        {
          "name": "liquidatorFee",
          "type": "u32"
        },
        {
          "name": "ifLiquidationFee",
          "type": "u32"
        }
      ]
    },
    {
      "name": "updateWithdrawGuardThreshold",
      "accounts": [
        {
          "name": "admin",
          "isMut": false,
          "isSigner": true
        },
        {
          "name": "state",
          "isMut": false,
          "isSigner": false
        },
        {
          "name": "spotMarket",
          "isMut": true,
          "isSigner": false
        }
      ],
      "args": [
        {
          "name": "withdrawGuardThreshold",
          "type": "u64"
        }
      ]
    },
    {
      "name": "updateSpotMarketIfFactor",
      "accounts": [
        {
          "name": "admin",
          "isMut": false,
          "isSigner": true
        },
        {
          "name": "state",
          "isMut": false,
          "isSigner": false
        },
        {
          "name": "spotMarket",
          "isMut": true,
          "isSigner": false
        }
      ],
      "args": [
        {
          "name": "spotMarketIndex",
          "type": "u16"
        },
        {
          "name": "userIfFactor",
          "type": "u32"
        },
        {
          "name": "totalIfFactor",
          "type": "u32"
        }
      ]
    },
    {
      "name": "updateSpotMarketRevenueSettlePeriod",
      "accounts": [
        {
          "name": "admin",
          "isMut": false,
          "isSigner": true
        },
        {
          "name": "state",
          "isMut": false,
          "isSigner": false
        },
        {
          "name": "spotMarket",
          "isMut": true,
          "isSigner": false
        }
      ],
      "args": [
        {
          "name": "revenueSettlePeriod",
          "type": "i64"
        }
      ]
    },
    {
      "name": "updateSpotMarketStatus",
      "accounts": [
        {
          "name": "admin",
          "isMut": false,
          "isSigner": true
        },
        {
          "name": "state",
          "isMut": false,
          "isSigner": false
        },
        {
          "name": "spotMarket",
          "isMut": true,
          "isSigner": false
        }
      ],
      "args": [
        {
          "name": "status",
          "type": {
            "defined": "MarketStatus"
          }
        }
      ]
    },
    {
      "name": "updateSpotMarketAssetTier",
      "accounts": [
        {
          "name": "admin",
          "isMut": false,
          "isSigner": true
        },
        {
          "name": "state",
          "isMut": false,
          "isSigner": false
        },
        {
          "name": "spotMarket",
          "isMut": true,
          "isSigner": false
        }
      ],
      "args": [
        {
          "name": "assetTier",
          "type": {
            "defined": "AssetTier"
          }
        }
      ]
    },
    {
      "name": "updateSpotMarketMarginWeights",
      "accounts": [
        {
          "name": "admin",
          "isMut": false,
          "isSigner": true
        },
        {
          "name": "state",
          "isMut": false,
          "isSigner": false
        },
        {
          "name": "spotMarket",
          "isMut": true,
          "isSigner": false
        }
      ],
      "args": [
        {
          "name": "initialAssetWeight",
          "type": "u32"
        },
        {
          "name": "maintenanceAssetWeight",
          "type": "u32"
        },
        {
          "name": "initialLiabilityWeight",
          "type": "u32"
        },
        {
          "name": "maintenanceLiabilityWeight",
          "type": "u32"
        },
        {
          "name": "imfFactor",
          "type": "u32"
        }
      ]
    },
    {
      "name": "updateSpotMarketMaxTokenDeposits",
      "accounts": [
        {
          "name": "admin",
          "isMut": false,
          "isSigner": true
        },
        {
          "name": "state",
          "isMut": false,
          "isSigner": false
        },
        {
          "name": "spotMarket",
          "isMut": true,
          "isSigner": false
        }
      ],
      "args": [
        {
          "name": "maxTokenDeposits",
          "type": "u64"
        }
      ]
    },
    {
      "name": "updateSpotMarketOracle",
      "accounts": [
        {
          "name": "admin",
          "isMut": false,
          "isSigner": true
        },
        {
          "name": "state",
          "isMut": false,
          "isSigner": false
        },
        {
          "name": "spotMarket",
          "isMut": true,
          "isSigner": false
        },
        {
          "name": "oracle",
          "isMut": false,
          "isSigner": false
        }
      ],
      "args": [
        {
          "name": "oracle",
          "type": "publicKey"
        },
        {
          "name": "oracleSource",
          "type": {
            "defined": "OracleSource"
          }
        }
      ]
    },
    {
      "name": "updatePerpMarketStatus",
      "accounts": [
        {
          "name": "admin",
          "isMut": false,
          "isSigner": true
        },
        {
          "name": "state",
          "isMut": false,
          "isSigner": false
        },
        {
          "name": "perpMarket",
          "isMut": true,
          "isSigner": false
        }
      ],
      "args": [
        {
          "name": "status",
          "type": {
            "defined": "MarketStatus"
          }
        }
      ]
    },
    {
      "name": "updatePerpMarketContractTier",
      "accounts": [
        {
          "name": "admin",
          "isMut": false,
          "isSigner": true
        },
        {
          "name": "state",
          "isMut": false,
          "isSigner": false
        },
        {
          "name": "perpMarket",
          "isMut": true,
          "isSigner": false
        }
      ],
      "args": [
        {
          "name": "contractTier",
          "type": {
            "defined": "ContractTier"
          }
        }
      ]
    },
    {
      "name": "updatePerpMarketImfFactor",
      "accounts": [
        {
          "name": "admin",
          "isMut": false,
          "isSigner": true
        },
        {
          "name": "state",
          "isMut": false,
          "isSigner": false
        },
        {
          "name": "perpMarket",
          "isMut": true,
          "isSigner": false
        }
      ],
      "args": [
        {
          "name": "imfFactor",
          "type": "u32"
        }
      ]
    },
    {
      "name": "updatePerpMarketUnrealizedAssetWeight",
      "accounts": [
        {
          "name": "admin",
          "isMut": false,
          "isSigner": true
        },
        {
          "name": "state",
          "isMut": false,
          "isSigner": false
        },
        {
          "name": "perpMarket",
          "isMut": true,
          "isSigner": false
        }
      ],
      "args": [
        {
          "name": "unrealizedInitialAssetWeight",
          "type": "u32"
        },
        {
          "name": "unrealizedMaintenanceAssetWeight",
          "type": "u32"
        }
      ]
    },
    {
      "name": "updatePerpMarketConcentrationCoef",
      "accounts": [
        {
          "name": "admin",
          "isMut": false,
          "isSigner": true
        },
        {
          "name": "state",
          "isMut": false,
          "isSigner": false
        },
        {
          "name": "perpMarket",
          "isMut": true,
          "isSigner": false
        }
      ],
      "args": [
        {
          "name": "concentrationScale",
          "type": "u128"
        }
      ]
    },
    {
      "name": "updatePerpMarketCurveUpdateIntensity",
      "accounts": [
        {
          "name": "admin",
          "isMut": false,
          "isSigner": true
        },
        {
          "name": "state",
          "isMut": false,
          "isSigner": false
        },
        {
          "name": "perpMarket",
          "isMut": true,
          "isSigner": false
        }
      ],
      "args": [
        {
          "name": "curveUpdateIntensity",
          "type": "u8"
        }
      ]
    },
    {
      "name": "updateLpCooldownTime",
      "accounts": [
        {
          "name": "admin",
          "isMut": false,
          "isSigner": true
        },
        {
          "name": "state",
          "isMut": true,
          "isSigner": false
        }
      ],
      "args": [
        {
          "name": "lpCooldownTime",
          "type": "u64"
        }
      ]
    },
    {
      "name": "updatePerpFeeStructure",
      "accounts": [
        {
          "name": "admin",
          "isMut": false,
          "isSigner": true
        },
        {
          "name": "state",
          "isMut": true,
          "isSigner": false
        }
      ],
      "args": [
        {
          "name": "feeStructure",
          "type": {
            "defined": "FeeStructure"
          }
        }
      ]
    },
    {
      "name": "updateSpotFeeStructure",
      "accounts": [
        {
          "name": "admin",
          "isMut": false,
          "isSigner": true
        },
        {
          "name": "state",
          "isMut": true,
          "isSigner": false
        }
      ],
      "args": [
        {
          "name": "feeStructure",
          "type": {
            "defined": "FeeStructure"
          }
        }
      ]
    },
    {
      "name": "updateOracleGuardRails",
      "accounts": [
        {
          "name": "admin",
          "isMut": false,
          "isSigner": true
        },
        {
          "name": "state",
          "isMut": true,
          "isSigner": false
        }
      ],
      "args": [
        {
          "name": "oracleGuardRails",
          "type": {
            "defined": "OracleGuardRails"
          }
        }
      ]
    },
    {
      "name": "updateStateSettlementDuration",
      "accounts": [
        {
          "name": "admin",
          "isMut": false,
          "isSigner": true
        },
        {
          "name": "state",
          "isMut": true,
          "isSigner": false
        }
      ],
      "args": [
        {
          "name": "settlementDuration",
          "type": "u16"
        }
      ]
    },
    {
      "name": "updatePerpMarketOracle",
      "accounts": [
        {
          "name": "state",
          "isMut": false,
          "isSigner": false
        },
        {
          "name": "perpMarket",
          "isMut": true,
          "isSigner": false
        },
        {
          "name": "oracle",
          "isMut": false,
          "isSigner": false
        },
        {
          "name": "admin",
          "isMut": false,
          "isSigner": true
        }
      ],
      "args": [
        {
          "name": "oracle",
          "type": "publicKey"
        },
        {
          "name": "oracleSource",
          "type": {
            "defined": "OracleSource"
          }
        }
      ]
    },
    {
      "name": "updatePerpMarketBaseSpread",
      "accounts": [
        {
          "name": "admin",
          "isMut": false,
          "isSigner": true
        },
        {
          "name": "state",
          "isMut": false,
          "isSigner": false
        },
        {
          "name": "perpMarket",
          "isMut": true,
          "isSigner": false
        }
      ],
      "args": [
        {
          "name": "baseSpread",
          "type": "u32"
        }
      ]
    },
    {
      "name": "updateAmmJitIntensity",
      "accounts": [
        {
          "name": "admin",
          "isMut": false,
          "isSigner": true
        },
        {
          "name": "state",
          "isMut": false,
          "isSigner": false
        },
        {
          "name": "perpMarket",
          "isMut": true,
          "isSigner": false
        }
      ],
      "args": [
        {
          "name": "ammJitIntensity",
          "type": "u8"
        }
      ]
    },
    {
      "name": "updatePerpMarketMaxSpread",
      "accounts": [
        {
          "name": "admin",
          "isMut": false,
          "isSigner": true
        },
        {
          "name": "state",
          "isMut": false,
          "isSigner": false
        },
        {
          "name": "perpMarket",
          "isMut": true,
          "isSigner": false
        }
      ],
      "args": [
        {
          "name": "maxSpread",
          "type": "u32"
        }
      ]
    },
    {
      "name": "updatePerpMarketStepSizeAndTickSize",
      "accounts": [
        {
          "name": "admin",
          "isMut": false,
          "isSigner": true
        },
        {
          "name": "state",
          "isMut": false,
          "isSigner": false
        },
        {
          "name": "perpMarket",
          "isMut": true,
          "isSigner": false
        }
      ],
      "args": [
        {
          "name": "stepSize",
          "type": "u64"
        },
        {
          "name": "tickSize",
          "type": "u64"
        }
      ]
    },
    {
      "name": "updatePerpMarketName",
      "accounts": [
        {
          "name": "admin",
          "isMut": false,
          "isSigner": true
        },
        {
          "name": "state",
          "isMut": false,
          "isSigner": false
        },
        {
          "name": "perpMarket",
          "isMut": true,
          "isSigner": false
        }
      ],
      "args": [
        {
          "name": "name",
          "type": {
            "array": [
              "u8",
              32
            ]
          }
        }
      ]
    },
    {
      "name": "updatePerpMarketMinOrderSize",
      "accounts": [
        {
          "name": "admin",
          "isMut": false,
          "isSigner": true
        },
        {
          "name": "state",
          "isMut": false,
          "isSigner": false
        },
        {
          "name": "perpMarket",
          "isMut": true,
          "isSigner": false
        }
      ],
      "args": [
        {
          "name": "orderSize",
          "type": "u64"
        }
      ]
    },
    {
      "name": "updatePerpMarketMaxSlippageRatio",
      "accounts": [
        {
          "name": "admin",
          "isMut": false,
          "isSigner": true
        },
        {
          "name": "state",
          "isMut": false,
          "isSigner": false
        },
        {
          "name": "perpMarket",
          "isMut": true,
          "isSigner": false
        }
      ],
      "args": [
        {
          "name": "maxSlippageRatio",
          "type": "u16"
        }
      ]
    },
    {
      "name": "updatePerpMarketMaxFillReserveFraction",
      "accounts": [
        {
          "name": "admin",
          "isMut": false,
          "isSigner": true
        },
        {
          "name": "state",
          "isMut": false,
          "isSigner": false
        },
        {
          "name": "perpMarket",
          "isMut": true,
          "isSigner": false
        }
      ],
      "args": [
        {
          "name": "maxFillReserveFraction",
          "type": "u16"
        }
      ]
    },
    {
      "name": "updatePerpMarketMaxOpenInterest",
      "accounts": [
        {
          "name": "admin",
          "isMut": false,
          "isSigner": true
        },
        {
          "name": "state",
          "isMut": false,
          "isSigner": false
        },
        {
          "name": "perpMarket",
          "isMut": true,
          "isSigner": false
        }
      ],
      "args": [
        {
          "name": "maxOpenInterest",
          "type": "u128"
        }
      ]
    },
    {
      "name": "updateAdmin",
      "accounts": [
        {
          "name": "admin",
          "isMut": false,
          "isSigner": true
        },
        {
          "name": "state",
          "isMut": true,
          "isSigner": false
        }
      ],
      "args": [
        {
          "name": "admin",
          "type": "publicKey"
        }
      ]
    },
    {
      "name": "updateWhitelistMint",
      "accounts": [
        {
          "name": "admin",
          "isMut": false,
          "isSigner": true
        },
        {
          "name": "state",
          "isMut": true,
          "isSigner": false
        }
      ],
      "args": [
        {
          "name": "whitelistMint",
          "type": "publicKey"
        }
      ]
    },
    {
      "name": "updateDiscountMint",
      "accounts": [
        {
          "name": "admin",
          "isMut": false,
          "isSigner": true
        },
        {
          "name": "state",
          "isMut": true,
          "isSigner": false
        }
      ],
      "args": [
        {
          "name": "discountMint",
          "type": "publicKey"
        }
      ]
    },
    {
      "name": "updateExchangeStatus",
      "accounts": [
        {
          "name": "admin",
          "isMut": false,
          "isSigner": true
        },
        {
          "name": "state",
          "isMut": true,
          "isSigner": false
        }
      ],
      "args": [
        {
          "name": "exchangeStatus",
          "type": {
            "defined": "ExchangeStatus"
          }
        }
      ]
    },
    {
      "name": "updatePerpAuctionDuration",
      "accounts": [
        {
          "name": "admin",
          "isMut": false,
          "isSigner": true
        },
        {
          "name": "state",
          "isMut": true,
          "isSigner": false
        }
      ],
      "args": [
        {
          "name": "minPerpAuctionDuration",
          "type": "u8"
        }
      ]
    },
    {
      "name": "updateSpotAuctionDuration",
      "accounts": [
        {
          "name": "admin",
          "isMut": false,
          "isSigner": true
        },
        {
          "name": "state",
          "isMut": true,
          "isSigner": false
        }
      ],
      "args": [
        {
          "name": "defaultSpotAuctionDuration",
          "type": "u8"
        }
      ]
    },
    {
      "name": "adminRemoveInsuranceFundStake",
      "accounts": [
        {
          "name": "admin",
          "isMut": false,
          "isSigner": true
        },
        {
          "name": "state",
          "isMut": false,
          "isSigner": false
        },
        {
          "name": "spotMarket",
          "isMut": false,
          "isSigner": false
        },
        {
          "name": "insuranceFundVault",
          "isMut": true,
          "isSigner": false
        },
        {
          "name": "clearingHouseSigner",
          "isMut": false,
          "isSigner": false
        },
        {
          "name": "adminTokenAccount",
          "isMut": true,
          "isSigner": false
        },
        {
          "name": "tokenProgram",
          "isMut": false,
          "isSigner": false
        }
      ],
      "args": [
        {
          "name": "marketIndex",
          "type": "u16"
        },
        {
          "name": "amount",
          "type": "u64"
        }
      ]
    }
  ],
  "accounts": [
    {
      "name": "InsuranceFundStake",
      "type": {
        "kind": "struct",
        "fields": [
          {
            "name": "authority",
            "type": "publicKey"
          },
          {
            "name": "ifShares",
            "type": "u128"
          },
          {
            "name": "lastWithdrawRequestShares",
            "type": "u128"
          },
          {
            "name": "ifBase",
            "type": "u128"
          },
          {
            "name": "lastValidTs",
            "type": "i64"
          },
          {
            "name": "lastWithdrawRequestValue",
            "type": "u64"
          },
          {
            "name": "lastWithdrawRequestTs",
            "type": "i64"
          },
          {
            "name": "marketIndex",
            "type": "u16"
          },
          {
            "name": "costBasis",
            "type": "i64"
          },
          {
            "name": "padding",
            "type": {
              "array": [
                "u8",
                6
              ]
            }
          }
        ]
      }
    },
    {
      "name": "PerpMarket",
      "type": {
        "kind": "struct",
        "fields": [
          {
            "name": "pubkey",
            "type": "publicKey"
          },
          {
            "name": "amm",
            "type": {
              "defined": "AMM"
            }
          },
          {
            "name": "pnlPool",
            "type": {
              "defined": "PoolBalance"
            }
          },
          {
            "name": "name",
            "type": {
              "array": [
                "u8",
                32
              ]
            }
          },
          {
            "name": "insuranceClaim",
            "type": {
              "defined": "InsuranceClaim"
            }
          },
          {
            "name": "unrealizedPnlMaxImbalance",
            "type": "u64"
          },
          {
            "name": "expiryTs",
            "type": "i64"
          },
          {
            "name": "expiryPrice",
            "type": "i64"
          },
          {
            "name": "nextFillRecordId",
            "type": "u64"
          },
          {
            "name": "nextFundingRateRecordId",
            "type": "u64"
          },
          {
            "name": "nextCurveRecordId",
            "type": "u64"
          },
          {
            "name": "imfFactor",
            "type": "u32"
          },
          {
            "name": "unrealizedPnlImfFactor",
            "type": "u32"
          },
          {
            "name": "liquidatorFee",
            "type": "u32"
          },
          {
            "name": "ifLiquidationFee",
            "type": "u32"
          },
          {
            "name": "marginRatioInitial",
            "type": "u32"
          },
          {
            "name": "marginRatioMaintenance",
            "type": "u32"
          },
          {
            "name": "unrealizedPnlInitialAssetWeight",
            "type": "u32"
          },
          {
            "name": "unrealizedPnlMaintenanceAssetWeight",
            "type": "u32"
          },
          {
            "name": "numberOfUsers",
            "type": "u32"
          },
          {
            "name": "marketIndex",
            "type": "u16"
          },
          {
            "name": "status",
            "type": {
              "defined": "MarketStatus"
            }
          },
          {
            "name": "contractType",
            "type": {
              "defined": "ContractType"
            }
          },
          {
            "name": "contractTier",
            "type": {
              "defined": "ContractTier"
            }
          },
          {
            "name": "padding",
            "type": {
              "array": [
                "u8",
                7
              ]
            }
          }
        ]
      }
    },
    {
      "name": "SpotMarket",
      "type": {
        "kind": "struct",
        "fields": [
          {
            "name": "pubkey",
            "type": "publicKey"
          },
          {
            "name": "oracle",
            "type": "publicKey"
          },
          {
            "name": "mint",
            "type": "publicKey"
          },
          {
            "name": "vault",
            "type": "publicKey"
          },
          {
            "name": "historicalOracleData",
            "type": {
              "defined": "HistoricalOracleData"
            }
          },
          {
            "name": "historicalIndexData",
            "type": {
              "defined": "HistoricalIndexData"
            }
          },
          {
            "name": "revenuePool",
            "type": {
              "defined": "PoolBalance"
            }
          },
          {
            "name": "spotFeePool",
            "type": {
              "defined": "PoolBalance"
            }
          },
          {
            "name": "insuranceFund",
            "type": {
              "defined": "InsuranceFund"
            }
          },
          {
            "name": "totalSpotFee",
            "type": "u128"
          },
          {
            "name": "depositBalance",
            "type": "u128"
          },
          {
            "name": "borrowBalance",
            "type": "u128"
          },
          {
            "name": "cumulativeDepositInterest",
            "type": "u128"
          },
          {
            "name": "cumulativeBorrowInterest",
            "type": "u128"
          },
          {
            "name": "withdrawGuardThreshold",
            "type": "u64"
          },
          {
            "name": "maxTokenDeposits",
            "type": "u64"
          },
          {
            "name": "depositTokenTwap",
            "type": "u64"
          },
          {
            "name": "borrowTokenTwap",
            "type": "u64"
          },
          {
            "name": "utilizationTwap",
            "type": "u64"
          },
          {
            "name": "lastInterestTs",
            "type": "u64"
          },
          {
            "name": "lastTwapTs",
            "type": "u64"
          },
          {
            "name": "expiryTs",
            "type": "i64"
          },
          {
            "name": "orderStepSize",
            "type": "u64"
          },
          {
            "name": "orderTickSize",
            "type": "u64"
          },
          {
            "name": "minOrderSize",
            "type": "u64"
          },
          {
            "name": "maxPositionSize",
            "type": "u64"
          },
          {
            "name": "nextFillRecordId",
            "type": "u64"
          },
          {
            "name": "initialAssetWeight",
            "type": "u32"
          },
          {
            "name": "maintenanceAssetWeight",
            "type": "u32"
          },
          {
            "name": "initialLiabilityWeight",
            "type": "u32"
          },
          {
            "name": "maintenanceLiabilityWeight",
            "type": "u32"
          },
          {
            "name": "imfFactor",
            "type": "u32"
          },
          {
            "name": "liquidatorFee",
            "type": "u32"
          },
          {
            "name": "ifLiquidationFee",
            "type": "u32"
          },
          {
            "name": "optimalUtilization",
            "type": "u32"
          },
          {
            "name": "optimalBorrowRate",
            "type": "u32"
          },
          {
            "name": "maxBorrowRate",
            "type": "u32"
          },
          {
            "name": "decimals",
            "type": "u32"
          },
          {
            "name": "marketIndex",
            "type": "u16"
          },
          {
            "name": "oracleSource",
            "type": {
              "defined": "OracleSource"
            }
          },
          {
            "name": "status",
            "type": {
              "defined": "MarketStatus"
            }
          },
          {
            "name": "assetTier",
            "type": {
              "defined": "AssetTier"
            }
          },
          {
            "name": "padding",
            "type": {
              "array": [
                "u8",
                7
              ]
            }
          }
        ]
      }
    },
    {
      "name": "SerumV3FulfillmentConfig",
      "type": {
        "kind": "struct",
        "fields": [
          {
            "name": "pubkey",
            "type": "publicKey"
          },
          {
            "name": "serumProgramId",
            "type": "publicKey"
          },
          {
            "name": "serumMarket",
            "type": "publicKey"
          },
          {
            "name": "serumRequestQueue",
            "type": "publicKey"
          },
          {
            "name": "serumEventQueue",
            "type": "publicKey"
          },
          {
            "name": "serumBids",
            "type": "publicKey"
          },
          {
            "name": "serumAsks",
            "type": "publicKey"
          },
          {
            "name": "serumBaseVault",
            "type": "publicKey"
          },
          {
            "name": "serumQuoteVault",
            "type": "publicKey"
          },
          {
            "name": "serumOpenOrders",
            "type": "publicKey"
          },
          {
            "name": "serumSignerNonce",
            "type": "u64"
          },
          {
            "name": "marketIndex",
            "type": "u16"
          },
          {
            "name": "fulfillmentType",
            "type": {
              "defined": "SpotFulfillmentType"
            }
          },
          {
            "name": "status",
            "type": {
              "defined": "SpotFulfillmentStatus"
            }
          },
          {
            "name": "padding",
            "type": {
              "array": [
                "u8",
                4
              ]
            }
          }
        ]
      }
    },
    {
      "name": "State",
      "type": {
        "kind": "struct",
        "fields": [
          {
            "name": "admin",
            "type": "publicKey"
          },
          {
            "name": "whitelistMint",
            "type": "publicKey"
          },
          {
            "name": "discountMint",
            "type": "publicKey"
          },
          {
            "name": "signer",
            "type": "publicKey"
          },
          {
            "name": "srmVault",
            "type": "publicKey"
          },
          {
            "name": "perpFeeStructure",
            "type": {
              "defined": "FeeStructure"
            }
          },
          {
            "name": "spotFeeStructure",
            "type": {
              "defined": "FeeStructure"
            }
          },
          {
            "name": "oracleGuardRails",
            "type": {
              "defined": "OracleGuardRails"
            }
          },
          {
            "name": "numberOfAuthorities",
            "type": "u64"
          },
          {
            "name": "lpCooldownTime",
            "type": "u64"
          },
          {
            "name": "liquidationMarginBufferRatio",
            "type": "u32"
          },
          {
            "name": "settlementDuration",
            "type": "u16"
          },
          {
            "name": "numberOfMarkets",
            "type": "u16"
          },
          {
            "name": "numberOfSpotMarkets",
            "type": "u16"
          },
          {
            "name": "signerNonce",
            "type": "u8"
          },
          {
            "name": "minPerpAuctionDuration",
            "type": "u8"
          },
          {
            "name": "defaultMarketOrderTimeInForce",
            "type": "u8"
          },
          {
            "name": "defaultSpotAuctionDuration",
            "type": "u8"
          },
          {
            "name": "exchangeStatus",
            "type": {
              "defined": "ExchangeStatus"
            }
          },
          {
            "name": "padding",
            "type": {
              "array": [
                "u8",
                1
              ]
            }
          }
        ]
      }
    },
    {
      "name": "User",
      "type": {
        "kind": "struct",
        "fields": [
          {
            "name": "authority",
            "type": "publicKey"
          },
          {
            "name": "delegate",
            "type": "publicKey"
          },
          {
            "name": "name",
            "type": {
              "array": [
                "u8",
                32
              ]
            }
          },
          {
            "name": "spotPositions",
            "type": {
              "array": [
                {
                  "defined": "SpotPosition"
                },
                8
              ]
            }
          },
          {
            "name": "perpPositions",
            "type": {
              "array": [
                {
                  "defined": "PerpPosition"
                },
                8
              ]
            }
          },
          {
            "name": "orders",
            "type": {
              "array": [
                {
                  "defined": "Order"
                },
                32
              ]
            }
          },
          {
            "name": "lastAddPerpLpSharesTs",
            "type": "i64"
          },
          {
            "name": "totalDeposits",
            "type": "u64"
          },
          {
            "name": "totalWithdraws",
            "type": "u64"
          },
          {
            "name": "settledPerpPnl",
            "type": "i64"
          },
          {
            "name": "cumulativeSpotFees",
            "type": "i64"
          },
          {
            "name": "nextOrderId",
            "type": "u32"
          },
          {
            "name": "maxMarginRatio",
            "type": "u32"
          },
          {
            "name": "nextLiquidationId",
            "type": "u16"
          },
          {
            "name": "subAccountId",
            "type": "u16"
          },
          {
            "name": "isBeingLiquidated",
            "type": "bool"
          },
          {
            "name": "isBankrupt",
            "type": "bool"
          },
          {
            "name": "isMarginTradingEnabled",
            "type": "bool"
          },
          {
            "name": "padding",
            "type": {
              "array": [
                "u8",
<<<<<<< HEAD
                2
=======
                1
>>>>>>> eb24657d
              ]
            }
          }
        ]
      }
    },
    {
      "name": "UserStats",
      "type": {
        "kind": "struct",
        "fields": [
          {
            "name": "authority",
            "type": "publicKey"
          },
          {
            "name": "referrer",
            "type": "publicKey"
          },
          {
            "name": "fees",
            "type": {
              "defined": "UserFees"
            }
          },
          {
            "name": "nextEpochTs",
            "type": "i64"
          },
          {
            "name": "makerVolume30d",
            "type": "u64"
          },
          {
            "name": "takerVolume30d",
            "type": "u64"
          },
          {
            "name": "fillerVolume30d",
            "type": "u64"
          },
          {
            "name": "lastMakerVolume30dTs",
            "type": "i64"
          },
          {
            "name": "lastTakerVolume30dTs",
            "type": "i64"
          },
          {
            "name": "lastFillerVolume30dTs",
            "type": "i64"
          },
          {
            "name": "ifStakedQuoteAssetAmount",
            "type": "u64"
          },
          {
            "name": "numberOfSubAccounts",
            "type": "u16"
          },
          {
            "name": "maxSubAccountId",
            "type": "u16"
          },
          {
            "name": "isReferrer",
            "type": "bool"
          },
          {
            "name": "padding",
            "type": {
              "array": [
                "u8",
                3
              ]
            }
          }
        ]
      }
    }
  ],
  "types": [
    {
      "name": "OrderParams",
      "type": {
        "kind": "struct",
        "fields": [
          {
            "name": "orderType",
            "type": {
              "defined": "OrderType"
            }
          },
          {
            "name": "marketType",
            "type": {
              "defined": "MarketType"
            }
          },
          {
            "name": "direction",
            "type": {
              "defined": "PositionDirection"
            }
          },
          {
            "name": "userOrderId",
            "type": "u8"
          },
          {
            "name": "baseAssetAmount",
            "type": "u64"
          },
          {
            "name": "price",
            "type": "u64"
          },
          {
            "name": "marketIndex",
            "type": "u16"
          },
          {
            "name": "reduceOnly",
            "type": "bool"
          },
          {
            "name": "postOnly",
            "type": "bool"
          },
          {
            "name": "immediateOrCancel",
            "type": "bool"
          },
          {
            "name": "maxTs",
            "type": {
              "option": "i64"
            }
          },
          {
            "name": "triggerPrice",
            "type": {
              "option": "u64"
            }
          },
          {
            "name": "triggerCondition",
            "type": {
              "defined": "OrderTriggerCondition"
            }
          },
          {
            "name": "oraclePriceOffset",
            "type": {
              "option": "i32"
            }
          },
          {
            "name": "auctionDuration",
            "type": {
              "option": "u8"
            }
          },
          {
            "name": "auctionStartPrice",
            "type": {
              "option": "u64"
            }
          },
          {
            "name": "auctionEndPrice",
            "type": {
              "option": "u64"
            }
          }
        ]
      }
    },
    {
      "name": "LiquidatePerpRecord",
      "type": {
        "kind": "struct",
        "fields": [
          {
            "name": "marketIndex",
            "type": "u16"
          },
          {
            "name": "oraclePrice",
            "type": "i64"
          },
          {
            "name": "baseAssetAmount",
            "type": "i64"
          },
          {
            "name": "quoteAssetAmount",
            "type": "i64"
          },
          {
            "name": "lpShares",
            "type": "u64"
          },
          {
            "name": "fillRecordId",
            "type": "u64"
          },
          {
            "name": "userOrderId",
            "type": "u32"
          },
          {
            "name": "liquidatorOrderId",
            "type": "u32"
          },
          {
            "name": "ifFee",
            "type": "u64"
          }
        ]
      }
    },
    {
      "name": "LiquidateSpotRecord",
      "type": {
        "kind": "struct",
        "fields": [
          {
            "name": "assetMarketIndex",
            "type": "u16"
          },
          {
            "name": "assetPrice",
            "type": "i64"
          },
          {
            "name": "assetTransfer",
            "type": "u128"
          },
          {
            "name": "liabilityMarketIndex",
            "type": "u16"
          },
          {
            "name": "liabilityPrice",
            "type": "i64"
          },
          {
            "name": "liabilityTransfer",
            "type": "u128"
          },
          {
            "name": "ifFee",
            "type": "u64"
          }
        ]
      }
    },
    {
      "name": "LiquidateBorrowForPerpPnlRecord",
      "type": {
        "kind": "struct",
        "fields": [
          {
            "name": "perpMarketIndex",
            "type": "u16"
          },
          {
            "name": "marketOraclePrice",
            "type": "i64"
          },
          {
            "name": "pnlTransfer",
            "type": "u128"
          },
          {
            "name": "liabilityMarketIndex",
            "type": "u16"
          },
          {
            "name": "liabilityPrice",
            "type": "i64"
          },
          {
            "name": "liabilityTransfer",
            "type": "u128"
          }
        ]
      }
    },
    {
      "name": "LiquidatePerpPnlForDepositRecord",
      "type": {
        "kind": "struct",
        "fields": [
          {
            "name": "perpMarketIndex",
            "type": "u16"
          },
          {
            "name": "marketOraclePrice",
            "type": "i64"
          },
          {
            "name": "pnlTransfer",
            "type": "u128"
          },
          {
            "name": "assetMarketIndex",
            "type": "u16"
          },
          {
            "name": "assetPrice",
            "type": "i64"
          },
          {
            "name": "assetTransfer",
            "type": "u128"
          }
        ]
      }
    },
    {
      "name": "PerpBankruptcyRecord",
      "type": {
        "kind": "struct",
        "fields": [
          {
            "name": "marketIndex",
            "type": "u16"
          },
          {
            "name": "pnl",
            "type": "i128"
          },
          {
            "name": "ifPayment",
            "type": "u128"
          },
          {
            "name": "cumulativeFundingRateDelta",
            "type": "i128"
          }
        ]
      }
    },
    {
      "name": "SpotBankruptcyRecord",
      "type": {
        "kind": "struct",
        "fields": [
          {
            "name": "marketIndex",
            "type": "u16"
          },
          {
            "name": "borrowAmount",
            "type": "u128"
          },
          {
            "name": "ifPayment",
            "type": "u128"
          },
          {
            "name": "cumulativeDepositInterestDelta",
            "type": "u128"
          }
        ]
      }
    },
    {
      "name": "HistoricalOracleData",
      "type": {
        "kind": "struct",
        "fields": [
          {
            "name": "lastOraclePrice",
            "type": "i64"
          },
          {
            "name": "lastOracleConf",
            "type": "u64"
          },
          {
            "name": "lastOracleDelay",
            "type": "i64"
          },
          {
            "name": "lastOraclePriceTwap",
            "type": "i64"
          },
          {
            "name": "lastOraclePriceTwap5min",
            "type": "i64"
          },
          {
            "name": "lastOraclePriceTwapTs",
            "type": "i64"
          }
        ]
      }
    },
    {
      "name": "HistoricalIndexData",
      "type": {
        "kind": "struct",
        "fields": [
          {
            "name": "lastIndexBidPrice",
            "type": "u64"
          },
          {
            "name": "lastIndexAskPrice",
            "type": "u64"
          },
          {
            "name": "lastIndexPriceTwap",
            "type": "u64"
          },
          {
            "name": "lastIndexPriceTwap5min",
            "type": "u64"
          },
          {
            "name": "lastIndexPriceTwapTs",
            "type": "i64"
          }
        ]
      }
    },
    {
      "name": "InsuranceClaim",
      "type": {
        "kind": "struct",
        "fields": [
          {
            "name": "revenueWithdrawSinceLastSettle",
            "type": "u64"
          },
          {
            "name": "maxRevenueWithdrawPerPeriod",
            "type": "u64"
          },
          {
            "name": "quoteMaxInsurance",
            "type": "u64"
          },
          {
            "name": "quoteSettledInsurance",
            "type": "u64"
          },
          {
            "name": "lastRevenueWithdrawTs",
            "type": "i64"
          }
        ]
      }
    },
    {
      "name": "PoolBalance",
      "type": {
        "kind": "struct",
        "fields": [
          {
            "name": "scaledBalance",
            "type": "u128"
          },
          {
            "name": "marketIndex",
            "type": "u16"
          },
          {
            "name": "padding",
            "type": {
              "array": [
                "u8",
                6
              ]
            }
          }
        ]
      }
    },
    {
      "name": "AMM",
      "type": {
        "kind": "struct",
        "fields": [
          {
            "name": "oracle",
            "type": "publicKey"
          },
          {
            "name": "historicalOracleData",
            "type": {
              "defined": "HistoricalOracleData"
            }
          },
          {
            "name": "baseAssetAmountPerLp",
            "type": "i128"
          },
          {
            "name": "quoteAssetAmountPerLp",
            "type": "i128"
          },
          {
            "name": "feePool",
            "type": {
              "defined": "PoolBalance"
            }
          },
          {
            "name": "baseAssetReserve",
            "type": "u128"
          },
          {
            "name": "quoteAssetReserve",
            "type": "u128"
          },
          {
            "name": "concentrationCoef",
            "type": "u128"
          },
          {
            "name": "minBaseAssetReserve",
            "type": "u128"
          },
          {
            "name": "maxBaseAssetReserve",
            "type": "u128"
          },
          {
            "name": "sqrtK",
            "type": "u128"
          },
          {
            "name": "pegMultiplier",
            "type": "u128"
          },
          {
            "name": "terminalQuoteAssetReserve",
            "type": "u128"
          },
          {
            "name": "baseAssetAmountLong",
            "type": "i128"
          },
          {
            "name": "baseAssetAmountShort",
            "type": "i128"
          },
          {
            "name": "baseAssetAmountWithAmm",
            "type": "i128"
          },
          {
            "name": "baseAssetAmountWithUnsettledLp",
            "type": "i128"
          },
          {
            "name": "maxOpenInterest",
            "type": "u128"
          },
          {
            "name": "quoteAssetAmountLong",
            "type": "i128"
          },
          {
            "name": "quoteAssetAmountShort",
            "type": "i128"
          },
          {
            "name": "quoteEntryAmountLong",
            "type": "i128"
          },
          {
            "name": "quoteEntryAmountShort",
            "type": "i128"
          },
          {
            "name": "userLpShares",
            "type": "u128"
          },
          {
            "name": "lastFundingRate",
            "type": "i64"
          },
          {
            "name": "lastFundingRateLong",
            "type": "i64"
          },
          {
            "name": "lastFundingRateShort",
            "type": "i64"
          },
          {
            "name": "last24hAvgFundingRate",
            "type": "i64"
          },
          {
            "name": "totalFee",
            "type": "i128"
          },
          {
            "name": "totalMmFee",
            "type": "i128"
          },
          {
            "name": "totalExchangeFee",
            "type": "u128"
          },
          {
            "name": "totalFeeMinusDistributions",
            "type": "i128"
          },
          {
            "name": "totalFeeWithdrawn",
            "type": "u128"
          },
          {
            "name": "totalLiquidationFee",
            "type": "u128"
          },
          {
            "name": "cumulativeFundingRateLong",
            "type": "i128"
          },
          {
            "name": "cumulativeFundingRateShort",
            "type": "i128"
          },
          {
            "name": "cumulativeSocialLoss",
            "type": "i128"
          },
          {
            "name": "askBaseAssetReserve",
            "type": "u128"
          },
          {
            "name": "askQuoteAssetReserve",
            "type": "u128"
          },
          {
            "name": "bidBaseAssetReserve",
            "type": "u128"
          },
          {
            "name": "bidQuoteAssetReserve",
            "type": "u128"
          },
          {
            "name": "lastOracleNormalisedPrice",
            "type": "i64"
          },
          {
            "name": "lastOracleReservePriceSpreadPct",
            "type": "i64"
          },
          {
            "name": "lastBidPriceTwap",
            "type": "u64"
          },
          {
            "name": "lastAskPriceTwap",
            "type": "u64"
          },
          {
            "name": "lastMarkPriceTwap",
            "type": "u64"
          },
          {
            "name": "lastMarkPriceTwap5min",
            "type": "u64"
          },
          {
            "name": "lastUpdateSlot",
            "type": "u64"
          },
          {
            "name": "lastOracleConfPct",
            "type": "u64"
          },
          {
            "name": "netRevenueSinceLastFunding",
            "type": "i64"
          },
          {
            "name": "lastFundingRateTs",
            "type": "i64"
          },
          {
            "name": "fundingPeriod",
            "type": "i64"
          },
          {
            "name": "orderStepSize",
            "type": "u64"
          },
          {
            "name": "orderTickSize",
            "type": "u64"
          },
          {
            "name": "minOrderSize",
            "type": "u64"
          },
          {
            "name": "maxPositionSize",
            "type": "u64"
          },
          {
            "name": "volume24h",
            "type": "u64"
          },
          {
            "name": "longIntensityVolume",
            "type": "u64"
          },
          {
            "name": "shortIntensityVolume",
            "type": "u64"
          },
          {
            "name": "lastTradeTs",
            "type": "i64"
          },
          {
            "name": "markStd",
            "type": "u64"
          },
          {
            "name": "lastMarkPriceTwapTs",
            "type": "i64"
          },
          {
            "name": "baseSpread",
            "type": "u32"
          },
          {
            "name": "maxSpread",
            "type": "u32"
          },
          {
            "name": "longSpread",
            "type": "u32"
          },
          {
            "name": "shortSpread",
            "type": "u32"
          },
          {
            "name": "longIntensityCount",
            "type": "u32"
          },
          {
            "name": "shortIntensityCount",
            "type": "u32"
          },
          {
            "name": "maxFillReserveFraction",
            "type": "u16"
          },
          {
            "name": "maxSlippageRatio",
            "type": "u16"
          },
          {
            "name": "curveUpdateIntensity",
            "type": "u8"
          },
          {
            "name": "ammJitIntensity",
            "type": "u8"
          },
          {
            "name": "oracleSource",
            "type": {
              "defined": "OracleSource"
            }
          },
          {
            "name": "lastOracleValid",
            "type": "bool"
          }
        ]
      }
    },
    {
      "name": "InsuranceFund",
      "type": {
        "kind": "struct",
        "fields": [
          {
            "name": "vault",
            "type": "publicKey"
          },
          {
            "name": "totalShares",
            "type": "u128"
          },
          {
            "name": "userShares",
            "type": "u128"
          },
          {
            "name": "sharesBase",
            "type": "u128"
          },
          {
            "name": "unstakingPeriod",
            "type": "i64"
          },
          {
            "name": "lastRevenueSettleTs",
            "type": "i64"
          },
          {
            "name": "revenueSettlePeriod",
            "type": "i64"
          },
          {
            "name": "totalFactor",
            "type": "u32"
          },
          {
            "name": "userFactor",
            "type": "u32"
          }
        ]
      }
    },
    {
      "name": "OracleGuardRails",
      "type": {
        "kind": "struct",
        "fields": [
          {
            "name": "priceDivergence",
            "type": {
              "defined": "PriceDivergenceGuardRails"
            }
          },
          {
            "name": "validity",
            "type": {
              "defined": "ValidityGuardRails"
            }
          },
          {
            "name": "useForLiquidations",
            "type": "bool"
          }
        ]
      }
    },
    {
      "name": "PriceDivergenceGuardRails",
      "type": {
        "kind": "struct",
        "fields": [
          {
            "name": "markOracleDivergenceNumerator",
            "type": "u128"
          },
          {
            "name": "markOracleDivergenceDenominator",
            "type": "u128"
          }
        ]
      }
    },
    {
      "name": "ValidityGuardRails",
      "type": {
        "kind": "struct",
        "fields": [
          {
            "name": "slotsBeforeStaleForAmm",
            "type": "i64"
          },
          {
            "name": "slotsBeforeStaleForMargin",
            "type": "i64"
          },
          {
            "name": "confidenceIntervalMaxSize",
            "type": "u64"
          },
          {
            "name": "tooVolatileRatio",
            "type": "i64"
          }
        ]
      }
    },
    {
      "name": "FeeStructure",
      "type": {
        "kind": "struct",
        "fields": [
          {
            "name": "feeTiers",
            "type": {
              "array": [
                {
                  "defined": "FeeTier"
                },
                10
              ]
            }
          },
          {
            "name": "fillerRewardStructure",
            "type": {
              "defined": "OrderFillerRewardStructure"
            }
          },
          {
            "name": "referrerRewardEpochUpperBound",
            "type": "u64"
          },
          {
            "name": "flatFillerFee",
            "type": "u64"
          }
        ]
      }
    },
    {
      "name": "FeeTier",
      "type": {
        "kind": "struct",
        "fields": [
          {
            "name": "feeNumerator",
            "type": "u32"
          },
          {
            "name": "feeDenominator",
            "type": "u32"
          },
          {
            "name": "makerRebateNumerator",
            "type": "u32"
          },
          {
            "name": "makerRebateDenominator",
            "type": "u32"
          },
          {
            "name": "referrerRewardNumerator",
            "type": "u32"
          },
          {
            "name": "referrerRewardDenominator",
            "type": "u32"
          },
          {
            "name": "refereeFeeNumerator",
            "type": "u32"
          },
          {
            "name": "refereeFeeDenominator",
            "type": "u32"
          }
        ]
      }
    },
    {
      "name": "OrderFillerRewardStructure",
      "type": {
        "kind": "struct",
        "fields": [
          {
            "name": "rewardNumerator",
            "type": "u32"
          },
          {
            "name": "rewardDenominator",
            "type": "u32"
          },
          {
            "name": "timeBasedRewardLowerBound",
            "type": "u128"
          }
        ]
      }
    },
    {
      "name": "UserFees",
      "type": {
        "kind": "struct",
        "fields": [
          {
            "name": "totalFeePaid",
            "type": "u64"
          },
          {
            "name": "totalFeeRebate",
            "type": "u64"
          },
          {
            "name": "totalTokenDiscount",
            "type": "u64"
          },
          {
            "name": "totalRefereeDiscount",
            "type": "u64"
          },
          {
            "name": "totalReferrerReward",
            "type": "u64"
          },
          {
            "name": "currentEpochReferrerReward",
            "type": "u64"
          }
        ]
      }
    },
    {
      "name": "SpotPosition",
      "type": {
        "kind": "struct",
        "fields": [
          {
            "name": "scaledBalance",
            "type": "u64"
          },
          {
            "name": "openBids",
            "type": "i64"
          },
          {
            "name": "openAsks",
            "type": "i64"
          },
          {
            "name": "cumulativeDeposits",
            "type": "i64"
          },
          {
            "name": "marketIndex",
            "type": "u16"
          },
          {
            "name": "balanceType",
            "type": {
              "defined": "SpotBalanceType"
            }
          },
          {
            "name": "openOrders",
            "type": "u8"
          },
          {
            "name": "padding",
            "type": {
              "array": [
                "u8",
                4
              ]
            }
          }
        ]
      }
    },
    {
      "name": "PerpPosition",
      "type": {
        "kind": "struct",
        "fields": [
          {
            "name": "lastCumulativeFundingRate",
            "type": "i64"
          },
          {
            "name": "baseAssetAmount",
            "type": "i64"
          },
          {
            "name": "quoteAssetAmount",
            "type": "i64"
          },
          {
            "name": "quoteEntryAmount",
            "type": "i64"
          },
          {
            "name": "openBids",
            "type": "i64"
          },
          {
            "name": "openAsks",
            "type": "i64"
          },
          {
            "name": "settledPnl",
            "type": "i64"
          },
          {
            "name": "lpShares",
            "type": "u64"
          },
          {
            "name": "lastNetBaseAssetAmountPerLp",
            "type": "i64"
          },
          {
            "name": "lastNetQuoteAssetAmountPerLp",
            "type": "i64"
          },
          {
            "name": "remainderBaseAssetAmount",
            "type": "i32"
          },
          {
            "name": "marketIndex",
            "type": "u16"
          },
          {
            "name": "openOrders",
            "type": "u8"
          },
          {
            "name": "padding",
            "type": {
              "array": [
                "u8",
                1
              ]
            }
          }
        ]
      }
    },
    {
      "name": "Order",
      "type": {
        "kind": "struct",
        "fields": [
          {
            "name": "slot",
            "type": "u64"
          },
          {
            "name": "price",
            "type": "u64"
          },
          {
            "name": "baseAssetAmount",
            "type": "u64"
          },
          {
            "name": "baseAssetAmountFilled",
            "type": "u64"
          },
          {
            "name": "quoteAssetAmountFilled",
            "type": "u64"
          },
          {
            "name": "triggerPrice",
            "type": "u64"
          },
          {
            "name": "auctionStartPrice",
            "type": "u64"
          },
          {
            "name": "auctionEndPrice",
            "type": "u64"
          },
          {
            "name": "maxTs",
            "type": "i64"
          },
          {
            "name": "oraclePriceOffset",
            "type": "i32"
          },
          {
            "name": "orderId",
            "type": "u32"
          },
          {
            "name": "marketIndex",
            "type": "u16"
          },
          {
            "name": "status",
            "type": {
              "defined": "OrderStatus"
            }
          },
          {
            "name": "orderType",
            "type": {
              "defined": "OrderType"
            }
          },
          {
            "name": "marketType",
            "type": {
              "defined": "MarketType"
            }
          },
          {
            "name": "userOrderId",
            "type": "u8"
          },
          {
            "name": "existingPositionDirection",
            "type": {
              "defined": "PositionDirection"
            }
          },
          {
            "name": "direction",
            "type": {
              "defined": "PositionDirection"
            }
          },
          {
            "name": "reduceOnly",
            "type": "bool"
          },
          {
            "name": "postOnly",
            "type": "bool"
          },
          {
            "name": "immediateOrCancel",
            "type": "bool"
          },
          {
            "name": "triggerCondition",
            "type": {
              "defined": "OrderTriggerCondition"
            }
          },
          {
            "name": "triggered",
            "type": "bool"
          },
          {
            "name": "auctionDuration",
            "type": "u8"
          },
          {
            "name": "padding",
            "type": {
              "array": [
                "u8",
                2
              ]
            }
          }
        ]
      }
    },
    {
      "name": "SwapDirection",
      "type": {
        "kind": "enum",
        "variants": [
          {
            "name": "Add"
          },
          {
            "name": "Remove"
          }
        ]
      }
    },
    {
      "name": "PositionDirection",
      "type": {
        "kind": "enum",
        "variants": [
          {
            "name": "Long"
          },
          {
            "name": "Short"
          }
        ]
      }
    },
    {
      "name": "SpotFulfillmentType",
      "type": {
        "kind": "enum",
        "variants": [
          {
            "name": "SerumV3"
          },
          {
            "name": "None"
          }
        ]
      }
    },
    {
      "name": "TwapPeriod",
      "type": {
        "kind": "enum",
        "variants": [
          {
            "name": "FundingPeriod"
          },
          {
            "name": "FiveMin"
          }
        ]
      }
    },
    {
      "name": "LiquidationMultiplierType",
      "type": {
        "kind": "enum",
        "variants": [
          {
            "name": "Discount"
          },
          {
            "name": "Premium"
          }
        ]
      }
    },
    {
      "name": "MarginRequirementType",
      "type": {
        "kind": "enum",
        "variants": [
          {
            "name": "Initial"
          },
          {
            "name": "Maintenance"
          }
        ]
      }
    },
    {
      "name": "OracleValidity",
      "type": {
        "kind": "enum",
        "variants": [
          {
            "name": "Invalid"
          },
          {
            "name": "TooVolatile"
          },
          {
            "name": "TooUncertain"
          },
          {
            "name": "StaleForMargin"
          },
          {
            "name": "InsufficientDataPoints"
          },
          {
            "name": "StaleForAMM"
          },
          {
            "name": "Valid"
          }
        ]
      }
    },
    {
      "name": "DriftAction",
      "type": {
        "kind": "enum",
        "variants": [
          {
            "name": "UpdateFunding"
          },
          {
            "name": "SettlePnl"
          },
          {
            "name": "TriggerOrder"
          },
          {
            "name": "FillOrderMatch"
          },
          {
            "name": "FillOrderAmm"
          },
          {
            "name": "Liquidate"
          },
          {
            "name": "MarginCalc"
          },
          {
            "name": "UpdateTwap"
          },
          {
            "name": "UpdateAMMCurve"
          }
        ]
      }
    },
    {
      "name": "PositionUpdateType",
      "type": {
        "kind": "enum",
        "variants": [
          {
            "name": "Open"
          },
          {
            "name": "Increase"
          },
          {
            "name": "Reduce"
          },
          {
            "name": "Close"
          },
          {
            "name": "Flip"
          }
        ]
      }
    },
    {
      "name": "DepositDirection",
      "type": {
        "kind": "enum",
        "variants": [
          {
            "name": "DEPOSIT"
          },
          {
            "name": "WITHDRAW"
          }
        ]
      }
    },
    {
      "name": "OrderAction",
      "type": {
        "kind": "enum",
        "variants": [
          {
            "name": "Place"
          },
          {
            "name": "Cancel"
          },
          {
            "name": "Fill"
          },
          {
            "name": "Trigger"
          },
          {
            "name": "Expire"
          }
        ]
      }
    },
    {
      "name": "OrderActionExplanation",
      "type": {
        "kind": "enum",
        "variants": [
          {
            "name": "None"
          },
          {
            "name": "InsufficientFreeCollateral"
          },
          {
            "name": "OraclePriceBreachedLimitPrice"
          },
          {
            "name": "MarketOrderFilledToLimitPrice"
          },
          {
            "name": "OrderExpired"
          },
          {
            "name": "CanceledForLiquidation"
          },
          {
            "name": "OrderFilledWithAMM"
          },
          {
            "name": "OrderFilledWithMatch"
          },
          {
            "name": "MarketExpired"
          }
        ]
      }
    },
    {
      "name": "LPAction",
      "type": {
        "kind": "enum",
        "variants": [
          {
            "name": "AddLiquidity"
          },
          {
            "name": "RemoveLiquidity"
          },
          {
            "name": "SettleLiquidity"
          }
        ]
      }
    },
    {
      "name": "LiquidationType",
      "type": {
        "kind": "enum",
        "variants": [
          {
            "name": "LiquidatePerp"
          },
          {
            "name": "LiquidateSpot"
          },
          {
            "name": "LiquidateBorrowForPerpPnl"
          },
          {
            "name": "LiquidatePerpPnlForDeposit"
          },
          {
            "name": "PerpBankruptcy"
          },
          {
            "name": "SpotBankruptcy"
          }
        ]
      }
    },
    {
      "name": "StakeAction",
      "type": {
        "kind": "enum",
        "variants": [
          {
            "name": "Stake"
          },
          {
            "name": "UnstakeRequest"
          },
          {
            "name": "UnstakeCancelRequest"
          },
          {
            "name": "Unstake"
          }
        ]
      }
    },
    {
      "name": "PerpFulfillmentMethod",
      "type": {
        "kind": "enum",
        "variants": [
          {
            "name": "AMM",
            "fields": [
              {
                "option": "u64"
              }
            ]
          },
          {
            "name": "Match"
          }
        ]
      }
    },
    {
      "name": "SpotFulfillmentMethod",
      "type": {
        "kind": "enum",
        "variants": [
          {
            "name": "SerumV3"
          },
          {
            "name": "Match"
          }
        ]
      }
    },
    {
      "name": "OracleSource",
      "type": {
        "kind": "enum",
        "variants": [
          {
            "name": "Pyth"
          },
          {
            "name": "Switchboard"
          },
          {
            "name": "QuoteAsset"
          }
        ]
      }
    },
    {
      "name": "MarketStatus",
      "type": {
        "kind": "enum",
        "variants": [
          {
            "name": "Initialized"
          },
          {
            "name": "Active"
          },
          {
            "name": "FundingPaused"
          },
          {
            "name": "AmmPaused"
          },
          {
            "name": "FillPaused"
          },
          {
            "name": "WithdrawPaused"
          },
          {
            "name": "ReduceOnly"
          },
          {
            "name": "Settlement"
          },
          {
            "name": "Delisted"
          }
        ]
      }
    },
    {
      "name": "ContractType",
      "type": {
        "kind": "enum",
        "variants": [
          {
            "name": "Perpetual"
          },
          {
            "name": "Future"
          }
        ]
      }
    },
    {
      "name": "ContractTier",
      "type": {
        "kind": "enum",
        "variants": [
          {
            "name": "A"
          },
          {
            "name": "B"
          },
          {
            "name": "C"
          },
          {
            "name": "Speculative"
          },
          {
            "name": "Isolated"
          }
        ]
      }
    },
    {
      "name": "SpotBalanceType",
      "type": {
        "kind": "enum",
        "variants": [
          {
            "name": "Deposit"
          },
          {
            "name": "Borrow"
          }
        ]
      }
    },
    {
      "name": "SpotFulfillmentStatus",
      "type": {
        "kind": "enum",
        "variants": [
          {
            "name": "Enabled"
          },
          {
            "name": "Disabled"
          }
        ]
      }
    },
    {
      "name": "AssetTier",
      "type": {
        "kind": "enum",
        "variants": [
          {
            "name": "Collateral"
          },
          {
            "name": "Protected"
          },
          {
            "name": "Cross"
          },
          {
            "name": "Isolated"
          },
          {
            "name": "Unlisted"
          }
        ]
      }
    },
    {
      "name": "ExchangeStatus",
      "type": {
        "kind": "enum",
        "variants": [
          {
            "name": "Active"
          },
          {
            "name": "FundingPaused"
          },
          {
            "name": "AmmPaused"
          },
          {
            "name": "FillPaused"
          },
          {
            "name": "LiqPaused"
          },
          {
            "name": "WithdrawPaused"
          },
          {
            "name": "Paused"
          }
        ]
      }
    },
    {
      "name": "AssetType",
      "type": {
        "kind": "enum",
        "variants": [
          {
            "name": "Base"
          },
          {
            "name": "Quote"
          }
        ]
      }
    },
    {
      "name": "OrderStatus",
      "type": {
        "kind": "enum",
        "variants": [
          {
            "name": "Init"
          },
          {
            "name": "Open"
          },
          {
            "name": "Filled"
          },
          {
            "name": "Canceled"
          }
        ]
      }
    },
    {
      "name": "OrderType",
      "type": {
        "kind": "enum",
        "variants": [
          {
            "name": "Market"
          },
          {
            "name": "Limit"
          },
          {
            "name": "TriggerMarket"
          },
          {
            "name": "TriggerLimit"
          }
        ]
      }
    },
    {
      "name": "OrderTriggerCondition",
      "type": {
        "kind": "enum",
        "variants": [
          {
            "name": "Above"
          },
          {
            "name": "Below"
          }
        ]
      }
    },
    {
      "name": "MarketType",
      "type": {
        "kind": "enum",
        "variants": [
          {
            "name": "Spot"
          },
          {
            "name": "Perp"
          }
        ]
      }
    }
  ],
  "events": [
    {
      "name": "NewUserRecord",
      "fields": [
        {
          "name": "ts",
          "type": "i64",
          "index": false
        },
        {
          "name": "userAuthority",
          "type": "publicKey",
          "index": false
        },
        {
          "name": "user",
          "type": "publicKey",
          "index": false
        },
        {
          "name": "subAccountId",
          "type": "u16",
          "index": false
        },
        {
          "name": "name",
          "type": {
            "array": [
              "u8",
              32
            ]
          },
          "index": false
        },
        {
          "name": "referrer",
          "type": "publicKey",
          "index": false
        }
      ]
    },
    {
      "name": "DepositRecord",
      "fields": [
        {
          "name": "ts",
          "type": "i64",
          "index": false
        },
        {
          "name": "userAuthority",
          "type": "publicKey",
          "index": false
        },
        {
          "name": "user",
          "type": "publicKey",
          "index": false
        },
        {
          "name": "direction",
          "type": {
            "defined": "DepositDirection"
          },
          "index": false
        },
        {
          "name": "amount",
          "type": "u64",
          "index": false
        },
        {
          "name": "marketIndex",
          "type": "u16",
          "index": false
        },
        {
          "name": "oraclePrice",
          "type": "i64",
          "index": false
        },
        {
          "name": "marketDepositBalance",
          "type": "u128",
          "index": false
        },
        {
          "name": "marketWithdrawBalance",
          "type": "u128",
          "index": false
        },
        {
          "name": "marketCumulativeDepositInterest",
          "type": "u128",
          "index": false
        },
        {
          "name": "marketCumulativeBorrowInterest",
          "type": "u128",
          "index": false
        },
        {
          "name": "totalDepositsAfter",
          "type": "u64",
          "index": false
        },
        {
          "name": "totalWithdrawsAfter",
          "type": "u64",
          "index": false
        },
        {
          "name": "transferUser",
          "type": {
            "option": "publicKey"
          },
          "index": false
        }
      ]
    },
    {
      "name": "SpotInterestRecord",
      "fields": [
        {
          "name": "ts",
          "type": "i64",
          "index": false
        },
        {
          "name": "marketIndex",
          "type": "u16",
          "index": false
        },
        {
          "name": "depositBalance",
          "type": "u128",
          "index": false
        },
        {
          "name": "cumulativeDepositInterest",
          "type": "u128",
          "index": false
        },
        {
          "name": "borrowBalance",
          "type": "u128",
          "index": false
        },
        {
          "name": "cumulativeBorrowInterest",
          "type": "u128",
          "index": false
        },
        {
          "name": "optimalUtilization",
          "type": "u32",
          "index": false
        },
        {
          "name": "optimalBorrowRate",
          "type": "u32",
          "index": false
        },
        {
          "name": "maxBorrowRate",
          "type": "u32",
          "index": false
        }
      ]
    },
    {
      "name": "FundingPaymentRecord",
      "fields": [
        {
          "name": "ts",
          "type": "i64",
          "index": false
        },
        {
          "name": "userAuthority",
          "type": "publicKey",
          "index": false
        },
        {
          "name": "user",
          "type": "publicKey",
          "index": false
        },
        {
          "name": "marketIndex",
          "type": "u16",
          "index": false
        },
        {
          "name": "fundingPayment",
          "type": "i64",
          "index": false
        },
        {
          "name": "baseAssetAmount",
          "type": "i64",
          "index": false
        },
        {
          "name": "userLastCumulativeFunding",
          "type": "i64",
          "index": false
        },
        {
          "name": "ammCumulativeFundingLong",
          "type": "i128",
          "index": false
        },
        {
          "name": "ammCumulativeFundingShort",
          "type": "i128",
          "index": false
        }
      ]
    },
    {
      "name": "FundingRateRecord",
      "fields": [
        {
          "name": "ts",
          "type": "i64",
          "index": false
        },
        {
          "name": "recordId",
          "type": "u64",
          "index": false
        },
        {
          "name": "marketIndex",
          "type": "u16",
          "index": false
        },
        {
          "name": "fundingRate",
          "type": "i64",
          "index": false
        },
        {
          "name": "fundingRateLong",
          "type": "i128",
          "index": false
        },
        {
          "name": "fundingRateShort",
          "type": "i128",
          "index": false
        },
        {
          "name": "cumulativeFundingRateLong",
          "type": "i128",
          "index": false
        },
        {
          "name": "cumulativeFundingRateShort",
          "type": "i128",
          "index": false
        },
        {
          "name": "oraclePriceTwap",
          "type": "i64",
          "index": false
        },
        {
          "name": "markPriceTwap",
          "type": "u64",
          "index": false
        },
        {
          "name": "periodRevenue",
          "type": "i64",
          "index": false
        },
        {
          "name": "baseAssetAmountWithAmm",
          "type": "i128",
          "index": false
        },
        {
          "name": "baseAssetAmountWithUnsettledLp",
          "type": "i128",
          "index": false
        }
      ]
    },
    {
      "name": "CurveRecord",
      "fields": [
        {
          "name": "ts",
          "type": "i64",
          "index": false
        },
        {
          "name": "recordId",
          "type": "u64",
          "index": false
        },
        {
          "name": "pegMultiplierBefore",
          "type": "u128",
          "index": false
        },
        {
          "name": "baseAssetReserveBefore",
          "type": "u128",
          "index": false
        },
        {
          "name": "quoteAssetReserveBefore",
          "type": "u128",
          "index": false
        },
        {
          "name": "sqrtKBefore",
          "type": "u128",
          "index": false
        },
        {
          "name": "pegMultiplierAfter",
          "type": "u128",
          "index": false
        },
        {
          "name": "baseAssetReserveAfter",
          "type": "u128",
          "index": false
        },
        {
          "name": "quoteAssetReserveAfter",
          "type": "u128",
          "index": false
        },
        {
          "name": "sqrtKAfter",
          "type": "u128",
          "index": false
        },
        {
          "name": "baseAssetAmountLong",
          "type": "u128",
          "index": false
        },
        {
          "name": "baseAssetAmountShort",
          "type": "u128",
          "index": false
        },
        {
          "name": "baseAssetAmountWithAmm",
          "type": "i128",
          "index": false
        },
        {
          "name": "totalFee",
          "type": "i128",
          "index": false
        },
        {
          "name": "totalFeeMinusDistributions",
          "type": "i128",
          "index": false
        },
        {
          "name": "adjustmentCost",
          "type": "i128",
          "index": false
        },
        {
          "name": "oraclePrice",
          "type": "i64",
          "index": false
        },
        {
          "name": "fillRecord",
          "type": "u128",
          "index": false
        },
        {
          "name": "numberOfUsers",
          "type": "u32",
          "index": false
        },
        {
          "name": "marketIndex",
          "type": "u16",
          "index": false
        }
      ]
    },
    {
      "name": "OrderRecord",
      "fields": [
        {
          "name": "ts",
          "type": "i64",
          "index": false
        },
        {
          "name": "user",
          "type": "publicKey",
          "index": false
        },
        {
          "name": "order",
          "type": {
            "defined": "Order"
          },
          "index": false
        }
      ]
    },
    {
      "name": "OrderActionRecord",
      "fields": [
        {
          "name": "ts",
          "type": "i64",
          "index": false
        },
        {
          "name": "action",
          "type": {
            "defined": "OrderAction"
          },
          "index": false
        },
        {
          "name": "actionExplanation",
          "type": {
            "defined": "OrderActionExplanation"
          },
          "index": false
        },
        {
          "name": "marketIndex",
          "type": "u16",
          "index": false
        },
        {
          "name": "marketType",
          "type": {
            "defined": "MarketType"
          },
          "index": false
        },
        {
          "name": "filler",
          "type": {
            "option": "publicKey"
          },
          "index": false
        },
        {
          "name": "fillerReward",
          "type": {
            "option": "u64"
          },
          "index": false
        },
        {
          "name": "fillRecordId",
          "type": {
            "option": "u64"
          },
          "index": false
        },
        {
          "name": "baseAssetAmountFilled",
          "type": {
            "option": "u64"
          },
          "index": false
        },
        {
          "name": "quoteAssetAmountFilled",
          "type": {
            "option": "u64"
          },
          "index": false
        },
        {
          "name": "takerFee",
          "type": {
            "option": "u64"
          },
          "index": false
        },
        {
          "name": "makerFee",
          "type": {
            "option": "i64"
          },
          "index": false
        },
        {
          "name": "referrerReward",
          "type": {
            "option": "u32"
          },
          "index": false
        },
        {
          "name": "quoteAssetAmountSurplus",
          "type": {
            "option": "i64"
          },
          "index": false
        },
        {
          "name": "spotFulfillmentMethodFee",
          "type": {
            "option": "u64"
          },
          "index": false
        },
        {
          "name": "taker",
          "type": {
            "option": "publicKey"
          },
          "index": false
        },
        {
          "name": "takerOrderId",
          "type": {
            "option": "u32"
          },
          "index": false
        },
        {
          "name": "takerOrderDirection",
          "type": {
            "option": {
              "defined": "PositionDirection"
            }
          },
          "index": false
        },
        {
          "name": "takerOrderBaseAssetAmount",
          "type": {
            "option": "u64"
          },
          "index": false
        },
        {
          "name": "takerOrderCumulativeBaseAssetAmountFilled",
          "type": {
            "option": "u64"
          },
          "index": false
        },
        {
          "name": "takerOrderCumulativeQuoteAssetAmountFilled",
          "type": {
            "option": "u64"
          },
          "index": false
        },
        {
          "name": "maker",
          "type": {
            "option": "publicKey"
          },
          "index": false
        },
        {
          "name": "makerOrderId",
          "type": {
            "option": "u32"
          },
          "index": false
        },
        {
          "name": "makerOrderDirection",
          "type": {
            "option": {
              "defined": "PositionDirection"
            }
          },
          "index": false
        },
        {
          "name": "makerOrderBaseAssetAmount",
          "type": {
            "option": "u64"
          },
          "index": false
        },
        {
          "name": "makerOrderCumulativeBaseAssetAmountFilled",
          "type": {
            "option": "u64"
          },
          "index": false
        },
        {
          "name": "makerOrderCumulativeQuoteAssetAmountFilled",
          "type": {
            "option": "u64"
          },
          "index": false
        },
        {
          "name": "oraclePrice",
          "type": "i64",
          "index": false
        }
      ]
    },
    {
      "name": "LPRecord",
      "fields": [
        {
          "name": "ts",
          "type": "i64",
          "index": false
        },
        {
          "name": "user",
          "type": "publicKey",
          "index": false
        },
        {
          "name": "action",
          "type": {
            "defined": "LPAction"
          },
          "index": false
        },
        {
          "name": "nShares",
          "type": "u64",
          "index": false
        },
        {
          "name": "marketIndex",
          "type": "u16",
          "index": false
        },
        {
          "name": "deltaBaseAssetAmount",
          "type": "i64",
          "index": false
        },
        {
          "name": "deltaQuoteAssetAmount",
          "type": "i64",
          "index": false
        },
        {
          "name": "pnl",
          "type": "i64",
          "index": false
        }
      ]
    },
    {
      "name": "LiquidationRecord",
      "fields": [
        {
          "name": "ts",
          "type": "i64",
          "index": false
        },
        {
          "name": "liquidationType",
          "type": {
            "defined": "LiquidationType"
          },
          "index": false
        },
        {
          "name": "user",
          "type": "publicKey",
          "index": false
        },
        {
          "name": "liquidator",
          "type": "publicKey",
          "index": false
        },
        {
          "name": "marginRequirement",
          "type": "u128",
          "index": false
        },
        {
          "name": "totalCollateral",
          "type": "i128",
          "index": false
        },
        {
          "name": "liquidationId",
          "type": "u16",
          "index": false
        },
        {
          "name": "bankrupt",
          "type": "bool",
          "index": false
        },
        {
          "name": "canceledOrderIds",
          "type": {
            "vec": "u32"
          },
          "index": false
        },
        {
          "name": "liquidatePerp",
          "type": {
            "defined": "LiquidatePerpRecord"
          },
          "index": false
        },
        {
          "name": "liquidateSpot",
          "type": {
            "defined": "LiquidateSpotRecord"
          },
          "index": false
        },
        {
          "name": "liquidateBorrowForPerpPnl",
          "type": {
            "defined": "LiquidateBorrowForPerpPnlRecord"
          },
          "index": false
        },
        {
          "name": "liquidatePerpPnlForDeposit",
          "type": {
            "defined": "LiquidatePerpPnlForDepositRecord"
          },
          "index": false
        },
        {
          "name": "perpBankruptcy",
          "type": {
            "defined": "PerpBankruptcyRecord"
          },
          "index": false
        },
        {
          "name": "spotBankruptcy",
          "type": {
            "defined": "SpotBankruptcyRecord"
          },
          "index": false
        }
      ]
    },
    {
      "name": "SettlePnlRecord",
      "fields": [
        {
          "name": "ts",
          "type": "i64",
          "index": false
        },
        {
          "name": "user",
          "type": "publicKey",
          "index": false
        },
        {
          "name": "marketIndex",
          "type": "u16",
          "index": false
        },
        {
          "name": "pnl",
          "type": "i128",
          "index": false
        },
        {
          "name": "baseAssetAmount",
          "type": "i64",
          "index": false
        },
        {
          "name": "quoteAssetAmountAfter",
          "type": "i64",
          "index": false
        },
        {
          "name": "quoteEntryAmount",
          "type": "i64",
          "index": false
        },
        {
          "name": "settlePrice",
          "type": "i64",
          "index": false
        }
      ]
    },
    {
      "name": "InsuranceFundRecord",
      "fields": [
        {
          "name": "ts",
          "type": "i64",
          "index": false
        },
        {
          "name": "spotMarketIndex",
          "type": "u16",
          "index": false
        },
        {
          "name": "perpMarketIndex",
          "type": "u16",
          "index": false
        },
        {
          "name": "userIfFactor",
          "type": "u32",
          "index": false
        },
        {
          "name": "totalIfFactor",
          "type": "u32",
          "index": false
        },
        {
          "name": "vaultAmountBefore",
          "type": "u64",
          "index": false
        },
        {
          "name": "insuranceVaultAmountBefore",
          "type": "u64",
          "index": false
        },
        {
          "name": "totalIfSharesBefore",
          "type": "u128",
          "index": false
        },
        {
          "name": "totalIfSharesAfter",
          "type": "u128",
          "index": false
        },
        {
          "name": "amount",
          "type": "i64",
          "index": false
        }
      ]
    },
    {
      "name": "InsuranceFundStakeRecord",
      "fields": [
        {
          "name": "ts",
          "type": "i64",
          "index": false
        },
        {
          "name": "userAuthority",
          "type": "publicKey",
          "index": false
        },
        {
          "name": "action",
          "type": {
            "defined": "StakeAction"
          },
          "index": false
        },
        {
          "name": "amount",
          "type": "u64",
          "index": false
        },
        {
          "name": "marketIndex",
          "type": "u16",
          "index": false
        },
        {
          "name": "insuranceVaultAmountBefore",
          "type": "u64",
          "index": false
        },
        {
          "name": "ifSharesBefore",
          "type": "u128",
          "index": false
        },
        {
          "name": "userIfSharesBefore",
          "type": "u128",
          "index": false
        },
        {
          "name": "totalIfSharesBefore",
          "type": "u128",
          "index": false
        },
        {
          "name": "ifSharesAfter",
          "type": "u128",
          "index": false
        },
        {
          "name": "userIfSharesAfter",
          "type": "u128",
          "index": false
        },
        {
          "name": "totalIfSharesAfter",
          "type": "u128",
          "index": false
        }
      ]
    }
  ],
  "errors": [
    {
      "code": 6000,
      "name": "InvalidSpotMarketAuthority",
      "msg": "Invalid Spot Market Authority"
    },
    {
      "code": 6001,
      "name": "InvalidInsuranceFundAuthority",
      "msg": "Clearing house not insurance fund authority"
    },
    {
      "code": 6002,
      "name": "InsufficientDeposit",
      "msg": "Insufficient deposit"
    },
    {
      "code": 6003,
      "name": "InsufficientCollateral",
      "msg": "Insufficient collateral"
    },
    {
      "code": 6004,
      "name": "SufficientCollateral",
      "msg": "Sufficient collateral"
    },
    {
      "code": 6005,
      "name": "MaxNumberOfPositions",
      "msg": "Max number of positions taken"
    },
    {
      "code": 6006,
      "name": "AdminControlsPricesDisabled",
      "msg": "Admin Controls Prices Disabled"
    },
    {
      "code": 6007,
      "name": "MarketIndexNotInitialized",
      "msg": "Market Index Not Initialized"
    },
    {
      "code": 6008,
      "name": "MarketIndexAlreadyInitialized",
      "msg": "Market Index Already Initialized"
    },
    {
      "code": 6009,
      "name": "UserAccountAndUserPositionsAccountMismatch",
      "msg": "User Account And User Positions Account Mismatch"
    },
    {
      "code": 6010,
      "name": "UserHasNoPositionInMarket",
      "msg": "User Has No Position In Market"
    },
    {
      "code": 6011,
      "name": "InvalidInitialPeg",
      "msg": "Invalid Initial Peg"
    },
    {
      "code": 6012,
      "name": "InvalidRepegRedundant",
      "msg": "AMM repeg already configured with amt given"
    },
    {
      "code": 6013,
      "name": "InvalidRepegDirection",
      "msg": "AMM repeg incorrect repeg direction"
    },
    {
      "code": 6014,
      "name": "InvalidRepegProfitability",
      "msg": "AMM repeg out of bounds pnl"
    },
    {
      "code": 6015,
      "name": "SlippageOutsideLimit",
      "msg": "Slippage Outside Limit Price"
    },
    {
      "code": 6016,
      "name": "OrderSizeTooSmall",
      "msg": "Order Size Too Small"
    },
    {
      "code": 6017,
      "name": "InvalidUpdateK",
      "msg": "Price change too large when updating K"
    },
    {
      "code": 6018,
      "name": "AdminWithdrawTooLarge",
      "msg": "Admin tried to withdraw amount larger than fees collected"
    },
    {
      "code": 6019,
      "name": "MathError",
      "msg": "Math Error"
    },
    {
      "code": 6020,
      "name": "BnConversionError",
      "msg": "Conversion to u128/u64 failed with an overflow or underflow"
    },
    {
      "code": 6021,
      "name": "ClockUnavailable",
      "msg": "Clock unavailable"
    },
    {
      "code": 6022,
      "name": "UnableToLoadOracle",
      "msg": "Unable To Load Oracles"
    },
    {
      "code": 6023,
      "name": "PriceBandsBreached",
      "msg": "Price Bands Breached"
    },
    {
      "code": 6024,
      "name": "ExchangePaused",
      "msg": "Exchange is paused"
    },
    {
      "code": 6025,
      "name": "InvalidWhitelistToken",
      "msg": "Invalid whitelist token"
    },
    {
      "code": 6026,
      "name": "WhitelistTokenNotFound",
      "msg": "Whitelist token not found"
    },
    {
      "code": 6027,
      "name": "InvalidDiscountToken",
      "msg": "Invalid discount token"
    },
    {
      "code": 6028,
      "name": "DiscountTokenNotFound",
      "msg": "Discount token not found"
    },
    {
      "code": 6029,
      "name": "ReferrerNotFound",
      "msg": "Referrer not found"
    },
    {
      "code": 6030,
      "name": "ReferrerStatsNotFound",
      "msg": "ReferrerNotFound"
    },
    {
      "code": 6031,
      "name": "ReferrerMustBeWritable",
      "msg": "ReferrerMustBeWritable"
    },
    {
      "code": 6032,
      "name": "ReferrerStatsMustBeWritable",
      "msg": "ReferrerMustBeWritable"
    },
    {
      "code": 6033,
      "name": "ReferrerAndReferrerStatsAuthorityUnequal",
      "msg": "ReferrerAndReferrerStatsAuthorityUnequal"
    },
    {
      "code": 6034,
      "name": "InvalidReferrer",
      "msg": "InvalidReferrer"
    },
    {
      "code": 6035,
      "name": "InvalidOracle",
      "msg": "InvalidOracle"
    },
    {
      "code": 6036,
      "name": "OracleNotFound",
      "msg": "OracleNotFound"
    },
    {
      "code": 6037,
      "name": "LiquidationsBlockedByOracle",
      "msg": "Liquidations Blocked By Oracle"
    },
    {
      "code": 6038,
      "name": "MaxDeposit",
      "msg": "Can not deposit more than max deposit"
    },
    {
      "code": 6039,
      "name": "CantDeleteUserWithCollateral",
      "msg": "Can not delete user that still has collateral"
    },
    {
      "code": 6040,
      "name": "InvalidFundingProfitability",
      "msg": "AMM funding out of bounds pnl"
    },
    {
      "code": 6041,
      "name": "CastingFailure",
      "msg": "Casting Failure"
    },
    {
      "code": 6042,
      "name": "InvalidOrder",
      "msg": "Invalid Order"
    },
    {
      "code": 6043,
      "name": "UserHasNoOrder",
      "msg": "User has no order"
    },
    {
      "code": 6044,
      "name": "OrderAmountTooSmall",
      "msg": "Order Amount Too Small"
    },
    {
      "code": 6045,
      "name": "MaxNumberOfOrders",
      "msg": "Max number of orders taken"
    },
    {
      "code": 6046,
      "name": "OrderDoesNotExist",
      "msg": "Order does not exist"
    },
    {
      "code": 6047,
      "name": "OrderNotOpen",
      "msg": "Order not open"
    },
    {
      "code": 6048,
      "name": "FillOrderDidNotUpdateState",
      "msg": "FillOrderDidNotUpdateState"
    },
    {
      "code": 6049,
      "name": "ReduceOnlyOrderIncreasedRisk",
      "msg": "Reduce only order increased risk"
    },
    {
      "code": 6050,
      "name": "UnableToLoadAccountLoader",
      "msg": "Unable to load AccountLoader"
    },
    {
      "code": 6051,
      "name": "TradeSizeTooLarge",
      "msg": "Trade Size Too Large"
    },
    {
      "code": 6052,
      "name": "UserCantReferThemselves",
      "msg": "User cant refer themselves"
    },
    {
      "code": 6053,
      "name": "DidNotReceiveExpectedReferrer",
      "msg": "Did not receive expected referrer"
    },
    {
      "code": 6054,
      "name": "CouldNotDeserializeReferrer",
      "msg": "Could not deserialize referrer"
    },
    {
      "code": 6055,
      "name": "CouldNotDeserializeReferrerStats",
      "msg": "Could not deserialize referrer stats"
    },
    {
      "code": 6056,
      "name": "UserOrderIdAlreadyInUse",
      "msg": "User Order Id Already In Use"
    },
    {
      "code": 6057,
      "name": "NoPositionsLiquidatable",
      "msg": "No positions liquidatable"
    },
    {
      "code": 6058,
      "name": "InvalidMarginRatio",
      "msg": "Invalid Margin Ratio"
    },
    {
      "code": 6059,
      "name": "CantCancelPostOnlyOrder",
      "msg": "Cant Cancel Post Only Order"
    },
    {
      "code": 6060,
      "name": "InvalidOracleOffset",
      "msg": "InvalidOracleOffset"
    },
    {
      "code": 6061,
      "name": "CantExpireOrders",
      "msg": "CantExpireOrders"
    },
    {
      "code": 6062,
      "name": "CouldNotLoadMarketData",
      "msg": "CouldNotLoadMarketData"
    },
    {
      "code": 6063,
      "name": "MarketNotFound",
      "msg": "MarketNotFound"
    },
    {
      "code": 6064,
      "name": "InvalidMarketAccount",
      "msg": "InvalidMarketAccount"
    },
    {
      "code": 6065,
      "name": "UnableToLoadMarketAccount",
      "msg": "UnableToLoadMarketAccount"
    },
    {
      "code": 6066,
      "name": "MarketWrongMutability",
      "msg": "MarketWrongMutability"
    },
    {
      "code": 6067,
      "name": "UnableToCastUnixTime",
      "msg": "UnableToCastUnixTime"
    },
    {
      "code": 6068,
      "name": "CouldNotFindSpotPosition",
      "msg": "CouldNotFindSpotPosition"
    },
    {
      "code": 6069,
      "name": "NoSpotPositionAvailable",
      "msg": "NoSpotPositionAvailable"
    },
    {
      "code": 6070,
      "name": "InvalidSpotMarketInitialization",
      "msg": "InvalidSpotMarketInitialization"
    },
    {
      "code": 6071,
      "name": "CouldNotLoadSpotMarketData",
      "msg": "CouldNotLoadSpotMarketData"
    },
    {
      "code": 6072,
      "name": "SpotMarketNotFound",
      "msg": "SpotMarketNotFound"
    },
    {
      "code": 6073,
      "name": "InvalidSpotMarketAccount",
      "msg": "InvalidSpotMarketAccount"
    },
    {
      "code": 6074,
      "name": "UnableToLoadSpotMarketAccount",
      "msg": "UnableToLoadSpotMarketAccount"
    },
    {
      "code": 6075,
      "name": "SpotMarketWrongMutability",
      "msg": "SpotMarketWrongMutability"
    },
    {
      "code": 6076,
      "name": "SpotMarketInterestNotUpToDate",
      "msg": "SpotInterestNotUpToDate"
    },
    {
      "code": 6077,
      "name": "SpotMarketInsufficientDeposits",
      "msg": "SpotMarketInsufficientDeposits"
    },
    {
      "code": 6078,
      "name": "UserMustSettleTheirOwnPositiveUnsettledPNL",
      "msg": "UserMustSettleTheirOwnPositiveUnsettledPNL"
    },
    {
      "code": 6079,
      "name": "CantUpdatePoolBalanceType",
      "msg": "CantUpdatePoolBalanceType"
    },
    {
      "code": 6080,
      "name": "InsufficientCollateralForSettlingPNL",
      "msg": "InsufficientCollateralForSettlingPNL"
    },
    {
      "code": 6081,
      "name": "AMMNotUpdatedInSameSlot",
      "msg": "AMMNotUpdatedInSameSlot"
    },
    {
      "code": 6082,
      "name": "AuctionNotComplete",
      "msg": "AuctionNotComplete"
    },
    {
      "code": 6083,
      "name": "MakerNotFound",
      "msg": "MakerNotFound"
    },
    {
      "code": 6084,
      "name": "MakerStatsNotFound",
      "msg": "MakerNotFound"
    },
    {
      "code": 6085,
      "name": "MakerMustBeWritable",
      "msg": "MakerMustBeWritable"
    },
    {
      "code": 6086,
      "name": "MakerStatsMustBeWritable",
      "msg": "MakerMustBeWritable"
    },
    {
      "code": 6087,
      "name": "MakerOrderNotFound",
      "msg": "MakerOrderNotFound"
    },
    {
      "code": 6088,
      "name": "CouldNotDeserializeMaker",
      "msg": "CouldNotDeserializeMaker"
    },
    {
      "code": 6089,
      "name": "CouldNotDeserializeMakerStats",
      "msg": "CouldNotDeserializeMaker"
    },
    {
      "code": 6090,
      "name": "AuctionPriceDoesNotSatisfyMaker",
      "msg": "AuctionPriceDoesNotSatisfyMaker"
    },
    {
      "code": 6091,
      "name": "MakerCantFulfillOwnOrder",
      "msg": "MakerCantFulfillOwnOrder"
    },
    {
      "code": 6092,
      "name": "MakerOrderMustBePostOnly",
      "msg": "MakerOrderMustBePostOnly"
    },
    {
      "code": 6093,
      "name": "CantMatchTwoPostOnlys",
      "msg": "CantMatchTwoPostOnlys"
    },
    {
      "code": 6094,
      "name": "OrderBreachesOraclePriceLimits",
      "msg": "OrderBreachesOraclePriceLimits"
    },
    {
      "code": 6095,
      "name": "OrderMustBeTriggeredFirst",
      "msg": "OrderMustBeTriggeredFirst"
    },
    {
      "code": 6096,
      "name": "OrderNotTriggerable",
      "msg": "OrderNotTriggerable"
    },
    {
      "code": 6097,
      "name": "OrderDidNotSatisfyTriggerCondition",
      "msg": "OrderDidNotSatisfyTriggerCondition"
    },
    {
      "code": 6098,
      "name": "PositionAlreadyBeingLiquidated",
      "msg": "PositionAlreadyBeingLiquidated"
    },
    {
      "code": 6099,
      "name": "PositionDoesntHaveOpenPositionOrOrders",
      "msg": "PositionDoesntHaveOpenPositionOrOrders"
    },
    {
      "code": 6100,
      "name": "AllOrdersAreAlreadyLiquidations",
      "msg": "AllOrdersAreAlreadyLiquidations"
    },
    {
      "code": 6101,
      "name": "CantCancelLiquidationOrder",
      "msg": "CantCancelLiquidationOrder"
    },
    {
      "code": 6102,
      "name": "UserIsBeingLiquidated",
      "msg": "UserIsBeingLiquidated"
    },
    {
      "code": 6103,
      "name": "LiquidationsOngoing",
      "msg": "LiquidationsOngoing"
    },
    {
      "code": 6104,
      "name": "WrongSpotBalanceType",
      "msg": "WrongSpotBalanceType"
    },
    {
      "code": 6105,
      "name": "UserCantLiquidateThemself",
      "msg": "UserCantLiquidateThemself"
    },
    {
      "code": 6106,
      "name": "InvalidPerpPositionToLiquidate",
      "msg": "InvalidPerpPositionToLiquidate"
    },
    {
      "code": 6107,
      "name": "InvalidBaseAssetAmountForLiquidatePerp",
      "msg": "InvalidBaseAssetAmountForLiquidatePerp"
    },
    {
      "code": 6108,
      "name": "InvalidPositionLastFundingRate",
      "msg": "InvalidPositionLastFundingRate"
    },
    {
      "code": 6109,
      "name": "InvalidPositionDelta",
      "msg": "InvalidPositionDelta"
    },
    {
      "code": 6110,
      "name": "UserBankrupt",
      "msg": "UserBankrupt"
    },
    {
      "code": 6111,
      "name": "UserNotBankrupt",
      "msg": "UserNotBankrupt"
    },
    {
      "code": 6112,
      "name": "UserHasInvalidBorrow",
      "msg": "UserHasInvalidBorrow"
    },
    {
      "code": 6113,
      "name": "DailyWithdrawLimit",
      "msg": "DailyWithdrawLimit"
    },
    {
      "code": 6114,
      "name": "DefaultError",
      "msg": "DefaultError"
    },
    {
      "code": 6115,
      "name": "InsufficientLPTokens",
      "msg": "Insufficient LP tokens"
    },
    {
      "code": 6116,
      "name": "CantLPWithPerpPosition",
      "msg": "Cant LP with a market position"
    },
    {
      "code": 6117,
      "name": "UnableToBurnLPTokens",
      "msg": "Unable to burn LP tokens"
    },
    {
      "code": 6118,
      "name": "TryingToRemoveLiquidityTooFast",
      "msg": "Trying to remove liqudity too fast after adding it"
    },
    {
      "code": 6119,
      "name": "InvalidSpotMarketVault",
      "msg": "Invalid Spot Market Vault"
    },
    {
      "code": 6120,
      "name": "InvalidSpotMarketState",
      "msg": "Invalid Spot Market State"
    },
    {
      "code": 6121,
      "name": "InvalidSerumProgram",
      "msg": "InvalidSerumProgram"
    },
    {
      "code": 6122,
      "name": "InvalidSerumMarket",
      "msg": "InvalidSerumMarket"
    },
    {
      "code": 6123,
      "name": "InvalidSerumBids",
      "msg": "InvalidSerumBids"
    },
    {
      "code": 6124,
      "name": "InvalidSerumAsks",
      "msg": "InvalidSerumAsks"
    },
    {
      "code": 6125,
      "name": "InvalidSerumOpenOrders",
      "msg": "InvalidSerumOpenOrders"
    },
    {
      "code": 6126,
      "name": "FailedSerumCPI",
      "msg": "FailedSerumCPI"
    },
    {
      "code": 6127,
      "name": "FailedToFillOnSerum",
      "msg": "FailedToFillOnSerum"
    },
    {
      "code": 6128,
      "name": "InvalidSerumFulfillmentConfig",
      "msg": "InvalidSerumFulfillmentConfig"
    },
    {
      "code": 6129,
      "name": "InvalidFeeStructure",
      "msg": "InvalidFeeStructure"
    },
    {
      "code": 6130,
      "name": "InsufficientIFShares",
      "msg": "Insufficient IF shares"
    },
    {
      "code": 6131,
      "name": "MarketActionPaused",
      "msg": "the Market has paused this action"
    },
    {
      "code": 6132,
      "name": "AssetTierViolation",
      "msg": "Action violates the asset tier rules"
    },
    {
      "code": 6133,
      "name": "UserCantBeDeleted",
      "msg": "User Cant Be Deleted"
    },
    {
      "code": 6134,
      "name": "ReduceOnlyWithdrawIncreasedRisk",
      "msg": "Reduce Only Withdraw Increased Risk"
    },
    {
      "code": 6135,
      "name": "MaxOpenInterest",
      "msg": "Max Open Interest"
    },
    {
      "code": 6136,
      "name": "CantResolvePerpBankruptcy",
      "msg": "Cant Resolve Perp Bankruptcy"
    },
    {
      "code": 6137,
      "name": "LiquidationDoesntSatisfyLimitPrice",
      "msg": "Liquidation Doesnt Satisfy Limit Price"
    },
    {
      "code": 6138,
      "name": "MarginTradingDisabled",
      "msg": "Margin Trading Disabled"
    }
  ]
}<|MERGE_RESOLUTION|>--- conflicted
+++ resolved
@@ -236,7 +236,7 @@
         },
         {
           "name": "spotMarketVault",
-          "isMut": true,
+          "isMut": false,
           "isSigner": false
         }
       ],
@@ -941,7 +941,7 @@
         },
         {
           "name": "spotMarketVault",
-          "isMut": true,
+          "isMut": false,
           "isSigner": false
         }
       ],
@@ -4176,11 +4176,7 @@
             "type": {
               "array": [
                 "u8",
-<<<<<<< HEAD
-                2
-=======
                 1
->>>>>>> eb24657d
               ]
             }
           }
