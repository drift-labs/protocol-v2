{
  "version": "2.85.0",
  "name": "drift",
  "instructions": [
    {
      "name": "initializeUser",
      "accounts": [
        {
          "name": "user",
          "isMut": true,
          "isSigner": false
        },
        {
          "name": "userStats",
          "isMut": true,
          "isSigner": false
        },
        {
          "name": "state",
          "isMut": true,
          "isSigner": false
        },
        {
          "name": "authority",
          "isMut": false,
          "isSigner": true
        },
        {
          "name": "payer",
          "isMut": true,
          "isSigner": true
        },
        {
          "name": "rent",
          "isMut": false,
          "isSigner": false
        },
        {
          "name": "systemProgram",
          "isMut": false,
          "isSigner": false
        }
      ],
      "args": [
        {
          "name": "subAccountId",
          "type": "u16"
        },
        {
          "name": "name",
          "type": {
            "array": [
              "u8",
              32
            ]
          }
        }
      ]
    },
    {
      "name": "initializeUserStats",
      "accounts": [
        {
          "name": "userStats",
          "isMut": true,
          "isSigner": false
        },
        {
          "name": "state",
          "isMut": true,
          "isSigner": false
        },
        {
          "name": "authority",
          "isMut": false,
          "isSigner": true
        },
        {
          "name": "payer",
          "isMut": true,
          "isSigner": true
        },
        {
          "name": "rent",
          "isMut": false,
          "isSigner": false
        },
        {
          "name": "systemProgram",
          "isMut": false,
          "isSigner": false
        }
      ],
      "args": []
    },
    {
      "name": "initializeReferrerName",
      "accounts": [
        {
          "name": "referrerName",
          "isMut": true,
          "isSigner": false
        },
        {
          "name": "user",
          "isMut": true,
          "isSigner": false
        },
        {
          "name": "userStats",
          "isMut": true,
          "isSigner": false
        },
        {
          "name": "authority",
          "isMut": false,
          "isSigner": true
        },
        {
          "name": "payer",
          "isMut": true,
          "isSigner": true
        },
        {
          "name": "rent",
          "isMut": false,
          "isSigner": false
        },
        {
          "name": "systemProgram",
          "isMut": false,
          "isSigner": false
        }
      ],
      "args": [
        {
          "name": "name",
          "type": {
            "array": [
              "u8",
              32
            ]
          }
        }
      ]
    },
    {
      "name": "deposit",
      "accounts": [
        {
          "name": "state",
          "isMut": false,
          "isSigner": false
        },
        {
          "name": "user",
          "isMut": true,
          "isSigner": false
        },
        {
          "name": "userStats",
          "isMut": true,
          "isSigner": false
        },
        {
          "name": "authority",
          "isMut": false,
          "isSigner": true
        },
        {
          "name": "spotMarketVault",
          "isMut": true,
          "isSigner": false
        },
        {
          "name": "userTokenAccount",
          "isMut": true,
          "isSigner": false
        },
        {
          "name": "tokenProgram",
          "isMut": false,
          "isSigner": false
        }
      ],
      "args": [
        {
          "name": "marketIndex",
          "type": "u16"
        },
        {
          "name": "amount",
          "type": "u64"
        },
        {
          "name": "reduceOnly",
          "type": "bool"
        }
      ]
    },
    {
      "name": "withdraw",
      "accounts": [
        {
          "name": "state",
          "isMut": false,
          "isSigner": false
        },
        {
          "name": "user",
          "isMut": true,
          "isSigner": false
        },
        {
          "name": "userStats",
          "isMut": true,
          "isSigner": false
        },
        {
          "name": "authority",
          "isMut": false,
          "isSigner": true
        },
        {
          "name": "spotMarketVault",
          "isMut": true,
          "isSigner": false
        },
        {
          "name": "driftSigner",
          "isMut": false,
          "isSigner": false
        },
        {
          "name": "userTokenAccount",
          "isMut": true,
          "isSigner": false
        },
        {
          "name": "tokenProgram",
          "isMut": false,
          "isSigner": false
        }
      ],
      "args": [
        {
          "name": "marketIndex",
          "type": "u16"
        },
        {
          "name": "amount",
          "type": "u64"
        },
        {
          "name": "reduceOnly",
          "type": "bool"
        }
      ]
    },
    {
      "name": "transferDeposit",
      "accounts": [
        {
          "name": "fromUser",
          "isMut": true,
          "isSigner": false
        },
        {
          "name": "toUser",
          "isMut": true,
          "isSigner": false
        },
        {
          "name": "userStats",
          "isMut": true,
          "isSigner": false
        },
        {
          "name": "authority",
          "isMut": false,
          "isSigner": true
        },
        {
          "name": "state",
          "isMut": false,
          "isSigner": false
        },
        {
          "name": "spotMarketVault",
          "isMut": false,
          "isSigner": false
        }
      ],
      "args": [
        {
          "name": "marketIndex",
          "type": "u16"
        },
        {
          "name": "amount",
          "type": "u64"
        }
      ]
    },
    {
      "name": "placePerpOrder",
      "accounts": [
        {
          "name": "state",
          "isMut": false,
          "isSigner": false
        },
        {
          "name": "user",
          "isMut": true,
          "isSigner": false
        },
        {
          "name": "authority",
          "isMut": false,
          "isSigner": true
        }
      ],
      "args": [
        {
          "name": "params",
          "type": {
            "defined": "OrderParams"
          }
        }
      ]
    },
    {
      "name": "cancelOrder",
      "accounts": [
        {
          "name": "state",
          "isMut": false,
          "isSigner": false
        },
        {
          "name": "user",
          "isMut": true,
          "isSigner": false
        },
        {
          "name": "authority",
          "isMut": false,
          "isSigner": true
        }
      ],
      "args": [
        {
          "name": "orderId",
          "type": {
            "option": "u32"
          }
        }
      ]
    },
    {
      "name": "cancelOrderByUserId",
      "accounts": [
        {
          "name": "state",
          "isMut": false,
          "isSigner": false
        },
        {
          "name": "user",
          "isMut": true,
          "isSigner": false
        },
        {
          "name": "authority",
          "isMut": false,
          "isSigner": true
        }
      ],
      "args": [
        {
          "name": "userOrderId",
          "type": "u8"
        }
      ]
    },
    {
      "name": "cancelOrders",
      "accounts": [
        {
          "name": "state",
          "isMut": false,
          "isSigner": false
        },
        {
          "name": "user",
          "isMut": true,
          "isSigner": false
        },
        {
          "name": "authority",
          "isMut": false,
          "isSigner": true
        }
      ],
      "args": [
        {
          "name": "marketType",
          "type": {
            "option": {
              "defined": "MarketType"
            }
          }
        },
        {
          "name": "marketIndex",
          "type": {
            "option": "u16"
          }
        },
        {
          "name": "direction",
          "type": {
            "option": {
              "defined": "PositionDirection"
            }
          }
        }
      ]
    },
    {
      "name": "cancelOrdersByIds",
      "accounts": [
        {
          "name": "state",
          "isMut": false,
          "isSigner": false
        },
        {
          "name": "user",
          "isMut": true,
          "isSigner": false
        },
        {
          "name": "authority",
          "isMut": false,
          "isSigner": true
        }
      ],
      "args": [
        {
          "name": "orderIds",
          "type": {
            "vec": "u32"
          }
        }
      ]
    },
    {
      "name": "modifyOrder",
      "accounts": [
        {
          "name": "state",
          "isMut": false,
          "isSigner": false
        },
        {
          "name": "user",
          "isMut": true,
          "isSigner": false
        },
        {
          "name": "authority",
          "isMut": false,
          "isSigner": true
        }
      ],
      "args": [
        {
          "name": "orderId",
          "type": {
            "option": "u32"
          }
        },
        {
          "name": "modifyOrderParams",
          "type": {
            "defined": "ModifyOrderParams"
          }
        }
      ]
    },
    {
      "name": "modifyOrderByUserId",
      "accounts": [
        {
          "name": "state",
          "isMut": false,
          "isSigner": false
        },
        {
          "name": "user",
          "isMut": true,
          "isSigner": false
        },
        {
          "name": "authority",
          "isMut": false,
          "isSigner": true
        }
      ],
      "args": [
        {
          "name": "userOrderId",
          "type": "u8"
        },
        {
          "name": "modifyOrderParams",
          "type": {
            "defined": "ModifyOrderParams"
          }
        }
      ]
    },
    {
      "name": "placeAndTakePerpOrder",
      "accounts": [
        {
          "name": "state",
          "isMut": false,
          "isSigner": false
        },
        {
          "name": "user",
          "isMut": true,
          "isSigner": false
        },
        {
          "name": "userStats",
          "isMut": true,
          "isSigner": false
        },
        {
          "name": "authority",
          "isMut": false,
          "isSigner": true
        }
      ],
      "args": [
        {
          "name": "params",
          "type": {
            "defined": "OrderParams"
          }
        },
        {
          "name": "makerOrderId",
          "type": {
            "option": "u32"
          }
        }
      ]
    },
    {
      "name": "placeAndMakePerpOrder",
      "accounts": [
        {
          "name": "state",
          "isMut": false,
          "isSigner": false
        },
        {
          "name": "user",
          "isMut": true,
          "isSigner": false
        },
        {
          "name": "userStats",
          "isMut": true,
          "isSigner": false
        },
        {
          "name": "taker",
          "isMut": true,
          "isSigner": false
        },
        {
          "name": "takerStats",
          "isMut": true,
          "isSigner": false
        },
        {
          "name": "authority",
          "isMut": false,
          "isSigner": true
        }
      ],
      "args": [
        {
          "name": "params",
          "type": {
            "defined": "OrderParams"
          }
        },
        {
          "name": "takerOrderId",
          "type": "u32"
        }
      ]
    },
    {
      "name": "placeSpotOrder",
      "accounts": [
        {
          "name": "state",
          "isMut": false,
          "isSigner": false
        },
        {
          "name": "user",
          "isMut": true,
          "isSigner": false
        },
        {
          "name": "authority",
          "isMut": false,
          "isSigner": true
        }
      ],
      "args": [
        {
          "name": "params",
          "type": {
            "defined": "OrderParams"
          }
        }
      ]
    },
    {
      "name": "placeAndTakeSpotOrder",
      "accounts": [
        {
          "name": "state",
          "isMut": false,
          "isSigner": false
        },
        {
          "name": "user",
          "isMut": true,
          "isSigner": false
        },
        {
          "name": "userStats",
          "isMut": true,
          "isSigner": false
        },
        {
          "name": "authority",
          "isMut": false,
          "isSigner": true
        }
      ],
      "args": [
        {
          "name": "params",
          "type": {
            "defined": "OrderParams"
          }
        },
        {
          "name": "fulfillmentType",
          "type": {
            "option": {
              "defined": "SpotFulfillmentType"
            }
          }
        },
        {
          "name": "makerOrderId",
          "type": {
            "option": "u32"
          }
        }
      ]
    },
    {
      "name": "placeAndMakeSpotOrder",
      "accounts": [
        {
          "name": "state",
          "isMut": false,
          "isSigner": false
        },
        {
          "name": "user",
          "isMut": true,
          "isSigner": false
        },
        {
          "name": "userStats",
          "isMut": true,
          "isSigner": false
        },
        {
          "name": "taker",
          "isMut": true,
          "isSigner": false
        },
        {
          "name": "takerStats",
          "isMut": true,
          "isSigner": false
        },
        {
          "name": "authority",
          "isMut": false,
          "isSigner": true
        }
      ],
      "args": [
        {
          "name": "params",
          "type": {
            "defined": "OrderParams"
          }
        },
        {
          "name": "takerOrderId",
          "type": "u32"
        },
        {
          "name": "fulfillmentType",
          "type": {
            "option": {
              "defined": "SpotFulfillmentType"
            }
          }
        }
      ]
    },
    {
      "name": "placeOrders",
      "accounts": [
        {
          "name": "state",
          "isMut": false,
          "isSigner": false
        },
        {
          "name": "user",
          "isMut": true,
          "isSigner": false
        },
        {
          "name": "authority",
          "isMut": false,
          "isSigner": true
        }
      ],
      "args": [
        {
          "name": "params",
          "type": {
            "vec": {
              "defined": "OrderParams"
            }
          }
        }
      ]
    },
    {
      "name": "beginSwap",
      "accounts": [
        {
          "name": "state",
          "isMut": false,
          "isSigner": false
        },
        {
          "name": "user",
          "isMut": true,
          "isSigner": false
        },
        {
          "name": "userStats",
          "isMut": true,
          "isSigner": false
        },
        {
          "name": "authority",
          "isMut": false,
          "isSigner": true
        },
        {
          "name": "outSpotMarketVault",
          "isMut": true,
          "isSigner": false
        },
        {
          "name": "inSpotMarketVault",
          "isMut": true,
          "isSigner": false
        },
        {
          "name": "outTokenAccount",
          "isMut": true,
          "isSigner": false
        },
        {
          "name": "inTokenAccount",
          "isMut": true,
          "isSigner": false
        },
        {
          "name": "tokenProgram",
          "isMut": false,
          "isSigner": false
        },
        {
          "name": "driftSigner",
          "isMut": false,
          "isSigner": false
        },
        {
          "name": "instructions",
          "isMut": false,
          "isSigner": false,
          "docs": [
            "Instructions Sysvar for instruction introspection"
          ]
        }
      ],
      "args": [
        {
          "name": "inMarketIndex",
          "type": "u16"
        },
        {
          "name": "outMarketIndex",
          "type": "u16"
        },
        {
          "name": "amountIn",
          "type": "u64"
        }
      ]
    },
    {
      "name": "endSwap",
      "accounts": [
        {
          "name": "state",
          "isMut": false,
          "isSigner": false
        },
        {
          "name": "user",
          "isMut": true,
          "isSigner": false
        },
        {
          "name": "userStats",
          "isMut": true,
          "isSigner": false
        },
        {
          "name": "authority",
          "isMut": false,
          "isSigner": true
        },
        {
          "name": "outSpotMarketVault",
          "isMut": true,
          "isSigner": false
        },
        {
          "name": "inSpotMarketVault",
          "isMut": true,
          "isSigner": false
        },
        {
          "name": "outTokenAccount",
          "isMut": true,
          "isSigner": false
        },
        {
          "name": "inTokenAccount",
          "isMut": true,
          "isSigner": false
        },
        {
          "name": "tokenProgram",
          "isMut": false,
          "isSigner": false
        },
        {
          "name": "driftSigner",
          "isMut": false,
          "isSigner": false
        },
        {
          "name": "instructions",
          "isMut": false,
          "isSigner": false,
          "docs": [
            "Instructions Sysvar for instruction introspection"
          ]
        }
      ],
      "args": [
        {
          "name": "inMarketIndex",
          "type": "u16"
        },
        {
          "name": "outMarketIndex",
          "type": "u16"
        },
        {
          "name": "limitPrice",
          "type": {
            "option": "u64"
          }
        },
        {
          "name": "reduceOnly",
          "type": {
            "option": {
              "defined": "SwapReduceOnly"
            }
          }
        }
      ]
    },
    {
      "name": "addPerpLpShares",
      "accounts": [
        {
          "name": "state",
          "isMut": false,
          "isSigner": false
        },
        {
          "name": "user",
          "isMut": true,
          "isSigner": false
        },
        {
          "name": "authority",
          "isMut": false,
          "isSigner": true
        }
      ],
      "args": [
        {
          "name": "nShares",
          "type": "u64"
        },
        {
          "name": "marketIndex",
          "type": "u16"
        }
      ]
    },
    {
      "name": "removePerpLpShares",
      "accounts": [
        {
          "name": "state",
          "isMut": false,
          "isSigner": false
        },
        {
          "name": "user",
          "isMut": true,
          "isSigner": false
        },
        {
          "name": "authority",
          "isMut": false,
          "isSigner": true
        }
      ],
      "args": [
        {
          "name": "sharesToBurn",
          "type": "u64"
        },
        {
          "name": "marketIndex",
          "type": "u16"
        }
      ]
    },
    {
      "name": "removePerpLpSharesInExpiringMarket",
      "accounts": [
        {
          "name": "state",
          "isMut": false,
          "isSigner": false
        },
        {
          "name": "user",
          "isMut": true,
          "isSigner": false
        }
      ],
      "args": [
        {
          "name": "sharesToBurn",
          "type": "u64"
        },
        {
          "name": "marketIndex",
          "type": "u16"
        }
      ]
    },
    {
      "name": "updateUserName",
      "accounts": [
        {
          "name": "user",
          "isMut": true,
          "isSigner": false
        },
        {
          "name": "authority",
          "isMut": false,
          "isSigner": true
        }
      ],
      "args": [
        {
          "name": "subAccountId",
          "type": "u16"
        },
        {
          "name": "name",
          "type": {
            "array": [
              "u8",
              32
            ]
          }
        }
      ]
    },
    {
      "name": "updateUserCustomMarginRatio",
      "accounts": [
        {
          "name": "user",
          "isMut": true,
          "isSigner": false
        },
        {
          "name": "authority",
          "isMut": false,
          "isSigner": true
        }
      ],
      "args": [
        {
          "name": "subAccountId",
          "type": "u16"
        },
        {
          "name": "marginRatio",
          "type": "u32"
        }
      ]
    },
    {
      "name": "updateUserMarginTradingEnabled",
      "accounts": [
        {
          "name": "user",
          "isMut": true,
          "isSigner": false
        },
        {
          "name": "authority",
          "isMut": false,
          "isSigner": true
        }
      ],
      "args": [
        {
          "name": "subAccountId",
          "type": "u16"
        },
        {
          "name": "marginTradingEnabled",
          "type": "bool"
        }
      ]
    },
    {
      "name": "updateUserDelegate",
      "accounts": [
        {
          "name": "user",
          "isMut": true,
          "isSigner": false
        },
        {
          "name": "authority",
          "isMut": false,
          "isSigner": true
        }
      ],
      "args": [
        {
          "name": "subAccountId",
          "type": "u16"
        },
        {
          "name": "delegate",
          "type": "publicKey"
        }
      ]
    },
    {
      "name": "updateUserReduceOnly",
      "accounts": [
        {
          "name": "user",
          "isMut": true,
          "isSigner": false
        },
        {
          "name": "authority",
          "isMut": false,
          "isSigner": true
        }
      ],
      "args": [
        {
          "name": "subAccountId",
          "type": "u16"
        },
        {
          "name": "reduceOnly",
          "type": "bool"
        }
      ]
    },
    {
      "name": "updateUserAdvancedLp",
      "accounts": [
        {
          "name": "user",
          "isMut": true,
          "isSigner": false
        },
        {
          "name": "authority",
          "isMut": false,
          "isSigner": true
        }
      ],
      "args": [
        {
          "name": "subAccountId",
          "type": "u16"
        },
        {
          "name": "advancedLp",
          "type": "bool"
        }
      ]
    },
    {
      "name": "deleteUser",
      "accounts": [
        {
          "name": "user",
          "isMut": true,
          "isSigner": false
        },
        {
          "name": "userStats",
          "isMut": true,
          "isSigner": false
        },
        {
          "name": "state",
          "isMut": true,
          "isSigner": false
        },
        {
          "name": "authority",
          "isMut": false,
          "isSigner": true
        }
      ],
      "args": []
    },
    {
      "name": "reclaimRent",
      "accounts": [
        {
          "name": "user",
          "isMut": true,
          "isSigner": false
        },
        {
          "name": "userStats",
          "isMut": true,
          "isSigner": false
        },
        {
          "name": "state",
          "isMut": false,
          "isSigner": false
        },
        {
          "name": "authority",
          "isMut": false,
          "isSigner": true
        },
        {
          "name": "rent",
          "isMut": false,
          "isSigner": false
        }
      ],
      "args": []
    },
    {
      "name": "fillPerpOrder",
      "accounts": [
        {
          "name": "state",
          "isMut": false,
          "isSigner": false
        },
        {
          "name": "authority",
          "isMut": false,
          "isSigner": true
        },
        {
          "name": "filler",
          "isMut": true,
          "isSigner": false
        },
        {
          "name": "fillerStats",
          "isMut": true,
          "isSigner": false
        },
        {
          "name": "user",
          "isMut": true,
          "isSigner": false
        },
        {
          "name": "userStats",
          "isMut": true,
          "isSigner": false
        }
      ],
      "args": [
        {
          "name": "orderId",
          "type": {
            "option": "u32"
          }
        },
        {
          "name": "makerOrderId",
          "type": {
            "option": "u32"
          }
        }
      ]
    },
    {
      "name": "revertFill",
      "accounts": [
        {
          "name": "state",
          "isMut": false,
          "isSigner": false
        },
        {
          "name": "authority",
          "isMut": false,
          "isSigner": true
        },
        {
          "name": "filler",
          "isMut": true,
          "isSigner": false
        },
        {
          "name": "fillerStats",
          "isMut": true,
          "isSigner": false
        }
      ],
      "args": []
    },
    {
      "name": "fillSpotOrder",
      "accounts": [
        {
          "name": "state",
          "isMut": false,
          "isSigner": false
        },
        {
          "name": "authority",
          "isMut": false,
          "isSigner": true
        },
        {
          "name": "filler",
          "isMut": true,
          "isSigner": false
        },
        {
          "name": "fillerStats",
          "isMut": true,
          "isSigner": false
        },
        {
          "name": "user",
          "isMut": true,
          "isSigner": false
        },
        {
          "name": "userStats",
          "isMut": true,
          "isSigner": false
        }
      ],
      "args": [
        {
          "name": "orderId",
          "type": {
            "option": "u32"
          }
        },
        {
          "name": "fulfillmentType",
          "type": {
            "option": {
              "defined": "SpotFulfillmentType"
            }
          }
        },
        {
          "name": "makerOrderId",
          "type": {
            "option": "u32"
          }
        }
      ]
    },
    {
      "name": "triggerOrder",
      "accounts": [
        {
          "name": "state",
          "isMut": false,
          "isSigner": false
        },
        {
          "name": "authority",
          "isMut": false,
          "isSigner": true
        },
        {
          "name": "filler",
          "isMut": true,
          "isSigner": false
        },
        {
          "name": "user",
          "isMut": true,
          "isSigner": false
        }
      ],
      "args": [
        {
          "name": "orderId",
          "type": "u32"
        }
      ]
    },
    {
      "name": "forceCancelOrders",
      "accounts": [
        {
          "name": "state",
          "isMut": false,
          "isSigner": false
        },
        {
          "name": "authority",
          "isMut": false,
          "isSigner": true
        },
        {
          "name": "filler",
          "isMut": true,
          "isSigner": false
        },
        {
          "name": "user",
          "isMut": true,
          "isSigner": false
        }
      ],
      "args": []
    },
    {
      "name": "updateUserIdle",
      "accounts": [
        {
          "name": "state",
          "isMut": false,
          "isSigner": false
        },
        {
          "name": "authority",
          "isMut": false,
          "isSigner": true
        },
        {
          "name": "filler",
          "isMut": true,
          "isSigner": false
        },
        {
          "name": "user",
          "isMut": true,
          "isSigner": false
        }
      ],
      "args": []
    },
    {
      "name": "updateUserOpenOrdersCount",
      "accounts": [
        {
          "name": "state",
          "isMut": false,
          "isSigner": false
        },
        {
          "name": "authority",
          "isMut": false,
          "isSigner": true
        },
        {
          "name": "filler",
          "isMut": true,
          "isSigner": false
        },
        {
          "name": "user",
          "isMut": true,
          "isSigner": false
        }
      ],
      "args": []
    },
    {
      "name": "adminDisableUpdatePerpBidAskTwap",
      "accounts": [
        {
          "name": "admin",
          "isMut": false,
          "isSigner": true
        },
        {
          "name": "state",
          "isMut": false,
          "isSigner": false
        },
        {
          "name": "userStats",
          "isMut": true,
          "isSigner": false
        }
      ],
      "args": [
        {
          "name": "disable",
          "type": "bool"
        }
      ]
    },
    {
      "name": "settlePnl",
      "accounts": [
        {
          "name": "state",
          "isMut": false,
          "isSigner": false
        },
        {
          "name": "user",
          "isMut": true,
          "isSigner": false
        },
        {
          "name": "authority",
          "isMut": false,
          "isSigner": true
        },
        {
          "name": "spotMarketVault",
          "isMut": false,
          "isSigner": false
        }
      ],
      "args": [
        {
          "name": "marketIndex",
          "type": "u16"
        }
      ]
    },
    {
      "name": "settleMultiplePnls",
      "accounts": [
        {
          "name": "state",
          "isMut": false,
          "isSigner": false
        },
        {
          "name": "user",
          "isMut": true,
          "isSigner": false
        },
        {
          "name": "authority",
          "isMut": false,
          "isSigner": true
        },
        {
          "name": "spotMarketVault",
          "isMut": false,
          "isSigner": false
        }
      ],
      "args": [
        {
          "name": "marketIndexes",
          "type": {
            "vec": "u16"
          }
        },
        {
          "name": "mode",
          "type": {
            "defined": "SettlePnlMode"
          }
        }
      ]
    },
    {
      "name": "settleFundingPayment",
      "accounts": [
        {
          "name": "state",
          "isMut": false,
          "isSigner": false
        },
        {
          "name": "user",
          "isMut": true,
          "isSigner": false
        }
      ],
      "args": []
    },
    {
      "name": "settleLp",
      "accounts": [
        {
          "name": "state",
          "isMut": false,
          "isSigner": false
        },
        {
          "name": "user",
          "isMut": true,
          "isSigner": false
        }
      ],
      "args": [
        {
          "name": "marketIndex",
          "type": "u16"
        }
      ]
    },
    {
      "name": "settleExpiredMarket",
      "accounts": [
        {
          "name": "state",
          "isMut": false,
          "isSigner": false
        },
        {
          "name": "authority",
          "isMut": false,
          "isSigner": true
        }
      ],
      "args": [
        {
          "name": "marketIndex",
          "type": "u16"
        }
      ]
    },
    {
      "name": "liquidatePerp",
      "accounts": [
        {
          "name": "state",
          "isMut": false,
          "isSigner": false
        },
        {
          "name": "authority",
          "isMut": false,
          "isSigner": true
        },
        {
          "name": "liquidator",
          "isMut": true,
          "isSigner": false
        },
        {
          "name": "liquidatorStats",
          "isMut": true,
          "isSigner": false
        },
        {
          "name": "user",
          "isMut": true,
          "isSigner": false
        },
        {
          "name": "userStats",
          "isMut": true,
          "isSigner": false
        }
      ],
      "args": [
        {
          "name": "marketIndex",
          "type": "u16"
        },
        {
          "name": "liquidatorMaxBaseAssetAmount",
          "type": "u64"
        },
        {
          "name": "limitPrice",
          "type": {
            "option": "u64"
          }
        }
      ]
    },
    {
      "name": "liquidateSpot",
      "accounts": [
        {
          "name": "state",
          "isMut": false,
          "isSigner": false
        },
        {
          "name": "authority",
          "isMut": false,
          "isSigner": true
        },
        {
          "name": "liquidator",
          "isMut": true,
          "isSigner": false
        },
        {
          "name": "liquidatorStats",
          "isMut": true,
          "isSigner": false
        },
        {
          "name": "user",
          "isMut": true,
          "isSigner": false
        },
        {
          "name": "userStats",
          "isMut": true,
          "isSigner": false
        }
      ],
      "args": [
        {
          "name": "assetMarketIndex",
          "type": "u16"
        },
        {
          "name": "liabilityMarketIndex",
          "type": "u16"
        },
        {
          "name": "liquidatorMaxLiabilityTransfer",
          "type": "u128"
        },
        {
          "name": "limitPrice",
          "type": {
            "option": "u64"
          }
        }
      ]
    },
    {
      "name": "liquidateBorrowForPerpPnl",
      "accounts": [
        {
          "name": "state",
          "isMut": false,
          "isSigner": false
        },
        {
          "name": "authority",
          "isMut": false,
          "isSigner": true
        },
        {
          "name": "liquidator",
          "isMut": true,
          "isSigner": false
        },
        {
          "name": "liquidatorStats",
          "isMut": true,
          "isSigner": false
        },
        {
          "name": "user",
          "isMut": true,
          "isSigner": false
        },
        {
          "name": "userStats",
          "isMut": true,
          "isSigner": false
        }
      ],
      "args": [
        {
          "name": "perpMarketIndex",
          "type": "u16"
        },
        {
          "name": "spotMarketIndex",
          "type": "u16"
        },
        {
          "name": "liquidatorMaxLiabilityTransfer",
          "type": "u128"
        },
        {
          "name": "limitPrice",
          "type": {
            "option": "u64"
          }
        }
      ]
    },
    {
      "name": "liquidatePerpPnlForDeposit",
      "accounts": [
        {
          "name": "state",
          "isMut": false,
          "isSigner": false
        },
        {
          "name": "authority",
          "isMut": false,
          "isSigner": true
        },
        {
          "name": "liquidator",
          "isMut": true,
          "isSigner": false
        },
        {
          "name": "liquidatorStats",
          "isMut": true,
          "isSigner": false
        },
        {
          "name": "user",
          "isMut": true,
          "isSigner": false
        },
        {
          "name": "userStats",
          "isMut": true,
          "isSigner": false
        }
      ],
      "args": [
        {
          "name": "perpMarketIndex",
          "type": "u16"
        },
        {
          "name": "spotMarketIndex",
          "type": "u16"
        },
        {
          "name": "liquidatorMaxPnlTransfer",
          "type": "u128"
        },
        {
          "name": "limitPrice",
          "type": {
            "option": "u64"
          }
        }
      ]
    },
    {
      "name": "resolvePerpPnlDeficit",
      "accounts": [
        {
          "name": "state",
          "isMut": false,
          "isSigner": false
        },
        {
          "name": "authority",
          "isMut": false,
          "isSigner": true
        },
        {
          "name": "spotMarketVault",
          "isMut": true,
          "isSigner": false
        },
        {
          "name": "insuranceFundVault",
          "isMut": true,
          "isSigner": false
        },
        {
          "name": "driftSigner",
          "isMut": false,
          "isSigner": false
        },
        {
          "name": "tokenProgram",
          "isMut": false,
          "isSigner": false
        }
      ],
      "args": [
        {
          "name": "spotMarketIndex",
          "type": "u16"
        },
        {
          "name": "perpMarketIndex",
          "type": "u16"
        }
      ]
    },
    {
      "name": "resolvePerpBankruptcy",
      "accounts": [
        {
          "name": "state",
          "isMut": false,
          "isSigner": false
        },
        {
          "name": "authority",
          "isMut": false,
          "isSigner": true
        },
        {
          "name": "liquidator",
          "isMut": true,
          "isSigner": false
        },
        {
          "name": "liquidatorStats",
          "isMut": true,
          "isSigner": false
        },
        {
          "name": "user",
          "isMut": true,
          "isSigner": false
        },
        {
          "name": "userStats",
          "isMut": true,
          "isSigner": false
        },
        {
          "name": "spotMarketVault",
          "isMut": true,
          "isSigner": false
        },
        {
          "name": "insuranceFundVault",
          "isMut": true,
          "isSigner": false
        },
        {
          "name": "driftSigner",
          "isMut": false,
          "isSigner": false
        },
        {
          "name": "tokenProgram",
          "isMut": false,
          "isSigner": false
        }
      ],
      "args": [
        {
          "name": "quoteSpotMarketIndex",
          "type": "u16"
        },
        {
          "name": "marketIndex",
          "type": "u16"
        }
      ]
    },
    {
      "name": "resolveSpotBankruptcy",
      "accounts": [
        {
          "name": "state",
          "isMut": false,
          "isSigner": false
        },
        {
          "name": "authority",
          "isMut": false,
          "isSigner": true
        },
        {
          "name": "liquidator",
          "isMut": true,
          "isSigner": false
        },
        {
          "name": "liquidatorStats",
          "isMut": true,
          "isSigner": false
        },
        {
          "name": "user",
          "isMut": true,
          "isSigner": false
        },
        {
          "name": "userStats",
          "isMut": true,
          "isSigner": false
        },
        {
          "name": "spotMarketVault",
          "isMut": true,
          "isSigner": false
        },
        {
          "name": "insuranceFundVault",
          "isMut": true,
          "isSigner": false
        },
        {
          "name": "driftSigner",
          "isMut": false,
          "isSigner": false
        },
        {
          "name": "tokenProgram",
          "isMut": false,
          "isSigner": false
        }
      ],
      "args": [
        {
          "name": "marketIndex",
          "type": "u16"
        }
      ]
    },
    {
      "name": "settleRevenueToInsuranceFund",
      "accounts": [
        {
          "name": "state",
          "isMut": false,
          "isSigner": false
        },
        {
          "name": "spotMarket",
          "isMut": true,
          "isSigner": false
        },
        {
          "name": "spotMarketVault",
          "isMut": true,
          "isSigner": false
        },
        {
          "name": "driftSigner",
          "isMut": false,
          "isSigner": false
        },
        {
          "name": "insuranceFundVault",
          "isMut": true,
          "isSigner": false
        },
        {
          "name": "tokenProgram",
          "isMut": false,
          "isSigner": false
        }
      ],
      "args": [
        {
          "name": "spotMarketIndex",
          "type": "u16"
        }
      ]
    },
    {
      "name": "updateFundingRate",
      "accounts": [
        {
          "name": "state",
          "isMut": false,
          "isSigner": false
        },
        {
          "name": "perpMarket",
          "isMut": true,
          "isSigner": false
        },
        {
          "name": "oracle",
          "isMut": false,
          "isSigner": false
        }
      ],
      "args": [
        {
          "name": "marketIndex",
          "type": "u16"
        }
      ]
    },
    {
      "name": "updatePrelaunchOracle",
      "accounts": [
        {
          "name": "state",
          "isMut": false,
          "isSigner": false
        },
        {
          "name": "perpMarket",
          "isMut": false,
          "isSigner": false
        },
        {
          "name": "oracle",
          "isMut": true,
          "isSigner": false
        }
      ],
      "args": []
    },
    {
      "name": "updatePerpBidAskTwap",
      "accounts": [
        {
          "name": "state",
          "isMut": false,
          "isSigner": false
        },
        {
          "name": "perpMarket",
          "isMut": true,
          "isSigner": false
        },
        {
          "name": "oracle",
          "isMut": false,
          "isSigner": false
        },
        {
          "name": "keeperStats",
          "isMut": false,
          "isSigner": false
        },
        {
          "name": "authority",
          "isMut": false,
          "isSigner": true
        }
      ],
      "args": []
    },
    {
      "name": "updateSpotMarketCumulativeInterest",
      "accounts": [
        {
          "name": "state",
          "isMut": false,
          "isSigner": false
        },
        {
          "name": "spotMarket",
          "isMut": true,
          "isSigner": false
        },
        {
          "name": "oracle",
          "isMut": false,
          "isSigner": false
        },
        {
          "name": "spotMarketVault",
          "isMut": false,
          "isSigner": false
        }
      ],
      "args": []
    },
    {
      "name": "updateAmms",
      "accounts": [
        {
          "name": "state",
          "isMut": false,
          "isSigner": false
        },
        {
          "name": "authority",
          "isMut": false,
          "isSigner": true
        }
      ],
      "args": [
        {
          "name": "marketIndexes",
          "type": {
            "array": [
              "u16",
              5
            ]
          }
        }
      ]
    },
    {
      "name": "updateSpotMarketExpiry",
      "accounts": [
        {
          "name": "admin",
          "isMut": false,
          "isSigner": true
        },
        {
          "name": "state",
          "isMut": false,
          "isSigner": false
        },
        {
          "name": "spotMarket",
          "isMut": true,
          "isSigner": false
        }
      ],
      "args": [
        {
          "name": "expiryTs",
          "type": "i64"
        }
      ]
    },
    {
      "name": "updateUserQuoteAssetInsuranceStake",
      "accounts": [
        {
          "name": "state",
          "isMut": false,
          "isSigner": false
        },
        {
          "name": "spotMarket",
          "isMut": false,
          "isSigner": false
        },
        {
          "name": "insuranceFundStake",
          "isMut": true,
          "isSigner": false
        },
        {
          "name": "userStats",
          "isMut": true,
          "isSigner": false
        },
        {
          "name": "authority",
          "isMut": false,
          "isSigner": true
        },
        {
          "name": "insuranceFundVault",
          "isMut": true,
          "isSigner": false
        }
      ],
      "args": []
    },
    {
      "name": "updateUserGovTokenInsuranceStake",
      "accounts": [
        {
          "name": "state",
          "isMut": false,
          "isSigner": false
        },
        {
          "name": "spotMarket",
          "isMut": false,
          "isSigner": false
        },
        {
          "name": "insuranceFundStake",
          "isMut": true,
          "isSigner": false
        },
        {
          "name": "userStats",
          "isMut": true,
          "isSigner": false
        },
        {
          "name": "authority",
          "isMut": false,
          "isSigner": true
        },
        {
          "name": "insuranceFundVault",
          "isMut": true,
          "isSigner": false
        }
      ],
      "args": []
    },
    {
      "name": "initializeInsuranceFundStake",
      "accounts": [
        {
          "name": "spotMarket",
          "isMut": false,
          "isSigner": false
        },
        {
          "name": "insuranceFundStake",
          "isMut": true,
          "isSigner": false
        },
        {
          "name": "userStats",
          "isMut": true,
          "isSigner": false
        },
        {
          "name": "state",
          "isMut": false,
          "isSigner": false
        },
        {
          "name": "authority",
          "isMut": false,
          "isSigner": true
        },
        {
          "name": "payer",
          "isMut": true,
          "isSigner": true
        },
        {
          "name": "rent",
          "isMut": false,
          "isSigner": false
        },
        {
          "name": "systemProgram",
          "isMut": false,
          "isSigner": false
        }
      ],
      "args": [
        {
          "name": "marketIndex",
          "type": "u16"
        }
      ]
    },
    {
      "name": "addInsuranceFundStake",
      "accounts": [
        {
          "name": "state",
          "isMut": false,
          "isSigner": false
        },
        {
          "name": "spotMarket",
          "isMut": false,
          "isSigner": false
        },
        {
          "name": "insuranceFundStake",
          "isMut": true,
          "isSigner": false
        },
        {
          "name": "userStats",
          "isMut": true,
          "isSigner": false
        },
        {
          "name": "authority",
          "isMut": false,
          "isSigner": true
        },
        {
          "name": "spotMarketVault",
          "isMut": true,
          "isSigner": false
        },
        {
          "name": "insuranceFundVault",
          "isMut": true,
          "isSigner": false
        },
        {
          "name": "driftSigner",
          "isMut": false,
          "isSigner": false
        },
        {
          "name": "userTokenAccount",
          "isMut": true,
          "isSigner": false
        },
        {
          "name": "tokenProgram",
          "isMut": false,
          "isSigner": false
        }
      ],
      "args": [
        {
          "name": "marketIndex",
          "type": "u16"
        },
        {
          "name": "amount",
          "type": "u64"
        }
      ]
    },
    {
      "name": "requestRemoveInsuranceFundStake",
      "accounts": [
        {
          "name": "spotMarket",
          "isMut": false,
          "isSigner": false
        },
        {
          "name": "insuranceFundStake",
          "isMut": true,
          "isSigner": false
        },
        {
          "name": "userStats",
          "isMut": true,
          "isSigner": false
        },
        {
          "name": "authority",
          "isMut": false,
          "isSigner": true
        },
        {
          "name": "insuranceFundVault",
          "isMut": true,
          "isSigner": false
        }
      ],
      "args": [
        {
          "name": "marketIndex",
          "type": "u16"
        },
        {
          "name": "amount",
          "type": "u64"
        }
      ]
    },
    {
      "name": "cancelRequestRemoveInsuranceFundStake",
      "accounts": [
        {
          "name": "spotMarket",
          "isMut": false,
          "isSigner": false
        },
        {
          "name": "insuranceFundStake",
          "isMut": true,
          "isSigner": false
        },
        {
          "name": "userStats",
          "isMut": true,
          "isSigner": false
        },
        {
          "name": "authority",
          "isMut": false,
          "isSigner": true
        },
        {
          "name": "insuranceFundVault",
          "isMut": true,
          "isSigner": false
        }
      ],
      "args": [
        {
          "name": "marketIndex",
          "type": "u16"
        }
      ]
    },
    {
      "name": "removeInsuranceFundStake",
      "accounts": [
        {
          "name": "state",
          "isMut": false,
          "isSigner": false
        },
        {
          "name": "spotMarket",
          "isMut": false,
          "isSigner": false
        },
        {
          "name": "insuranceFundStake",
          "isMut": true,
          "isSigner": false
        },
        {
          "name": "userStats",
          "isMut": true,
          "isSigner": false
        },
        {
          "name": "authority",
          "isMut": false,
          "isSigner": true
        },
        {
          "name": "insuranceFundVault",
          "isMut": true,
          "isSigner": false
        },
        {
          "name": "driftSigner",
          "isMut": false,
          "isSigner": false
        },
        {
          "name": "userTokenAccount",
          "isMut": true,
          "isSigner": false
        },
        {
          "name": "tokenProgram",
          "isMut": false,
          "isSigner": false
        }
      ],
      "args": [
        {
          "name": "marketIndex",
          "type": "u16"
        }
      ]
    },
    {
      "name": "transferProtocolIfShares",
      "accounts": [
        {
          "name": "signer",
          "isMut": false,
          "isSigner": true
        },
        {
          "name": "transferConfig",
          "isMut": true,
          "isSigner": false
        },
        {
          "name": "state",
          "isMut": false,
          "isSigner": false
        },
        {
          "name": "spotMarket",
          "isMut": true,
          "isSigner": false
        },
        {
          "name": "insuranceFundStake",
          "isMut": true,
          "isSigner": false
        },
        {
          "name": "userStats",
          "isMut": true,
          "isSigner": false
        },
        {
          "name": "authority",
          "isMut": false,
          "isSigner": true
        },
        {
          "name": "insuranceFundVault",
          "isMut": false,
          "isSigner": false
        }
      ],
      "args": [
        {
          "name": "marketIndex",
          "type": "u16"
        },
        {
          "name": "shares",
          "type": "u128"
        }
      ]
    },
    {
      "name": "updatePythPullOracle",
      "accounts": [
        {
          "name": "keeper",
          "isMut": true,
          "isSigner": true
        },
        {
          "name": "pythSolanaReceiver",
          "isMut": false,
          "isSigner": false
        },
        {
          "name": "encodedVaa",
          "isMut": false,
          "isSigner": false
        },
        {
          "name": "priceFeed",
          "isMut": true,
          "isSigner": false
        }
      ],
      "args": [
        {
          "name": "feedId",
          "type": {
            "array": [
              "u8",
              32
            ]
          }
        },
        {
          "name": "params",
          "type": "bytes"
        }
      ]
    },
    {
      "name": "postPythPullOracleUpdateAtomic",
      "accounts": [
        {
          "name": "keeper",
          "isMut": true,
          "isSigner": true
        },
        {
          "name": "pythSolanaReceiver",
          "isMut": false,
          "isSigner": false
        },
        {
          "name": "guardianSet",
          "isMut": false,
          "isSigner": false
        },
        {
          "name": "priceFeed",
          "isMut": true,
          "isSigner": false
        }
      ],
      "args": [
        {
          "name": "feedId",
          "type": {
            "array": [
              "u8",
              32
            ]
          }
        },
        {
          "name": "params",
          "type": "bytes"
        }
      ]
    },
    {
      "name": "postMultiPythPullOracleUpdatesAtomic",
      "accounts": [
        {
          "name": "keeper",
          "isMut": true,
          "isSigner": true
        },
        {
          "name": "pythSolanaReceiver",
          "isMut": false,
          "isSigner": false
        },
        {
          "name": "guardianSet",
          "isMut": false,
          "isSigner": false
        }
      ],
      "args": [
        {
          "name": "params",
          "type": "bytes"
        }
      ]
    },
    {
      "name": "initialize",
      "accounts": [
        {
          "name": "admin",
          "isMut": true,
          "isSigner": true
        },
        {
          "name": "state",
          "isMut": true,
          "isSigner": false
        },
        {
          "name": "quoteAssetMint",
          "isMut": false,
          "isSigner": false
        },
        {
          "name": "driftSigner",
          "isMut": false,
          "isSigner": false
        },
        {
          "name": "rent",
          "isMut": false,
          "isSigner": false
        },
        {
          "name": "systemProgram",
          "isMut": false,
          "isSigner": false
        },
        {
          "name": "tokenProgram",
          "isMut": false,
          "isSigner": false
        }
      ],
      "args": []
    },
    {
      "name": "initializeSpotMarket",
      "accounts": [
        {
          "name": "spotMarket",
          "isMut": true,
          "isSigner": false
        },
        {
          "name": "spotMarketMint",
          "isMut": false,
          "isSigner": false
        },
        {
          "name": "spotMarketVault",
          "isMut": true,
          "isSigner": false
        },
        {
          "name": "insuranceFundVault",
          "isMut": true,
          "isSigner": false
        },
        {
          "name": "driftSigner",
          "isMut": false,
          "isSigner": false
        },
        {
          "name": "state",
          "isMut": true,
          "isSigner": false
        },
        {
          "name": "oracle",
          "isMut": false,
          "isSigner": false
        },
        {
          "name": "admin",
          "isMut": true,
          "isSigner": true
        },
        {
          "name": "rent",
          "isMut": false,
          "isSigner": false
        },
        {
          "name": "systemProgram",
          "isMut": false,
          "isSigner": false
        },
        {
          "name": "tokenProgram",
          "isMut": false,
          "isSigner": false
        }
      ],
      "args": [
        {
          "name": "optimalUtilization",
          "type": "u32"
        },
        {
          "name": "optimalBorrowRate",
          "type": "u32"
        },
        {
          "name": "maxBorrowRate",
          "type": "u32"
        },
        {
          "name": "oracleSource",
          "type": {
            "defined": "OracleSource"
          }
        },
        {
          "name": "initialAssetWeight",
          "type": "u32"
        },
        {
          "name": "maintenanceAssetWeight",
          "type": "u32"
        },
        {
          "name": "initialLiabilityWeight",
          "type": "u32"
        },
        {
          "name": "maintenanceLiabilityWeight",
          "type": "u32"
        },
        {
          "name": "imfFactor",
          "type": "u32"
        },
        {
          "name": "liquidatorFee",
          "type": "u32"
        },
        {
          "name": "ifLiquidationFee",
          "type": "u32"
        },
        {
          "name": "activeStatus",
          "type": "bool"
        },
        {
          "name": "assetTier",
          "type": {
            "defined": "AssetTier"
          }
        },
        {
          "name": "scaleInitialAssetWeightStart",
          "type": "u64"
        },
        {
          "name": "withdrawGuardThreshold",
          "type": "u64"
        },
        {
          "name": "orderTickSize",
          "type": "u64"
        },
        {
          "name": "orderStepSize",
          "type": "u64"
        },
        {
          "name": "ifTotalFactor",
          "type": "u32"
        },
        {
          "name": "name",
          "type": {
            "array": [
              "u8",
              32
            ]
          }
        }
      ]
    },
    {
      "name": "deleteInitializedSpotMarket",
      "accounts": [
        {
          "name": "admin",
          "isMut": true,
          "isSigner": true
        },
        {
          "name": "state",
          "isMut": true,
          "isSigner": false
        },
        {
          "name": "spotMarket",
          "isMut": true,
          "isSigner": false
        },
        {
          "name": "spotMarketVault",
          "isMut": true,
          "isSigner": false
        },
        {
          "name": "insuranceFundVault",
          "isMut": true,
          "isSigner": false
        },
        {
          "name": "driftSigner",
          "isMut": false,
          "isSigner": false
        },
        {
          "name": "tokenProgram",
          "isMut": false,
          "isSigner": false
        }
      ],
      "args": [
        {
          "name": "marketIndex",
          "type": "u16"
        }
      ]
    },
    {
      "name": "initializeSerumFulfillmentConfig",
      "accounts": [
        {
          "name": "baseSpotMarket",
          "isMut": false,
          "isSigner": false
        },
        {
          "name": "quoteSpotMarket",
          "isMut": false,
          "isSigner": false
        },
        {
          "name": "state",
          "isMut": true,
          "isSigner": false
        },
        {
          "name": "serumProgram",
          "isMut": false,
          "isSigner": false
        },
        {
          "name": "serumMarket",
          "isMut": false,
          "isSigner": false
        },
        {
          "name": "serumOpenOrders",
          "isMut": true,
          "isSigner": false
        },
        {
          "name": "driftSigner",
          "isMut": false,
          "isSigner": false
        },
        {
          "name": "serumFulfillmentConfig",
          "isMut": true,
          "isSigner": false
        },
        {
          "name": "admin",
          "isMut": true,
          "isSigner": true
        },
        {
          "name": "rent",
          "isMut": false,
          "isSigner": false
        },
        {
          "name": "systemProgram",
          "isMut": false,
          "isSigner": false
        }
      ],
      "args": [
        {
          "name": "marketIndex",
          "type": "u16"
        }
      ]
    },
    {
      "name": "updateSerumFulfillmentConfigStatus",
      "accounts": [
        {
          "name": "state",
          "isMut": false,
          "isSigner": false
        },
        {
          "name": "serumFulfillmentConfig",
          "isMut": true,
          "isSigner": false
        },
        {
          "name": "admin",
          "isMut": true,
          "isSigner": true
        }
      ],
      "args": [
        {
          "name": "status",
          "type": {
            "defined": "SpotFulfillmentConfigStatus"
          }
        }
      ]
    },
    {
      "name": "initializeOpenbookV2FulfillmentConfig",
      "accounts": [
        {
          "name": "baseSpotMarket",
          "isMut": false,
          "isSigner": false
        },
        {
          "name": "quoteSpotMarket",
          "isMut": false,
          "isSigner": false
        },
        {
          "name": "state",
          "isMut": true,
          "isSigner": false
        },
        {
          "name": "openbookV2Program",
          "isMut": false,
          "isSigner": false
        },
        {
          "name": "openbookV2Market",
          "isMut": false,
          "isSigner": false
        },
        {
          "name": "driftSigner",
          "isMut": false,
          "isSigner": false
        },
        {
          "name": "openbookV2FulfillmentConfig",
          "isMut": true,
          "isSigner": false
        },
        {
          "name": "admin",
          "isMut": true,
          "isSigner": true
        },
        {
          "name": "rent",
          "isMut": false,
          "isSigner": false
        },
        {
          "name": "systemProgram",
          "isMut": false,
          "isSigner": false
        }
      ],
      "args": [
        {
          "name": "marketIndex",
          "type": "u16"
        }
      ]
    },
    {
      "name": "openbookV2FulfillmentConfigStatus",
      "accounts": [
        {
          "name": "state",
          "isMut": false,
          "isSigner": false
        },
        {
          "name": "openbookV2FulfillmentConfig",
          "isMut": true,
          "isSigner": false
        },
        {
          "name": "admin",
          "isMut": true,
          "isSigner": true
        }
      ],
      "args": [
        {
          "name": "status",
          "type": {
            "defined": "SpotFulfillmentConfigStatus"
          }
        }
      ]
    },
    {
      "name": "initializePhoenixFulfillmentConfig",
      "accounts": [
        {
          "name": "baseSpotMarket",
          "isMut": false,
          "isSigner": false
        },
        {
          "name": "quoteSpotMarket",
          "isMut": false,
          "isSigner": false
        },
        {
          "name": "state",
          "isMut": true,
          "isSigner": false
        },
        {
          "name": "phoenixProgram",
          "isMut": false,
          "isSigner": false
        },
        {
          "name": "phoenixMarket",
          "isMut": false,
          "isSigner": false
        },
        {
          "name": "driftSigner",
          "isMut": false,
          "isSigner": false
        },
        {
          "name": "phoenixFulfillmentConfig",
          "isMut": true,
          "isSigner": false
        },
        {
          "name": "admin",
          "isMut": true,
          "isSigner": true
        },
        {
          "name": "rent",
          "isMut": false,
          "isSigner": false
        },
        {
          "name": "systemProgram",
          "isMut": false,
          "isSigner": false
        }
      ],
      "args": [
        {
          "name": "marketIndex",
          "type": "u16"
        }
      ]
    },
    {
      "name": "phoenixFulfillmentConfigStatus",
      "accounts": [
        {
          "name": "state",
          "isMut": false,
          "isSigner": false
        },
        {
          "name": "phoenixFulfillmentConfig",
          "isMut": true,
          "isSigner": false
        },
        {
          "name": "admin",
          "isMut": true,
          "isSigner": true
        }
      ],
      "args": [
        {
          "name": "status",
          "type": {
            "defined": "SpotFulfillmentConfigStatus"
          }
        }
      ]
    },
    {
      "name": "updateSerumVault",
      "accounts": [
        {
          "name": "state",
          "isMut": true,
          "isSigner": false
        },
        {
          "name": "admin",
          "isMut": true,
          "isSigner": true
        },
        {
          "name": "srmVault",
          "isMut": false,
          "isSigner": false
        }
      ],
      "args": []
    },
    {
      "name": "initializePerpMarket",
      "accounts": [
        {
          "name": "admin",
          "isMut": true,
          "isSigner": true
        },
        {
          "name": "state",
          "isMut": true,
          "isSigner": false
        },
        {
          "name": "perpMarket",
          "isMut": true,
          "isSigner": false
        },
        {
          "name": "oracle",
          "isMut": false,
          "isSigner": false
        },
        {
          "name": "rent",
          "isMut": false,
          "isSigner": false
        },
        {
          "name": "systemProgram",
          "isMut": false,
          "isSigner": false
        }
      ],
      "args": [
        {
          "name": "marketIndex",
          "type": "u16"
        },
        {
          "name": "ammBaseAssetReserve",
          "type": "u128"
        },
        {
          "name": "ammQuoteAssetReserve",
          "type": "u128"
        },
        {
          "name": "ammPeriodicity",
          "type": "i64"
        },
        {
          "name": "ammPegMultiplier",
          "type": "u128"
        },
        {
          "name": "oracleSource",
          "type": {
            "defined": "OracleSource"
          }
        },
        {
          "name": "contractTier",
          "type": {
            "defined": "ContractTier"
          }
        },
        {
          "name": "marginRatioInitial",
          "type": "u32"
        },
        {
          "name": "marginRatioMaintenance",
          "type": "u32"
        },
        {
          "name": "liquidatorFee",
          "type": "u32"
        },
        {
          "name": "ifLiquidationFee",
          "type": "u32"
        },
        {
          "name": "imfFactor",
          "type": "u32"
        },
        {
          "name": "activeStatus",
          "type": "bool"
        },
        {
          "name": "baseSpread",
          "type": "u32"
        },
        {
          "name": "maxSpread",
          "type": "u32"
        },
        {
          "name": "maxOpenInterest",
          "type": "u128"
        },
        {
          "name": "maxRevenueWithdrawPerPeriod",
          "type": "u64"
        },
        {
          "name": "quoteMaxInsurance",
          "type": "u64"
        },
        {
          "name": "orderStepSize",
          "type": "u64"
        },
        {
          "name": "orderTickSize",
          "type": "u64"
        },
        {
          "name": "minOrderSize",
          "type": "u64"
        },
        {
          "name": "concentrationCoefScale",
          "type": "u128"
        },
        {
          "name": "curveUpdateIntensity",
          "type": "u8"
        },
        {
          "name": "ammJitIntensity",
          "type": "u8"
        },
        {
          "name": "name",
          "type": {
            "array": [
              "u8",
              32
            ]
          }
        }
      ]
    },
    {
      "name": "deleteInitializedPerpMarket",
      "accounts": [
        {
          "name": "admin",
          "isMut": true,
          "isSigner": true
        },
        {
          "name": "state",
          "isMut": true,
          "isSigner": false
        },
        {
          "name": "perpMarket",
          "isMut": true,
          "isSigner": false
        }
      ],
      "args": [
        {
          "name": "marketIndex",
          "type": "u16"
        }
      ]
    },
    {
      "name": "moveAmmPrice",
      "accounts": [
        {
          "name": "admin",
          "isMut": false,
          "isSigner": true
        },
        {
          "name": "state",
          "isMut": false,
          "isSigner": false
        },
        {
          "name": "perpMarket",
          "isMut": true,
          "isSigner": false
        }
      ],
      "args": [
        {
          "name": "baseAssetReserve",
          "type": "u128"
        },
        {
          "name": "quoteAssetReserve",
          "type": "u128"
        },
        {
          "name": "sqrtK",
          "type": "u128"
        }
      ]
    },
    {
      "name": "recenterPerpMarketAmm",
      "accounts": [
        {
          "name": "admin",
          "isMut": false,
          "isSigner": true
        },
        {
          "name": "state",
          "isMut": false,
          "isSigner": false
        },
        {
          "name": "perpMarket",
          "isMut": true,
          "isSigner": false
        }
      ],
      "args": [
        {
          "name": "pegMultiplier",
          "type": "u128"
        },
        {
          "name": "sqrtK",
          "type": "u128"
        }
      ]
    },
    {
      "name": "updatePerpMarketAmmSummaryStats",
      "accounts": [
        {
          "name": "admin",
          "isMut": false,
          "isSigner": true
        },
        {
          "name": "state",
          "isMut": false,
          "isSigner": false
        },
        {
          "name": "perpMarket",
          "isMut": true,
          "isSigner": false
        },
        {
          "name": "spotMarket",
          "isMut": false,
          "isSigner": false
        },
        {
          "name": "oracle",
          "isMut": false,
          "isSigner": false
        }
      ],
      "args": [
        {
          "name": "params",
          "type": {
            "defined": "UpdatePerpMarketSummaryStatsParams"
          }
        }
      ]
    },
    {
      "name": "updatePerpMarketExpiry",
      "accounts": [
        {
          "name": "admin",
          "isMut": false,
          "isSigner": true
        },
        {
          "name": "state",
          "isMut": false,
          "isSigner": false
        },
        {
          "name": "perpMarket",
          "isMut": true,
          "isSigner": false
        }
      ],
      "args": [
        {
          "name": "expiryTs",
          "type": "i64"
        }
      ]
    },
    {
      "name": "settleExpiredMarketPoolsToRevenuePool",
      "accounts": [
        {
          "name": "state",
          "isMut": false,
          "isSigner": false
        },
        {
          "name": "admin",
          "isMut": false,
          "isSigner": true
        },
        {
          "name": "spotMarket",
          "isMut": true,
          "isSigner": false
        },
        {
          "name": "perpMarket",
          "isMut": true,
          "isSigner": false
        }
      ],
      "args": []
    },
    {
      "name": "depositIntoPerpMarketFeePool",
      "accounts": [
        {
          "name": "state",
          "isMut": true,
          "isSigner": false
        },
        {
          "name": "perpMarket",
          "isMut": true,
          "isSigner": false
        },
        {
          "name": "admin",
          "isMut": false,
          "isSigner": true
        },
        {
          "name": "sourceVault",
          "isMut": true,
          "isSigner": false
        },
        {
          "name": "driftSigner",
          "isMut": false,
          "isSigner": false
        },
        {
          "name": "quoteSpotMarket",
          "isMut": true,
          "isSigner": false
        },
        {
          "name": "spotMarketVault",
          "isMut": true,
          "isSigner": false
        },
        {
          "name": "tokenProgram",
          "isMut": false,
          "isSigner": false
        }
      ],
      "args": [
        {
          "name": "amount",
          "type": "u64"
        }
      ]
    },
    {
      "name": "depositIntoSpotMarketRevenuePool",
      "accounts": [
        {
          "name": "state",
          "isMut": false,
          "isSigner": false
        },
        {
          "name": "spotMarket",
          "isMut": true,
          "isSigner": false
        },
        {
          "name": "authority",
          "isMut": true,
          "isSigner": true
        },
        {
          "name": "spotMarketVault",
          "isMut": true,
          "isSigner": false
        },
        {
          "name": "userTokenAccount",
          "isMut": true,
          "isSigner": false
        },
        {
          "name": "tokenProgram",
          "isMut": false,
          "isSigner": false
        }
      ],
      "args": [
        {
          "name": "amount",
          "type": "u64"
        }
      ]
    },
    {
      "name": "repegAmmCurve",
      "accounts": [
        {
          "name": "state",
          "isMut": false,
          "isSigner": false
        },
        {
          "name": "perpMarket",
          "isMut": true,
          "isSigner": false
        },
        {
          "name": "oracle",
          "isMut": false,
          "isSigner": false
        },
        {
          "name": "admin",
          "isMut": false,
          "isSigner": true
        }
      ],
      "args": [
        {
          "name": "newPegCandidate",
          "type": "u128"
        }
      ]
    },
    {
      "name": "updatePerpMarketAmmOracleTwap",
      "accounts": [
        {
          "name": "state",
          "isMut": false,
          "isSigner": false
        },
        {
          "name": "perpMarket",
          "isMut": true,
          "isSigner": false
        },
        {
          "name": "oracle",
          "isMut": false,
          "isSigner": false
        },
        {
          "name": "admin",
          "isMut": false,
          "isSigner": true
        }
      ],
      "args": []
    },
    {
      "name": "resetPerpMarketAmmOracleTwap",
      "accounts": [
        {
          "name": "state",
          "isMut": false,
          "isSigner": false
        },
        {
          "name": "perpMarket",
          "isMut": true,
          "isSigner": false
        },
        {
          "name": "oracle",
          "isMut": false,
          "isSigner": false
        },
        {
          "name": "admin",
          "isMut": false,
          "isSigner": true
        }
      ],
      "args": []
    },
    {
      "name": "updateK",
      "accounts": [
        {
          "name": "admin",
          "isMut": false,
          "isSigner": true
        },
        {
          "name": "state",
          "isMut": false,
          "isSigner": false
        },
        {
          "name": "perpMarket",
          "isMut": true,
          "isSigner": false
        },
        {
          "name": "oracle",
          "isMut": false,
          "isSigner": false
        }
      ],
      "args": [
        {
          "name": "sqrtK",
          "type": "u128"
        }
      ]
    },
    {
      "name": "updatePerpMarketMarginRatio",
      "accounts": [
        {
          "name": "admin",
          "isMut": false,
          "isSigner": true
        },
        {
          "name": "state",
          "isMut": false,
          "isSigner": false
        },
        {
          "name": "perpMarket",
          "isMut": true,
          "isSigner": false
        }
      ],
      "args": [
        {
          "name": "marginRatioInitial",
          "type": "u32"
        },
        {
          "name": "marginRatioMaintenance",
          "type": "u32"
        }
      ]
    },
    {
      "name": "updatePerpMarketFundingPeriod",
      "accounts": [
        {
          "name": "admin",
          "isMut": false,
          "isSigner": true
        },
        {
          "name": "state",
          "isMut": false,
          "isSigner": false
        },
        {
          "name": "perpMarket",
          "isMut": true,
          "isSigner": false
        }
      ],
      "args": [
        {
          "name": "fundingPeriod",
          "type": "i64"
        }
      ]
    },
    {
      "name": "updatePerpMarketMaxImbalances",
      "accounts": [
        {
          "name": "admin",
          "isMut": false,
          "isSigner": true
        },
        {
          "name": "state",
          "isMut": false,
          "isSigner": false
        },
        {
          "name": "perpMarket",
          "isMut": true,
          "isSigner": false
        }
      ],
      "args": [
        {
          "name": "unrealizedMaxImbalance",
          "type": "u64"
        },
        {
          "name": "maxRevenueWithdrawPerPeriod",
          "type": "u64"
        },
        {
          "name": "quoteMaxInsurance",
          "type": "u64"
        }
      ]
    },
    {
      "name": "updatePerpMarketLiquidationFee",
      "accounts": [
        {
          "name": "admin",
          "isMut": false,
          "isSigner": true
        },
        {
          "name": "state",
          "isMut": false,
          "isSigner": false
        },
        {
          "name": "perpMarket",
          "isMut": true,
          "isSigner": false
        }
      ],
      "args": [
        {
          "name": "liquidatorFee",
          "type": "u32"
        },
        {
          "name": "ifLiquidationFee",
          "type": "u32"
        }
      ]
    },
    {
      "name": "updateInsuranceFundUnstakingPeriod",
      "accounts": [
        {
          "name": "admin",
          "isMut": false,
          "isSigner": true
        },
        {
          "name": "state",
          "isMut": false,
          "isSigner": false
        },
        {
          "name": "spotMarket",
          "isMut": true,
          "isSigner": false
        }
      ],
      "args": [
        {
          "name": "insuranceFundUnstakingPeriod",
          "type": "i64"
        }
      ]
    },
    {
      "name": "updateSpotMarketLiquidationFee",
      "accounts": [
        {
          "name": "admin",
          "isMut": false,
          "isSigner": true
        },
        {
          "name": "state",
          "isMut": false,
          "isSigner": false
        },
        {
          "name": "spotMarket",
          "isMut": true,
          "isSigner": false
        }
      ],
      "args": [
        {
          "name": "liquidatorFee",
          "type": "u32"
        },
        {
          "name": "ifLiquidationFee",
          "type": "u32"
        }
      ]
    },
    {
      "name": "updateWithdrawGuardThreshold",
      "accounts": [
        {
          "name": "admin",
          "isMut": false,
          "isSigner": true
        },
        {
          "name": "state",
          "isMut": false,
          "isSigner": false
        },
        {
          "name": "spotMarket",
          "isMut": true,
          "isSigner": false
        }
      ],
      "args": [
        {
          "name": "withdrawGuardThreshold",
          "type": "u64"
        }
      ]
    },
    {
      "name": "updateSpotMarketIfFactor",
      "accounts": [
        {
          "name": "admin",
          "isMut": false,
          "isSigner": true
        },
        {
          "name": "state",
          "isMut": false,
          "isSigner": false
        },
        {
          "name": "spotMarket",
          "isMut": true,
          "isSigner": false
        }
      ],
      "args": [
        {
          "name": "spotMarketIndex",
          "type": "u16"
        },
        {
          "name": "userIfFactor",
          "type": "u32"
        },
        {
          "name": "totalIfFactor",
          "type": "u32"
        }
      ]
    },
    {
      "name": "updateSpotMarketRevenueSettlePeriod",
      "accounts": [
        {
          "name": "admin",
          "isMut": false,
          "isSigner": true
        },
        {
          "name": "state",
          "isMut": false,
          "isSigner": false
        },
        {
          "name": "spotMarket",
          "isMut": true,
          "isSigner": false
        }
      ],
      "args": [
        {
          "name": "revenueSettlePeriod",
          "type": "i64"
        }
      ]
    },
    {
      "name": "updateSpotMarketStatus",
      "accounts": [
        {
          "name": "admin",
          "isMut": false,
          "isSigner": true
        },
        {
          "name": "state",
          "isMut": false,
          "isSigner": false
        },
        {
          "name": "spotMarket",
          "isMut": true,
          "isSigner": false
        }
      ],
      "args": [
        {
          "name": "status",
          "type": {
            "defined": "MarketStatus"
          }
        }
      ]
    },
    {
      "name": "updateSpotMarketPausedOperations",
      "accounts": [
        {
          "name": "admin",
          "isMut": false,
          "isSigner": true
        },
        {
          "name": "state",
          "isMut": false,
          "isSigner": false
        },
        {
          "name": "spotMarket",
          "isMut": true,
          "isSigner": false
        }
      ],
      "args": [
        {
          "name": "pausedOperations",
          "type": "u8"
        }
      ]
    },
    {
      "name": "updateSpotMarketAssetTier",
      "accounts": [
        {
          "name": "admin",
          "isMut": false,
          "isSigner": true
        },
        {
          "name": "state",
          "isMut": false,
          "isSigner": false
        },
        {
          "name": "spotMarket",
          "isMut": true,
          "isSigner": false
        }
      ],
      "args": [
        {
          "name": "assetTier",
          "type": {
            "defined": "AssetTier"
          }
        }
      ]
    },
    {
      "name": "updateSpotMarketMarginWeights",
      "accounts": [
        {
          "name": "admin",
          "isMut": false,
          "isSigner": true
        },
        {
          "name": "state",
          "isMut": false,
          "isSigner": false
        },
        {
          "name": "spotMarket",
          "isMut": true,
          "isSigner": false
        }
      ],
      "args": [
        {
          "name": "initialAssetWeight",
          "type": "u32"
        },
        {
          "name": "maintenanceAssetWeight",
          "type": "u32"
        },
        {
          "name": "initialLiabilityWeight",
          "type": "u32"
        },
        {
          "name": "maintenanceLiabilityWeight",
          "type": "u32"
        },
        {
          "name": "imfFactor",
          "type": "u32"
        }
      ]
    },
    {
      "name": "updateSpotMarketBorrowRate",
      "accounts": [
        {
          "name": "admin",
          "isMut": false,
          "isSigner": true
        },
        {
          "name": "state",
          "isMut": false,
          "isSigner": false
        },
        {
          "name": "spotMarket",
          "isMut": true,
          "isSigner": false
        }
      ],
      "args": [
        {
          "name": "optimalUtilization",
          "type": "u32"
        },
        {
          "name": "optimalBorrowRate",
          "type": "u32"
        },
        {
          "name": "maxBorrowRate",
          "type": "u32"
        },
        {
          "name": "minBorrowRate",
          "type": {
            "option": "u8"
          }
        }
      ]
    },
    {
      "name": "updateSpotMarketMaxTokenDeposits",
      "accounts": [
        {
          "name": "admin",
          "isMut": false,
          "isSigner": true
        },
        {
          "name": "state",
          "isMut": false,
          "isSigner": false
        },
        {
          "name": "spotMarket",
          "isMut": true,
          "isSigner": false
        }
      ],
      "args": [
        {
          "name": "maxTokenDeposits",
          "type": "u64"
        }
      ]
    },
    {
      "name": "updateSpotMarketScaleInitialAssetWeightStart",
      "accounts": [
        {
          "name": "admin",
          "isMut": false,
          "isSigner": true
        },
        {
          "name": "state",
          "isMut": false,
          "isSigner": false
        },
        {
          "name": "spotMarket",
          "isMut": true,
          "isSigner": false
        }
      ],
      "args": [
        {
          "name": "scaleInitialAssetWeightStart",
          "type": "u64"
        }
      ]
    },
    {
      "name": "updateSpotMarketOracle",
      "accounts": [
        {
          "name": "admin",
          "isMut": false,
          "isSigner": true
        },
        {
          "name": "state",
          "isMut": false,
          "isSigner": false
        },
        {
          "name": "spotMarket",
          "isMut": true,
          "isSigner": false
        },
        {
          "name": "oracle",
          "isMut": false,
          "isSigner": false
        }
      ],
      "args": [
        {
          "name": "oracle",
          "type": "publicKey"
        },
        {
          "name": "oracleSource",
          "type": {
            "defined": "OracleSource"
          }
        }
      ]
    },
    {
      "name": "updateSpotMarketStepSizeAndTickSize",
      "accounts": [
        {
          "name": "admin",
          "isMut": false,
          "isSigner": true
        },
        {
          "name": "state",
          "isMut": false,
          "isSigner": false
        },
        {
          "name": "spotMarket",
          "isMut": true,
          "isSigner": false
        }
      ],
      "args": [
        {
          "name": "stepSize",
          "type": "u64"
        },
        {
          "name": "tickSize",
          "type": "u64"
        }
      ]
    },
    {
      "name": "updateSpotMarketMinOrderSize",
      "accounts": [
        {
          "name": "admin",
          "isMut": false,
          "isSigner": true
        },
        {
          "name": "state",
          "isMut": false,
          "isSigner": false
        },
        {
          "name": "spotMarket",
          "isMut": true,
          "isSigner": false
        }
      ],
      "args": [
        {
          "name": "orderSize",
          "type": "u64"
        }
      ]
    },
    {
      "name": "updateSpotMarketOrdersEnabled",
      "accounts": [
        {
          "name": "admin",
          "isMut": false,
          "isSigner": true
        },
        {
          "name": "state",
          "isMut": false,
          "isSigner": false
        },
        {
          "name": "spotMarket",
          "isMut": true,
          "isSigner": false
        }
      ],
      "args": [
        {
          "name": "ordersEnabled",
          "type": "bool"
        }
      ]
    },
    {
      "name": "updateSpotMarketIfPausedOperations",
      "accounts": [
        {
          "name": "admin",
          "isMut": false,
          "isSigner": true
        },
        {
          "name": "state",
          "isMut": false,
          "isSigner": false
        },
        {
          "name": "spotMarket",
          "isMut": true,
          "isSigner": false
        }
      ],
      "args": [
        {
          "name": "pausedOperations",
          "type": "u8"
        }
      ]
    },
    {
      "name": "updateSpotMarketName",
      "accounts": [
        {
          "name": "admin",
          "isMut": false,
          "isSigner": true
        },
        {
          "name": "state",
          "isMut": false,
          "isSigner": false
        },
        {
          "name": "spotMarket",
          "isMut": true,
          "isSigner": false
        }
      ],
      "args": [
        {
          "name": "name",
          "type": {
            "array": [
              "u8",
              32
            ]
          }
        }
      ]
    },
    {
      "name": "updatePerpMarketStatus",
      "accounts": [
        {
          "name": "admin",
          "isMut": false,
          "isSigner": true
        },
        {
          "name": "state",
          "isMut": false,
          "isSigner": false
        },
        {
          "name": "perpMarket",
          "isMut": true,
          "isSigner": false
        }
      ],
      "args": [
        {
          "name": "status",
          "type": {
            "defined": "MarketStatus"
          }
        }
      ]
    },
    {
      "name": "updatePerpMarketPausedOperations",
      "accounts": [
        {
          "name": "admin",
          "isMut": false,
          "isSigner": true
        },
        {
          "name": "state",
          "isMut": false,
          "isSigner": false
        },
        {
          "name": "perpMarket",
          "isMut": true,
          "isSigner": false
        }
      ],
      "args": [
        {
          "name": "pausedOperations",
          "type": "u8"
        }
      ]
    },
    {
      "name": "updatePerpMarketContractTier",
      "accounts": [
        {
          "name": "admin",
          "isMut": false,
          "isSigner": true
        },
        {
          "name": "state",
          "isMut": false,
          "isSigner": false
        },
        {
          "name": "perpMarket",
          "isMut": true,
          "isSigner": false
        }
      ],
      "args": [
        {
          "name": "contractTier",
          "type": {
            "defined": "ContractTier"
          }
        }
      ]
    },
    {
      "name": "updatePerpMarketImfFactor",
      "accounts": [
        {
          "name": "admin",
          "isMut": false,
          "isSigner": true
        },
        {
          "name": "state",
          "isMut": false,
          "isSigner": false
        },
        {
          "name": "perpMarket",
          "isMut": true,
          "isSigner": false
        }
      ],
      "args": [
        {
          "name": "imfFactor",
          "type": "u32"
        },
        {
          "name": "unrealizedPnlImfFactor",
          "type": "u32"
        }
      ]
    },
    {
      "name": "updatePerpMarketUnrealizedAssetWeight",
      "accounts": [
        {
          "name": "admin",
          "isMut": false,
          "isSigner": true
        },
        {
          "name": "state",
          "isMut": false,
          "isSigner": false
        },
        {
          "name": "perpMarket",
          "isMut": true,
          "isSigner": false
        }
      ],
      "args": [
        {
          "name": "unrealizedInitialAssetWeight",
          "type": "u32"
        },
        {
          "name": "unrealizedMaintenanceAssetWeight",
          "type": "u32"
        }
      ]
    },
    {
      "name": "updatePerpMarketConcentrationCoef",
      "accounts": [
        {
          "name": "admin",
          "isMut": false,
          "isSigner": true
        },
        {
          "name": "state",
          "isMut": false,
          "isSigner": false
        },
        {
          "name": "perpMarket",
          "isMut": true,
          "isSigner": false
        }
      ],
      "args": [
        {
          "name": "concentrationScale",
          "type": "u128"
        }
      ]
    },
    {
      "name": "updatePerpMarketCurveUpdateIntensity",
      "accounts": [
        {
          "name": "admin",
          "isMut": false,
          "isSigner": true
        },
        {
          "name": "state",
          "isMut": false,
          "isSigner": false
        },
        {
          "name": "perpMarket",
          "isMut": true,
          "isSigner": false
        }
      ],
      "args": [
        {
          "name": "curveUpdateIntensity",
          "type": "u8"
        }
      ]
    },
    {
      "name": "updatePerpMarketTargetBaseAssetAmountPerLp",
      "accounts": [
        {
          "name": "admin",
          "isMut": false,
          "isSigner": true
        },
        {
          "name": "state",
          "isMut": false,
          "isSigner": false
        },
        {
          "name": "perpMarket",
          "isMut": true,
          "isSigner": false
        }
      ],
      "args": [
        {
          "name": "targetBaseAssetAmountPerLp",
          "type": "i32"
        }
      ]
    },
    {
      "name": "updatePerpMarketPerLpBase",
      "accounts": [
        {
          "name": "admin",
          "isMut": false,
          "isSigner": true
        },
        {
          "name": "state",
          "isMut": false,
          "isSigner": false
        },
        {
          "name": "perpMarket",
          "isMut": true,
          "isSigner": false
        }
      ],
      "args": [
        {
          "name": "perLpBase",
          "type": "i8"
        }
      ]
    },
    {
      "name": "updateLpCooldownTime",
      "accounts": [
        {
          "name": "admin",
          "isMut": false,
          "isSigner": true
        },
        {
          "name": "state",
          "isMut": true,
          "isSigner": false
        }
      ],
      "args": [
        {
          "name": "lpCooldownTime",
          "type": "u64"
        }
      ]
    },
    {
      "name": "updatePerpFeeStructure",
      "accounts": [
        {
          "name": "admin",
          "isMut": false,
          "isSigner": true
        },
        {
          "name": "state",
          "isMut": true,
          "isSigner": false
        }
      ],
      "args": [
        {
          "name": "feeStructure",
          "type": {
            "defined": "FeeStructure"
          }
        }
      ]
    },
    {
      "name": "updateSpotFeeStructure",
      "accounts": [
        {
          "name": "admin",
          "isMut": false,
          "isSigner": true
        },
        {
          "name": "state",
          "isMut": true,
          "isSigner": false
        }
      ],
      "args": [
        {
          "name": "feeStructure",
          "type": {
            "defined": "FeeStructure"
          }
        }
      ]
    },
    {
      "name": "updateInitialPctToLiquidate",
      "accounts": [
        {
          "name": "admin",
          "isMut": false,
          "isSigner": true
        },
        {
          "name": "state",
          "isMut": true,
          "isSigner": false
        }
      ],
      "args": [
        {
          "name": "initialPctToLiquidate",
          "type": "u16"
        }
      ]
    },
    {
      "name": "updateLiquidationDuration",
      "accounts": [
        {
          "name": "admin",
          "isMut": false,
          "isSigner": true
        },
        {
          "name": "state",
          "isMut": true,
          "isSigner": false
        }
      ],
      "args": [
        {
          "name": "liquidationDuration",
          "type": "u8"
        }
      ]
    },
    {
      "name": "updateLiquidationMarginBufferRatio",
      "accounts": [
        {
          "name": "admin",
          "isMut": false,
          "isSigner": true
        },
        {
          "name": "state",
          "isMut": true,
          "isSigner": false
        }
      ],
      "args": [
        {
          "name": "liquidationMarginBufferRatio",
          "type": "u32"
        }
      ]
    },
    {
      "name": "updateOracleGuardRails",
      "accounts": [
        {
          "name": "admin",
          "isMut": false,
          "isSigner": true
        },
        {
          "name": "state",
          "isMut": true,
          "isSigner": false
        }
      ],
      "args": [
        {
          "name": "oracleGuardRails",
          "type": {
            "defined": "OracleGuardRails"
          }
        }
      ]
    },
    {
      "name": "updateStateSettlementDuration",
      "accounts": [
        {
          "name": "admin",
          "isMut": false,
          "isSigner": true
        },
        {
          "name": "state",
          "isMut": true,
          "isSigner": false
        }
      ],
      "args": [
        {
          "name": "settlementDuration",
          "type": "u16"
        }
      ]
    },
    {
      "name": "updateStateMaxNumberOfSubAccounts",
      "accounts": [
        {
          "name": "admin",
          "isMut": false,
          "isSigner": true
        },
        {
          "name": "state",
          "isMut": true,
          "isSigner": false
        }
      ],
      "args": [
        {
          "name": "maxNumberOfSubAccounts",
          "type": "u16"
        }
      ]
    },
    {
      "name": "updateStateMaxInitializeUserFee",
      "accounts": [
        {
          "name": "admin",
          "isMut": false,
          "isSigner": true
        },
        {
          "name": "state",
          "isMut": true,
          "isSigner": false
        }
      ],
      "args": [
        {
          "name": "maxInitializeUserFee",
          "type": "u16"
        }
      ]
    },
    {
      "name": "updatePerpMarketOracle",
      "accounts": [
        {
          "name": "state",
          "isMut": false,
          "isSigner": false
        },
        {
          "name": "perpMarket",
          "isMut": true,
          "isSigner": false
        },
        {
          "name": "oracle",
          "isMut": false,
          "isSigner": false
        },
        {
          "name": "admin",
          "isMut": false,
          "isSigner": true
        }
      ],
      "args": [
        {
          "name": "oracle",
          "type": "publicKey"
        },
        {
          "name": "oracleSource",
          "type": {
            "defined": "OracleSource"
          }
        }
      ]
    },
    {
      "name": "updatePerpMarketBaseSpread",
      "accounts": [
        {
          "name": "admin",
          "isMut": false,
          "isSigner": true
        },
        {
          "name": "state",
          "isMut": false,
          "isSigner": false
        },
        {
          "name": "perpMarket",
          "isMut": true,
          "isSigner": false
        }
      ],
      "args": [
        {
          "name": "baseSpread",
          "type": "u32"
        }
      ]
    },
    {
      "name": "updateAmmJitIntensity",
      "accounts": [
        {
          "name": "admin",
          "isMut": false,
          "isSigner": true
        },
        {
          "name": "state",
          "isMut": false,
          "isSigner": false
        },
        {
          "name": "perpMarket",
          "isMut": true,
          "isSigner": false
        }
      ],
      "args": [
        {
          "name": "ammJitIntensity",
          "type": "u8"
        }
      ]
    },
    {
      "name": "updatePerpMarketMaxSpread",
      "accounts": [
        {
          "name": "admin",
          "isMut": false,
          "isSigner": true
        },
        {
          "name": "state",
          "isMut": false,
          "isSigner": false
        },
        {
          "name": "perpMarket",
          "isMut": true,
          "isSigner": false
        }
      ],
      "args": [
        {
          "name": "maxSpread",
          "type": "u32"
        }
      ]
    },
    {
      "name": "updatePerpMarketStepSizeAndTickSize",
      "accounts": [
        {
          "name": "admin",
          "isMut": false,
          "isSigner": true
        },
        {
          "name": "state",
          "isMut": false,
          "isSigner": false
        },
        {
          "name": "perpMarket",
          "isMut": true,
          "isSigner": false
        }
      ],
      "args": [
        {
          "name": "stepSize",
          "type": "u64"
        },
        {
          "name": "tickSize",
          "type": "u64"
        }
      ]
    },
    {
      "name": "updatePerpMarketName",
      "accounts": [
        {
          "name": "admin",
          "isMut": false,
          "isSigner": true
        },
        {
          "name": "state",
          "isMut": false,
          "isSigner": false
        },
        {
          "name": "perpMarket",
          "isMut": true,
          "isSigner": false
        }
      ],
      "args": [
        {
          "name": "name",
          "type": {
            "array": [
              "u8",
              32
            ]
          }
        }
      ]
    },
    {
      "name": "updatePerpMarketMinOrderSize",
      "accounts": [
        {
          "name": "admin",
          "isMut": false,
          "isSigner": true
        },
        {
          "name": "state",
          "isMut": false,
          "isSigner": false
        },
        {
          "name": "perpMarket",
          "isMut": true,
          "isSigner": false
        }
      ],
      "args": [
        {
          "name": "orderSize",
          "type": "u64"
        }
      ]
    },
    {
      "name": "updatePerpMarketMaxSlippageRatio",
      "accounts": [
        {
          "name": "admin",
          "isMut": false,
          "isSigner": true
        },
        {
          "name": "state",
          "isMut": false,
          "isSigner": false
        },
        {
          "name": "perpMarket",
          "isMut": true,
          "isSigner": false
        }
      ],
      "args": [
        {
          "name": "maxSlippageRatio",
          "type": "u16"
        }
      ]
    },
    {
      "name": "updatePerpMarketMaxFillReserveFraction",
      "accounts": [
        {
          "name": "admin",
          "isMut": false,
          "isSigner": true
        },
        {
          "name": "state",
          "isMut": false,
          "isSigner": false
        },
        {
          "name": "perpMarket",
          "isMut": true,
          "isSigner": false
        }
      ],
      "args": [
        {
          "name": "maxFillReserveFraction",
          "type": "u16"
        }
      ]
    },
    {
      "name": "updatePerpMarketMaxOpenInterest",
      "accounts": [
        {
          "name": "admin",
          "isMut": false,
          "isSigner": true
        },
        {
          "name": "state",
          "isMut": false,
          "isSigner": false
        },
        {
          "name": "perpMarket",
          "isMut": true,
          "isSigner": false
        }
      ],
      "args": [
        {
          "name": "maxOpenInterest",
          "type": "u128"
        }
      ]
    },
    {
      "name": "updatePerpMarketNumberOfUsers",
      "accounts": [
        {
          "name": "admin",
          "isMut": false,
          "isSigner": true
        },
        {
          "name": "state",
          "isMut": false,
          "isSigner": false
        },
        {
          "name": "perpMarket",
          "isMut": true,
          "isSigner": false
        }
      ],
      "args": [
        {
          "name": "numberOfUsers",
          "type": {
            "option": "u32"
          }
        },
        {
          "name": "numberOfUsersWithBase",
          "type": {
            "option": "u32"
          }
        }
      ]
    },
    {
      "name": "updatePerpMarketFeeAdjustment",
      "accounts": [
        {
          "name": "admin",
          "isMut": false,
          "isSigner": true
        },
        {
          "name": "state",
          "isMut": false,
          "isSigner": false
        },
        {
          "name": "perpMarket",
          "isMut": true,
          "isSigner": false
        }
      ],
      "args": [
        {
          "name": "feeAdjustment",
          "type": "i16"
        }
      ]
    },
    {
      "name": "updateSpotMarketFeeAdjustment",
      "accounts": [
        {
          "name": "admin",
          "isMut": false,
          "isSigner": true
        },
        {
          "name": "state",
          "isMut": false,
          "isSigner": false
        },
        {
          "name": "spotMarket",
          "isMut": true,
          "isSigner": false
        }
      ],
      "args": [
        {
          "name": "feeAdjustment",
          "type": "i16"
        }
      ]
    },
    {
      "name": "updatePerpMarketFuel",
      "accounts": [
        {
          "name": "admin",
          "isMut": false,
          "isSigner": true
        },
        {
          "name": "state",
          "isMut": false,
          "isSigner": false
        },
        {
          "name": "perpMarket",
          "isMut": true,
          "isSigner": false
        }
      ],
      "args": [
        {
          "name": "fuelBoostTaker",
          "type": {
            "option": "u8"
          }
        },
        {
          "name": "fuelBoostMaker",
          "type": {
            "option": "u8"
          }
        },
        {
          "name": "fuelBoostPosition",
          "type": {
            "option": "u8"
          }
        }
      ]
    },
    {
      "name": "updateSpotMarketFuel",
      "accounts": [
        {
          "name": "admin",
          "isMut": false,
          "isSigner": true
        },
        {
          "name": "state",
          "isMut": false,
          "isSigner": false
        },
        {
          "name": "spotMarket",
          "isMut": true,
          "isSigner": false
        }
      ],
      "args": [
        {
          "name": "fuelBoostDeposits",
          "type": {
            "option": "u8"
          }
        },
        {
          "name": "fuelBoostBorrows",
          "type": {
            "option": "u8"
          }
        },
        {
          "name": "fuelBoostTaker",
          "type": {
            "option": "u8"
          }
        },
        {
          "name": "fuelBoostMaker",
          "type": {
            "option": "u8"
          }
        },
        {
          "name": "fuelBoostInsurance",
          "type": {
            "option": "u8"
          }
        }
      ]
    },
    {
      "name": "initUserFuel",
      "accounts": [
        {
          "name": "admin",
          "isMut": false,
          "isSigner": true
        },
        {
          "name": "state",
          "isMut": false,
          "isSigner": false
        },
        {
          "name": "user",
          "isMut": true,
          "isSigner": false
        },
        {
          "name": "userStats",
          "isMut": true,
          "isSigner": false
        }
      ],
      "args": [
        {
          "name": "fuelBoostDeposits",
          "type": {
            "option": "u32"
          }
        },
        {
          "name": "fuelBoostBorrows",
          "type": {
            "option": "u32"
          }
        },
        {
          "name": "fuelBoostTaker",
          "type": {
            "option": "u32"
          }
        },
        {
          "name": "fuelBoostMaker",
          "type": {
            "option": "u32"
          }
        },
        {
          "name": "fuelBoostInsurance",
          "type": {
            "option": "u32"
          }
        }
      ]
    },
    {
      "name": "updateAdmin",
      "accounts": [
        {
          "name": "admin",
          "isMut": false,
          "isSigner": true
        },
        {
          "name": "state",
          "isMut": true,
          "isSigner": false
        }
      ],
      "args": [
        {
          "name": "admin",
          "type": "publicKey"
        }
      ]
    },
    {
      "name": "updateWhitelistMint",
      "accounts": [
        {
          "name": "admin",
          "isMut": false,
          "isSigner": true
        },
        {
          "name": "state",
          "isMut": true,
          "isSigner": false
        }
      ],
      "args": [
        {
          "name": "whitelistMint",
          "type": "publicKey"
        }
      ]
    },
    {
      "name": "updateDiscountMint",
      "accounts": [
        {
          "name": "admin",
          "isMut": false,
          "isSigner": true
        },
        {
          "name": "state",
          "isMut": true,
          "isSigner": false
        }
      ],
      "args": [
        {
          "name": "discountMint",
          "type": "publicKey"
        }
      ]
    },
    {
      "name": "updateExchangeStatus",
      "accounts": [
        {
          "name": "admin",
          "isMut": false,
          "isSigner": true
        },
        {
          "name": "state",
          "isMut": true,
          "isSigner": false
        }
      ],
      "args": [
        {
          "name": "exchangeStatus",
          "type": "u8"
        }
      ]
    },
    {
      "name": "updatePerpAuctionDuration",
      "accounts": [
        {
          "name": "admin",
          "isMut": false,
          "isSigner": true
        },
        {
          "name": "state",
          "isMut": true,
          "isSigner": false
        }
      ],
      "args": [
        {
          "name": "minPerpAuctionDuration",
          "type": "u8"
        }
      ]
    },
    {
      "name": "updateSpotAuctionDuration",
      "accounts": [
        {
          "name": "admin",
          "isMut": false,
          "isSigner": true
        },
        {
          "name": "state",
          "isMut": true,
          "isSigner": false
        }
      ],
      "args": [
        {
          "name": "defaultSpotAuctionDuration",
          "type": "u8"
        }
      ]
    },
    {
      "name": "initializeProtocolIfSharesTransferConfig",
      "accounts": [
        {
          "name": "admin",
          "isMut": true,
          "isSigner": true
        },
        {
          "name": "protocolIfSharesTransferConfig",
          "isMut": true,
          "isSigner": false
        },
        {
          "name": "state",
          "isMut": false,
          "isSigner": false
        },
        {
          "name": "rent",
          "isMut": false,
          "isSigner": false
        },
        {
          "name": "systemProgram",
          "isMut": false,
          "isSigner": false
        }
      ],
      "args": []
    },
    {
      "name": "updateProtocolIfSharesTransferConfig",
      "accounts": [
        {
          "name": "admin",
          "isMut": true,
          "isSigner": true
        },
        {
          "name": "protocolIfSharesTransferConfig",
          "isMut": true,
          "isSigner": false
        },
        {
          "name": "state",
          "isMut": false,
          "isSigner": false
        }
      ],
      "args": [
        {
          "name": "whitelistedSigners",
          "type": {
            "option": {
              "array": [
                "publicKey",
                4
              ]
            }
          }
        },
        {
          "name": "maxTransferPerEpoch",
          "type": {
            "option": "u128"
          }
        }
      ]
    },
    {
      "name": "initializePrelaunchOracle",
      "accounts": [
        {
          "name": "admin",
          "isMut": true,
          "isSigner": true
        },
        {
          "name": "prelaunchOracle",
          "isMut": true,
          "isSigner": false
        },
        {
          "name": "state",
          "isMut": false,
          "isSigner": false
        },
        {
          "name": "rent",
          "isMut": false,
          "isSigner": false
        },
        {
          "name": "systemProgram",
          "isMut": false,
          "isSigner": false
        }
      ],
      "args": [
        {
          "name": "params",
          "type": {
            "defined": "PrelaunchOracleParams"
          }
        }
      ]
    },
    {
      "name": "updatePrelaunchOracleParams",
      "accounts": [
        {
          "name": "admin",
          "isMut": true,
          "isSigner": true
        },
        {
          "name": "prelaunchOracle",
          "isMut": true,
          "isSigner": false
        },
        {
          "name": "perpMarket",
          "isMut": true,
          "isSigner": false
        },
        {
          "name": "state",
          "isMut": false,
          "isSigner": false
        }
      ],
      "args": [
        {
          "name": "params",
          "type": {
            "defined": "PrelaunchOracleParams"
          }
        }
      ]
    },
    {
      "name": "deletePrelaunchOracle",
      "accounts": [
        {
          "name": "admin",
          "isMut": true,
          "isSigner": true
        },
        {
          "name": "prelaunchOracle",
          "isMut": true,
          "isSigner": false
        },
        {
          "name": "perpMarket",
          "isMut": false,
          "isSigner": false
        },
        {
          "name": "state",
          "isMut": false,
          "isSigner": false
        }
      ],
      "args": [
        {
          "name": "perpMarketIndex",
          "type": "u16"
        }
      ]
    },
    {
      "name": "initializePythPullOracle",
      "accounts": [
        {
          "name": "admin",
          "isMut": true,
          "isSigner": true
        },
        {
          "name": "pythSolanaReceiver",
          "isMut": false,
          "isSigner": false
        },
        {
          "name": "priceFeed",
          "isMut": true,
          "isSigner": false
        },
        {
          "name": "systemProgram",
          "isMut": false,
          "isSigner": false
        },
        {
          "name": "state",
          "isMut": false,
          "isSigner": false
        }
      ],
      "args": [
        {
          "name": "feedId",
          "type": {
            "array": [
              "u8",
              32
            ]
          }
        }
      ]
    }
  ],
  "accounts": [
    {
      "name": "OpenbookV2FulfillmentConfig",
      "type": {
        "kind": "struct",
        "fields": [
          {
            "name": "pubkey",
            "type": "publicKey"
          },
          {
            "name": "openbookV2ProgramId",
            "type": "publicKey"
          },
          {
            "name": "openbookV2Market",
            "type": "publicKey"
          },
          {
            "name": "openbookV2MarketAuthority",
            "type": "publicKey"
          },
          {
            "name": "openbookV2EventHeap",
            "type": "publicKey"
          },
          {
            "name": "openbookV2Bids",
            "type": "publicKey"
          },
          {
            "name": "openbookV2Asks",
            "type": "publicKey"
          },
          {
            "name": "openbookV2BaseVault",
            "type": "publicKey"
          },
          {
            "name": "openbookV2QuoteVault",
            "type": "publicKey"
          },
          {
            "name": "marketIndex",
            "type": "u16"
          },
          {
            "name": "fulfillmentType",
            "type": {
              "defined": "SpotFulfillmentType"
            }
          },
          {
            "name": "status",
            "type": {
              "defined": "SpotFulfillmentConfigStatus"
            }
          },
          {
            "name": "padding",
            "type": {
              "array": [
                "u8",
                4
              ]
            }
          }
        ]
      }
    },
    {
      "name": "PhoenixV1FulfillmentConfig",
      "type": {
        "kind": "struct",
        "fields": [
          {
            "name": "pubkey",
            "type": "publicKey"
          },
          {
            "name": "phoenixProgramId",
            "type": "publicKey"
          },
          {
            "name": "phoenixLogAuthority",
            "type": "publicKey"
          },
          {
            "name": "phoenixMarket",
            "type": "publicKey"
          },
          {
            "name": "phoenixBaseVault",
            "type": "publicKey"
          },
          {
            "name": "phoenixQuoteVault",
            "type": "publicKey"
          },
          {
            "name": "marketIndex",
            "type": "u16"
          },
          {
            "name": "fulfillmentType",
            "type": {
              "defined": "SpotFulfillmentType"
            }
          },
          {
            "name": "status",
            "type": {
              "defined": "SpotFulfillmentConfigStatus"
            }
          },
          {
            "name": "padding",
            "type": {
              "array": [
                "u8",
                4
              ]
            }
          }
        ]
      }
    },
    {
      "name": "SerumV3FulfillmentConfig",
      "type": {
        "kind": "struct",
        "fields": [
          {
            "name": "pubkey",
            "type": "publicKey"
          },
          {
            "name": "serumProgramId",
            "type": "publicKey"
          },
          {
            "name": "serumMarket",
            "type": "publicKey"
          },
          {
            "name": "serumRequestQueue",
            "type": "publicKey"
          },
          {
            "name": "serumEventQueue",
            "type": "publicKey"
          },
          {
            "name": "serumBids",
            "type": "publicKey"
          },
          {
            "name": "serumAsks",
            "type": "publicKey"
          },
          {
            "name": "serumBaseVault",
            "type": "publicKey"
          },
          {
            "name": "serumQuoteVault",
            "type": "publicKey"
          },
          {
            "name": "serumOpenOrders",
            "type": "publicKey"
          },
          {
            "name": "serumSignerNonce",
            "type": "u64"
          },
          {
            "name": "marketIndex",
            "type": "u16"
          },
          {
            "name": "fulfillmentType",
            "type": {
              "defined": "SpotFulfillmentType"
            }
          },
          {
            "name": "status",
            "type": {
              "defined": "SpotFulfillmentConfigStatus"
            }
          },
          {
            "name": "padding",
            "type": {
              "array": [
                "u8",
                4
              ]
            }
          }
        ]
      }
    },
    {
      "name": "InsuranceFundStake",
      "type": {
        "kind": "struct",
        "fields": [
          {
            "name": "authority",
            "type": "publicKey"
          },
          {
            "name": "ifShares",
            "type": "u128"
          },
          {
            "name": "lastWithdrawRequestShares",
            "type": "u128"
          },
          {
            "name": "ifBase",
            "type": "u128"
          },
          {
            "name": "lastValidTs",
            "type": "i64"
          },
          {
            "name": "lastWithdrawRequestValue",
            "type": "u64"
          },
          {
            "name": "lastWithdrawRequestTs",
            "type": "i64"
          },
          {
            "name": "costBasis",
            "type": "i64"
          },
          {
            "name": "marketIndex",
            "type": "u16"
          },
          {
            "name": "padding",
            "type": {
              "array": [
                "u8",
                14
              ]
            }
          }
        ]
      }
    },
    {
      "name": "ProtocolIfSharesTransferConfig",
      "type": {
        "kind": "struct",
        "fields": [
          {
            "name": "whitelistedSigners",
            "type": {
              "array": [
                "publicKey",
                4
              ]
            }
          },
          {
            "name": "maxTransferPerEpoch",
            "type": "u128"
          },
          {
            "name": "currentEpochTransfer",
            "type": "u128"
          },
          {
            "name": "nextEpochTs",
            "type": "i64"
          },
          {
            "name": "padding",
            "type": {
              "array": [
                "u128",
                8
              ]
            }
          }
        ]
      }
    },
    {
      "name": "PrelaunchOracle",
      "type": {
        "kind": "struct",
        "fields": [
          {
            "name": "price",
            "type": "i64"
          },
          {
            "name": "maxPrice",
            "type": "i64"
          },
          {
            "name": "confidence",
            "type": "u64"
          },
          {
            "name": "lastUpdateSlot",
            "type": "u64"
          },
          {
            "name": "ammLastUpdateSlot",
            "type": "u64"
          },
          {
            "name": "perpMarketIndex",
            "type": "u16"
          },
          {
            "name": "padding",
            "type": {
              "array": [
                "u8",
                70
              ]
            }
          }
        ]
      }
    },
    {
      "name": "PerpMarket",
      "type": {
        "kind": "struct",
        "fields": [
          {
            "name": "pubkey",
            "docs": [
              "The perp market's address. It is a pda of the market index"
            ],
            "type": "publicKey"
          },
          {
            "name": "amm",
            "docs": [
              "The automated market maker"
            ],
            "type": {
              "defined": "AMM"
            }
          },
          {
            "name": "pnlPool",
            "docs": [
              "The market's pnl pool. When users settle negative pnl, the balance increases.",
              "When users settle positive pnl, the balance decreases. Can not go negative."
            ],
            "type": {
              "defined": "PoolBalance"
            }
          },
          {
            "name": "name",
            "docs": [
              "Encoded display name for the perp market e.g. SOL-PERP"
            ],
            "type": {
              "array": [
                "u8",
                32
              ]
            }
          },
          {
            "name": "insuranceClaim",
            "docs": [
              "The perp market's claim on the insurance fund"
            ],
            "type": {
              "defined": "InsuranceClaim"
            }
          },
          {
            "name": "unrealizedPnlMaxImbalance",
            "docs": [
              "The max pnl imbalance before positive pnl asset weight is discounted",
              "pnl imbalance is the difference between long and short pnl. When it's greater than 0,",
              "the amm has negative pnl and the initial asset weight for positive pnl is discounted",
              "precision = QUOTE_PRECISION"
            ],
            "type": "u64"
          },
          {
            "name": "expiryTs",
            "docs": [
              "The ts when the market will be expired. Only set if market is in reduce only mode"
            ],
            "type": "i64"
          },
          {
            "name": "expiryPrice",
            "docs": [
              "The price at which positions will be settled. Only set if market is expired",
              "precision = PRICE_PRECISION"
            ],
            "type": "i64"
          },
          {
            "name": "nextFillRecordId",
            "docs": [
              "Every trade has a fill record id. This is the next id to be used"
            ],
            "type": "u64"
          },
          {
            "name": "nextFundingRateRecordId",
            "docs": [
              "Every funding rate update has a record id. This is the next id to be used"
            ],
            "type": "u64"
          },
          {
            "name": "nextCurveRecordId",
            "docs": [
              "Every amm k updated has a record id. This is the next id to be used"
            ],
            "type": "u64"
          },
          {
            "name": "imfFactor",
            "docs": [
              "The initial margin fraction factor. Used to increase margin ratio for large positions",
              "precision: MARGIN_PRECISION"
            ],
            "type": "u32"
          },
          {
            "name": "unrealizedPnlImfFactor",
            "docs": [
              "The imf factor for unrealized pnl. Used to discount asset weight for large positive pnl",
              "precision: MARGIN_PRECISION"
            ],
            "type": "u32"
          },
          {
            "name": "liquidatorFee",
            "docs": [
              "The fee the liquidator is paid for taking over perp position",
              "precision: LIQUIDATOR_FEE_PRECISION"
            ],
            "type": "u32"
          },
          {
            "name": "ifLiquidationFee",
            "docs": [
              "The fee the insurance fund receives from liquidation",
              "precision: LIQUIDATOR_FEE_PRECISION"
            ],
            "type": "u32"
          },
          {
            "name": "marginRatioInitial",
            "docs": [
              "The margin ratio which determines how much collateral is required to open a position",
              "e.g. margin ratio of .1 means a user must have $100 of total collateral to open a $1000 position",
              "precision: MARGIN_PRECISION"
            ],
            "type": "u32"
          },
          {
            "name": "marginRatioMaintenance",
            "docs": [
              "The margin ratio which determines when a user will be liquidated",
              "e.g. margin ratio of .05 means a user must have $50 of total collateral to maintain a $1000 position",
              "else they will be liquidated",
              "precision: MARGIN_PRECISION"
            ],
            "type": "u32"
          },
          {
            "name": "unrealizedPnlInitialAssetWeight",
            "docs": [
              "The initial asset weight for positive pnl. Negative pnl always has an asset weight of 1",
              "precision: SPOT_WEIGHT_PRECISION"
            ],
            "type": "u32"
          },
          {
            "name": "unrealizedPnlMaintenanceAssetWeight",
            "docs": [
              "The maintenance asset weight for positive pnl. Negative pnl always has an asset weight of 1",
              "precision: SPOT_WEIGHT_PRECISION"
            ],
            "type": "u32"
          },
          {
            "name": "numberOfUsersWithBase",
            "docs": [
              "number of users in a position (base)"
            ],
            "type": "u32"
          },
          {
            "name": "numberOfUsers",
            "docs": [
              "number of users in a position (pnl) or pnl (quote)"
            ],
            "type": "u32"
          },
          {
            "name": "marketIndex",
            "type": "u16"
          },
          {
            "name": "status",
            "docs": [
              "Whether a market is active, reduce only, expired, etc",
              "Affects whether users can open/close positions"
            ],
            "type": {
              "defined": "MarketStatus"
            }
          },
          {
            "name": "contractType",
            "docs": [
              "Currently only Perpetual markets are supported"
            ],
            "type": {
              "defined": "ContractType"
            }
          },
          {
            "name": "contractTier",
            "docs": [
              "The contract tier determines how much insurance a market can receive, with more speculative markets receiving less insurance",
              "It also influences the order perp markets can be liquidated, with less speculative markets being liquidated first"
            ],
            "type": {
              "defined": "ContractTier"
            }
          },
          {
            "name": "pausedOperations",
            "type": "u8"
          },
          {
            "name": "quoteSpotMarketIndex",
            "docs": [
              "The spot market that pnl is settled in"
            ],
            "type": "u16"
          },
          {
            "name": "feeAdjustment",
            "docs": [
              "Between -100 and 100, represents what % to increase/decrease the fee by",
              "E.g. if this is -50 and the fee is 5bps, the new fee will be 2.5bps",
              "if this is 50 and the fee is 5bps, the new fee will be 7.5bps"
            ],
            "type": "i16"
          },
          {
            "name": "fuelBoostPosition",
            "docs": [
              "fuel multiplier for perp funding",
              "precision: 10"
            ],
            "type": "u8"
          },
          {
            "name": "fuelBoostTaker",
            "docs": [
              "fuel multiplier for perp taker",
              "precision: 10"
            ],
            "type": "u8"
          },
          {
            "name": "fuelBoostMaker",
            "docs": [
              "fuel multiplier for perp maker",
              "precision: 10"
            ],
            "type": "u8"
          },
          {
            "name": "padding",
            "type": {
              "array": [
                "u8",
                43
              ]
            }
          }
        ]
      }
    },
    {
      "name": "SpotMarket",
      "type": {
        "kind": "struct",
        "fields": [
          {
            "name": "pubkey",
            "docs": [
              "The address of the spot market. It is a pda of the market index"
            ],
            "type": "publicKey"
          },
          {
            "name": "oracle",
            "docs": [
              "The oracle used to price the markets deposits/borrows"
            ],
            "type": "publicKey"
          },
          {
            "name": "mint",
            "docs": [
              "The token mint of the market"
            ],
            "type": "publicKey"
          },
          {
            "name": "vault",
            "docs": [
              "The vault used to store the market's deposits",
              "The amount in the vault should be equal to or greater than deposits - borrows"
            ],
            "type": "publicKey"
          },
          {
            "name": "name",
            "docs": [
              "The encoded display name for the market e.g. SOL"
            ],
            "type": {
              "array": [
                "u8",
                32
              ]
            }
          },
          {
            "name": "historicalOracleData",
            "type": {
              "defined": "HistoricalOracleData"
            }
          },
          {
            "name": "historicalIndexData",
            "type": {
              "defined": "HistoricalIndexData"
            }
          },
          {
            "name": "revenuePool",
            "docs": [
              "Revenue the protocol has collected in this markets token",
              "e.g. for SOL-PERP, funds can be settled in usdc and will flow into the USDC revenue pool"
            ],
            "type": {
              "defined": "PoolBalance"
            }
          },
          {
            "name": "spotFeePool",
            "docs": [
              "The fees collected from swaps between this market and the quote market",
              "Is settled to the quote markets revenue pool"
            ],
            "type": {
              "defined": "PoolBalance"
            }
          },
          {
            "name": "insuranceFund",
            "docs": [
              "Details on the insurance fund covering bankruptcies in this markets token",
              "Covers bankruptcies for borrows with this markets token and perps settling in this markets token"
            ],
            "type": {
              "defined": "InsuranceFund"
            }
          },
          {
            "name": "totalSpotFee",
            "docs": [
              "The total spot fees collected for this market",
              "precision: QUOTE_PRECISION"
            ],
            "type": "u128"
          },
          {
            "name": "depositBalance",
            "docs": [
              "The sum of the scaled balances for deposits across users and pool balances",
              "To convert to the deposit token amount, multiply by the cumulative deposit interest",
              "precision: SPOT_BALANCE_PRECISION"
            ],
            "type": "u128"
          },
          {
            "name": "borrowBalance",
            "docs": [
              "The sum of the scaled balances for borrows across users and pool balances",
              "To convert to the borrow token amount, multiply by the cumulative borrow interest",
              "precision: SPOT_BALANCE_PRECISION"
            ],
            "type": "u128"
          },
          {
            "name": "cumulativeDepositInterest",
            "docs": [
              "The cumulative interest earned by depositors",
              "Used to calculate the deposit token amount from the deposit balance",
              "precision: SPOT_CUMULATIVE_INTEREST_PRECISION"
            ],
            "type": "u128"
          },
          {
            "name": "cumulativeBorrowInterest",
            "docs": [
              "The cumulative interest earned by borrowers",
              "Used to calculate the borrow token amount from the borrow balance",
              "precision: SPOT_CUMULATIVE_INTEREST_PRECISION"
            ],
            "type": "u128"
          },
          {
            "name": "totalSocialLoss",
            "docs": [
              "The total socialized loss from borrows, in the mint's token",
              "precision: token mint precision"
            ],
            "type": "u128"
          },
          {
            "name": "totalQuoteSocialLoss",
            "docs": [
              "The total socialized loss from borrows, in the quote market's token",
              "preicision: QUOTE_PRECISION"
            ],
            "type": "u128"
          },
          {
            "name": "withdrawGuardThreshold",
            "docs": [
              "no withdraw limits/guards when deposits below this threshold",
              "precision: token mint precision"
            ],
            "type": "u64"
          },
          {
            "name": "maxTokenDeposits",
            "docs": [
              "The max amount of token deposits in this market",
              "0 if there is no limit",
              "precision: token mint precision"
            ],
            "type": "u64"
          },
          {
            "name": "depositTokenTwap",
            "docs": [
              "24hr average of deposit token amount",
              "precision: token mint precision"
            ],
            "type": "u64"
          },
          {
            "name": "borrowTokenTwap",
            "docs": [
              "24hr average of borrow token amount",
              "precision: token mint precision"
            ],
            "type": "u64"
          },
          {
            "name": "utilizationTwap",
            "docs": [
              "24hr average of utilization",
              "which is borrow amount over token amount",
              "precision: SPOT_UTILIZATION_PRECISION"
            ],
            "type": "u64"
          },
          {
            "name": "lastInterestTs",
            "docs": [
              "Last time the cumulative deposit and borrow interest was updated"
            ],
            "type": "u64"
          },
          {
            "name": "lastTwapTs",
            "docs": [
              "Last time the deposit/borrow/utilization averages were updated"
            ],
            "type": "u64"
          },
          {
            "name": "expiryTs",
            "docs": [
              "The time the market is set to expire. Only set if market is in reduce only mode"
            ],
            "type": "i64"
          },
          {
            "name": "orderStepSize",
            "docs": [
              "Spot orders must be a multiple of the step size",
              "precision: token mint precision"
            ],
            "type": "u64"
          },
          {
            "name": "orderTickSize",
            "docs": [
              "Spot orders must be a multiple of the tick size",
              "precision: PRICE_PRECISION"
            ],
            "type": "u64"
          },
          {
            "name": "minOrderSize",
            "docs": [
              "The minimum order size",
              "precision: token mint precision"
            ],
            "type": "u64"
          },
          {
            "name": "maxPositionSize",
            "docs": [
              "The maximum spot position size",
              "if the limit is 0, there is no limit",
              "precision: token mint precision"
            ],
            "type": "u64"
          },
          {
            "name": "nextFillRecordId",
            "docs": [
              "Every spot trade has a fill record id. This is the next id to use"
            ],
            "type": "u64"
          },
          {
            "name": "nextDepositRecordId",
            "docs": [
              "Every deposit has a deposit record id. This is the next id to use"
            ],
            "type": "u64"
          },
          {
            "name": "initialAssetWeight",
            "docs": [
              "The initial asset weight used to calculate a deposits contribution to a users initial total collateral",
              "e.g. if the asset weight is .8, $100 of deposits contributes $80 to the users initial total collateral",
              "precision: SPOT_WEIGHT_PRECISION"
            ],
            "type": "u32"
          },
          {
            "name": "maintenanceAssetWeight",
            "docs": [
              "The maintenance asset weight used to calculate a deposits contribution to a users maintenance total collateral",
              "e.g. if the asset weight is .9, $100 of deposits contributes $90 to the users maintenance total collateral",
              "precision: SPOT_WEIGHT_PRECISION"
            ],
            "type": "u32"
          },
          {
            "name": "initialLiabilityWeight",
            "docs": [
              "The initial liability weight used to calculate a borrows contribution to a users initial margin requirement",
              "e.g. if the liability weight is .9, $100 of borrows contributes $90 to the users initial margin requirement",
              "precision: SPOT_WEIGHT_PRECISION"
            ],
            "type": "u32"
          },
          {
            "name": "maintenanceLiabilityWeight",
            "docs": [
              "The maintenance liability weight used to calculate a borrows contribution to a users maintenance margin requirement",
              "e.g. if the liability weight is .8, $100 of borrows contributes $80 to the users maintenance margin requirement",
              "precision: SPOT_WEIGHT_PRECISION"
            ],
            "type": "u32"
          },
          {
            "name": "imfFactor",
            "docs": [
              "The initial margin fraction factor. Used to increase liability weight/decrease asset weight for large positions",
              "precision: MARGIN_PRECISION"
            ],
            "type": "u32"
          },
          {
            "name": "liquidatorFee",
            "docs": [
              "The fee the liquidator is paid for taking over borrow/deposit",
              "precision: LIQUIDATOR_FEE_PRECISION"
            ],
            "type": "u32"
          },
          {
            "name": "ifLiquidationFee",
            "docs": [
              "The fee the insurance fund receives from liquidation",
              "precision: LIQUIDATOR_FEE_PRECISION"
            ],
            "type": "u32"
          },
          {
            "name": "optimalUtilization",
            "docs": [
              "The optimal utilization rate for this market.",
              "Used to determine the markets borrow rate",
              "precision: SPOT_UTILIZATION_PRECISION"
            ],
            "type": "u32"
          },
          {
            "name": "optimalBorrowRate",
            "docs": [
              "The borrow rate for this market when the market has optimal utilization",
              "precision: SPOT_RATE_PRECISION"
            ],
            "type": "u32"
          },
          {
            "name": "maxBorrowRate",
            "docs": [
              "The borrow rate for this market when the market has 1000 utilization",
              "precision: SPOT_RATE_PRECISION"
            ],
            "type": "u32"
          },
          {
            "name": "decimals",
            "docs": [
              "The market's token mint's decimals. To from decimals to a precision, 10^decimals"
            ],
            "type": "u32"
          },
          {
            "name": "marketIndex",
            "type": "u16"
          },
          {
            "name": "ordersEnabled",
            "docs": [
              "Whether or not spot trading is enabled"
            ],
            "type": "bool"
          },
          {
            "name": "oracleSource",
            "type": {
              "defined": "OracleSource"
            }
          },
          {
            "name": "status",
            "type": {
              "defined": "MarketStatus"
            }
          },
          {
            "name": "assetTier",
            "docs": [
              "The asset tier affects how a deposit can be used as collateral and the priority for a borrow being liquidated"
            ],
            "type": {
              "defined": "AssetTier"
            }
          },
          {
            "name": "pausedOperations",
            "type": "u8"
          },
          {
            "name": "ifPausedOperations",
            "type": "u8"
          },
          {
            "name": "feeAdjustment",
            "type": "i16"
          },
          {
            "name": "maxTokenBorrowsFraction",
            "docs": [
              "What fraction of max_token_deposits",
              "disabled when 0, 1 => 1/10000 => .01% of max_token_deposits",
              "precision: X/10000"
            ],
            "type": "u16"
          },
          {
            "name": "flashLoanAmount",
            "docs": [
              "For swaps, the amount of token loaned out in the begin_swap ix",
              "precision: token mint precision"
            ],
            "type": "u64"
          },
          {
            "name": "flashLoanInitialTokenAmount",
            "docs": [
              "For swaps, the amount in the users token account in the begin_swap ix",
              "Used to calculate how much of the token left the system in end_swap ix",
              "precision: token mint precision"
            ],
            "type": "u64"
          },
          {
            "name": "totalSwapFee",
            "docs": [
              "The total fees received from swaps",
              "precision: token mint precision"
            ],
            "type": "u64"
          },
          {
            "name": "scaleInitialAssetWeightStart",
            "docs": [
              "When to begin scaling down the initial asset weight",
              "disabled when 0",
              "precision: QUOTE_PRECISION"
            ],
            "type": "u64"
          },
          {
            "name": "minBorrowRate",
            "docs": [
              "The min borrow rate for this market when the market regardless of utilization",
              "1 => 1/200 => .5%",
              "precision: X/200"
            ],
            "type": "u8"
          },
          {
            "name": "fuelBoostDeposits",
            "docs": [
              "fuel multiplier for spot deposits",
              "precision: 10"
            ],
            "type": "u8"
          },
          {
            "name": "fuelBoostBorrows",
            "docs": [
              "fuel multiplier for spot borrows",
              "precision: 10"
            ],
            "type": "u8"
          },
          {
            "name": "fuelBoostTaker",
            "docs": [
              "fuel multiplier for spot taker",
              "precision: 10"
            ],
            "type": "u8"
          },
          {
            "name": "fuelBoostMaker",
            "docs": [
              "fuel multiplier for spot maker",
              "precision: 10"
            ],
            "type": "u8"
          },
          {
            "name": "fuelBoostInsurance",
            "docs": [
              "fuel multiplier for spot insurance stake",
              "precision: 10"
            ],
            "type": "u8"
          },
          {
            "name": "padding",
            "type": {
              "array": [
                "u8",
                42
              ]
            }
          }
        ]
      }
    },
    {
      "name": "State",
      "type": {
        "kind": "struct",
        "fields": [
          {
            "name": "admin",
            "type": "publicKey"
          },
          {
            "name": "whitelistMint",
            "type": "publicKey"
          },
          {
            "name": "discountMint",
            "type": "publicKey"
          },
          {
            "name": "signer",
            "type": "publicKey"
          },
          {
            "name": "srmVault",
            "type": "publicKey"
          },
          {
            "name": "perpFeeStructure",
            "type": {
              "defined": "FeeStructure"
            }
          },
          {
            "name": "spotFeeStructure",
            "type": {
              "defined": "FeeStructure"
            }
          },
          {
            "name": "oracleGuardRails",
            "type": {
              "defined": "OracleGuardRails"
            }
          },
          {
            "name": "numberOfAuthorities",
            "type": "u64"
          },
          {
            "name": "numberOfSubAccounts",
            "type": "u64"
          },
          {
            "name": "lpCooldownTime",
            "type": "u64"
          },
          {
            "name": "liquidationMarginBufferRatio",
            "type": "u32"
          },
          {
            "name": "settlementDuration",
            "type": "u16"
          },
          {
            "name": "numberOfMarkets",
            "type": "u16"
          },
          {
            "name": "numberOfSpotMarkets",
            "type": "u16"
          },
          {
            "name": "signerNonce",
            "type": "u8"
          },
          {
            "name": "minPerpAuctionDuration",
            "type": "u8"
          },
          {
            "name": "defaultMarketOrderTimeInForce",
            "type": "u8"
          },
          {
            "name": "defaultSpotAuctionDuration",
            "type": "u8"
          },
          {
            "name": "exchangeStatus",
            "type": "u8"
          },
          {
            "name": "liquidationDuration",
            "type": "u8"
          },
          {
            "name": "initialPctToLiquidate",
            "type": "u16"
          },
          {
            "name": "maxNumberOfSubAccounts",
            "type": "u16"
          },
          {
            "name": "maxInitializeUserFee",
            "type": "u16"
          },
          {
            "name": "padding",
            "type": {
              "array": [
                "u8",
                10
              ]
            }
          }
        ]
      }
    },
    {
      "name": "User",
      "type": {
        "kind": "struct",
        "fields": [
          {
            "name": "authority",
            "docs": [
              "The owner/authority of the account"
            ],
            "type": "publicKey"
          },
          {
            "name": "delegate",
            "docs": [
              "An addresses that can control the account on the authority's behalf. Has limited power, cant withdraw"
            ],
            "type": "publicKey"
          },
          {
            "name": "name",
            "docs": [
              "Encoded display name e.g. \"toly\""
            ],
            "type": {
              "array": [
                "u8",
                32
              ]
            }
          },
          {
            "name": "spotPositions",
            "docs": [
              "The user's spot positions"
            ],
            "type": {
              "array": [
                {
                  "defined": "SpotPosition"
                },
                8
              ]
            }
          },
          {
            "name": "perpPositions",
            "docs": [
              "The user's perp positions"
            ],
            "type": {
              "array": [
                {
                  "defined": "PerpPosition"
                },
                8
              ]
            }
          },
          {
            "name": "orders",
            "docs": [
              "The user's orders"
            ],
            "type": {
              "array": [
                {
                  "defined": "Order"
                },
                32
              ]
            }
          },
          {
            "name": "lastAddPerpLpSharesTs",
            "docs": [
              "The last time the user added perp lp positions"
            ],
            "type": "i64"
          },
          {
            "name": "totalDeposits",
            "docs": [
              "The total values of deposits the user has made",
              "precision: QUOTE_PRECISION"
            ],
            "type": "u64"
          },
          {
            "name": "totalWithdraws",
            "docs": [
              "The total values of withdrawals the user has made",
              "precision: QUOTE_PRECISION"
            ],
            "type": "u64"
          },
          {
            "name": "totalSocialLoss",
            "docs": [
              "The total socialized loss the users has incurred upon the protocol",
              "precision: QUOTE_PRECISION"
            ],
            "type": "u64"
          },
          {
            "name": "settledPerpPnl",
            "docs": [
              "Fees (taker fees, maker rebate, referrer reward, filler reward) and pnl for perps",
              "precision: QUOTE_PRECISION"
            ],
            "type": "i64"
          },
          {
            "name": "cumulativeSpotFees",
            "docs": [
              "Fees (taker fees, maker rebate, filler reward) for spot",
              "precision: QUOTE_PRECISION"
            ],
            "type": "i64"
          },
          {
            "name": "cumulativePerpFunding",
            "docs": [
              "Cumulative funding paid/received for perps",
              "precision: QUOTE_PRECISION"
            ],
            "type": "i64"
          },
          {
            "name": "liquidationMarginFreed",
            "docs": [
              "The amount of margin freed during liquidation. Used to force the liquidation to occur over a period of time",
              "Defaults to zero when not being liquidated",
              "precision: QUOTE_PRECISION"
            ],
            "type": "u64"
          },
          {
            "name": "lastActiveSlot",
            "docs": [
              "The last slot a user was active. Used to determine if a user is idle"
            ],
            "type": "u64"
          },
          {
            "name": "nextOrderId",
            "docs": [
              "Every user order has an order id. This is the next order id to be used"
            ],
            "type": "u32"
          },
          {
            "name": "maxMarginRatio",
            "docs": [
              "Custom max initial margin ratio for the user"
            ],
            "type": "u32"
          },
          {
            "name": "nextLiquidationId",
            "docs": [
              "The next liquidation id to be used for user"
            ],
            "type": "u16"
          },
          {
            "name": "subAccountId",
            "docs": [
              "The sub account id for this user"
            ],
            "type": "u16"
          },
          {
            "name": "status",
            "docs": [
              "Whether the user is active, being liquidated or bankrupt"
            ],
            "type": "u8"
          },
          {
            "name": "isMarginTradingEnabled",
            "docs": [
              "Whether the user has enabled margin trading"
            ],
            "type": "bool"
          },
          {
            "name": "idle",
            "docs": [
              "User is idle if they haven't interacted with the protocol in 1 week and they have no orders, perp positions or borrows",
              "Off-chain keeper bots can ignore users that are idle"
            ],
            "type": "bool"
          },
          {
            "name": "openOrders",
            "docs": [
              "number of open orders"
            ],
            "type": "u8"
          },
          {
            "name": "hasOpenOrder",
            "docs": [
              "Whether or not user has open order"
            ],
            "type": "bool"
          },
          {
            "name": "openAuctions",
            "docs": [
              "number of open orders with auction"
            ],
            "type": "u8"
          },
          {
            "name": "hasOpenAuction",
            "docs": [
              "Whether or not user has open order with auction"
            ],
            "type": "bool"
          },
          {
            "name": "padding1",
            "type": {
              "array": [
                "u8",
                5
              ]
            }
          },
          {
            "name": "lastFuelBonusUpdateTs",
            "type": "u32"
          },
          {
            "name": "padding",
            "type": {
              "array": [
                "u8",
                12
              ]
            }
          }
        ]
      }
    },
    {
      "name": "UserStats",
      "type": {
        "kind": "struct",
        "fields": [
          {
            "name": "authority",
            "docs": [
              "The authority for all of a users sub accounts"
            ],
            "type": "publicKey"
          },
          {
            "name": "referrer",
            "docs": [
              "The address that referred this user"
            ],
            "type": "publicKey"
          },
          {
            "name": "fees",
            "docs": [
              "Stats on the fees paid by the user"
            ],
            "type": {
              "defined": "UserFees"
            }
          },
          {
            "name": "nextEpochTs",
            "docs": [
              "The timestamp of the next epoch",
              "Epoch is used to limit referrer rewards earned in single epoch"
            ],
            "type": "i64"
          },
          {
            "name": "makerVolume30d",
            "docs": [
              "Rolling 30day maker volume for user",
              "precision: QUOTE_PRECISION"
            ],
            "type": "u64"
          },
          {
            "name": "takerVolume30d",
            "docs": [
              "Rolling 30day taker volume for user",
              "precision: QUOTE_PRECISION"
            ],
            "type": "u64"
          },
          {
            "name": "fillerVolume30d",
            "docs": [
              "Rolling 30day filler volume for user",
              "precision: QUOTE_PRECISION"
            ],
            "type": "u64"
          },
          {
            "name": "lastMakerVolume30dTs",
            "docs": [
              "last time the maker volume was updated"
            ],
            "type": "i64"
          },
          {
            "name": "lastTakerVolume30dTs",
            "docs": [
              "last time the taker volume was updated"
            ],
            "type": "i64"
          },
          {
            "name": "lastFillerVolume30dTs",
            "docs": [
              "last time the filler volume was updated"
            ],
            "type": "i64"
          },
          {
            "name": "ifStakedQuoteAssetAmount",
            "docs": [
              "The amount of tokens staked in the quote spot markets if"
            ],
            "type": "u64"
          },
          {
            "name": "numberOfSubAccounts",
            "docs": [
              "The current number of sub accounts"
            ],
            "type": "u16"
          },
          {
            "name": "numberOfSubAccountsCreated",
            "docs": [
              "The number of sub accounts created. Can be greater than the number of sub accounts if user",
              "has deleted sub accounts"
            ],
            "type": "u16"
          },
          {
            "name": "isReferrer",
            "docs": [
              "Whether the user is a referrer. Sub account 0 can not be deleted if user is a referrer"
            ],
            "type": "bool"
          },
          {
            "name": "disableUpdatePerpBidAskTwap",
            "type": "bool"
          },
          {
            "name": "padding1",
            "type": {
              "array": [
                "u8",
                2
              ]
            }
          },
          {
            "name": "fuelInsurance",
            "docs": [
              "accumulated fuel for token amounts of insurance"
            ],
            "type": "u32"
          },
          {
            "name": "fuelDeposits",
            "docs": [
              "accumulated fuel for notional of deposits"
            ],
            "type": "u32"
          },
          {
            "name": "fuelBorrows",
            "docs": [
              "accumulate fuel bonus for notional of borrows"
            ],
            "type": "u32"
          },
          {
            "name": "fuelPositions",
            "docs": [
              "accumulated fuel for perp open interest"
            ],
            "type": "u32"
          },
          {
            "name": "fuelTaker",
            "docs": [
              "accumulate fuel bonus for taker volume"
            ],
            "type": "u32"
          },
          {
            "name": "fuelMaker",
            "docs": [
              "accumulate fuel bonus for maker volume"
            ],
            "type": "u32"
          },
          {
            "name": "ifStakedGovTokenAmount",
            "docs": [
              "The amount of tokens staked in the governance spot markets if"
            ],
            "type": "u64"
          },
          {
            "name": "lastFuelIfBonusUpdateTs",
            "docs": [
              "last unix ts user stats data was used to update if fuel (u32 to save space)"
            ],
            "type": "u32"
          },
          {
            "name": "padding",
            "type": {
              "array": [
                "u8",
                12
              ]
            }
          }
        ]
      }
    },
    {
      "name": "ReferrerName",
      "type": {
        "kind": "struct",
        "fields": [
          {
            "name": "authority",
            "type": "publicKey"
          },
          {
            "name": "user",
            "type": "publicKey"
          },
          {
            "name": "userStats",
            "type": "publicKey"
          },
          {
            "name": "name",
            "type": {
              "array": [
                "u8",
                32
              ]
            }
          }
        ]
      }
    }
  ],
  "types": [
    {
      "name": "UpdatePerpMarketSummaryStatsParams",
      "type": {
        "kind": "struct",
        "fields": [
          {
            "name": "quoteAssetAmountWithUnsettledLp",
            "type": {
              "option": "i64"
            }
          },
          {
            "name": "netUnsettledFundingPnl",
            "type": {
              "option": "i64"
            }
          },
          {
            "name": "updateAmmSummaryStats",
            "type": {
              "option": "bool"
            }
          }
        ]
      }
    },
    {
      "name": "LiquidatePerpRecord",
      "type": {
        "kind": "struct",
        "fields": [
          {
            "name": "marketIndex",
            "type": "u16"
          },
          {
            "name": "oraclePrice",
            "type": "i64"
          },
          {
            "name": "baseAssetAmount",
            "type": "i64"
          },
          {
            "name": "quoteAssetAmount",
            "type": "i64"
          },
          {
            "name": "lpShares",
            "docs": [
              "precision: AMM_RESERVE_PRECISION"
            ],
            "type": "u64"
          },
          {
            "name": "fillRecordId",
            "type": "u64"
          },
          {
            "name": "userOrderId",
            "type": "u32"
          },
          {
            "name": "liquidatorOrderId",
            "type": "u32"
          },
          {
            "name": "liquidatorFee",
            "docs": [
              "precision: QUOTE_PRECISION"
            ],
            "type": "u64"
          },
          {
            "name": "ifFee",
            "docs": [
              "precision: QUOTE_PRECISION"
            ],
            "type": "u64"
          }
        ]
      }
    },
    {
      "name": "LiquidateSpotRecord",
      "type": {
        "kind": "struct",
        "fields": [
          {
            "name": "assetMarketIndex",
            "type": "u16"
          },
          {
            "name": "assetPrice",
            "type": "i64"
          },
          {
            "name": "assetTransfer",
            "type": "u128"
          },
          {
            "name": "liabilityMarketIndex",
            "type": "u16"
          },
          {
            "name": "liabilityPrice",
            "type": "i64"
          },
          {
            "name": "liabilityTransfer",
            "docs": [
              "precision: token mint precision"
            ],
            "type": "u128"
          },
          {
            "name": "ifFee",
            "docs": [
              "precision: token mint precision"
            ],
            "type": "u64"
          }
        ]
      }
    },
    {
      "name": "LiquidateBorrowForPerpPnlRecord",
      "type": {
        "kind": "struct",
        "fields": [
          {
            "name": "perpMarketIndex",
            "type": "u16"
          },
          {
            "name": "marketOraclePrice",
            "type": "i64"
          },
          {
            "name": "pnlTransfer",
            "type": "u128"
          },
          {
            "name": "liabilityMarketIndex",
            "type": "u16"
          },
          {
            "name": "liabilityPrice",
            "type": "i64"
          },
          {
            "name": "liabilityTransfer",
            "type": "u128"
          }
        ]
      }
    },
    {
      "name": "LiquidatePerpPnlForDepositRecord",
      "type": {
        "kind": "struct",
        "fields": [
          {
            "name": "perpMarketIndex",
            "type": "u16"
          },
          {
            "name": "marketOraclePrice",
            "type": "i64"
          },
          {
            "name": "pnlTransfer",
            "type": "u128"
          },
          {
            "name": "assetMarketIndex",
            "type": "u16"
          },
          {
            "name": "assetPrice",
            "type": "i64"
          },
          {
            "name": "assetTransfer",
            "type": "u128"
          }
        ]
      }
    },
    {
      "name": "PerpBankruptcyRecord",
      "type": {
        "kind": "struct",
        "fields": [
          {
            "name": "marketIndex",
            "type": "u16"
          },
          {
            "name": "pnl",
            "type": "i128"
          },
          {
            "name": "ifPayment",
            "type": "u128"
          },
          {
            "name": "clawbackUser",
            "type": {
              "option": "publicKey"
            }
          },
          {
            "name": "clawbackUserPayment",
            "type": {
              "option": "u128"
            }
          },
          {
            "name": "cumulativeFundingRateDelta",
            "type": "i128"
          }
        ]
      }
    },
    {
      "name": "SpotBankruptcyRecord",
      "type": {
        "kind": "struct",
        "fields": [
          {
            "name": "marketIndex",
            "type": "u16"
          },
          {
            "name": "borrowAmount",
            "type": "u128"
          },
          {
            "name": "ifPayment",
            "type": "u128"
          },
          {
            "name": "cumulativeDepositInterestDelta",
            "type": "u128"
          }
        ]
      }
    },
    {
      "name": "MarketIdentifier",
      "type": {
        "kind": "struct",
        "fields": [
          {
            "name": "marketType",
            "type": {
              "defined": "MarketType"
            }
          },
          {
            "name": "marketIndex",
            "type": "u16"
          }
        ]
      }
    },
    {
      "name": "HistoricalOracleData",
      "type": {
        "kind": "struct",
        "fields": [
          {
            "name": "lastOraclePrice",
            "docs": [
              "precision: PRICE_PRECISION"
            ],
            "type": "i64"
          },
          {
            "name": "lastOracleConf",
            "docs": [
              "precision: PRICE_PRECISION"
            ],
            "type": "u64"
          },
          {
            "name": "lastOracleDelay",
            "docs": [
              "number of slots since last update"
            ],
            "type": "i64"
          },
          {
            "name": "lastOraclePriceTwap",
            "docs": [
              "precision: PRICE_PRECISION"
            ],
            "type": "i64"
          },
          {
            "name": "lastOraclePriceTwap5min",
            "docs": [
              "precision: PRICE_PRECISION"
            ],
            "type": "i64"
          },
          {
            "name": "lastOraclePriceTwapTs",
            "docs": [
              "unix_timestamp of last snapshot"
            ],
            "type": "i64"
          }
        ]
      }
    },
    {
      "name": "HistoricalIndexData",
      "type": {
        "kind": "struct",
        "fields": [
          {
            "name": "lastIndexBidPrice",
            "docs": [
              "precision: PRICE_PRECISION"
            ],
            "type": "u64"
          },
          {
            "name": "lastIndexAskPrice",
            "docs": [
              "precision: PRICE_PRECISION"
            ],
            "type": "u64"
          },
          {
            "name": "lastIndexPriceTwap",
            "docs": [
              "precision: PRICE_PRECISION"
            ],
            "type": "u64"
          },
          {
            "name": "lastIndexPriceTwap5min",
            "docs": [
              "precision: PRICE_PRECISION"
            ],
            "type": "u64"
          },
          {
            "name": "lastIndexPriceTwapTs",
            "docs": [
              "unix_timestamp of last snapshot"
            ],
            "type": "i64"
          }
        ]
      }
    },
    {
      "name": "PrelaunchOracleParams",
      "type": {
        "kind": "struct",
        "fields": [
          {
            "name": "perpMarketIndex",
            "type": "u16"
          },
          {
            "name": "price",
            "type": {
              "option": "i64"
            }
          },
          {
            "name": "maxPrice",
            "type": {
              "option": "i64"
            }
          }
        ]
      }
    },
    {
      "name": "OrderParams",
      "type": {
        "kind": "struct",
        "fields": [
          {
            "name": "orderType",
            "type": {
              "defined": "OrderType"
            }
          },
          {
            "name": "marketType",
            "type": {
              "defined": "MarketType"
            }
          },
          {
            "name": "direction",
            "type": {
              "defined": "PositionDirection"
            }
          },
          {
            "name": "userOrderId",
            "type": "u8"
          },
          {
            "name": "baseAssetAmount",
            "type": "u64"
          },
          {
            "name": "price",
            "type": "u64"
          },
          {
            "name": "marketIndex",
            "type": "u16"
          },
          {
            "name": "reduceOnly",
            "type": "bool"
          },
          {
            "name": "postOnly",
            "type": {
              "defined": "PostOnlyParam"
            }
          },
          {
            "name": "immediateOrCancel",
            "type": "bool"
          },
          {
            "name": "maxTs",
            "type": {
              "option": "i64"
            }
          },
          {
            "name": "triggerPrice",
            "type": {
              "option": "u64"
            }
          },
          {
            "name": "triggerCondition",
            "type": {
              "defined": "OrderTriggerCondition"
            }
          },
          {
            "name": "oraclePriceOffset",
            "type": {
              "option": "i32"
            }
          },
          {
            "name": "auctionDuration",
            "type": {
              "option": "u8"
            }
          },
          {
            "name": "auctionStartPrice",
            "type": {
              "option": "i64"
            }
          },
          {
            "name": "auctionEndPrice",
            "type": {
              "option": "i64"
            }
          }
        ]
      }
    },
    {
      "name": "ModifyOrderParams",
      "type": {
        "kind": "struct",
        "fields": [
          {
            "name": "direction",
            "type": {
              "option": {
                "defined": "PositionDirection"
              }
            }
          },
          {
            "name": "baseAssetAmount",
            "type": {
              "option": "u64"
            }
          },
          {
            "name": "price",
            "type": {
              "option": "u64"
            }
          },
          {
            "name": "reduceOnly",
            "type": {
              "option": "bool"
            }
          },
          {
            "name": "postOnly",
            "type": {
              "option": {
                "defined": "PostOnlyParam"
              }
            }
          },
          {
            "name": "immediateOrCancel",
            "type": {
              "option": "bool"
            }
          },
          {
            "name": "maxTs",
            "type": {
              "option": "i64"
            }
          },
          {
            "name": "triggerPrice",
            "type": {
              "option": "u64"
            }
          },
          {
            "name": "triggerCondition",
            "type": {
              "option": {
                "defined": "OrderTriggerCondition"
              }
            }
          },
          {
            "name": "oraclePriceOffset",
            "type": {
              "option": "i32"
            }
          },
          {
            "name": "auctionDuration",
            "type": {
              "option": "u8"
            }
          },
          {
            "name": "auctionStartPrice",
            "type": {
              "option": "i64"
            }
          },
          {
            "name": "auctionEndPrice",
            "type": {
              "option": "i64"
            }
          },
          {
            "name": "policy",
            "type": {
              "option": {
                "defined": "ModifyOrderPolicy"
              }
            }
          }
        ]
      }
    },
    {
      "name": "InsuranceClaim",
      "type": {
        "kind": "struct",
        "fields": [
          {
            "name": "revenueWithdrawSinceLastSettle",
            "docs": [
              "The amount of revenue last settled",
              "Positive if funds left the perp market,",
              "negative if funds were pulled into the perp market",
              "precision: QUOTE_PRECISION"
            ],
            "type": "i64"
          },
          {
            "name": "maxRevenueWithdrawPerPeriod",
            "docs": [
              "The max amount of revenue that can be withdrawn per period",
              "precision: QUOTE_PRECISION"
            ],
            "type": "u64"
          },
          {
            "name": "quoteMaxInsurance",
            "docs": [
              "The max amount of insurance that perp market can use to resolve bankruptcy and pnl deficits",
              "precision: QUOTE_PRECISION"
            ],
            "type": "u64"
          },
          {
            "name": "quoteSettledInsurance",
            "docs": [
              "The amount of insurance that has been used to resolve bankruptcy and pnl deficits",
              "precision: QUOTE_PRECISION"
            ],
            "type": "u64"
          },
          {
            "name": "lastRevenueWithdrawTs",
            "docs": [
              "The last time revenue was settled in/out of market"
            ],
            "type": "i64"
          }
        ]
      }
    },
    {
      "name": "PoolBalance",
      "type": {
        "kind": "struct",
        "fields": [
          {
            "name": "scaledBalance",
            "docs": [
              "To get the pool's token amount, you must multiply the scaled balance by the market's cumulative",
              "deposit interest",
              "precision: SPOT_BALANCE_PRECISION"
            ],
            "type": "u128"
          },
          {
            "name": "marketIndex",
            "docs": [
              "The spot market the pool is for"
            ],
            "type": "u16"
          },
          {
            "name": "padding",
            "type": {
              "array": [
                "u8",
                6
              ]
            }
          }
        ]
      }
    },
    {
      "name": "AMM",
      "type": {
        "kind": "struct",
        "fields": [
          {
            "name": "oracle",
            "docs": [
              "oracle price data public key"
            ],
            "type": "publicKey"
          },
          {
            "name": "historicalOracleData",
            "docs": [
              "stores historically witnessed oracle data"
            ],
            "type": {
              "defined": "HistoricalOracleData"
            }
          },
          {
            "name": "baseAssetAmountPerLp",
            "docs": [
              "accumulated base asset amount since inception per lp share",
              "precision: QUOTE_PRECISION"
            ],
            "type": "i128"
          },
          {
            "name": "quoteAssetAmountPerLp",
            "docs": [
              "accumulated quote asset amount since inception per lp share",
              "precision: QUOTE_PRECISION"
            ],
            "type": "i128"
          },
          {
            "name": "feePool",
            "docs": [
              "partition of fees from perp market trading moved from pnl settlements"
            ],
            "type": {
              "defined": "PoolBalance"
            }
          },
          {
            "name": "baseAssetReserve",
            "docs": [
              "`x` reserves for constant product mm formula (x * y = k)",
              "precision: AMM_RESERVE_PRECISION"
            ],
            "type": "u128"
          },
          {
            "name": "quoteAssetReserve",
            "docs": [
              "`y` reserves for constant product mm formula (x * y = k)",
              "precision: AMM_RESERVE_PRECISION"
            ],
            "type": "u128"
          },
          {
            "name": "concentrationCoef",
            "docs": [
              "determines how close the min/max base asset reserve sit vs base reserves",
              "allow for decreasing slippage without increasing liquidity and v.v.",
              "precision: PERCENTAGE_PRECISION"
            ],
            "type": "u128"
          },
          {
            "name": "minBaseAssetReserve",
            "docs": [
              "minimum base_asset_reserve allowed before AMM is unavailable",
              "precision: AMM_RESERVE_PRECISION"
            ],
            "type": "u128"
          },
          {
            "name": "maxBaseAssetReserve",
            "docs": [
              "maximum base_asset_reserve allowed before AMM is unavailable",
              "precision: AMM_RESERVE_PRECISION"
            ],
            "type": "u128"
          },
          {
            "name": "sqrtK",
            "docs": [
              "`sqrt(k)` in constant product mm formula (x * y = k). stored to avoid drift caused by integer math issues",
              "precision: AMM_RESERVE_PRECISION"
            ],
            "type": "u128"
          },
          {
            "name": "pegMultiplier",
            "docs": [
              "normalizing numerical factor for y, its use offers lowest slippage in cp-curve when market is balanced",
              "precision: PEG_PRECISION"
            ],
            "type": "u128"
          },
          {
            "name": "terminalQuoteAssetReserve",
            "docs": [
              "y when market is balanced. stored to save computation",
              "precision: AMM_RESERVE_PRECISION"
            ],
            "type": "u128"
          },
          {
            "name": "baseAssetAmountLong",
            "docs": [
              "always non-negative. tracks number of total longs in market (regardless of counterparty)",
              "precision: BASE_PRECISION"
            ],
            "type": "i128"
          },
          {
            "name": "baseAssetAmountShort",
            "docs": [
              "always non-positive. tracks number of total shorts in market (regardless of counterparty)",
              "precision: BASE_PRECISION"
            ],
            "type": "i128"
          },
          {
            "name": "baseAssetAmountWithAmm",
            "docs": [
              "tracks net position (longs-shorts) in market with AMM as counterparty",
              "precision: BASE_PRECISION"
            ],
            "type": "i128"
          },
          {
            "name": "baseAssetAmountWithUnsettledLp",
            "docs": [
              "tracks net position (longs-shorts) in market with LPs as counterparty",
              "precision: BASE_PRECISION"
            ],
            "type": "i128"
          },
          {
            "name": "maxOpenInterest",
            "docs": [
              "max allowed open interest, blocks trades that breach this value",
              "precision: BASE_PRECISION"
            ],
            "type": "u128"
          },
          {
            "name": "quoteAssetAmount",
            "docs": [
              "sum of all user's perp quote_asset_amount in market",
              "precision: QUOTE_PRECISION"
            ],
            "type": "i128"
          },
          {
            "name": "quoteEntryAmountLong",
            "docs": [
              "sum of all long user's quote_entry_amount in market",
              "precision: QUOTE_PRECISION"
            ],
            "type": "i128"
          },
          {
            "name": "quoteEntryAmountShort",
            "docs": [
              "sum of all short user's quote_entry_amount in market",
              "precision: QUOTE_PRECISION"
            ],
            "type": "i128"
          },
          {
            "name": "quoteBreakEvenAmountLong",
            "docs": [
              "sum of all long user's quote_break_even_amount in market",
              "precision: QUOTE_PRECISION"
            ],
            "type": "i128"
          },
          {
            "name": "quoteBreakEvenAmountShort",
            "docs": [
              "sum of all short user's quote_break_even_amount in market",
              "precision: QUOTE_PRECISION"
            ],
            "type": "i128"
          },
          {
            "name": "userLpShares",
            "docs": [
              "total user lp shares of sqrt_k (protocol owned liquidity = sqrt_k - last_funding_rate)",
              "precision: AMM_RESERVE_PRECISION"
            ],
            "type": "u128"
          },
          {
            "name": "lastFundingRate",
            "docs": [
              "last funding rate in this perp market (unit is quote per base)",
              "precision: QUOTE_PRECISION"
            ],
            "type": "i64"
          },
          {
            "name": "lastFundingRateLong",
            "docs": [
              "last funding rate for longs in this perp market (unit is quote per base)",
              "precision: QUOTE_PRECISION"
            ],
            "type": "i64"
          },
          {
            "name": "lastFundingRateShort",
            "docs": [
              "last funding rate for shorts in this perp market (unit is quote per base)",
              "precision: QUOTE_PRECISION"
            ],
            "type": "i64"
          },
          {
            "name": "last24hAvgFundingRate",
            "docs": [
              "estimate of last 24h of funding rate perp market (unit is quote per base)",
              "precision: QUOTE_PRECISION"
            ],
            "type": "i64"
          },
          {
            "name": "totalFee",
            "docs": [
              "total fees collected by this perp market",
              "precision: QUOTE_PRECISION"
            ],
            "type": "i128"
          },
          {
            "name": "totalMmFee",
            "docs": [
              "total fees collected by the vAMM's bid/ask spread",
              "precision: QUOTE_PRECISION"
            ],
            "type": "i128"
          },
          {
            "name": "totalExchangeFee",
            "docs": [
              "total fees collected by exchange fee schedule",
              "precision: QUOTE_PRECISION"
            ],
            "type": "u128"
          },
          {
            "name": "totalFeeMinusDistributions",
            "docs": [
              "total fees minus any recognized upnl and pool withdraws",
              "precision: QUOTE_PRECISION"
            ],
            "type": "i128"
          },
          {
            "name": "totalFeeWithdrawn",
            "docs": [
              "sum of all fees from fee pool withdrawn to revenue pool",
              "precision: QUOTE_PRECISION"
            ],
            "type": "u128"
          },
          {
            "name": "totalLiquidationFee",
            "docs": [
              "all fees collected by market for liquidations",
              "precision: QUOTE_PRECISION"
            ],
            "type": "u128"
          },
          {
            "name": "cumulativeFundingRateLong",
            "docs": [
              "accumulated funding rate for longs since inception in market"
            ],
            "type": "i128"
          },
          {
            "name": "cumulativeFundingRateShort",
            "docs": [
              "accumulated funding rate for shorts since inception in market"
            ],
            "type": "i128"
          },
          {
            "name": "totalSocialLoss",
            "docs": [
              "accumulated social loss paid by users since inception in market"
            ],
            "type": "u128"
          },
          {
            "name": "askBaseAssetReserve",
            "docs": [
              "transformed base_asset_reserve for users going long",
              "precision: AMM_RESERVE_PRECISION"
            ],
            "type": "u128"
          },
          {
            "name": "askQuoteAssetReserve",
            "docs": [
              "transformed quote_asset_reserve for users going long",
              "precision: AMM_RESERVE_PRECISION"
            ],
            "type": "u128"
          },
          {
            "name": "bidBaseAssetReserve",
            "docs": [
              "transformed base_asset_reserve for users going short",
              "precision: AMM_RESERVE_PRECISION"
            ],
            "type": "u128"
          },
          {
            "name": "bidQuoteAssetReserve",
            "docs": [
              "transformed quote_asset_reserve for users going short",
              "precision: AMM_RESERVE_PRECISION"
            ],
            "type": "u128"
          },
          {
            "name": "lastOracleNormalisedPrice",
            "docs": [
              "the last seen oracle price partially shrunk toward the amm reserve price",
              "precision: PRICE_PRECISION"
            ],
            "type": "i64"
          },
          {
            "name": "lastOracleReservePriceSpreadPct",
            "docs": [
              "the gap between the oracle price and the reserve price = y * peg_multiplier / x"
            ],
            "type": "i64"
          },
          {
            "name": "lastBidPriceTwap",
            "docs": [
              "average estimate of bid price over funding_period",
              "precision: PRICE_PRECISION"
            ],
            "type": "u64"
          },
          {
            "name": "lastAskPriceTwap",
            "docs": [
              "average estimate of ask price over funding_period",
              "precision: PRICE_PRECISION"
            ],
            "type": "u64"
          },
          {
            "name": "lastMarkPriceTwap",
            "docs": [
              "average estimate of (bid+ask)/2 price over funding_period",
              "precision: PRICE_PRECISION"
            ],
            "type": "u64"
          },
          {
            "name": "lastMarkPriceTwap5min",
            "docs": [
              "average estimate of (bid+ask)/2 price over FIVE_MINUTES"
            ],
            "type": "u64"
          },
          {
            "name": "lastUpdateSlot",
            "docs": [
              "the last blockchain slot the amm was updated"
            ],
            "type": "u64"
          },
          {
            "name": "lastOracleConfPct",
            "docs": [
              "the pct size of the oracle confidence interval",
              "precision: PERCENTAGE_PRECISION"
            ],
            "type": "u64"
          },
          {
            "name": "netRevenueSinceLastFunding",
            "docs": [
              "the total_fee_minus_distribution change since the last funding update",
              "precision: QUOTE_PRECISION"
            ],
            "type": "i64"
          },
          {
            "name": "lastFundingRateTs",
            "docs": [
              "the last funding rate update unix_timestamp"
            ],
            "type": "i64"
          },
          {
            "name": "fundingPeriod",
            "docs": [
              "the peridocity of the funding rate updates"
            ],
            "type": "i64"
          },
          {
            "name": "orderStepSize",
            "docs": [
              "the base step size (increment) of orders",
              "precision: BASE_PRECISION"
            ],
            "type": "u64"
          },
          {
            "name": "orderTickSize",
            "docs": [
              "the price tick size of orders",
              "precision: PRICE_PRECISION"
            ],
            "type": "u64"
          },
          {
            "name": "minOrderSize",
            "docs": [
              "the minimum base size of an order",
              "precision: BASE_PRECISION"
            ],
            "type": "u64"
          },
          {
            "name": "maxPositionSize",
            "docs": [
              "the max base size a single user can have",
              "precision: BASE_PRECISION"
            ],
            "type": "u64"
          },
          {
            "name": "volume24h",
            "docs": [
              "estimated total of volume in market",
              "QUOTE_PRECISION"
            ],
            "type": "u64"
          },
          {
            "name": "longIntensityVolume",
            "docs": [
              "the volume intensity of long fills against AMM"
            ],
            "type": "u64"
          },
          {
            "name": "shortIntensityVolume",
            "docs": [
              "the volume intensity of short fills against AMM"
            ],
            "type": "u64"
          },
          {
            "name": "lastTradeTs",
            "docs": [
              "the blockchain unix timestamp at the time of the last trade"
            ],
            "type": "i64"
          },
          {
            "name": "markStd",
            "docs": [
              "estimate of standard deviation of the fill (mark) prices",
              "precision: PRICE_PRECISION"
            ],
            "type": "u64"
          },
          {
            "name": "oracleStd",
            "docs": [
              "estimate of standard deviation of the oracle price at each update",
              "precision: PRICE_PRECISION"
            ],
            "type": "u64"
          },
          {
            "name": "lastMarkPriceTwapTs",
            "docs": [
              "the last unix_timestamp the mark twap was updated"
            ],
            "type": "i64"
          },
          {
            "name": "baseSpread",
            "docs": [
              "the minimum spread the AMM can quote. also used as step size for some spread logic increases."
            ],
            "type": "u32"
          },
          {
            "name": "maxSpread",
            "docs": [
              "the maximum spread the AMM can quote"
            ],
            "type": "u32"
          },
          {
            "name": "longSpread",
            "docs": [
              "the spread for asks vs the reserve price"
            ],
            "type": "u32"
          },
          {
            "name": "shortSpread",
            "docs": [
              "the spread for bids vs the reserve price"
            ],
            "type": "u32"
          },
          {
            "name": "longIntensityCount",
            "docs": [
              "the count intensity of long fills against AMM"
            ],
            "type": "u32"
          },
          {
            "name": "shortIntensityCount",
            "docs": [
              "the count intensity of short fills against AMM"
            ],
            "type": "u32"
          },
          {
            "name": "maxFillReserveFraction",
            "docs": [
              "the fraction of total available liquidity a single fill on the AMM can consume"
            ],
            "type": "u16"
          },
          {
            "name": "maxSlippageRatio",
            "docs": [
              "the maximum slippage a single fill on the AMM can push"
            ],
            "type": "u16"
          },
          {
            "name": "curveUpdateIntensity",
            "docs": [
              "the update intensity of AMM formulaic updates (adjusting k). 0-100"
            ],
            "type": "u8"
          },
          {
            "name": "ammJitIntensity",
            "docs": [
              "the jit intensity of AMM. larger intensity means larger participation in jit. 0 means no jit participation.",
              "(0, 100] is intensity for protocol-owned AMM. (100, 200] is intensity for user LP-owned AMM."
            ],
            "type": "u8"
          },
          {
            "name": "oracleSource",
            "docs": [
              "the oracle provider information. used to decode/scale the oracle public key"
            ],
            "type": {
              "defined": "OracleSource"
            }
          },
          {
            "name": "lastOracleValid",
            "docs": [
              "tracks whether the oracle was considered valid at the last AMM update"
            ],
            "type": "bool"
          },
          {
            "name": "targetBaseAssetAmountPerLp",
            "docs": [
              "the target value for `base_asset_amount_per_lp`, used during AMM JIT with LP split",
              "precision: BASE_PRECISION"
            ],
            "type": "i32"
          },
          {
            "name": "perLpBase",
            "docs": [
              "expo for unit of per_lp, base 10 (if per_lp_base=X, then per_lp unit is 10^X)"
            ],
            "type": "i8"
          },
          {
            "name": "padding1",
            "type": "u8"
          },
          {
            "name": "padding2",
            "type": "u16"
          },
          {
            "name": "totalFeeEarnedPerLp",
            "type": "u64"
          },
          {
            "name": "netUnsettledFundingPnl",
            "type": "i64"
          },
          {
            "name": "quoteAssetAmountWithUnsettledLp",
            "type": "i64"
          },
          {
            "name": "referencePriceOffset",
            "type": "i32"
          },
          {
            "name": "padding",
            "type": {
              "array": [
                "u8",
                12
              ]
            }
          }
        ]
      }
    },
    {
      "name": "InsuranceFund",
      "type": {
        "kind": "struct",
        "fields": [
          {
            "name": "vault",
            "type": "publicKey"
          },
          {
            "name": "totalShares",
            "type": "u128"
          },
          {
            "name": "userShares",
            "type": "u128"
          },
          {
            "name": "sharesBase",
            "type": "u128"
          },
          {
            "name": "unstakingPeriod",
            "type": "i64"
          },
          {
            "name": "lastRevenueSettleTs",
            "type": "i64"
          },
          {
            "name": "revenueSettlePeriod",
            "type": "i64"
          },
          {
            "name": "totalFactor",
            "type": "u32"
          },
          {
            "name": "userFactor",
            "type": "u32"
          }
        ]
      }
    },
    {
      "name": "OracleGuardRails",
      "type": {
        "kind": "struct",
        "fields": [
          {
            "name": "priceDivergence",
            "type": {
              "defined": "PriceDivergenceGuardRails"
            }
          },
          {
            "name": "validity",
            "type": {
              "defined": "ValidityGuardRails"
            }
          }
        ]
      }
    },
    {
      "name": "PriceDivergenceGuardRails",
      "type": {
        "kind": "struct",
        "fields": [
          {
            "name": "markOraclePercentDivergence",
            "type": "u64"
          },
          {
            "name": "oracleTwap5minPercentDivergence",
            "type": "u64"
          }
        ]
      }
    },
    {
      "name": "ValidityGuardRails",
      "type": {
        "kind": "struct",
        "fields": [
          {
            "name": "slotsBeforeStaleForAmm",
            "type": "i64"
          },
          {
            "name": "slotsBeforeStaleForMargin",
            "type": "i64"
          },
          {
            "name": "confidenceIntervalMaxSize",
            "type": "u64"
          },
          {
            "name": "tooVolatileRatio",
            "type": "i64"
          }
        ]
      }
    },
    {
      "name": "FeeStructure",
      "type": {
        "kind": "struct",
        "fields": [
          {
            "name": "feeTiers",
            "type": {
              "array": [
                {
                  "defined": "FeeTier"
                },
                10
              ]
            }
          },
          {
            "name": "fillerRewardStructure",
            "type": {
              "defined": "OrderFillerRewardStructure"
            }
          },
          {
            "name": "referrerRewardEpochUpperBound",
            "type": "u64"
          },
          {
            "name": "flatFillerFee",
            "type": "u64"
          }
        ]
      }
    },
    {
      "name": "FeeTier",
      "type": {
        "kind": "struct",
        "fields": [
          {
            "name": "feeNumerator",
            "type": "u32"
          },
          {
            "name": "feeDenominator",
            "type": "u32"
          },
          {
            "name": "makerRebateNumerator",
            "type": "u32"
          },
          {
            "name": "makerRebateDenominator",
            "type": "u32"
          },
          {
            "name": "referrerRewardNumerator",
            "type": "u32"
          },
          {
            "name": "referrerRewardDenominator",
            "type": "u32"
          },
          {
            "name": "refereeFeeNumerator",
            "type": "u32"
          },
          {
            "name": "refereeFeeDenominator",
            "type": "u32"
          }
        ]
      }
    },
    {
      "name": "OrderFillerRewardStructure",
      "type": {
        "kind": "struct",
        "fields": [
          {
            "name": "rewardNumerator",
            "type": "u32"
          },
          {
            "name": "rewardDenominator",
            "type": "u32"
          },
          {
            "name": "timeBasedRewardLowerBound",
            "type": "u128"
          }
        ]
      }
    },
    {
      "name": "UserFees",
      "type": {
        "kind": "struct",
        "fields": [
          {
            "name": "totalFeePaid",
            "docs": [
              "Total taker fee paid",
              "precision: QUOTE_PRECISION"
            ],
            "type": "u64"
          },
          {
            "name": "totalFeeRebate",
            "docs": [
              "Total maker fee rebate",
              "precision: QUOTE_PRECISION"
            ],
            "type": "u64"
          },
          {
            "name": "totalTokenDiscount",
            "docs": [
              "Total discount from holding token",
              "precision: QUOTE_PRECISION"
            ],
            "type": "u64"
          },
          {
            "name": "totalRefereeDiscount",
            "docs": [
              "Total discount from being referred",
              "precision: QUOTE_PRECISION"
            ],
            "type": "u64"
          },
          {
            "name": "totalReferrerReward",
            "docs": [
              "Total reward to referrer",
              "precision: QUOTE_PRECISION"
            ],
            "type": "u64"
          },
          {
            "name": "currentEpochReferrerReward",
            "docs": [
              "Total reward to referrer this epoch",
              "precision: QUOTE_PRECISION"
            ],
            "type": "u64"
          }
        ]
      }
    },
    {
      "name": "SpotPosition",
      "type": {
        "kind": "struct",
        "fields": [
          {
            "name": "scaledBalance",
            "docs": [
              "The scaled balance of the position. To get the token amount, multiply by the cumulative deposit/borrow",
              "interest of corresponding market.",
              "precision: SPOT_BALANCE_PRECISION"
            ],
            "type": "u64"
          },
          {
            "name": "openBids",
            "docs": [
              "How many spot bids the user has open",
              "precision: token mint precision"
            ],
            "type": "i64"
          },
          {
            "name": "openAsks",
            "docs": [
              "How many spot asks the user has open",
              "precision: token mint precision"
            ],
            "type": "i64"
          },
          {
            "name": "cumulativeDeposits",
            "docs": [
              "The cumulative deposits/borrows a user has made into a market",
              "precision: token mint precision"
            ],
            "type": "i64"
          },
          {
            "name": "marketIndex",
            "docs": [
              "The market index of the corresponding spot market"
            ],
            "type": "u16"
          },
          {
            "name": "balanceType",
            "docs": [
              "Whether the position is deposit or borrow"
            ],
            "type": {
              "defined": "SpotBalanceType"
            }
          },
          {
            "name": "openOrders",
            "docs": [
              "Number of open orders"
            ],
            "type": "u8"
          },
          {
            "name": "padding",
            "type": {
              "array": [
                "u8",
                4
              ]
            }
          }
        ]
      }
    },
    {
      "name": "PerpPosition",
      "type": {
        "kind": "struct",
        "fields": [
          {
            "name": "lastCumulativeFundingRate",
            "docs": [
              "The perp market's last cumulative funding rate. Used to calculate the funding payment owed to user",
              "precision: FUNDING_RATE_PRECISION"
            ],
            "type": "i64"
          },
          {
            "name": "baseAssetAmount",
            "docs": [
              "the size of the users perp position",
              "precision: BASE_PRECISION"
            ],
            "type": "i64"
          },
          {
            "name": "quoteAssetAmount",
            "docs": [
              "Used to calculate the users pnl. Upon entry, is equal to base_asset_amount * avg entry price - fees",
              "Updated when the user open/closes position or settles pnl. Includes fees/funding",
              "precision: QUOTE_PRECISION"
            ],
            "type": "i64"
          },
          {
            "name": "quoteBreakEvenAmount",
            "docs": [
              "The amount of quote the user would need to exit their position at to break even",
              "Updated when the user open/closes position or settles pnl. Includes fees/funding",
              "precision: QUOTE_PRECISION"
            ],
            "type": "i64"
          },
          {
            "name": "quoteEntryAmount",
            "docs": [
              "The amount quote the user entered the position with. Equal to base asset amount * avg entry price",
              "Updated when the user open/closes position. Excludes fees/funding",
              "precision: QUOTE_PRECISION"
            ],
            "type": "i64"
          },
          {
            "name": "openBids",
            "docs": [
              "The amount of open bids the user has in this perp market",
              "precision: BASE_PRECISION"
            ],
            "type": "i64"
          },
          {
            "name": "openAsks",
            "docs": [
              "The amount of open asks the user has in this perp market",
              "precision: BASE_PRECISION"
            ],
            "type": "i64"
          },
          {
            "name": "settledPnl",
            "docs": [
              "The amount of pnl settled in this market since opening the position",
              "precision: QUOTE_PRECISION"
            ],
            "type": "i64"
          },
          {
            "name": "lpShares",
            "docs": [
              "The number of lp (liquidity provider) shares the user has in this perp market",
              "LP shares allow users to provide liquidity via the AMM",
              "precision: BASE_PRECISION"
            ],
            "type": "u64"
          },
          {
            "name": "lastBaseAssetAmountPerLp",
            "docs": [
              "The last base asset amount per lp the amm had",
              "Used to settle the users lp position",
              "precision: BASE_PRECISION"
            ],
            "type": "i64"
          },
          {
            "name": "lastQuoteAssetAmountPerLp",
            "docs": [
              "The last quote asset amount per lp the amm had",
              "Used to settle the users lp position",
              "precision: QUOTE_PRECISION"
            ],
            "type": "i64"
          },
          {
            "name": "remainderBaseAssetAmount",
            "docs": [
              "Settling LP position can lead to a small amount of base asset being left over smaller than step size",
              "This records that remainder so it can be settled later on",
              "precision: BASE_PRECISION"
            ],
            "type": "i32"
          },
          {
            "name": "marketIndex",
            "docs": [
              "The market index for the perp market"
            ],
            "type": "u16"
          },
          {
            "name": "openOrders",
            "docs": [
              "The number of open orders"
            ],
            "type": "u8"
          },
          {
            "name": "perLpBase",
            "type": "i8"
          }
        ]
      }
    },
    {
      "name": "Order",
      "type": {
        "kind": "struct",
        "fields": [
          {
            "name": "slot",
            "docs": [
              "The slot the order was placed"
            ],
            "type": "u64"
          },
          {
            "name": "price",
            "docs": [
              "The limit price for the order (can be 0 for market orders)",
              "For orders with an auction, this price isn't used until the auction is complete",
              "precision: PRICE_PRECISION"
            ],
            "type": "u64"
          },
          {
            "name": "baseAssetAmount",
            "docs": [
              "The size of the order",
              "precision for perps: BASE_PRECISION",
              "precision for spot: token mint precision"
            ],
            "type": "u64"
          },
          {
            "name": "baseAssetAmountFilled",
            "docs": [
              "The amount of the order filled",
              "precision for perps: BASE_PRECISION",
              "precision for spot: token mint precision"
            ],
            "type": "u64"
          },
          {
            "name": "quoteAssetAmountFilled",
            "docs": [
              "The amount of quote filled for the order",
              "precision: QUOTE_PRECISION"
            ],
            "type": "u64"
          },
          {
            "name": "triggerPrice",
            "docs": [
              "At what price the order will be triggered. Only relevant for trigger orders",
              "precision: PRICE_PRECISION"
            ],
            "type": "u64"
          },
          {
            "name": "auctionStartPrice",
            "docs": [
              "The start price for the auction. Only relevant for market/oracle orders",
              "precision: PRICE_PRECISION"
            ],
            "type": "i64"
          },
          {
            "name": "auctionEndPrice",
            "docs": [
              "The end price for the auction. Only relevant for market/oracle orders",
              "precision: PRICE_PRECISION"
            ],
            "type": "i64"
          },
          {
            "name": "maxTs",
            "docs": [
              "The time when the order will expire"
            ],
            "type": "i64"
          },
          {
            "name": "oraclePriceOffset",
            "docs": [
              "If set, the order limit price is the oracle price + this offset",
              "precision: PRICE_PRECISION"
            ],
            "type": "i32"
          },
          {
            "name": "orderId",
            "docs": [
              "The id for the order. Each users has their own order id space"
            ],
            "type": "u32"
          },
          {
            "name": "marketIndex",
            "docs": [
              "The perp/spot market index"
            ],
            "type": "u16"
          },
          {
            "name": "status",
            "docs": [
              "Whether the order is open or unused"
            ],
            "type": {
              "defined": "OrderStatus"
            }
          },
          {
            "name": "orderType",
            "docs": [
              "The type of order"
            ],
            "type": {
              "defined": "OrderType"
            }
          },
          {
            "name": "marketType",
            "docs": [
              "Whether market is spot or perp"
            ],
            "type": {
              "defined": "MarketType"
            }
          },
          {
            "name": "userOrderId",
            "docs": [
              "User generated order id. Can make it easier to place/cancel orders"
            ],
            "type": "u8"
          },
          {
            "name": "existingPositionDirection",
            "docs": [
              "What the users position was when the order was placed"
            ],
            "type": {
              "defined": "PositionDirection"
            }
          },
          {
            "name": "direction",
            "docs": [
              "Whether the user is going long or short. LONG = bid, SHORT = ask"
            ],
            "type": {
              "defined": "PositionDirection"
            }
          },
          {
            "name": "reduceOnly",
            "docs": [
              "Whether the order is allowed to only reduce position size"
            ],
            "type": "bool"
          },
          {
            "name": "postOnly",
            "docs": [
              "Whether the order must be a maker"
            ],
            "type": "bool"
          },
          {
            "name": "immediateOrCancel",
            "docs": [
              "Whether the order must be canceled the same slot it is placed"
            ],
            "type": "bool"
          },
          {
            "name": "triggerCondition",
            "docs": [
              "Whether the order is triggered above or below the trigger price. Only relevant for trigger orders"
            ],
            "type": {
              "defined": "OrderTriggerCondition"
            }
          },
          {
            "name": "auctionDuration",
            "docs": [
              "How many slots the auction lasts"
            ],
            "type": "u8"
          },
          {
            "name": "padding",
            "type": {
              "array": [
                "u8",
                3
              ]
            }
          }
        ]
      }
    },
    {
      "name": "SwapDirection",
      "type": {
        "kind": "enum",
        "variants": [
          {
            "name": "Add"
          },
          {
            "name": "Remove"
          }
        ]
      }
    },
    {
      "name": "ModifyOrderId",
      "type": {
        "kind": "enum",
        "variants": [
          {
            "name": "UserOrderId",
            "fields": [
              "u8"
            ]
          },
          {
            "name": "OrderId",
            "fields": [
              "u32"
            ]
          }
        ]
      }
    },
    {
      "name": "PositionDirection",
      "type": {
        "kind": "enum",
        "variants": [
          {
            "name": "Long"
          },
          {
            "name": "Short"
          }
        ]
      }
    },
    {
      "name": "SpotFulfillmentType",
      "type": {
        "kind": "enum",
        "variants": [
          {
            "name": "SerumV3"
          },
          {
            "name": "Match"
          },
          {
            "name": "PhoenixV1"
          },
          {
            "name": "OpenbookV2"
          }
        ]
      }
    },
    {
      "name": "SwapReduceOnly",
      "type": {
        "kind": "enum",
        "variants": [
          {
            "name": "In"
          },
          {
            "name": "Out"
          }
        ]
      }
    },
    {
      "name": "TwapPeriod",
      "type": {
        "kind": "enum",
        "variants": [
          {
            "name": "FundingPeriod"
          },
          {
            "name": "FiveMin"
          }
        ]
      }
    },
    {
      "name": "LiquidationMultiplierType",
      "type": {
        "kind": "enum",
        "variants": [
          {
            "name": "Discount"
          },
          {
            "name": "Premium"
          }
        ]
      }
    },
    {
      "name": "MarginRequirementType",
      "type": {
        "kind": "enum",
        "variants": [
          {
            "name": "Initial"
          },
          {
            "name": "Fill"
          },
          {
            "name": "Maintenance"
          }
        ]
      }
    },
    {
      "name": "OracleValidity",
      "type": {
        "kind": "enum",
        "variants": [
          {
            "name": "NonPositive"
          },
          {
            "name": "TooVolatile"
          },
          {
            "name": "TooUncertain"
          },
          {
            "name": "StaleForMargin"
          },
          {
            "name": "InsufficientDataPoints"
          },
          {
            "name": "StaleForAMM"
          },
          {
            "name": "Valid"
          }
        ]
      }
    },
    {
      "name": "DriftAction",
      "type": {
        "kind": "enum",
        "variants": [
          {
            "name": "UpdateFunding"
          },
          {
            "name": "SettlePnl"
          },
          {
            "name": "TriggerOrder"
          },
          {
            "name": "FillOrderMatch"
          },
          {
            "name": "FillOrderAmm"
          },
          {
            "name": "Liquidate"
          },
          {
            "name": "MarginCalc"
          },
          {
            "name": "UpdateTwap"
          },
          {
            "name": "UpdateAMMCurve"
          },
          {
            "name": "OracleOrderPrice"
          }
        ]
      }
    },
    {
      "name": "PositionUpdateType",
      "type": {
        "kind": "enum",
        "variants": [
          {
            "name": "Open"
          },
          {
            "name": "Increase"
          },
          {
            "name": "Reduce"
          },
          {
            "name": "Close"
          },
          {
            "name": "Flip"
          }
        ]
      }
    },
    {
      "name": "DepositExplanation",
      "type": {
        "kind": "enum",
        "variants": [
          {
            "name": "None"
          },
          {
            "name": "Transfer"
          },
          {
            "name": "Borrow"
          },
          {
            "name": "RepayBorrow"
          }
        ]
      }
    },
    {
      "name": "DepositDirection",
      "type": {
        "kind": "enum",
        "variants": [
          {
            "name": "Deposit"
          },
          {
            "name": "Withdraw"
          }
        ]
      }
    },
    {
      "name": "OrderAction",
      "type": {
        "kind": "enum",
        "variants": [
          {
            "name": "Place"
          },
          {
            "name": "Cancel"
          },
          {
            "name": "Fill"
          },
          {
            "name": "Trigger"
          },
          {
            "name": "Expire"
          }
        ]
      }
    },
    {
      "name": "OrderActionExplanation",
      "type": {
        "kind": "enum",
        "variants": [
          {
            "name": "None"
          },
          {
            "name": "InsufficientFreeCollateral"
          },
          {
            "name": "OraclePriceBreachedLimitPrice"
          },
          {
            "name": "MarketOrderFilledToLimitPrice"
          },
          {
            "name": "OrderExpired"
          },
          {
            "name": "Liquidation"
          },
          {
            "name": "OrderFilledWithAMM"
          },
          {
            "name": "OrderFilledWithAMMJit"
          },
          {
            "name": "OrderFilledWithMatch"
          },
          {
            "name": "OrderFilledWithMatchJit"
          },
          {
            "name": "MarketExpired"
          },
          {
            "name": "RiskingIncreasingOrder"
          },
          {
            "name": "ReduceOnlyOrderIncreasedPosition"
          },
          {
            "name": "OrderFillWithSerum"
          },
          {
            "name": "NoBorrowLiquidity"
          },
          {
            "name": "OrderFillWithPhoenix"
          },
          {
            "name": "OrderFilledWithAMMJitLPSplit"
          },
          {
            "name": "OrderFilledWithLPJit"
          },
          {
            "name": "DeriskLp"
          },
          {
            "name": "OrderFilledWithOpenbookV2"
          }
        ]
      }
    },
    {
      "name": "LPAction",
      "type": {
        "kind": "enum",
        "variants": [
          {
            "name": "AddLiquidity"
          },
          {
            "name": "RemoveLiquidity"
          },
          {
            "name": "SettleLiquidity"
          },
          {
            "name": "RemoveLiquidityDerisk"
          }
        ]
      }
    },
    {
      "name": "LiquidationType",
      "type": {
        "kind": "enum",
        "variants": [
          {
            "name": "LiquidatePerp"
          },
          {
            "name": "LiquidateSpot"
          },
          {
            "name": "LiquidateBorrowForPerpPnl"
          },
          {
            "name": "LiquidatePerpPnlForDeposit"
          },
          {
            "name": "PerpBankruptcy"
          },
          {
            "name": "SpotBankruptcy"
          }
        ]
      }
    },
    {
      "name": "SettlePnlExplanation",
      "type": {
        "kind": "enum",
        "variants": [
          {
            "name": "None"
          },
          {
            "name": "ExpiredPosition"
          }
        ]
      }
    },
    {
      "name": "StakeAction",
      "type": {
        "kind": "enum",
        "variants": [
          {
            "name": "Stake"
          },
          {
            "name": "UnstakeRequest"
          },
          {
            "name": "UnstakeCancelRequest"
          },
          {
            "name": "Unstake"
          },
          {
            "name": "UnstakeTransfer"
          },
          {
            "name": "StakeTransfer"
          }
        ]
      }
    },
    {
      "name": "FillMode",
      "type": {
        "kind": "enum",
        "variants": [
          {
            "name": "Fill"
          },
          {
            "name": "PlaceAndMake"
          },
          {
            "name": "PlaceAndTake"
          }
        ]
      }
    },
    {
      "name": "PerpFulfillmentMethod",
      "type": {
        "kind": "enum",
        "variants": [
          {
            "name": "AMM",
            "fields": [
              {
                "option": "u64"
              }
            ]
          },
          {
            "name": "Match",
            "fields": [
              "publicKey",
              "u16"
            ]
          }
        ]
      }
    },
    {
      "name": "SpotFulfillmentMethod",
      "type": {
        "kind": "enum",
        "variants": [
          {
            "name": "ExternalMarket"
          },
          {
            "name": "Match",
            "fields": [
              "publicKey",
              "u16"
            ]
          }
        ]
      }
    },
    {
      "name": "MarginCalculationMode",
      "type": {
        "kind": "enum",
        "variants": [
          {
            "name": "Standard",
            "fields": [
              {
                "name": "trackOpenOrdersFraction",
                "type": "bool"
              }
            ]
          },
          {
            "name": "Liquidation",
            "fields": [
              {
                "name": "marketToTrackMarginRequirement",
                "type": {
                  "option": {
                    "defined": "MarketIdentifier"
                  }
                }
              }
            ]
          }
        ]
      }
    },
    {
      "name": "OracleSource",
      "type": {
        "kind": "enum",
        "variants": [
          {
            "name": "Pyth"
          },
          {
            "name": "Switchboard"
          },
          {
            "name": "QuoteAsset"
          },
          {
            "name": "Pyth1K"
          },
          {
            "name": "Pyth1M"
          },
          {
            "name": "PythStableCoin"
          },
          {
            "name": "Prelaunch"
          },
          {
            "name": "PythPull"
          },
          {
            "name": "Pyth1KPull"
          },
          {
            "name": "Pyth1MPull"
          },
          {
            "name": "PythStableCoinPull"
          }
        ]
      }
    },
    {
      "name": "PostOnlyParam",
      "type": {
        "kind": "enum",
        "variants": [
          {
            "name": "None"
          },
          {
            "name": "MustPostOnly"
          },
          {
            "name": "TryPostOnly"
          },
          {
            "name": "Slide"
          }
        ]
      }
    },
    {
      "name": "ModifyOrderPolicy",
      "type": {
        "kind": "enum",
        "variants": [
          {
            "name": "TryModify"
          },
          {
            "name": "MustModify"
          }
        ]
      }
    },
    {
      "name": "PerpOperation",
      "type": {
        "kind": "enum",
        "variants": [
          {
            "name": "UpdateFunding"
          },
          {
            "name": "AmmFill"
          },
          {
            "name": "Fill"
          },
          {
            "name": "SettlePnl"
          },
          {
            "name": "SettlePnlWithPosition"
          },
          {
            "name": "Liquidation"
          }
        ]
      }
    },
    {
      "name": "SpotOperation",
      "type": {
        "kind": "enum",
        "variants": [
          {
            "name": "UpdateCumulativeInterest"
          },
          {
            "name": "Fill"
          },
          {
            "name": "Withdraw"
          },
          {
            "name": "Liquidation"
          }
        ]
      }
    },
    {
      "name": "InsuranceFundOperation",
      "type": {
        "kind": "enum",
        "variants": [
          {
            "name": "Init"
          },
          {
            "name": "Add"
          },
          {
            "name": "RequestRemove"
          },
          {
            "name": "Remove"
          }
        ]
      }
    },
    {
      "name": "MarketStatus",
      "type": {
        "kind": "enum",
        "variants": [
          {
            "name": "Initialized"
          },
          {
            "name": "Active"
          },
          {
            "name": "FundingPaused"
          },
          {
            "name": "AmmPaused"
          },
          {
            "name": "FillPaused"
          },
          {
            "name": "WithdrawPaused"
          },
          {
            "name": "ReduceOnly"
          },
          {
            "name": "Settlement"
          },
          {
            "name": "Delisted"
          }
        ]
      }
    },
    {
      "name": "ContractType",
      "type": {
        "kind": "enum",
        "variants": [
          {
            "name": "Perpetual"
          },
          {
            "name": "Future"
          }
        ]
      }
    },
    {
      "name": "ContractTier",
      "type": {
        "kind": "enum",
        "variants": [
          {
            "name": "A"
          },
          {
            "name": "B"
          },
          {
            "name": "C"
          },
          {
            "name": "Speculative"
          },
          {
            "name": "HighlySpeculative"
          },
          {
            "name": "Isolated"
          }
        ]
      }
    },
    {
      "name": "AMMLiquiditySplit",
      "type": {
        "kind": "enum",
        "variants": [
          {
            "name": "ProtocolOwned"
          },
          {
            "name": "LPOwned"
          },
          {
            "name": "Shared"
          }
        ]
      }
    },
    {
      "name": "SettlePnlMode",
      "type": {
        "kind": "enum",
        "variants": [
          {
            "name": "MustSettle"
          },
          {
            "name": "TrySettle"
          }
        ]
      }
    },
    {
      "name": "SpotBalanceType",
      "type": {
        "kind": "enum",
        "variants": [
          {
            "name": "Deposit"
          },
          {
            "name": "Borrow"
          }
        ]
      }
    },
    {
      "name": "SpotFulfillmentConfigStatus",
      "type": {
        "kind": "enum",
        "variants": [
          {
            "name": "Enabled"
          },
          {
            "name": "Disabled"
          }
        ]
      }
    },
    {
      "name": "AssetTier",
      "type": {
        "kind": "enum",
        "variants": [
          {
            "name": "Collateral"
          },
          {
            "name": "Protected"
          },
          {
            "name": "Cross"
          },
          {
            "name": "Isolated"
          },
          {
            "name": "Unlisted"
          }
        ]
      }
    },
    {
      "name": "ExchangeStatus",
      "type": {
        "kind": "enum",
        "variants": [
          {
            "name": "DepositPaused"
          },
          {
            "name": "WithdrawPaused"
          },
          {
            "name": "AmmPaused"
          },
          {
            "name": "FillPaused"
          },
          {
            "name": "LiqPaused"
          },
          {
            "name": "FundingPaused"
          },
          {
            "name": "SettlePnlPaused"
          }
        ]
      }
    },
    {
      "name": "UserStatus",
      "type": {
        "kind": "enum",
        "variants": [
          {
            "name": "BeingLiquidated"
          },
          {
            "name": "Bankrupt"
          },
          {
            "name": "ReduceOnly"
          },
          {
            "name": "AdvancedLp"
          }
        ]
      }
    },
    {
      "name": "AssetType",
      "type": {
        "kind": "enum",
        "variants": [
          {
            "name": "Base"
          },
          {
            "name": "Quote"
          }
        ]
      }
    },
    {
      "name": "OrderStatus",
      "type": {
        "kind": "enum",
        "variants": [
          {
            "name": "Init"
          },
          {
            "name": "Open"
          },
          {
            "name": "Filled"
          },
          {
            "name": "Canceled"
          }
        ]
      }
    },
    {
      "name": "OrderType",
      "type": {
        "kind": "enum",
        "variants": [
          {
            "name": "Market"
          },
          {
            "name": "Limit"
          },
          {
            "name": "TriggerMarket"
          },
          {
            "name": "TriggerLimit"
          },
          {
            "name": "Oracle"
          }
        ]
      }
    },
    {
      "name": "OrderTriggerCondition",
      "type": {
        "kind": "enum",
        "variants": [
          {
            "name": "Above"
          },
          {
            "name": "Below"
          },
          {
            "name": "TriggeredAbove"
          },
          {
            "name": "TriggeredBelow"
          }
        ]
      }
    },
    {
      "name": "MarketType",
      "type": {
        "kind": "enum",
        "variants": [
          {
            "name": "Spot"
          },
          {
            "name": "Perp"
          }
        ]
      }
    }
  ],
  "events": [
    {
      "name": "NewUserRecord",
      "fields": [
        {
          "name": "ts",
          "type": "i64",
          "index": false
        },
        {
          "name": "userAuthority",
          "type": "publicKey",
          "index": false
        },
        {
          "name": "user",
          "type": "publicKey",
          "index": false
        },
        {
          "name": "subAccountId",
          "type": "u16",
          "index": false
        },
        {
          "name": "name",
          "type": {
            "array": [
              "u8",
              32
            ]
          },
          "index": false
        },
        {
          "name": "referrer",
          "type": "publicKey",
          "index": false
        }
      ]
    },
    {
      "name": "DepositRecord",
      "fields": [
        {
          "name": "ts",
          "type": "i64",
          "index": false
        },
        {
          "name": "userAuthority",
          "type": "publicKey",
          "index": false
        },
        {
          "name": "user",
          "type": "publicKey",
          "index": false
        },
        {
          "name": "direction",
          "type": {
            "defined": "DepositDirection"
          },
          "index": false
        },
        {
          "name": "depositRecordId",
          "type": "u64",
          "index": false
        },
        {
          "name": "amount",
          "type": "u64",
          "index": false
        },
        {
          "name": "marketIndex",
          "type": "u16",
          "index": false
        },
        {
          "name": "oraclePrice",
          "type": "i64",
          "index": false
        },
        {
          "name": "marketDepositBalance",
          "type": "u128",
          "index": false
        },
        {
          "name": "marketWithdrawBalance",
          "type": "u128",
          "index": false
        },
        {
          "name": "marketCumulativeDepositInterest",
          "type": "u128",
          "index": false
        },
        {
          "name": "marketCumulativeBorrowInterest",
          "type": "u128",
          "index": false
        },
        {
          "name": "totalDepositsAfter",
          "type": "u64",
          "index": false
        },
        {
          "name": "totalWithdrawsAfter",
          "type": "u64",
          "index": false
        },
        {
          "name": "explanation",
          "type": {
            "defined": "DepositExplanation"
          },
          "index": false
        },
        {
          "name": "transferUser",
          "type": {
            "option": "publicKey"
          },
          "index": false
        }
      ]
    },
    {
      "name": "SpotInterestRecord",
      "fields": [
        {
          "name": "ts",
          "type": "i64",
          "index": false
        },
        {
          "name": "marketIndex",
          "type": "u16",
          "index": false
        },
        {
          "name": "depositBalance",
          "type": "u128",
          "index": false
        },
        {
          "name": "cumulativeDepositInterest",
          "type": "u128",
          "index": false
        },
        {
          "name": "borrowBalance",
          "type": "u128",
          "index": false
        },
        {
          "name": "cumulativeBorrowInterest",
          "type": "u128",
          "index": false
        },
        {
          "name": "optimalUtilization",
          "type": "u32",
          "index": false
        },
        {
          "name": "optimalBorrowRate",
          "type": "u32",
          "index": false
        },
        {
          "name": "maxBorrowRate",
          "type": "u32",
          "index": false
        }
      ]
    },
    {
      "name": "FundingPaymentRecord",
      "fields": [
        {
          "name": "ts",
          "type": "i64",
          "index": false
        },
        {
          "name": "userAuthority",
          "type": "publicKey",
          "index": false
        },
        {
          "name": "user",
          "type": "publicKey",
          "index": false
        },
        {
          "name": "marketIndex",
          "type": "u16",
          "index": false
        },
        {
          "name": "fundingPayment",
          "type": "i64",
          "index": false
        },
        {
          "name": "baseAssetAmount",
          "type": "i64",
          "index": false
        },
        {
          "name": "userLastCumulativeFunding",
          "type": "i64",
          "index": false
        },
        {
          "name": "ammCumulativeFundingLong",
          "type": "i128",
          "index": false
        },
        {
          "name": "ammCumulativeFundingShort",
          "type": "i128",
          "index": false
        }
      ]
    },
    {
      "name": "FundingRateRecord",
      "fields": [
        {
          "name": "ts",
          "type": "i64",
          "index": false
        },
        {
          "name": "recordId",
          "type": "u64",
          "index": false
        },
        {
          "name": "marketIndex",
          "type": "u16",
          "index": false
        },
        {
          "name": "fundingRate",
          "type": "i64",
          "index": false
        },
        {
          "name": "fundingRateLong",
          "type": "i128",
          "index": false
        },
        {
          "name": "fundingRateShort",
          "type": "i128",
          "index": false
        },
        {
          "name": "cumulativeFundingRateLong",
          "type": "i128",
          "index": false
        },
        {
          "name": "cumulativeFundingRateShort",
          "type": "i128",
          "index": false
        },
        {
          "name": "oraclePriceTwap",
          "type": "i64",
          "index": false
        },
        {
          "name": "markPriceTwap",
          "type": "u64",
          "index": false
        },
        {
          "name": "periodRevenue",
          "type": "i64",
          "index": false
        },
        {
          "name": "baseAssetAmountWithAmm",
          "type": "i128",
          "index": false
        },
        {
          "name": "baseAssetAmountWithUnsettledLp",
          "type": "i128",
          "index": false
        }
      ]
    },
    {
      "name": "CurveRecord",
      "fields": [
        {
          "name": "ts",
          "type": "i64",
          "index": false
        },
        {
          "name": "recordId",
          "type": "u64",
          "index": false
        },
        {
          "name": "pegMultiplierBefore",
          "type": "u128",
          "index": false
        },
        {
          "name": "baseAssetReserveBefore",
          "type": "u128",
          "index": false
        },
        {
          "name": "quoteAssetReserveBefore",
          "type": "u128",
          "index": false
        },
        {
          "name": "sqrtKBefore",
          "type": "u128",
          "index": false
        },
        {
          "name": "pegMultiplierAfter",
          "type": "u128",
          "index": false
        },
        {
          "name": "baseAssetReserveAfter",
          "type": "u128",
          "index": false
        },
        {
          "name": "quoteAssetReserveAfter",
          "type": "u128",
          "index": false
        },
        {
          "name": "sqrtKAfter",
          "type": "u128",
          "index": false
        },
        {
          "name": "baseAssetAmountLong",
          "type": "u128",
          "index": false
        },
        {
          "name": "baseAssetAmountShort",
          "type": "u128",
          "index": false
        },
        {
          "name": "baseAssetAmountWithAmm",
          "type": "i128",
          "index": false
        },
        {
          "name": "totalFee",
          "type": "i128",
          "index": false
        },
        {
          "name": "totalFeeMinusDistributions",
          "type": "i128",
          "index": false
        },
        {
          "name": "adjustmentCost",
          "type": "i128",
          "index": false
        },
        {
          "name": "oraclePrice",
          "type": "i64",
          "index": false
        },
        {
          "name": "fillRecord",
          "type": "u128",
          "index": false
        },
        {
          "name": "numberOfUsers",
          "type": "u32",
          "index": false
        },
        {
          "name": "marketIndex",
          "type": "u16",
          "index": false
        }
      ]
    },
    {
      "name": "OrderRecord",
      "fields": [
        {
          "name": "ts",
          "type": "i64",
          "index": false
        },
        {
          "name": "user",
          "type": "publicKey",
          "index": false
        },
        {
          "name": "order",
          "type": {
            "defined": "Order"
          },
          "index": false
        }
      ]
    },
    {
      "name": "OrderActionRecord",
      "fields": [
        {
          "name": "ts",
          "type": "i64",
          "index": false
        },
        {
          "name": "action",
          "type": {
            "defined": "OrderAction"
          },
          "index": false
        },
        {
          "name": "actionExplanation",
          "type": {
            "defined": "OrderActionExplanation"
          },
          "index": false
        },
        {
          "name": "marketIndex",
          "type": "u16",
          "index": false
        },
        {
          "name": "marketType",
          "type": {
            "defined": "MarketType"
          },
          "index": false
        },
        {
          "name": "filler",
          "type": {
            "option": "publicKey"
          },
          "index": false
        },
        {
          "name": "fillerReward",
          "type": {
            "option": "u64"
          },
          "index": false
        },
        {
          "name": "fillRecordId",
          "type": {
            "option": "u64"
          },
          "index": false
        },
        {
          "name": "baseAssetAmountFilled",
          "type": {
            "option": "u64"
          },
          "index": false
        },
        {
          "name": "quoteAssetAmountFilled",
          "type": {
            "option": "u64"
          },
          "index": false
        },
        {
          "name": "takerFee",
          "type": {
            "option": "u64"
          },
          "index": false
        },
        {
          "name": "makerFee",
          "type": {
            "option": "i64"
          },
          "index": false
        },
        {
          "name": "referrerReward",
          "type": {
            "option": "u32"
          },
          "index": false
        },
        {
          "name": "quoteAssetAmountSurplus",
          "type": {
            "option": "i64"
          },
          "index": false
        },
        {
          "name": "spotFulfillmentMethodFee",
          "type": {
            "option": "u64"
          },
          "index": false
        },
        {
          "name": "taker",
          "type": {
            "option": "publicKey"
          },
          "index": false
        },
        {
          "name": "takerOrderId",
          "type": {
            "option": "u32"
          },
          "index": false
        },
        {
          "name": "takerOrderDirection",
          "type": {
            "option": {
              "defined": "PositionDirection"
            }
          },
          "index": false
        },
        {
          "name": "takerOrderBaseAssetAmount",
          "type": {
            "option": "u64"
          },
          "index": false
        },
        {
          "name": "takerOrderCumulativeBaseAssetAmountFilled",
          "type": {
            "option": "u64"
          },
          "index": false
        },
        {
          "name": "takerOrderCumulativeQuoteAssetAmountFilled",
          "type": {
            "option": "u64"
          },
          "index": false
        },
        {
          "name": "maker",
          "type": {
            "option": "publicKey"
          },
          "index": false
        },
        {
          "name": "makerOrderId",
          "type": {
            "option": "u32"
          },
          "index": false
        },
        {
          "name": "makerOrderDirection",
          "type": {
            "option": {
              "defined": "PositionDirection"
            }
          },
          "index": false
        },
        {
          "name": "makerOrderBaseAssetAmount",
          "type": {
            "option": "u64"
          },
          "index": false
        },
        {
          "name": "makerOrderCumulativeBaseAssetAmountFilled",
          "type": {
            "option": "u64"
          },
          "index": false
        },
        {
          "name": "makerOrderCumulativeQuoteAssetAmountFilled",
          "type": {
            "option": "u64"
          },
          "index": false
        },
        {
          "name": "oraclePrice",
          "type": "i64",
          "index": false
        }
      ]
    },
    {
      "name": "LPRecord",
      "fields": [
        {
          "name": "ts",
          "type": "i64",
          "index": false
        },
        {
          "name": "user",
          "type": "publicKey",
          "index": false
        },
        {
          "name": "action",
          "type": {
            "defined": "LPAction"
          },
          "index": false
        },
        {
          "name": "nShares",
          "type": "u64",
          "index": false
        },
        {
          "name": "marketIndex",
          "type": "u16",
          "index": false
        },
        {
          "name": "deltaBaseAssetAmount",
          "type": "i64",
          "index": false
        },
        {
          "name": "deltaQuoteAssetAmount",
          "type": "i64",
          "index": false
        },
        {
          "name": "pnl",
          "type": "i64",
          "index": false
        }
      ]
    },
    {
      "name": "LiquidationRecord",
      "fields": [
        {
          "name": "ts",
          "type": "i64",
          "index": false
        },
        {
          "name": "liquidationType",
          "type": {
            "defined": "LiquidationType"
          },
          "index": false
        },
        {
          "name": "user",
          "type": "publicKey",
          "index": false
        },
        {
          "name": "liquidator",
          "type": "publicKey",
          "index": false
        },
        {
          "name": "marginRequirement",
          "type": "u128",
          "index": false
        },
        {
          "name": "totalCollateral",
          "type": "i128",
          "index": false
        },
        {
          "name": "marginFreed",
          "type": "u64",
          "index": false
        },
        {
          "name": "liquidationId",
          "type": "u16",
          "index": false
        },
        {
          "name": "bankrupt",
          "type": "bool",
          "index": false
        },
        {
          "name": "canceledOrderIds",
          "type": {
            "vec": "u32"
          },
          "index": false
        },
        {
          "name": "liquidatePerp",
          "type": {
            "defined": "LiquidatePerpRecord"
          },
          "index": false
        },
        {
          "name": "liquidateSpot",
          "type": {
            "defined": "LiquidateSpotRecord"
          },
          "index": false
        },
        {
          "name": "liquidateBorrowForPerpPnl",
          "type": {
            "defined": "LiquidateBorrowForPerpPnlRecord"
          },
          "index": false
        },
        {
          "name": "liquidatePerpPnlForDeposit",
          "type": {
            "defined": "LiquidatePerpPnlForDepositRecord"
          },
          "index": false
        },
        {
          "name": "perpBankruptcy",
          "type": {
            "defined": "PerpBankruptcyRecord"
          },
          "index": false
        },
        {
          "name": "spotBankruptcy",
          "type": {
            "defined": "SpotBankruptcyRecord"
          },
          "index": false
        }
      ]
    },
    {
      "name": "SettlePnlRecord",
      "fields": [
        {
          "name": "ts",
          "type": "i64",
          "index": false
        },
        {
          "name": "user",
          "type": "publicKey",
          "index": false
        },
        {
          "name": "marketIndex",
          "type": "u16",
          "index": false
        },
        {
          "name": "pnl",
          "type": "i128",
          "index": false
        },
        {
          "name": "baseAssetAmount",
          "type": "i64",
          "index": false
        },
        {
          "name": "quoteAssetAmountAfter",
          "type": "i64",
          "index": false
        },
        {
          "name": "quoteEntryAmount",
          "type": "i64",
          "index": false
        },
        {
          "name": "settlePrice",
          "type": "i64",
          "index": false
        },
        {
          "name": "explanation",
          "type": {
            "defined": "SettlePnlExplanation"
          },
          "index": false
        }
      ]
    },
    {
      "name": "InsuranceFundRecord",
      "fields": [
        {
          "name": "ts",
          "type": "i64",
          "index": false
        },
        {
          "name": "spotMarketIndex",
          "type": "u16",
          "index": false
        },
        {
          "name": "perpMarketIndex",
          "type": "u16",
          "index": false
        },
        {
          "name": "userIfFactor",
          "type": "u32",
          "index": false
        },
        {
          "name": "totalIfFactor",
          "type": "u32",
          "index": false
        },
        {
          "name": "vaultAmountBefore",
          "type": "u64",
          "index": false
        },
        {
          "name": "insuranceVaultAmountBefore",
          "type": "u64",
          "index": false
        },
        {
          "name": "totalIfSharesBefore",
          "type": "u128",
          "index": false
        },
        {
          "name": "totalIfSharesAfter",
          "type": "u128",
          "index": false
        },
        {
          "name": "amount",
          "type": "i64",
          "index": false
        }
      ]
    },
    {
      "name": "InsuranceFundStakeRecord",
      "fields": [
        {
          "name": "ts",
          "type": "i64",
          "index": false
        },
        {
          "name": "userAuthority",
          "type": "publicKey",
          "index": false
        },
        {
          "name": "action",
          "type": {
            "defined": "StakeAction"
          },
          "index": false
        },
        {
          "name": "amount",
          "type": "u64",
          "index": false
        },
        {
          "name": "marketIndex",
          "type": "u16",
          "index": false
        },
        {
          "name": "insuranceVaultAmountBefore",
          "type": "u64",
          "index": false
        },
        {
          "name": "ifSharesBefore",
          "type": "u128",
          "index": false
        },
        {
          "name": "userIfSharesBefore",
          "type": "u128",
          "index": false
        },
        {
          "name": "totalIfSharesBefore",
          "type": "u128",
          "index": false
        },
        {
          "name": "ifSharesAfter",
          "type": "u128",
          "index": false
        },
        {
          "name": "userIfSharesAfter",
          "type": "u128",
          "index": false
        },
        {
          "name": "totalIfSharesAfter",
          "type": "u128",
          "index": false
        }
      ]
    },
    {
      "name": "SwapRecord",
      "fields": [
        {
          "name": "ts",
          "type": "i64",
          "index": false
        },
        {
          "name": "user",
          "type": "publicKey",
          "index": false
        },
        {
          "name": "amountOut",
          "type": "u64",
          "index": false
        },
        {
          "name": "amountIn",
          "type": "u64",
          "index": false
        },
        {
          "name": "outMarketIndex",
          "type": "u16",
          "index": false
        },
        {
          "name": "inMarketIndex",
          "type": "u16",
          "index": false
        },
        {
          "name": "outOraclePrice",
          "type": "i64",
          "index": false
        },
        {
          "name": "inOraclePrice",
          "type": "i64",
          "index": false
        },
        {
          "name": "fee",
          "type": "u64",
          "index": false
        }
      ]
    }
  ],
  "errors": [
    {
      "code": 6000,
      "name": "InvalidSpotMarketAuthority",
      "msg": "Invalid Spot Market Authority"
    },
    {
      "code": 6001,
      "name": "InvalidInsuranceFundAuthority",
      "msg": "Clearing house not insurance fund authority"
    },
    {
      "code": 6002,
      "name": "InsufficientDeposit",
      "msg": "Insufficient deposit"
    },
    {
      "code": 6003,
      "name": "InsufficientCollateral",
      "msg": "Insufficient collateral"
    },
    {
      "code": 6004,
      "name": "SufficientCollateral",
      "msg": "Sufficient collateral"
    },
    {
      "code": 6005,
      "name": "MaxNumberOfPositions",
      "msg": "Max number of positions taken"
    },
    {
      "code": 6006,
      "name": "AdminControlsPricesDisabled",
      "msg": "Admin Controls Prices Disabled"
    },
    {
      "code": 6007,
      "name": "MarketDelisted",
      "msg": "Market Delisted"
    },
    {
      "code": 6008,
      "name": "MarketIndexAlreadyInitialized",
      "msg": "Market Index Already Initialized"
    },
    {
      "code": 6009,
      "name": "UserAccountAndUserPositionsAccountMismatch",
      "msg": "User Account And User Positions Account Mismatch"
    },
    {
      "code": 6010,
      "name": "UserHasNoPositionInMarket",
      "msg": "User Has No Position In Market"
    },
    {
      "code": 6011,
      "name": "InvalidInitialPeg",
      "msg": "Invalid Initial Peg"
    },
    {
      "code": 6012,
      "name": "InvalidRepegRedundant",
      "msg": "AMM repeg already configured with amt given"
    },
    {
      "code": 6013,
      "name": "InvalidRepegDirection",
      "msg": "AMM repeg incorrect repeg direction"
    },
    {
      "code": 6014,
      "name": "InvalidRepegProfitability",
      "msg": "AMM repeg out of bounds pnl"
    },
    {
      "code": 6015,
      "name": "SlippageOutsideLimit",
      "msg": "Slippage Outside Limit Price"
    },
    {
      "code": 6016,
      "name": "OrderSizeTooSmall",
      "msg": "Order Size Too Small"
    },
    {
      "code": 6017,
      "name": "InvalidUpdateK",
      "msg": "Price change too large when updating K"
    },
    {
      "code": 6018,
      "name": "AdminWithdrawTooLarge",
      "msg": "Admin tried to withdraw amount larger than fees collected"
    },
    {
      "code": 6019,
      "name": "MathError",
      "msg": "Math Error"
    },
    {
      "code": 6020,
      "name": "BnConversionError",
      "msg": "Conversion to u128/u64 failed with an overflow or underflow"
    },
    {
      "code": 6021,
      "name": "ClockUnavailable",
      "msg": "Clock unavailable"
    },
    {
      "code": 6022,
      "name": "UnableToLoadOracle",
      "msg": "Unable To Load Oracles"
    },
    {
      "code": 6023,
      "name": "PriceBandsBreached",
      "msg": "Price Bands Breached"
    },
    {
      "code": 6024,
      "name": "ExchangePaused",
      "msg": "Exchange is paused"
    },
    {
      "code": 6025,
      "name": "InvalidWhitelistToken",
      "msg": "Invalid whitelist token"
    },
    {
      "code": 6026,
      "name": "WhitelistTokenNotFound",
      "msg": "Whitelist token not found"
    },
    {
      "code": 6027,
      "name": "InvalidDiscountToken",
      "msg": "Invalid discount token"
    },
    {
      "code": 6028,
      "name": "DiscountTokenNotFound",
      "msg": "Discount token not found"
    },
    {
      "code": 6029,
      "name": "ReferrerNotFound",
      "msg": "Referrer not found"
    },
    {
      "code": 6030,
      "name": "ReferrerStatsNotFound",
      "msg": "ReferrerNotFound"
    },
    {
      "code": 6031,
      "name": "ReferrerMustBeWritable",
      "msg": "ReferrerMustBeWritable"
    },
    {
      "code": 6032,
      "name": "ReferrerStatsMustBeWritable",
      "msg": "ReferrerMustBeWritable"
    },
    {
      "code": 6033,
      "name": "ReferrerAndReferrerStatsAuthorityUnequal",
      "msg": "ReferrerAndReferrerStatsAuthorityUnequal"
    },
    {
      "code": 6034,
      "name": "InvalidReferrer",
      "msg": "InvalidReferrer"
    },
    {
      "code": 6035,
      "name": "InvalidOracle",
      "msg": "InvalidOracle"
    },
    {
      "code": 6036,
      "name": "OracleNotFound",
      "msg": "OracleNotFound"
    },
    {
      "code": 6037,
      "name": "LiquidationsBlockedByOracle",
      "msg": "Liquidations Blocked By Oracle"
    },
    {
      "code": 6038,
      "name": "MaxDeposit",
      "msg": "Can not deposit more than max deposit"
    },
    {
      "code": 6039,
      "name": "CantDeleteUserWithCollateral",
      "msg": "Can not delete user that still has collateral"
    },
    {
      "code": 6040,
      "name": "InvalidFundingProfitability",
      "msg": "AMM funding out of bounds pnl"
    },
    {
      "code": 6041,
      "name": "CastingFailure",
      "msg": "Casting Failure"
    },
    {
      "code": 6042,
      "name": "InvalidOrder",
      "msg": "InvalidOrder"
    },
    {
      "code": 6043,
      "name": "InvalidOrderMaxTs",
      "msg": "InvalidOrderMaxTs"
    },
    {
      "code": 6044,
      "name": "InvalidOrderMarketType",
      "msg": "InvalidOrderMarketType"
    },
    {
      "code": 6045,
      "name": "InvalidOrderForInitialMarginReq",
      "msg": "InvalidOrderForInitialMarginReq"
    },
    {
      "code": 6046,
      "name": "InvalidOrderNotRiskReducing",
      "msg": "InvalidOrderNotRiskReducing"
    },
    {
      "code": 6047,
      "name": "InvalidOrderSizeTooSmall",
      "msg": "InvalidOrderSizeTooSmall"
    },
    {
      "code": 6048,
      "name": "InvalidOrderNotStepSizeMultiple",
      "msg": "InvalidOrderNotStepSizeMultiple"
    },
    {
      "code": 6049,
      "name": "InvalidOrderBaseQuoteAsset",
      "msg": "InvalidOrderBaseQuoteAsset"
    },
    {
      "code": 6050,
      "name": "InvalidOrderIOC",
      "msg": "InvalidOrderIOC"
    },
    {
      "code": 6051,
      "name": "InvalidOrderPostOnly",
      "msg": "InvalidOrderPostOnly"
    },
    {
      "code": 6052,
      "name": "InvalidOrderIOCPostOnly",
      "msg": "InvalidOrderIOCPostOnly"
    },
    {
      "code": 6053,
      "name": "InvalidOrderTrigger",
      "msg": "InvalidOrderTrigger"
    },
    {
      "code": 6054,
      "name": "InvalidOrderAuction",
      "msg": "InvalidOrderAuction"
    },
    {
      "code": 6055,
      "name": "InvalidOrderOracleOffset",
      "msg": "InvalidOrderOracleOffset"
    },
    {
      "code": 6056,
      "name": "InvalidOrderMinOrderSize",
      "msg": "InvalidOrderMinOrderSize"
    },
    {
      "code": 6057,
      "name": "PlacePostOnlyLimitFailure",
      "msg": "Failed to Place Post-Only Limit Order"
    },
    {
      "code": 6058,
      "name": "UserHasNoOrder",
      "msg": "User has no order"
    },
    {
      "code": 6059,
      "name": "OrderAmountTooSmall",
      "msg": "Order Amount Too Small"
    },
    {
      "code": 6060,
      "name": "MaxNumberOfOrders",
      "msg": "Max number of orders taken"
    },
    {
      "code": 6061,
      "name": "OrderDoesNotExist",
      "msg": "Order does not exist"
    },
    {
      "code": 6062,
      "name": "OrderNotOpen",
      "msg": "Order not open"
    },
    {
      "code": 6063,
      "name": "FillOrderDidNotUpdateState",
      "msg": "FillOrderDidNotUpdateState"
    },
    {
      "code": 6064,
      "name": "ReduceOnlyOrderIncreasedRisk",
      "msg": "Reduce only order increased risk"
    },
    {
      "code": 6065,
      "name": "UnableToLoadAccountLoader",
      "msg": "Unable to load AccountLoader"
    },
    {
      "code": 6066,
      "name": "TradeSizeTooLarge",
      "msg": "Trade Size Too Large"
    },
    {
      "code": 6067,
      "name": "UserCantReferThemselves",
      "msg": "User cant refer themselves"
    },
    {
      "code": 6068,
      "name": "DidNotReceiveExpectedReferrer",
      "msg": "Did not receive expected referrer"
    },
    {
      "code": 6069,
      "name": "CouldNotDeserializeReferrer",
      "msg": "Could not deserialize referrer"
    },
    {
      "code": 6070,
      "name": "CouldNotDeserializeReferrerStats",
      "msg": "Could not deserialize referrer stats"
    },
    {
      "code": 6071,
      "name": "UserOrderIdAlreadyInUse",
      "msg": "User Order Id Already In Use"
    },
    {
      "code": 6072,
      "name": "NoPositionsLiquidatable",
      "msg": "No positions liquidatable"
    },
    {
      "code": 6073,
      "name": "InvalidMarginRatio",
      "msg": "Invalid Margin Ratio"
    },
    {
      "code": 6074,
      "name": "CantCancelPostOnlyOrder",
      "msg": "Cant Cancel Post Only Order"
    },
    {
      "code": 6075,
      "name": "InvalidOracleOffset",
      "msg": "InvalidOracleOffset"
    },
    {
      "code": 6076,
      "name": "CantExpireOrders",
      "msg": "CantExpireOrders"
    },
    {
      "code": 6077,
      "name": "CouldNotLoadMarketData",
      "msg": "CouldNotLoadMarketData"
    },
    {
      "code": 6078,
      "name": "PerpMarketNotFound",
      "msg": "PerpMarketNotFound"
    },
    {
      "code": 6079,
      "name": "InvalidMarketAccount",
      "msg": "InvalidMarketAccount"
    },
    {
      "code": 6080,
      "name": "UnableToLoadPerpMarketAccount",
      "msg": "UnableToLoadMarketAccount"
    },
    {
      "code": 6081,
      "name": "MarketWrongMutability",
      "msg": "MarketWrongMutability"
    },
    {
      "code": 6082,
      "name": "UnableToCastUnixTime",
      "msg": "UnableToCastUnixTime"
    },
    {
      "code": 6083,
      "name": "CouldNotFindSpotPosition",
      "msg": "CouldNotFindSpotPosition"
    },
    {
      "code": 6084,
      "name": "NoSpotPositionAvailable",
      "msg": "NoSpotPositionAvailable"
    },
    {
      "code": 6085,
      "name": "InvalidSpotMarketInitialization",
      "msg": "InvalidSpotMarketInitialization"
    },
    {
      "code": 6086,
      "name": "CouldNotLoadSpotMarketData",
      "msg": "CouldNotLoadSpotMarketData"
    },
    {
      "code": 6087,
      "name": "SpotMarketNotFound",
      "msg": "SpotMarketNotFound"
    },
    {
      "code": 6088,
      "name": "InvalidSpotMarketAccount",
      "msg": "InvalidSpotMarketAccount"
    },
    {
      "code": 6089,
      "name": "UnableToLoadSpotMarketAccount",
      "msg": "UnableToLoadSpotMarketAccount"
    },
    {
      "code": 6090,
      "name": "SpotMarketWrongMutability",
      "msg": "SpotMarketWrongMutability"
    },
    {
      "code": 6091,
      "name": "SpotMarketInterestNotUpToDate",
      "msg": "SpotInterestNotUpToDate"
    },
    {
      "code": 6092,
      "name": "SpotMarketInsufficientDeposits",
      "msg": "SpotMarketInsufficientDeposits"
    },
    {
      "code": 6093,
      "name": "UserMustSettleTheirOwnPositiveUnsettledPNL",
      "msg": "UserMustSettleTheirOwnPositiveUnsettledPNL"
    },
    {
      "code": 6094,
      "name": "CantUpdatePoolBalanceType",
      "msg": "CantUpdatePoolBalanceType"
    },
    {
      "code": 6095,
      "name": "InsufficientCollateralForSettlingPNL",
      "msg": "InsufficientCollateralForSettlingPNL"
    },
    {
      "code": 6096,
      "name": "AMMNotUpdatedInSameSlot",
      "msg": "AMMNotUpdatedInSameSlot"
    },
    {
      "code": 6097,
      "name": "AuctionNotComplete",
      "msg": "AuctionNotComplete"
    },
    {
      "code": 6098,
      "name": "MakerNotFound",
      "msg": "MakerNotFound"
    },
    {
      "code": 6099,
      "name": "MakerStatsNotFound",
      "msg": "MakerNotFound"
    },
    {
      "code": 6100,
      "name": "MakerMustBeWritable",
      "msg": "MakerMustBeWritable"
    },
    {
      "code": 6101,
      "name": "MakerStatsMustBeWritable",
      "msg": "MakerMustBeWritable"
    },
    {
      "code": 6102,
      "name": "MakerOrderNotFound",
      "msg": "MakerOrderNotFound"
    },
    {
      "code": 6103,
      "name": "CouldNotDeserializeMaker",
      "msg": "CouldNotDeserializeMaker"
    },
    {
      "code": 6104,
      "name": "CouldNotDeserializeMakerStats",
      "msg": "CouldNotDeserializeMaker"
    },
    {
      "code": 6105,
      "name": "AuctionPriceDoesNotSatisfyMaker",
      "msg": "AuctionPriceDoesNotSatisfyMaker"
    },
    {
      "code": 6106,
      "name": "MakerCantFulfillOwnOrder",
      "msg": "MakerCantFulfillOwnOrder"
    },
    {
      "code": 6107,
      "name": "MakerOrderMustBePostOnly",
      "msg": "MakerOrderMustBePostOnly"
    },
    {
      "code": 6108,
      "name": "CantMatchTwoPostOnlys",
      "msg": "CantMatchTwoPostOnlys"
    },
    {
      "code": 6109,
      "name": "OrderBreachesOraclePriceLimits",
      "msg": "OrderBreachesOraclePriceLimits"
    },
    {
      "code": 6110,
      "name": "OrderMustBeTriggeredFirst",
      "msg": "OrderMustBeTriggeredFirst"
    },
    {
      "code": 6111,
      "name": "OrderNotTriggerable",
      "msg": "OrderNotTriggerable"
    },
    {
      "code": 6112,
      "name": "OrderDidNotSatisfyTriggerCondition",
      "msg": "OrderDidNotSatisfyTriggerCondition"
    },
    {
      "code": 6113,
      "name": "PositionAlreadyBeingLiquidated",
      "msg": "PositionAlreadyBeingLiquidated"
    },
    {
      "code": 6114,
      "name": "PositionDoesntHaveOpenPositionOrOrders",
      "msg": "PositionDoesntHaveOpenPositionOrOrders"
    },
    {
      "code": 6115,
      "name": "AllOrdersAreAlreadyLiquidations",
      "msg": "AllOrdersAreAlreadyLiquidations"
    },
    {
      "code": 6116,
      "name": "CantCancelLiquidationOrder",
      "msg": "CantCancelLiquidationOrder"
    },
    {
      "code": 6117,
      "name": "UserIsBeingLiquidated",
      "msg": "UserIsBeingLiquidated"
    },
    {
      "code": 6118,
      "name": "LiquidationsOngoing",
      "msg": "LiquidationsOngoing"
    },
    {
      "code": 6119,
      "name": "WrongSpotBalanceType",
      "msg": "WrongSpotBalanceType"
    },
    {
      "code": 6120,
      "name": "UserCantLiquidateThemself",
      "msg": "UserCantLiquidateThemself"
    },
    {
      "code": 6121,
      "name": "InvalidPerpPositionToLiquidate",
      "msg": "InvalidPerpPositionToLiquidate"
    },
    {
      "code": 6122,
      "name": "InvalidBaseAssetAmountForLiquidatePerp",
      "msg": "InvalidBaseAssetAmountForLiquidatePerp"
    },
    {
      "code": 6123,
      "name": "InvalidPositionLastFundingRate",
      "msg": "InvalidPositionLastFundingRate"
    },
    {
      "code": 6124,
      "name": "InvalidPositionDelta",
      "msg": "InvalidPositionDelta"
    },
    {
      "code": 6125,
      "name": "UserBankrupt",
      "msg": "UserBankrupt"
    },
    {
      "code": 6126,
      "name": "UserNotBankrupt",
      "msg": "UserNotBankrupt"
    },
    {
      "code": 6127,
      "name": "UserHasInvalidBorrow",
      "msg": "UserHasInvalidBorrow"
    },
    {
      "code": 6128,
      "name": "DailyWithdrawLimit",
      "msg": "DailyWithdrawLimit"
    },
    {
      "code": 6129,
      "name": "DefaultError",
      "msg": "DefaultError"
    },
    {
      "code": 6130,
      "name": "InsufficientLPTokens",
      "msg": "Insufficient LP tokens"
    },
    {
      "code": 6131,
      "name": "CantLPWithPerpPosition",
      "msg": "Cant LP with a market position"
    },
    {
      "code": 6132,
      "name": "UnableToBurnLPTokens",
      "msg": "Unable to burn LP tokens"
    },
    {
      "code": 6133,
      "name": "TryingToRemoveLiquidityTooFast",
      "msg": "Trying to remove liqudity too fast after adding it"
    },
    {
      "code": 6134,
      "name": "InvalidSpotMarketVault",
      "msg": "Invalid Spot Market Vault"
    },
    {
      "code": 6135,
      "name": "InvalidSpotMarketState",
      "msg": "Invalid Spot Market State"
    },
    {
      "code": 6136,
      "name": "InvalidSerumProgram",
      "msg": "InvalidSerumProgram"
    },
    {
      "code": 6137,
      "name": "InvalidSerumMarket",
      "msg": "InvalidSerumMarket"
    },
    {
      "code": 6138,
      "name": "InvalidSerumBids",
      "msg": "InvalidSerumBids"
    },
    {
      "code": 6139,
      "name": "InvalidSerumAsks",
      "msg": "InvalidSerumAsks"
    },
    {
      "code": 6140,
      "name": "InvalidSerumOpenOrders",
      "msg": "InvalidSerumOpenOrders"
    },
    {
      "code": 6141,
      "name": "FailedSerumCPI",
      "msg": "FailedSerumCPI"
    },
    {
      "code": 6142,
      "name": "FailedToFillOnExternalMarket",
      "msg": "FailedToFillOnExternalMarket"
    },
    {
      "code": 6143,
      "name": "InvalidFulfillmentConfig",
      "msg": "InvalidFulfillmentConfig"
    },
    {
      "code": 6144,
      "name": "InvalidFeeStructure",
      "msg": "InvalidFeeStructure"
    },
    {
      "code": 6145,
      "name": "InsufficientIFShares",
      "msg": "Insufficient IF shares"
    },
    {
      "code": 6146,
      "name": "MarketActionPaused",
      "msg": "the Market has paused this action"
    },
    {
      "code": 6147,
      "name": "MarketPlaceOrderPaused",
      "msg": "the Market status doesnt allow placing orders"
    },
    {
      "code": 6148,
      "name": "MarketFillOrderPaused",
      "msg": "the Market status doesnt allow filling orders"
    },
    {
      "code": 6149,
      "name": "MarketWithdrawPaused",
      "msg": "the Market status doesnt allow withdraws"
    },
    {
      "code": 6150,
      "name": "ProtectedAssetTierViolation",
      "msg": "Action violates the Protected Asset Tier rules"
    },
    {
      "code": 6151,
      "name": "IsolatedAssetTierViolation",
      "msg": "Action violates the Isolated Asset Tier rules"
    },
    {
      "code": 6152,
      "name": "UserCantBeDeleted",
      "msg": "User Cant Be Deleted"
    },
    {
      "code": 6153,
      "name": "ReduceOnlyWithdrawIncreasedRisk",
      "msg": "Reduce Only Withdraw Increased Risk"
    },
    {
      "code": 6154,
      "name": "MaxOpenInterest",
      "msg": "Max Open Interest"
    },
    {
      "code": 6155,
      "name": "CantResolvePerpBankruptcy",
      "msg": "Cant Resolve Perp Bankruptcy"
    },
    {
      "code": 6156,
      "name": "LiquidationDoesntSatisfyLimitPrice",
      "msg": "Liquidation Doesnt Satisfy Limit Price"
    },
    {
      "code": 6157,
      "name": "MarginTradingDisabled",
      "msg": "Margin Trading Disabled"
    },
    {
      "code": 6158,
      "name": "InvalidMarketStatusToSettlePnl",
      "msg": "Invalid Market Status to Settle Perp Pnl"
    },
    {
      "code": 6159,
      "name": "PerpMarketNotInSettlement",
      "msg": "PerpMarketNotInSettlement"
    },
    {
      "code": 6160,
      "name": "PerpMarketNotInReduceOnly",
      "msg": "PerpMarketNotInReduceOnly"
    },
    {
      "code": 6161,
      "name": "PerpMarketSettlementBufferNotReached",
      "msg": "PerpMarketSettlementBufferNotReached"
    },
    {
      "code": 6162,
      "name": "PerpMarketSettlementUserHasOpenOrders",
      "msg": "PerpMarketSettlementUserHasOpenOrders"
    },
    {
      "code": 6163,
      "name": "PerpMarketSettlementUserHasActiveLP",
      "msg": "PerpMarketSettlementUserHasActiveLP"
    },
    {
      "code": 6164,
      "name": "UnableToSettleExpiredUserPosition",
      "msg": "UnableToSettleExpiredUserPosition"
    },
    {
      "code": 6165,
      "name": "UnequalMarketIndexForSpotTransfer",
      "msg": "UnequalMarketIndexForSpotTransfer"
    },
    {
      "code": 6166,
      "name": "InvalidPerpPositionDetected",
      "msg": "InvalidPerpPositionDetected"
    },
    {
      "code": 6167,
      "name": "InvalidSpotPositionDetected",
      "msg": "InvalidSpotPositionDetected"
    },
    {
      "code": 6168,
      "name": "InvalidAmmDetected",
      "msg": "InvalidAmmDetected"
    },
    {
      "code": 6169,
      "name": "InvalidAmmForFillDetected",
      "msg": "InvalidAmmForFillDetected"
    },
    {
      "code": 6170,
      "name": "InvalidAmmLimitPriceOverride",
      "msg": "InvalidAmmLimitPriceOverride"
    },
    {
      "code": 6171,
      "name": "InvalidOrderFillPrice",
      "msg": "InvalidOrderFillPrice"
    },
    {
      "code": 6172,
      "name": "SpotMarketBalanceInvariantViolated",
      "msg": "SpotMarketBalanceInvariantViolated"
    },
    {
      "code": 6173,
      "name": "SpotMarketVaultInvariantViolated",
      "msg": "SpotMarketVaultInvariantViolated"
    },
    {
      "code": 6174,
      "name": "InvalidPDA",
      "msg": "InvalidPDA"
    },
    {
      "code": 6175,
      "name": "InvalidPDASigner",
      "msg": "InvalidPDASigner"
    },
    {
      "code": 6176,
      "name": "RevenueSettingsCannotSettleToIF",
      "msg": "RevenueSettingsCannotSettleToIF"
    },
    {
      "code": 6177,
      "name": "NoRevenueToSettleToIF",
      "msg": "NoRevenueToSettleToIF"
    },
    {
      "code": 6178,
      "name": "NoAmmPerpPnlDeficit",
      "msg": "NoAmmPerpPnlDeficit"
    },
    {
      "code": 6179,
      "name": "SufficientPerpPnlPool",
      "msg": "SufficientPerpPnlPool"
    },
    {
      "code": 6180,
      "name": "InsufficientPerpPnlPool",
      "msg": "InsufficientPerpPnlPool"
    },
    {
      "code": 6181,
      "name": "PerpPnlDeficitBelowThreshold",
      "msg": "PerpPnlDeficitBelowThreshold"
    },
    {
      "code": 6182,
      "name": "MaxRevenueWithdrawPerPeriodReached",
      "msg": "MaxRevenueWithdrawPerPeriodReached"
    },
    {
      "code": 6183,
      "name": "MaxIFWithdrawReached",
      "msg": "InvalidSpotPositionDetected"
    },
    {
      "code": 6184,
      "name": "NoIFWithdrawAvailable",
      "msg": "NoIFWithdrawAvailable"
    },
    {
      "code": 6185,
      "name": "InvalidIFUnstake",
      "msg": "InvalidIFUnstake"
    },
    {
      "code": 6186,
      "name": "InvalidIFUnstakeSize",
      "msg": "InvalidIFUnstakeSize"
    },
    {
      "code": 6187,
      "name": "InvalidIFUnstakeCancel",
      "msg": "InvalidIFUnstakeCancel"
    },
    {
      "code": 6188,
      "name": "InvalidIFForNewStakes",
      "msg": "InvalidIFForNewStakes"
    },
    {
      "code": 6189,
      "name": "InvalidIFRebase",
      "msg": "InvalidIFRebase"
    },
    {
      "code": 6190,
      "name": "InvalidInsuranceUnstakeSize",
      "msg": "InvalidInsuranceUnstakeSize"
    },
    {
      "code": 6191,
      "name": "InvalidOrderLimitPrice",
      "msg": "InvalidOrderLimitPrice"
    },
    {
      "code": 6192,
      "name": "InvalidIFDetected",
      "msg": "InvalidIFDetected"
    },
    {
      "code": 6193,
      "name": "InvalidAmmMaxSpreadDetected",
      "msg": "InvalidAmmMaxSpreadDetected"
    },
    {
      "code": 6194,
      "name": "InvalidConcentrationCoef",
      "msg": "InvalidConcentrationCoef"
    },
    {
      "code": 6195,
      "name": "InvalidSrmVault",
      "msg": "InvalidSrmVault"
    },
    {
      "code": 6196,
      "name": "InvalidVaultOwner",
      "msg": "InvalidVaultOwner"
    },
    {
      "code": 6197,
      "name": "InvalidMarketStatusForFills",
      "msg": "InvalidMarketStatusForFills"
    },
    {
      "code": 6198,
      "name": "IFWithdrawRequestInProgress",
      "msg": "IFWithdrawRequestInProgress"
    },
    {
      "code": 6199,
      "name": "NoIFWithdrawRequestInProgress",
      "msg": "NoIFWithdrawRequestInProgress"
    },
    {
      "code": 6200,
      "name": "IFWithdrawRequestTooSmall",
      "msg": "IFWithdrawRequestTooSmall"
    },
    {
      "code": 6201,
      "name": "IncorrectSpotMarketAccountPassed",
      "msg": "IncorrectSpotMarketAccountPassed"
    },
    {
      "code": 6202,
      "name": "BlockchainClockInconsistency",
      "msg": "BlockchainClockInconsistency"
    },
    {
      "code": 6203,
      "name": "InvalidIFSharesDetected",
      "msg": "InvalidIFSharesDetected"
    },
    {
      "code": 6204,
      "name": "NewLPSizeTooSmall",
      "msg": "NewLPSizeTooSmall"
    },
    {
      "code": 6205,
      "name": "MarketStatusInvalidForNewLP",
      "msg": "MarketStatusInvalidForNewLP"
    },
    {
      "code": 6206,
      "name": "InvalidMarkTwapUpdateDetected",
      "msg": "InvalidMarkTwapUpdateDetected"
    },
    {
      "code": 6207,
      "name": "MarketSettlementAttemptOnActiveMarket",
      "msg": "MarketSettlementAttemptOnActiveMarket"
    },
    {
      "code": 6208,
      "name": "MarketSettlementRequiresSettledLP",
      "msg": "MarketSettlementRequiresSettledLP"
    },
    {
      "code": 6209,
      "name": "MarketSettlementAttemptTooEarly",
      "msg": "MarketSettlementAttemptTooEarly"
    },
    {
      "code": 6210,
      "name": "MarketSettlementTargetPriceInvalid",
      "msg": "MarketSettlementTargetPriceInvalid"
    },
    {
      "code": 6211,
      "name": "UnsupportedSpotMarket",
      "msg": "UnsupportedSpotMarket"
    },
    {
      "code": 6212,
      "name": "SpotOrdersDisabled",
      "msg": "SpotOrdersDisabled"
    },
    {
      "code": 6213,
      "name": "MarketBeingInitialized",
      "msg": "Market Being Initialized"
    },
    {
      "code": 6214,
      "name": "InvalidUserSubAccountId",
      "msg": "Invalid Sub Account Id"
    },
    {
      "code": 6215,
      "name": "InvalidTriggerOrderCondition",
      "msg": "Invalid Trigger Order Condition"
    },
    {
      "code": 6216,
      "name": "InvalidSpotPosition",
      "msg": "Invalid Spot Position"
    },
    {
      "code": 6217,
      "name": "CantTransferBetweenSameUserAccount",
      "msg": "Cant transfer between same user account"
    },
    {
      "code": 6218,
      "name": "InvalidPerpPosition",
      "msg": "Invalid Perp Position"
    },
    {
      "code": 6219,
      "name": "UnableToGetLimitPrice",
      "msg": "Unable To Get Limit Price"
    },
    {
      "code": 6220,
      "name": "InvalidLiquidation",
      "msg": "Invalid Liquidation"
    },
    {
      "code": 6221,
      "name": "SpotFulfillmentConfigDisabled",
      "msg": "Spot Fulfillment Config Disabled"
    },
    {
      "code": 6222,
      "name": "InvalidMaker",
      "msg": "Invalid Maker"
    },
    {
      "code": 6223,
      "name": "FailedUnwrap",
      "msg": "Failed Unwrap"
    },
    {
      "code": 6224,
      "name": "MaxNumberOfUsers",
      "msg": "Max Number Of Users"
    },
    {
      "code": 6225,
      "name": "InvalidOracleForSettlePnl",
      "msg": "InvalidOracleForSettlePnl"
    },
    {
      "code": 6226,
      "name": "MarginOrdersOpen",
      "msg": "MarginOrdersOpen"
    },
    {
      "code": 6227,
      "name": "TierViolationLiquidatingPerpPnl",
      "msg": "TierViolationLiquidatingPerpPnl"
    },
    {
      "code": 6228,
      "name": "CouldNotLoadUserData",
      "msg": "CouldNotLoadUserData"
    },
    {
      "code": 6229,
      "name": "UserWrongMutability",
      "msg": "UserWrongMutability"
    },
    {
      "code": 6230,
      "name": "InvalidUserAccount",
      "msg": "InvalidUserAccount"
    },
    {
      "code": 6231,
      "name": "CouldNotLoadUserStatsData",
      "msg": "CouldNotLoadUserData"
    },
    {
      "code": 6232,
      "name": "UserStatsWrongMutability",
      "msg": "UserWrongMutability"
    },
    {
      "code": 6233,
      "name": "InvalidUserStatsAccount",
      "msg": "InvalidUserAccount"
    },
    {
      "code": 6234,
      "name": "UserNotFound",
      "msg": "UserNotFound"
    },
    {
      "code": 6235,
      "name": "UnableToLoadUserAccount",
      "msg": "UnableToLoadUserAccount"
    },
    {
      "code": 6236,
      "name": "UserStatsNotFound",
      "msg": "UserStatsNotFound"
    },
    {
      "code": 6237,
      "name": "UnableToLoadUserStatsAccount",
      "msg": "UnableToLoadUserStatsAccount"
    },
    {
      "code": 6238,
      "name": "UserNotInactive",
      "msg": "User Not Inactive"
    },
    {
      "code": 6239,
      "name": "RevertFill",
      "msg": "RevertFill"
    },
    {
      "code": 6240,
      "name": "InvalidMarketAccountforDeletion",
      "msg": "Invalid MarketAccount for Deletion"
    },
    {
      "code": 6241,
      "name": "InvalidSpotFulfillmentParams",
      "msg": "Invalid Spot Fulfillment Params"
    },
    {
      "code": 6242,
      "name": "FailedToGetMint",
      "msg": "Failed to Get Mint"
    },
    {
      "code": 6243,
      "name": "FailedPhoenixCPI",
      "msg": "FailedPhoenixCPI"
    },
    {
      "code": 6244,
      "name": "FailedToDeserializePhoenixMarket",
      "msg": "FailedToDeserializePhoenixMarket"
    },
    {
      "code": 6245,
      "name": "InvalidPricePrecision",
      "msg": "InvalidPricePrecision"
    },
    {
      "code": 6246,
      "name": "InvalidPhoenixProgram",
      "msg": "InvalidPhoenixProgram"
    },
    {
      "code": 6247,
      "name": "InvalidPhoenixMarket",
      "msg": "InvalidPhoenixMarket"
    },
    {
      "code": 6248,
      "name": "InvalidSwap",
      "msg": "InvalidSwap"
    },
    {
      "code": 6249,
      "name": "SwapLimitPriceBreached",
      "msg": "SwapLimitPriceBreached"
    },
    {
      "code": 6250,
      "name": "SpotMarketReduceOnly",
      "msg": "SpotMarketReduceOnly"
    },
    {
      "code": 6251,
      "name": "FundingWasNotUpdated",
      "msg": "FundingWasNotUpdated"
    },
    {
      "code": 6252,
      "name": "ImpossibleFill",
      "msg": "ImpossibleFill"
    },
    {
      "code": 6253,
      "name": "CantUpdatePerpBidAskTwap",
      "msg": "CantUpdatePerpBidAskTwap"
    },
    {
      "code": 6254,
      "name": "UserReduceOnly",
      "msg": "UserReduceOnly"
    },
    {
      "code": 6255,
      "name": "InvalidMarginCalculation",
      "msg": "InvalidMarginCalculation"
    },
    {
      "code": 6256,
      "name": "CantPayUserInitFee",
      "msg": "CantPayUserInitFee"
    },
    {
      "code": 6257,
      "name": "CantReclaimRent",
      "msg": "CantReclaimRent"
    },
    {
      "code": 6258,
      "name": "InsuranceFundOperationPaused",
      "msg": "InsuranceFundOperationPaused"
    },
    {
      "code": 6259,
      "name": "NoUnsettledPnl",
      "msg": "NoUnsettledPnl"
    },
    {
      "code": 6260,
      "name": "PnlPoolCantSettleUser",
      "msg": "PnlPoolCantSettleUser"
    },
    {
      "code": 6261,
      "name": "OracleNonPositive",
      "msg": "OracleInvalid"
    },
    {
      "code": 6262,
      "name": "OracleTooVolatile",
      "msg": "OracleTooVolatile"
    },
    {
      "code": 6263,
      "name": "OracleTooUncertain",
      "msg": "OracleTooUncertain"
    },
    {
      "code": 6264,
      "name": "OracleStaleForMargin",
      "msg": "OracleStaleForMargin"
    },
    {
      "code": 6265,
      "name": "OracleInsufficientDataPoints",
      "msg": "OracleInsufficientDataPoints"
    },
    {
      "code": 6266,
      "name": "OracleStaleForAMM",
      "msg": "OracleStaleForAMM"
    },
    {
      "code": 6267,
      "name": "UnableToParsePullOracleMessage",
      "msg": "Unable to parse pull oracle message"
    },
    {
      "code": 6268,
      "name": "MaxBorrows",
      "msg": "Can not borow more than max borrows"
    },
    {
      "code": 6269,
      "name": "OracleUpdatesNotMonotonic",
      "msg": "Updates must be monotonically increasing"
    },
    {
      "code": 6270,
      "name": "OraclePriceFeedMessageMismatch",
      "msg": "Trying to update price feed with the wrong feed id"
    },
    {
      "code": 6271,
      "name": "OracleUnsupportedMessageType",
      "msg": "The message in the update must be a PriceFeedMessage"
    },
    {
      "code": 6272,
      "name": "OracleDeserializeMessageFailed",
      "msg": "Could not deserialize the message in the update"
    },
    {
      "code": 6273,
      "name": "OracleWrongGuardianSetOwner",
      "msg": "Wrong guardian set owner in update price atomic"
    },
    {
      "code": 6274,
      "name": "OracleWrongWriteAuthority",
      "msg": "Oracle post update atomic price feed account must be drift program"
    },
    {
      "code": 6275,
      "name": "OracleWrongVaaOwner",
      "msg": "Oracle vaa owner must be wormhole program"
    },
    {
      "code": 6276,
<<<<<<< HEAD
      "name": "FailedOpenbookV2CPI",
      "msg": "FailedOpenbookV2CPI"
    },
    {
      "code": 6277,
      "name": "InvalidOpenbookV2Program",
      "msg": "InvalidOpenbookV2Program"
    },
    {
      "code": 6278,
      "name": "InvalidOpenbookV2Market",
      "msg": "InvalidOpenbookV2Market"
=======
      "name": "OracleTooManyPriceAccountUpdates",
      "msg": "Multi updates must have 2 or fewer accounts passed in remaining accounts"
    },
    {
      "code": 6277,
      "name": "OracleMismatchedVaaAndPriceUpdates",
      "msg": "Don't have the same remaining accounts number and merkle price updates left"
    },
    {
      "code": 6278,
      "name": "OracleBadRemainingAccountPublicKey",
      "msg": "Remaining account passed is not a valid pda"
>>>>>>> 391e25a6
    }
  ],
  "metadata": {
    "address": "dRiftyHA39MWEi3m9aunc5MzRF1JYuBsbn6VPcn33UH"
  }
}<|MERGE_RESOLUTION|>--- conflicted
+++ resolved
@@ -12705,20 +12705,6 @@
     },
     {
       "code": 6276,
-<<<<<<< HEAD
-      "name": "FailedOpenbookV2CPI",
-      "msg": "FailedOpenbookV2CPI"
-    },
-    {
-      "code": 6277,
-      "name": "InvalidOpenbookV2Program",
-      "msg": "InvalidOpenbookV2Program"
-    },
-    {
-      "code": 6278,
-      "name": "InvalidOpenbookV2Market",
-      "msg": "InvalidOpenbookV2Market"
-=======
       "name": "OracleTooManyPriceAccountUpdates",
       "msg": "Multi updates must have 2 or fewer accounts passed in remaining accounts"
     },
@@ -12731,7 +12717,21 @@
       "code": 6278,
       "name": "OracleBadRemainingAccountPublicKey",
       "msg": "Remaining account passed is not a valid pda"
->>>>>>> 391e25a6
+    },
+    {
+      "code": 6279,
+      "name": "FailedOpenbookV2CPI",
+      "msg": "FailedOpenbookV2CPI"
+    },
+    {
+      "code": 6280,
+      "name": "InvalidOpenbookV2Program",
+      "msg": "InvalidOpenbookV2Program"
+    },
+    {
+      "code": 6281,
+      "name": "InvalidOpenbookV2Market",
+      "msg": "InvalidOpenbookV2Market"
     }
   ],
   "metadata": {
