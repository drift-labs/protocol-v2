--- conflicted
+++ resolved
@@ -7654,179 +7654,6 @@
         }
       ]
     },
-<<<<<<< HEAD
-=======
-    {
-      "name": "updateFeatureBitFlagsBuilderCodes",
-      "accounts": [
-        {
-          "name": "admin",
-          "isMut": false,
-          "isSigner": true
-        },
-        {
-          "name": "state",
-          "isMut": true,
-          "isSigner": false
-        }
-      ],
-      "args": [
-        {
-          "name": "enable",
-          "type": "bool"
-        }
-      ]
-    },
-    {
-      "name": "initializeRevenueShare",
-      "accounts": [
-        {
-          "name": "revenueShare",
-          "isMut": true,
-          "isSigner": false
-        },
-        {
-          "name": "authority",
-          "isMut": false,
-          "isSigner": false
-        },
-        {
-          "name": "payer",
-          "isMut": true,
-          "isSigner": true
-        },
-        {
-          "name": "rent",
-          "isMut": false,
-          "isSigner": false
-        },
-        {
-          "name": "systemProgram",
-          "isMut": false,
-          "isSigner": false
-        }
-      ],
-      "args": []
-    },
-    {
-      "name": "initializeRevenueShareEscrow",
-      "accounts": [
-        {
-          "name": "escrow",
-          "isMut": true,
-          "isSigner": false
-        },
-        {
-          "name": "authority",
-          "isMut": false,
-          "isSigner": false
-        },
-        {
-          "name": "userStats",
-          "isMut": true,
-          "isSigner": false
-        },
-        {
-          "name": "state",
-          "isMut": false,
-          "isSigner": false
-        },
-        {
-          "name": "payer",
-          "isMut": true,
-          "isSigner": true
-        },
-        {
-          "name": "rent",
-          "isMut": false,
-          "isSigner": false
-        },
-        {
-          "name": "systemProgram",
-          "isMut": false,
-          "isSigner": false
-        }
-      ],
-      "args": [
-        {
-          "name": "numOrders",
-          "type": "u16"
-        }
-      ]
-    },
-    {
-      "name": "resizeRevenueShareEscrowOrders",
-      "accounts": [
-        {
-          "name": "escrow",
-          "isMut": true,
-          "isSigner": false
-        },
-        {
-          "name": "authority",
-          "isMut": false,
-          "isSigner": false
-        },
-        {
-          "name": "payer",
-          "isMut": true,
-          "isSigner": true
-        },
-        {
-          "name": "systemProgram",
-          "isMut": false,
-          "isSigner": false
-        }
-      ],
-      "args": [
-        {
-          "name": "numOrders",
-          "type": "u16"
-        }
-      ]
-    },
-    {
-      "name": "changeApprovedBuilder",
-      "accounts": [
-        {
-          "name": "escrow",
-          "isMut": true,
-          "isSigner": false
-        },
-        {
-          "name": "authority",
-          "isMut": false,
-          "isSigner": true
-        },
-        {
-          "name": "payer",
-          "isMut": true,
-          "isSigner": true
-        },
-        {
-          "name": "systemProgram",
-          "isMut": false,
-          "isSigner": false
-        }
-      ],
-      "args": [
-        {
-          "name": "builder",
-          "type": "publicKey"
-        },
-        {
-          "name": "maxFeeBps",
-          "type": "u16"
-        },
-        {
-          "name": "add",
-          "type": "bool"
-        }
-      ]
-    }
-  ],
-  "accounts": [
->>>>>>> 47887d27
     {
       "name": "updateFeatureBitFlagsSettleLpPool",
       "accounts": [
@@ -9251,6 +9078,174 @@
         }
       ],
       "args": []
+    },
+    {
+      "name": "updateFeatureBitFlagsBuilderCodes",
+      "accounts": [
+        {
+          "name": "admin",
+          "isMut": false,
+          "isSigner": true
+        },
+        {
+          "name": "state",
+          "isMut": true,
+          "isSigner": false
+        }
+      ],
+      "args": [
+        {
+          "name": "enable",
+          "type": "bool"
+        }
+      ]
+    },
+    {
+      "name": "initializeRevenueShare",
+      "accounts": [
+        {
+          "name": "revenueShare",
+          "isMut": true,
+          "isSigner": false
+        },
+        {
+          "name": "authority",
+          "isMut": false,
+          "isSigner": false
+        },
+        {
+          "name": "payer",
+          "isMut": true,
+          "isSigner": true
+        },
+        {
+          "name": "rent",
+          "isMut": false,
+          "isSigner": false
+        },
+        {
+          "name": "systemProgram",
+          "isMut": false,
+          "isSigner": false
+        }
+      ],
+      "args": []
+    },
+    {
+      "name": "initializeRevenueShareEscrow",
+      "accounts": [
+        {
+          "name": "escrow",
+          "isMut": true,
+          "isSigner": false
+        },
+        {
+          "name": "authority",
+          "isMut": false,
+          "isSigner": false
+        },
+        {
+          "name": "userStats",
+          "isMut": true,
+          "isSigner": false
+        },
+        {
+          "name": "state",
+          "isMut": false,
+          "isSigner": false
+        },
+        {
+          "name": "payer",
+          "isMut": true,
+          "isSigner": true
+        },
+        {
+          "name": "rent",
+          "isMut": false,
+          "isSigner": false
+        },
+        {
+          "name": "systemProgram",
+          "isMut": false,
+          "isSigner": false
+        }
+      ],
+      "args": [
+        {
+          "name": "numOrders",
+          "type": "u16"
+        }
+      ]
+    },
+    {
+      "name": "resizeRevenueShareEscrowOrders",
+      "accounts": [
+        {
+          "name": "escrow",
+          "isMut": true,
+          "isSigner": false
+        },
+        {
+          "name": "authority",
+          "isMut": false,
+          "isSigner": false
+        },
+        {
+          "name": "payer",
+          "isMut": true,
+          "isSigner": true
+        },
+        {
+          "name": "systemProgram",
+          "isMut": false,
+          "isSigner": false
+        }
+      ],
+      "args": [
+        {
+          "name": "numOrders",
+          "type": "u16"
+        }
+      ]
+    },
+    {
+      "name": "changeApprovedBuilder",
+      "accounts": [
+        {
+          "name": "escrow",
+          "isMut": true,
+          "isSigner": false
+        },
+        {
+          "name": "authority",
+          "isMut": false,
+          "isSigner": true
+        },
+        {
+          "name": "payer",
+          "isMut": true,
+          "isSigner": true
+        },
+        {
+          "name": "systemProgram",
+          "isMut": false,
+          "isSigner": false
+        }
+      ],
+      "args": [
+        {
+          "name": "builder",
+          "type": "publicKey"
+        },
+        {
+          "name": "maxFeeBps",
+          "type": "u16"
+        },
+        {
+          "name": "add",
+          "type": "bool"
+        }
+      ]
     }
   ],
   "accounts": [
@@ -19466,7 +19461,6 @@
     },
     {
       "code": 6317,
-<<<<<<< HEAD
       "name": "InvalidConstituent",
       "msg": "Invalid Constituent"
     },
@@ -19569,45 +19563,46 @@
       "code": 6337,
       "name": "Unauthorized",
       "msg": "Unauthorized for operation"
-=======
+    },
+    {
+      "code": 6338,
       "name": "InvalidRevenueShareResize",
       "msg": "Invalid RevenueShare resize"
     },
     {
-      "code": 6318,
+      "code": 6339,
       "name": "BuilderRevoked",
       "msg": "Builder has been revoked"
     },
     {
-      "code": 6319,
+      "code": 6340,
       "name": "InvalidBuilderFee",
       "msg": "Builder fee is greater than max fee bps"
     },
     {
-      "code": 6320,
+      "code": 6341,
       "name": "RevenueShareEscrowAuthorityMismatch",
       "msg": "RevenueShareEscrow authority mismatch"
     },
     {
-      "code": 6321,
+      "code": 6342,
       "name": "RevenueShareEscrowOrdersAccountFull",
       "msg": "RevenueShareEscrow has too many active orders"
     },
     {
-      "code": 6322,
+      "code": 6343,
       "name": "InvalidRevenueShareAccount",
       "msg": "Invalid RevenueShareAccount"
     },
     {
-      "code": 6323,
+      "code": 6344,
       "name": "CannotRevokeBuilderWithOpenOrders",
       "msg": "Cannot revoke builder with open orders"
     },
     {
-      "code": 6324,
+      "code": 6345,
       "name": "UnableToLoadRevenueShareAccount",
       "msg": "Unable to load builder account"
->>>>>>> 47887d27
     }
   ],
   "metadata": {
