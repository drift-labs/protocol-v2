{
  "version": "2.28.0-beta.4",
  "name": "drift",
  "instructions": [
    {
      "name": "initializeUser",
      "accounts": [
        {
          "name": "user",
          "isMut": true,
          "isSigner": false
        },
        {
          "name": "userStats",
          "isMut": true,
          "isSigner": false
        },
        {
          "name": "state",
          "isMut": true,
          "isSigner": false
        },
        {
          "name": "authority",
          "isMut": false,
          "isSigner": true
        },
        {
          "name": "payer",
          "isMut": true,
          "isSigner": true
        },
        {
          "name": "rent",
          "isMut": false,
          "isSigner": false
        },
        {
          "name": "systemProgram",
          "isMut": false,
          "isSigner": false
        }
      ],
      "args": [
        {
          "name": "subAccountId",
          "type": "u16"
        },
        {
          "name": "name",
          "type": {
            "array": [
              "u8",
              32
            ]
          }
        }
      ]
    },
    {
      "name": "initializeUserStats",
      "accounts": [
        {
          "name": "userStats",
          "isMut": true,
          "isSigner": false
        },
        {
          "name": "state",
          "isMut": true,
          "isSigner": false
        },
        {
          "name": "authority",
          "isMut": false,
          "isSigner": true
        },
        {
          "name": "payer",
          "isMut": true,
          "isSigner": true
        },
        {
          "name": "rent",
          "isMut": false,
          "isSigner": false
        },
        {
          "name": "systemProgram",
          "isMut": false,
          "isSigner": false
        }
      ],
      "args": []
    },
    {
      "name": "initializeReferrerName",
      "accounts": [
        {
          "name": "referrerName",
          "isMut": true,
          "isSigner": false
        },
        {
          "name": "user",
          "isMut": true,
          "isSigner": false
        },
        {
          "name": "userStats",
          "isMut": true,
          "isSigner": false
        },
        {
          "name": "authority",
          "isMut": false,
          "isSigner": true
        },
        {
          "name": "payer",
          "isMut": true,
          "isSigner": true
        },
        {
          "name": "rent",
          "isMut": false,
          "isSigner": false
        },
        {
          "name": "systemProgram",
          "isMut": false,
          "isSigner": false
        }
      ],
      "args": [
        {
          "name": "name",
          "type": {
            "array": [
              "u8",
              32
            ]
          }
        }
      ]
    },
    {
      "name": "deposit",
      "accounts": [
        {
          "name": "state",
          "isMut": false,
          "isSigner": false
        },
        {
          "name": "user",
          "isMut": true,
          "isSigner": false
        },
        {
          "name": "userStats",
          "isMut": true,
          "isSigner": false
        },
        {
          "name": "authority",
          "isMut": false,
          "isSigner": true
        },
        {
          "name": "spotMarketVault",
          "isMut": true,
          "isSigner": false
        },
        {
          "name": "userTokenAccount",
          "isMut": true,
          "isSigner": false
        },
        {
          "name": "tokenProgram",
          "isMut": false,
          "isSigner": false
        }
      ],
      "args": [
        {
          "name": "marketIndex",
          "type": "u16"
        },
        {
          "name": "amount",
          "type": "u64"
        },
        {
          "name": "reduceOnly",
          "type": "bool"
        }
      ]
    },
    {
      "name": "withdraw",
      "accounts": [
        {
          "name": "state",
          "isMut": false,
          "isSigner": false
        },
        {
          "name": "user",
          "isMut": true,
          "isSigner": false
        },
        {
          "name": "userStats",
          "isMut": true,
          "isSigner": false
        },
        {
          "name": "authority",
          "isMut": false,
          "isSigner": true
        },
        {
          "name": "spotMarketVault",
          "isMut": true,
          "isSigner": false
        },
        {
          "name": "driftSigner",
          "isMut": false,
          "isSigner": false
        },
        {
          "name": "userTokenAccount",
          "isMut": true,
          "isSigner": false
        },
        {
          "name": "tokenProgram",
          "isMut": false,
          "isSigner": false
        }
      ],
      "args": [
        {
          "name": "marketIndex",
          "type": "u16"
        },
        {
          "name": "amount",
          "type": "u64"
        },
        {
          "name": "reduceOnly",
          "type": "bool"
        }
      ]
    },
    {
      "name": "transferDeposit",
      "accounts": [
        {
          "name": "fromUser",
          "isMut": true,
          "isSigner": false
        },
        {
          "name": "toUser",
          "isMut": true,
          "isSigner": false
        },
        {
          "name": "userStats",
          "isMut": true,
          "isSigner": false
        },
        {
          "name": "authority",
          "isMut": false,
          "isSigner": true
        },
        {
          "name": "state",
          "isMut": false,
          "isSigner": false
        },
        {
          "name": "spotMarketVault",
          "isMut": false,
          "isSigner": false
        }
      ],
      "args": [
        {
          "name": "marketIndex",
          "type": "u16"
        },
        {
          "name": "amount",
          "type": "u64"
        }
      ]
    },
    {
      "name": "placePerpOrder",
      "accounts": [
        {
          "name": "state",
          "isMut": false,
          "isSigner": false
        },
        {
          "name": "user",
          "isMut": true,
          "isSigner": false
        },
        {
          "name": "authority",
          "isMut": false,
          "isSigner": true
        }
      ],
      "args": [
        {
          "name": "params",
          "type": {
            "defined": "OrderParams"
          }
        }
      ]
    },
    {
      "name": "cancelOrder",
      "accounts": [
        {
          "name": "state",
          "isMut": false,
          "isSigner": false
        },
        {
          "name": "user",
          "isMut": true,
          "isSigner": false
        },
        {
          "name": "authority",
          "isMut": false,
          "isSigner": true
        }
      ],
      "args": [
        {
          "name": "orderId",
          "type": {
            "option": "u32"
          }
        }
      ]
    },
    {
      "name": "cancelOrderByUserId",
      "accounts": [
        {
          "name": "state",
          "isMut": false,
          "isSigner": false
        },
        {
          "name": "user",
          "isMut": true,
          "isSigner": false
        },
        {
          "name": "authority",
          "isMut": false,
          "isSigner": true
        }
      ],
      "args": [
        {
          "name": "userOrderId",
          "type": "u8"
        }
      ]
    },
    {
      "name": "cancelOrders",
      "accounts": [
        {
          "name": "state",
          "isMut": false,
          "isSigner": false
        },
        {
          "name": "user",
          "isMut": true,
          "isSigner": false
        },
        {
          "name": "authority",
          "isMut": false,
          "isSigner": true
        }
      ],
      "args": [
        {
          "name": "marketType",
          "type": {
            "option": {
              "defined": "MarketType"
            }
          }
        },
        {
          "name": "marketIndex",
          "type": {
            "option": "u16"
          }
        },
        {
          "name": "direction",
          "type": {
            "option": {
              "defined": "PositionDirection"
            }
          }
        }
      ]
    },
    {
      "name": "modifyOrder",
      "accounts": [
        {
          "name": "state",
          "isMut": false,
          "isSigner": false
        },
        {
          "name": "user",
          "isMut": true,
          "isSigner": false
        },
        {
          "name": "authority",
          "isMut": false,
          "isSigner": true
        }
      ],
      "args": [
        {
          "name": "orderId",
          "type": {
            "option": "u32"
          }
        },
        {
          "name": "modifyOrderParams",
          "type": {
            "defined": "ModifyOrderParams"
          }
        }
      ]
    },
    {
      "name": "modifyOrderByUserId",
      "accounts": [
        {
          "name": "state",
          "isMut": false,
          "isSigner": false
        },
        {
          "name": "user",
          "isMut": true,
          "isSigner": false
        },
        {
          "name": "authority",
          "isMut": false,
          "isSigner": true
        }
      ],
      "args": [
        {
          "name": "userOrderId",
          "type": "u8"
        },
        {
          "name": "modifyOrderParams",
          "type": {
            "defined": "ModifyOrderParams"
          }
        }
      ]
    },
    {
      "name": "placeAndTakePerpOrder",
      "accounts": [
        {
          "name": "state",
          "isMut": false,
          "isSigner": false
        },
        {
          "name": "user",
          "isMut": true,
          "isSigner": false
        },
        {
          "name": "userStats",
          "isMut": true,
          "isSigner": false
        },
        {
          "name": "authority",
          "isMut": false,
          "isSigner": true
        }
      ],
      "args": [
        {
          "name": "params",
          "type": {
            "defined": "OrderParams"
          }
        },
        {
          "name": "makerOrderId",
          "type": {
            "option": "u32"
          }
        }
      ]
    },
    {
      "name": "placeAndMakePerpOrder",
      "accounts": [
        {
          "name": "state",
          "isMut": false,
          "isSigner": false
        },
        {
          "name": "user",
          "isMut": true,
          "isSigner": false
        },
        {
          "name": "userStats",
          "isMut": true,
          "isSigner": false
        },
        {
          "name": "taker",
          "isMut": true,
          "isSigner": false
        },
        {
          "name": "takerStats",
          "isMut": true,
          "isSigner": false
        },
        {
          "name": "authority",
          "isMut": false,
          "isSigner": true
        }
      ],
      "args": [
        {
          "name": "params",
          "type": {
            "defined": "OrderParams"
          }
        },
        {
          "name": "takerOrderId",
          "type": "u32"
        }
      ]
    },
    {
      "name": "placeSpotOrder",
      "accounts": [
        {
          "name": "state",
          "isMut": false,
          "isSigner": false
        },
        {
          "name": "user",
          "isMut": true,
          "isSigner": false
        },
        {
          "name": "authority",
          "isMut": false,
          "isSigner": true
        }
      ],
      "args": [
        {
          "name": "params",
          "type": {
            "defined": "OrderParams"
          }
        }
      ]
    },
    {
      "name": "placeAndTakeSpotOrder",
      "accounts": [
        {
          "name": "state",
          "isMut": false,
          "isSigner": false
        },
        {
          "name": "user",
          "isMut": true,
          "isSigner": false
        },
        {
          "name": "userStats",
          "isMut": true,
          "isSigner": false
        },
        {
          "name": "authority",
          "isMut": false,
          "isSigner": true
        }
      ],
      "args": [
        {
          "name": "params",
          "type": {
            "defined": "OrderParams"
          }
        },
        {
          "name": "fulfillmentType",
          "type": {
            "option": {
              "defined": "SpotFulfillmentType"
            }
          }
        },
        {
          "name": "makerOrderId",
          "type": {
            "option": "u32"
          }
        }
      ]
    },
    {
      "name": "placeAndMakeSpotOrder",
      "accounts": [
        {
          "name": "state",
          "isMut": false,
          "isSigner": false
        },
        {
          "name": "user",
          "isMut": true,
          "isSigner": false
        },
        {
          "name": "userStats",
          "isMut": true,
          "isSigner": false
        },
        {
          "name": "taker",
          "isMut": true,
          "isSigner": false
        },
        {
          "name": "takerStats",
          "isMut": true,
          "isSigner": false
        },
        {
          "name": "authority",
          "isMut": false,
          "isSigner": true
        }
      ],
      "args": [
        {
          "name": "params",
          "type": {
            "defined": "OrderParams"
          }
        },
        {
          "name": "takerOrderId",
          "type": "u32"
        },
        {
          "name": "fulfillmentType",
          "type": {
            "option": {
              "defined": "SpotFulfillmentType"
            }
          }
        }
      ]
    },
    {
      "name": "addPerpLpShares",
      "accounts": [
        {
          "name": "state",
          "isMut": false,
          "isSigner": false
        },
        {
          "name": "user",
          "isMut": true,
          "isSigner": false
        },
        {
          "name": "authority",
          "isMut": false,
          "isSigner": true
        }
      ],
      "args": [
        {
          "name": "nShares",
          "type": "u64"
        },
        {
          "name": "marketIndex",
          "type": "u16"
        }
      ]
    },
    {
      "name": "removePerpLpShares",
      "accounts": [
        {
          "name": "state",
          "isMut": false,
          "isSigner": false
        },
        {
          "name": "user",
          "isMut": true,
          "isSigner": false
        },
        {
          "name": "authority",
          "isMut": false,
          "isSigner": true
        }
      ],
      "args": [
        {
          "name": "sharesToBurn",
          "type": "u64"
        },
        {
          "name": "marketIndex",
          "type": "u16"
        }
      ]
    },
    {
      "name": "removePerpLpSharesInExpiringMarket",
      "accounts": [
        {
          "name": "state",
          "isMut": false,
          "isSigner": false
        },
        {
          "name": "user",
          "isMut": true,
          "isSigner": false
        }
      ],
      "args": [
        {
          "name": "sharesToBurn",
          "type": "u64"
        },
        {
          "name": "marketIndex",
          "type": "u16"
        }
      ]
    },
    {
      "name": "updateUserName",
      "accounts": [
        {
          "name": "user",
          "isMut": true,
          "isSigner": false
        },
        {
          "name": "authority",
          "isMut": false,
          "isSigner": true
        }
      ],
      "args": [
        {
          "name": "subAccountId",
          "type": "u16"
        },
        {
          "name": "name",
          "type": {
            "array": [
              "u8",
              32
            ]
          }
        }
      ]
    },
    {
      "name": "updateUserCustomMarginRatio",
      "accounts": [
        {
          "name": "user",
          "isMut": true,
          "isSigner": false
        },
        {
          "name": "authority",
          "isMut": false,
          "isSigner": true
        }
      ],
      "args": [
        {
          "name": "subAccountId",
          "type": "u16"
        },
        {
          "name": "marginRatio",
          "type": "u32"
        }
      ]
    },
    {
      "name": "updateUserMarginTradingEnabled",
      "accounts": [
        {
          "name": "user",
          "isMut": true,
          "isSigner": false
        },
        {
          "name": "authority",
          "isMut": false,
          "isSigner": true
        }
      ],
      "args": [
        {
          "name": "subAccountId",
          "type": "u16"
        },
        {
          "name": "marginTradingEnabled",
          "type": "bool"
        }
      ]
    },
    {
      "name": "updateUserDelegate",
      "accounts": [
        {
          "name": "user",
          "isMut": true,
          "isSigner": false
        },
        {
          "name": "authority",
          "isMut": false,
          "isSigner": true
        }
      ],
      "args": [
        {
          "name": "subAccountId",
          "type": "u16"
        },
        {
          "name": "delegate",
          "type": "publicKey"
        }
      ]
    },
    {
      "name": "deleteUser",
      "accounts": [
        {
          "name": "user",
          "isMut": true,
          "isSigner": false
        },
        {
          "name": "userStats",
          "isMut": true,
          "isSigner": false
        },
        {
          "name": "state",
          "isMut": true,
          "isSigner": false
        },
        {
          "name": "authority",
          "isMut": false,
          "isSigner": true
        }
      ],
      "args": []
    },
    {
      "name": "fillPerpOrder",
      "accounts": [
        {
          "name": "state",
          "isMut": false,
          "isSigner": false
        },
        {
          "name": "authority",
          "isMut": false,
          "isSigner": true
        },
        {
          "name": "filler",
          "isMut": true,
          "isSigner": false
        },
        {
          "name": "fillerStats",
          "isMut": true,
          "isSigner": false
        },
        {
          "name": "user",
          "isMut": true,
          "isSigner": false
        },
        {
          "name": "userStats",
          "isMut": true,
          "isSigner": false
        }
      ],
      "args": [
        {
          "name": "orderId",
          "type": {
            "option": "u32"
          }
        },
        {
          "name": "makerOrderId",
          "type": {
            "option": "u32"
          }
        }
      ]
    },
    {
      "name": "revertFill",
      "accounts": [
        {
          "name": "state",
          "isMut": false,
          "isSigner": false
        },
        {
          "name": "authority",
          "isMut": false,
          "isSigner": true
        },
        {
          "name": "filler",
          "isMut": true,
          "isSigner": false
        },
        {
          "name": "fillerStats",
          "isMut": true,
          "isSigner": false
        }
      ],
      "args": []
    },
    {
      "name": "fillSpotOrder",
      "accounts": [
        {
          "name": "state",
          "isMut": false,
          "isSigner": false
        },
        {
          "name": "authority",
          "isMut": false,
          "isSigner": true
        },
        {
          "name": "filler",
          "isMut": true,
          "isSigner": false
        },
        {
          "name": "fillerStats",
          "isMut": true,
          "isSigner": false
        },
        {
          "name": "user",
          "isMut": true,
          "isSigner": false
        },
        {
          "name": "userStats",
          "isMut": true,
          "isSigner": false
        }
      ],
      "args": [
        {
          "name": "orderId",
          "type": {
            "option": "u32"
          }
        },
        {
          "name": "fulfillmentType",
          "type": {
            "option": {
              "defined": "SpotFulfillmentType"
            }
          }
        },
        {
          "name": "makerOrderId",
          "type": {
            "option": "u32"
          }
        }
      ]
    },
    {
      "name": "triggerOrder",
      "accounts": [
        {
          "name": "state",
          "isMut": false,
          "isSigner": false
        },
        {
          "name": "authority",
          "isMut": false,
          "isSigner": true
        },
        {
          "name": "filler",
          "isMut": true,
          "isSigner": false
        },
        {
          "name": "user",
          "isMut": true,
          "isSigner": false
        }
      ],
      "args": [
        {
          "name": "orderId",
          "type": "u32"
        }
      ]
    },
    {
      "name": "forceCancelOrders",
      "accounts": [
        {
          "name": "state",
          "isMut": false,
          "isSigner": false
        },
        {
          "name": "authority",
          "isMut": false,
          "isSigner": true
        },
        {
          "name": "filler",
          "isMut": true,
          "isSigner": false
        },
        {
          "name": "user",
          "isMut": true,
          "isSigner": false
        }
      ],
      "args": []
    },
    {
      "name": "updateUserIdle",
      "accounts": [
        {
          "name": "state",
          "isMut": false,
          "isSigner": false
        },
        {
          "name": "authority",
          "isMut": false,
          "isSigner": true
        },
        {
          "name": "filler",
          "isMut": true,
          "isSigner": false
        },
        {
          "name": "user",
          "isMut": true,
          "isSigner": false
        }
      ],
      "args": []
    },
    {
      "name": "settlePnl",
      "accounts": [
        {
          "name": "state",
          "isMut": false,
          "isSigner": false
        },
        {
          "name": "user",
          "isMut": true,
          "isSigner": false
        },
        {
          "name": "authority",
          "isMut": false,
          "isSigner": true
        },
        {
          "name": "spotMarketVault",
          "isMut": false,
          "isSigner": false
        }
      ],
      "args": [
        {
          "name": "marketIndex",
          "type": "u16"
        }
      ]
    },
    {
      "name": "settleFundingPayment",
      "accounts": [
        {
          "name": "state",
          "isMut": false,
          "isSigner": false
        },
        {
          "name": "user",
          "isMut": true,
          "isSigner": false
        }
      ],
      "args": []
    },
    {
      "name": "settleLp",
      "accounts": [
        {
          "name": "state",
          "isMut": false,
          "isSigner": false
        },
        {
          "name": "user",
          "isMut": true,
          "isSigner": false
        }
      ],
      "args": [
        {
          "name": "marketIndex",
          "type": "u16"
        }
      ]
    },
    {
      "name": "settleExpiredMarket",
      "accounts": [
        {
          "name": "state",
          "isMut": false,
          "isSigner": false
        },
        {
          "name": "authority",
          "isMut": false,
          "isSigner": true
        }
      ],
      "args": [
        {
          "name": "marketIndex",
          "type": "u16"
        }
      ]
    },
    {
      "name": "liquidatePerp",
      "accounts": [
        {
          "name": "state",
          "isMut": false,
          "isSigner": false
        },
        {
          "name": "authority",
          "isMut": false,
          "isSigner": true
        },
        {
          "name": "liquidator",
          "isMut": true,
          "isSigner": false
        },
        {
          "name": "liquidatorStats",
          "isMut": true,
          "isSigner": false
        },
        {
          "name": "user",
          "isMut": true,
          "isSigner": false
        },
        {
          "name": "userStats",
          "isMut": true,
          "isSigner": false
        }
      ],
      "args": [
        {
          "name": "marketIndex",
          "type": "u16"
        },
        {
          "name": "liquidatorMaxBaseAssetAmount",
          "type": "u64"
        },
        {
          "name": "limitPrice",
          "type": {
            "option": "u64"
          }
        }
      ]
    },
    {
      "name": "liquidateSpot",
      "accounts": [
        {
          "name": "state",
          "isMut": false,
          "isSigner": false
        },
        {
          "name": "authority",
          "isMut": false,
          "isSigner": true
        },
        {
          "name": "liquidator",
          "isMut": true,
          "isSigner": false
        },
        {
          "name": "liquidatorStats",
          "isMut": true,
          "isSigner": false
        },
        {
          "name": "user",
          "isMut": true,
          "isSigner": false
        },
        {
          "name": "userStats",
          "isMut": true,
          "isSigner": false
        }
      ],
      "args": [
        {
          "name": "assetMarketIndex",
          "type": "u16"
        },
        {
          "name": "liabilityMarketIndex",
          "type": "u16"
        },
        {
          "name": "liquidatorMaxLiabilityTransfer",
          "type": "u128"
        },
        {
          "name": "limitPrice",
          "type": {
            "option": "u64"
          }
        }
      ]
    },
    {
      "name": "liquidateBorrowForPerpPnl",
      "accounts": [
        {
          "name": "state",
          "isMut": false,
          "isSigner": false
        },
        {
          "name": "authority",
          "isMut": false,
          "isSigner": true
        },
        {
          "name": "liquidator",
          "isMut": true,
          "isSigner": false
        },
        {
          "name": "liquidatorStats",
          "isMut": true,
          "isSigner": false
        },
        {
          "name": "user",
          "isMut": true,
          "isSigner": false
        },
        {
          "name": "userStats",
          "isMut": true,
          "isSigner": false
        }
      ],
      "args": [
        {
          "name": "perpMarketIndex",
          "type": "u16"
        },
        {
          "name": "spotMarketIndex",
          "type": "u16"
        },
        {
          "name": "liquidatorMaxLiabilityTransfer",
          "type": "u128"
        },
        {
          "name": "limitPrice",
          "type": {
            "option": "u64"
          }
        }
      ]
    },
    {
      "name": "liquidatePerpPnlForDeposit",
      "accounts": [
        {
          "name": "state",
          "isMut": false,
          "isSigner": false
        },
        {
          "name": "authority",
          "isMut": false,
          "isSigner": true
        },
        {
          "name": "liquidator",
          "isMut": true,
          "isSigner": false
        },
        {
          "name": "liquidatorStats",
          "isMut": true,
          "isSigner": false
        },
        {
          "name": "user",
          "isMut": true,
          "isSigner": false
        },
        {
          "name": "userStats",
          "isMut": true,
          "isSigner": false
        }
      ],
      "args": [
        {
          "name": "perpMarketIndex",
          "type": "u16"
        },
        {
          "name": "spotMarketIndex",
          "type": "u16"
        },
        {
          "name": "liquidatorMaxPnlTransfer",
          "type": "u128"
        },
        {
          "name": "limitPrice",
          "type": {
            "option": "u64"
          }
        }
      ]
    },
    {
      "name": "resolvePerpPnlDeficit",
      "accounts": [
        {
          "name": "state",
          "isMut": false,
          "isSigner": false
        },
        {
          "name": "authority",
          "isMut": false,
          "isSigner": true
        },
        {
          "name": "spotMarketVault",
          "isMut": true,
          "isSigner": false
        },
        {
          "name": "insuranceFundVault",
          "isMut": true,
          "isSigner": false
        },
        {
          "name": "driftSigner",
          "isMut": false,
          "isSigner": false
        },
        {
          "name": "tokenProgram",
          "isMut": false,
          "isSigner": false
        }
      ],
      "args": [
        {
          "name": "spotMarketIndex",
          "type": "u16"
        },
        {
          "name": "perpMarketIndex",
          "type": "u16"
        }
      ]
    },
    {
      "name": "resolvePerpBankruptcy",
      "accounts": [
        {
          "name": "state",
          "isMut": false,
          "isSigner": false
        },
        {
          "name": "authority",
          "isMut": false,
          "isSigner": true
        },
        {
          "name": "liquidator",
          "isMut": true,
          "isSigner": false
        },
        {
          "name": "liquidatorStats",
          "isMut": true,
          "isSigner": false
        },
        {
          "name": "user",
          "isMut": true,
          "isSigner": false
        },
        {
          "name": "userStats",
          "isMut": true,
          "isSigner": false
        },
        {
          "name": "spotMarketVault",
          "isMut": true,
          "isSigner": false
        },
        {
          "name": "insuranceFundVault",
          "isMut": true,
          "isSigner": false
        },
        {
          "name": "driftSigner",
          "isMut": false,
          "isSigner": false
        },
        {
          "name": "tokenProgram",
          "isMut": false,
          "isSigner": false
        }
      ],
      "args": [
        {
          "name": "quoteSpotMarketIndex",
          "type": "u16"
        },
        {
          "name": "marketIndex",
          "type": "u16"
        }
      ]
    },
    {
      "name": "resolveSpotBankruptcy",
      "accounts": [
        {
          "name": "state",
          "isMut": false,
          "isSigner": false
        },
        {
          "name": "authority",
          "isMut": false,
          "isSigner": true
        },
        {
          "name": "liquidator",
          "isMut": true,
          "isSigner": false
        },
        {
          "name": "liquidatorStats",
          "isMut": true,
          "isSigner": false
        },
        {
          "name": "user",
          "isMut": true,
          "isSigner": false
        },
        {
          "name": "userStats",
          "isMut": true,
          "isSigner": false
        },
        {
          "name": "spotMarketVault",
          "isMut": true,
          "isSigner": false
        },
        {
          "name": "insuranceFundVault",
          "isMut": true,
          "isSigner": false
        },
        {
          "name": "driftSigner",
          "isMut": false,
          "isSigner": false
        },
        {
          "name": "tokenProgram",
          "isMut": false,
          "isSigner": false
        }
      ],
      "args": [
        {
          "name": "marketIndex",
          "type": "u16"
        }
      ]
    },
    {
      "name": "settleRevenueToInsuranceFund",
      "accounts": [
        {
          "name": "state",
          "isMut": false,
          "isSigner": false
        },
        {
          "name": "spotMarket",
          "isMut": true,
          "isSigner": false
        },
        {
          "name": "spotMarketVault",
          "isMut": true,
          "isSigner": false
        },
        {
          "name": "driftSigner",
          "isMut": false,
          "isSigner": false
        },
        {
          "name": "insuranceFundVault",
          "isMut": true,
          "isSigner": false
        },
        {
          "name": "tokenProgram",
          "isMut": false,
          "isSigner": false
        }
      ],
      "args": [
        {
          "name": "spotMarketIndex",
          "type": "u16"
        }
      ]
    },
    {
      "name": "updateFundingRate",
      "accounts": [
        {
          "name": "state",
          "isMut": false,
          "isSigner": false
        },
        {
          "name": "perpMarket",
          "isMut": true,
          "isSigner": false
        },
        {
          "name": "oracle",
          "isMut": false,
          "isSigner": false
        }
      ],
      "args": [
        {
          "name": "marketIndex",
          "type": "u16"
        }
      ]
    },
    {
      "name": "updateSpotMarketCumulativeInterest",
      "accounts": [
        {
          "name": "state",
          "isMut": false,
          "isSigner": false
        },
        {
          "name": "spotMarket",
          "isMut": true,
          "isSigner": false
        },
        {
          "name": "oracle",
          "isMut": false,
          "isSigner": false
        }
      ],
      "args": []
    },
    {
      "name": "updateAmms",
      "accounts": [
        {
          "name": "state",
          "isMut": false,
          "isSigner": false
        },
        {
          "name": "authority",
          "isMut": false,
          "isSigner": true
        }
      ],
      "args": [
        {
          "name": "marketIndexes",
          "type": {
            "array": [
              "u16",
              5
            ]
          }
        }
      ]
    },
    {
      "name": "updateSpotMarketExpiry",
      "accounts": [
        {
          "name": "admin",
          "isMut": false,
          "isSigner": true
        },
        {
          "name": "state",
          "isMut": false,
          "isSigner": false
        },
        {
          "name": "spotMarket",
          "isMut": true,
          "isSigner": false
        }
      ],
      "args": [
        {
          "name": "expiryTs",
          "type": "i64"
        }
      ]
    },
    {
      "name": "updateUserQuoteAssetInsuranceStake",
      "accounts": [
        {
          "name": "state",
          "isMut": false,
          "isSigner": false
        },
        {
          "name": "spotMarket",
          "isMut": false,
          "isSigner": false
        },
        {
          "name": "insuranceFundStake",
          "isMut": true,
          "isSigner": false
        },
        {
          "name": "userStats",
          "isMut": true,
          "isSigner": false
        },
        {
          "name": "authority",
          "isMut": false,
          "isSigner": true
        },
        {
          "name": "insuranceFundVault",
          "isMut": true,
          "isSigner": false
        }
      ],
      "args": []
    },
    {
      "name": "initializeInsuranceFundStake",
      "accounts": [
        {
          "name": "spotMarket",
          "isMut": false,
          "isSigner": false
        },
        {
          "name": "insuranceFundStake",
          "isMut": true,
          "isSigner": false
        },
        {
          "name": "userStats",
          "isMut": true,
          "isSigner": false
        },
        {
          "name": "state",
          "isMut": false,
          "isSigner": false
        },
        {
          "name": "authority",
          "isMut": false,
          "isSigner": true
        },
        {
          "name": "payer",
          "isMut": true,
          "isSigner": true
        },
        {
          "name": "rent",
          "isMut": false,
          "isSigner": false
        },
        {
          "name": "systemProgram",
          "isMut": false,
          "isSigner": false
        }
      ],
      "args": [
        {
          "name": "marketIndex",
          "type": "u16"
        }
      ]
    },
    {
      "name": "addInsuranceFundStake",
      "accounts": [
        {
          "name": "state",
          "isMut": false,
          "isSigner": false
        },
        {
          "name": "spotMarket",
          "isMut": false,
          "isSigner": false
        },
        {
          "name": "insuranceFundStake",
          "isMut": true,
          "isSigner": false
        },
        {
          "name": "userStats",
          "isMut": true,
          "isSigner": false
        },
        {
          "name": "authority",
          "isMut": false,
          "isSigner": true
        },
        {
          "name": "spotMarketVault",
          "isMut": true,
          "isSigner": false
        },
        {
          "name": "insuranceFundVault",
          "isMut": true,
          "isSigner": false
        },
        {
          "name": "driftSigner",
          "isMut": false,
          "isSigner": false
        },
        {
          "name": "userTokenAccount",
          "isMut": true,
          "isSigner": false
        },
        {
          "name": "tokenProgram",
          "isMut": false,
          "isSigner": false
        }
      ],
      "args": [
        {
          "name": "marketIndex",
          "type": "u16"
        },
        {
          "name": "amount",
          "type": "u64"
        }
      ]
    },
    {
      "name": "requestRemoveInsuranceFundStake",
      "accounts": [
        {
          "name": "spotMarket",
          "isMut": false,
          "isSigner": false
        },
        {
          "name": "insuranceFundStake",
          "isMut": true,
          "isSigner": false
        },
        {
          "name": "userStats",
          "isMut": true,
          "isSigner": false
        },
        {
          "name": "authority",
          "isMut": false,
          "isSigner": true
        },
        {
          "name": "insuranceFundVault",
          "isMut": true,
          "isSigner": false
        }
      ],
      "args": [
        {
          "name": "marketIndex",
          "type": "u16"
        },
        {
          "name": "amount",
          "type": "u64"
        }
      ]
    },
    {
      "name": "cancelRequestRemoveInsuranceFundStake",
      "accounts": [
        {
          "name": "spotMarket",
          "isMut": false,
          "isSigner": false
        },
        {
          "name": "insuranceFundStake",
          "isMut": true,
          "isSigner": false
        },
        {
          "name": "userStats",
          "isMut": true,
          "isSigner": false
        },
        {
          "name": "authority",
          "isMut": false,
          "isSigner": true
        },
        {
          "name": "insuranceFundVault",
          "isMut": true,
          "isSigner": false
        }
      ],
      "args": [
        {
          "name": "marketIndex",
          "type": "u16"
        }
      ]
    },
    {
      "name": "removeInsuranceFundStake",
      "accounts": [
        {
          "name": "state",
          "isMut": false,
          "isSigner": false
        },
        {
          "name": "spotMarket",
          "isMut": false,
          "isSigner": false
        },
        {
          "name": "insuranceFundStake",
          "isMut": true,
          "isSigner": false
        },
        {
          "name": "userStats",
          "isMut": true,
          "isSigner": false
        },
        {
          "name": "authority",
          "isMut": false,
          "isSigner": true
        },
        {
          "name": "insuranceFundVault",
          "isMut": true,
          "isSigner": false
        },
        {
          "name": "driftSigner",
          "isMut": false,
          "isSigner": false
        },
        {
          "name": "userTokenAccount",
          "isMut": true,
          "isSigner": false
        },
        {
          "name": "tokenProgram",
          "isMut": false,
          "isSigner": false
        }
      ],
      "args": [
        {
          "name": "marketIndex",
          "type": "u16"
        }
      ]
    },
    {
      "name": "initialize",
      "accounts": [
        {
          "name": "admin",
          "isMut": true,
          "isSigner": true
        },
        {
          "name": "state",
          "isMut": true,
          "isSigner": false
        },
        {
          "name": "quoteAssetMint",
          "isMut": false,
          "isSigner": false
        },
        {
          "name": "driftSigner",
          "isMut": false,
          "isSigner": false
        },
        {
          "name": "rent",
          "isMut": false,
          "isSigner": false
        },
        {
          "name": "systemProgram",
          "isMut": false,
          "isSigner": false
        },
        {
          "name": "tokenProgram",
          "isMut": false,
          "isSigner": false
        }
      ],
      "args": []
    },
    {
      "name": "initializeSpotMarket",
      "accounts": [
        {
          "name": "spotMarket",
          "isMut": true,
          "isSigner": false
        },
        {
          "name": "spotMarketMint",
          "isMut": false,
          "isSigner": false
        },
        {
          "name": "spotMarketVault",
          "isMut": true,
          "isSigner": false
        },
        {
          "name": "insuranceFundVault",
          "isMut": true,
          "isSigner": false
        },
        {
          "name": "driftSigner",
          "isMut": false,
          "isSigner": false
        },
        {
          "name": "state",
          "isMut": true,
          "isSigner": false
        },
        {
          "name": "oracle",
          "isMut": false,
          "isSigner": false
        },
        {
          "name": "admin",
          "isMut": true,
          "isSigner": true
        },
        {
          "name": "rent",
          "isMut": false,
          "isSigner": false
        },
        {
          "name": "systemProgram",
          "isMut": false,
          "isSigner": false
        },
        {
          "name": "tokenProgram",
          "isMut": false,
          "isSigner": false
        }
      ],
      "args": [
        {
          "name": "optimalUtilization",
          "type": "u32"
        },
        {
          "name": "optimalBorrowRate",
          "type": "u32"
        },
        {
          "name": "maxBorrowRate",
          "type": "u32"
        },
        {
          "name": "oracleSource",
          "type": {
            "defined": "OracleSource"
          }
        },
        {
          "name": "initialAssetWeight",
          "type": "u32"
        },
        {
          "name": "maintenanceAssetWeight",
          "type": "u32"
        },
        {
          "name": "initialLiabilityWeight",
          "type": "u32"
        },
        {
          "name": "maintenanceLiabilityWeight",
          "type": "u32"
        },
        {
          "name": "imfFactor",
          "type": "u32"
        },
        {
          "name": "liquidatorFee",
          "type": "u32"
        },
        {
          "name": "activeStatus",
          "type": "bool"
        },
        {
          "name": "name",
          "type": {
            "array": [
              "u8",
              32
            ]
          }
        }
      ]
    },
    {
      "name": "initializeSerumFulfillmentConfig",
      "accounts": [
        {
          "name": "baseSpotMarket",
          "isMut": false,
          "isSigner": false
        },
        {
          "name": "quoteSpotMarket",
          "isMut": false,
          "isSigner": false
        },
        {
          "name": "state",
          "isMut": true,
          "isSigner": false
        },
        {
          "name": "serumProgram",
          "isMut": false,
          "isSigner": false
        },
        {
          "name": "serumMarket",
          "isMut": false,
          "isSigner": false
        },
        {
          "name": "serumOpenOrders",
          "isMut": true,
          "isSigner": false
        },
        {
          "name": "driftSigner",
          "isMut": false,
          "isSigner": false
        },
        {
          "name": "serumFulfillmentConfig",
          "isMut": true,
          "isSigner": false
        },
        {
          "name": "admin",
          "isMut": true,
          "isSigner": true
        },
        {
          "name": "rent",
          "isMut": false,
          "isSigner": false
        },
        {
          "name": "systemProgram",
          "isMut": false,
          "isSigner": false
        }
      ],
      "args": [
        {
          "name": "marketIndex",
          "type": "u16"
        }
      ]
    },
    {
      "name": "updateSerumFulfillmentConfigStatus",
      "accounts": [
        {
          "name": "state",
          "isMut": false,
          "isSigner": false
        },
        {
          "name": "serumFulfillmentConfig",
          "isMut": true,
          "isSigner": false
        },
        {
          "name": "admin",
          "isMut": true,
          "isSigner": true
        }
      ],
      "args": [
        {
          "name": "status",
          "type": {
            "defined": "SpotFulfillmentConfigStatus"
          }
        }
      ]
    },
    {
      "name": "initializePhoenixFulfillmentConfig",
      "accounts": [
        {
          "name": "baseSpotMarket",
          "isMut": false,
          "isSigner": false
        },
        {
          "name": "quoteSpotMarket",
          "isMut": false,
          "isSigner": false
        },
        {
          "name": "state",
          "isMut": true,
          "isSigner": false
        },
        {
          "name": "phoenixProgram",
          "isMut": false,
          "isSigner": false
        },
        {
          "name": "phoenixMarket",
          "isMut": false,
          "isSigner": false
        },
        {
          "name": "driftSigner",
          "isMut": false,
          "isSigner": false
        },
        {
          "name": "phoenixFulfillmentConfig",
          "isMut": true,
          "isSigner": false
        },
        {
          "name": "admin",
          "isMut": true,
          "isSigner": true
        },
        {
          "name": "rent",
          "isMut": false,
          "isSigner": false
        },
        {
          "name": "systemProgram",
          "isMut": false,
          "isSigner": false
        }
      ],
      "args": [
        {
          "name": "marketIndex",
          "type": "u16"
        }
      ]
    },
    {
      "name": "phoenixFulfillmentConfigStatus",
      "accounts": [
        {
          "name": "state",
          "isMut": false,
          "isSigner": false
        },
        {
          "name": "phoenixFulfillmentConfig",
          "isMut": true,
          "isSigner": false
        },
        {
          "name": "admin",
          "isMut": true,
          "isSigner": true
        }
      ],
      "args": [
        {
          "name": "status",
          "type": {
            "defined": "SpotFulfillmentConfigStatus"
          }
        }
      ]
    },
    {
      "name": "updateSerumVault",
      "accounts": [
        {
          "name": "state",
          "isMut": true,
          "isSigner": false
        },
        {
          "name": "admin",
          "isMut": true,
          "isSigner": true
        },
        {
          "name": "srmVault",
          "isMut": false,
          "isSigner": false
        }
      ],
      "args": []
    },
    {
      "name": "initializePerpMarket",
      "accounts": [
        {
          "name": "admin",
          "isMut": true,
          "isSigner": true
        },
        {
          "name": "state",
          "isMut": true,
          "isSigner": false
        },
        {
          "name": "perpMarket",
          "isMut": true,
          "isSigner": false
        },
        {
          "name": "oracle",
          "isMut": false,
          "isSigner": false
        },
        {
          "name": "rent",
          "isMut": false,
          "isSigner": false
        },
        {
          "name": "systemProgram",
          "isMut": false,
          "isSigner": false
        }
      ],
      "args": [
        {
          "name": "marketIndex",
          "type": "u16"
        },
        {
          "name": "ammBaseAssetReserve",
          "type": "u128"
        },
        {
          "name": "ammQuoteAssetReserve",
          "type": "u128"
        },
        {
          "name": "ammPeriodicity",
          "type": "i64"
        },
        {
          "name": "ammPegMultiplier",
          "type": "u128"
        },
        {
          "name": "oracleSource",
          "type": {
            "defined": "OracleSource"
          }
        },
        {
          "name": "marginRatioInitial",
          "type": "u32"
        },
        {
          "name": "marginRatioMaintenance",
          "type": "u32"
        },
        {
          "name": "liquidatorFee",
          "type": "u32"
        },
        {
          "name": "activeStatus",
          "type": "bool"
        },
        {
          "name": "name",
          "type": {
            "array": [
              "u8",
              32
            ]
          }
        }
      ]
    },
    {
      "name": "deleteInitializedPerpMarket",
      "accounts": [
        {
          "name": "admin",
          "isMut": true,
          "isSigner": true
        },
        {
          "name": "state",
          "isMut": true,
          "isSigner": false
        },
        {
          "name": "perpMarket",
          "isMut": true,
          "isSigner": false
        }
      ],
      "args": [
        {
          "name": "marketIndex",
          "type": "u16"
        }
      ]
    },
    {
      "name": "moveAmmPrice",
      "accounts": [
        {
          "name": "admin",
          "isMut": false,
          "isSigner": true
        },
        {
          "name": "state",
          "isMut": false,
          "isSigner": false
        },
        {
          "name": "perpMarket",
          "isMut": true,
          "isSigner": false
        }
      ],
      "args": [
        {
          "name": "baseAssetReserve",
          "type": "u128"
        },
        {
          "name": "quoteAssetReserve",
          "type": "u128"
        },
        {
          "name": "sqrtK",
          "type": "u128"
        }
      ]
    },
    {
      "name": "updatePerpMarketExpiry",
      "accounts": [
        {
          "name": "admin",
          "isMut": false,
          "isSigner": true
        },
        {
          "name": "state",
          "isMut": false,
          "isSigner": false
        },
        {
          "name": "perpMarket",
          "isMut": true,
          "isSigner": false
        }
      ],
      "args": [
        {
          "name": "expiryTs",
          "type": "i64"
        }
      ]
    },
    {
      "name": "settleExpiredMarketPoolsToRevenuePool",
      "accounts": [
        {
          "name": "state",
          "isMut": false,
          "isSigner": false
        },
        {
          "name": "admin",
          "isMut": false,
          "isSigner": true
        },
        {
          "name": "spotMarket",
          "isMut": true,
          "isSigner": false
        },
        {
          "name": "perpMarket",
          "isMut": true,
          "isSigner": false
        }
      ],
      "args": []
    },
    {
      "name": "depositIntoPerpMarketFeePool",
      "accounts": [
        {
          "name": "state",
          "isMut": true,
          "isSigner": false
        },
        {
          "name": "perpMarket",
          "isMut": true,
          "isSigner": false
        },
        {
          "name": "admin",
          "isMut": false,
          "isSigner": true
        },
        {
          "name": "sourceVault",
          "isMut": true,
          "isSigner": false
        },
        {
          "name": "driftSigner",
          "isMut": false,
          "isSigner": false
        },
        {
          "name": "quoteSpotMarket",
          "isMut": true,
          "isSigner": false
        },
        {
          "name": "spotMarketVault",
          "isMut": true,
          "isSigner": false
        },
        {
          "name": "tokenProgram",
          "isMut": false,
          "isSigner": false
        }
      ],
      "args": [
        {
          "name": "amount",
          "type": "u64"
        }
      ]
    },
    {
      "name": "repegAmmCurve",
      "accounts": [
        {
          "name": "state",
          "isMut": false,
          "isSigner": false
        },
        {
          "name": "perpMarket",
          "isMut": true,
          "isSigner": false
        },
        {
          "name": "oracle",
          "isMut": false,
          "isSigner": false
        },
        {
          "name": "admin",
          "isMut": false,
          "isSigner": true
        }
      ],
      "args": [
        {
          "name": "newPegCandidate",
          "type": "u128"
        }
      ]
    },
    {
      "name": "updatePerpMarketAmmOracleTwap",
      "accounts": [
        {
          "name": "state",
          "isMut": false,
          "isSigner": false
        },
        {
          "name": "perpMarket",
          "isMut": true,
          "isSigner": false
        },
        {
          "name": "oracle",
          "isMut": false,
          "isSigner": false
        },
        {
          "name": "admin",
          "isMut": false,
          "isSigner": true
        }
      ],
      "args": []
    },
    {
      "name": "resetPerpMarketAmmOracleTwap",
      "accounts": [
        {
          "name": "state",
          "isMut": false,
          "isSigner": false
        },
        {
          "name": "perpMarket",
          "isMut": true,
          "isSigner": false
        },
        {
          "name": "oracle",
          "isMut": false,
          "isSigner": false
        },
        {
          "name": "admin",
          "isMut": false,
          "isSigner": true
        }
      ],
      "args": []
    },
    {
      "name": "updateK",
      "accounts": [
        {
          "name": "admin",
          "isMut": false,
          "isSigner": true
        },
        {
          "name": "state",
          "isMut": false,
          "isSigner": false
        },
        {
          "name": "perpMarket",
          "isMut": true,
          "isSigner": false
        },
        {
          "name": "oracle",
          "isMut": false,
          "isSigner": false
        }
      ],
      "args": [
        {
          "name": "sqrtK",
          "type": "u128"
        }
      ]
    },
    {
      "name": "updatePerpMarketMarginRatio",
      "accounts": [
        {
          "name": "admin",
          "isMut": false,
          "isSigner": true
        },
        {
          "name": "state",
          "isMut": false,
          "isSigner": false
        },
        {
          "name": "perpMarket",
          "isMut": true,
          "isSigner": false
        }
      ],
      "args": [
        {
          "name": "marginRatioInitial",
          "type": "u32"
        },
        {
          "name": "marginRatioMaintenance",
          "type": "u32"
        }
      ]
    },
    {
      "name": "updatePerpMarketMaxImbalances",
      "accounts": [
        {
          "name": "admin",
          "isMut": false,
          "isSigner": true
        },
        {
          "name": "state",
          "isMut": false,
          "isSigner": false
        },
        {
          "name": "perpMarket",
          "isMut": true,
          "isSigner": false
        }
      ],
      "args": [
        {
          "name": "unrealizedMaxImbalance",
          "type": "u64"
        },
        {
          "name": "maxRevenueWithdrawPerPeriod",
          "type": "u64"
        },
        {
          "name": "quoteMaxInsurance",
          "type": "u64"
        }
      ]
    },
    {
      "name": "updatePerpMarketLiquidationFee",
      "accounts": [
        {
          "name": "admin",
          "isMut": false,
          "isSigner": true
        },
        {
          "name": "state",
          "isMut": false,
          "isSigner": false
        },
        {
          "name": "perpMarket",
          "isMut": true,
          "isSigner": false
        }
      ],
      "args": [
        {
          "name": "liquidatorFee",
          "type": "u32"
        },
        {
          "name": "ifLiquidationFee",
          "type": "u32"
        }
      ]
    },
    {
      "name": "updateInsuranceFundUnstakingPeriod",
      "accounts": [
        {
          "name": "admin",
          "isMut": false,
          "isSigner": true
        },
        {
          "name": "state",
          "isMut": false,
          "isSigner": false
        },
        {
          "name": "spotMarket",
          "isMut": true,
          "isSigner": false
        }
      ],
      "args": [
        {
          "name": "insuranceFundUnstakingPeriod",
          "type": "i64"
        }
      ]
    },
    {
      "name": "updateSpotMarketLiquidationFee",
      "accounts": [
        {
          "name": "admin",
          "isMut": false,
          "isSigner": true
        },
        {
          "name": "state",
          "isMut": false,
          "isSigner": false
        },
        {
          "name": "spotMarket",
          "isMut": true,
          "isSigner": false
        }
      ],
      "args": [
        {
          "name": "liquidatorFee",
          "type": "u32"
        },
        {
          "name": "ifLiquidationFee",
          "type": "u32"
        }
      ]
    },
    {
      "name": "updateWithdrawGuardThreshold",
      "accounts": [
        {
          "name": "admin",
          "isMut": false,
          "isSigner": true
        },
        {
          "name": "state",
          "isMut": false,
          "isSigner": false
        },
        {
          "name": "spotMarket",
          "isMut": true,
          "isSigner": false
        }
      ],
      "args": [
        {
          "name": "withdrawGuardThreshold",
          "type": "u64"
        }
      ]
    },
    {
      "name": "updateSpotMarketIfFactor",
      "accounts": [
        {
          "name": "admin",
          "isMut": false,
          "isSigner": true
        },
        {
          "name": "state",
          "isMut": false,
          "isSigner": false
        },
        {
          "name": "spotMarket",
          "isMut": true,
          "isSigner": false
        }
      ],
      "args": [
        {
          "name": "spotMarketIndex",
          "type": "u16"
        },
        {
          "name": "userIfFactor",
          "type": "u32"
        },
        {
          "name": "totalIfFactor",
          "type": "u32"
        }
      ]
    },
    {
      "name": "updateSpotMarketRevenueSettlePeriod",
      "accounts": [
        {
          "name": "admin",
          "isMut": false,
          "isSigner": true
        },
        {
          "name": "state",
          "isMut": false,
          "isSigner": false
        },
        {
          "name": "spotMarket",
          "isMut": true,
          "isSigner": false
        }
      ],
      "args": [
        {
          "name": "revenueSettlePeriod",
          "type": "i64"
        }
      ]
    },
    {
      "name": "updateSpotMarketStatus",
      "accounts": [
        {
          "name": "admin",
          "isMut": false,
          "isSigner": true
        },
        {
          "name": "state",
          "isMut": false,
          "isSigner": false
        },
        {
          "name": "spotMarket",
          "isMut": true,
          "isSigner": false
        }
      ],
      "args": [
        {
          "name": "status",
          "type": {
            "defined": "MarketStatus"
          }
        }
      ]
    },
    {
      "name": "updateSpotMarketAssetTier",
      "accounts": [
        {
          "name": "admin",
          "isMut": false,
          "isSigner": true
        },
        {
          "name": "state",
          "isMut": false,
          "isSigner": false
        },
        {
          "name": "spotMarket",
          "isMut": true,
          "isSigner": false
        }
      ],
      "args": [
        {
          "name": "assetTier",
          "type": {
            "defined": "AssetTier"
          }
        }
      ]
    },
    {
      "name": "updateSpotMarketMarginWeights",
      "accounts": [
        {
          "name": "admin",
          "isMut": false,
          "isSigner": true
        },
        {
          "name": "state",
          "isMut": false,
          "isSigner": false
        },
        {
          "name": "spotMarket",
          "isMut": true,
          "isSigner": false
        }
      ],
      "args": [
        {
          "name": "initialAssetWeight",
          "type": "u32"
        },
        {
          "name": "maintenanceAssetWeight",
          "type": "u32"
        },
        {
          "name": "initialLiabilityWeight",
          "type": "u32"
        },
        {
          "name": "maintenanceLiabilityWeight",
          "type": "u32"
        },
        {
          "name": "imfFactor",
          "type": "u32"
        }
      ]
    },
    {
      "name": "updateSpotMarketBorrowRate",
      "accounts": [
        {
          "name": "admin",
          "isMut": false,
          "isSigner": true
        },
        {
          "name": "state",
          "isMut": false,
          "isSigner": false
        },
        {
          "name": "spotMarket",
          "isMut": true,
          "isSigner": false
        }
      ],
      "args": [
        {
          "name": "optimalUtilization",
          "type": "u32"
        },
        {
          "name": "optimalBorrowRate",
          "type": "u32"
        },
        {
          "name": "maxBorrowRate",
          "type": "u32"
        }
      ]
    },
    {
      "name": "updateSpotMarketMaxTokenDeposits",
      "accounts": [
        {
          "name": "admin",
          "isMut": false,
          "isSigner": true
        },
        {
          "name": "state",
          "isMut": false,
          "isSigner": false
        },
        {
          "name": "spotMarket",
          "isMut": true,
          "isSigner": false
        }
      ],
      "args": [
        {
          "name": "maxTokenDeposits",
          "type": "u64"
        }
      ]
    },
    {
      "name": "updateSpotMarketOracle",
      "accounts": [
        {
          "name": "admin",
          "isMut": false,
          "isSigner": true
        },
        {
          "name": "state",
          "isMut": false,
          "isSigner": false
        },
        {
          "name": "spotMarket",
          "isMut": true,
          "isSigner": false
        },
        {
          "name": "oracle",
          "isMut": false,
          "isSigner": false
        }
      ],
      "args": [
        {
          "name": "oracle",
          "type": "publicKey"
        },
        {
          "name": "oracleSource",
          "type": {
            "defined": "OracleSource"
          }
        }
      ]
    },
    {
      "name": "updateSpotMarketStepSizeAndTickSize",
      "accounts": [
        {
          "name": "admin",
          "isMut": false,
          "isSigner": true
        },
        {
          "name": "state",
          "isMut": false,
          "isSigner": false
        },
        {
          "name": "spotMarket",
          "isMut": true,
          "isSigner": false
        }
      ],
      "args": [
        {
          "name": "stepSize",
          "type": "u64"
        },
        {
          "name": "tickSize",
          "type": "u64"
        }
      ]
    },
    {
      "name": "updateSpotMarketMinOrderSize",
      "accounts": [
        {
          "name": "admin",
          "isMut": false,
          "isSigner": true
        },
        {
          "name": "state",
          "isMut": false,
          "isSigner": false
        },
        {
          "name": "spotMarket",
          "isMut": true,
          "isSigner": false
        }
      ],
      "args": [
        {
          "name": "orderSize",
          "type": "u64"
        }
      ]
    },
    {
      "name": "updateSpotMarketOrdersEnabled",
      "accounts": [
        {
          "name": "admin",
          "isMut": false,
          "isSigner": true
        },
        {
          "name": "state",
          "isMut": false,
          "isSigner": false
        },
        {
          "name": "spotMarket",
          "isMut": true,
          "isSigner": false
        }
      ],
      "args": [
        {
          "name": "ordersEnabled",
          "type": "bool"
        }
      ]
    },
    {
      "name": "updateSpotMarketName",
      "accounts": [
        {
          "name": "admin",
          "isMut": false,
          "isSigner": true
        },
        {
          "name": "state",
          "isMut": false,
          "isSigner": false
        },
        {
          "name": "spotMarket",
          "isMut": true,
          "isSigner": false
        }
      ],
      "args": [
        {
          "name": "name",
          "type": {
            "array": [
              "u8",
              32
            ]
          }
        }
      ]
    },
    {
      "name": "updatePerpMarketStatus",
      "accounts": [
        {
          "name": "admin",
          "isMut": false,
          "isSigner": true
        },
        {
          "name": "state",
          "isMut": false,
          "isSigner": false
        },
        {
          "name": "perpMarket",
          "isMut": true,
          "isSigner": false
        }
      ],
      "args": [
        {
          "name": "status",
          "type": {
            "defined": "MarketStatus"
          }
        }
      ]
    },
    {
      "name": "updatePerpMarketContractTier",
      "accounts": [
        {
          "name": "admin",
          "isMut": false,
          "isSigner": true
        },
        {
          "name": "state",
          "isMut": false,
          "isSigner": false
        },
        {
          "name": "perpMarket",
          "isMut": true,
          "isSigner": false
        }
      ],
      "args": [
        {
          "name": "contractTier",
          "type": {
            "defined": "ContractTier"
          }
        }
      ]
    },
    {
      "name": "updatePerpMarketImfFactor",
      "accounts": [
        {
          "name": "admin",
          "isMut": false,
          "isSigner": true
        },
        {
          "name": "state",
          "isMut": false,
          "isSigner": false
        },
        {
          "name": "perpMarket",
          "isMut": true,
          "isSigner": false
        }
      ],
      "args": [
        {
          "name": "imfFactor",
          "type": "u32"
        },
        {
          "name": "unrealizedPnlImfFactor",
          "type": "u32"
        }
      ]
    },
    {
      "name": "updatePerpMarketUnrealizedAssetWeight",
      "accounts": [
        {
          "name": "admin",
          "isMut": false,
          "isSigner": true
        },
        {
          "name": "state",
          "isMut": false,
          "isSigner": false
        },
        {
          "name": "perpMarket",
          "isMut": true,
          "isSigner": false
        }
      ],
      "args": [
        {
          "name": "unrealizedInitialAssetWeight",
          "type": "u32"
        },
        {
          "name": "unrealizedMaintenanceAssetWeight",
          "type": "u32"
        }
      ]
    },
    {
      "name": "updatePerpMarketConcentrationCoef",
      "accounts": [
        {
          "name": "admin",
          "isMut": false,
          "isSigner": true
        },
        {
          "name": "state",
          "isMut": false,
          "isSigner": false
        },
        {
          "name": "perpMarket",
          "isMut": true,
          "isSigner": false
        }
      ],
      "args": [
        {
          "name": "concentrationScale",
          "type": "u128"
        }
      ]
    },
    {
      "name": "updatePerpMarketCurveUpdateIntensity",
      "accounts": [
        {
          "name": "admin",
          "isMut": false,
          "isSigner": true
        },
        {
          "name": "state",
          "isMut": false,
          "isSigner": false
        },
        {
          "name": "perpMarket",
          "isMut": true,
          "isSigner": false
        }
      ],
      "args": [
        {
          "name": "curveUpdateIntensity",
          "type": "u8"
        }
      ]
    },
    {
      "name": "updatePerpMarketTargetBaseAssetAmountPerLp",
      "accounts": [
        {
          "name": "admin",
          "isMut": false,
          "isSigner": true
        },
        {
          "name": "state",
          "isMut": false,
          "isSigner": false
        },
        {
          "name": "perpMarket",
          "isMut": true,
          "isSigner": false
        }
      ],
      "args": [
        {
          "name": "targetBaseAssetAmountPerLp",
          "type": "i32"
        }
      ]
    },
    {
      "name": "updateLpCooldownTime",
      "accounts": [
        {
          "name": "admin",
          "isMut": false,
          "isSigner": true
        },
        {
          "name": "state",
          "isMut": true,
          "isSigner": false
        }
      ],
      "args": [
        {
          "name": "lpCooldownTime",
          "type": "u64"
        }
      ]
    },
    {
      "name": "updatePerpFeeStructure",
      "accounts": [
        {
          "name": "admin",
          "isMut": false,
          "isSigner": true
        },
        {
          "name": "state",
          "isMut": true,
          "isSigner": false
        }
      ],
      "args": [
        {
          "name": "feeStructure",
          "type": {
            "defined": "FeeStructure"
          }
        }
      ]
    },
    {
      "name": "updateSpotFeeStructure",
      "accounts": [
        {
          "name": "admin",
          "isMut": false,
          "isSigner": true
        },
        {
          "name": "state",
          "isMut": true,
          "isSigner": false
        }
      ],
      "args": [
        {
          "name": "feeStructure",
          "type": {
            "defined": "FeeStructure"
          }
        }
      ]
    },
    {
      "name": "updateInitialPctToLiquidate",
      "accounts": [
        {
          "name": "admin",
          "isMut": false,
          "isSigner": true
        },
        {
          "name": "state",
          "isMut": true,
          "isSigner": false
        }
      ],
      "args": [
        {
          "name": "initialPctToLiquidate",
          "type": "u16"
        }
      ]
    },
    {
      "name": "updateLiquidationDuration",
      "accounts": [
        {
          "name": "admin",
          "isMut": false,
          "isSigner": true
        },
        {
          "name": "state",
          "isMut": true,
          "isSigner": false
        }
      ],
      "args": [
        {
          "name": "liquidationDuration",
          "type": "u8"
        }
      ]
    },
    {
      "name": "updateOracleGuardRails",
      "accounts": [
        {
          "name": "admin",
          "isMut": false,
          "isSigner": true
        },
        {
          "name": "state",
          "isMut": true,
          "isSigner": false
        }
      ],
      "args": [
        {
          "name": "oracleGuardRails",
          "type": {
            "defined": "OracleGuardRails"
          }
        }
      ]
    },
    {
      "name": "updateStateSettlementDuration",
      "accounts": [
        {
          "name": "admin",
          "isMut": false,
          "isSigner": true
        },
        {
          "name": "state",
          "isMut": true,
          "isSigner": false
        }
      ],
      "args": [
        {
          "name": "settlementDuration",
          "type": "u16"
        }
      ]
    },
    {
      "name": "updatePerpMarketOracle",
      "accounts": [
        {
          "name": "state",
          "isMut": false,
          "isSigner": false
        },
        {
          "name": "perpMarket",
          "isMut": true,
          "isSigner": false
        },
        {
          "name": "oracle",
          "isMut": false,
          "isSigner": false
        },
        {
          "name": "admin",
          "isMut": false,
          "isSigner": true
        }
      ],
      "args": [
        {
          "name": "oracle",
          "type": "publicKey"
        },
        {
          "name": "oracleSource",
          "type": {
            "defined": "OracleSource"
          }
        }
      ]
    },
    {
      "name": "updatePerpMarketBaseSpread",
      "accounts": [
        {
          "name": "admin",
          "isMut": false,
          "isSigner": true
        },
        {
          "name": "state",
          "isMut": false,
          "isSigner": false
        },
        {
          "name": "perpMarket",
          "isMut": true,
          "isSigner": false
        }
      ],
      "args": [
        {
          "name": "baseSpread",
          "type": "u32"
        }
      ]
    },
    {
      "name": "updateAmmJitIntensity",
      "accounts": [
        {
          "name": "admin",
          "isMut": false,
          "isSigner": true
        },
        {
          "name": "state",
          "isMut": false,
          "isSigner": false
        },
        {
          "name": "perpMarket",
          "isMut": true,
          "isSigner": false
        }
      ],
      "args": [
        {
          "name": "ammJitIntensity",
          "type": "u8"
        }
      ]
    },
    {
      "name": "updatePerpMarketMaxSpread",
      "accounts": [
        {
          "name": "admin",
          "isMut": false,
          "isSigner": true
        },
        {
          "name": "state",
          "isMut": false,
          "isSigner": false
        },
        {
          "name": "perpMarket",
          "isMut": true,
          "isSigner": false
        }
      ],
      "args": [
        {
          "name": "maxSpread",
          "type": "u32"
        }
      ]
    },
    {
      "name": "updatePerpMarketStepSizeAndTickSize",
      "accounts": [
        {
          "name": "admin",
          "isMut": false,
          "isSigner": true
        },
        {
          "name": "state",
          "isMut": false,
          "isSigner": false
        },
        {
          "name": "perpMarket",
          "isMut": true,
          "isSigner": false
        }
      ],
      "args": [
        {
          "name": "stepSize",
          "type": "u64"
        },
        {
          "name": "tickSize",
          "type": "u64"
        }
      ]
    },
    {
      "name": "updatePerpMarketName",
      "accounts": [
        {
          "name": "admin",
          "isMut": false,
          "isSigner": true
        },
        {
          "name": "state",
          "isMut": false,
          "isSigner": false
        },
        {
          "name": "perpMarket",
          "isMut": true,
          "isSigner": false
        }
      ],
      "args": [
        {
          "name": "name",
          "type": {
            "array": [
              "u8",
              32
            ]
          }
        }
      ]
    },
    {
      "name": "updatePerpMarketMinOrderSize",
      "accounts": [
        {
          "name": "admin",
          "isMut": false,
          "isSigner": true
        },
        {
          "name": "state",
          "isMut": false,
          "isSigner": false
        },
        {
          "name": "perpMarket",
          "isMut": true,
          "isSigner": false
        }
      ],
      "args": [
        {
          "name": "orderSize",
          "type": "u64"
        }
      ]
    },
    {
      "name": "updatePerpMarketMaxSlippageRatio",
      "accounts": [
        {
          "name": "admin",
          "isMut": false,
          "isSigner": true
        },
        {
          "name": "state",
          "isMut": false,
          "isSigner": false
        },
        {
          "name": "perpMarket",
          "isMut": true,
          "isSigner": false
        }
      ],
      "args": [
        {
          "name": "maxSlippageRatio",
          "type": "u16"
        }
      ]
    },
    {
      "name": "updatePerpMarketMaxFillReserveFraction",
      "accounts": [
        {
          "name": "admin",
          "isMut": false,
          "isSigner": true
        },
        {
          "name": "state",
          "isMut": false,
          "isSigner": false
        },
        {
          "name": "perpMarket",
          "isMut": true,
          "isSigner": false
        }
      ],
      "args": [
        {
          "name": "maxFillReserveFraction",
          "type": "u16"
        }
      ]
    },
    {
      "name": "updatePerpMarketMaxOpenInterest",
      "accounts": [
        {
          "name": "admin",
          "isMut": false,
          "isSigner": true
        },
        {
          "name": "state",
          "isMut": false,
          "isSigner": false
        },
        {
          "name": "perpMarket",
          "isMut": true,
          "isSigner": false
        }
      ],
      "args": [
        {
          "name": "maxOpenInterest",
          "type": "u128"
        }
      ]
    },
    {
      "name": "updateAdmin",
      "accounts": [
        {
          "name": "admin",
          "isMut": false,
          "isSigner": true
        },
        {
          "name": "state",
          "isMut": true,
          "isSigner": false
        }
      ],
      "args": [
        {
          "name": "admin",
          "type": "publicKey"
        }
      ]
    },
    {
      "name": "updateWhitelistMint",
      "accounts": [
        {
          "name": "admin",
          "isMut": false,
          "isSigner": true
        },
        {
          "name": "state",
          "isMut": true,
          "isSigner": false
        }
      ],
      "args": [
        {
          "name": "whitelistMint",
          "type": "publicKey"
        }
      ]
    },
    {
      "name": "updateDiscountMint",
      "accounts": [
        {
          "name": "admin",
          "isMut": false,
          "isSigner": true
        },
        {
          "name": "state",
          "isMut": true,
          "isSigner": false
        }
      ],
      "args": [
        {
          "name": "discountMint",
          "type": "publicKey"
        }
      ]
    },
    {
      "name": "updateExchangeStatus",
      "accounts": [
        {
          "name": "admin",
          "isMut": false,
          "isSigner": true
        },
        {
          "name": "state",
          "isMut": true,
          "isSigner": false
        }
      ],
      "args": [
        {
          "name": "exchangeStatus",
          "type": "u8"
        }
      ]
    },
    {
      "name": "updatePerpAuctionDuration",
      "accounts": [
        {
          "name": "admin",
          "isMut": false,
          "isSigner": true
        },
        {
          "name": "state",
          "isMut": true,
          "isSigner": false
        }
      ],
      "args": [
        {
          "name": "minPerpAuctionDuration",
          "type": "u8"
        }
      ]
    },
    {
      "name": "updateSpotAuctionDuration",
      "accounts": [
        {
          "name": "admin",
          "isMut": false,
          "isSigner": true
        },
        {
          "name": "state",
          "isMut": true,
          "isSigner": false
        }
      ],
      "args": [
        {
          "name": "defaultSpotAuctionDuration",
          "type": "u8"
        }
      ]
    },
    {
      "name": "adminRemoveInsuranceFundStake",
      "accounts": [
        {
          "name": "admin",
          "isMut": false,
          "isSigner": true
        },
        {
          "name": "state",
          "isMut": false,
          "isSigner": false
        },
        {
          "name": "spotMarket",
          "isMut": false,
          "isSigner": false
        },
        {
          "name": "insuranceFundVault",
          "isMut": true,
          "isSigner": false
        },
        {
          "name": "driftSigner",
          "isMut": false,
          "isSigner": false
        },
        {
          "name": "adminTokenAccount",
          "isMut": true,
          "isSigner": false
        },
        {
          "name": "tokenProgram",
          "isMut": false,
          "isSigner": false
        }
      ],
      "args": [
        {
          "name": "marketIndex",
          "type": "u16"
        },
        {
          "name": "amount",
          "type": "u64"
        }
      ]
    }
  ],
  "accounts": [
    {
      "name": "PhoenixV1FulfillmentConfig",
      "type": {
        "kind": "struct",
        "fields": [
          {
            "name": "pubkey",
            "type": "publicKey"
          },
          {
            "name": "phoenixProgramId",
            "type": "publicKey"
          },
          {
            "name": "phoenixLogAuthority",
            "type": "publicKey"
          },
          {
            "name": "phoenixMarket",
            "type": "publicKey"
          },
          {
            "name": "phoenixBaseVault",
            "type": "publicKey"
          },
          {
            "name": "phoenixQuoteVault",
            "type": "publicKey"
          },
          {
            "name": "marketIndex",
            "type": "u16"
          },
          {
            "name": "fulfillmentType",
            "type": {
              "defined": "SpotFulfillmentType"
            }
          },
          {
            "name": "status",
            "type": {
              "defined": "SpotFulfillmentConfigStatus"
            }
          },
          {
            "name": "padding",
            "type": {
              "array": [
                "u8",
                4
              ]
            }
          }
        ]
      }
    },
    {
      "name": "SerumV3FulfillmentConfig",
      "type": {
        "kind": "struct",
        "fields": [
          {
            "name": "pubkey",
            "type": "publicKey"
          },
          {
            "name": "serumProgramId",
            "type": "publicKey"
          },
          {
            "name": "serumMarket",
            "type": "publicKey"
          },
          {
            "name": "serumRequestQueue",
            "type": "publicKey"
          },
          {
            "name": "serumEventQueue",
            "type": "publicKey"
          },
          {
            "name": "serumBids",
            "type": "publicKey"
          },
          {
            "name": "serumAsks",
            "type": "publicKey"
          },
          {
            "name": "serumBaseVault",
            "type": "publicKey"
          },
          {
            "name": "serumQuoteVault",
            "type": "publicKey"
          },
          {
            "name": "serumOpenOrders",
            "type": "publicKey"
          },
          {
            "name": "serumSignerNonce",
            "type": "u64"
          },
          {
            "name": "marketIndex",
            "type": "u16"
          },
          {
            "name": "fulfillmentType",
            "type": {
              "defined": "SpotFulfillmentType"
            }
          },
          {
            "name": "status",
            "type": {
              "defined": "SpotFulfillmentConfigStatus"
            }
          },
          {
            "name": "padding",
            "type": {
              "array": [
                "u8",
                4
              ]
            }
          }
        ]
      }
    },
    {
      "name": "InsuranceFundStake",
      "type": {
        "kind": "struct",
        "fields": [
          {
            "name": "authority",
            "type": "publicKey"
          },
          {
            "name": "ifShares",
            "type": "u128"
          },
          {
            "name": "lastWithdrawRequestShares",
            "type": "u128"
          },
          {
            "name": "ifBase",
            "type": "u128"
          },
          {
            "name": "lastValidTs",
            "type": "i64"
          },
          {
            "name": "lastWithdrawRequestValue",
            "type": "u64"
          },
          {
            "name": "lastWithdrawRequestTs",
            "type": "i64"
          },
          {
            "name": "costBasis",
            "type": "i64"
          },
          {
            "name": "marketIndex",
            "type": "u16"
          },
          {
            "name": "padding",
            "type": {
              "array": [
                "u8",
                14
              ]
            }
          }
        ]
      }
    },
    {
      "name": "PerpMarket",
      "type": {
        "kind": "struct",
        "fields": [
          {
            "name": "pubkey",
            "docs": [
<<<<<<< HEAD
              "The address of the perp market"
=======
              "The perp market's address. It is a pda of the market index"
>>>>>>> 5306cd12
            ],
            "type": "publicKey"
          },
          {
            "name": "amm",
            "docs": [
<<<<<<< HEAD
              "Protocol's automated market maker"
=======
              "The automated market maker"
>>>>>>> 5306cd12
            ],
            "type": {
              "defined": "AMM"
            }
          },
          {
            "name": "pnlPool",
            "docs": [
<<<<<<< HEAD
              "The pnl pool that users settle pnl with",
              "If a user settles negative pnl, the pool increases",
              "If a user settles positive pnl, the pool decreases",
              "The pool can not go negative, so for a user with positive pnl to settle, there must be",
              "users with negative pnl already settled"
=======
              "The market's pnl pool. When users settle negative pnl, the balance increases.",
              "When users settle positive pnl, the balance decreases. Can not go negative."
>>>>>>> 5306cd12
            ],
            "type": {
              "defined": "PoolBalance"
            }
          },
          {
            "name": "name",
            "docs": [
<<<<<<< HEAD
              "Display name"
=======
              "Encoded display name for the perp market e.g. SOL-PERP"
>>>>>>> 5306cd12
            ],
            "type": {
              "array": [
                "u8",
                32
              ]
            }
          },
          {
            "name": "insuranceClaim",
            "docs": [
<<<<<<< HEAD
              "The markets claim on the insurance fund"
=======
              "The perp market's claim on the insurance fund"
>>>>>>> 5306cd12
            ],
            "type": {
              "defined": "InsuranceClaim"
            }
          },
          {
            "name": "unrealizedPnlMaxImbalance",
            "docs": [
<<<<<<< HEAD
              "pnl imbalance occurs when the long's pnl does not equal the short's pnl",
              "this happens because the amm takes on a position and has pnl",
              "the max imbalance is the max difference between the long and short pnl",
              "before the asset weight for positive pnl is reduced",
              "PRECISION: QUOTE_PRECISION"
=======
              "The max pnl imbalance before positive pnl asset weight is discounted",
              "pnl imbalance is the difference between long and short pnl. When it's greater than 0,",
              "the amm has negative pnl and the initial asset weight for positive pnl is discounted",
              "precision = QUOTE_PRECISION"
>>>>>>> 5306cd12
            ],
            "type": "u64"
          },
          {
            "name": "expiryTs",
            "docs": [
<<<<<<< HEAD
              "When the market will expire, only set if market is in reduce only mode"
=======
              "The ts when the market will be expired. Only set if market is in reduce only mode"
>>>>>>> 5306cd12
            ],
            "type": "i64"
          },
          {
            "name": "expiryPrice",
            "docs": [
<<<<<<< HEAD
              "The price the market will settle at, only set if market is expired"
=======
              "The price at which positions will be settled. Only set if market is expired",
              "precision = PRICE_PRECISION"
>>>>>>> 5306cd12
            ],
            "type": "i64"
          },
          {
            "name": "nextFillRecordId",
            "docs": [
<<<<<<< HEAD
              "Each trade has a fill record id. This is the next id to be used"
=======
              "Every trade has a fill record id. This is the next id to be used"
>>>>>>> 5306cd12
            ],
            "type": "u64"
          },
          {
            "name": "nextFundingRateRecordId",
            "docs": [
<<<<<<< HEAD
              "Each funding rate update has a record id. This is the next id to be used"
=======
              "Every funding rate update has a record id. This is the next id to be used"
>>>>>>> 5306cd12
            ],
            "type": "u64"
          },
          {
            "name": "nextCurveRecordId",
            "docs": [
<<<<<<< HEAD
              "Each amm k update has a record id. This is the next id to be used"
=======
              "Every amm k updated has a record id. This is the next id to be used"
>>>>>>> 5306cd12
            ],
            "type": "u64"
          },
          {
            "name": "imfFactor",
            "docs": [
<<<<<<< HEAD
              "The initial margin fraction factor. Used to increase the margin requirement for large positions",
              "PRECISION: 1e6"
=======
              "The initial margin fraction factor. Used to increase margin ratio for large positions",
              "precision: MARGIN_PRECISION"
>>>>>>> 5306cd12
            ],
            "type": "u32"
          },
          {
            "name": "unrealizedPnlImfFactor",
            "docs": [
              "The imf factor for unrealized pnl. Used to discount asset weight for large positive pnl",
              "precision: MARGIN_PRECISION"
            ],
            "type": "u32"
          },
          {
            "name": "liquidatorFee",
            "docs": [
              "The fee the liquidator is paid for taking over perp position",
              "precision: LIQUIDATOR_FEE_PRECISION"
            ],
            "type": "u32"
          },
          {
            "name": "ifLiquidationFee",
            "docs": [
              "The fee the insurance fund receives from liquidation",
              "precision: LIQUIDATOR_FEE_PRECISION"
            ],
            "type": "u32"
          },
          {
            "name": "marginRatioInitial",
            "docs": [
              "The margin ratio which determines how much collateral is required to open a position",
              "e.g. margin ratio of .1 means a user must have $100 of total collateral to open a $1000 position",
              "precision: MARGIN_PRECISION"
            ],
            "type": "u32"
          },
          {
            "name": "marginRatioMaintenance",
            "docs": [
              "The margin ratio which determines when a user will be liquidated",
              "e.g. margin ratio of .05 means a user must have $50 of total collateral to maintain a $1000 position",
              "else they will be liquidated",
              "precision: MARGIN_PRECISION"
            ],
            "type": "u32"
          },
          {
            "name": "unrealizedPnlInitialAssetWeight",
            "docs": [
              "The initial asset weight for positive pnl. Negative pnl always has an asset weight of 1",
              "precision: SPOT_WEIGHT_PRECISION"
            ],
            "type": "u32"
          },
          {
            "name": "unrealizedPnlMaintenanceAssetWeight",
            "docs": [
              "The maintenance asset weight for positive pnl. Negative pnl always has an asset weight of 1",
              "precision: SPOT_WEIGHT_PRECISION"
            ],
            "type": "u32"
          },
          {
            "name": "numberOfUsersWithBase",
            "docs": [
              "number of users in a position (base)"
            ],
            "type": "u32"
          },
          {
            "name": "numberOfUsers",
            "docs": [
              "number of users in a position (pnl) or pnl (quote)"
            ],
            "type": "u32"
          },
          {
            "name": "marketIndex",
            "type": "u16"
          },
          {
            "name": "status",
            "docs": [
              "Whether a market is active, reduce only, expired, etc",
              "Affects whether users can open/close positions"
            ],
            "type": {
              "defined": "MarketStatus"
            }
          },
          {
            "name": "contractType",
            "docs": [
              "Currently only Perpetual markets are supported"
            ],
            "type": {
              "defined": "ContractType"
            }
          },
          {
            "name": "contractTier",
            "docs": [
              "The contract tier determines how much insurance a market can receive, with more speculative markets receiving less insurance",
              "It also influences the order perp markets can be liquidated, with less speculative markets being liquidated first"
            ],
            "type": {
              "defined": "ContractTier"
            }
          },
          {
            "name": "padding1",
            "type": "bool"
          },
          {
            "name": "quoteSpotMarketIndex",
            "docs": [
              "The spot market that pnl is settled in"
            ],
            "type": "u16"
          },
          {
            "name": "padding",
            "type": {
              "array": [
                "u8",
                48
              ]
            }
          }
        ]
      }
    },
    {
      "name": "SpotMarket",
      "type": {
        "kind": "struct",
        "fields": [
          {
            "name": "pubkey",
            "docs": [
              "The address of the spot market. It is a pda of the market index"
            ],
            "type": "publicKey"
          },
          {
            "name": "oracle",
            "docs": [
              "The oracle used to price the markets deposits/borrows"
            ],
            "type": "publicKey"
          },
          {
            "name": "mint",
            "docs": [
              "The token mint of the market"
            ],
            "type": "publicKey"
          },
          {
            "name": "vault",
            "docs": [
              "The vault used to store the market's deposits",
              "The amount in the vault should be equal to or greater than deposits - borrows"
            ],
            "type": "publicKey"
          },
          {
            "name": "name",
            "docs": [
              "The encoded display name fo the market e.g. SOL"
            ],
            "type": {
              "array": [
                "u8",
                32
              ]
            }
          },
          {
            "name": "historicalOracleData",
            "type": {
              "defined": "HistoricalOracleData"
            }
          },
          {
            "name": "historicalIndexData",
            "type": {
              "defined": "HistoricalIndexData"
            }
          },
          {
            "name": "revenuePool",
            "docs": [
              "Revenue the protocol has collected in this markets token",
              "e.g. for SOL-PERP, funds can be settled in usdc and will flow into the USDC revenue pool"
            ],
            "type": {
              "defined": "PoolBalance"
            }
          },
          {
            "name": "spotFeePool",
            "docs": [
              "The fees collected from swaps between this market and the quote market",
              "Is settled to the quote markets revenue pool"
            ],
            "type": {
              "defined": "PoolBalance"
            }
          },
          {
            "name": "insuranceFund",
            "docs": [
              "Details on the insurance fund covering bankruptcies in this markets token",
              "Covers bankruptcies for borrows with this markets token and perps settling in this markets token"
            ],
            "type": {
              "defined": "InsuranceFund"
            }
          },
          {
            "name": "totalSpotFee",
            "docs": [
              "The total spot fees collected for this market",
              "precision: QUOTE_PRECISION"
            ],
            "type": "u128"
          },
          {
            "name": "depositBalance",
            "docs": [
              "The sum of the scaled balances for deposits across users and pool balances",
              "To convert to the deposit token amount, multiply by the cumulative deposit interest",
              "precision: SPOT_BALANCE_PRECISION"
            ],
            "type": "u128"
          },
          {
            "name": "borrowBalance",
            "docs": [
              "The sum of the scaled balances for borrows across users and pool balances",
              "To convert to the borrow token amount, multiply by the cumulative borrow interest",
              "precision: SPOT_BALANCE_PRECISION"
            ],
            "type": "u128"
          },
          {
            "name": "cumulativeDepositInterest",
            "docs": [
              "The cumulative interest earned by depositors",
              "Used to calculate the deposit token amount from the deposit balance",
              "precision: SPOT_CUMULATIVE_INTEREST_PRECISION"
            ],
            "type": "u128"
          },
          {
            "name": "cumulativeBorrowInterest",
            "docs": [
              "The cumulative interest earned by borrowers",
              "Used to calculate the borrow token amount from the borrow balance",
              "precision: SPOT_CUMULATIVE_INTEREST_PRECISION"
            ],
            "type": "u128"
          },
          {
            "name": "totalSocialLoss",
            "docs": [
              "The total socialized loss from borrows, in the mint's token",
              "precision: token mint precision"
            ],
            "type": "u128"
          },
          {
            "name": "totalQuoteSocialLoss",
            "docs": [
              "The total socialized loss from borrows, in the quote market's token",
              "preicision: QUOTE_PRECISION"
            ],
            "type": "u128"
          },
          {
            "name": "withdrawGuardThreshold",
            "docs": [
              "no withdraw limits/guards when deposits below this threshold",
              "precision: token mint precision"
            ],
            "type": "u64"
          },
          {
            "name": "maxTokenDeposits",
            "docs": [
              "The max amount of token deposits in this market",
              "0 if there is no limit",
              "precision: token mint precision"
            ],
            "type": "u64"
          },
          {
            "name": "depositTokenTwap",
            "docs": [
              "24hr average of deposit token amount",
              "precision: token mint precision"
            ],
            "type": "u64"
          },
          {
            "name": "borrowTokenTwap",
            "docs": [
              "24hr average of borrow token amount",
              "precision: token mint precision"
            ],
            "type": "u64"
          },
          {
            "name": "utilizationTwap",
            "docs": [
              "24hr average of utilization",
              "which is borrow amount over token amount",
              "precision: SPOT_UTILIZATION_PRECISION"
            ],
            "type": "u64"
          },
          {
            "name": "lastInterestTs",
            "docs": [
              "Last time the cumulative deposit and borrow interest was updated"
            ],
            "type": "u64"
          },
          {
            "name": "lastTwapTs",
            "docs": [
              "Last time the deposit/borrow/utilization averages were updated"
            ],
            "type": "u64"
          },
          {
            "name": "expiryTs",
            "docs": [
              "The time the market is set to expire. Only set if market is in reduce only mode"
            ],
            "type": "i64"
          },
          {
            "name": "orderStepSize",
            "docs": [
              "Spot orders must be a multiple of the step size",
              "precision: token mint precision"
            ],
            "type": "u64"
          },
          {
            "name": "orderTickSize",
            "docs": [
              "Spot orders must be a multiple of the tick size",
              "precision: QUOTE_PRECISION"
            ],
            "type": "u64"
          },
          {
            "name": "minOrderSize",
            "docs": [
              "The minimum order size",
              "precision: token mint precision"
            ],
            "type": "u64"
          },
          {
            "name": "maxPositionSize",
            "docs": [
              "The maximum spot position size",
              "if the limit is 0, there is no limit",
              "precision: token mint precision"
            ],
            "type": "u64"
          },
          {
            "name": "nextFillRecordId",
            "docs": [
              "Every spot trade has a fill record id. This is the next id to use"
            ],
            "type": "u64"
          },
          {
            "name": "nextDepositRecordId",
            "docs": [
              "Every deposit has a deposit record id. This is the next id to use"
            ],
            "type": "u64"
          },
          {
            "name": "initialAssetWeight",
            "docs": [
              "The initial asset weight used to calculate a deposits contribution to a users initial total collateral",
              "e.g. if the asset weight is .8, $100 of deposits contributes $80 to the users initial total collateral",
              "precision: SPOT_WEIGHT_PRECISION"
            ],
            "type": "u32"
          },
          {
            "name": "maintenanceAssetWeight",
            "docs": [
              "The maintenance asset weight used to calculate a deposits contribution to a users maintenance total collateral",
              "e.g. if the asset weight is .9, $100 of deposits contributes $90 to the users maintenance total collateral",
              "precision: SPOT_WEIGHT_PRECISION"
            ],
            "type": "u32"
          },
          {
            "name": "initialLiabilityWeight",
            "docs": [
              "The initial liability weight used to calculate a borrows contribution to a users initial margin requirement",
              "e.g. if the liability weight is .9, $100 of borrows contributes $90 to the users initial margin requirement",
              "precision: SPOT_WEIGHT_PRECISION"
            ],
            "type": "u32"
          },
          {
            "name": "maintenanceLiabilityWeight",
            "docs": [
              "The maintenance liability weight used to calculate a borrows contribution to a users maintenance margin requirement",
              "e.g. if the liability weight is .8, $100 of borrows contributes $80 to the users maintenance margin requirement",
              "precision: SPOT_WEIGHT_PRECISION"
            ],
            "type": "u32"
          },
          {
            "name": "imfFactor",
            "docs": [
              "The initial margin fraction factor. Used to increase liability weight/decrease asset weight for large positions",
              "precision: MARGIN_PRECISION"
            ],
            "type": "u32"
          },
          {
            "name": "liquidatorFee",
            "docs": [
              "The fee the liquidator is paid for taking over borrow/deposit",
              "precision: LIQUIDATOR_FEE_PRECISION"
            ],
            "type": "u32"
          },
          {
            "name": "ifLiquidationFee",
            "docs": [
              "The fee the insurance fund receives from liquidation",
              "precision: LIQUIDATOR_FEE_PRECISION"
            ],
            "type": "u32"
          },
          {
            "name": "optimalUtilization",
            "docs": [
              "The optimal utilization rate for this market.",
              "Used to determine the markets borrow rate",
              "precision: SPOT_UTILIZATION_PRECISION"
            ],
            "type": "u32"
          },
          {
            "name": "optimalBorrowRate",
            "docs": [
              "The borrow rate for this market when the market has optimal utilization",
              "precision: SPOT_RATE_PRECISION"
            ],
            "type": "u32"
          },
          {
            "name": "maxBorrowRate",
            "docs": [
              "The borrow rate for this market when the market has 1000 utilization",
              "precision: SPOT_RATE_PRECISION"
            ],
            "type": "u32"
          },
          {
            "name": "decimals",
            "docs": [
              "The market's token mint's decimals. To from decimals to a precision, 10^decimals"
            ],
            "type": "u32"
          },
          {
            "name": "marketIndex",
            "type": "u16"
          },
          {
            "name": "ordersEnabled",
            "docs": [
              "Whether or not spot trading is enabled"
            ],
            "type": "bool"
          },
          {
            "name": "oracleSource",
            "type": {
              "defined": "OracleSource"
            }
          },
          {
            "name": "status",
            "type": {
              "defined": "MarketStatus"
            }
          },
          {
            "name": "assetTier",
            "docs": [
              "The asset tier affects how a deposit can be used as collateral and the priority for a borrow being liquidated"
            ],
            "type": {
              "defined": "AssetTier"
            }
          },
          {
            "name": "padding",
            "type": {
              "array": [
                "u8",
                86
              ]
            }
          }
        ]
      }
    },
    {
      "name": "State",
      "type": {
        "kind": "struct",
        "fields": [
          {
            "name": "admin",
            "type": "publicKey"
          },
          {
            "name": "whitelistMint",
            "type": "publicKey"
          },
          {
            "name": "discountMint",
            "type": "publicKey"
          },
          {
            "name": "signer",
            "type": "publicKey"
          },
          {
            "name": "srmVault",
            "type": "publicKey"
          },
          {
            "name": "perpFeeStructure",
            "type": {
              "defined": "FeeStructure"
            }
          },
          {
            "name": "spotFeeStructure",
            "type": {
              "defined": "FeeStructure"
            }
          },
          {
            "name": "oracleGuardRails",
            "type": {
              "defined": "OracleGuardRails"
            }
          },
          {
            "name": "numberOfAuthorities",
            "type": "u64"
          },
          {
            "name": "numberOfSubAccounts",
            "type": "u64"
          },
          {
            "name": "lpCooldownTime",
            "type": "u64"
          },
          {
            "name": "liquidationMarginBufferRatio",
            "type": "u32"
          },
          {
            "name": "settlementDuration",
            "type": "u16"
          },
          {
            "name": "numberOfMarkets",
            "type": "u16"
          },
          {
            "name": "numberOfSpotMarkets",
            "type": "u16"
          },
          {
            "name": "signerNonce",
            "type": "u8"
          },
          {
            "name": "minPerpAuctionDuration",
            "type": "u8"
          },
          {
            "name": "defaultMarketOrderTimeInForce",
            "type": "u8"
          },
          {
            "name": "defaultSpotAuctionDuration",
            "type": "u8"
          },
          {
            "name": "exchangeStatus",
            "type": "u8"
          },
          {
            "name": "liquidationDuration",
            "type": "u8"
          },
          {
            "name": "initialPctToLiquidate",
            "type": "u16"
          },
          {
            "name": "padding",
            "type": {
              "array": [
                "u8",
                14
              ]
            }
          }
        ]
      }
    },
    {
      "name": "User",
      "type": {
        "kind": "struct",
        "fields": [
          {
            "name": "authority",
            "docs": [
              "The owner/authority of the account"
            ],
            "type": "publicKey"
          },
          {
            "name": "delegate",
            "docs": [
              "An addresses that can control the account on the authority's behalf. Has limited power, cant withdraw"
            ],
            "type": "publicKey"
          },
          {
            "name": "name",
            "docs": [
              "Encoded display name e.g. \"toly\""
            ],
            "type": {
              "array": [
                "u8",
                32
              ]
            }
          },
          {
            "name": "spotPositions",
            "docs": [
              "The user's spot positions"
            ],
            "type": {
              "array": [
                {
                  "defined": "SpotPosition"
                },
                8
              ]
            }
          },
          {
            "name": "perpPositions",
            "docs": [
              "The user's perp positions"
            ],
            "type": {
              "array": [
                {
                  "defined": "PerpPosition"
                },
                8
              ]
            }
          },
          {
            "name": "orders",
            "docs": [
              "The user's orders"
            ],
            "type": {
              "array": [
                {
                  "defined": "Order"
                },
                32
              ]
            }
          },
          {
            "name": "lastAddPerpLpSharesTs",
            "docs": [
              "The last time the user added perp lp positions"
            ],
            "type": "i64"
          },
          {
            "name": "totalDeposits",
            "docs": [
              "The total values of deposits the user has made",
              "precision: QUOTE_PRECISION"
            ],
            "type": "u64"
          },
          {
            "name": "totalWithdraws",
            "docs": [
              "The total values of withdrawals the user has made",
              "precision: QUOTE_PRECISION"
            ],
            "type": "u64"
          },
          {
            "name": "totalSocialLoss",
            "docs": [
              "The total socialized loss the users has incurred upon the protocol",
              "precision: QUOTE_PRECISION"
            ],
            "type": "u64"
          },
          {
            "name": "settledPerpPnl",
            "docs": [
              "Fees (taker fees, maker rebate, referrer reward, filler reward) and pnl for perps",
              "precision: QUOTE_PRECISION"
            ],
            "type": "i64"
          },
          {
            "name": "cumulativeSpotFees",
            "docs": [
              "Fees (taker fees, maker rebate, filler reward) for spot",
              "precision: QUOTE_PRECISION"
            ],
            "type": "i64"
          },
          {
            "name": "cumulativePerpFunding",
            "docs": [
              "Cumulative funding paid/received for perps",
              "precision: QUOTE_PRECISION"
            ],
            "type": "i64"
          },
          {
            "name": "liquidationMarginFreed",
            "docs": [
              "The amount of margin freed during liquidation. Used to force the liquidation to occur over a period of time",
              "Defaults to zero when not being liquidated",
              "precision: QUOTE_PRECISION"
            ],
            "type": "u64"
          },
          {
            "name": "lastActiveSlot",
            "docs": [
              "The last slot a user was active. Used to determine if a user is idle"
            ],
            "type": "u64"
          },
          {
            "name": "nextOrderId",
            "docs": [
              "Every user order has an order id. This is the next order id to be used"
            ],
            "type": "u32"
          },
          {
            "name": "maxMarginRatio",
            "docs": [
              "Custom max initial margin ratio for the user"
            ],
            "type": "u32"
          },
          {
            "name": "nextLiquidationId",
            "docs": [
              "The next liquidation id to be used for user"
            ],
            "type": "u16"
          },
          {
            "name": "subAccountId",
            "docs": [
              "The sub account id for this user"
            ],
            "type": "u16"
          },
          {
            "name": "status",
            "docs": [
              "Whether the user is active, being liquidated or bankrupt"
            ],
            "type": {
              "defined": "UserStatus"
            }
          },
          {
            "name": "isMarginTradingEnabled",
            "docs": [
              "Whether the user has enabled margin trading"
            ],
            "type": "bool"
          },
          {
            "name": "idle",
            "docs": [
              "User is idle if they haven't interacted with the protocol in 1 week and they have no orders, perp positions or borrows",
              "Off-chain keeper bots can ignore users that are idle"
            ],
            "type": "bool"
          },
          {
            "name": "padding",
            "type": {
              "array": [
                "u8",
                25
              ]
            }
          }
        ]
      }
    },
    {
      "name": "UserStats",
      "type": {
        "kind": "struct",
        "fields": [
          {
            "name": "authority",
            "docs": [
              "The authority for all of a users sub accounts"
            ],
            "type": "publicKey"
          },
          {
            "name": "referrer",
            "docs": [
              "The address that referred this user"
            ],
            "type": "publicKey"
          },
          {
            "name": "fees",
            "docs": [
              "Stats on the fees paid by the user"
            ],
            "type": {
              "defined": "UserFees"
            }
          },
          {
            "name": "nextEpochTs",
            "docs": [
              "The timestamp of the next epoch",
              "Epoch is used to limit referrer rewards earned in single epoch"
            ],
            "type": "i64"
          },
          {
            "name": "makerVolume30d",
            "docs": [
              "Rolling 30day maker volume for user",
              "precision: QUOTE_PRECISION"
            ],
            "type": "u64"
          },
          {
            "name": "takerVolume30d",
            "docs": [
              "Rolling 30day taker volume for user",
              "precision: QUOTE_PRECISION"
            ],
            "type": "u64"
          },
          {
            "name": "fillerVolume30d",
            "docs": [
              "Rolling 30day filler volume for user",
              "precision: QUOTE_PRECISION"
            ],
            "type": "u64"
          },
          {
            "name": "lastMakerVolume30dTs",
            "docs": [
              "last time the maker volume was updated"
            ],
            "type": "i64"
          },
          {
            "name": "lastTakerVolume30dTs",
            "docs": [
              "last time the taker volume was updated"
            ],
            "type": "i64"
          },
          {
            "name": "lastFillerVolume30dTs",
            "docs": [
              "last time the filler volume was updated"
            ],
            "type": "i64"
          },
          {
            "name": "ifStakedQuoteAssetAmount",
            "docs": [
              "The amount of tokens staked in the quote spot markets if"
            ],
            "type": "u64"
          },
          {
            "name": "numberOfSubAccounts",
            "docs": [
              "The current number of sub accounts"
            ],
            "type": "u16"
          },
          {
            "name": "numberOfSubAccountsCreated",
            "docs": [
              "The number of sub accounts created. Can be greater than the number of sub accounts if user",
              "has deleted sub accounts"
            ],
            "type": "u16"
          },
          {
            "name": "isReferrer",
            "docs": [
              "Whether the user is a referrer. Sub account 0 can not be deleted if user is a referrer"
            ],
            "type": "bool"
          },
          {
            "name": "padding",
            "type": {
              "array": [
                "u8",
                51
              ]
            }
          }
        ]
      }
    },
    {
      "name": "ReferrerName",
      "type": {
        "kind": "struct",
        "fields": [
          {
            "name": "authority",
            "type": "publicKey"
          },
          {
            "name": "user",
            "type": "publicKey"
          },
          {
            "name": "userStats",
            "type": "publicKey"
          },
          {
            "name": "name",
            "type": {
              "array": [
                "u8",
                32
              ]
            }
          }
        ]
      }
    }
  ],
  "types": [
    {
      "name": "OrderParams",
      "type": {
        "kind": "struct",
        "fields": [
          {
            "name": "orderType",
            "type": {
              "defined": "OrderType"
            }
          },
          {
            "name": "marketType",
            "type": {
              "defined": "MarketType"
            }
          },
          {
            "name": "direction",
            "type": {
              "defined": "PositionDirection"
            }
          },
          {
            "name": "userOrderId",
            "type": "u8"
          },
          {
            "name": "baseAssetAmount",
            "type": "u64"
          },
          {
            "name": "price",
            "type": "u64"
          },
          {
            "name": "marketIndex",
            "type": "u16"
          },
          {
            "name": "reduceOnly",
            "type": "bool"
          },
          {
            "name": "postOnly",
            "type": {
              "defined": "PostOnlyParam"
            }
          },
          {
            "name": "immediateOrCancel",
            "type": "bool"
          },
          {
            "name": "maxTs",
            "type": {
              "option": "i64"
            }
          },
          {
            "name": "triggerPrice",
            "type": {
              "option": "u64"
            }
          },
          {
            "name": "triggerCondition",
            "type": {
              "defined": "OrderTriggerCondition"
            }
          },
          {
            "name": "oraclePriceOffset",
            "type": {
              "option": "i32"
            }
          },
          {
            "name": "auctionDuration",
            "type": {
              "option": "u8"
            }
          },
          {
            "name": "auctionStartPrice",
            "type": {
              "option": "i64"
            }
          },
          {
            "name": "auctionEndPrice",
            "type": {
              "option": "i64"
            }
          }
        ]
      }
    },
    {
      "name": "ModifyOrderParams",
      "type": {
        "kind": "struct",
        "fields": [
          {
            "name": "direction",
            "type": {
              "option": {
                "defined": "PositionDirection"
              }
            }
          },
          {
            "name": "baseAssetAmount",
            "type": {
              "option": "u64"
            }
          },
          {
            "name": "price",
            "type": {
              "option": "u64"
            }
          },
          {
            "name": "reduceOnly",
            "type": {
              "option": "bool"
            }
          },
          {
            "name": "postOnly",
            "type": {
              "option": {
                "defined": "PostOnlyParam"
              }
            }
          },
          {
            "name": "immediateOrCancel",
            "type": {
              "option": "bool"
            }
          },
          {
            "name": "maxTs",
            "type": {
              "option": "i64"
            }
          },
          {
            "name": "triggerPrice",
            "type": {
              "option": "u64"
            }
          },
          {
            "name": "triggerCondition",
            "type": {
              "option": {
                "defined": "OrderTriggerCondition"
              }
            }
          },
          {
            "name": "oraclePriceOffset",
            "type": {
              "option": "i32"
            }
          },
          {
            "name": "auctionDuration",
            "type": {
              "option": "u8"
            }
          },
          {
            "name": "auctionStartPrice",
            "type": {
              "option": "i64"
            }
          },
          {
            "name": "auctionEndPrice",
            "type": {
              "option": "i64"
            }
          }
        ]
      }
    },
    {
      "name": "LiquidatePerpRecord",
      "type": {
        "kind": "struct",
        "fields": [
          {
            "name": "marketIndex",
            "type": "u16"
          },
          {
            "name": "oraclePrice",
            "type": "i64"
          },
          {
            "name": "baseAssetAmount",
            "type": "i64"
          },
          {
            "name": "quoteAssetAmount",
            "type": "i64"
          },
          {
            "name": "lpShares",
            "type": "u64"
          },
          {
            "name": "fillRecordId",
            "type": "u64"
          },
          {
            "name": "userOrderId",
            "type": "u32"
          },
          {
            "name": "liquidatorOrderId",
            "type": "u32"
          },
          {
            "name": "liquidatorFee",
            "type": "u64"
          },
          {
            "name": "ifFee",
            "type": "u64"
          }
        ]
      }
    },
    {
      "name": "LiquidateSpotRecord",
      "type": {
        "kind": "struct",
        "fields": [
          {
            "name": "assetMarketIndex",
            "type": "u16"
          },
          {
            "name": "assetPrice",
            "type": "i64"
          },
          {
            "name": "assetTransfer",
            "type": "u128"
          },
          {
            "name": "liabilityMarketIndex",
            "type": "u16"
          },
          {
            "name": "liabilityPrice",
            "type": "i64"
          },
          {
            "name": "liabilityTransfer",
            "type": "u128"
          },
          {
            "name": "ifFee",
            "type": "u64"
          }
        ]
      }
    },
    {
      "name": "LiquidateBorrowForPerpPnlRecord",
      "type": {
        "kind": "struct",
        "fields": [
          {
            "name": "perpMarketIndex",
            "type": "u16"
          },
          {
            "name": "marketOraclePrice",
            "type": "i64"
          },
          {
            "name": "pnlTransfer",
            "type": "u128"
          },
          {
            "name": "liabilityMarketIndex",
            "type": "u16"
          },
          {
            "name": "liabilityPrice",
            "type": "i64"
          },
          {
            "name": "liabilityTransfer",
            "type": "u128"
          }
        ]
      }
    },
    {
      "name": "LiquidatePerpPnlForDepositRecord",
      "type": {
        "kind": "struct",
        "fields": [
          {
            "name": "perpMarketIndex",
            "type": "u16"
          },
          {
            "name": "marketOraclePrice",
            "type": "i64"
          },
          {
            "name": "pnlTransfer",
            "type": "u128"
          },
          {
            "name": "assetMarketIndex",
            "type": "u16"
          },
          {
            "name": "assetPrice",
            "type": "i64"
          },
          {
            "name": "assetTransfer",
            "type": "u128"
          }
        ]
      }
    },
    {
      "name": "PerpBankruptcyRecord",
      "type": {
        "kind": "struct",
        "fields": [
          {
            "name": "marketIndex",
            "type": "u16"
          },
          {
            "name": "pnl",
            "type": "i128"
          },
          {
            "name": "ifPayment",
            "type": "u128"
          },
          {
            "name": "clawbackUser",
            "type": {
              "option": "publicKey"
            }
          },
          {
            "name": "clawbackUserPayment",
            "type": {
              "option": "u128"
            }
          },
          {
            "name": "cumulativeFundingRateDelta",
            "type": "i128"
          }
        ]
      }
    },
    {
      "name": "SpotBankruptcyRecord",
      "type": {
        "kind": "struct",
        "fields": [
          {
            "name": "marketIndex",
            "type": "u16"
          },
          {
            "name": "borrowAmount",
            "type": "u128"
          },
          {
            "name": "ifPayment",
            "type": "u128"
          },
          {
            "name": "cumulativeDepositInterestDelta",
            "type": "u128"
          }
        ]
      }
    },
    {
      "name": "HistoricalOracleData",
      "type": {
        "kind": "struct",
        "fields": [
          {
            "name": "lastOraclePrice",
            "docs": [
              "precision: PRICE_PRECISION"
            ],
            "type": "i64"
          },
          {
            "name": "lastOracleConf",
            "docs": [
              "precision: PRICE_PRECISION"
            ],
            "type": "u64"
          },
          {
            "name": "lastOracleDelay",
            "type": "i64"
          },
          {
            "name": "lastOraclePriceTwap",
            "docs": [
              "precision: PRICE_PRECISION"
            ],
            "type": "i64"
          },
          {
            "name": "lastOraclePriceTwap5min",
            "docs": [
              "precision: PRICE_PRECISION"
            ],
            "type": "i64"
          },
          {
            "name": "lastOraclePriceTwapTs",
            "type": "i64"
          }
        ]
      }
    },
    {
      "name": "HistoricalIndexData",
      "type": {
        "kind": "struct",
        "fields": [
          {
            "name": "lastIndexBidPrice",
            "docs": [
              "precision: PRICE_PRECISION"
            ],
            "type": "u64"
          },
          {
            "name": "lastIndexAskPrice",
            "docs": [
              "precision: PRICE_PRECISION"
            ],
            "type": "u64"
          },
          {
            "name": "lastIndexPriceTwap",
            "docs": [
              "precision: PRICE_PRECISION"
            ],
            "type": "u64"
          },
          {
            "name": "lastIndexPriceTwap5min",
            "docs": [
              "precision: PRICE_PRECISION"
            ],
            "type": "u64"
          },
          {
            "name": "lastIndexPriceTwapTs",
            "type": "i64"
          }
        ]
      }
    },
    {
      "name": "InsuranceClaim",
      "type": {
        "kind": "struct",
        "fields": [
          {
            "name": "revenueWithdrawSinceLastSettle",
            "docs": [
              "The amount of revenue last settled",
              "Positive if funds left the perp market,",
              "negative if funds were pulled into the perp market",
              "precision: QUOTE_PRECISION"
            ],
            "type": "i64"
          },
          {
            "name": "maxRevenueWithdrawPerPeriod",
            "docs": [
              "The max amount of revenue that can be withdrawn per period",
              "precision: QUOTE_PRECISION"
            ],
            "type": "u64"
          },
          {
            "name": "quoteMaxInsurance",
            "docs": [
              "The max amount of insurance that perp market can use to resolve bankruptcy and pnl deficits",
              "precision: QUOTE_PRECISION"
            ],
            "type": "u64"
          },
          {
            "name": "quoteSettledInsurance",
            "docs": [
              "The amount of insurance that has been used to resolve bankruptcy and pnl deficits",
              "precision: QUOTE_PRECISION"
            ],
            "type": "u64"
          },
          {
            "name": "lastRevenueWithdrawTs",
            "docs": [
              "The last time revenue was settled in/out of market"
            ],
            "type": "i64"
          }
        ]
      }
    },
    {
      "name": "PoolBalance",
      "type": {
        "kind": "struct",
        "fields": [
          {
            "name": "scaledBalance",
            "docs": [
              "To get the pool's token amount, you must multiply the scaled balance by the market's cumulative",
              "deposit interest",
              "precision: SPOT_BALANCE_PRECISION"
            ],
            "type": "u128"
          },
          {
            "name": "marketIndex",
            "docs": [
              "The spot market the pool is for"
            ],
            "type": "u16"
          },
          {
            "name": "padding",
            "type": {
              "array": [
                "u8",
                6
              ]
            }
          }
        ]
      }
    },
    {
      "name": "AMM",
      "type": {
        "kind": "struct",
        "fields": [
          {
            "name": "oracle",
            "docs": [
              "oracle price data public key"
            ],
            "type": "publicKey"
          },
          {
            "name": "historicalOracleData",
            "docs": [
              "stores historically witnessed oracle data"
            ],
            "type": {
              "defined": "HistoricalOracleData"
            }
          },
          {
            "name": "baseAssetAmountPerLp",
            "docs": [
              "accumulated base asset amount since inception per lp share"
            ],
            "type": "i128"
          },
          {
            "name": "quoteAssetAmountPerLp",
            "docs": [
              "accumulated quote asset amount since inception per lp share"
            ],
            "type": "i128"
          },
          {
            "name": "feePool",
            "docs": [
              "partition of fees from perp market trading moved from pnl settlements"
            ],
            "type": {
              "defined": "PoolBalance"
            }
          },
          {
            "name": "baseAssetReserve",
            "docs": [
              "`x` reserves for constant product mm formula (x * y = k)"
            ],
            "type": "u128"
          },
          {
            "name": "quoteAssetReserve",
            "docs": [
              "`y` reserves for constant product mm formula (x * y = k)"
            ],
            "type": "u128"
          },
          {
            "name": "concentrationCoef",
            "docs": [
              "determines how close the min/max base asset reserve sit vs base reserves",
              "allow for decreasing slippage without increasing liquidity and v.v."
            ],
            "type": "u128"
          },
          {
            "name": "minBaseAssetReserve",
            "docs": [
              "minimum base_asset_reserve allowed before AMM is unavailable"
            ],
            "type": "u128"
          },
          {
            "name": "maxBaseAssetReserve",
            "docs": [
              "maximum base_asset_reserve allowed before AMM is unavailable"
            ],
            "type": "u128"
          },
          {
            "name": "sqrtK",
            "docs": [
              "`sqrt(k)` in constant product mm formula (x * y = k). stored to avoid drift caused by integer math issues"
            ],
            "type": "u128"
          },
          {
            "name": "pegMultiplier",
            "docs": [
              "normalizing numerical factor for y, its use offers lowest slippage in cp-curve when market is balanced"
            ],
            "type": "u128"
          },
          {
            "name": "terminalQuoteAssetReserve",
            "docs": [
              "y when market is balanced. stored to save computation"
            ],
            "type": "u128"
          },
          {
            "name": "baseAssetAmountLong",
            "docs": [
              "tracks number of total longs in market (regardless of counterparty)"
            ],
            "type": "i128"
          },
          {
            "name": "baseAssetAmountShort",
            "docs": [
              "tracks number of total shorts in market (regardless of counterparty)"
            ],
            "type": "i128"
          },
          {
            "name": "baseAssetAmountWithAmm",
            "docs": [
              "tracks net position (longs-shorts) in market with AMM as counterparty"
            ],
            "type": "i128"
          },
          {
            "name": "baseAssetAmountWithUnsettledLp",
            "docs": [
              "tracks net position (longs-shorts) in market with LPs as counterparty"
            ],
            "type": "i128"
          },
          {
            "name": "maxOpenInterest",
            "docs": [
              "max allowed open interest, blocks trades that breach this value"
            ],
            "type": "u128"
          },
          {
            "name": "quoteAssetAmount",
            "docs": [
              "sum of all user's perp quote_asset_amount in market"
            ],
            "type": "i128"
          },
          {
            "name": "quoteEntryAmountLong",
            "docs": [
              "sum of all long user's quote_entry_amount in market"
            ],
            "type": "i128"
          },
          {
            "name": "quoteEntryAmountShort",
            "docs": [
              "sum of all short user's quote_entry_amount in market"
            ],
            "type": "i128"
          },
          {
            "name": "quoteBreakEvenAmountLong",
            "docs": [
              "sum of all long user's quote_break_even_amount in market"
            ],
            "type": "i128"
          },
          {
            "name": "quoteBreakEvenAmountShort",
            "docs": [
              "sum of all short user's quote_break_even_amount in market"
            ],
            "type": "i128"
          },
          {
            "name": "userLpShares",
            "docs": [
              "total user lp shares of sqrt_k (protocol owned liquidity = sqrt_k - last_funding_rate)"
            ],
            "type": "u128"
          },
          {
            "name": "lastFundingRate",
            "docs": [
              "last funding rate in this perp market (unit is quote per base)"
            ],
            "type": "i64"
          },
          {
            "name": "lastFundingRateLong",
            "docs": [
              "last funding rate for longs in this perp market (unit is quote per base)"
            ],
            "type": "i64"
          },
          {
            "name": "lastFundingRateShort",
            "docs": [
              "last funding rate for shorts in this perp market (unit is quote per base)"
            ],
            "type": "i64"
          },
          {
            "name": "last24hAvgFundingRate",
            "docs": [
              "estimate of last 24h of funding rate perp market (unit is quote per base)"
            ],
            "type": "i64"
          },
          {
            "name": "totalFee",
            "docs": [
              "total fees collected by this perp market"
            ],
            "type": "i128"
          },
          {
            "name": "totalMmFee",
            "docs": [
              "total fees collected by the vAMM's bid/ask spread"
            ],
            "type": "i128"
          },
          {
            "name": "totalExchangeFee",
            "docs": [
              "total fees collected by exchange fee schedule"
            ],
            "type": "u128"
          },
          {
            "name": "totalFeeMinusDistributions",
            "docs": [
              "total fees minus any recognized upnl and pool withdraws"
            ],
            "type": "i128"
          },
          {
            "name": "totalFeeWithdrawn",
            "docs": [
              "sum of all fees from fee pool withdrawn to revenue pool"
            ],
            "type": "u128"
          },
          {
            "name": "totalLiquidationFee",
            "docs": [
              "all fees collected by market for liquidations"
            ],
            "type": "u128"
          },
          {
            "name": "cumulativeFundingRateLong",
            "docs": [
              "accumulated funding rate for longs since inception in market"
            ],
            "type": "i128"
          },
          {
            "name": "cumulativeFundingRateShort",
            "docs": [
              "accumulated funding rate for shorts since inception in market"
            ],
            "type": "i128"
          },
          {
            "name": "totalSocialLoss",
            "docs": [
              "accumulated social loss paid by users since inception in market"
            ],
            "type": "u128"
          },
          {
            "name": "askBaseAssetReserve",
            "docs": [
              "transformed base_asset_reserve for users going long"
            ],
            "type": "u128"
          },
          {
            "name": "askQuoteAssetReserve",
            "docs": [
              "transformed quote_asset_reserve for users going long"
            ],
            "type": "u128"
          },
          {
            "name": "bidBaseAssetReserve",
            "docs": [
              "transformed base_asset_reserve for users going short"
            ],
            "type": "u128"
          },
          {
            "name": "bidQuoteAssetReserve",
            "docs": [
              "transformed quote_asset_reserve for users going short"
            ],
            "type": "u128"
          },
          {
            "name": "lastOracleNormalisedPrice",
            "docs": [
              "the last seen oracle price partially shrunk toward the amm reserve price"
            ],
            "type": "i64"
          },
          {
            "name": "lastOracleReservePriceSpreadPct",
            "docs": [
              "the gap between the oracle price and the reserve price = y * peg_multiplier / x"
            ],
            "type": "i64"
          },
          {
            "name": "lastBidPriceTwap",
            "docs": [
              "average estimate of bid price over funding_period"
            ],
            "type": "u64"
          },
          {
            "name": "lastAskPriceTwap",
            "docs": [
              "average estimate of ask price over funding_period"
            ],
            "type": "u64"
          },
          {
            "name": "lastMarkPriceTwap",
            "docs": [
              "average estimate of (bid+ask)/2 price over funding_period"
            ],
            "type": "u64"
          },
          {
            "name": "lastMarkPriceTwap5min",
            "docs": [
              "average estimate of (bid+ask)/2 price over FIVE_MINUTES"
            ],
            "type": "u64"
          },
          {
            "name": "lastUpdateSlot",
            "docs": [
              "the last blockchain slot the amm was updated"
            ],
            "type": "u64"
          },
          {
            "name": "lastOracleConfPct",
            "docs": [
              "the pct size of the oracle confidence interval",
              "PERCENTAGE_PRECISION"
            ],
            "type": "u64"
          },
          {
            "name": "netRevenueSinceLastFunding",
            "docs": [
              "the total_fee_minus_distribution change since the last funding update"
            ],
            "type": "i64"
          },
          {
            "name": "lastFundingRateTs",
            "docs": [
              "the last funding rate update unix_timestamp"
            ],
            "type": "i64"
          },
          {
            "name": "fundingPeriod",
            "docs": [
              "the peridocity of the funding rate updates"
            ],
            "type": "i64"
          },
          {
            "name": "orderStepSize",
            "docs": [
              "the base step size (increment) of orders"
            ],
            "type": "u64"
          },
          {
            "name": "orderTickSize",
            "docs": [
              "the price tick size of orders"
            ],
            "type": "u64"
          },
          {
            "name": "minOrderSize",
            "docs": [
              "the minimum base size of an order"
            ],
            "type": "u64"
          },
          {
            "name": "maxPositionSize",
            "docs": [
              "the max base size a single user can have"
            ],
            "type": "u64"
          },
          {
            "name": "volume24h",
            "docs": [
              "estimated total of volume in market",
              "QUOTE_PRECISION"
            ],
            "type": "u64"
          },
          {
            "name": "longIntensityVolume",
            "docs": [
              "the volume intensity of long fills against AMM"
            ],
            "type": "u64"
          },
          {
            "name": "shortIntensityVolume",
            "docs": [
              "the volume intensity of short fills against AMM"
            ],
            "type": "u64"
          },
          {
            "name": "lastTradeTs",
            "docs": [
              "the blockchain unix timestamp at the time of the last trade"
            ],
            "type": "i64"
          },
          {
            "name": "markStd",
            "docs": [
              "estimate of standard deviation of the fill (mark) prices"
            ],
            "type": "u64"
          },
          {
            "name": "oracleStd",
            "docs": [
              "estimate of standard deviation of the oracle price at each update"
            ],
            "type": "u64"
          },
          {
            "name": "lastMarkPriceTwapTs",
            "docs": [
              "the last unix_timestamp the mark twap was updated"
            ],
            "type": "i64"
          },
          {
            "name": "baseSpread",
            "docs": [
              "the minimum spread the AMM can quote. also used as step size for some spread logic increases."
            ],
            "type": "u32"
          },
          {
            "name": "maxSpread",
            "docs": [
              "the maximum spread the AMM can quote"
            ],
            "type": "u32"
          },
          {
            "name": "longSpread",
            "docs": [
              "the spread for asks vs the reserve price"
            ],
            "type": "u32"
          },
          {
            "name": "shortSpread",
            "docs": [
              "the spread for bids vs the reserve price"
            ],
            "type": "u32"
          },
          {
            "name": "longIntensityCount",
            "docs": [
              "the count intensity of long fills against AMM"
            ],
            "type": "u32"
          },
          {
            "name": "shortIntensityCount",
            "docs": [
              "the count intensity of short fills against AMM"
            ],
            "type": "u32"
          },
          {
            "name": "maxFillReserveFraction",
            "docs": [
              "the fraction of total available liquidity a single fill on the AMM can consume"
            ],
            "type": "u16"
          },
          {
            "name": "maxSlippageRatio",
            "docs": [
              "the maximum slippage a single fill on the AMM can push"
            ],
            "type": "u16"
          },
          {
            "name": "curveUpdateIntensity",
            "docs": [
              "the update intensity of AMM formulaic updates (adjusting k). 0-100"
            ],
            "type": "u8"
          },
          {
            "name": "ammJitIntensity",
            "docs": [
              "the jit intensity of AMM. larger intensity means larger participation in jit. 0 means no jit participation."
            ],
            "type": "u8"
          },
          {
            "name": "oracleSource",
            "docs": [
              "the oracle provider information. used to decode/scale the oracle public key"
            ],
            "type": {
              "defined": "OracleSource"
            }
          },
          {
            "name": "lastOracleValid",
            "docs": [
              "tracks whether the oracle was considered valid at the last AMM update"
            ],
            "type": "bool"
          },
          {
            "name": "targetBaseAssetAmountPerLp",
            "type": "i32"
          },
          {
            "name": "padding",
            "type": {
              "array": [
                "u8",
                44
              ]
            }
          }
        ]
      }
    },
    {
      "name": "InsuranceFund",
      "type": {
        "kind": "struct",
        "fields": [
          {
            "name": "vault",
            "type": "publicKey"
          },
          {
            "name": "totalShares",
            "type": "u128"
          },
          {
            "name": "userShares",
            "type": "u128"
          },
          {
            "name": "sharesBase",
            "type": "u128"
          },
          {
            "name": "unstakingPeriod",
            "type": "i64"
          },
          {
            "name": "lastRevenueSettleTs",
            "type": "i64"
          },
          {
            "name": "revenueSettlePeriod",
            "type": "i64"
          },
          {
            "name": "totalFactor",
            "type": "u32"
          },
          {
            "name": "userFactor",
            "type": "u32"
          }
        ]
      }
    },
    {
      "name": "OracleGuardRails",
      "type": {
        "kind": "struct",
        "fields": [
          {
            "name": "priceDivergence",
            "type": {
              "defined": "PriceDivergenceGuardRails"
            }
          },
          {
            "name": "validity",
            "type": {
              "defined": "ValidityGuardRails"
            }
          }
        ]
      }
    },
    {
      "name": "PriceDivergenceGuardRails",
      "type": {
        "kind": "struct",
        "fields": [
          {
            "name": "markOracleDivergenceNumerator",
            "type": "u64"
          },
          {
            "name": "markOracleDivergenceDenominator",
            "type": "u64"
          }
        ]
      }
    },
    {
      "name": "ValidityGuardRails",
      "type": {
        "kind": "struct",
        "fields": [
          {
            "name": "slotsBeforeStaleForAmm",
            "type": "i64"
          },
          {
            "name": "slotsBeforeStaleForMargin",
            "type": "i64"
          },
          {
            "name": "confidenceIntervalMaxSize",
            "type": "u64"
          },
          {
            "name": "tooVolatileRatio",
            "type": "i64"
          }
        ]
      }
    },
    {
      "name": "FeeStructure",
      "type": {
        "kind": "struct",
        "fields": [
          {
            "name": "feeTiers",
            "type": {
              "array": [
                {
                  "defined": "FeeTier"
                },
                10
              ]
            }
          },
          {
            "name": "fillerRewardStructure",
            "type": {
              "defined": "OrderFillerRewardStructure"
            }
          },
          {
            "name": "referrerRewardEpochUpperBound",
            "type": "u64"
          },
          {
            "name": "flatFillerFee",
            "type": "u64"
          }
        ]
      }
    },
    {
      "name": "FeeTier",
      "type": {
        "kind": "struct",
        "fields": [
          {
            "name": "feeNumerator",
            "type": "u32"
          },
          {
            "name": "feeDenominator",
            "type": "u32"
          },
          {
            "name": "makerRebateNumerator",
            "type": "u32"
          },
          {
            "name": "makerRebateDenominator",
            "type": "u32"
          },
          {
            "name": "referrerRewardNumerator",
            "type": "u32"
          },
          {
            "name": "referrerRewardDenominator",
            "type": "u32"
          },
          {
            "name": "refereeFeeNumerator",
            "type": "u32"
          },
          {
            "name": "refereeFeeDenominator",
            "type": "u32"
          }
        ]
      }
    },
    {
      "name": "OrderFillerRewardStructure",
      "type": {
        "kind": "struct",
        "fields": [
          {
            "name": "rewardNumerator",
            "type": "u32"
          },
          {
            "name": "rewardDenominator",
            "type": "u32"
          },
          {
            "name": "timeBasedRewardLowerBound",
            "type": "u128"
          }
        ]
      }
    },
    {
      "name": "UserFees",
      "type": {
        "kind": "struct",
        "fields": [
          {
            "name": "totalFeePaid",
            "docs": [
              "Total taker fee paid",
              "precision: QUOTE_PRECISION"
            ],
            "type": "u64"
          },
          {
            "name": "totalFeeRebate",
            "docs": [
              "Total maker fee rebate",
              "precision: QUOTE_PRECISION"
            ],
            "type": "u64"
          },
          {
            "name": "totalTokenDiscount",
            "docs": [
              "Total discount from holding token",
              "precision: QUOTE_PRECISION"
            ],
            "type": "u64"
          },
          {
            "name": "totalRefereeDiscount",
            "docs": [
              "Total discount from being referred",
              "precision: QUOTE_PRECISION"
            ],
            "type": "u64"
          },
          {
            "name": "totalReferrerReward",
            "docs": [
              "Total reward to referrer",
              "precision: QUOTE_PRECISION"
            ],
            "type": "u64"
          },
          {
            "name": "currentEpochReferrerReward",
            "docs": [
              "Total reward to referrer this epoch",
              "precision: QUOTE_PRECISION"
            ],
            "type": "u64"
          }
        ]
      }
    },
    {
      "name": "SpotPosition",
      "type": {
        "kind": "struct",
        "fields": [
          {
            "name": "scaledBalance",
            "docs": [
              "The scaled balance of the position. To get the token amount, multiply by the cumulative deposit/borrow",
              "interest of corresponding market.",
              "precision: SPOT_BALANCE_PRECISION"
            ],
            "type": "u64"
          },
          {
            "name": "openBids",
            "docs": [
              "How many spot bids the user has open",
              "precision: token mint precision"
            ],
            "type": "i64"
          },
          {
            "name": "openAsks",
            "docs": [
              "How many spot asks the user has open",
              "precision: token mint precision"
            ],
            "type": "i64"
          },
          {
            "name": "cumulativeDeposits",
            "docs": [
              "The cumulative deposits/borrows a user has made into a market",
              "precision: token mint precision"
            ],
            "type": "i64"
          },
          {
            "name": "marketIndex",
            "docs": [
              "The market index of the corresponding spot market"
            ],
            "type": "u16"
          },
          {
            "name": "balanceType",
            "docs": [
              "Whether the position is deposit or borrow"
            ],
            "type": {
              "defined": "SpotBalanceType"
            }
          },
          {
            "name": "openOrders",
            "docs": [
              "Number of open orders"
            ],
            "type": "u8"
          },
          {
            "name": "padding",
            "type": {
              "array": [
                "u8",
                4
              ]
            }
          }
        ]
      }
    },
    {
      "name": "PerpPosition",
      "type": {
        "kind": "struct",
        "fields": [
          {
            "name": "lastCumulativeFundingRate",
            "docs": [
              "The perp market's last cumulative funding rate. Used to calculate the funding payment owed to user",
              "precision: FUNDING_RATE_PRECISION"
            ],
            "type": "i64"
          },
          {
            "name": "baseAssetAmount",
            "docs": [
              "the size of the users perp position",
              "precision: BASE_PRECISION"
            ],
            "type": "i64"
          },
          {
            "name": "quoteAssetAmount",
            "docs": [
              "Used to calculate the users pnl. Upon entry, is equal to base_asset_amount * avg entry price - fees",
              "Updated when the user open/closes position or settles pnl. Includes fees/funding",
              "precision: QUOTE_PRECISION"
            ],
            "type": "i64"
          },
          {
            "name": "quoteBreakEvenAmount",
            "docs": [
              "The amount of quote the user would need to exit their position at to break even",
              "Updated when the user open/closes position or settles pnl. Includes fees/funding",
              "precision: QUOTE_PRECISION"
            ],
            "type": "i64"
          },
          {
            "name": "quoteEntryAmount",
            "docs": [
              "The amount quote the user entered the position with. Equal to base asset amount * avg entry price",
              "Updated when the user open/closes position. Excludes fees/funding",
              "precision: QUOTE_PRECISION"
            ],
            "type": "i64"
          },
          {
            "name": "openBids",
            "docs": [
              "The amount of open bids the user has in this perp market",
              "precision: BASE_PRECISION"
            ],
            "type": "i64"
          },
          {
            "name": "openAsks",
            "docs": [
              "The amount of open asks the user has in this perp market",
              "precision: BASE_PRECISION"
            ],
            "type": "i64"
          },
          {
            "name": "settledPnl",
            "docs": [
              "The amount of pnl settled in this market since opening the position",
              "precision: QUOTE_PRECISION"
            ],
            "type": "i64"
          },
          {
            "name": "lpShares",
            "docs": [
              "The number of lp (liquidity provider) shares the user has in this perp market",
              "LP shares allow users to provide liquidity via the AMM",
              "precision: BASE_PRECISION"
            ],
            "type": "u64"
          },
          {
            "name": "lastBaseAssetAmountPerLp",
            "docs": [
              "The last base asset amount per lp the amm had",
              "Used to settle the users lp position",
              "precision: BASE_PRECISION"
            ],
            "type": "i64"
          },
          {
            "name": "lastQuoteAssetAmountPerLp",
            "docs": [
              "The last quote asset amount per lp the amm had",
              "Used to settle the users lp position",
              "precision: QUOTE_PRECISION"
            ],
            "type": "i64"
          },
          {
            "name": "remainderBaseAssetAmount",
            "docs": [
              "Settling LP position can lead to a small amount of base asset being left over smaller than step size",
              "This records that remainder so it can be settled later on",
              "precision: BASE_PRECISION"
            ],
            "type": "i32"
          },
          {
            "name": "marketIndex",
            "docs": [
              "The market index for the perp market"
            ],
            "type": "u16"
          },
          {
            "name": "openOrders",
            "docs": [
              "The number of open orders"
            ],
            "type": "u8"
          },
          {
            "name": "padding",
            "type": {
              "array": [
                "u8",
                1
              ]
            }
          }
        ]
      }
    },
    {
      "name": "Order",
      "type": {
        "kind": "struct",
        "fields": [
          {
            "name": "slot",
            "docs": [
              "The slot the order was placed"
            ],
            "type": "u64"
          },
          {
            "name": "price",
            "docs": [
              "The limit price for the order (can be 0 for market orders)",
              "For orders with an auction, this price isn't used until the auction is complete",
              "precision: PRICE_PRECISION"
            ],
            "type": "u64"
          },
          {
            "name": "baseAssetAmount",
            "docs": [
              "The size of the order",
              "precision for perps: BASE_PRECISION",
              "precision for spot: token mint precision"
            ],
            "type": "u64"
          },
          {
            "name": "baseAssetAmountFilled",
            "docs": [
              "The amount of the order filled",
              "precision for perps: BASE_PRECISION",
              "precision for spot: token mint precision"
            ],
            "type": "u64"
          },
          {
            "name": "quoteAssetAmountFilled",
            "docs": [
              "The amount of quote filled for the order",
              "precision: QUOTE_PRECISION"
            ],
            "type": "u64"
          },
          {
            "name": "triggerPrice",
            "docs": [
              "At what price the order will be triggered. Only relevant for trigger orders",
              "precision: PRICE_PRECISION"
            ],
            "type": "u64"
          },
          {
            "name": "auctionStartPrice",
            "docs": [
              "The start price for the auction. Only relevant for market/oracle orders",
              "precision: PRICE_PRECISION"
            ],
            "type": "i64"
          },
          {
            "name": "auctionEndPrice",
            "docs": [
              "The end price for the auction. Only relevant for market/oracle orders",
              "precision: PRICE_PRECISION"
            ],
            "type": "i64"
          },
          {
            "name": "maxTs",
            "docs": [
              "The time when the order will expire"
            ],
            "type": "i64"
          },
          {
            "name": "oraclePriceOffset",
            "docs": [
              "If set, the order limit price is the oracle price + this offset",
              "precision: PRICE_PRECISION"
            ],
            "type": "i32"
          },
          {
            "name": "orderId",
            "docs": [
              "The id for the order. Each users has their own order id space"
            ],
            "type": "u32"
          },
          {
            "name": "marketIndex",
            "docs": [
              "The perp/spot market index"
            ],
            "type": "u16"
          },
          {
            "name": "status",
            "docs": [
              "Whether the order is open or unused"
            ],
            "type": {
              "defined": "OrderStatus"
            }
          },
          {
            "name": "orderType",
            "docs": [
              "The type of order"
            ],
            "type": {
              "defined": "OrderType"
            }
          },
          {
            "name": "marketType",
            "docs": [
              "Whether market is spot or perp"
            ],
            "type": {
              "defined": "MarketType"
            }
          },
          {
            "name": "userOrderId",
            "docs": [
              "User generated order id. Can make it easier to place/cancel orders"
            ],
            "type": "u8"
          },
          {
            "name": "existingPositionDirection",
            "docs": [
              "What the users position was when the order was placed"
            ],
            "type": {
              "defined": "PositionDirection"
            }
          },
          {
            "name": "direction",
            "docs": [
              "Whether the user is going long or short. LONG = bid, SHORT = ask"
            ],
            "type": {
              "defined": "PositionDirection"
            }
          },
          {
            "name": "reduceOnly",
            "docs": [
              "Whether the order is allowed to only reduce position size"
            ],
            "type": "bool"
          },
          {
            "name": "postOnly",
            "docs": [
              "Whether the order must be a maker"
            ],
            "type": "bool"
          },
          {
            "name": "immediateOrCancel",
            "docs": [
              "Whether the order must be canceled the same slot it is placed"
            ],
            "type": "bool"
          },
          {
            "name": "triggerCondition",
            "docs": [
              "Whether the order is triggered above or below the trigger price. Only relevant for trigger orders"
            ],
            "type": {
              "defined": "OrderTriggerCondition"
            }
          },
          {
            "name": "auctionDuration",
            "docs": [
              "How many slots the auction lasts"
            ],
            "type": "u8"
          },
          {
            "name": "padding",
            "type": {
              "array": [
                "u8",
                3
              ]
            }
          }
        ]
      }
    },
    {
      "name": "SwapDirection",
      "type": {
        "kind": "enum",
        "variants": [
          {
            "name": "Add"
          },
          {
            "name": "Remove"
          }
        ]
      }
    },
    {
      "name": "ModifyOrderId",
      "type": {
        "kind": "enum",
        "variants": [
          {
            "name": "UserOrderId",
            "fields": [
              "u8"
            ]
          },
          {
            "name": "OrderId",
            "fields": [
              "u32"
            ]
          }
        ]
      }
    },
    {
      "name": "PositionDirection",
      "type": {
        "kind": "enum",
        "variants": [
          {
            "name": "Long"
          },
          {
            "name": "Short"
          }
        ]
      }
    },
    {
      "name": "SpotFulfillmentType",
      "type": {
        "kind": "enum",
        "variants": [
          {
            "name": "SerumV3"
          },
          {
            "name": "Match"
          },
          {
            "name": "PhoenixV1"
          }
        ]
      }
    },
    {
      "name": "PostOnlyParam",
      "type": {
        "kind": "enum",
        "variants": [
          {
            "name": "None"
          },
          {
            "name": "MustPostOnly"
          },
          {
            "name": "TryPostOnly"
          }
        ]
      }
    },
    {
      "name": "TwapPeriod",
      "type": {
        "kind": "enum",
        "variants": [
          {
            "name": "FundingPeriod"
          },
          {
            "name": "FiveMin"
          }
        ]
      }
    },
    {
      "name": "LiquidationMultiplierType",
      "type": {
        "kind": "enum",
        "variants": [
          {
            "name": "Discount"
          },
          {
            "name": "Premium"
          }
        ]
      }
    },
    {
      "name": "MarginRequirementType",
      "type": {
        "kind": "enum",
        "variants": [
          {
            "name": "Initial"
          },
          {
            "name": "Maintenance"
          }
        ]
      }
    },
    {
      "name": "OracleValidity",
      "type": {
        "kind": "enum",
        "variants": [
          {
            "name": "Invalid"
          },
          {
            "name": "TooVolatile"
          },
          {
            "name": "TooUncertain"
          },
          {
            "name": "StaleForMargin"
          },
          {
            "name": "InsufficientDataPoints"
          },
          {
            "name": "StaleForAMM"
          },
          {
            "name": "Valid"
          }
        ]
      }
    },
    {
      "name": "DriftAction",
      "type": {
        "kind": "enum",
        "variants": [
          {
            "name": "UpdateFunding"
          },
          {
            "name": "SettlePnl"
          },
          {
            "name": "TriggerOrder"
          },
          {
            "name": "FillOrderMatch"
          },
          {
            "name": "FillOrderAmm"
          },
          {
            "name": "Liquidate"
          },
          {
            "name": "MarginCalc"
          },
          {
            "name": "UpdateTwap"
          },
          {
            "name": "UpdateAMMCurve"
          }
        ]
      }
    },
    {
      "name": "PositionUpdateType",
      "type": {
        "kind": "enum",
        "variants": [
          {
            "name": "Open"
          },
          {
            "name": "Increase"
          },
          {
            "name": "Reduce"
          },
          {
            "name": "Close"
          },
          {
            "name": "Flip"
          }
        ]
      }
    },
    {
      "name": "DepositExplanation",
      "type": {
        "kind": "enum",
        "variants": [
          {
            "name": "None"
          },
          {
            "name": "Transfer"
          }
        ]
      }
    },
    {
      "name": "DepositDirection",
      "type": {
        "kind": "enum",
        "variants": [
          {
            "name": "Deposit"
          },
          {
            "name": "Withdraw"
          }
        ]
      }
    },
    {
      "name": "OrderAction",
      "type": {
        "kind": "enum",
        "variants": [
          {
            "name": "Place"
          },
          {
            "name": "Cancel"
          },
          {
            "name": "Fill"
          },
          {
            "name": "Trigger"
          },
          {
            "name": "Expire"
          }
        ]
      }
    },
    {
      "name": "OrderActionExplanation",
      "type": {
        "kind": "enum",
        "variants": [
          {
            "name": "None"
          },
          {
            "name": "InsufficientFreeCollateral"
          },
          {
            "name": "OraclePriceBreachedLimitPrice"
          },
          {
            "name": "MarketOrderFilledToLimitPrice"
          },
          {
            "name": "OrderExpired"
          },
          {
            "name": "Liquidation"
          },
          {
            "name": "OrderFilledWithAMM"
          },
          {
            "name": "OrderFilledWithAMMJit"
          },
          {
            "name": "OrderFilledWithMatch"
          },
          {
            "name": "OrderFilledWithMatchJit"
          },
          {
            "name": "MarketExpired"
          },
          {
            "name": "RiskingIncreasingOrder"
          },
          {
            "name": "ReduceOnlyOrderIncreasedPosition"
          },
          {
            "name": "OrderFillWithSerum"
          },
          {
            "name": "NoBorrowLiquidity"
          },
          {
            "name": "OrderFillWithPhoenix"
          }
        ]
      }
    },
    {
      "name": "LPAction",
      "type": {
        "kind": "enum",
        "variants": [
          {
            "name": "AddLiquidity"
          },
          {
            "name": "RemoveLiquidity"
          },
          {
            "name": "SettleLiquidity"
          }
        ]
      }
    },
    {
      "name": "LiquidationType",
      "type": {
        "kind": "enum",
        "variants": [
          {
            "name": "LiquidatePerp"
          },
          {
            "name": "LiquidateSpot"
          },
          {
            "name": "LiquidateBorrowForPerpPnl"
          },
          {
            "name": "LiquidatePerpPnlForDeposit"
          },
          {
            "name": "PerpBankruptcy"
          },
          {
            "name": "SpotBankruptcy"
          }
        ]
      }
    },
    {
      "name": "SettlePnlExplanation",
      "type": {
        "kind": "enum",
        "variants": [
          {
            "name": "None"
          },
          {
            "name": "ExpiredPosition"
          }
        ]
      }
    },
    {
      "name": "StakeAction",
      "type": {
        "kind": "enum",
        "variants": [
          {
            "name": "Stake"
          },
          {
            "name": "UnstakeRequest"
          },
          {
            "name": "UnstakeCancelRequest"
          },
          {
            "name": "Unstake"
          }
        ]
      }
    },
    {
      "name": "PerpFulfillmentMethod",
      "type": {
        "kind": "enum",
        "variants": [
          {
            "name": "AMM",
            "fields": [
              {
                "option": "u64"
              }
            ]
          },
          {
            "name": "Match",
            "fields": [
              "publicKey",
              "u16"
            ]
          }
        ]
      }
    },
    {
      "name": "SpotFulfillmentMethod",
      "type": {
        "kind": "enum",
        "variants": [
          {
            "name": "ExternalMarket"
          },
          {
            "name": "Match"
          }
        ]
      }
    },
    {
      "name": "OracleSource",
      "type": {
        "kind": "enum",
        "variants": [
          {
            "name": "Pyth"
          },
          {
            "name": "Switchboard"
          },
          {
            "name": "QuoteAsset"
          },
          {
            "name": "Pyth1K"
          },
          {
            "name": "Pyth1M"
          },
          {
            "name": "PythStableCoin"
          }
        ]
      }
    },
    {
      "name": "MarketStatus",
      "type": {
        "kind": "enum",
        "variants": [
          {
            "name": "Initialized"
          },
          {
            "name": "Active"
          },
          {
            "name": "FundingPaused"
          },
          {
            "name": "AmmPaused"
          },
          {
            "name": "FillPaused"
          },
          {
            "name": "WithdrawPaused"
          },
          {
            "name": "ReduceOnly"
          },
          {
            "name": "Settlement"
          },
          {
            "name": "Delisted"
          }
        ]
      }
    },
    {
      "name": "ContractType",
      "type": {
        "kind": "enum",
        "variants": [
          {
            "name": "Perpetual"
          },
          {
            "name": "Future"
          }
        ]
      }
    },
    {
      "name": "ContractTier",
      "type": {
        "kind": "enum",
        "variants": [
          {
            "name": "A"
          },
          {
            "name": "B"
          },
          {
            "name": "C"
          },
          {
            "name": "Speculative"
          },
          {
            "name": "Isolated"
          }
        ]
      }
    },
    {
      "name": "SpotBalanceType",
      "type": {
        "kind": "enum",
        "variants": [
          {
            "name": "Deposit"
          },
          {
            "name": "Borrow"
          }
        ]
      }
    },
    {
      "name": "SpotFulfillmentConfigStatus",
      "type": {
        "kind": "enum",
        "variants": [
          {
            "name": "Enabled"
          },
          {
            "name": "Disabled"
          }
        ]
      }
    },
    {
      "name": "AssetTier",
      "type": {
        "kind": "enum",
        "variants": [
          {
            "name": "Collateral"
          },
          {
            "name": "Protected"
          },
          {
            "name": "Cross"
          },
          {
            "name": "Isolated"
          },
          {
            "name": "Unlisted"
          }
        ]
      }
    },
    {
      "name": "ExchangeStatus",
      "type": {
        "kind": "enum",
        "variants": [
          {
            "name": "DepositPaused"
          },
          {
            "name": "WithdrawPaused"
          },
          {
            "name": "AmmPaused"
          },
          {
            "name": "FillPaused"
          },
          {
            "name": "LiqPaused"
          },
          {
            "name": "FundingPaused"
          },
          {
            "name": "SettlePnlPaused"
          }
        ]
      }
    },
    {
      "name": "UserStatus",
      "type": {
        "kind": "enum",
        "variants": [
          {
            "name": "Active"
          },
          {
            "name": "BeingLiquidated"
          },
          {
            "name": "Bankrupt"
          }
        ]
      }
    },
    {
      "name": "AssetType",
      "type": {
        "kind": "enum",
        "variants": [
          {
            "name": "Base"
          },
          {
            "name": "Quote"
          }
        ]
      }
    },
    {
      "name": "OrderStatus",
      "type": {
        "kind": "enum",
        "variants": [
          {
            "name": "Init"
          },
          {
            "name": "Open"
          },
          {
            "name": "Filled"
          },
          {
            "name": "Canceled"
          }
        ]
      }
    },
    {
      "name": "OrderType",
      "type": {
        "kind": "enum",
        "variants": [
          {
            "name": "Market"
          },
          {
            "name": "Limit"
          },
          {
            "name": "TriggerMarket"
          },
          {
            "name": "TriggerLimit"
          },
          {
            "name": "Oracle"
          }
        ]
      }
    },
    {
      "name": "OrderTriggerCondition",
      "type": {
        "kind": "enum",
        "variants": [
          {
            "name": "Above"
          },
          {
            "name": "Below"
          },
          {
            "name": "TriggeredAbove"
          },
          {
            "name": "TriggeredBelow"
          }
        ]
      }
    },
    {
      "name": "MarketType",
      "type": {
        "kind": "enum",
        "variants": [
          {
            "name": "Spot"
          },
          {
            "name": "Perp"
          }
        ]
      }
    }
  ],
  "events": [
    {
      "name": "NewUserRecord",
      "fields": [
        {
          "name": "ts",
          "type": "i64",
          "index": false
        },
        {
          "name": "userAuthority",
          "type": "publicKey",
          "index": false
        },
        {
          "name": "user",
          "type": "publicKey",
          "index": false
        },
        {
          "name": "subAccountId",
          "type": "u16",
          "index": false
        },
        {
          "name": "name",
          "type": {
            "array": [
              "u8",
              32
            ]
          },
          "index": false
        },
        {
          "name": "referrer",
          "type": "publicKey",
          "index": false
        }
      ]
    },
    {
      "name": "DepositRecord",
      "fields": [
        {
          "name": "ts",
          "type": "i64",
          "index": false
        },
        {
          "name": "userAuthority",
          "type": "publicKey",
          "index": false
        },
        {
          "name": "user",
          "type": "publicKey",
          "index": false
        },
        {
          "name": "direction",
          "type": {
            "defined": "DepositDirection"
          },
          "index": false
        },
        {
          "name": "depositRecordId",
          "type": "u64",
          "index": false
        },
        {
          "name": "amount",
          "type": "u64",
          "index": false
        },
        {
          "name": "marketIndex",
          "type": "u16",
          "index": false
        },
        {
          "name": "oraclePrice",
          "type": "i64",
          "index": false
        },
        {
          "name": "marketDepositBalance",
          "type": "u128",
          "index": false
        },
        {
          "name": "marketWithdrawBalance",
          "type": "u128",
          "index": false
        },
        {
          "name": "marketCumulativeDepositInterest",
          "type": "u128",
          "index": false
        },
        {
          "name": "marketCumulativeBorrowInterest",
          "type": "u128",
          "index": false
        },
        {
          "name": "totalDepositsAfter",
          "type": "u64",
          "index": false
        },
        {
          "name": "totalWithdrawsAfter",
          "type": "u64",
          "index": false
        },
        {
          "name": "explanation",
          "type": {
            "defined": "DepositExplanation"
          },
          "index": false
        },
        {
          "name": "transferUser",
          "type": {
            "option": "publicKey"
          },
          "index": false
        }
      ]
    },
    {
      "name": "SpotInterestRecord",
      "fields": [
        {
          "name": "ts",
          "type": "i64",
          "index": false
        },
        {
          "name": "marketIndex",
          "type": "u16",
          "index": false
        },
        {
          "name": "depositBalance",
          "type": "u128",
          "index": false
        },
        {
          "name": "cumulativeDepositInterest",
          "type": "u128",
          "index": false
        },
        {
          "name": "borrowBalance",
          "type": "u128",
          "index": false
        },
        {
          "name": "cumulativeBorrowInterest",
          "type": "u128",
          "index": false
        },
        {
          "name": "optimalUtilization",
          "type": "u32",
          "index": false
        },
        {
          "name": "optimalBorrowRate",
          "type": "u32",
          "index": false
        },
        {
          "name": "maxBorrowRate",
          "type": "u32",
          "index": false
        }
      ]
    },
    {
      "name": "FundingPaymentRecord",
      "fields": [
        {
          "name": "ts",
          "type": "i64",
          "index": false
        },
        {
          "name": "userAuthority",
          "type": "publicKey",
          "index": false
        },
        {
          "name": "user",
          "type": "publicKey",
          "index": false
        },
        {
          "name": "marketIndex",
          "type": "u16",
          "index": false
        },
        {
          "name": "fundingPayment",
          "type": "i64",
          "index": false
        },
        {
          "name": "baseAssetAmount",
          "type": "i64",
          "index": false
        },
        {
          "name": "userLastCumulativeFunding",
          "type": "i64",
          "index": false
        },
        {
          "name": "ammCumulativeFundingLong",
          "type": "i128",
          "index": false
        },
        {
          "name": "ammCumulativeFundingShort",
          "type": "i128",
          "index": false
        }
      ]
    },
    {
      "name": "FundingRateRecord",
      "fields": [
        {
          "name": "ts",
          "type": "i64",
          "index": false
        },
        {
          "name": "recordId",
          "type": "u64",
          "index": false
        },
        {
          "name": "marketIndex",
          "type": "u16",
          "index": false
        },
        {
          "name": "fundingRate",
          "type": "i64",
          "index": false
        },
        {
          "name": "fundingRateLong",
          "type": "i128",
          "index": false
        },
        {
          "name": "fundingRateShort",
          "type": "i128",
          "index": false
        },
        {
          "name": "cumulativeFundingRateLong",
          "type": "i128",
          "index": false
        },
        {
          "name": "cumulativeFundingRateShort",
          "type": "i128",
          "index": false
        },
        {
          "name": "oraclePriceTwap",
          "type": "i64",
          "index": false
        },
        {
          "name": "markPriceTwap",
          "type": "u64",
          "index": false
        },
        {
          "name": "periodRevenue",
          "type": "i64",
          "index": false
        },
        {
          "name": "baseAssetAmountWithAmm",
          "type": "i128",
          "index": false
        },
        {
          "name": "baseAssetAmountWithUnsettledLp",
          "type": "i128",
          "index": false
        }
      ]
    },
    {
      "name": "CurveRecord",
      "fields": [
        {
          "name": "ts",
          "type": "i64",
          "index": false
        },
        {
          "name": "recordId",
          "type": "u64",
          "index": false
        },
        {
          "name": "pegMultiplierBefore",
          "type": "u128",
          "index": false
        },
        {
          "name": "baseAssetReserveBefore",
          "type": "u128",
          "index": false
        },
        {
          "name": "quoteAssetReserveBefore",
          "type": "u128",
          "index": false
        },
        {
          "name": "sqrtKBefore",
          "type": "u128",
          "index": false
        },
        {
          "name": "pegMultiplierAfter",
          "type": "u128",
          "index": false
        },
        {
          "name": "baseAssetReserveAfter",
          "type": "u128",
          "index": false
        },
        {
          "name": "quoteAssetReserveAfter",
          "type": "u128",
          "index": false
        },
        {
          "name": "sqrtKAfter",
          "type": "u128",
          "index": false
        },
        {
          "name": "baseAssetAmountLong",
          "type": "u128",
          "index": false
        },
        {
          "name": "baseAssetAmountShort",
          "type": "u128",
          "index": false
        },
        {
          "name": "baseAssetAmountWithAmm",
          "type": "i128",
          "index": false
        },
        {
          "name": "totalFee",
          "type": "i128",
          "index": false
        },
        {
          "name": "totalFeeMinusDistributions",
          "type": "i128",
          "index": false
        },
        {
          "name": "adjustmentCost",
          "type": "i128",
          "index": false
        },
        {
          "name": "oraclePrice",
          "type": "i64",
          "index": false
        },
        {
          "name": "fillRecord",
          "type": "u128",
          "index": false
        },
        {
          "name": "numberOfUsers",
          "type": "u32",
          "index": false
        },
        {
          "name": "marketIndex",
          "type": "u16",
          "index": false
        }
      ]
    },
    {
      "name": "OrderRecord",
      "fields": [
        {
          "name": "ts",
          "type": "i64",
          "index": false
        },
        {
          "name": "user",
          "type": "publicKey",
          "index": false
        },
        {
          "name": "order",
          "type": {
            "defined": "Order"
          },
          "index": false
        }
      ]
    },
    {
      "name": "OrderActionRecord",
      "fields": [
        {
          "name": "ts",
          "type": "i64",
          "index": false
        },
        {
          "name": "action",
          "type": {
            "defined": "OrderAction"
          },
          "index": false
        },
        {
          "name": "actionExplanation",
          "type": {
            "defined": "OrderActionExplanation"
          },
          "index": false
        },
        {
          "name": "marketIndex",
          "type": "u16",
          "index": false
        },
        {
          "name": "marketType",
          "type": {
            "defined": "MarketType"
          },
          "index": false
        },
        {
          "name": "filler",
          "type": {
            "option": "publicKey"
          },
          "index": false
        },
        {
          "name": "fillerReward",
          "type": {
            "option": "u64"
          },
          "index": false
        },
        {
          "name": "fillRecordId",
          "type": {
            "option": "u64"
          },
          "index": false
        },
        {
          "name": "baseAssetAmountFilled",
          "type": {
            "option": "u64"
          },
          "index": false
        },
        {
          "name": "quoteAssetAmountFilled",
          "type": {
            "option": "u64"
          },
          "index": false
        },
        {
          "name": "takerFee",
          "type": {
            "option": "u64"
          },
          "index": false
        },
        {
          "name": "makerFee",
          "type": {
            "option": "i64"
          },
          "index": false
        },
        {
          "name": "referrerReward",
          "type": {
            "option": "u32"
          },
          "index": false
        },
        {
          "name": "quoteAssetAmountSurplus",
          "type": {
            "option": "i64"
          },
          "index": false
        },
        {
          "name": "spotFulfillmentMethodFee",
          "type": {
            "option": "u64"
          },
          "index": false
        },
        {
          "name": "taker",
          "type": {
            "option": "publicKey"
          },
          "index": false
        },
        {
          "name": "takerOrderId",
          "type": {
            "option": "u32"
          },
          "index": false
        },
        {
          "name": "takerOrderDirection",
          "type": {
            "option": {
              "defined": "PositionDirection"
            }
          },
          "index": false
        },
        {
          "name": "takerOrderBaseAssetAmount",
          "type": {
            "option": "u64"
          },
          "index": false
        },
        {
          "name": "takerOrderCumulativeBaseAssetAmountFilled",
          "type": {
            "option": "u64"
          },
          "index": false
        },
        {
          "name": "takerOrderCumulativeQuoteAssetAmountFilled",
          "type": {
            "option": "u64"
          },
          "index": false
        },
        {
          "name": "maker",
          "type": {
            "option": "publicKey"
          },
          "index": false
        },
        {
          "name": "makerOrderId",
          "type": {
            "option": "u32"
          },
          "index": false
        },
        {
          "name": "makerOrderDirection",
          "type": {
            "option": {
              "defined": "PositionDirection"
            }
          },
          "index": false
        },
        {
          "name": "makerOrderBaseAssetAmount",
          "type": {
            "option": "u64"
          },
          "index": false
        },
        {
          "name": "makerOrderCumulativeBaseAssetAmountFilled",
          "type": {
            "option": "u64"
          },
          "index": false
        },
        {
          "name": "makerOrderCumulativeQuoteAssetAmountFilled",
          "type": {
            "option": "u64"
          },
          "index": false
        },
        {
          "name": "oraclePrice",
          "type": "i64",
          "index": false
        }
      ]
    },
    {
      "name": "LPRecord",
      "fields": [
        {
          "name": "ts",
          "type": "i64",
          "index": false
        },
        {
          "name": "user",
          "type": "publicKey",
          "index": false
        },
        {
          "name": "action",
          "type": {
            "defined": "LPAction"
          },
          "index": false
        },
        {
          "name": "nShares",
          "type": "u64",
          "index": false
        },
        {
          "name": "marketIndex",
          "type": "u16",
          "index": false
        },
        {
          "name": "deltaBaseAssetAmount",
          "type": "i64",
          "index": false
        },
        {
          "name": "deltaQuoteAssetAmount",
          "type": "i64",
          "index": false
        },
        {
          "name": "pnl",
          "type": "i64",
          "index": false
        }
      ]
    },
    {
      "name": "LiquidationRecord",
      "fields": [
        {
          "name": "ts",
          "type": "i64",
          "index": false
        },
        {
          "name": "liquidationType",
          "type": {
            "defined": "LiquidationType"
          },
          "index": false
        },
        {
          "name": "user",
          "type": "publicKey",
          "index": false
        },
        {
          "name": "liquidator",
          "type": "publicKey",
          "index": false
        },
        {
          "name": "marginRequirement",
          "type": "u128",
          "index": false
        },
        {
          "name": "totalCollateral",
          "type": "i128",
          "index": false
        },
        {
          "name": "marginFreed",
          "type": "u64",
          "index": false
        },
        {
          "name": "liquidationId",
          "type": "u16",
          "index": false
        },
        {
          "name": "bankrupt",
          "type": "bool",
          "index": false
        },
        {
          "name": "canceledOrderIds",
          "type": {
            "vec": "u32"
          },
          "index": false
        },
        {
          "name": "liquidatePerp",
          "type": {
            "defined": "LiquidatePerpRecord"
          },
          "index": false
        },
        {
          "name": "liquidateSpot",
          "type": {
            "defined": "LiquidateSpotRecord"
          },
          "index": false
        },
        {
          "name": "liquidateBorrowForPerpPnl",
          "type": {
            "defined": "LiquidateBorrowForPerpPnlRecord"
          },
          "index": false
        },
        {
          "name": "liquidatePerpPnlForDeposit",
          "type": {
            "defined": "LiquidatePerpPnlForDepositRecord"
          },
          "index": false
        },
        {
          "name": "perpBankruptcy",
          "type": {
            "defined": "PerpBankruptcyRecord"
          },
          "index": false
        },
        {
          "name": "spotBankruptcy",
          "type": {
            "defined": "SpotBankruptcyRecord"
          },
          "index": false
        }
      ]
    },
    {
      "name": "SettlePnlRecord",
      "fields": [
        {
          "name": "ts",
          "type": "i64",
          "index": false
        },
        {
          "name": "user",
          "type": "publicKey",
          "index": false
        },
        {
          "name": "marketIndex",
          "type": "u16",
          "index": false
        },
        {
          "name": "pnl",
          "type": "i128",
          "index": false
        },
        {
          "name": "baseAssetAmount",
          "type": "i64",
          "index": false
        },
        {
          "name": "quoteAssetAmountAfter",
          "type": "i64",
          "index": false
        },
        {
          "name": "quoteEntryAmount",
          "type": "i64",
          "index": false
        },
        {
          "name": "settlePrice",
          "type": "i64",
          "index": false
        },
        {
          "name": "explanation",
          "type": {
            "defined": "SettlePnlExplanation"
          },
          "index": false
        }
      ]
    },
    {
      "name": "InsuranceFundRecord",
      "fields": [
        {
          "name": "ts",
          "type": "i64",
          "index": false
        },
        {
          "name": "spotMarketIndex",
          "type": "u16",
          "index": false
        },
        {
          "name": "perpMarketIndex",
          "type": "u16",
          "index": false
        },
        {
          "name": "userIfFactor",
          "type": "u32",
          "index": false
        },
        {
          "name": "totalIfFactor",
          "type": "u32",
          "index": false
        },
        {
          "name": "vaultAmountBefore",
          "type": "u64",
          "index": false
        },
        {
          "name": "insuranceVaultAmountBefore",
          "type": "u64",
          "index": false
        },
        {
          "name": "totalIfSharesBefore",
          "type": "u128",
          "index": false
        },
        {
          "name": "totalIfSharesAfter",
          "type": "u128",
          "index": false
        },
        {
          "name": "amount",
          "type": "i64",
          "index": false
        }
      ]
    },
    {
      "name": "InsuranceFundStakeRecord",
      "fields": [
        {
          "name": "ts",
          "type": "i64",
          "index": false
        },
        {
          "name": "userAuthority",
          "type": "publicKey",
          "index": false
        },
        {
          "name": "action",
          "type": {
            "defined": "StakeAction"
          },
          "index": false
        },
        {
          "name": "amount",
          "type": "u64",
          "index": false
        },
        {
          "name": "marketIndex",
          "type": "u16",
          "index": false
        },
        {
          "name": "insuranceVaultAmountBefore",
          "type": "u64",
          "index": false
        },
        {
          "name": "ifSharesBefore",
          "type": "u128",
          "index": false
        },
        {
          "name": "userIfSharesBefore",
          "type": "u128",
          "index": false
        },
        {
          "name": "totalIfSharesBefore",
          "type": "u128",
          "index": false
        },
        {
          "name": "ifSharesAfter",
          "type": "u128",
          "index": false
        },
        {
          "name": "userIfSharesAfter",
          "type": "u128",
          "index": false
        },
        {
          "name": "totalIfSharesAfter",
          "type": "u128",
          "index": false
        }
      ]
    }
  ],
  "errors": [
    {
      "code": 6000,
      "name": "InvalidSpotMarketAuthority",
      "msg": "Invalid Spot Market Authority"
    },
    {
      "code": 6001,
      "name": "InvalidInsuranceFundAuthority",
      "msg": "Clearing house not insurance fund authority"
    },
    {
      "code": 6002,
      "name": "InsufficientDeposit",
      "msg": "Insufficient deposit"
    },
    {
      "code": 6003,
      "name": "InsufficientCollateral",
      "msg": "Insufficient collateral"
    },
    {
      "code": 6004,
      "name": "SufficientCollateral",
      "msg": "Sufficient collateral"
    },
    {
      "code": 6005,
      "name": "MaxNumberOfPositions",
      "msg": "Max number of positions taken"
    },
    {
      "code": 6006,
      "name": "AdminControlsPricesDisabled",
      "msg": "Admin Controls Prices Disabled"
    },
    {
      "code": 6007,
      "name": "MarketDelisted",
      "msg": "Market Delisted"
    },
    {
      "code": 6008,
      "name": "MarketIndexAlreadyInitialized",
      "msg": "Market Index Already Initialized"
    },
    {
      "code": 6009,
      "name": "UserAccountAndUserPositionsAccountMismatch",
      "msg": "User Account And User Positions Account Mismatch"
    },
    {
      "code": 6010,
      "name": "UserHasNoPositionInMarket",
      "msg": "User Has No Position In Market"
    },
    {
      "code": 6011,
      "name": "InvalidInitialPeg",
      "msg": "Invalid Initial Peg"
    },
    {
      "code": 6012,
      "name": "InvalidRepegRedundant",
      "msg": "AMM repeg already configured with amt given"
    },
    {
      "code": 6013,
      "name": "InvalidRepegDirection",
      "msg": "AMM repeg incorrect repeg direction"
    },
    {
      "code": 6014,
      "name": "InvalidRepegProfitability",
      "msg": "AMM repeg out of bounds pnl"
    },
    {
      "code": 6015,
      "name": "SlippageOutsideLimit",
      "msg": "Slippage Outside Limit Price"
    },
    {
      "code": 6016,
      "name": "OrderSizeTooSmall",
      "msg": "Order Size Too Small"
    },
    {
      "code": 6017,
      "name": "InvalidUpdateK",
      "msg": "Price change too large when updating K"
    },
    {
      "code": 6018,
      "name": "AdminWithdrawTooLarge",
      "msg": "Admin tried to withdraw amount larger than fees collected"
    },
    {
      "code": 6019,
      "name": "MathError",
      "msg": "Math Error"
    },
    {
      "code": 6020,
      "name": "BnConversionError",
      "msg": "Conversion to u128/u64 failed with an overflow or underflow"
    },
    {
      "code": 6021,
      "name": "ClockUnavailable",
      "msg": "Clock unavailable"
    },
    {
      "code": 6022,
      "name": "UnableToLoadOracle",
      "msg": "Unable To Load Oracles"
    },
    {
      "code": 6023,
      "name": "PriceBandsBreached",
      "msg": "Price Bands Breached"
    },
    {
      "code": 6024,
      "name": "ExchangePaused",
      "msg": "Exchange is paused"
    },
    {
      "code": 6025,
      "name": "InvalidWhitelistToken",
      "msg": "Invalid whitelist token"
    },
    {
      "code": 6026,
      "name": "WhitelistTokenNotFound",
      "msg": "Whitelist token not found"
    },
    {
      "code": 6027,
      "name": "InvalidDiscountToken",
      "msg": "Invalid discount token"
    },
    {
      "code": 6028,
      "name": "DiscountTokenNotFound",
      "msg": "Discount token not found"
    },
    {
      "code": 6029,
      "name": "ReferrerNotFound",
      "msg": "Referrer not found"
    },
    {
      "code": 6030,
      "name": "ReferrerStatsNotFound",
      "msg": "ReferrerNotFound"
    },
    {
      "code": 6031,
      "name": "ReferrerMustBeWritable",
      "msg": "ReferrerMustBeWritable"
    },
    {
      "code": 6032,
      "name": "ReferrerStatsMustBeWritable",
      "msg": "ReferrerMustBeWritable"
    },
    {
      "code": 6033,
      "name": "ReferrerAndReferrerStatsAuthorityUnequal",
      "msg": "ReferrerAndReferrerStatsAuthorityUnequal"
    },
    {
      "code": 6034,
      "name": "InvalidReferrer",
      "msg": "InvalidReferrer"
    },
    {
      "code": 6035,
      "name": "InvalidOracle",
      "msg": "InvalidOracle"
    },
    {
      "code": 6036,
      "name": "OracleNotFound",
      "msg": "OracleNotFound"
    },
    {
      "code": 6037,
      "name": "LiquidationsBlockedByOracle",
      "msg": "Liquidations Blocked By Oracle"
    },
    {
      "code": 6038,
      "name": "MaxDeposit",
      "msg": "Can not deposit more than max deposit"
    },
    {
      "code": 6039,
      "name": "CantDeleteUserWithCollateral",
      "msg": "Can not delete user that still has collateral"
    },
    {
      "code": 6040,
      "name": "InvalidFundingProfitability",
      "msg": "AMM funding out of bounds pnl"
    },
    {
      "code": 6041,
      "name": "CastingFailure",
      "msg": "Casting Failure"
    },
    {
      "code": 6042,
      "name": "InvalidOrder",
      "msg": "InvalidOrder"
    },
    {
      "code": 6043,
      "name": "InvalidOrderMaxTs",
      "msg": "InvalidOrderMaxTs"
    },
    {
      "code": 6044,
      "name": "InvalidOrderMarketType",
      "msg": "InvalidOrderMarketType"
    },
    {
      "code": 6045,
      "name": "InvalidOrderForInitialMarginReq",
      "msg": "InvalidOrderForInitialMarginReq"
    },
    {
      "code": 6046,
      "name": "InvalidOrderNotRiskReducing",
      "msg": "InvalidOrderNotRiskReducing"
    },
    {
      "code": 6047,
      "name": "InvalidOrderSizeTooSmall",
      "msg": "InvalidOrderSizeTooSmall"
    },
    {
      "code": 6048,
      "name": "InvalidOrderNotStepSizeMultiple",
      "msg": "InvalidOrderNotStepSizeMultiple"
    },
    {
      "code": 6049,
      "name": "InvalidOrderBaseQuoteAsset",
      "msg": "InvalidOrderBaseQuoteAsset"
    },
    {
      "code": 6050,
      "name": "InvalidOrderIOC",
      "msg": "InvalidOrderIOC"
    },
    {
      "code": 6051,
      "name": "InvalidOrderPostOnly",
      "msg": "InvalidOrderPostOnly"
    },
    {
      "code": 6052,
      "name": "InvalidOrderIOCPostOnly",
      "msg": "InvalidOrderIOCPostOnly"
    },
    {
      "code": 6053,
      "name": "InvalidOrderTrigger",
      "msg": "InvalidOrderTrigger"
    },
    {
      "code": 6054,
      "name": "InvalidOrderAuction",
      "msg": "InvalidOrderAuction"
    },
    {
      "code": 6055,
      "name": "InvalidOrderOracleOffset",
      "msg": "InvalidOrderOracleOffset"
    },
    {
      "code": 6056,
      "name": "InvalidOrderMinOrderSize",
      "msg": "InvalidOrderMinOrderSize"
    },
    {
      "code": 6057,
      "name": "PlacePostOnlyLimitFailure",
      "msg": "Failed to Place Post-Only Limit Order"
    },
    {
      "code": 6058,
      "name": "UserHasNoOrder",
      "msg": "User has no order"
    },
    {
      "code": 6059,
      "name": "OrderAmountTooSmall",
      "msg": "Order Amount Too Small"
    },
    {
      "code": 6060,
      "name": "MaxNumberOfOrders",
      "msg": "Max number of orders taken"
    },
    {
      "code": 6061,
      "name": "OrderDoesNotExist",
      "msg": "Order does not exist"
    },
    {
      "code": 6062,
      "name": "OrderNotOpen",
      "msg": "Order not open"
    },
    {
      "code": 6063,
      "name": "FillOrderDidNotUpdateState",
      "msg": "FillOrderDidNotUpdateState"
    },
    {
      "code": 6064,
      "name": "ReduceOnlyOrderIncreasedRisk",
      "msg": "Reduce only order increased risk"
    },
    {
      "code": 6065,
      "name": "UnableToLoadAccountLoader",
      "msg": "Unable to load AccountLoader"
    },
    {
      "code": 6066,
      "name": "TradeSizeTooLarge",
      "msg": "Trade Size Too Large"
    },
    {
      "code": 6067,
      "name": "UserCantReferThemselves",
      "msg": "User cant refer themselves"
    },
    {
      "code": 6068,
      "name": "DidNotReceiveExpectedReferrer",
      "msg": "Did not receive expected referrer"
    },
    {
      "code": 6069,
      "name": "CouldNotDeserializeReferrer",
      "msg": "Could not deserialize referrer"
    },
    {
      "code": 6070,
      "name": "CouldNotDeserializeReferrerStats",
      "msg": "Could not deserialize referrer stats"
    },
    {
      "code": 6071,
      "name": "UserOrderIdAlreadyInUse",
      "msg": "User Order Id Already In Use"
    },
    {
      "code": 6072,
      "name": "NoPositionsLiquidatable",
      "msg": "No positions liquidatable"
    },
    {
      "code": 6073,
      "name": "InvalidMarginRatio",
      "msg": "Invalid Margin Ratio"
    },
    {
      "code": 6074,
      "name": "CantCancelPostOnlyOrder",
      "msg": "Cant Cancel Post Only Order"
    },
    {
      "code": 6075,
      "name": "InvalidOracleOffset",
      "msg": "InvalidOracleOffset"
    },
    {
      "code": 6076,
      "name": "CantExpireOrders",
      "msg": "CantExpireOrders"
    },
    {
      "code": 6077,
      "name": "CouldNotLoadMarketData",
      "msg": "CouldNotLoadMarketData"
    },
    {
      "code": 6078,
      "name": "PerpMarketNotFound",
      "msg": "PerpMarketNotFound"
    },
    {
      "code": 6079,
      "name": "InvalidMarketAccount",
      "msg": "InvalidMarketAccount"
    },
    {
      "code": 6080,
      "name": "UnableToLoadPerpMarketAccount",
      "msg": "UnableToLoadMarketAccount"
    },
    {
      "code": 6081,
      "name": "MarketWrongMutability",
      "msg": "MarketWrongMutability"
    },
    {
      "code": 6082,
      "name": "UnableToCastUnixTime",
      "msg": "UnableToCastUnixTime"
    },
    {
      "code": 6083,
      "name": "CouldNotFindSpotPosition",
      "msg": "CouldNotFindSpotPosition"
    },
    {
      "code": 6084,
      "name": "NoSpotPositionAvailable",
      "msg": "NoSpotPositionAvailable"
    },
    {
      "code": 6085,
      "name": "InvalidSpotMarketInitialization",
      "msg": "InvalidSpotMarketInitialization"
    },
    {
      "code": 6086,
      "name": "CouldNotLoadSpotMarketData",
      "msg": "CouldNotLoadSpotMarketData"
    },
    {
      "code": 6087,
      "name": "SpotMarketNotFound",
      "msg": "SpotMarketNotFound"
    },
    {
      "code": 6088,
      "name": "InvalidSpotMarketAccount",
      "msg": "InvalidSpotMarketAccount"
    },
    {
      "code": 6089,
      "name": "UnableToLoadSpotMarketAccount",
      "msg": "UnableToLoadSpotMarketAccount"
    },
    {
      "code": 6090,
      "name": "SpotMarketWrongMutability",
      "msg": "SpotMarketWrongMutability"
    },
    {
      "code": 6091,
      "name": "SpotMarketInterestNotUpToDate",
      "msg": "SpotInterestNotUpToDate"
    },
    {
      "code": 6092,
      "name": "SpotMarketInsufficientDeposits",
      "msg": "SpotMarketInsufficientDeposits"
    },
    {
      "code": 6093,
      "name": "UserMustSettleTheirOwnPositiveUnsettledPNL",
      "msg": "UserMustSettleTheirOwnPositiveUnsettledPNL"
    },
    {
      "code": 6094,
      "name": "CantUpdatePoolBalanceType",
      "msg": "CantUpdatePoolBalanceType"
    },
    {
      "code": 6095,
      "name": "InsufficientCollateralForSettlingPNL",
      "msg": "InsufficientCollateralForSettlingPNL"
    },
    {
      "code": 6096,
      "name": "AMMNotUpdatedInSameSlot",
      "msg": "AMMNotUpdatedInSameSlot"
    },
    {
      "code": 6097,
      "name": "AuctionNotComplete",
      "msg": "AuctionNotComplete"
    },
    {
      "code": 6098,
      "name": "MakerNotFound",
      "msg": "MakerNotFound"
    },
    {
      "code": 6099,
      "name": "MakerStatsNotFound",
      "msg": "MakerNotFound"
    },
    {
      "code": 6100,
      "name": "MakerMustBeWritable",
      "msg": "MakerMustBeWritable"
    },
    {
      "code": 6101,
      "name": "MakerStatsMustBeWritable",
      "msg": "MakerMustBeWritable"
    },
    {
      "code": 6102,
      "name": "MakerOrderNotFound",
      "msg": "MakerOrderNotFound"
    },
    {
      "code": 6103,
      "name": "CouldNotDeserializeMaker",
      "msg": "CouldNotDeserializeMaker"
    },
    {
      "code": 6104,
      "name": "CouldNotDeserializeMakerStats",
      "msg": "CouldNotDeserializeMaker"
    },
    {
      "code": 6105,
      "name": "AuctionPriceDoesNotSatisfyMaker",
      "msg": "AuctionPriceDoesNotSatisfyMaker"
    },
    {
      "code": 6106,
      "name": "MakerCantFulfillOwnOrder",
      "msg": "MakerCantFulfillOwnOrder"
    },
    {
      "code": 6107,
      "name": "MakerOrderMustBePostOnly",
      "msg": "MakerOrderMustBePostOnly"
    },
    {
      "code": 6108,
      "name": "CantMatchTwoPostOnlys",
      "msg": "CantMatchTwoPostOnlys"
    },
    {
      "code": 6109,
      "name": "OrderBreachesOraclePriceLimits",
      "msg": "OrderBreachesOraclePriceLimits"
    },
    {
      "code": 6110,
      "name": "OrderMustBeTriggeredFirst",
      "msg": "OrderMustBeTriggeredFirst"
    },
    {
      "code": 6111,
      "name": "OrderNotTriggerable",
      "msg": "OrderNotTriggerable"
    },
    {
      "code": 6112,
      "name": "OrderDidNotSatisfyTriggerCondition",
      "msg": "OrderDidNotSatisfyTriggerCondition"
    },
    {
      "code": 6113,
      "name": "PositionAlreadyBeingLiquidated",
      "msg": "PositionAlreadyBeingLiquidated"
    },
    {
      "code": 6114,
      "name": "PositionDoesntHaveOpenPositionOrOrders",
      "msg": "PositionDoesntHaveOpenPositionOrOrders"
    },
    {
      "code": 6115,
      "name": "AllOrdersAreAlreadyLiquidations",
      "msg": "AllOrdersAreAlreadyLiquidations"
    },
    {
      "code": 6116,
      "name": "CantCancelLiquidationOrder",
      "msg": "CantCancelLiquidationOrder"
    },
    {
      "code": 6117,
      "name": "UserIsBeingLiquidated",
      "msg": "UserIsBeingLiquidated"
    },
    {
      "code": 6118,
      "name": "LiquidationsOngoing",
      "msg": "LiquidationsOngoing"
    },
    {
      "code": 6119,
      "name": "WrongSpotBalanceType",
      "msg": "WrongSpotBalanceType"
    },
    {
      "code": 6120,
      "name": "UserCantLiquidateThemself",
      "msg": "UserCantLiquidateThemself"
    },
    {
      "code": 6121,
      "name": "InvalidPerpPositionToLiquidate",
      "msg": "InvalidPerpPositionToLiquidate"
    },
    {
      "code": 6122,
      "name": "InvalidBaseAssetAmountForLiquidatePerp",
      "msg": "InvalidBaseAssetAmountForLiquidatePerp"
    },
    {
      "code": 6123,
      "name": "InvalidPositionLastFundingRate",
      "msg": "InvalidPositionLastFundingRate"
    },
    {
      "code": 6124,
      "name": "InvalidPositionDelta",
      "msg": "InvalidPositionDelta"
    },
    {
      "code": 6125,
      "name": "UserBankrupt",
      "msg": "UserBankrupt"
    },
    {
      "code": 6126,
      "name": "UserNotBankrupt",
      "msg": "UserNotBankrupt"
    },
    {
      "code": 6127,
      "name": "UserHasInvalidBorrow",
      "msg": "UserHasInvalidBorrow"
    },
    {
      "code": 6128,
      "name": "DailyWithdrawLimit",
      "msg": "DailyWithdrawLimit"
    },
    {
      "code": 6129,
      "name": "DefaultError",
      "msg": "DefaultError"
    },
    {
      "code": 6130,
      "name": "InsufficientLPTokens",
      "msg": "Insufficient LP tokens"
    },
    {
      "code": 6131,
      "name": "CantLPWithPerpPosition",
      "msg": "Cant LP with a market position"
    },
    {
      "code": 6132,
      "name": "UnableToBurnLPTokens",
      "msg": "Unable to burn LP tokens"
    },
    {
      "code": 6133,
      "name": "TryingToRemoveLiquidityTooFast",
      "msg": "Trying to remove liqudity too fast after adding it"
    },
    {
      "code": 6134,
      "name": "InvalidSpotMarketVault",
      "msg": "Invalid Spot Market Vault"
    },
    {
      "code": 6135,
      "name": "InvalidSpotMarketState",
      "msg": "Invalid Spot Market State"
    },
    {
      "code": 6136,
      "name": "InvalidSerumProgram",
      "msg": "InvalidSerumProgram"
    },
    {
      "code": 6137,
      "name": "InvalidSerumMarket",
      "msg": "InvalidSerumMarket"
    },
    {
      "code": 6138,
      "name": "InvalidSerumBids",
      "msg": "InvalidSerumBids"
    },
    {
      "code": 6139,
      "name": "InvalidSerumAsks",
      "msg": "InvalidSerumAsks"
    },
    {
      "code": 6140,
      "name": "InvalidSerumOpenOrders",
      "msg": "InvalidSerumOpenOrders"
    },
    {
      "code": 6141,
      "name": "FailedSerumCPI",
      "msg": "FailedSerumCPI"
    },
    {
      "code": 6142,
      "name": "FailedToFillOnExternalMarket",
      "msg": "FailedToFillOnExternalMarket"
    },
    {
      "code": 6143,
      "name": "InvalidFulfillmentConfig",
      "msg": "InvalidFulfillmentConfig"
    },
    {
      "code": 6144,
      "name": "InvalidFeeStructure",
      "msg": "InvalidFeeStructure"
    },
    {
      "code": 6145,
      "name": "InsufficientIFShares",
      "msg": "Insufficient IF shares"
    },
    {
      "code": 6146,
      "name": "MarketActionPaused",
      "msg": "the Market has paused this action"
    },
    {
      "code": 6147,
      "name": "MarketPlaceOrderPaused",
      "msg": "the Market status doesnt allow placing orders"
    },
    {
      "code": 6148,
      "name": "MarketFillOrderPaused",
      "msg": "the Market status doesnt allow filling orders"
    },
    {
      "code": 6149,
      "name": "MarketWithdrawPaused",
      "msg": "the Market status doesnt allow withdraws"
    },
    {
      "code": 6150,
      "name": "ProtectedAssetTierViolation",
      "msg": "Action violates the Protected Asset Tier rules"
    },
    {
      "code": 6151,
      "name": "IsolatedAssetTierViolation",
      "msg": "Action violates the Isolated Asset Tier rules"
    },
    {
      "code": 6152,
      "name": "UserCantBeDeleted",
      "msg": "User Cant Be Deleted"
    },
    {
      "code": 6153,
      "name": "ReduceOnlyWithdrawIncreasedRisk",
      "msg": "Reduce Only Withdraw Increased Risk"
    },
    {
      "code": 6154,
      "name": "MaxOpenInterest",
      "msg": "Max Open Interest"
    },
    {
      "code": 6155,
      "name": "CantResolvePerpBankruptcy",
      "msg": "Cant Resolve Perp Bankruptcy"
    },
    {
      "code": 6156,
      "name": "LiquidationDoesntSatisfyLimitPrice",
      "msg": "Liquidation Doesnt Satisfy Limit Price"
    },
    {
      "code": 6157,
      "name": "MarginTradingDisabled",
      "msg": "Margin Trading Disabled"
    },
    {
      "code": 6158,
      "name": "InvalidMarketStatusToSettlePnl",
      "msg": "Invalid Market Status to Settle Perp Pnl"
    },
    {
      "code": 6159,
      "name": "PerpMarketNotInSettlement",
      "msg": "PerpMarketNotInSettlement"
    },
    {
      "code": 6160,
      "name": "PerpMarketNotInReduceOnly",
      "msg": "PerpMarketNotInReduceOnly"
    },
    {
      "code": 6161,
      "name": "PerpMarketSettlementBufferNotReached",
      "msg": "PerpMarketSettlementBufferNotReached"
    },
    {
      "code": 6162,
      "name": "PerpMarketSettlementUserHasOpenOrders",
      "msg": "PerpMarketSettlementUserHasOpenOrders"
    },
    {
      "code": 6163,
      "name": "PerpMarketSettlementUserHasActiveLP",
      "msg": "PerpMarketSettlementUserHasActiveLP"
    },
    {
      "code": 6164,
      "name": "UnableToSettleExpiredUserPosition",
      "msg": "UnableToSettleExpiredUserPosition"
    },
    {
      "code": 6165,
      "name": "UnequalMarketIndexForSpotTransfer",
      "msg": "UnequalMarketIndexForSpotTransfer"
    },
    {
      "code": 6166,
      "name": "InvalidPerpPositionDetected",
      "msg": "InvalidPerpPositionDetected"
    },
    {
      "code": 6167,
      "name": "InvalidSpotPositionDetected",
      "msg": "InvalidSpotPositionDetected"
    },
    {
      "code": 6168,
      "name": "InvalidAmmDetected",
      "msg": "InvalidAmmDetected"
    },
    {
      "code": 6169,
      "name": "InvalidAmmForFillDetected",
      "msg": "InvalidAmmForFillDetected"
    },
    {
      "code": 6170,
      "name": "InvalidAmmLimitPriceOverride",
      "msg": "InvalidAmmLimitPriceOverride"
    },
    {
      "code": 6171,
      "name": "InvalidOrderFillPrice",
      "msg": "InvalidOrderFillPrice"
    },
    {
      "code": 6172,
      "name": "SpotMarketBalanceInvariantViolated",
      "msg": "SpotMarketBalanceInvariantViolated"
    },
    {
      "code": 6173,
      "name": "SpotMarketVaultInvariantViolated",
      "msg": "SpotMarketVaultInvariantViolated"
    },
    {
      "code": 6174,
      "name": "InvalidPDA",
      "msg": "InvalidPDA"
    },
    {
      "code": 6175,
      "name": "InvalidPDASigner",
      "msg": "InvalidPDASigner"
    },
    {
      "code": 6176,
      "name": "RevenueSettingsCannotSettleToIF",
      "msg": "RevenueSettingsCannotSettleToIF"
    },
    {
      "code": 6177,
      "name": "NoRevenueToSettleToIF",
      "msg": "NoRevenueToSettleToIF"
    },
    {
      "code": 6178,
      "name": "NoAmmPerpPnlDeficit",
      "msg": "NoAmmPerpPnlDeficit"
    },
    {
      "code": 6179,
      "name": "SufficientPerpPnlPool",
      "msg": "SufficientPerpPnlPool"
    },
    {
      "code": 6180,
      "name": "InsufficientPerpPnlPool",
      "msg": "InsufficientPerpPnlPool"
    },
    {
      "code": 6181,
      "name": "PerpPnlDeficitBelowThreshold",
      "msg": "PerpPnlDeficitBelowThreshold"
    },
    {
      "code": 6182,
      "name": "MaxRevenueWithdrawPerPeriodReached",
      "msg": "MaxRevenueWithdrawPerPeriodReached"
    },
    {
      "code": 6183,
      "name": "MaxIFWithdrawReached",
      "msg": "InvalidSpotPositionDetected"
    },
    {
      "code": 6184,
      "name": "NoIFWithdrawAvailable",
      "msg": "NoIFWithdrawAvailable"
    },
    {
      "code": 6185,
      "name": "InvalidIFUnstake",
      "msg": "InvalidIFUnstake"
    },
    {
      "code": 6186,
      "name": "InvalidIFUnstakeSize",
      "msg": "InvalidIFUnstakeSize"
    },
    {
      "code": 6187,
      "name": "InvalidIFUnstakeCancel",
      "msg": "InvalidIFUnstakeCancel"
    },
    {
      "code": 6188,
      "name": "InvalidIFForNewStakes",
      "msg": "InvalidIFForNewStakes"
    },
    {
      "code": 6189,
      "name": "InvalidIFRebase",
      "msg": "InvalidIFRebase"
    },
    {
      "code": 6190,
      "name": "InvalidInsuranceUnstakeSize",
      "msg": "InvalidInsuranceUnstakeSize"
    },
    {
      "code": 6191,
      "name": "InvalidOrderLimitPrice",
      "msg": "InvalidOrderLimitPrice"
    },
    {
      "code": 6192,
      "name": "InvalidIFDetected",
      "msg": "InvalidIFDetected"
    },
    {
      "code": 6193,
      "name": "InvalidAmmMaxSpreadDetected",
      "msg": "InvalidAmmMaxSpreadDetected"
    },
    {
      "code": 6194,
      "name": "InvalidConcentrationCoef",
      "msg": "InvalidConcentrationCoef"
    },
    {
      "code": 6195,
      "name": "InvalidSrmVault",
      "msg": "InvalidSrmVault"
    },
    {
      "code": 6196,
      "name": "InvalidVaultOwner",
      "msg": "InvalidVaultOwner"
    },
    {
      "code": 6197,
      "name": "InvalidMarketStatusForFills",
      "msg": "InvalidMarketStatusForFills"
    },
    {
      "code": 6198,
      "name": "IFWithdrawRequestInProgress",
      "msg": "IFWithdrawRequestInProgress"
    },
    {
      "code": 6199,
      "name": "NoIFWithdrawRequestInProgress",
      "msg": "NoIFWithdrawRequestInProgress"
    },
    {
      "code": 6200,
      "name": "IFWithdrawRequestTooSmall",
      "msg": "IFWithdrawRequestTooSmall"
    },
    {
      "code": 6201,
      "name": "IncorrectSpotMarketAccountPassed",
      "msg": "IncorrectSpotMarketAccountPassed"
    },
    {
      "code": 6202,
      "name": "BlockchainClockInconsistency",
      "msg": "BlockchainClockInconsistency"
    },
    {
      "code": 6203,
      "name": "InvalidIFSharesDetected",
      "msg": "InvalidIFSharesDetected"
    },
    {
      "code": 6204,
      "name": "NewLPSizeTooSmall",
      "msg": "NewLPSizeTooSmall"
    },
    {
      "code": 6205,
      "name": "MarketStatusInvalidForNewLP",
      "msg": "MarketStatusInvalidForNewLP"
    },
    {
      "code": 6206,
      "name": "InvalidMarkTwapUpdateDetected",
      "msg": "InvalidMarkTwapUpdateDetected"
    },
    {
      "code": 6207,
      "name": "MarketSettlementAttemptOnActiveMarket",
      "msg": "MarketSettlementAttemptOnActiveMarket"
    },
    {
      "code": 6208,
      "name": "MarketSettlementRequiresSettledLP",
      "msg": "MarketSettlementRequiresSettledLP"
    },
    {
      "code": 6209,
      "name": "MarketSettlementAttemptTooEarly",
      "msg": "MarketSettlementAttemptTooEarly"
    },
    {
      "code": 6210,
      "name": "MarketSettlementTargetPriceInvalid",
      "msg": "MarketSettlementTargetPriceInvalid"
    },
    {
      "code": 6211,
      "name": "UnsupportedSpotMarket",
      "msg": "UnsupportedSpotMarket"
    },
    {
      "code": 6212,
      "name": "SpotOrdersDisabled",
      "msg": "SpotOrdersDisabled"
    },
    {
      "code": 6213,
      "name": "MarketBeingInitialized",
      "msg": "Market Being Initialized"
    },
    {
      "code": 6214,
      "name": "InvalidUserSubAccountId",
      "msg": "Invalid Sub Account Id"
    },
    {
      "code": 6215,
      "name": "InvalidTriggerOrderCondition",
      "msg": "Invalid Trigger Order Condition"
    },
    {
      "code": 6216,
      "name": "InvalidSpotPosition",
      "msg": "Invalid Spot Position"
    },
    {
      "code": 6217,
      "name": "CantTransferBetweenSameUserAccount",
      "msg": "Cant transfer between same user account"
    },
    {
      "code": 6218,
      "name": "InvalidPerpPosition",
      "msg": "Invalid Perp Position"
    },
    {
      "code": 6219,
      "name": "UnableToGetLimitPrice",
      "msg": "Unable To Get Limit Price"
    },
    {
      "code": 6220,
      "name": "InvalidLiquidation",
      "msg": "Invalid Liquidation"
    },
    {
      "code": 6221,
      "name": "SpotFulfillmentConfigDisabled",
      "msg": "Spot Fulfullment Config Disabled"
    },
    {
      "code": 6222,
      "name": "InvalidMaker",
      "msg": "Invalid Maker"
    },
    {
      "code": 6223,
      "name": "FailedUnwrap",
      "msg": "Failed Unwrap"
    },
    {
      "code": 6224,
      "name": "MaxNumberOfUsers",
      "msg": "Max Number Of Users"
    },
    {
      "code": 6225,
      "name": "InvalidOracleForSettlePnl",
      "msg": "InvalidOracleForSettlePnl"
    },
    {
      "code": 6226,
      "name": "MarginOrdersOpen",
      "msg": "MarginOrdersOpen"
    },
    {
      "code": 6227,
      "name": "TierViolationLiquidatingPerpPnl",
      "msg": "TierViolationLiquidatingPerpPnl"
    },
    {
      "code": 6228,
      "name": "CouldNotLoadUserData",
      "msg": "CouldNotLoadUserData"
    },
    {
      "code": 6229,
      "name": "UserWrongMutability",
      "msg": "UserWrongMutability"
    },
    {
      "code": 6230,
      "name": "InvalidUserAccount",
      "msg": "InvalidUserAccount"
    },
    {
      "code": 6231,
      "name": "CouldNotLoadUserStatsData",
      "msg": "CouldNotLoadUserData"
    },
    {
      "code": 6232,
      "name": "UserStatsWrongMutability",
      "msg": "UserWrongMutability"
    },
    {
      "code": 6233,
      "name": "InvalidUserStatsAccount",
      "msg": "InvalidUserAccount"
    },
    {
      "code": 6234,
      "name": "UserNotFound",
      "msg": "UserNotFound"
    },
    {
      "code": 6235,
      "name": "UnableToLoadUserAccount",
      "msg": "UnableToLoadUserAccount"
    },
    {
      "code": 6236,
      "name": "UserStatsNotFound",
      "msg": "UserStatsNotFound"
    },
    {
      "code": 6237,
      "name": "UnableToLoadUserStatsAccount",
      "msg": "UnableToLoadUserStatsAccount"
    },
    {
      "code": 6238,
      "name": "UserNotInactive",
      "msg": "User Not Inactive"
    },
    {
      "code": 6239,
      "name": "RevertFill",
      "msg": "RevertFill"
    },
    {
      "code": 6240,
      "name": "InvalidMarketAccountforDeletion",
      "msg": "Invalid MarketAccount for Deletion"
    },
    {
      "code": 6241,
      "name": "InvalidSpotFulfillmentParams",
      "msg": "Invalid Spot Fulfillment Params"
    },
    {
      "code": 6242,
      "name": "FailedToGetMint",
      "msg": "Failed to Get Mint"
    },
    {
      "code": 6243,
      "name": "FailedPhoenixCPI",
      "msg": "FailedPhoenixCPI"
    },
    {
      "code": 6244,
      "name": "FailedToDeserializePhoenixMarket",
      "msg": "FailedToDeserializePhoenixMarket"
    },
    {
      "code": 6245,
      "name": "InvalidPricePrecision",
      "msg": "InvalidPricePrecision"
    },
    {
      "code": 6246,
      "name": "InvalidPhoenixProgram",
      "msg": "InvalidPhoenixProgram"
    },
    {
      "code": 6247,
      "name": "InvalidPhoenixMarket",
      "msg": "InvalidPhoenixMarket"
    }
  ]
}<|MERGE_RESOLUTION|>--- conflicted
+++ resolved
@@ -4312,22 +4312,14 @@
           {
             "name": "pubkey",
             "docs": [
-<<<<<<< HEAD
-              "The address of the perp market"
-=======
               "The perp market's address. It is a pda of the market index"
->>>>>>> 5306cd12
             ],
             "type": "publicKey"
           },
           {
             "name": "amm",
             "docs": [
-<<<<<<< HEAD
-              "Protocol's automated market maker"
-=======
               "The automated market maker"
->>>>>>> 5306cd12
             ],
             "type": {
               "defined": "AMM"
@@ -4336,16 +4328,8 @@
           {
             "name": "pnlPool",
             "docs": [
-<<<<<<< HEAD
-              "The pnl pool that users settle pnl with",
-              "If a user settles negative pnl, the pool increases",
-              "If a user settles positive pnl, the pool decreases",
-              "The pool can not go negative, so for a user with positive pnl to settle, there must be",
-              "users with negative pnl already settled"
-=======
               "The market's pnl pool. When users settle negative pnl, the balance increases.",
               "When users settle positive pnl, the balance decreases. Can not go negative."
->>>>>>> 5306cd12
             ],
             "type": {
               "defined": "PoolBalance"
@@ -4354,11 +4338,7 @@
           {
             "name": "name",
             "docs": [
-<<<<<<< HEAD
-              "Display name"
-=======
               "Encoded display name for the perp market e.g. SOL-PERP"
->>>>>>> 5306cd12
             ],
             "type": {
               "array": [
@@ -4370,11 +4350,7 @@
           {
             "name": "insuranceClaim",
             "docs": [
-<<<<<<< HEAD
-              "The markets claim on the insurance fund"
-=======
               "The perp market's claim on the insurance fund"
->>>>>>> 5306cd12
             ],
             "type": {
               "defined": "InsuranceClaim"
@@ -4383,87 +4359,54 @@
           {
             "name": "unrealizedPnlMaxImbalance",
             "docs": [
-<<<<<<< HEAD
-              "pnl imbalance occurs when the long's pnl does not equal the short's pnl",
-              "this happens because the amm takes on a position and has pnl",
-              "the max imbalance is the max difference between the long and short pnl",
-              "before the asset weight for positive pnl is reduced",
-              "PRECISION: QUOTE_PRECISION"
-=======
               "The max pnl imbalance before positive pnl asset weight is discounted",
               "pnl imbalance is the difference between long and short pnl. When it's greater than 0,",
               "the amm has negative pnl and the initial asset weight for positive pnl is discounted",
               "precision = QUOTE_PRECISION"
->>>>>>> 5306cd12
             ],
             "type": "u64"
           },
           {
             "name": "expiryTs",
             "docs": [
-<<<<<<< HEAD
-              "When the market will expire, only set if market is in reduce only mode"
-=======
               "The ts when the market will be expired. Only set if market is in reduce only mode"
->>>>>>> 5306cd12
             ],
             "type": "i64"
           },
           {
             "name": "expiryPrice",
             "docs": [
-<<<<<<< HEAD
-              "The price the market will settle at, only set if market is expired"
-=======
               "The price at which positions will be settled. Only set if market is expired",
               "precision = PRICE_PRECISION"
->>>>>>> 5306cd12
             ],
             "type": "i64"
           },
           {
             "name": "nextFillRecordId",
             "docs": [
-<<<<<<< HEAD
-              "Each trade has a fill record id. This is the next id to be used"
-=======
               "Every trade has a fill record id. This is the next id to be used"
->>>>>>> 5306cd12
             ],
             "type": "u64"
           },
           {
             "name": "nextFundingRateRecordId",
             "docs": [
-<<<<<<< HEAD
-              "Each funding rate update has a record id. This is the next id to be used"
-=======
               "Every funding rate update has a record id. This is the next id to be used"
->>>>>>> 5306cd12
             ],
             "type": "u64"
           },
           {
             "name": "nextCurveRecordId",
             "docs": [
-<<<<<<< HEAD
-              "Each amm k update has a record id. This is the next id to be used"
-=======
               "Every amm k updated has a record id. This is the next id to be used"
->>>>>>> 5306cd12
             ],
             "type": "u64"
           },
           {
             "name": "imfFactor",
             "docs": [
-<<<<<<< HEAD
-              "The initial margin fraction factor. Used to increase the margin requirement for large positions",
-              "PRECISION: 1e6"
-=======
               "The initial margin fraction factor. Used to increase margin ratio for large positions",
               "precision: MARGIN_PRECISION"
->>>>>>> 5306cd12
             ],
             "type": "u32"
           },
@@ -4819,7 +4762,7 @@
             "name": "orderTickSize",
             "docs": [
               "Spot orders must be a multiple of the tick size",
-              "precision: QUOTE_PRECISION"
+              "precision: PRICE_PRECISION"
             ],
             "type": "u64"
           },
