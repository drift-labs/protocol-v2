{
  "version": "2.117.0",
  "name": "drift",
  "instructions": [
    {
      "name": "initializeUser",
      "accounts": [
        {
          "name": "user",
          "isMut": true,
          "isSigner": false
        },
        {
          "name": "userStats",
          "isMut": true,
          "isSigner": false
        },
        {
          "name": "state",
          "isMut": true,
          "isSigner": false
        },
        {
          "name": "authority",
          "isMut": false,
          "isSigner": true
        },
        {
          "name": "payer",
          "isMut": true,
          "isSigner": true
        },
        {
          "name": "rent",
          "isMut": false,
          "isSigner": false
        },
        {
          "name": "systemProgram",
          "isMut": false,
          "isSigner": false
        }
      ],
      "args": [
        {
          "name": "subAccountId",
          "type": "u16"
        },
        {
          "name": "name",
          "type": {
            "array": [
              "u8",
              32
            ]
          }
        }
      ]
    },
    {
      "name": "initializeUserStats",
      "accounts": [
        {
          "name": "userStats",
          "isMut": true,
          "isSigner": false
        },
        {
          "name": "state",
          "isMut": true,
          "isSigner": false
        },
        {
          "name": "authority",
          "isMut": false,
          "isSigner": true
        },
        {
          "name": "payer",
          "isMut": true,
          "isSigner": true
        },
        {
          "name": "rent",
          "isMut": false,
          "isSigner": false
        },
        {
          "name": "systemProgram",
          "isMut": false,
          "isSigner": false
        }
      ],
      "args": []
    },
    {
      "name": "initializeSignedMsgUserOrders",
      "accounts": [
        {
          "name": "signedMsgUserOrders",
          "isMut": true,
          "isSigner": false
        },
        {
          "name": "authority",
          "isMut": false,
          "isSigner": false
        },
        {
          "name": "payer",
          "isMut": true,
          "isSigner": true
        },
        {
          "name": "rent",
          "isMut": false,
          "isSigner": false
        },
        {
          "name": "systemProgram",
          "isMut": false,
          "isSigner": false
        }
      ],
      "args": [
        {
          "name": "numOrders",
          "type": "u16"
        }
      ]
    },
    {
      "name": "resizeSignedMsgUserOrders",
      "accounts": [
        {
          "name": "signedMsgUserOrders",
          "isMut": true,
          "isSigner": false
        },
        {
          "name": "authority",
          "isMut": false,
          "isSigner": false
        },
        {
          "name": "user",
          "isMut": false,
          "isSigner": false
        },
        {
          "name": "payer",
          "isMut": true,
          "isSigner": true
        },
        {
          "name": "systemProgram",
          "isMut": false,
          "isSigner": false
        }
      ],
      "args": [
        {
          "name": "numOrders",
          "type": "u16"
        }
      ]
    },
    {
      "name": "initializeSignedMsgWsDelegates",
      "accounts": [
        {
          "name": "signedMsgWsDelegates",
          "isMut": true,
          "isSigner": false
        },
        {
          "name": "authority",
          "isMut": true,
          "isSigner": true
        },
        {
          "name": "rent",
          "isMut": false,
          "isSigner": false
        },
        {
          "name": "systemProgram",
          "isMut": false,
          "isSigner": false
        }
      ],
      "args": [
        {
          "name": "delegates",
          "type": {
            "vec": "publicKey"
          }
        }
      ]
    },
    {
      "name": "changeSignedMsgWsDelegateStatus",
      "accounts": [
        {
          "name": "signedMsgWsDelegates",
          "isMut": true,
          "isSigner": false
        },
        {
          "name": "authority",
          "isMut": true,
          "isSigner": true
        },
        {
          "name": "systemProgram",
          "isMut": false,
          "isSigner": false
        }
      ],
      "args": [
        {
          "name": "delegate",
          "type": "publicKey"
        },
        {
          "name": "add",
          "type": "bool"
        }
      ]
    },
    {
      "name": "initializeFuelOverflow",
      "accounts": [
        {
          "name": "fuelOverflow",
          "isMut": true,
          "isSigner": false
        },
        {
          "name": "userStats",
          "isMut": true,
          "isSigner": false
        },
        {
          "name": "authority",
          "isMut": false,
          "isSigner": false
        },
        {
          "name": "payer",
          "isMut": true,
          "isSigner": true
        },
        {
          "name": "rent",
          "isMut": false,
          "isSigner": false
        },
        {
          "name": "systemProgram",
          "isMut": false,
          "isSigner": false
        }
      ],
      "args": []
    },
    {
      "name": "sweepFuel",
      "accounts": [
        {
          "name": "fuelOverflow",
          "isMut": true,
          "isSigner": false
        },
        {
          "name": "userStats",
          "isMut": true,
          "isSigner": false
        },
        {
          "name": "authority",
          "isMut": false,
          "isSigner": false
        },
        {
          "name": "signer",
          "isMut": false,
          "isSigner": true
        }
      ],
      "args": []
    },
    {
      "name": "resetFuelSeason",
      "accounts": [
        {
          "name": "userStats",
          "isMut": true,
          "isSigner": false
        },
        {
          "name": "authority",
          "isMut": false,
          "isSigner": false
        },
        {
          "name": "state",
          "isMut": false,
          "isSigner": false
        },
        {
          "name": "admin",
          "isMut": false,
          "isSigner": true
        }
      ],
      "args": []
    },
    {
      "name": "initializeReferrerName",
      "accounts": [
        {
          "name": "referrerName",
          "isMut": true,
          "isSigner": false
        },
        {
          "name": "user",
          "isMut": true,
          "isSigner": false
        },
        {
          "name": "userStats",
          "isMut": true,
          "isSigner": false
        },
        {
          "name": "authority",
          "isMut": false,
          "isSigner": true
        },
        {
          "name": "payer",
          "isMut": true,
          "isSigner": true
        },
        {
          "name": "rent",
          "isMut": false,
          "isSigner": false
        },
        {
          "name": "systemProgram",
          "isMut": false,
          "isSigner": false
        }
      ],
      "args": [
        {
          "name": "name",
          "type": {
            "array": [
              "u8",
              32
            ]
          }
        }
      ]
    },
    {
      "name": "deposit",
      "accounts": [
        {
          "name": "state",
          "isMut": false,
          "isSigner": false
        },
        {
          "name": "user",
          "isMut": true,
          "isSigner": false
        },
        {
          "name": "userStats",
          "isMut": true,
          "isSigner": false
        },
        {
          "name": "authority",
          "isMut": false,
          "isSigner": true
        },
        {
          "name": "spotMarketVault",
          "isMut": true,
          "isSigner": false
        },
        {
          "name": "userTokenAccount",
          "isMut": true,
          "isSigner": false
        },
        {
          "name": "tokenProgram",
          "isMut": false,
          "isSigner": false
        }
      ],
      "args": [
        {
          "name": "marketIndex",
          "type": "u16"
        },
        {
          "name": "amount",
          "type": "u64"
        },
        {
          "name": "reduceOnly",
          "type": "bool"
        }
      ]
    },
    {
      "name": "withdraw",
      "accounts": [
        {
          "name": "state",
          "isMut": false,
          "isSigner": false
        },
        {
          "name": "user",
          "isMut": true,
          "isSigner": false
        },
        {
          "name": "userStats",
          "isMut": true,
          "isSigner": false
        },
        {
          "name": "authority",
          "isMut": false,
          "isSigner": true
        },
        {
          "name": "spotMarketVault",
          "isMut": true,
          "isSigner": false
        },
        {
          "name": "driftSigner",
          "isMut": false,
          "isSigner": false
        },
        {
          "name": "userTokenAccount",
          "isMut": true,
          "isSigner": false
        },
        {
          "name": "tokenProgram",
          "isMut": false,
          "isSigner": false
        }
      ],
      "args": [
        {
          "name": "marketIndex",
          "type": "u16"
        },
        {
          "name": "amount",
          "type": "u64"
        },
        {
          "name": "reduceOnly",
          "type": "bool"
        }
      ]
    },
    {
      "name": "transferDeposit",
      "accounts": [
        {
          "name": "fromUser",
          "isMut": true,
          "isSigner": false
        },
        {
          "name": "toUser",
          "isMut": true,
          "isSigner": false
        },
        {
          "name": "userStats",
          "isMut": true,
          "isSigner": false
        },
        {
          "name": "authority",
          "isMut": false,
          "isSigner": true
        },
        {
          "name": "state",
          "isMut": false,
          "isSigner": false
        },
        {
          "name": "spotMarketVault",
          "isMut": false,
          "isSigner": false
        }
      ],
      "args": [
        {
          "name": "marketIndex",
          "type": "u16"
        },
        {
          "name": "amount",
          "type": "u64"
        }
      ]
    },
    {
      "name": "transferPools",
      "accounts": [
        {
          "name": "fromUser",
          "isMut": true,
          "isSigner": false
        },
        {
          "name": "toUser",
          "isMut": true,
          "isSigner": false
        },
        {
          "name": "userStats",
          "isMut": true,
          "isSigner": false
        },
        {
          "name": "authority",
          "isMut": false,
          "isSigner": true
        },
        {
          "name": "state",
          "isMut": false,
          "isSigner": false
        },
        {
          "name": "depositFromSpotMarketVault",
          "isMut": true,
          "isSigner": false
        },
        {
          "name": "depositToSpotMarketVault",
          "isMut": true,
          "isSigner": false
        },
        {
          "name": "borrowFromSpotMarketVault",
          "isMut": true,
          "isSigner": false
        },
        {
          "name": "borrowToSpotMarketVault",
          "isMut": true,
          "isSigner": false
        },
        {
          "name": "driftSigner",
          "isMut": false,
          "isSigner": false
        }
      ],
      "args": [
        {
          "name": "depositFromMarketIndex",
          "type": "u16"
        },
        {
          "name": "depositToMarketIndex",
          "type": "u16"
        },
        {
          "name": "borrowFromMarketIndex",
          "type": "u16"
        },
        {
          "name": "borrowToMarketIndex",
          "type": "u16"
        },
        {
          "name": "depositAmount",
          "type": {
            "option": "u64"
          }
        },
        {
          "name": "borrowAmount",
          "type": {
            "option": "u64"
          }
        }
      ]
    },
    {
      "name": "transferPerpPosition",
      "accounts": [
        {
          "name": "fromUser",
          "isMut": true,
          "isSigner": false
        },
        {
          "name": "toUser",
          "isMut": true,
          "isSigner": false
        },
        {
          "name": "userStats",
          "isMut": true,
          "isSigner": false
        },
        {
          "name": "authority",
          "isMut": false,
          "isSigner": true
        },
        {
          "name": "state",
          "isMut": false,
          "isSigner": false
        }
      ],
      "args": [
        {
          "name": "marketIndex",
          "type": "u16"
        },
        {
          "name": "amount",
          "type": {
            "option": "i64"
          }
        }
      ]
    },
    {
      "name": "placePerpOrder",
      "accounts": [
        {
          "name": "state",
          "isMut": false,
          "isSigner": false
        },
        {
          "name": "user",
          "isMut": true,
          "isSigner": false
        },
        {
          "name": "authority",
          "isMut": false,
          "isSigner": true
        }
      ],
      "args": [
        {
          "name": "params",
          "type": {
            "defined": "OrderParams"
          }
        }
      ]
    },
    {
      "name": "cancelOrder",
      "accounts": [
        {
          "name": "state",
          "isMut": false,
          "isSigner": false
        },
        {
          "name": "user",
          "isMut": true,
          "isSigner": false
        },
        {
          "name": "authority",
          "isMut": false,
          "isSigner": true
        }
      ],
      "args": [
        {
          "name": "orderId",
          "type": {
            "option": "u32"
          }
        }
      ]
    },
    {
      "name": "cancelOrderByUserId",
      "accounts": [
        {
          "name": "state",
          "isMut": false,
          "isSigner": false
        },
        {
          "name": "user",
          "isMut": true,
          "isSigner": false
        },
        {
          "name": "authority",
          "isMut": false,
          "isSigner": true
        }
      ],
      "args": [
        {
          "name": "userOrderId",
          "type": "u8"
        }
      ]
    },
    {
      "name": "cancelOrders",
      "accounts": [
        {
          "name": "state",
          "isMut": false,
          "isSigner": false
        },
        {
          "name": "user",
          "isMut": true,
          "isSigner": false
        },
        {
          "name": "authority",
          "isMut": false,
          "isSigner": true
        }
      ],
      "args": [
        {
          "name": "marketType",
          "type": {
            "option": {
              "defined": "MarketType"
            }
          }
        },
        {
          "name": "marketIndex",
          "type": {
            "option": "u16"
          }
        },
        {
          "name": "direction",
          "type": {
            "option": {
              "defined": "PositionDirection"
            }
          }
        }
      ]
    },
    {
      "name": "cancelOrdersByIds",
      "accounts": [
        {
          "name": "state",
          "isMut": false,
          "isSigner": false
        },
        {
          "name": "user",
          "isMut": true,
          "isSigner": false
        },
        {
          "name": "authority",
          "isMut": false,
          "isSigner": true
        }
      ],
      "args": [
        {
          "name": "orderIds",
          "type": {
            "vec": "u32"
          }
        }
      ]
    },
    {
      "name": "modifyOrder",
      "accounts": [
        {
          "name": "state",
          "isMut": false,
          "isSigner": false
        },
        {
          "name": "user",
          "isMut": true,
          "isSigner": false
        },
        {
          "name": "authority",
          "isMut": false,
          "isSigner": true
        }
      ],
      "args": [
        {
          "name": "orderId",
          "type": {
            "option": "u32"
          }
        },
        {
          "name": "modifyOrderParams",
          "type": {
            "defined": "ModifyOrderParams"
          }
        }
      ]
    },
    {
      "name": "modifyOrderByUserId",
      "accounts": [
        {
          "name": "state",
          "isMut": false,
          "isSigner": false
        },
        {
          "name": "user",
          "isMut": true,
          "isSigner": false
        },
        {
          "name": "authority",
          "isMut": false,
          "isSigner": true
        }
      ],
      "args": [
        {
          "name": "userOrderId",
          "type": "u8"
        },
        {
          "name": "modifyOrderParams",
          "type": {
            "defined": "ModifyOrderParams"
          }
        }
      ]
    },
    {
      "name": "placeAndTakePerpOrder",
      "accounts": [
        {
          "name": "state",
          "isMut": false,
          "isSigner": false
        },
        {
          "name": "user",
          "isMut": true,
          "isSigner": false
        },
        {
          "name": "userStats",
          "isMut": true,
          "isSigner": false
        },
        {
          "name": "authority",
          "isMut": false,
          "isSigner": true
        }
      ],
      "args": [
        {
          "name": "params",
          "type": {
            "defined": "OrderParams"
          }
        },
        {
          "name": "successCondition",
          "type": {
            "option": "u32"
          }
        }
      ]
    },
    {
      "name": "placeAndMakePerpOrder",
      "accounts": [
        {
          "name": "state",
          "isMut": false,
          "isSigner": false
        },
        {
          "name": "user",
          "isMut": true,
          "isSigner": false
        },
        {
          "name": "userStats",
          "isMut": true,
          "isSigner": false
        },
        {
          "name": "taker",
          "isMut": true,
          "isSigner": false
        },
        {
          "name": "takerStats",
          "isMut": true,
          "isSigner": false
        },
        {
          "name": "authority",
          "isMut": false,
          "isSigner": true
        }
      ],
      "args": [
        {
          "name": "params",
          "type": {
            "defined": "OrderParams"
          }
        },
        {
          "name": "takerOrderId",
          "type": "u32"
        }
      ]
    },
    {
      "name": "placeAndMakeSignedMsgPerpOrder",
      "accounts": [
        {
          "name": "state",
          "isMut": false,
          "isSigner": false
        },
        {
          "name": "user",
          "isMut": true,
          "isSigner": false
        },
        {
          "name": "userStats",
          "isMut": true,
          "isSigner": false
        },
        {
          "name": "taker",
          "isMut": true,
          "isSigner": false
        },
        {
          "name": "takerStats",
          "isMut": true,
          "isSigner": false
        },
        {
          "name": "takerSignedMsgUserOrders",
          "isMut": false,
          "isSigner": false
        },
        {
          "name": "authority",
          "isMut": false,
          "isSigner": true
        }
      ],
      "args": [
        {
          "name": "params",
          "type": {
            "defined": "OrderParams"
          }
        },
        {
          "name": "signedMsgOrderUuid",
          "type": {
            "array": [
              "u8",
              8
            ]
          }
        }
      ]
    },
    {
      "name": "placeSignedMsgTakerOrder",
      "accounts": [
        {
          "name": "state",
          "isMut": false,
          "isSigner": false
        },
        {
          "name": "user",
          "isMut": true,
          "isSigner": false
        },
        {
          "name": "userStats",
          "isMut": true,
          "isSigner": false
        },
        {
          "name": "signedMsgUserOrders",
          "isMut": true,
          "isSigner": false
        },
        {
          "name": "authority",
          "isMut": false,
          "isSigner": true
        },
        {
          "name": "ixSysvar",
          "isMut": false,
          "isSigner": false,
          "docs": [
            "the supplied Sysvar could be anything else.",
            "The Instruction Sysvar has not been implemented",
            "in the Anchor framework yet, so this is the safe approach."
          ]
        }
      ],
      "args": [
        {
          "name": "signedMsgOrderParamsMessageBytes",
          "type": "bytes"
        },
        {
          "name": "isDelegateSigner",
          "type": "bool"
        }
      ]
    },
    {
      "name": "placeSpotOrder",
      "accounts": [
        {
          "name": "state",
          "isMut": false,
          "isSigner": false
        },
        {
          "name": "user",
          "isMut": true,
          "isSigner": false
        },
        {
          "name": "authority",
          "isMut": false,
          "isSigner": true
        }
      ],
      "args": [
        {
          "name": "params",
          "type": {
            "defined": "OrderParams"
          }
        }
      ]
    },
    {
      "name": "placeAndTakeSpotOrder",
      "accounts": [
        {
          "name": "state",
          "isMut": false,
          "isSigner": false
        },
        {
          "name": "user",
          "isMut": true,
          "isSigner": false
        },
        {
          "name": "userStats",
          "isMut": true,
          "isSigner": false
        },
        {
          "name": "authority",
          "isMut": false,
          "isSigner": true
        }
      ],
      "args": [
        {
          "name": "params",
          "type": {
            "defined": "OrderParams"
          }
        },
        {
          "name": "fulfillmentType",
          "type": {
            "option": {
              "defined": "SpotFulfillmentType"
            }
          }
        },
        {
          "name": "makerOrderId",
          "type": {
            "option": "u32"
          }
        }
      ]
    },
    {
      "name": "placeAndMakeSpotOrder",
      "accounts": [
        {
          "name": "state",
          "isMut": false,
          "isSigner": false
        },
        {
          "name": "user",
          "isMut": true,
          "isSigner": false
        },
        {
          "name": "userStats",
          "isMut": true,
          "isSigner": false
        },
        {
          "name": "taker",
          "isMut": true,
          "isSigner": false
        },
        {
          "name": "takerStats",
          "isMut": true,
          "isSigner": false
        },
        {
          "name": "authority",
          "isMut": false,
          "isSigner": true
        }
      ],
      "args": [
        {
          "name": "params",
          "type": {
            "defined": "OrderParams"
          }
        },
        {
          "name": "takerOrderId",
          "type": "u32"
        },
        {
          "name": "fulfillmentType",
          "type": {
            "option": {
              "defined": "SpotFulfillmentType"
            }
          }
        }
      ]
    },
    {
      "name": "placeOrders",
      "accounts": [
        {
          "name": "state",
          "isMut": false,
          "isSigner": false
        },
        {
          "name": "user",
          "isMut": true,
          "isSigner": false
        },
        {
          "name": "authority",
          "isMut": false,
          "isSigner": true
        }
      ],
      "args": [
        {
          "name": "params",
          "type": {
            "vec": {
              "defined": "OrderParams"
            }
          }
        }
      ]
    },
    {
      "name": "beginSwap",
      "accounts": [
        {
          "name": "state",
          "isMut": false,
          "isSigner": false
        },
        {
          "name": "user",
          "isMut": true,
          "isSigner": false
        },
        {
          "name": "userStats",
          "isMut": true,
          "isSigner": false
        },
        {
          "name": "authority",
          "isMut": false,
          "isSigner": true
        },
        {
          "name": "outSpotMarketVault",
          "isMut": true,
          "isSigner": false
        },
        {
          "name": "inSpotMarketVault",
          "isMut": true,
          "isSigner": false
        },
        {
          "name": "outTokenAccount",
          "isMut": true,
          "isSigner": false
        },
        {
          "name": "inTokenAccount",
          "isMut": true,
          "isSigner": false
        },
        {
          "name": "tokenProgram",
          "isMut": false,
          "isSigner": false
        },
        {
          "name": "driftSigner",
          "isMut": false,
          "isSigner": false
        },
        {
          "name": "instructions",
          "isMut": false,
          "isSigner": false,
          "docs": [
            "Instructions Sysvar for instruction introspection"
          ]
        }
      ],
      "args": [
        {
          "name": "inMarketIndex",
          "type": "u16"
        },
        {
          "name": "outMarketIndex",
          "type": "u16"
        },
        {
          "name": "amountIn",
          "type": "u64"
        }
      ]
    },
    {
      "name": "endSwap",
      "accounts": [
        {
          "name": "state",
          "isMut": false,
          "isSigner": false
        },
        {
          "name": "user",
          "isMut": true,
          "isSigner": false
        },
        {
          "name": "userStats",
          "isMut": true,
          "isSigner": false
        },
        {
          "name": "authority",
          "isMut": false,
          "isSigner": true
        },
        {
          "name": "outSpotMarketVault",
          "isMut": true,
          "isSigner": false
        },
        {
          "name": "inSpotMarketVault",
          "isMut": true,
          "isSigner": false
        },
        {
          "name": "outTokenAccount",
          "isMut": true,
          "isSigner": false
        },
        {
          "name": "inTokenAccount",
          "isMut": true,
          "isSigner": false
        },
        {
          "name": "tokenProgram",
          "isMut": false,
          "isSigner": false
        },
        {
          "name": "driftSigner",
          "isMut": false,
          "isSigner": false
        },
        {
          "name": "instructions",
          "isMut": false,
          "isSigner": false,
          "docs": [
            "Instructions Sysvar for instruction introspection"
          ]
        }
      ],
      "args": [
        {
          "name": "inMarketIndex",
          "type": "u16"
        },
        {
          "name": "outMarketIndex",
          "type": "u16"
        },
        {
          "name": "limitPrice",
          "type": {
            "option": "u64"
          }
        },
        {
          "name": "reduceOnly",
          "type": {
            "option": {
              "defined": "SwapReduceOnly"
            }
          }
        }
      ]
    },
    {
      "name": "addPerpLpShares",
      "accounts": [
        {
          "name": "state",
          "isMut": false,
          "isSigner": false
        },
        {
          "name": "user",
          "isMut": true,
          "isSigner": false
        },
        {
          "name": "authority",
          "isMut": false,
          "isSigner": true
        }
      ],
      "args": [
        {
          "name": "nShares",
          "type": "u64"
        },
        {
          "name": "marketIndex",
          "type": "u16"
        }
      ]
    },
    {
      "name": "removePerpLpShares",
      "accounts": [
        {
          "name": "state",
          "isMut": false,
          "isSigner": false
        },
        {
          "name": "user",
          "isMut": true,
          "isSigner": false
        },
        {
          "name": "authority",
          "isMut": false,
          "isSigner": true
        }
      ],
      "args": [
        {
          "name": "sharesToBurn",
          "type": "u64"
        },
        {
          "name": "marketIndex",
          "type": "u16"
        }
      ]
    },
    {
      "name": "removePerpLpSharesInExpiringMarket",
      "accounts": [
        {
          "name": "state",
          "isMut": false,
          "isSigner": false
        },
        {
          "name": "user",
          "isMut": true,
          "isSigner": false
        }
      ],
      "args": [
        {
          "name": "sharesToBurn",
          "type": "u64"
        },
        {
          "name": "marketIndex",
          "type": "u16"
        }
      ]
    },
    {
      "name": "updateUserName",
      "accounts": [
        {
          "name": "user",
          "isMut": true,
          "isSigner": false
        },
        {
          "name": "authority",
          "isMut": false,
          "isSigner": true
        }
      ],
      "args": [
        {
          "name": "subAccountId",
          "type": "u16"
        },
        {
          "name": "name",
          "type": {
            "array": [
              "u8",
              32
            ]
          }
        }
      ]
    },
    {
      "name": "updateUserCustomMarginRatio",
      "accounts": [
        {
          "name": "user",
          "isMut": true,
          "isSigner": false
        },
        {
          "name": "authority",
          "isMut": false,
          "isSigner": true
        }
      ],
      "args": [
        {
          "name": "subAccountId",
          "type": "u16"
        },
        {
          "name": "marginRatio",
          "type": "u32"
        }
      ]
    },
    {
      "name": "updateUserMarginTradingEnabled",
      "accounts": [
        {
          "name": "user",
          "isMut": true,
          "isSigner": false
        },
        {
          "name": "authority",
          "isMut": false,
          "isSigner": true
        }
      ],
      "args": [
        {
          "name": "subAccountId",
          "type": "u16"
        },
        {
          "name": "marginTradingEnabled",
          "type": "bool"
        }
      ]
    },
    {
      "name": "updateUserPoolId",
      "accounts": [
        {
          "name": "user",
          "isMut": true,
          "isSigner": false
        },
        {
          "name": "authority",
          "isMut": false,
          "isSigner": true
        }
      ],
      "args": [
        {
          "name": "subAccountId",
          "type": "u16"
        },
        {
          "name": "poolId",
          "type": "u8"
        }
      ]
    },
    {
      "name": "updateUserDelegate",
      "accounts": [
        {
          "name": "user",
          "isMut": true,
          "isSigner": false
        },
        {
          "name": "authority",
          "isMut": false,
          "isSigner": true
        }
      ],
      "args": [
        {
          "name": "subAccountId",
          "type": "u16"
        },
        {
          "name": "delegate",
          "type": "publicKey"
        }
      ]
    },
    {
      "name": "updateUserReduceOnly",
      "accounts": [
        {
          "name": "user",
          "isMut": true,
          "isSigner": false
        },
        {
          "name": "authority",
          "isMut": false,
          "isSigner": true
        }
      ],
      "args": [
        {
          "name": "subAccountId",
          "type": "u16"
        },
        {
          "name": "reduceOnly",
          "type": "bool"
        }
      ]
    },
    {
      "name": "updateUserAdvancedLp",
      "accounts": [
        {
          "name": "user",
          "isMut": true,
          "isSigner": false
        },
        {
          "name": "authority",
          "isMut": false,
          "isSigner": true
        }
      ],
      "args": [
        {
          "name": "subAccountId",
          "type": "u16"
        },
        {
          "name": "advancedLp",
          "type": "bool"
        }
      ]
    },
    {
      "name": "updateUserProtectedMakerOrders",
      "accounts": [
        {
          "name": "state",
          "isMut": false,
          "isSigner": false
        },
        {
          "name": "user",
          "isMut": true,
          "isSigner": false
        },
        {
          "name": "authority",
          "isMut": false,
          "isSigner": true
        },
        {
          "name": "protectedMakerModeConfig",
          "isMut": true,
          "isSigner": false
        }
      ],
      "args": [
        {
          "name": "subAccountId",
          "type": "u16"
        },
        {
          "name": "protectedMakerOrders",
          "type": "bool"
        }
      ]
    },
    {
      "name": "deleteUser",
      "accounts": [
        {
          "name": "user",
          "isMut": true,
          "isSigner": false
        },
        {
          "name": "userStats",
          "isMut": true,
          "isSigner": false
        },
        {
          "name": "state",
          "isMut": true,
          "isSigner": false
        },
        {
          "name": "authority",
          "isMut": true,
          "isSigner": true
        }
      ],
      "args": []
    },
    {
      "name": "forceDeleteUser",
      "accounts": [
        {
          "name": "user",
          "isMut": true,
          "isSigner": false
        },
        {
          "name": "userStats",
          "isMut": true,
          "isSigner": false
        },
        {
          "name": "state",
          "isMut": true,
          "isSigner": false
        },
        {
          "name": "authority",
          "isMut": true,
          "isSigner": false
        },
        {
          "name": "keeper",
          "isMut": true,
          "isSigner": true
        },
        {
          "name": "driftSigner",
          "isMut": false,
          "isSigner": false
        }
      ],
      "args": []
    },
    {
      "name": "deleteSignedMsgUserOrders",
      "accounts": [
        {
          "name": "signedMsgUserOrders",
          "isMut": true,
          "isSigner": false
        },
        {
          "name": "state",
          "isMut": true,
          "isSigner": false
        },
        {
          "name": "authority",
          "isMut": false,
          "isSigner": true
        }
      ],
      "args": []
    },
    {
      "name": "reclaimRent",
      "accounts": [
        {
          "name": "user",
          "isMut": true,
          "isSigner": false
        },
        {
          "name": "userStats",
          "isMut": true,
          "isSigner": false
        },
        {
          "name": "state",
          "isMut": false,
          "isSigner": false
        },
        {
          "name": "authority",
          "isMut": false,
          "isSigner": true
        },
        {
          "name": "rent",
          "isMut": false,
          "isSigner": false
        }
      ],
      "args": []
    },
    {
      "name": "enableUserHighLeverageMode",
      "accounts": [
        {
          "name": "state",
          "isMut": false,
          "isSigner": false
        },
        {
          "name": "user",
          "isMut": true,
          "isSigner": false
        },
        {
          "name": "authority",
          "isMut": false,
          "isSigner": true
        },
        {
          "name": "highLeverageModeConfig",
          "isMut": true,
          "isSigner": false
        }
      ],
      "args": [
        {
          "name": "subAccountId",
          "type": "u16"
        }
      ]
    },
    {
      "name": "fillPerpOrder",
      "accounts": [
        {
          "name": "state",
          "isMut": false,
          "isSigner": false
        },
        {
          "name": "authority",
          "isMut": false,
          "isSigner": true
        },
        {
          "name": "filler",
          "isMut": true,
          "isSigner": false
        },
        {
          "name": "fillerStats",
          "isMut": true,
          "isSigner": false
        },
        {
          "name": "user",
          "isMut": true,
          "isSigner": false
        },
        {
          "name": "userStats",
          "isMut": true,
          "isSigner": false
        }
      ],
      "args": [
        {
          "name": "orderId",
          "type": {
            "option": "u32"
          }
        },
        {
          "name": "makerOrderId",
          "type": {
            "option": "u32"
          }
        }
      ]
    },
    {
      "name": "revertFill",
      "accounts": [
        {
          "name": "state",
          "isMut": false,
          "isSigner": false
        },
        {
          "name": "authority",
          "isMut": false,
          "isSigner": true
        },
        {
          "name": "filler",
          "isMut": true,
          "isSigner": false
        },
        {
          "name": "fillerStats",
          "isMut": true,
          "isSigner": false
        }
      ],
      "args": []
    },
    {
      "name": "fillSpotOrder",
      "accounts": [
        {
          "name": "state",
          "isMut": false,
          "isSigner": false
        },
        {
          "name": "authority",
          "isMut": false,
          "isSigner": true
        },
        {
          "name": "filler",
          "isMut": true,
          "isSigner": false
        },
        {
          "name": "fillerStats",
          "isMut": true,
          "isSigner": false
        },
        {
          "name": "user",
          "isMut": true,
          "isSigner": false
        },
        {
          "name": "userStats",
          "isMut": true,
          "isSigner": false
        }
      ],
      "args": [
        {
          "name": "orderId",
          "type": {
            "option": "u32"
          }
        },
        {
          "name": "fulfillmentType",
          "type": {
            "option": {
              "defined": "SpotFulfillmentType"
            }
          }
        },
        {
          "name": "makerOrderId",
          "type": {
            "option": "u32"
          }
        }
      ]
    },
    {
      "name": "triggerOrder",
      "accounts": [
        {
          "name": "state",
          "isMut": false,
          "isSigner": false
        },
        {
          "name": "authority",
          "isMut": false,
          "isSigner": true
        },
        {
          "name": "filler",
          "isMut": true,
          "isSigner": false
        },
        {
          "name": "user",
          "isMut": true,
          "isSigner": false
        }
      ],
      "args": [
        {
          "name": "orderId",
          "type": "u32"
        }
      ]
    },
    {
      "name": "forceCancelOrders",
      "accounts": [
        {
          "name": "state",
          "isMut": false,
          "isSigner": false
        },
        {
          "name": "authority",
          "isMut": false,
          "isSigner": true
        },
        {
          "name": "filler",
          "isMut": true,
          "isSigner": false
        },
        {
          "name": "user",
          "isMut": true,
          "isSigner": false
        }
      ],
      "args": []
    },
    {
      "name": "updateUserIdle",
      "accounts": [
        {
          "name": "state",
          "isMut": false,
          "isSigner": false
        },
        {
          "name": "authority",
          "isMut": false,
          "isSigner": true
        },
        {
          "name": "filler",
          "isMut": true,
          "isSigner": false
        },
        {
          "name": "user",
          "isMut": true,
          "isSigner": false
        }
      ],
      "args": []
    },
    {
      "name": "logUserBalances",
      "accounts": [
        {
          "name": "state",
          "isMut": false,
          "isSigner": false
        },
        {
          "name": "authority",
          "isMut": false,
          "isSigner": true
        },
        {
          "name": "user",
          "isMut": true,
          "isSigner": false
        }
      ],
      "args": []
    },
    {
      "name": "disableUserHighLeverageMode",
      "accounts": [
        {
          "name": "state",
          "isMut": false,
          "isSigner": false
        },
        {
          "name": "authority",
          "isMut": false,
          "isSigner": true
        },
        {
          "name": "user",
          "isMut": true,
          "isSigner": false
        },
        {
          "name": "highLeverageModeConfig",
          "isMut": true,
          "isSigner": false
        }
      ],
      "args": []
    },
    {
      "name": "updateUserFuelBonus",
      "accounts": [
        {
          "name": "state",
          "isMut": false,
          "isSigner": false
        },
        {
          "name": "authority",
          "isMut": false,
          "isSigner": true
        },
        {
          "name": "user",
          "isMut": true,
          "isSigner": false
        },
        {
          "name": "userStats",
          "isMut": true,
          "isSigner": false
        }
      ],
      "args": []
    },
    {
      "name": "updateUserStatsReferrerStatus",
      "accounts": [
        {
          "name": "state",
          "isMut": false,
          "isSigner": false
        },
        {
          "name": "authority",
          "isMut": false,
          "isSigner": true
        },
        {
          "name": "userStats",
          "isMut": true,
          "isSigner": false
        }
      ],
      "args": []
    },
    {
      "name": "updateUserOpenOrdersCount",
      "accounts": [
        {
          "name": "state",
          "isMut": false,
          "isSigner": false
        },
        {
          "name": "authority",
          "isMut": false,
          "isSigner": true
        },
        {
          "name": "filler",
          "isMut": true,
          "isSigner": false
        },
        {
          "name": "user",
          "isMut": true,
          "isSigner": false
        }
      ],
      "args": []
    },
    {
      "name": "adminDisableUpdatePerpBidAskTwap",
      "accounts": [
        {
          "name": "admin",
          "isMut": false,
          "isSigner": true
        },
        {
          "name": "state",
          "isMut": false,
          "isSigner": false
        },
        {
          "name": "userStats",
          "isMut": true,
          "isSigner": false
        }
      ],
      "args": [
        {
          "name": "disable",
          "type": "bool"
        }
      ]
    },
    {
      "name": "settlePnl",
      "accounts": [
        {
          "name": "state",
          "isMut": false,
          "isSigner": false
        },
        {
          "name": "user",
          "isMut": true,
          "isSigner": false
        },
        {
          "name": "authority",
          "isMut": false,
          "isSigner": true
        },
        {
          "name": "spotMarketVault",
          "isMut": false,
          "isSigner": false
        }
      ],
      "args": [
        {
          "name": "marketIndex",
          "type": "u16"
        }
      ]
    },
    {
      "name": "settleMultiplePnls",
      "accounts": [
        {
          "name": "state",
          "isMut": false,
          "isSigner": false
        },
        {
          "name": "user",
          "isMut": true,
          "isSigner": false
        },
        {
          "name": "authority",
          "isMut": false,
          "isSigner": true
        },
        {
          "name": "spotMarketVault",
          "isMut": false,
          "isSigner": false
        }
      ],
      "args": [
        {
          "name": "marketIndexes",
          "type": {
            "vec": "u16"
          }
        },
        {
          "name": "mode",
          "type": {
            "defined": "SettlePnlMode"
          }
        }
      ]
    },
    {
      "name": "settleFundingPayment",
      "accounts": [
        {
          "name": "state",
          "isMut": false,
          "isSigner": false
        },
        {
          "name": "user",
          "isMut": true,
          "isSigner": false
        }
      ],
      "args": []
    },
    {
      "name": "settleLp",
      "accounts": [
        {
          "name": "state",
          "isMut": false,
          "isSigner": false
        },
        {
          "name": "user",
          "isMut": true,
          "isSigner": false
        }
      ],
      "args": [
        {
          "name": "marketIndex",
          "type": "u16"
        }
      ]
    },
    {
      "name": "settleExpiredMarket",
      "accounts": [
        {
          "name": "admin",
          "isMut": false,
          "isSigner": true
        },
        {
          "name": "state",
          "isMut": false,
          "isSigner": false
        },
        {
          "name": "perpMarket",
          "isMut": true,
          "isSigner": false
        }
      ],
      "args": [
        {
          "name": "marketIndex",
          "type": "u16"
        }
      ]
    },
    {
      "name": "liquidatePerp",
      "accounts": [
        {
          "name": "state",
          "isMut": false,
          "isSigner": false
        },
        {
          "name": "authority",
          "isMut": false,
          "isSigner": true
        },
        {
          "name": "liquidator",
          "isMut": true,
          "isSigner": false
        },
        {
          "name": "liquidatorStats",
          "isMut": true,
          "isSigner": false
        },
        {
          "name": "user",
          "isMut": true,
          "isSigner": false
        },
        {
          "name": "userStats",
          "isMut": true,
          "isSigner": false
        }
      ],
      "args": [
        {
          "name": "marketIndex",
          "type": "u16"
        },
        {
          "name": "liquidatorMaxBaseAssetAmount",
          "type": "u64"
        },
        {
          "name": "limitPrice",
          "type": {
            "option": "u64"
          }
        }
      ]
    },
    {
      "name": "liquidatePerpWithFill",
      "accounts": [
        {
          "name": "state",
          "isMut": false,
          "isSigner": false
        },
        {
          "name": "authority",
          "isMut": false,
          "isSigner": true
        },
        {
          "name": "liquidator",
          "isMut": true,
          "isSigner": false
        },
        {
          "name": "liquidatorStats",
          "isMut": true,
          "isSigner": false
        },
        {
          "name": "user",
          "isMut": true,
          "isSigner": false
        },
        {
          "name": "userStats",
          "isMut": true,
          "isSigner": false
        }
      ],
      "args": [
        {
          "name": "marketIndex",
          "type": "u16"
        }
      ]
    },
    {
      "name": "liquidateSpot",
      "accounts": [
        {
          "name": "state",
          "isMut": false,
          "isSigner": false
        },
        {
          "name": "authority",
          "isMut": false,
          "isSigner": true
        },
        {
          "name": "liquidator",
          "isMut": true,
          "isSigner": false
        },
        {
          "name": "liquidatorStats",
          "isMut": true,
          "isSigner": false
        },
        {
          "name": "user",
          "isMut": true,
          "isSigner": false
        },
        {
          "name": "userStats",
          "isMut": true,
          "isSigner": false
        }
      ],
      "args": [
        {
          "name": "assetMarketIndex",
          "type": "u16"
        },
        {
          "name": "liabilityMarketIndex",
          "type": "u16"
        },
        {
          "name": "liquidatorMaxLiabilityTransfer",
          "type": "u128"
        },
        {
          "name": "limitPrice",
          "type": {
            "option": "u64"
          }
        }
      ]
    },
    {
      "name": "liquidateSpotWithSwapBegin",
      "accounts": [
        {
          "name": "state",
          "isMut": false,
          "isSigner": false
        },
        {
          "name": "authority",
          "isMut": false,
          "isSigner": true
        },
        {
          "name": "liquidator",
          "isMut": true,
          "isSigner": false
        },
        {
          "name": "liquidatorStats",
          "isMut": true,
          "isSigner": false
        },
        {
          "name": "user",
          "isMut": true,
          "isSigner": false
        },
        {
          "name": "userStats",
          "isMut": true,
          "isSigner": false
        },
        {
          "name": "liabilitySpotMarketVault",
          "isMut": true,
          "isSigner": false
        },
        {
          "name": "assetSpotMarketVault",
          "isMut": true,
          "isSigner": false
        },
        {
          "name": "liabilityTokenAccount",
          "isMut": true,
          "isSigner": false
        },
        {
          "name": "assetTokenAccount",
          "isMut": true,
          "isSigner": false
        },
        {
          "name": "tokenProgram",
          "isMut": false,
          "isSigner": false
        },
        {
          "name": "driftSigner",
          "isMut": false,
          "isSigner": false
        },
        {
          "name": "instructions",
          "isMut": false,
          "isSigner": false,
          "docs": [
            "Instructions Sysvar for instruction introspection"
          ]
        }
      ],
      "args": [
        {
          "name": "assetMarketIndex",
          "type": "u16"
        },
        {
          "name": "liabilityMarketIndex",
          "type": "u16"
        },
        {
          "name": "swapAmount",
          "type": "u64"
        }
      ]
    },
    {
      "name": "liquidateSpotWithSwapEnd",
      "accounts": [
        {
          "name": "state",
          "isMut": false,
          "isSigner": false
        },
        {
          "name": "authority",
          "isMut": false,
          "isSigner": true
        },
        {
          "name": "liquidator",
          "isMut": true,
          "isSigner": false
        },
        {
          "name": "liquidatorStats",
          "isMut": true,
          "isSigner": false
        },
        {
          "name": "user",
          "isMut": true,
          "isSigner": false
        },
        {
          "name": "userStats",
          "isMut": true,
          "isSigner": false
        },
        {
          "name": "liabilitySpotMarketVault",
          "isMut": true,
          "isSigner": false
        },
        {
          "name": "assetSpotMarketVault",
          "isMut": true,
          "isSigner": false
        },
        {
          "name": "liabilityTokenAccount",
          "isMut": true,
          "isSigner": false
        },
        {
          "name": "assetTokenAccount",
          "isMut": true,
          "isSigner": false
        },
        {
          "name": "tokenProgram",
          "isMut": false,
          "isSigner": false
        },
        {
          "name": "driftSigner",
          "isMut": false,
          "isSigner": false
        },
        {
          "name": "instructions",
          "isMut": false,
          "isSigner": false,
          "docs": [
            "Instructions Sysvar for instruction introspection"
          ]
        }
      ],
      "args": [
        {
          "name": "assetMarketIndex",
          "type": "u16"
        },
        {
          "name": "liabilityMarketIndex",
          "type": "u16"
        }
      ]
    },
    {
      "name": "liquidateBorrowForPerpPnl",
      "accounts": [
        {
          "name": "state",
          "isMut": false,
          "isSigner": false
        },
        {
          "name": "authority",
          "isMut": false,
          "isSigner": true
        },
        {
          "name": "liquidator",
          "isMut": true,
          "isSigner": false
        },
        {
          "name": "liquidatorStats",
          "isMut": true,
          "isSigner": false
        },
        {
          "name": "user",
          "isMut": true,
          "isSigner": false
        },
        {
          "name": "userStats",
          "isMut": true,
          "isSigner": false
        }
      ],
      "args": [
        {
          "name": "perpMarketIndex",
          "type": "u16"
        },
        {
          "name": "spotMarketIndex",
          "type": "u16"
        },
        {
          "name": "liquidatorMaxLiabilityTransfer",
          "type": "u128"
        },
        {
          "name": "limitPrice",
          "type": {
            "option": "u64"
          }
        }
      ]
    },
    {
      "name": "liquidatePerpPnlForDeposit",
      "accounts": [
        {
          "name": "state",
          "isMut": false,
          "isSigner": false
        },
        {
          "name": "authority",
          "isMut": false,
          "isSigner": true
        },
        {
          "name": "liquidator",
          "isMut": true,
          "isSigner": false
        },
        {
          "name": "liquidatorStats",
          "isMut": true,
          "isSigner": false
        },
        {
          "name": "user",
          "isMut": true,
          "isSigner": false
        },
        {
          "name": "userStats",
          "isMut": true,
          "isSigner": false
        }
      ],
      "args": [
        {
          "name": "perpMarketIndex",
          "type": "u16"
        },
        {
          "name": "spotMarketIndex",
          "type": "u16"
        },
        {
          "name": "liquidatorMaxPnlTransfer",
          "type": "u128"
        },
        {
          "name": "limitPrice",
          "type": {
            "option": "u64"
          }
        }
      ]
    },
    {
      "name": "setUserStatusToBeingLiquidated",
      "accounts": [
        {
          "name": "state",
          "isMut": false,
          "isSigner": false
        },
        {
          "name": "user",
          "isMut": true,
          "isSigner": false
        },
        {
          "name": "authority",
          "isMut": false,
          "isSigner": true
        }
      ],
      "args": []
    },
    {
      "name": "resolvePerpPnlDeficit",
      "accounts": [
        {
          "name": "state",
          "isMut": false,
          "isSigner": false
        },
        {
          "name": "authority",
          "isMut": false,
          "isSigner": true
        },
        {
          "name": "spotMarketVault",
          "isMut": true,
          "isSigner": false
        },
        {
          "name": "insuranceFundVault",
          "isMut": true,
          "isSigner": false
        },
        {
          "name": "driftSigner",
          "isMut": false,
          "isSigner": false
        },
        {
          "name": "tokenProgram",
          "isMut": false,
          "isSigner": false
        }
      ],
      "args": [
        {
          "name": "spotMarketIndex",
          "type": "u16"
        },
        {
          "name": "perpMarketIndex",
          "type": "u16"
        }
      ]
    },
    {
      "name": "resolvePerpBankruptcy",
      "accounts": [
        {
          "name": "state",
          "isMut": false,
          "isSigner": false
        },
        {
          "name": "authority",
          "isMut": false,
          "isSigner": true
        },
        {
          "name": "liquidator",
          "isMut": true,
          "isSigner": false
        },
        {
          "name": "liquidatorStats",
          "isMut": true,
          "isSigner": false
        },
        {
          "name": "user",
          "isMut": true,
          "isSigner": false
        },
        {
          "name": "userStats",
          "isMut": true,
          "isSigner": false
        },
        {
          "name": "spotMarketVault",
          "isMut": true,
          "isSigner": false
        },
        {
          "name": "insuranceFundVault",
          "isMut": true,
          "isSigner": false
        },
        {
          "name": "driftSigner",
          "isMut": false,
          "isSigner": false
        },
        {
          "name": "tokenProgram",
          "isMut": false,
          "isSigner": false
        }
      ],
      "args": [
        {
          "name": "quoteSpotMarketIndex",
          "type": "u16"
        },
        {
          "name": "marketIndex",
          "type": "u16"
        }
      ]
    },
    {
      "name": "resolveSpotBankruptcy",
      "accounts": [
        {
          "name": "state",
          "isMut": false,
          "isSigner": false
        },
        {
          "name": "authority",
          "isMut": false,
          "isSigner": true
        },
        {
          "name": "liquidator",
          "isMut": true,
          "isSigner": false
        },
        {
          "name": "liquidatorStats",
          "isMut": true,
          "isSigner": false
        },
        {
          "name": "user",
          "isMut": true,
          "isSigner": false
        },
        {
          "name": "userStats",
          "isMut": true,
          "isSigner": false
        },
        {
          "name": "spotMarketVault",
          "isMut": true,
          "isSigner": false
        },
        {
          "name": "insuranceFundVault",
          "isMut": true,
          "isSigner": false
        },
        {
          "name": "driftSigner",
          "isMut": false,
          "isSigner": false
        },
        {
          "name": "tokenProgram",
          "isMut": false,
          "isSigner": false
        }
      ],
      "args": [
        {
          "name": "marketIndex",
          "type": "u16"
        }
      ]
    },
    {
      "name": "settleRevenueToInsuranceFund",
      "accounts": [
        {
          "name": "state",
          "isMut": false,
          "isSigner": false
        },
        {
          "name": "spotMarket",
          "isMut": true,
          "isSigner": false
        },
        {
          "name": "spotMarketVault",
          "isMut": true,
          "isSigner": false
        },
        {
          "name": "driftSigner",
          "isMut": false,
          "isSigner": false
        },
        {
          "name": "insuranceFundVault",
          "isMut": true,
          "isSigner": false
        },
        {
          "name": "tokenProgram",
          "isMut": false,
          "isSigner": false
        }
      ],
      "args": [
        {
          "name": "spotMarketIndex",
          "type": "u16"
        }
      ]
    },
    {
      "name": "updateFundingRate",
      "accounts": [
        {
          "name": "state",
          "isMut": false,
          "isSigner": false
        },
        {
          "name": "perpMarket",
          "isMut": true,
          "isSigner": false
        },
        {
          "name": "oracle",
          "isMut": false,
          "isSigner": false
        }
      ],
      "args": [
        {
          "name": "marketIndex",
          "type": "u16"
        }
      ]
    },
    {
      "name": "updatePrelaunchOracle",
      "accounts": [
        {
          "name": "state",
          "isMut": false,
          "isSigner": false
        },
        {
          "name": "perpMarket",
          "isMut": false,
          "isSigner": false
        },
        {
          "name": "oracle",
          "isMut": true,
          "isSigner": false
        }
      ],
      "args": []
    },
    {
      "name": "updatePerpBidAskTwap",
      "accounts": [
        {
          "name": "state",
          "isMut": false,
          "isSigner": false
        },
        {
          "name": "perpMarket",
          "isMut": true,
          "isSigner": false
        },
        {
          "name": "oracle",
          "isMut": false,
          "isSigner": false
        },
        {
          "name": "keeperStats",
          "isMut": false,
          "isSigner": false
        },
        {
          "name": "authority",
          "isMut": false,
          "isSigner": true
        }
      ],
      "args": []
    },
    {
      "name": "updateSpotMarketCumulativeInterest",
      "accounts": [
        {
          "name": "state",
          "isMut": false,
          "isSigner": false
        },
        {
          "name": "spotMarket",
          "isMut": true,
          "isSigner": false
        },
        {
          "name": "oracle",
          "isMut": false,
          "isSigner": false
        },
        {
          "name": "spotMarketVault",
          "isMut": false,
          "isSigner": false
        }
      ],
      "args": []
    },
    {
      "name": "updateAmms",
      "accounts": [
        {
          "name": "state",
          "isMut": false,
          "isSigner": false
        },
        {
          "name": "authority",
          "isMut": false,
          "isSigner": true
        }
      ],
      "args": [
        {
          "name": "marketIndexes",
          "type": {
            "array": [
              "u16",
              5
            ]
          }
        }
      ]
    },
    {
      "name": "updateSpotMarketExpiry",
      "accounts": [
        {
          "name": "admin",
          "isMut": false,
          "isSigner": true
        },
        {
          "name": "state",
          "isMut": false,
          "isSigner": false
        },
        {
          "name": "spotMarket",
          "isMut": true,
          "isSigner": false
        }
      ],
      "args": [
        {
          "name": "expiryTs",
          "type": "i64"
        }
      ]
    },
    {
      "name": "updateUserQuoteAssetInsuranceStake",
      "accounts": [
        {
          "name": "state",
          "isMut": false,
          "isSigner": false
        },
        {
          "name": "spotMarket",
          "isMut": true,
          "isSigner": false
        },
        {
          "name": "insuranceFundStake",
          "isMut": true,
          "isSigner": false
        },
        {
          "name": "userStats",
          "isMut": true,
          "isSigner": false
        },
        {
          "name": "signer",
          "isMut": false,
          "isSigner": true
        },
        {
          "name": "insuranceFundVault",
          "isMut": true,
          "isSigner": false
        }
      ],
      "args": []
    },
    {
      "name": "updateUserGovTokenInsuranceStake",
      "accounts": [
        {
          "name": "state",
          "isMut": false,
          "isSigner": false
        },
        {
          "name": "spotMarket",
          "isMut": true,
          "isSigner": false
        },
        {
          "name": "insuranceFundStake",
          "isMut": true,
          "isSigner": false
        },
        {
          "name": "userStats",
          "isMut": true,
          "isSigner": false
        },
        {
          "name": "signer",
          "isMut": false,
          "isSigner": true
        },
        {
          "name": "insuranceFundVault",
          "isMut": true,
          "isSigner": false
        }
      ],
      "args": []
    },
    {
      "name": "updateUserGovTokenInsuranceStakeDevnet",
      "accounts": [
        {
          "name": "userStats",
          "isMut": true,
          "isSigner": false
        },
        {
          "name": "signer",
          "isMut": false,
          "isSigner": true
        }
      ],
      "args": [
        {
          "name": "govStakeAmount",
          "type": "u64"
        }
      ]
    },
    {
      "name": "initializeInsuranceFundStake",
      "accounts": [
        {
          "name": "spotMarket",
          "isMut": false,
          "isSigner": false
        },
        {
          "name": "insuranceFundStake",
          "isMut": true,
          "isSigner": false
        },
        {
          "name": "userStats",
          "isMut": true,
          "isSigner": false
        },
        {
          "name": "state",
          "isMut": false,
          "isSigner": false
        },
        {
          "name": "authority",
          "isMut": false,
          "isSigner": true
        },
        {
          "name": "payer",
          "isMut": true,
          "isSigner": true
        },
        {
          "name": "rent",
          "isMut": false,
          "isSigner": false
        },
        {
          "name": "systemProgram",
          "isMut": false,
          "isSigner": false
        }
      ],
      "args": [
        {
          "name": "marketIndex",
          "type": "u16"
        }
      ]
    },
    {
      "name": "addInsuranceFundStake",
      "accounts": [
        {
          "name": "state",
          "isMut": false,
          "isSigner": false
        },
        {
          "name": "spotMarket",
          "isMut": true,
          "isSigner": false
        },
        {
          "name": "insuranceFundStake",
          "isMut": true,
          "isSigner": false
        },
        {
          "name": "userStats",
          "isMut": true,
          "isSigner": false
        },
        {
          "name": "authority",
          "isMut": false,
          "isSigner": true
        },
        {
          "name": "spotMarketVault",
          "isMut": true,
          "isSigner": false
        },
        {
          "name": "insuranceFundVault",
          "isMut": true,
          "isSigner": false
        },
        {
          "name": "driftSigner",
          "isMut": false,
          "isSigner": false
        },
        {
          "name": "userTokenAccount",
          "isMut": true,
          "isSigner": false
        },
        {
          "name": "tokenProgram",
          "isMut": false,
          "isSigner": false
        }
      ],
      "args": [
        {
          "name": "marketIndex",
          "type": "u16"
        },
        {
          "name": "amount",
          "type": "u64"
        }
      ]
    },
    {
      "name": "requestRemoveInsuranceFundStake",
      "accounts": [
        {
          "name": "spotMarket",
          "isMut": true,
          "isSigner": false
        },
        {
          "name": "insuranceFundStake",
          "isMut": true,
          "isSigner": false
        },
        {
          "name": "userStats",
          "isMut": true,
          "isSigner": false
        },
        {
          "name": "authority",
          "isMut": false,
          "isSigner": true
        },
        {
          "name": "insuranceFundVault",
          "isMut": true,
          "isSigner": false
        }
      ],
      "args": [
        {
          "name": "marketIndex",
          "type": "u16"
        },
        {
          "name": "amount",
          "type": "u64"
        }
      ]
    },
    {
      "name": "cancelRequestRemoveInsuranceFundStake",
      "accounts": [
        {
          "name": "spotMarket",
          "isMut": true,
          "isSigner": false
        },
        {
          "name": "insuranceFundStake",
          "isMut": true,
          "isSigner": false
        },
        {
          "name": "userStats",
          "isMut": true,
          "isSigner": false
        },
        {
          "name": "authority",
          "isMut": false,
          "isSigner": true
        },
        {
          "name": "insuranceFundVault",
          "isMut": true,
          "isSigner": false
        }
      ],
      "args": [
        {
          "name": "marketIndex",
          "type": "u16"
        }
      ]
    },
    {
      "name": "removeInsuranceFundStake",
      "accounts": [
        {
          "name": "state",
          "isMut": false,
          "isSigner": false
        },
        {
          "name": "spotMarket",
          "isMut": true,
          "isSigner": false
        },
        {
          "name": "insuranceFundStake",
          "isMut": true,
          "isSigner": false
        },
        {
          "name": "userStats",
          "isMut": true,
          "isSigner": false
        },
        {
          "name": "authority",
          "isMut": false,
          "isSigner": true
        },
        {
          "name": "insuranceFundVault",
          "isMut": true,
          "isSigner": false
        },
        {
          "name": "driftSigner",
          "isMut": false,
          "isSigner": false
        },
        {
          "name": "userTokenAccount",
          "isMut": true,
          "isSigner": false
        },
        {
          "name": "tokenProgram",
          "isMut": false,
          "isSigner": false
        }
      ],
      "args": [
        {
          "name": "marketIndex",
          "type": "u16"
        }
      ]
    },
    {
      "name": "transferProtocolIfShares",
      "accounts": [
        {
          "name": "signer",
          "isMut": false,
          "isSigner": true
        },
        {
          "name": "transferConfig",
          "isMut": true,
          "isSigner": false
        },
        {
          "name": "state",
          "isMut": false,
          "isSigner": false
        },
        {
          "name": "spotMarket",
          "isMut": true,
          "isSigner": false
        },
        {
          "name": "insuranceFundStake",
          "isMut": true,
          "isSigner": false
        },
        {
          "name": "userStats",
          "isMut": true,
          "isSigner": false
        },
        {
          "name": "authority",
          "isMut": false,
          "isSigner": true
        },
        {
          "name": "insuranceFundVault",
          "isMut": false,
          "isSigner": false
        }
      ],
      "args": [
        {
          "name": "marketIndex",
          "type": "u16"
        },
        {
          "name": "shares",
          "type": "u128"
        }
      ]
    },
    {
      "name": "updatePythPullOracle",
      "accounts": [
        {
          "name": "keeper",
          "isMut": true,
          "isSigner": true
        },
        {
          "name": "pythSolanaReceiver",
          "isMut": false,
          "isSigner": false
        },
        {
          "name": "encodedVaa",
          "isMut": false,
          "isSigner": false
        },
        {
          "name": "priceFeed",
          "isMut": true,
          "isSigner": false
        }
      ],
      "args": [
        {
          "name": "feedId",
          "type": {
            "array": [
              "u8",
              32
            ]
          }
        },
        {
          "name": "params",
          "type": "bytes"
        }
      ]
    },
    {
      "name": "postPythPullOracleUpdateAtomic",
      "accounts": [
        {
          "name": "keeper",
          "isMut": true,
          "isSigner": true
        },
        {
          "name": "pythSolanaReceiver",
          "isMut": false,
          "isSigner": false
        },
        {
          "name": "guardianSet",
          "isMut": false,
          "isSigner": false
        },
        {
          "name": "priceFeed",
          "isMut": true,
          "isSigner": false
        }
      ],
      "args": [
        {
          "name": "feedId",
          "type": {
            "array": [
              "u8",
              32
            ]
          }
        },
        {
          "name": "params",
          "type": "bytes"
        }
      ]
    },
    {
      "name": "postMultiPythPullOracleUpdatesAtomic",
      "accounts": [
        {
          "name": "keeper",
          "isMut": true,
          "isSigner": true
        },
        {
          "name": "pythSolanaReceiver",
          "isMut": false,
          "isSigner": false
        },
        {
          "name": "guardianSet",
          "isMut": false,
          "isSigner": false
        }
      ],
      "args": [
        {
          "name": "params",
          "type": "bytes"
        }
      ]
    },
    {
      "name": "pauseSpotMarketDepositWithdraw",
      "accounts": [
        {
          "name": "state",
          "isMut": false,
          "isSigner": false
        },
        {
          "name": "keeper",
          "isMut": false,
          "isSigner": true
        },
        {
          "name": "spotMarket",
          "isMut": true,
          "isSigner": false
        },
        {
          "name": "spotMarketVault",
          "isMut": false,
          "isSigner": false
        }
      ],
      "args": []
    },
    {
      "name": "initialize",
      "accounts": [
        {
          "name": "admin",
          "isMut": true,
          "isSigner": true
        },
        {
          "name": "state",
          "isMut": true,
          "isSigner": false
        },
        {
          "name": "quoteAssetMint",
          "isMut": false,
          "isSigner": false
        },
        {
          "name": "driftSigner",
          "isMut": false,
          "isSigner": false
        },
        {
          "name": "rent",
          "isMut": false,
          "isSigner": false
        },
        {
          "name": "systemProgram",
          "isMut": false,
          "isSigner": false
        },
        {
          "name": "tokenProgram",
          "isMut": false,
          "isSigner": false
        }
      ],
      "args": []
    },
    {
      "name": "initializeSpotMarket",
      "accounts": [
        {
          "name": "spotMarket",
          "isMut": true,
          "isSigner": false
        },
        {
          "name": "spotMarketMint",
          "isMut": false,
          "isSigner": false
        },
        {
          "name": "spotMarketVault",
          "isMut": true,
          "isSigner": false
        },
        {
          "name": "insuranceFundVault",
          "isMut": true,
          "isSigner": false
        },
        {
          "name": "driftSigner",
          "isMut": false,
          "isSigner": false
        },
        {
          "name": "state",
          "isMut": true,
          "isSigner": false
        },
        {
          "name": "oracle",
          "isMut": false,
          "isSigner": false
        },
        {
          "name": "admin",
          "isMut": true,
          "isSigner": true
        },
        {
          "name": "rent",
          "isMut": false,
          "isSigner": false
        },
        {
          "name": "systemProgram",
          "isMut": false,
          "isSigner": false
        },
        {
          "name": "tokenProgram",
          "isMut": false,
          "isSigner": false
        }
      ],
      "args": [
        {
          "name": "optimalUtilization",
          "type": "u32"
        },
        {
          "name": "optimalBorrowRate",
          "type": "u32"
        },
        {
          "name": "maxBorrowRate",
          "type": "u32"
        },
        {
          "name": "oracleSource",
          "type": {
            "defined": "OracleSource"
          }
        },
        {
          "name": "initialAssetWeight",
          "type": "u32"
        },
        {
          "name": "maintenanceAssetWeight",
          "type": "u32"
        },
        {
          "name": "initialLiabilityWeight",
          "type": "u32"
        },
        {
          "name": "maintenanceLiabilityWeight",
          "type": "u32"
        },
        {
          "name": "imfFactor",
          "type": "u32"
        },
        {
          "name": "liquidatorFee",
          "type": "u32"
        },
        {
          "name": "ifLiquidationFee",
          "type": "u32"
        },
        {
          "name": "activeStatus",
          "type": "bool"
        },
        {
          "name": "assetTier",
          "type": {
            "defined": "AssetTier"
          }
        },
        {
          "name": "scaleInitialAssetWeightStart",
          "type": "u64"
        },
        {
          "name": "withdrawGuardThreshold",
          "type": "u64"
        },
        {
          "name": "orderTickSize",
          "type": "u64"
        },
        {
          "name": "orderStepSize",
          "type": "u64"
        },
        {
          "name": "ifTotalFactor",
          "type": "u32"
        },
        {
          "name": "name",
          "type": {
            "array": [
              "u8",
              32
            ]
          }
        }
      ]
    },
    {
      "name": "deleteInitializedSpotMarket",
      "accounts": [
        {
          "name": "admin",
          "isMut": true,
          "isSigner": true
        },
        {
          "name": "state",
          "isMut": true,
          "isSigner": false
        },
        {
          "name": "spotMarket",
          "isMut": true,
          "isSigner": false
        },
        {
          "name": "spotMarketVault",
          "isMut": true,
          "isSigner": false
        },
        {
          "name": "insuranceFundVault",
          "isMut": true,
          "isSigner": false
        },
        {
          "name": "driftSigner",
          "isMut": false,
          "isSigner": false
        },
        {
          "name": "tokenProgram",
          "isMut": false,
          "isSigner": false
        }
      ],
      "args": [
        {
          "name": "marketIndex",
          "type": "u16"
        }
      ]
    },
    {
      "name": "initializeSerumFulfillmentConfig",
      "accounts": [
        {
          "name": "baseSpotMarket",
          "isMut": false,
          "isSigner": false
        },
        {
          "name": "quoteSpotMarket",
          "isMut": false,
          "isSigner": false
        },
        {
          "name": "state",
          "isMut": true,
          "isSigner": false
        },
        {
          "name": "serumProgram",
          "isMut": false,
          "isSigner": false
        },
        {
          "name": "serumMarket",
          "isMut": false,
          "isSigner": false
        },
        {
          "name": "serumOpenOrders",
          "isMut": true,
          "isSigner": false
        },
        {
          "name": "driftSigner",
          "isMut": false,
          "isSigner": false
        },
        {
          "name": "serumFulfillmentConfig",
          "isMut": true,
          "isSigner": false
        },
        {
          "name": "admin",
          "isMut": true,
          "isSigner": true
        },
        {
          "name": "rent",
          "isMut": false,
          "isSigner": false
        },
        {
          "name": "systemProgram",
          "isMut": false,
          "isSigner": false
        }
      ],
      "args": [
        {
          "name": "marketIndex",
          "type": "u16"
        }
      ]
    },
    {
      "name": "updateSerumFulfillmentConfigStatus",
      "accounts": [
        {
          "name": "state",
          "isMut": false,
          "isSigner": false
        },
        {
          "name": "serumFulfillmentConfig",
          "isMut": true,
          "isSigner": false
        },
        {
          "name": "admin",
          "isMut": true,
          "isSigner": true
        }
      ],
      "args": [
        {
          "name": "status",
          "type": {
            "defined": "SpotFulfillmentConfigStatus"
          }
        }
      ]
    },
    {
      "name": "initializeOpenbookV2FulfillmentConfig",
      "accounts": [
        {
          "name": "baseSpotMarket",
          "isMut": false,
          "isSigner": false
        },
        {
          "name": "quoteSpotMarket",
          "isMut": false,
          "isSigner": false
        },
        {
          "name": "state",
          "isMut": true,
          "isSigner": false
        },
        {
          "name": "openbookV2Program",
          "isMut": false,
          "isSigner": false
        },
        {
          "name": "openbookV2Market",
          "isMut": false,
          "isSigner": false
        },
        {
          "name": "driftSigner",
          "isMut": false,
          "isSigner": false
        },
        {
          "name": "openbookV2FulfillmentConfig",
          "isMut": true,
          "isSigner": false
        },
        {
          "name": "admin",
          "isMut": true,
          "isSigner": true
        },
        {
          "name": "rent",
          "isMut": false,
          "isSigner": false
        },
        {
          "name": "systemProgram",
          "isMut": false,
          "isSigner": false
        }
      ],
      "args": [
        {
          "name": "marketIndex",
          "type": "u16"
        }
      ]
    },
    {
      "name": "openbookV2FulfillmentConfigStatus",
      "accounts": [
        {
          "name": "state",
          "isMut": false,
          "isSigner": false
        },
        {
          "name": "openbookV2FulfillmentConfig",
          "isMut": true,
          "isSigner": false
        },
        {
          "name": "admin",
          "isMut": true,
          "isSigner": true
        }
      ],
      "args": [
        {
          "name": "status",
          "type": {
            "defined": "SpotFulfillmentConfigStatus"
          }
        }
      ]
    },
    {
      "name": "initializePhoenixFulfillmentConfig",
      "accounts": [
        {
          "name": "baseSpotMarket",
          "isMut": false,
          "isSigner": false
        },
        {
          "name": "quoteSpotMarket",
          "isMut": false,
          "isSigner": false
        },
        {
          "name": "state",
          "isMut": true,
          "isSigner": false
        },
        {
          "name": "phoenixProgram",
          "isMut": false,
          "isSigner": false
        },
        {
          "name": "phoenixMarket",
          "isMut": false,
          "isSigner": false
        },
        {
          "name": "driftSigner",
          "isMut": false,
          "isSigner": false
        },
        {
          "name": "phoenixFulfillmentConfig",
          "isMut": true,
          "isSigner": false
        },
        {
          "name": "admin",
          "isMut": true,
          "isSigner": true
        },
        {
          "name": "rent",
          "isMut": false,
          "isSigner": false
        },
        {
          "name": "systemProgram",
          "isMut": false,
          "isSigner": false
        }
      ],
      "args": [
        {
          "name": "marketIndex",
          "type": "u16"
        }
      ]
    },
    {
      "name": "phoenixFulfillmentConfigStatus",
      "accounts": [
        {
          "name": "state",
          "isMut": false,
          "isSigner": false
        },
        {
          "name": "phoenixFulfillmentConfig",
          "isMut": true,
          "isSigner": false
        },
        {
          "name": "admin",
          "isMut": true,
          "isSigner": true
        }
      ],
      "args": [
        {
          "name": "status",
          "type": {
            "defined": "SpotFulfillmentConfigStatus"
          }
        }
      ]
    },
    {
      "name": "updateSerumVault",
      "accounts": [
        {
          "name": "state",
          "isMut": true,
          "isSigner": false
        },
        {
          "name": "admin",
          "isMut": true,
          "isSigner": true
        },
        {
          "name": "srmVault",
          "isMut": false,
          "isSigner": false
        }
      ],
      "args": []
    },
    {
      "name": "initializePerpMarket",
      "accounts": [
        {
          "name": "admin",
          "isMut": true,
          "isSigner": true
        },
        {
          "name": "state",
          "isMut": true,
          "isSigner": false
        },
        {
          "name": "perpMarket",
          "isMut": true,
          "isSigner": false
        },
        {
          "name": "oracle",
          "isMut": false,
          "isSigner": false
        },
        {
          "name": "rent",
          "isMut": false,
          "isSigner": false
        },
        {
          "name": "systemProgram",
          "isMut": false,
          "isSigner": false
        }
      ],
      "args": [
        {
          "name": "marketIndex",
          "type": "u16"
        },
        {
          "name": "ammBaseAssetReserve",
          "type": "u128"
        },
        {
          "name": "ammQuoteAssetReserve",
          "type": "u128"
        },
        {
          "name": "ammPeriodicity",
          "type": "i64"
        },
        {
          "name": "ammPegMultiplier",
          "type": "u128"
        },
        {
          "name": "oracleSource",
          "type": {
            "defined": "OracleSource"
          }
        },
        {
          "name": "contractTier",
          "type": {
            "defined": "ContractTier"
          }
        },
        {
          "name": "marginRatioInitial",
          "type": "u32"
        },
        {
          "name": "marginRatioMaintenance",
          "type": "u32"
        },
        {
          "name": "liquidatorFee",
          "type": "u32"
        },
        {
          "name": "ifLiquidationFee",
          "type": "u32"
        },
        {
          "name": "imfFactor",
          "type": "u32"
        },
        {
          "name": "activeStatus",
          "type": "bool"
        },
        {
          "name": "baseSpread",
          "type": "u32"
        },
        {
          "name": "maxSpread",
          "type": "u32"
        },
        {
          "name": "maxOpenInterest",
          "type": "u128"
        },
        {
          "name": "maxRevenueWithdrawPerPeriod",
          "type": "u64"
        },
        {
          "name": "quoteMaxInsurance",
          "type": "u64"
        },
        {
          "name": "orderStepSize",
          "type": "u64"
        },
        {
          "name": "orderTickSize",
          "type": "u64"
        },
        {
          "name": "minOrderSize",
          "type": "u64"
        },
        {
          "name": "concentrationCoefScale",
          "type": "u128"
        },
        {
          "name": "curveUpdateIntensity",
          "type": "u8"
        },
        {
          "name": "ammJitIntensity",
          "type": "u8"
        },
        {
          "name": "name",
          "type": {
            "array": [
              "u8",
              32
            ]
          }
        }
      ]
    },
    {
      "name": "initializePredictionMarket",
      "accounts": [
        {
          "name": "admin",
          "isMut": false,
          "isSigner": true
        },
        {
          "name": "state",
          "isMut": false,
          "isSigner": false
        },
        {
          "name": "perpMarket",
          "isMut": true,
          "isSigner": false
        }
      ],
      "args": []
    },
    {
      "name": "deleteInitializedPerpMarket",
      "accounts": [
        {
          "name": "admin",
          "isMut": true,
          "isSigner": true
        },
        {
          "name": "state",
          "isMut": true,
          "isSigner": false
        },
        {
          "name": "perpMarket",
          "isMut": true,
          "isSigner": false
        }
      ],
      "args": [
        {
          "name": "marketIndex",
          "type": "u16"
        }
      ]
    },
    {
      "name": "moveAmmPrice",
      "accounts": [
        {
          "name": "admin",
          "isMut": false,
          "isSigner": true
        },
        {
          "name": "state",
          "isMut": false,
          "isSigner": false
        },
        {
          "name": "perpMarket",
          "isMut": true,
          "isSigner": false
        }
      ],
      "args": [
        {
          "name": "baseAssetReserve",
          "type": "u128"
        },
        {
          "name": "quoteAssetReserve",
          "type": "u128"
        },
        {
          "name": "sqrtK",
          "type": "u128"
        }
      ]
    },
    {
      "name": "recenterPerpMarketAmm",
      "accounts": [
        {
          "name": "admin",
          "isMut": false,
          "isSigner": true
        },
        {
          "name": "state",
          "isMut": false,
          "isSigner": false
        },
        {
          "name": "perpMarket",
          "isMut": true,
          "isSigner": false
        }
      ],
      "args": [
        {
          "name": "pegMultiplier",
          "type": "u128"
        },
        {
          "name": "sqrtK",
          "type": "u128"
        }
      ]
    },
    {
      "name": "updatePerpMarketAmmSummaryStats",
      "accounts": [
        {
          "name": "admin",
          "isMut": false,
          "isSigner": true
        },
        {
          "name": "state",
          "isMut": false,
          "isSigner": false
        },
        {
          "name": "perpMarket",
          "isMut": true,
          "isSigner": false
        },
        {
          "name": "spotMarket",
          "isMut": false,
          "isSigner": false
        },
        {
          "name": "oracle",
          "isMut": false,
          "isSigner": false
        }
      ],
      "args": [
        {
          "name": "params",
          "type": {
            "defined": "UpdatePerpMarketSummaryStatsParams"
          }
        }
      ]
    },
    {
      "name": "updatePerpMarketExpiry",
      "accounts": [
        {
          "name": "admin",
          "isMut": false,
          "isSigner": true
        },
        {
          "name": "state",
          "isMut": false,
          "isSigner": false
        },
        {
          "name": "perpMarket",
          "isMut": true,
          "isSigner": false
        }
      ],
      "args": [
        {
          "name": "expiryTs",
          "type": "i64"
        }
      ]
    },
    {
      "name": "settleExpiredMarketPoolsToRevenuePool",
      "accounts": [
        {
          "name": "state",
          "isMut": false,
          "isSigner": false
        },
        {
          "name": "admin",
          "isMut": false,
          "isSigner": true
        },
        {
          "name": "spotMarket",
          "isMut": true,
          "isSigner": false
        },
        {
          "name": "perpMarket",
          "isMut": true,
          "isSigner": false
        }
      ],
      "args": []
    },
    {
      "name": "depositIntoPerpMarketFeePool",
      "accounts": [
        {
          "name": "state",
          "isMut": true,
          "isSigner": false
        },
        {
          "name": "perpMarket",
          "isMut": true,
          "isSigner": false
        },
        {
          "name": "admin",
          "isMut": false,
          "isSigner": true
        },
        {
          "name": "sourceVault",
          "isMut": true,
          "isSigner": false
        },
        {
          "name": "driftSigner",
          "isMut": false,
          "isSigner": false
        },
        {
          "name": "quoteSpotMarket",
          "isMut": true,
          "isSigner": false
        },
        {
          "name": "spotMarketVault",
          "isMut": true,
          "isSigner": false
        },
        {
          "name": "tokenProgram",
          "isMut": false,
          "isSigner": false
        }
      ],
      "args": [
        {
          "name": "amount",
          "type": "u64"
        }
      ]
    },
    {
      "name": "depositIntoSpotMarketVault",
      "accounts": [
        {
          "name": "state",
          "isMut": false,
          "isSigner": false
        },
        {
          "name": "spotMarket",
          "isMut": true,
          "isSigner": false
        },
        {
          "name": "admin",
          "isMut": false,
          "isSigner": true
        },
        {
          "name": "sourceVault",
          "isMut": true,
          "isSigner": false
        },
        {
          "name": "spotMarketVault",
          "isMut": true,
          "isSigner": false
        },
        {
          "name": "tokenProgram",
          "isMut": false,
          "isSigner": false
        }
      ],
      "args": [
        {
          "name": "amount",
          "type": "u64"
        }
      ]
    },
    {
      "name": "depositIntoSpotMarketRevenuePool",
      "accounts": [
        {
          "name": "state",
          "isMut": false,
          "isSigner": false
        },
        {
          "name": "spotMarket",
          "isMut": true,
          "isSigner": false
        },
        {
          "name": "authority",
          "isMut": true,
          "isSigner": true
        },
        {
          "name": "spotMarketVault",
          "isMut": true,
          "isSigner": false
        },
        {
          "name": "userTokenAccount",
          "isMut": true,
          "isSigner": false
        },
        {
          "name": "tokenProgram",
          "isMut": false,
          "isSigner": false
        }
      ],
      "args": [
        {
          "name": "amount",
          "type": "u64"
        }
      ]
    },
    {
      "name": "repegAmmCurve",
      "accounts": [
        {
          "name": "state",
          "isMut": false,
          "isSigner": false
        },
        {
          "name": "perpMarket",
          "isMut": true,
          "isSigner": false
        },
        {
          "name": "oracle",
          "isMut": false,
          "isSigner": false
        },
        {
          "name": "admin",
          "isMut": false,
          "isSigner": true
        }
      ],
      "args": [
        {
          "name": "newPegCandidate",
          "type": "u128"
        }
      ]
    },
    {
      "name": "updatePerpMarketAmmOracleTwap",
      "accounts": [
        {
          "name": "state",
          "isMut": false,
          "isSigner": false
        },
        {
          "name": "perpMarket",
          "isMut": true,
          "isSigner": false
        },
        {
          "name": "oracle",
          "isMut": false,
          "isSigner": false
        },
        {
          "name": "admin",
          "isMut": false,
          "isSigner": true
        }
      ],
      "args": []
    },
    {
      "name": "resetPerpMarketAmmOracleTwap",
      "accounts": [
        {
          "name": "state",
          "isMut": false,
          "isSigner": false
        },
        {
          "name": "perpMarket",
          "isMut": true,
          "isSigner": false
        },
        {
          "name": "oracle",
          "isMut": false,
          "isSigner": false
        },
        {
          "name": "admin",
          "isMut": false,
          "isSigner": true
        }
      ],
      "args": []
    },
    {
      "name": "updateK",
      "accounts": [
        {
          "name": "admin",
          "isMut": false,
          "isSigner": true
        },
        {
          "name": "state",
          "isMut": false,
          "isSigner": false
        },
        {
          "name": "perpMarket",
          "isMut": true,
          "isSigner": false
        },
        {
          "name": "oracle",
          "isMut": false,
          "isSigner": false
        }
      ],
      "args": [
        {
          "name": "sqrtK",
          "type": "u128"
        }
      ]
    },
    {
      "name": "updatePerpMarketMarginRatio",
      "accounts": [
        {
          "name": "admin",
          "isMut": false,
          "isSigner": true
        },
        {
          "name": "state",
          "isMut": false,
          "isSigner": false
        },
        {
          "name": "perpMarket",
          "isMut": true,
          "isSigner": false
        }
      ],
      "args": [
        {
          "name": "marginRatioInitial",
          "type": "u32"
        },
        {
          "name": "marginRatioMaintenance",
          "type": "u32"
        }
      ]
    },
    {
      "name": "updatePerpMarketHighLeverageMarginRatio",
      "accounts": [
        {
          "name": "admin",
          "isMut": false,
          "isSigner": true
        },
        {
          "name": "state",
          "isMut": false,
          "isSigner": false
        },
        {
          "name": "perpMarket",
          "isMut": true,
          "isSigner": false
        }
      ],
      "args": [
        {
          "name": "marginRatioInitial",
          "type": "u16"
        },
        {
          "name": "marginRatioMaintenance",
          "type": "u16"
        }
      ]
    },
    {
      "name": "updatePerpMarketFundingPeriod",
      "accounts": [
        {
          "name": "admin",
          "isMut": false,
          "isSigner": true
        },
        {
          "name": "state",
          "isMut": false,
          "isSigner": false
        },
        {
          "name": "perpMarket",
          "isMut": true,
          "isSigner": false
        }
      ],
      "args": [
        {
          "name": "fundingPeriod",
          "type": "i64"
        }
      ]
    },
    {
      "name": "updatePerpMarketMaxImbalances",
      "accounts": [
        {
          "name": "admin",
          "isMut": false,
          "isSigner": true
        },
        {
          "name": "state",
          "isMut": false,
          "isSigner": false
        },
        {
          "name": "perpMarket",
          "isMut": true,
          "isSigner": false
        }
      ],
      "args": [
        {
          "name": "unrealizedMaxImbalance",
          "type": "u64"
        },
        {
          "name": "maxRevenueWithdrawPerPeriod",
          "type": "u64"
        },
        {
          "name": "quoteMaxInsurance",
          "type": "u64"
        }
      ]
    },
    {
      "name": "updatePerpMarketLiquidationFee",
      "accounts": [
        {
          "name": "admin",
          "isMut": false,
          "isSigner": true
        },
        {
          "name": "state",
          "isMut": false,
          "isSigner": false
        },
        {
          "name": "perpMarket",
          "isMut": true,
          "isSigner": false
        }
      ],
      "args": [
        {
          "name": "liquidatorFee",
          "type": "u32"
        },
        {
          "name": "ifLiquidationFee",
          "type": "u32"
        }
      ]
    },
    {
      "name": "updateInsuranceFundUnstakingPeriod",
      "accounts": [
        {
          "name": "admin",
          "isMut": false,
          "isSigner": true
        },
        {
          "name": "state",
          "isMut": false,
          "isSigner": false
        },
        {
          "name": "spotMarket",
          "isMut": true,
          "isSigner": false
        }
      ],
      "args": [
        {
          "name": "insuranceFundUnstakingPeriod",
          "type": "i64"
        }
      ]
    },
    {
      "name": "updateSpotMarketPoolId",
      "accounts": [
        {
          "name": "admin",
          "isMut": false,
          "isSigner": true
        },
        {
          "name": "state",
          "isMut": false,
          "isSigner": false
        },
        {
          "name": "spotMarket",
          "isMut": true,
          "isSigner": false
        }
      ],
      "args": [
        {
          "name": "poolId",
          "type": "u8"
        }
      ]
    },
    {
      "name": "updateSpotMarketLiquidationFee",
      "accounts": [
        {
          "name": "admin",
          "isMut": false,
          "isSigner": true
        },
        {
          "name": "state",
          "isMut": false,
          "isSigner": false
        },
        {
          "name": "spotMarket",
          "isMut": true,
          "isSigner": false
        }
      ],
      "args": [
        {
          "name": "liquidatorFee",
          "type": "u32"
        },
        {
          "name": "ifLiquidationFee",
          "type": "u32"
        }
      ]
    },
    {
      "name": "updateWithdrawGuardThreshold",
      "accounts": [
        {
          "name": "admin",
          "isMut": false,
          "isSigner": true
        },
        {
          "name": "state",
          "isMut": false,
          "isSigner": false
        },
        {
          "name": "spotMarket",
          "isMut": true,
          "isSigner": false
        }
      ],
      "args": [
        {
          "name": "withdrawGuardThreshold",
          "type": "u64"
        }
      ]
    },
    {
      "name": "updateSpotMarketIfFactor",
      "accounts": [
        {
          "name": "admin",
          "isMut": false,
          "isSigner": true
        },
        {
          "name": "state",
          "isMut": false,
          "isSigner": false
        },
        {
          "name": "spotMarket",
          "isMut": true,
          "isSigner": false
        }
      ],
      "args": [
        {
          "name": "spotMarketIndex",
          "type": "u16"
        },
        {
          "name": "userIfFactor",
          "type": "u32"
        },
        {
          "name": "totalIfFactor",
          "type": "u32"
        }
      ]
    },
    {
      "name": "updateSpotMarketRevenueSettlePeriod",
      "accounts": [
        {
          "name": "admin",
          "isMut": false,
          "isSigner": true
        },
        {
          "name": "state",
          "isMut": false,
          "isSigner": false
        },
        {
          "name": "spotMarket",
          "isMut": true,
          "isSigner": false
        }
      ],
      "args": [
        {
          "name": "revenueSettlePeriod",
          "type": "i64"
        }
      ]
    },
    {
      "name": "updateSpotMarketStatus",
      "accounts": [
        {
          "name": "admin",
          "isMut": false,
          "isSigner": true
        },
        {
          "name": "state",
          "isMut": false,
          "isSigner": false
        },
        {
          "name": "spotMarket",
          "isMut": true,
          "isSigner": false
        }
      ],
      "args": [
        {
          "name": "status",
          "type": {
            "defined": "MarketStatus"
          }
        }
      ]
    },
    {
      "name": "updateSpotMarketPausedOperations",
      "accounts": [
        {
          "name": "admin",
          "isMut": false,
          "isSigner": true
        },
        {
          "name": "state",
          "isMut": false,
          "isSigner": false
        },
        {
          "name": "spotMarket",
          "isMut": true,
          "isSigner": false
        }
      ],
      "args": [
        {
          "name": "pausedOperations",
          "type": "u8"
        }
      ]
    },
    {
      "name": "updateSpotMarketAssetTier",
      "accounts": [
        {
          "name": "admin",
          "isMut": false,
          "isSigner": true
        },
        {
          "name": "state",
          "isMut": false,
          "isSigner": false
        },
        {
          "name": "spotMarket",
          "isMut": true,
          "isSigner": false
        }
      ],
      "args": [
        {
          "name": "assetTier",
          "type": {
            "defined": "AssetTier"
          }
        }
      ]
    },
    {
      "name": "updateSpotMarketMarginWeights",
      "accounts": [
        {
          "name": "admin",
          "isMut": false,
          "isSigner": true
        },
        {
          "name": "state",
          "isMut": false,
          "isSigner": false
        },
        {
          "name": "spotMarket",
          "isMut": true,
          "isSigner": false
        }
      ],
      "args": [
        {
          "name": "initialAssetWeight",
          "type": "u32"
        },
        {
          "name": "maintenanceAssetWeight",
          "type": "u32"
        },
        {
          "name": "initialLiabilityWeight",
          "type": "u32"
        },
        {
          "name": "maintenanceLiabilityWeight",
          "type": "u32"
        },
        {
          "name": "imfFactor",
          "type": "u32"
        }
      ]
    },
    {
      "name": "updateSpotMarketBorrowRate",
      "accounts": [
        {
          "name": "admin",
          "isMut": false,
          "isSigner": true
        },
        {
          "name": "state",
          "isMut": false,
          "isSigner": false
        },
        {
          "name": "spotMarket",
          "isMut": true,
          "isSigner": false
        }
      ],
      "args": [
        {
          "name": "optimalUtilization",
          "type": "u32"
        },
        {
          "name": "optimalBorrowRate",
          "type": "u32"
        },
        {
          "name": "maxBorrowRate",
          "type": "u32"
        },
        {
          "name": "minBorrowRate",
          "type": {
            "option": "u8"
          }
        }
      ]
    },
    {
      "name": "updateSpotMarketMaxTokenDeposits",
      "accounts": [
        {
          "name": "admin",
          "isMut": false,
          "isSigner": true
        },
        {
          "name": "state",
          "isMut": false,
          "isSigner": false
        },
        {
          "name": "spotMarket",
          "isMut": true,
          "isSigner": false
        }
      ],
      "args": [
        {
          "name": "maxTokenDeposits",
          "type": "u64"
        }
      ]
    },
    {
      "name": "updateSpotMarketMaxTokenBorrows",
      "accounts": [
        {
          "name": "admin",
          "isMut": false,
          "isSigner": true
        },
        {
          "name": "state",
          "isMut": false,
          "isSigner": false
        },
        {
          "name": "spotMarket",
          "isMut": true,
          "isSigner": false
        }
      ],
      "args": [
        {
          "name": "maxTokenBorrowsFraction",
          "type": "u16"
        }
      ]
    },
    {
      "name": "updateSpotMarketScaleInitialAssetWeightStart",
      "accounts": [
        {
          "name": "admin",
          "isMut": false,
          "isSigner": true
        },
        {
          "name": "state",
          "isMut": false,
          "isSigner": false
        },
        {
          "name": "spotMarket",
          "isMut": true,
          "isSigner": false
        }
      ],
      "args": [
        {
          "name": "scaleInitialAssetWeightStart",
          "type": "u64"
        }
      ]
    },
    {
      "name": "updateSpotMarketOracle",
      "accounts": [
        {
          "name": "admin",
          "isMut": false,
          "isSigner": true
        },
        {
          "name": "state",
          "isMut": false,
          "isSigner": false
        },
        {
          "name": "spotMarket",
          "isMut": true,
          "isSigner": false
        },
        {
          "name": "oracle",
          "isMut": false,
          "isSigner": false
        },
        {
          "name": "oldOracle",
          "isMut": false,
          "isSigner": false
        }
      ],
      "args": [
        {
          "name": "oracle",
          "type": "publicKey"
        },
        {
          "name": "oracleSource",
          "type": {
            "defined": "OracleSource"
          }
        },
        {
          "name": "skipInvariantCheck",
          "type": "bool"
        }
      ]
    },
    {
      "name": "updateSpotMarketStepSizeAndTickSize",
      "accounts": [
        {
          "name": "admin",
          "isMut": false,
          "isSigner": true
        },
        {
          "name": "state",
          "isMut": false,
          "isSigner": false
        },
        {
          "name": "spotMarket",
          "isMut": true,
          "isSigner": false
        }
      ],
      "args": [
        {
          "name": "stepSize",
          "type": "u64"
        },
        {
          "name": "tickSize",
          "type": "u64"
        }
      ]
    },
    {
      "name": "updateSpotMarketMinOrderSize",
      "accounts": [
        {
          "name": "admin",
          "isMut": false,
          "isSigner": true
        },
        {
          "name": "state",
          "isMut": false,
          "isSigner": false
        },
        {
          "name": "spotMarket",
          "isMut": true,
          "isSigner": false
        }
      ],
      "args": [
        {
          "name": "orderSize",
          "type": "u64"
        }
      ]
    },
    {
      "name": "updateSpotMarketOrdersEnabled",
      "accounts": [
        {
          "name": "admin",
          "isMut": false,
          "isSigner": true
        },
        {
          "name": "state",
          "isMut": false,
          "isSigner": false
        },
        {
          "name": "spotMarket",
          "isMut": true,
          "isSigner": false
        }
      ],
      "args": [
        {
          "name": "ordersEnabled",
          "type": "bool"
        }
      ]
    },
    {
      "name": "updateSpotMarketIfPausedOperations",
      "accounts": [
        {
          "name": "admin",
          "isMut": false,
          "isSigner": true
        },
        {
          "name": "state",
          "isMut": false,
          "isSigner": false
        },
        {
          "name": "spotMarket",
          "isMut": true,
          "isSigner": false
        }
      ],
      "args": [
        {
          "name": "pausedOperations",
          "type": "u8"
        }
      ]
    },
    {
      "name": "updateSpotMarketName",
      "accounts": [
        {
          "name": "admin",
          "isMut": false,
          "isSigner": true
        },
        {
          "name": "state",
          "isMut": false,
          "isSigner": false
        },
        {
          "name": "spotMarket",
          "isMut": true,
          "isSigner": false
        }
      ],
      "args": [
        {
          "name": "name",
          "type": {
            "array": [
              "u8",
              32
            ]
          }
        }
      ]
    },
    {
      "name": "updatePerpMarketStatus",
      "accounts": [
        {
          "name": "admin",
          "isMut": false,
          "isSigner": true
        },
        {
          "name": "state",
          "isMut": false,
          "isSigner": false
        },
        {
          "name": "perpMarket",
          "isMut": true,
          "isSigner": false
        }
      ],
      "args": [
        {
          "name": "status",
          "type": {
            "defined": "MarketStatus"
          }
        }
      ]
    },
    {
      "name": "updatePerpMarketPausedOperations",
      "accounts": [
        {
          "name": "admin",
          "isMut": false,
          "isSigner": true
        },
        {
          "name": "state",
          "isMut": false,
          "isSigner": false
        },
        {
          "name": "perpMarket",
          "isMut": true,
          "isSigner": false
        }
      ],
      "args": [
        {
          "name": "pausedOperations",
          "type": "u8"
        }
      ]
    },
    {
      "name": "updatePerpMarketContractTier",
      "accounts": [
        {
          "name": "admin",
          "isMut": false,
          "isSigner": true
        },
        {
          "name": "state",
          "isMut": false,
          "isSigner": false
        },
        {
          "name": "perpMarket",
          "isMut": true,
          "isSigner": false
        }
      ],
      "args": [
        {
          "name": "contractTier",
          "type": {
            "defined": "ContractTier"
          }
        }
      ]
    },
    {
      "name": "updatePerpMarketImfFactor",
      "accounts": [
        {
          "name": "admin",
          "isMut": false,
          "isSigner": true
        },
        {
          "name": "state",
          "isMut": false,
          "isSigner": false
        },
        {
          "name": "perpMarket",
          "isMut": true,
          "isSigner": false
        }
      ],
      "args": [
        {
          "name": "imfFactor",
          "type": "u32"
        },
        {
          "name": "unrealizedPnlImfFactor",
          "type": "u32"
        }
      ]
    },
    {
      "name": "updatePerpMarketUnrealizedAssetWeight",
      "accounts": [
        {
          "name": "admin",
          "isMut": false,
          "isSigner": true
        },
        {
          "name": "state",
          "isMut": false,
          "isSigner": false
        },
        {
          "name": "perpMarket",
          "isMut": true,
          "isSigner": false
        }
      ],
      "args": [
        {
          "name": "unrealizedInitialAssetWeight",
          "type": "u32"
        },
        {
          "name": "unrealizedMaintenanceAssetWeight",
          "type": "u32"
        }
      ]
    },
    {
      "name": "updatePerpMarketConcentrationCoef",
      "accounts": [
        {
          "name": "admin",
          "isMut": false,
          "isSigner": true
        },
        {
          "name": "state",
          "isMut": false,
          "isSigner": false
        },
        {
          "name": "perpMarket",
          "isMut": true,
          "isSigner": false
        }
      ],
      "args": [
        {
          "name": "concentrationScale",
          "type": "u128"
        }
      ]
    },
    {
      "name": "updatePerpMarketCurveUpdateIntensity",
      "accounts": [
        {
          "name": "admin",
          "isMut": false,
          "isSigner": true
        },
        {
          "name": "state",
          "isMut": false,
          "isSigner": false
        },
        {
          "name": "perpMarket",
          "isMut": true,
          "isSigner": false
        }
      ],
      "args": [
        {
          "name": "curveUpdateIntensity",
          "type": "u8"
        }
      ]
    },
    {
      "name": "updatePerpMarketTargetBaseAssetAmountPerLp",
      "accounts": [
        {
          "name": "admin",
          "isMut": false,
          "isSigner": true
        },
        {
          "name": "state",
          "isMut": false,
          "isSigner": false
        },
        {
          "name": "perpMarket",
          "isMut": true,
          "isSigner": false
        }
      ],
      "args": [
        {
          "name": "targetBaseAssetAmountPerLp",
          "type": "i32"
        }
      ]
    },
    {
      "name": "updatePerpMarketPerLpBase",
      "accounts": [
        {
          "name": "admin",
          "isMut": false,
          "isSigner": true
        },
        {
          "name": "state",
          "isMut": false,
          "isSigner": false
        },
        {
          "name": "perpMarket",
          "isMut": true,
          "isSigner": false
        }
      ],
      "args": [
        {
          "name": "perLpBase",
          "type": "i8"
        }
      ]
    },
    {
      "name": "updateLpCooldownTime",
      "accounts": [
        {
          "name": "admin",
          "isMut": false,
          "isSigner": true
        },
        {
          "name": "state",
          "isMut": true,
          "isSigner": false
        }
      ],
      "args": [
        {
          "name": "lpCooldownTime",
          "type": "u64"
        }
      ]
    },
    {
      "name": "updatePerpFeeStructure",
      "accounts": [
        {
          "name": "admin",
          "isMut": false,
          "isSigner": true
        },
        {
          "name": "state",
          "isMut": true,
          "isSigner": false
        }
      ],
      "args": [
        {
          "name": "feeStructure",
          "type": {
            "defined": "FeeStructure"
          }
        }
      ]
    },
    {
      "name": "updateSpotFeeStructure",
      "accounts": [
        {
          "name": "admin",
          "isMut": false,
          "isSigner": true
        },
        {
          "name": "state",
          "isMut": true,
          "isSigner": false
        }
      ],
      "args": [
        {
          "name": "feeStructure",
          "type": {
            "defined": "FeeStructure"
          }
        }
      ]
    },
    {
      "name": "updateInitialPctToLiquidate",
      "accounts": [
        {
          "name": "admin",
          "isMut": false,
          "isSigner": true
        },
        {
          "name": "state",
          "isMut": true,
          "isSigner": false
        }
      ],
      "args": [
        {
          "name": "initialPctToLiquidate",
          "type": "u16"
        }
      ]
    },
    {
      "name": "updateLiquidationDuration",
      "accounts": [
        {
          "name": "admin",
          "isMut": false,
          "isSigner": true
        },
        {
          "name": "state",
          "isMut": true,
          "isSigner": false
        }
      ],
      "args": [
        {
          "name": "liquidationDuration",
          "type": "u8"
        }
      ]
    },
    {
      "name": "updateLiquidationMarginBufferRatio",
      "accounts": [
        {
          "name": "admin",
          "isMut": false,
          "isSigner": true
        },
        {
          "name": "state",
          "isMut": true,
          "isSigner": false
        }
      ],
      "args": [
        {
          "name": "liquidationMarginBufferRatio",
          "type": "u32"
        }
      ]
    },
    {
      "name": "updateOracleGuardRails",
      "accounts": [
        {
          "name": "admin",
          "isMut": false,
          "isSigner": true
        },
        {
          "name": "state",
          "isMut": true,
          "isSigner": false
        }
      ],
      "args": [
        {
          "name": "oracleGuardRails",
          "type": {
            "defined": "OracleGuardRails"
          }
        }
      ]
    },
    {
      "name": "updateStateSettlementDuration",
      "accounts": [
        {
          "name": "admin",
          "isMut": false,
          "isSigner": true
        },
        {
          "name": "state",
          "isMut": true,
          "isSigner": false
        }
      ],
      "args": [
        {
          "name": "settlementDuration",
          "type": "u16"
        }
      ]
    },
    {
      "name": "updateStateMaxNumberOfSubAccounts",
      "accounts": [
        {
          "name": "admin",
          "isMut": false,
          "isSigner": true
        },
        {
          "name": "state",
          "isMut": true,
          "isSigner": false
        }
      ],
      "args": [
        {
          "name": "maxNumberOfSubAccounts",
          "type": "u16"
        }
      ]
    },
    {
      "name": "updateStateMaxInitializeUserFee",
      "accounts": [
        {
          "name": "admin",
          "isMut": false,
          "isSigner": true
        },
        {
          "name": "state",
          "isMut": true,
          "isSigner": false
        }
      ],
      "args": [
        {
          "name": "maxInitializeUserFee",
          "type": "u16"
        }
      ]
    },
    {
      "name": "updatePerpMarketOracle",
      "accounts": [
        {
          "name": "admin",
          "isMut": false,
          "isSigner": true
        },
        {
          "name": "state",
          "isMut": false,
          "isSigner": false
        },
        {
          "name": "perpMarket",
          "isMut": true,
          "isSigner": false
        },
        {
          "name": "oracle",
          "isMut": false,
          "isSigner": false
        },
        {
          "name": "oldOracle",
          "isMut": false,
          "isSigner": false
        }
      ],
      "args": [
        {
          "name": "oracle",
          "type": "publicKey"
        },
        {
          "name": "oracleSource",
          "type": {
            "defined": "OracleSource"
          }
        },
        {
          "name": "skipInvariantCheck",
          "type": "bool"
        }
      ]
    },
    {
      "name": "updatePerpMarketBaseSpread",
      "accounts": [
        {
          "name": "admin",
          "isMut": false,
          "isSigner": true
        },
        {
          "name": "state",
          "isMut": false,
          "isSigner": false
        },
        {
          "name": "perpMarket",
          "isMut": true,
          "isSigner": false
        }
      ],
      "args": [
        {
          "name": "baseSpread",
          "type": "u32"
        }
      ]
    },
    {
      "name": "updateAmmJitIntensity",
      "accounts": [
        {
          "name": "admin",
          "isMut": false,
          "isSigner": true
        },
        {
          "name": "state",
          "isMut": false,
          "isSigner": false
        },
        {
          "name": "perpMarket",
          "isMut": true,
          "isSigner": false
        }
      ],
      "args": [
        {
          "name": "ammJitIntensity",
          "type": "u8"
        }
      ]
    },
    {
      "name": "updatePerpMarketMaxSpread",
      "accounts": [
        {
          "name": "admin",
          "isMut": false,
          "isSigner": true
        },
        {
          "name": "state",
          "isMut": false,
          "isSigner": false
        },
        {
          "name": "perpMarket",
          "isMut": true,
          "isSigner": false
        }
      ],
      "args": [
        {
          "name": "maxSpread",
          "type": "u32"
        }
      ]
    },
    {
      "name": "updatePerpMarketStepSizeAndTickSize",
      "accounts": [
        {
          "name": "admin",
          "isMut": false,
          "isSigner": true
        },
        {
          "name": "state",
          "isMut": false,
          "isSigner": false
        },
        {
          "name": "perpMarket",
          "isMut": true,
          "isSigner": false
        }
      ],
      "args": [
        {
          "name": "stepSize",
          "type": "u64"
        },
        {
          "name": "tickSize",
          "type": "u64"
        }
      ]
    },
    {
      "name": "updatePerpMarketName",
      "accounts": [
        {
          "name": "admin",
          "isMut": false,
          "isSigner": true
        },
        {
          "name": "state",
          "isMut": false,
          "isSigner": false
        },
        {
          "name": "perpMarket",
          "isMut": true,
          "isSigner": false
        }
      ],
      "args": [
        {
          "name": "name",
          "type": {
            "array": [
              "u8",
              32
            ]
          }
        }
      ]
    },
    {
      "name": "updatePerpMarketMinOrderSize",
      "accounts": [
        {
          "name": "admin",
          "isMut": false,
          "isSigner": true
        },
        {
          "name": "state",
          "isMut": false,
          "isSigner": false
        },
        {
          "name": "perpMarket",
          "isMut": true,
          "isSigner": false
        }
      ],
      "args": [
        {
          "name": "orderSize",
          "type": "u64"
        }
      ]
    },
    {
      "name": "updatePerpMarketMaxSlippageRatio",
      "accounts": [
        {
          "name": "admin",
          "isMut": false,
          "isSigner": true
        },
        {
          "name": "state",
          "isMut": false,
          "isSigner": false
        },
        {
          "name": "perpMarket",
          "isMut": true,
          "isSigner": false
        }
      ],
      "args": [
        {
          "name": "maxSlippageRatio",
          "type": "u16"
        }
      ]
    },
    {
      "name": "updatePerpMarketMaxFillReserveFraction",
      "accounts": [
        {
          "name": "admin",
          "isMut": false,
          "isSigner": true
        },
        {
          "name": "state",
          "isMut": false,
          "isSigner": false
        },
        {
          "name": "perpMarket",
          "isMut": true,
          "isSigner": false
        }
      ],
      "args": [
        {
          "name": "maxFillReserveFraction",
          "type": "u16"
        }
      ]
    },
    {
      "name": "updatePerpMarketMaxOpenInterest",
      "accounts": [
        {
          "name": "admin",
          "isMut": false,
          "isSigner": true
        },
        {
          "name": "state",
          "isMut": false,
          "isSigner": false
        },
        {
          "name": "perpMarket",
          "isMut": true,
          "isSigner": false
        }
      ],
      "args": [
        {
          "name": "maxOpenInterest",
          "type": "u128"
        }
      ]
    },
    {
      "name": "updatePerpMarketNumberOfUsers",
      "accounts": [
        {
          "name": "admin",
          "isMut": false,
          "isSigner": true
        },
        {
          "name": "state",
          "isMut": false,
          "isSigner": false
        },
        {
          "name": "perpMarket",
          "isMut": true,
          "isSigner": false
        }
      ],
      "args": [
        {
          "name": "numberOfUsers",
          "type": {
            "option": "u32"
          }
        },
        {
          "name": "numberOfUsersWithBase",
          "type": {
            "option": "u32"
          }
        }
      ]
    },
    {
      "name": "updatePerpMarketFeeAdjustment",
      "accounts": [
        {
          "name": "admin",
          "isMut": false,
          "isSigner": true
        },
        {
          "name": "state",
          "isMut": false,
          "isSigner": false
        },
        {
          "name": "perpMarket",
          "isMut": true,
          "isSigner": false
        }
      ],
      "args": [
        {
          "name": "feeAdjustment",
          "type": "i16"
        }
      ]
    },
    {
      "name": "updateSpotMarketFeeAdjustment",
      "accounts": [
        {
          "name": "admin",
          "isMut": false,
          "isSigner": true
        },
        {
          "name": "state",
          "isMut": false,
          "isSigner": false
        },
        {
          "name": "spotMarket",
          "isMut": true,
          "isSigner": false
        }
      ],
      "args": [
        {
          "name": "feeAdjustment",
          "type": "i16"
        }
      ]
    },
    {
      "name": "updatePerpMarketFuel",
      "accounts": [
        {
          "name": "admin",
          "isMut": false,
          "isSigner": true
        },
        {
          "name": "state",
          "isMut": false,
          "isSigner": false
        },
        {
          "name": "perpMarket",
          "isMut": true,
          "isSigner": false
        }
      ],
      "args": [
        {
          "name": "fuelBoostTaker",
          "type": {
            "option": "u8"
          }
        },
        {
          "name": "fuelBoostMaker",
          "type": {
            "option": "u8"
          }
        },
        {
          "name": "fuelBoostPosition",
          "type": {
            "option": "u8"
          }
        }
      ]
    },
    {
      "name": "updateSpotMarketFuel",
      "accounts": [
        {
          "name": "admin",
          "isMut": false,
          "isSigner": true
        },
        {
          "name": "state",
          "isMut": false,
          "isSigner": false
        },
        {
          "name": "spotMarket",
          "isMut": true,
          "isSigner": false
        }
      ],
      "args": [
        {
          "name": "fuelBoostDeposits",
          "type": {
            "option": "u8"
          }
        },
        {
          "name": "fuelBoostBorrows",
          "type": {
            "option": "u8"
          }
        },
        {
          "name": "fuelBoostTaker",
          "type": {
            "option": "u8"
          }
        },
        {
          "name": "fuelBoostMaker",
          "type": {
            "option": "u8"
          }
        },
        {
          "name": "fuelBoostInsurance",
          "type": {
            "option": "u8"
          }
        }
      ]
    },
    {
      "name": "initUserFuel",
      "accounts": [
        {
          "name": "admin",
          "isMut": false,
          "isSigner": true
        },
        {
          "name": "state",
          "isMut": false,
          "isSigner": false
        },
        {
          "name": "user",
          "isMut": true,
          "isSigner": false
        },
        {
          "name": "userStats",
          "isMut": true,
          "isSigner": false
        }
      ],
      "args": [
        {
          "name": "fuelBoostDeposits",
          "type": {
            "option": "i32"
          }
        },
        {
          "name": "fuelBoostBorrows",
          "type": {
            "option": "u32"
          }
        },
        {
          "name": "fuelBoostTaker",
          "type": {
            "option": "u32"
          }
        },
        {
          "name": "fuelBoostMaker",
          "type": {
            "option": "u32"
          }
        },
        {
          "name": "fuelBoostInsurance",
          "type": {
            "option": "u32"
          }
        }
      ]
    },
    {
      "name": "updateAdmin",
      "accounts": [
        {
          "name": "admin",
          "isMut": false,
          "isSigner": true
        },
        {
          "name": "state",
          "isMut": true,
          "isSigner": false
        }
      ],
      "args": [
        {
          "name": "admin",
          "type": "publicKey"
        }
      ]
    },
    {
      "name": "updateWhitelistMint",
      "accounts": [
        {
          "name": "admin",
          "isMut": false,
          "isSigner": true
        },
        {
          "name": "state",
          "isMut": true,
          "isSigner": false
        }
      ],
      "args": [
        {
          "name": "whitelistMint",
          "type": "publicKey"
        }
      ]
    },
    {
      "name": "updateDiscountMint",
      "accounts": [
        {
          "name": "admin",
          "isMut": false,
          "isSigner": true
        },
        {
          "name": "state",
          "isMut": true,
          "isSigner": false
        }
      ],
      "args": [
        {
          "name": "discountMint",
          "type": "publicKey"
        }
      ]
    },
    {
      "name": "updateExchangeStatus",
      "accounts": [
        {
          "name": "admin",
          "isMut": false,
          "isSigner": true
        },
        {
          "name": "state",
          "isMut": true,
          "isSigner": false
        }
      ],
      "args": [
        {
          "name": "exchangeStatus",
          "type": "u8"
        }
      ]
    },
    {
      "name": "updatePerpAuctionDuration",
      "accounts": [
        {
          "name": "admin",
          "isMut": false,
          "isSigner": true
        },
        {
          "name": "state",
          "isMut": true,
          "isSigner": false
        }
      ],
      "args": [
        {
          "name": "minPerpAuctionDuration",
          "type": "u8"
        }
      ]
    },
    {
      "name": "updateSpotAuctionDuration",
      "accounts": [
        {
          "name": "admin",
          "isMut": false,
          "isSigner": true
        },
        {
          "name": "state",
          "isMut": true,
          "isSigner": false
        }
      ],
      "args": [
        {
          "name": "defaultSpotAuctionDuration",
          "type": "u8"
        }
      ]
    },
    {
      "name": "initializeProtocolIfSharesTransferConfig",
      "accounts": [
        {
          "name": "admin",
          "isMut": true,
          "isSigner": true
        },
        {
          "name": "protocolIfSharesTransferConfig",
          "isMut": true,
          "isSigner": false
        },
        {
          "name": "state",
          "isMut": false,
          "isSigner": false
        },
        {
          "name": "rent",
          "isMut": false,
          "isSigner": false
        },
        {
          "name": "systemProgram",
          "isMut": false,
          "isSigner": false
        }
      ],
      "args": []
    },
    {
      "name": "updateProtocolIfSharesTransferConfig",
      "accounts": [
        {
          "name": "admin",
          "isMut": true,
          "isSigner": true
        },
        {
          "name": "protocolIfSharesTransferConfig",
          "isMut": true,
          "isSigner": false
        },
        {
          "name": "state",
          "isMut": false,
          "isSigner": false
        }
      ],
      "args": [
        {
          "name": "whitelistedSigners",
          "type": {
            "option": {
              "array": [
                "publicKey",
                4
              ]
            }
          }
        },
        {
          "name": "maxTransferPerEpoch",
          "type": {
            "option": "u128"
          }
        }
      ]
    },
    {
      "name": "initializePrelaunchOracle",
      "accounts": [
        {
          "name": "admin",
          "isMut": true,
          "isSigner": true
        },
        {
          "name": "prelaunchOracle",
          "isMut": true,
          "isSigner": false
        },
        {
          "name": "state",
          "isMut": false,
          "isSigner": false
        },
        {
          "name": "rent",
          "isMut": false,
          "isSigner": false
        },
        {
          "name": "systemProgram",
          "isMut": false,
          "isSigner": false
        }
      ],
      "args": [
        {
          "name": "params",
          "type": {
            "defined": "PrelaunchOracleParams"
          }
        }
      ]
    },
    {
      "name": "updatePrelaunchOracleParams",
      "accounts": [
        {
          "name": "admin",
          "isMut": true,
          "isSigner": true
        },
        {
          "name": "prelaunchOracle",
          "isMut": true,
          "isSigner": false
        },
        {
          "name": "perpMarket",
          "isMut": true,
          "isSigner": false
        },
        {
          "name": "state",
          "isMut": false,
          "isSigner": false
        }
      ],
      "args": [
        {
          "name": "params",
          "type": {
            "defined": "PrelaunchOracleParams"
          }
        }
      ]
    },
    {
      "name": "deletePrelaunchOracle",
      "accounts": [
        {
          "name": "admin",
          "isMut": true,
          "isSigner": true
        },
        {
          "name": "prelaunchOracle",
          "isMut": true,
          "isSigner": false
        },
        {
          "name": "perpMarket",
          "isMut": false,
          "isSigner": false
        },
        {
          "name": "state",
          "isMut": false,
          "isSigner": false
        }
      ],
      "args": [
        {
          "name": "perpMarketIndex",
          "type": "u16"
        }
      ]
    },
    {
      "name": "initializePythPullOracle",
      "accounts": [
        {
          "name": "admin",
          "isMut": true,
          "isSigner": true
        },
        {
          "name": "pythSolanaReceiver",
          "isMut": false,
          "isSigner": false
        },
        {
          "name": "priceFeed",
          "isMut": true,
          "isSigner": false
        },
        {
          "name": "systemProgram",
          "isMut": false,
          "isSigner": false
        },
        {
          "name": "state",
          "isMut": false,
          "isSigner": false
        }
      ],
      "args": [
        {
          "name": "feedId",
          "type": {
            "array": [
              "u8",
              32
            ]
          }
        }
      ]
    },
    {
      "name": "initializePythLazerOracle",
      "accounts": [
        {
          "name": "admin",
          "isMut": true,
          "isSigner": true
        },
        {
          "name": "lazerOracle",
          "isMut": true,
          "isSigner": false
        },
        {
          "name": "state",
          "isMut": false,
          "isSigner": false
        },
        {
          "name": "rent",
          "isMut": false,
          "isSigner": false
        },
        {
          "name": "systemProgram",
          "isMut": false,
          "isSigner": false
        }
      ],
      "args": [
        {
          "name": "feedId",
          "type": "u32"
        }
      ]
    },
    {
      "name": "postPythLazerOracleUpdate",
      "accounts": [
        {
          "name": "keeper",
          "isMut": true,
          "isSigner": true
        },
        {
          "name": "pythLazerStorage",
          "isMut": false,
          "isSigner": false
        },
        {
          "name": "ixSysvar",
          "isMut": false,
          "isSigner": false
        }
      ],
      "args": [
        {
          "name": "pythMessage",
          "type": "bytes"
        }
      ]
    },
    {
      "name": "initializeHighLeverageModeConfig",
      "accounts": [
        {
          "name": "admin",
          "isMut": true,
          "isSigner": true
        },
        {
          "name": "highLeverageModeConfig",
          "isMut": true,
          "isSigner": false
        },
        {
          "name": "state",
          "isMut": false,
          "isSigner": false
        },
        {
          "name": "rent",
          "isMut": false,
          "isSigner": false
        },
        {
          "name": "systemProgram",
          "isMut": false,
          "isSigner": false
        }
      ],
      "args": [
        {
          "name": "maxUsers",
          "type": "u32"
        }
      ]
    },
    {
      "name": "initializeLpPool",
      "accounts": [
        {
          "name": "admin",
          "isMut": true,
          "isSigner": true
        },
        {
          "name": "lpPool",
          "isMut": true,
          "isSigner": false
        },
        {
          "name": "mint",
          "isMut": true,
          "isSigner": true
        },
        {
          "name": "ammConstituentMapping",
          "isMut": true,
          "isSigner": false
        },
        {
          "name": "constituentTargetWeights",
          "isMut": true,
          "isSigner": false
        },
        {
          "name": "state",
          "isMut": false,
          "isSigner": false
        },
        {
          "name": "tokenProgram",
          "isMut": false,
          "isSigner": false
        },
        {
          "name": "rent",
          "isMut": false,
          "isSigner": false
        },
        {
          "name": "systemProgram",
          "isMut": false,
          "isSigner": false
        }
      ],
      "args": [
        {
          "name": "name",
          "type": {
            "array": [
              "u8",
              32
            ]
          }
        },
        {
          "name": "maxAum",
          "type": "u128"
        }
      ]
    },
    {
      "name": "updateHighLeverageModeConfig",
      "accounts": [
        {
          "name": "admin",
          "isMut": true,
          "isSigner": true
        },
        {
          "name": "highLeverageModeConfig",
          "isMut": true,
          "isSigner": false
        },
        {
          "name": "state",
          "isMut": false,
          "isSigner": false
        }
      ],
      "args": [
        {
          "name": "maxUsers",
          "type": "u32"
        },
        {
          "name": "reduceOnly",
          "type": "bool"
        }
      ]
    },
    {
      "name": "initializeProtectedMakerModeConfig",
      "accounts": [
        {
          "name": "admin",
          "isMut": true,
          "isSigner": true
        },
        {
          "name": "protectedMakerModeConfig",
          "isMut": true,
          "isSigner": false
        },
        {
          "name": "state",
          "isMut": false,
          "isSigner": false
        },
        {
          "name": "rent",
          "isMut": false,
          "isSigner": false
        },
        {
          "name": "systemProgram",
          "isMut": false,
          "isSigner": false
        }
      ],
      "args": [
        {
          "name": "maxUsers",
          "type": "u32"
        }
      ]
    },
    {
      "name": "updateProtectedMakerModeConfig",
      "accounts": [
        {
          "name": "admin",
          "isMut": true,
          "isSigner": true
        },
        {
          "name": "protectedMakerModeConfig",
          "isMut": true,
          "isSigner": false
        },
        {
          "name": "state",
          "isMut": false,
          "isSigner": false
        }
      ],
      "args": [
        {
          "name": "maxUsers",
          "type": "u32"
        },
        {
          "name": "reduceOnly",
          "type": "bool"
        },
        {
          "name": "currentUsers",
          "type": {
            "option": "u32"
          }
        }
      ]
    },
    {
      "name": "initializeConstituent",
      "accounts": [
        {
          "name": "state",
          "isMut": false,
          "isSigner": false
        },
        {
          "name": "admin",
          "isMut": true,
          "isSigner": true
        },
        {
          "name": "lpPool",
          "isMut": true,
          "isSigner": false
        },
        {
          "name": "constituentTargetWeights",
          "isMut": true,
          "isSigner": false
        },
        {
          "name": "constituent",
          "isMut": true,
          "isSigner": false
        },
        {
          "name": "spotMarketMint",
          "isMut": false,
          "isSigner": false
        },
        {
          "name": "constituentVault",
          "isMut": true,
          "isSigner": false
        },
        {
          "name": "driftSigner",
          "isMut": false,
          "isSigner": false
        },
        {
          "name": "rent",
          "isMut": false,
          "isSigner": false
        },
        {
          "name": "systemProgram",
          "isMut": false,
          "isSigner": false
        },
        {
          "name": "tokenProgram",
          "isMut": false,
          "isSigner": false
        }
      ],
      "args": [
        {
          "name": "lpPoolName",
          "type": {
            "array": [
              "u8",
              32
            ]
          }
        },
        {
          "name": "spotMarketIndex",
          "type": "u16"
        },
        {
          "name": "decimals",
          "type": "u8"
        },
        {
          "name": "maxWeightDeviation",
          "type": "i64"
        },
        {
          "name": "swapFeeMin",
          "type": "i64"
        },
        {
          "name": "swapFeeMax",
          "type": "i64"
        },
        {
          "name": "oracleStalenessThreshold",
          "type": "u64"
        }
      ]
    },
    {
      "name": "updateConstituentParams",
      "accounts": [
        {
          "name": "admin",
          "isMut": true,
          "isSigner": true
        },
        {
          "name": "state",
          "isMut": false,
          "isSigner": false
        },
        {
          "name": "constituent",
          "isMut": true,
          "isSigner": false
        }
      ],
      "args": [
        {
          "name": "constituentParams",
          "type": {
            "defined": "ConstituentParams"
          }
        }
      ]
    },
    {
      "name": "addAmmConstituentMappingData",
      "accounts": [
        {
          "name": "admin",
          "isMut": true,
          "isSigner": true
        },
        {
          "name": "lpPool",
          "isMut": false,
          "isSigner": false
        },
        {
          "name": "ammConstituentMapping",
          "isMut": true,
          "isSigner": false
        },
        {
          "name": "constituentTargetWeights",
          "isMut": true,
          "isSigner": false
        },
        {
          "name": "state",
          "isMut": false,
          "isSigner": false
        },
        {
          "name": "systemProgram",
          "isMut": false,
          "isSigner": false
        }
      ],
      "args": [
        {
          "name": "lpPoolName",
          "type": {
            "array": [
              "u8",
              32
            ]
          }
        },
        {
          "name": "ammConstituentMappingData",
          "type": {
            "vec": {
              "defined": "AddAmmConstituentMappingDatum"
            }
          }
        }
      ]
    },
    {
      "name": "updateAmmConstituentMappingData",
      "accounts": [
        {
          "name": "admin",
          "isMut": true,
          "isSigner": true
        },
        {
          "name": "lpPool",
          "isMut": false,
          "isSigner": false
        },
        {
          "name": "ammConstituentMapping",
          "isMut": true,
          "isSigner": false
        },
        {
          "name": "systemProgram",
          "isMut": false,
          "isSigner": false
        }
      ],
      "args": [
        {
          "name": "lpPoolName",
          "type": {
            "array": [
              "u8",
              32
            ]
          }
        },
        {
          "name": "ammConstituentMappingData",
          "type": {
            "vec": {
              "defined": "AddAmmConstituentMappingDatum"
            }
          }
        }
      ]
    },
    {
      "name": "removeAmmConstituentMappingData",
      "accounts": [
        {
          "name": "admin",
          "isMut": true,
          "isSigner": true
        },
        {
          "name": "lpPool",
          "isMut": false,
          "isSigner": false
        },
        {
          "name": "ammConstituentMapping",
          "isMut": true,
          "isSigner": false
        },
        {
          "name": "systemProgram",
          "isMut": false,
          "isSigner": false
        }
      ],
      "args": [
        {
          "name": "lpPoolName",
          "type": {
            "array": [
              "u8",
              32
            ]
          }
        },
        {
          "name": "perpMarketIndex",
          "type": "u16"
        },
        {
          "name": "constituentIndex",
          "type": "u16"
        }
      ]
    },
    {
      "name": "updateDlpConstituentTargetWeights",
      "accounts": [
        {
          "name": "state",
          "isMut": false,
          "isSigner": false
        },
        {
          "name": "keeper",
          "isMut": true,
          "isSigner": true
        },
        {
          "name": "ammConstituentMapping",
          "isMut": false,
          "isSigner": false
        },
        {
          "name": "constituentTargetWeights",
          "isMut": true,
          "isSigner": false
        },
        {
          "name": "lpPool",
          "isMut": false,
          "isSigner": false
        }
      ],
      "args": [
        {
          "name": "lpPoolName",
          "type": {
            "array": [
              "u8",
              32
            ]
          }
        },
        {
          "name": "constituentIndexes",
          "type": {
            "vec": "u16"
          }
        }
      ]
    },
    {
      "name": "updateLpPoolAum",
      "accounts": [
        {
          "name": "state",
          "isMut": false,
          "isSigner": false
        },
        {
          "name": "keeper",
          "isMut": true,
          "isSigner": true
        },
        {
          "name": "lpPool",
          "isMut": true,
          "isSigner": false
        }
      ],
      "args": [
        {
          "name": "lpPoolName",
          "type": {
            "array": [
              "u8",
              32
            ]
          }
        }
      ]
    },
    {
      "name": "lpPoolSwap",
      "accounts": [
        {
          "name": "driftSigner",
          "isMut": false,
          "isSigner": false
        },
        {
          "name": "state",
          "isMut": false,
          "isSigner": false
        },
        {
          "name": "lpPool",
          "isMut": false,
          "isSigner": false
        },
        {
          "name": "constituentTargetWeights",
          "isMut": true,
          "isSigner": false
        },
        {
          "name": "constituentInTokenAccount",
          "isMut": true,
          "isSigner": false
        },
        {
          "name": "constituentOutTokenAccount",
          "isMut": true,
          "isSigner": false
        },
        {
          "name": "userInTokenAccount",
          "isMut": true,
          "isSigner": false
        },
        {
          "name": "userOutTokenAccount",
          "isMut": true,
          "isSigner": false
        },
        {
          "name": "inConstituent",
          "isMut": true,
          "isSigner": false
        },
        {
          "name": "outConstituent",
          "isMut": true,
          "isSigner": false
        },
        {
          "name": "inMarketMint",
          "isMut": false,
          "isSigner": false
        },
        {
          "name": "outMarketMint",
          "isMut": false,
          "isSigner": false
        },
        {
          "name": "authority",
          "isMut": false,
          "isSigner": true
        },
        {
          "name": "tokenProgram",
          "isMut": false,
          "isSigner": false
        }
      ],
      "args": [
        {
          "name": "inMarketIndex",
          "type": "u16"
        },
        {
          "name": "outMarketIndex",
          "type": "u16"
        },
        {
          "name": "inAmount",
          "type": "u64"
        },
        {
          "name": "minOutAmount",
          "type": "u64"
        }
      ]
    }
  ],
  "accounts": [
    {
      "name": "OpenbookV2FulfillmentConfig",
      "type": {
        "kind": "struct",
        "fields": [
          {
            "name": "pubkey",
            "type": "publicKey"
          },
          {
            "name": "openbookV2ProgramId",
            "type": "publicKey"
          },
          {
            "name": "openbookV2Market",
            "type": "publicKey"
          },
          {
            "name": "openbookV2MarketAuthority",
            "type": "publicKey"
          },
          {
            "name": "openbookV2EventHeap",
            "type": "publicKey"
          },
          {
            "name": "openbookV2Bids",
            "type": "publicKey"
          },
          {
            "name": "openbookV2Asks",
            "type": "publicKey"
          },
          {
            "name": "openbookV2BaseVault",
            "type": "publicKey"
          },
          {
            "name": "openbookV2QuoteVault",
            "type": "publicKey"
          },
          {
            "name": "marketIndex",
            "type": "u16"
          },
          {
            "name": "fulfillmentType",
            "type": {
              "defined": "SpotFulfillmentType"
            }
          },
          {
            "name": "status",
            "type": {
              "defined": "SpotFulfillmentConfigStatus"
            }
          },
          {
            "name": "padding",
            "type": {
              "array": [
                "u8",
                4
              ]
            }
          }
        ]
      }
    },
    {
      "name": "PhoenixV1FulfillmentConfig",
      "type": {
        "kind": "struct",
        "fields": [
          {
            "name": "pubkey",
            "type": "publicKey"
          },
          {
            "name": "phoenixProgramId",
            "type": "publicKey"
          },
          {
            "name": "phoenixLogAuthority",
            "type": "publicKey"
          },
          {
            "name": "phoenixMarket",
            "type": "publicKey"
          },
          {
            "name": "phoenixBaseVault",
            "type": "publicKey"
          },
          {
            "name": "phoenixQuoteVault",
            "type": "publicKey"
          },
          {
            "name": "marketIndex",
            "type": "u16"
          },
          {
            "name": "fulfillmentType",
            "type": {
              "defined": "SpotFulfillmentType"
            }
          },
          {
            "name": "status",
            "type": {
              "defined": "SpotFulfillmentConfigStatus"
            }
          },
          {
            "name": "padding",
            "type": {
              "array": [
                "u8",
                4
              ]
            }
          }
        ]
      }
    },
    {
      "name": "SerumV3FulfillmentConfig",
      "type": {
        "kind": "struct",
        "fields": [
          {
            "name": "pubkey",
            "type": "publicKey"
          },
          {
            "name": "serumProgramId",
            "type": "publicKey"
          },
          {
            "name": "serumMarket",
            "type": "publicKey"
          },
          {
            "name": "serumRequestQueue",
            "type": "publicKey"
          },
          {
            "name": "serumEventQueue",
            "type": "publicKey"
          },
          {
            "name": "serumBids",
            "type": "publicKey"
          },
          {
            "name": "serumAsks",
            "type": "publicKey"
          },
          {
            "name": "serumBaseVault",
            "type": "publicKey"
          },
          {
            "name": "serumQuoteVault",
            "type": "publicKey"
          },
          {
            "name": "serumOpenOrders",
            "type": "publicKey"
          },
          {
            "name": "serumSignerNonce",
            "type": "u64"
          },
          {
            "name": "marketIndex",
            "type": "u16"
          },
          {
            "name": "fulfillmentType",
            "type": {
              "defined": "SpotFulfillmentType"
            }
          },
          {
            "name": "status",
            "type": {
              "defined": "SpotFulfillmentConfigStatus"
            }
          },
          {
            "name": "padding",
            "type": {
              "array": [
                "u8",
                4
              ]
            }
          }
        ]
      }
    },
    {
      "name": "HighLeverageModeConfig",
      "type": {
        "kind": "struct",
        "fields": [
          {
            "name": "maxUsers",
            "type": "u32"
          },
          {
            "name": "currentUsers",
            "type": "u32"
          },
          {
            "name": "reduceOnly",
            "type": "u8"
          },
          {
            "name": "padding",
            "type": {
              "array": [
                "u8",
                31
              ]
            }
          }
        ]
      }
    },
    {
      "name": "InsuranceFundStake",
      "type": {
        "kind": "struct",
        "fields": [
          {
            "name": "authority",
            "type": "publicKey"
          },
          {
            "name": "ifShares",
            "type": "u128"
          },
          {
            "name": "lastWithdrawRequestShares",
            "type": "u128"
          },
          {
            "name": "ifBase",
            "type": "u128"
          },
          {
            "name": "lastValidTs",
            "type": "i64"
          },
          {
            "name": "lastWithdrawRequestValue",
            "type": "u64"
          },
          {
            "name": "lastWithdrawRequestTs",
            "type": "i64"
          },
          {
            "name": "costBasis",
            "type": "i64"
          },
          {
            "name": "marketIndex",
            "type": "u16"
          },
          {
            "name": "padding",
            "type": {
              "array": [
                "u8",
                14
              ]
            }
          }
        ]
      }
    },
    {
      "name": "ProtocolIfSharesTransferConfig",
      "type": {
        "kind": "struct",
        "fields": [
          {
            "name": "whitelistedSigners",
            "type": {
              "array": [
                "publicKey",
                4
              ]
            }
          },
          {
            "name": "maxTransferPerEpoch",
            "type": "u128"
          },
          {
            "name": "currentEpochTransfer",
            "type": "u128"
          },
          {
            "name": "nextEpochTs",
            "type": "i64"
          },
          {
            "name": "padding",
            "type": {
              "array": [
                "u128",
                8
              ]
            }
          }
        ]
      }
    },
    {
      "name": "LPPool",
      "type": {
        "kind": "struct",
        "fields": [
          {
            "name": "name",
            "docs": [
              "name of vault, TODO: check type + size"
            ],
            "type": {
              "array": [
                "u8",
                32
              ]
            }
          },
          {
            "name": "pubkey",
            "docs": [
              "address of the vault."
            ],
            "type": "publicKey"
          },
          {
            "name": "mint",
            "type": "publicKey"
          },
          {
            "name": "maxAum",
            "docs": [
              "LPPool's token account",
              "token_supply? to simplify NAV calculation, or load from mint account",
              "token_total_supply: u64",
              "The current number of VaultConstituents in the vault, each constituent is pda(LPPool.address, constituent_index)",
              "which constituent is the quote, receives revenue pool distributions. (maybe this should just be implied idx 0)",
              "pub quote_constituent_index: u16,",
              "QUOTE_PRECISION: Max AUM, Prohibit minting new DLP beyond this"
            ],
            "type": "u128"
          },
          {
            "name": "lastAum",
            "docs": [
              "QUOTE_PRECISION: AUM of the vault in USD, updated lazily"
            ],
            "type": "u128"
          },
          {
            "name": "lastAumSlot",
            "docs": [
              "timestamp of last AUM slot"
            ],
            "type": "u64"
          },
          {
            "name": "lastAumTs",
            "docs": [
              "timestamp of last AUM update"
            ],
            "type": "i64"
          },
          {
            "name": "oldestOracleSlot",
            "docs": [
              "Oldest slot of constituent oracles"
            ],
            "type": "u64"
          },
          {
            "name": "lastRevenueRebalanceTs",
            "docs": [
              "timestamp of last vAMM revenue rebalance"
            ],
            "type": "u64"
          },
          {
            "name": "totalFeesReceived",
            "docs": [
              "all revenue settles recieved"
            ],
            "type": "u128"
          },
          {
            "name": "totalFeesPaid",
            "docs": [
              "all revenues paid out"
            ],
            "type": "u128"
          },
          {
            "name": "constituents",
            "type": "u16"
          },
          {
            "name": "padding",
            "type": {
              "array": [
                "u8",
                13
              ]
            }
          }
        ]
      }
    },
    {
      "name": "Constituent",
      "type": {
        "kind": "struct",
        "fields": [
          {
            "name": "pubkey",
            "docs": [
              "address of the constituent"
            ],
            "type": "publicKey"
          },
          {
            "name": "spotMarketIndex",
            "docs": [
              "underlying drift spot market index.",
              "TODO: redundant with spot_balance.market_index"
            ],
            "type": "u16"
          },
          {
            "name": "constituentIndex",
            "docs": [
              "idx in LPPool.constituents"
            ],
            "type": "u16"
          },
          {
            "name": "decimals",
            "type": "u8"
          },
          {
            "name": "padding1",
            "type": {
              "array": [
                "u8",
                3
              ]
            }
          },
          {
            "name": "maxWeightDeviation",
            "docs": [
              "max deviation from target_weight allowed for the constituent",
              "precision: PERCENTAGE_PRECISION"
            ],
            "type": "i64"
          },
          {
            "name": "swapFeeMin",
            "docs": [
              "min fee charged on swaps to/from this constituent",
              "precision: PERCENTAGE_PRECISION"
            ],
            "type": "i64"
          },
          {
            "name": "swapFeeMax",
            "docs": [
              "max fee charged on swaps to/from this constituent",
              "precision: PERCENTAGE_PRECISION"
            ],
            "type": "i64"
          },
          {
            "name": "totalSwapFees",
            "docs": [
              "total fees received by the constituent. Positive = fees received, Negative = fees paid"
            ],
            "type": "i128"
          },
          {
            "name": "tokenBalance",
            "docs": [
              "ata token balance in token precision"
            ],
            "type": "u128"
          },
          {
            "name": "spotBalance",
            "docs": [
              "spot borrow-lend balance for constituent"
            ],
            "type": {
              "defined": "BLPosition"
            }
          },
          {
            "name": "lastOraclePrice",
            "type": "i64"
          },
          {
            "name": "lastOracleSlot",
            "type": "u64"
          },
          {
<<<<<<< HEAD
            "name": "mint",
            "type": "publicKey"
=======
            "name": "oracleStalenessThreshold",
            "type": "u64"
          },
          {
            "name": "padding2",
            "type": {
              "array": [
                "u8",
                8
              ]
            }
>>>>>>> 420b85fe
          }
        ]
      }
    },
    {
      "name": "AmmConstituentMapping",
      "type": {
        "kind": "struct",
        "fields": [
          {
            "name": "weights",
            "type": {
              "vec": {
                "defined": "AmmConstituentDatum"
              }
            }
          }
        ]
      }
    },
    {
      "name": "ConstituentTargetWeights",
      "type": {
        "kind": "struct",
        "fields": [
          {
            "name": "weights",
            "type": {
              "vec": {
                "defined": "WeightDatum"
              }
            }
          }
        ]
      }
    },
    {
      "name": "PrelaunchOracle",
      "type": {
        "kind": "struct",
        "fields": [
          {
            "name": "price",
            "type": "i64"
          },
          {
            "name": "maxPrice",
            "type": "i64"
          },
          {
            "name": "confidence",
            "type": "u64"
          },
          {
            "name": "lastUpdateSlot",
            "type": "u64"
          },
          {
            "name": "ammLastUpdateSlot",
            "type": "u64"
          },
          {
            "name": "perpMarketIndex",
            "type": "u16"
          },
          {
            "name": "padding",
            "type": {
              "array": [
                "u8",
                70
              ]
            }
          }
        ]
      }
    },
    {
      "name": "PerpMarket",
      "type": {
        "kind": "struct",
        "fields": [
          {
            "name": "pubkey",
            "docs": [
              "The perp market's address. It is a pda of the market index"
            ],
            "type": "publicKey"
          },
          {
            "name": "amm",
            "docs": [
              "The automated market maker"
            ],
            "type": {
              "defined": "AMM"
            }
          },
          {
            "name": "pnlPool",
            "docs": [
              "The market's pnl pool. When users settle negative pnl, the balance increases.",
              "When users settle positive pnl, the balance decreases. Can not go negative."
            ],
            "type": {
              "defined": "PoolBalance"
            }
          },
          {
            "name": "name",
            "docs": [
              "Encoded display name for the perp market e.g. SOL-PERP"
            ],
            "type": {
              "array": [
                "u8",
                32
              ]
            }
          },
          {
            "name": "insuranceClaim",
            "docs": [
              "The perp market's claim on the insurance fund"
            ],
            "type": {
              "defined": "InsuranceClaim"
            }
          },
          {
            "name": "unrealizedPnlMaxImbalance",
            "docs": [
              "The max pnl imbalance before positive pnl asset weight is discounted",
              "pnl imbalance is the difference between long and short pnl. When it's greater than 0,",
              "the amm has negative pnl and the initial asset weight for positive pnl is discounted",
              "precision = QUOTE_PRECISION"
            ],
            "type": "u64"
          },
          {
            "name": "expiryTs",
            "docs": [
              "The ts when the market will be expired. Only set if market is in reduce only mode"
            ],
            "type": "i64"
          },
          {
            "name": "expiryPrice",
            "docs": [
              "The price at which positions will be settled. Only set if market is expired",
              "precision = PRICE_PRECISION"
            ],
            "type": "i64"
          },
          {
            "name": "nextFillRecordId",
            "docs": [
              "Every trade has a fill record id. This is the next id to be used"
            ],
            "type": "u64"
          },
          {
            "name": "nextFundingRateRecordId",
            "docs": [
              "Every funding rate update has a record id. This is the next id to be used"
            ],
            "type": "u64"
          },
          {
            "name": "nextCurveRecordId",
            "docs": [
              "Every amm k updated has a record id. This is the next id to be used"
            ],
            "type": "u64"
          },
          {
            "name": "imfFactor",
            "docs": [
              "The initial margin fraction factor. Used to increase margin ratio for large positions",
              "precision: MARGIN_PRECISION"
            ],
            "type": "u32"
          },
          {
            "name": "unrealizedPnlImfFactor",
            "docs": [
              "The imf factor for unrealized pnl. Used to discount asset weight for large positive pnl",
              "precision: MARGIN_PRECISION"
            ],
            "type": "u32"
          },
          {
            "name": "liquidatorFee",
            "docs": [
              "The fee the liquidator is paid for taking over perp position",
              "precision: LIQUIDATOR_FEE_PRECISION"
            ],
            "type": "u32"
          },
          {
            "name": "ifLiquidationFee",
            "docs": [
              "The fee the insurance fund receives from liquidation",
              "precision: LIQUIDATOR_FEE_PRECISION"
            ],
            "type": "u32"
          },
          {
            "name": "marginRatioInitial",
            "docs": [
              "The margin ratio which determines how much collateral is required to open a position",
              "e.g. margin ratio of .1 means a user must have $100 of total collateral to open a $1000 position",
              "precision: MARGIN_PRECISION"
            ],
            "type": "u32"
          },
          {
            "name": "marginRatioMaintenance",
            "docs": [
              "The margin ratio which determines when a user will be liquidated",
              "e.g. margin ratio of .05 means a user must have $50 of total collateral to maintain a $1000 position",
              "else they will be liquidated",
              "precision: MARGIN_PRECISION"
            ],
            "type": "u32"
          },
          {
            "name": "unrealizedPnlInitialAssetWeight",
            "docs": [
              "The initial asset weight for positive pnl. Negative pnl always has an asset weight of 1",
              "precision: SPOT_WEIGHT_PRECISION"
            ],
            "type": "u32"
          },
          {
            "name": "unrealizedPnlMaintenanceAssetWeight",
            "docs": [
              "The maintenance asset weight for positive pnl. Negative pnl always has an asset weight of 1",
              "precision: SPOT_WEIGHT_PRECISION"
            ],
            "type": "u32"
          },
          {
            "name": "numberOfUsersWithBase",
            "docs": [
              "number of users in a position (base)"
            ],
            "type": "u32"
          },
          {
            "name": "numberOfUsers",
            "docs": [
              "number of users in a position (pnl) or pnl (quote)"
            ],
            "type": "u32"
          },
          {
            "name": "marketIndex",
            "type": "u16"
          },
          {
            "name": "status",
            "docs": [
              "Whether a market is active, reduce only, expired, etc",
              "Affects whether users can open/close positions"
            ],
            "type": {
              "defined": "MarketStatus"
            }
          },
          {
            "name": "contractType",
            "docs": [
              "Currently only Perpetual markets are supported"
            ],
            "type": {
              "defined": "ContractType"
            }
          },
          {
            "name": "contractTier",
            "docs": [
              "The contract tier determines how much insurance a market can receive, with more speculative markets receiving less insurance",
              "It also influences the order perp markets can be liquidated, with less speculative markets being liquidated first"
            ],
            "type": {
              "defined": "ContractTier"
            }
          },
          {
            "name": "pausedOperations",
            "type": "u8"
          },
          {
            "name": "quoteSpotMarketIndex",
            "docs": [
              "The spot market that pnl is settled in"
            ],
            "type": "u16"
          },
          {
            "name": "feeAdjustment",
            "docs": [
              "Between -100 and 100, represents what % to increase/decrease the fee by",
              "E.g. if this is -50 and the fee is 5bps, the new fee will be 2.5bps",
              "if this is 50 and the fee is 5bps, the new fee will be 7.5bps"
            ],
            "type": "i16"
          },
          {
            "name": "fuelBoostPosition",
            "docs": [
              "fuel multiplier for perp funding",
              "precision: 10"
            ],
            "type": "u8"
          },
          {
            "name": "fuelBoostTaker",
            "docs": [
              "fuel multiplier for perp taker",
              "precision: 10"
            ],
            "type": "u8"
          },
          {
            "name": "fuelBoostMaker",
            "docs": [
              "fuel multiplier for perp maker",
              "precision: 10"
            ],
            "type": "u8"
          },
          {
            "name": "poolId",
            "type": "u8"
          },
          {
            "name": "highLeverageMarginRatioInitial",
            "type": "u16"
          },
          {
            "name": "highLeverageMarginRatioMaintenance",
            "type": "u16"
          },
          {
            "name": "protectedMakerLimitPriceDivisor",
            "type": "u8"
          },
          {
            "name": "protectedMakerDynamicDivisor",
            "type": "u8"
          },
          {
            "name": "padding",
            "type": {
              "array": [
                "u8",
                36
              ]
            }
          }
        ]
      }
    },
    {
      "name": "ProtectedMakerModeConfig",
      "type": {
        "kind": "struct",
        "fields": [
          {
            "name": "maxUsers",
            "type": "u32"
          },
          {
            "name": "currentUsers",
            "type": "u32"
          },
          {
            "name": "reduceOnly",
            "type": "u8"
          },
          {
            "name": "padding",
            "type": {
              "array": [
                "u8",
                31
              ]
            }
          }
        ]
      }
    },
    {
      "name": "PythLazerOracle",
      "type": {
        "kind": "struct",
        "fields": [
          {
            "name": "price",
            "type": "i64"
          },
          {
            "name": "publishTime",
            "type": "u64"
          },
          {
            "name": "postedSlot",
            "type": "u64"
          },
          {
            "name": "exponent",
            "type": "i32"
          },
          {
            "name": "padding",
            "type": {
              "array": [
                "u8",
                4
              ]
            }
          },
          {
            "name": "conf",
            "type": "u64"
          }
        ]
      }
    },
    {
      "name": "SignedMsgUserOrders",
      "docs": [
        "* This struct is a duplicate of SignedMsgUserOrdersZeroCopy\n * It is used to give anchor an struct to generate the idl for clients\n * The struct SignedMsgUserOrdersZeroCopy is used to load the data in efficiently"
      ],
      "type": {
        "kind": "struct",
        "fields": [
          {
            "name": "authorityPubkey",
            "type": "publicKey"
          },
          {
            "name": "padding",
            "type": "u32"
          },
          {
            "name": "signedMsgOrderData",
            "type": {
              "vec": {
                "defined": "SignedMsgOrderId"
              }
            }
          }
        ]
      }
    },
    {
      "name": "SignedMsgWsDelegates",
      "docs": [
        "* Used to store authenticated delegates for swift-like ws connections"
      ],
      "type": {
        "kind": "struct",
        "fields": [
          {
            "name": "delegates",
            "type": {
              "vec": "publicKey"
            }
          }
        ]
      }
    },
    {
      "name": "SpotMarket",
      "type": {
        "kind": "struct",
        "fields": [
          {
            "name": "pubkey",
            "docs": [
              "The address of the spot market. It is a pda of the market index"
            ],
            "type": "publicKey"
          },
          {
            "name": "oracle",
            "docs": [
              "The oracle used to price the markets deposits/borrows"
            ],
            "type": "publicKey"
          },
          {
            "name": "mint",
            "docs": [
              "The token mint of the market"
            ],
            "type": "publicKey"
          },
          {
            "name": "vault",
            "docs": [
              "The vault used to store the market's deposits",
              "The amount in the vault should be equal to or greater than deposits - borrows"
            ],
            "type": "publicKey"
          },
          {
            "name": "name",
            "docs": [
              "The encoded display name for the market e.g. SOL"
            ],
            "type": {
              "array": [
                "u8",
                32
              ]
            }
          },
          {
            "name": "historicalOracleData",
            "type": {
              "defined": "HistoricalOracleData"
            }
          },
          {
            "name": "historicalIndexData",
            "type": {
              "defined": "HistoricalIndexData"
            }
          },
          {
            "name": "revenuePool",
            "docs": [
              "Revenue the protocol has collected in this markets token",
              "e.g. for SOL-PERP, funds can be settled in usdc and will flow into the USDC revenue pool"
            ],
            "type": {
              "defined": "PoolBalance"
            }
          },
          {
            "name": "spotFeePool",
            "docs": [
              "The fees collected from swaps between this market and the quote market",
              "Is settled to the quote markets revenue pool"
            ],
            "type": {
              "defined": "PoolBalance"
            }
          },
          {
            "name": "insuranceFund",
            "docs": [
              "Details on the insurance fund covering bankruptcies in this markets token",
              "Covers bankruptcies for borrows with this markets token and perps settling in this markets token"
            ],
            "type": {
              "defined": "InsuranceFund"
            }
          },
          {
            "name": "totalSpotFee",
            "docs": [
              "The total spot fees collected for this market",
              "precision: QUOTE_PRECISION"
            ],
            "type": "u128"
          },
          {
            "name": "depositBalance",
            "docs": [
              "The sum of the scaled balances for deposits across users and pool balances",
              "To convert to the deposit token amount, multiply by the cumulative deposit interest",
              "precision: SPOT_BALANCE_PRECISION"
            ],
            "type": "u128"
          },
          {
            "name": "borrowBalance",
            "docs": [
              "The sum of the scaled balances for borrows across users and pool balances",
              "To convert to the borrow token amount, multiply by the cumulative borrow interest",
              "precision: SPOT_BALANCE_PRECISION"
            ],
            "type": "u128"
          },
          {
            "name": "cumulativeDepositInterest",
            "docs": [
              "The cumulative interest earned by depositors",
              "Used to calculate the deposit token amount from the deposit balance",
              "precision: SPOT_CUMULATIVE_INTEREST_PRECISION"
            ],
            "type": "u128"
          },
          {
            "name": "cumulativeBorrowInterest",
            "docs": [
              "The cumulative interest earned by borrowers",
              "Used to calculate the borrow token amount from the borrow balance",
              "precision: SPOT_CUMULATIVE_INTEREST_PRECISION"
            ],
            "type": "u128"
          },
          {
            "name": "totalSocialLoss",
            "docs": [
              "The total socialized loss from borrows, in the mint's token",
              "precision: token mint precision"
            ],
            "type": "u128"
          },
          {
            "name": "totalQuoteSocialLoss",
            "docs": [
              "The total socialized loss from borrows, in the quote market's token",
              "preicision: QUOTE_PRECISION"
            ],
            "type": "u128"
          },
          {
            "name": "withdrawGuardThreshold",
            "docs": [
              "no withdraw limits/guards when deposits below this threshold",
              "precision: token mint precision"
            ],
            "type": "u64"
          },
          {
            "name": "maxTokenDeposits",
            "docs": [
              "The max amount of token deposits in this market",
              "0 if there is no limit",
              "precision: token mint precision"
            ],
            "type": "u64"
          },
          {
            "name": "depositTokenTwap",
            "docs": [
              "24hr average of deposit token amount",
              "precision: token mint precision"
            ],
            "type": "u64"
          },
          {
            "name": "borrowTokenTwap",
            "docs": [
              "24hr average of borrow token amount",
              "precision: token mint precision"
            ],
            "type": "u64"
          },
          {
            "name": "utilizationTwap",
            "docs": [
              "24hr average of utilization",
              "which is borrow amount over token amount",
              "precision: SPOT_UTILIZATION_PRECISION"
            ],
            "type": "u64"
          },
          {
            "name": "lastInterestTs",
            "docs": [
              "Last time the cumulative deposit and borrow interest was updated"
            ],
            "type": "u64"
          },
          {
            "name": "lastTwapTs",
            "docs": [
              "Last time the deposit/borrow/utilization averages were updated"
            ],
            "type": "u64"
          },
          {
            "name": "expiryTs",
            "docs": [
              "The time the market is set to expire. Only set if market is in reduce only mode"
            ],
            "type": "i64"
          },
          {
            "name": "orderStepSize",
            "docs": [
              "Spot orders must be a multiple of the step size",
              "precision: token mint precision"
            ],
            "type": "u64"
          },
          {
            "name": "orderTickSize",
            "docs": [
              "Spot orders must be a multiple of the tick size",
              "precision: PRICE_PRECISION"
            ],
            "type": "u64"
          },
          {
            "name": "minOrderSize",
            "docs": [
              "The minimum order size",
              "precision: token mint precision"
            ],
            "type": "u64"
          },
          {
            "name": "maxPositionSize",
            "docs": [
              "The maximum spot position size",
              "if the limit is 0, there is no limit",
              "precision: token mint precision"
            ],
            "type": "u64"
          },
          {
            "name": "nextFillRecordId",
            "docs": [
              "Every spot trade has a fill record id. This is the next id to use"
            ],
            "type": "u64"
          },
          {
            "name": "nextDepositRecordId",
            "docs": [
              "Every deposit has a deposit record id. This is the next id to use"
            ],
            "type": "u64"
          },
          {
            "name": "initialAssetWeight",
            "docs": [
              "The initial asset weight used to calculate a deposits contribution to a users initial total collateral",
              "e.g. if the asset weight is .8, $100 of deposits contributes $80 to the users initial total collateral",
              "precision: SPOT_WEIGHT_PRECISION"
            ],
            "type": "u32"
          },
          {
            "name": "maintenanceAssetWeight",
            "docs": [
              "The maintenance asset weight used to calculate a deposits contribution to a users maintenance total collateral",
              "e.g. if the asset weight is .9, $100 of deposits contributes $90 to the users maintenance total collateral",
              "precision: SPOT_WEIGHT_PRECISION"
            ],
            "type": "u32"
          },
          {
            "name": "initialLiabilityWeight",
            "docs": [
              "The initial liability weight used to calculate a borrows contribution to a users initial margin requirement",
              "e.g. if the liability weight is .9, $100 of borrows contributes $90 to the users initial margin requirement",
              "precision: SPOT_WEIGHT_PRECISION"
            ],
            "type": "u32"
          },
          {
            "name": "maintenanceLiabilityWeight",
            "docs": [
              "The maintenance liability weight used to calculate a borrows contribution to a users maintenance margin requirement",
              "e.g. if the liability weight is .8, $100 of borrows contributes $80 to the users maintenance margin requirement",
              "precision: SPOT_WEIGHT_PRECISION"
            ],
            "type": "u32"
          },
          {
            "name": "imfFactor",
            "docs": [
              "The initial margin fraction factor. Used to increase liability weight/decrease asset weight for large positions",
              "precision: MARGIN_PRECISION"
            ],
            "type": "u32"
          },
          {
            "name": "liquidatorFee",
            "docs": [
              "The fee the liquidator is paid for taking over borrow/deposit",
              "precision: LIQUIDATOR_FEE_PRECISION"
            ],
            "type": "u32"
          },
          {
            "name": "ifLiquidationFee",
            "docs": [
              "The fee the insurance fund receives from liquidation",
              "precision: LIQUIDATOR_FEE_PRECISION"
            ],
            "type": "u32"
          },
          {
            "name": "optimalUtilization",
            "docs": [
              "The optimal utilization rate for this market.",
              "Used to determine the markets borrow rate",
              "precision: SPOT_UTILIZATION_PRECISION"
            ],
            "type": "u32"
          },
          {
            "name": "optimalBorrowRate",
            "docs": [
              "The borrow rate for this market when the market has optimal utilization",
              "precision: SPOT_RATE_PRECISION"
            ],
            "type": "u32"
          },
          {
            "name": "maxBorrowRate",
            "docs": [
              "The borrow rate for this market when the market has 1000 utilization",
              "precision: SPOT_RATE_PRECISION"
            ],
            "type": "u32"
          },
          {
            "name": "decimals",
            "docs": [
              "The market's token mint's decimals. To from decimals to a precision, 10^decimals"
            ],
            "type": "u32"
          },
          {
            "name": "marketIndex",
            "type": "u16"
          },
          {
            "name": "ordersEnabled",
            "docs": [
              "Whether or not spot trading is enabled"
            ],
            "type": "bool"
          },
          {
            "name": "oracleSource",
            "type": {
              "defined": "OracleSource"
            }
          },
          {
            "name": "status",
            "type": {
              "defined": "MarketStatus"
            }
          },
          {
            "name": "assetTier",
            "docs": [
              "The asset tier affects how a deposit can be used as collateral and the priority for a borrow being liquidated"
            ],
            "type": {
              "defined": "AssetTier"
            }
          },
          {
            "name": "pausedOperations",
            "type": "u8"
          },
          {
            "name": "ifPausedOperations",
            "type": "u8"
          },
          {
            "name": "feeAdjustment",
            "type": "i16"
          },
          {
            "name": "maxTokenBorrowsFraction",
            "docs": [
              "What fraction of max_token_deposits",
              "disabled when 0, 1 => 1/10000 => .01% of max_token_deposits",
              "precision: X/10000"
            ],
            "type": "u16"
          },
          {
            "name": "flashLoanAmount",
            "docs": [
              "For swaps, the amount of token loaned out in the begin_swap ix",
              "precision: token mint precision"
            ],
            "type": "u64"
          },
          {
            "name": "flashLoanInitialTokenAmount",
            "docs": [
              "For swaps, the amount in the users token account in the begin_swap ix",
              "Used to calculate how much of the token left the system in end_swap ix",
              "precision: token mint precision"
            ],
            "type": "u64"
          },
          {
            "name": "totalSwapFee",
            "docs": [
              "The total fees received from swaps",
              "precision: token mint precision"
            ],
            "type": "u64"
          },
          {
            "name": "scaleInitialAssetWeightStart",
            "docs": [
              "When to begin scaling down the initial asset weight",
              "disabled when 0",
              "precision: QUOTE_PRECISION"
            ],
            "type": "u64"
          },
          {
            "name": "minBorrowRate",
            "docs": [
              "The min borrow rate for this market when the market regardless of utilization",
              "1 => 1/200 => .5%",
              "precision: X/200"
            ],
            "type": "u8"
          },
          {
            "name": "fuelBoostDeposits",
            "docs": [
              "fuel multiplier for spot deposits",
              "precision: 10"
            ],
            "type": "u8"
          },
          {
            "name": "fuelBoostBorrows",
            "docs": [
              "fuel multiplier for spot borrows",
              "precision: 10"
            ],
            "type": "u8"
          },
          {
            "name": "fuelBoostTaker",
            "docs": [
              "fuel multiplier for spot taker",
              "precision: 10"
            ],
            "type": "u8"
          },
          {
            "name": "fuelBoostMaker",
            "docs": [
              "fuel multiplier for spot maker",
              "precision: 10"
            ],
            "type": "u8"
          },
          {
            "name": "fuelBoostInsurance",
            "docs": [
              "fuel multiplier for spot insurance stake",
              "precision: 10"
            ],
            "type": "u8"
          },
          {
            "name": "tokenProgram",
            "type": "u8"
          },
          {
            "name": "poolId",
            "type": "u8"
          },
          {
            "name": "padding",
            "type": {
              "array": [
                "u8",
                40
              ]
            }
          }
        ]
      }
    },
    {
      "name": "State",
      "type": {
        "kind": "struct",
        "fields": [
          {
            "name": "admin",
            "type": "publicKey"
          },
          {
            "name": "whitelistMint",
            "type": "publicKey"
          },
          {
            "name": "discountMint",
            "type": "publicKey"
          },
          {
            "name": "signer",
            "type": "publicKey"
          },
          {
            "name": "srmVault",
            "type": "publicKey"
          },
          {
            "name": "perpFeeStructure",
            "type": {
              "defined": "FeeStructure"
            }
          },
          {
            "name": "spotFeeStructure",
            "type": {
              "defined": "FeeStructure"
            }
          },
          {
            "name": "oracleGuardRails",
            "type": {
              "defined": "OracleGuardRails"
            }
          },
          {
            "name": "numberOfAuthorities",
            "type": "u64"
          },
          {
            "name": "numberOfSubAccounts",
            "type": "u64"
          },
          {
            "name": "lpCooldownTime",
            "type": "u64"
          },
          {
            "name": "liquidationMarginBufferRatio",
            "type": "u32"
          },
          {
            "name": "settlementDuration",
            "type": "u16"
          },
          {
            "name": "numberOfMarkets",
            "type": "u16"
          },
          {
            "name": "numberOfSpotMarkets",
            "type": "u16"
          },
          {
            "name": "signerNonce",
            "type": "u8"
          },
          {
            "name": "minPerpAuctionDuration",
            "type": "u8"
          },
          {
            "name": "defaultMarketOrderTimeInForce",
            "type": "u8"
          },
          {
            "name": "defaultSpotAuctionDuration",
            "type": "u8"
          },
          {
            "name": "exchangeStatus",
            "type": "u8"
          },
          {
            "name": "liquidationDuration",
            "type": "u8"
          },
          {
            "name": "initialPctToLiquidate",
            "type": "u16"
          },
          {
            "name": "maxNumberOfSubAccounts",
            "type": "u16"
          },
          {
            "name": "maxInitializeUserFee",
            "type": "u16"
          },
          {
            "name": "padding",
            "type": {
              "array": [
                "u8",
                10
              ]
            }
          }
        ]
      }
    },
    {
      "name": "User",
      "type": {
        "kind": "struct",
        "fields": [
          {
            "name": "authority",
            "docs": [
              "The owner/authority of the account"
            ],
            "type": "publicKey"
          },
          {
            "name": "delegate",
            "docs": [
              "An addresses that can control the account on the authority's behalf. Has limited power, cant withdraw"
            ],
            "type": "publicKey"
          },
          {
            "name": "name",
            "docs": [
              "Encoded display name e.g. \"toly\""
            ],
            "type": {
              "array": [
                "u8",
                32
              ]
            }
          },
          {
            "name": "spotPositions",
            "docs": [
              "The user's spot positions"
            ],
            "type": {
              "array": [
                {
                  "defined": "SpotPosition"
                },
                8
              ]
            }
          },
          {
            "name": "perpPositions",
            "docs": [
              "The user's perp positions"
            ],
            "type": {
              "array": [
                {
                  "defined": "PerpPosition"
                },
                8
              ]
            }
          },
          {
            "name": "orders",
            "docs": [
              "The user's orders"
            ],
            "type": {
              "array": [
                {
                  "defined": "Order"
                },
                32
              ]
            }
          },
          {
            "name": "lastAddPerpLpSharesTs",
            "docs": [
              "The last time the user added perp lp positions"
            ],
            "type": "i64"
          },
          {
            "name": "totalDeposits",
            "docs": [
              "The total values of deposits the user has made",
              "precision: QUOTE_PRECISION"
            ],
            "type": "u64"
          },
          {
            "name": "totalWithdraws",
            "docs": [
              "The total values of withdrawals the user has made",
              "precision: QUOTE_PRECISION"
            ],
            "type": "u64"
          },
          {
            "name": "totalSocialLoss",
            "docs": [
              "The total socialized loss the users has incurred upon the protocol",
              "precision: QUOTE_PRECISION"
            ],
            "type": "u64"
          },
          {
            "name": "settledPerpPnl",
            "docs": [
              "Fees (taker fees, maker rebate, referrer reward, filler reward) and pnl for perps",
              "precision: QUOTE_PRECISION"
            ],
            "type": "i64"
          },
          {
            "name": "cumulativeSpotFees",
            "docs": [
              "Fees (taker fees, maker rebate, filler reward) for spot",
              "precision: QUOTE_PRECISION"
            ],
            "type": "i64"
          },
          {
            "name": "cumulativePerpFunding",
            "docs": [
              "Cumulative funding paid/received for perps",
              "precision: QUOTE_PRECISION"
            ],
            "type": "i64"
          },
          {
            "name": "liquidationMarginFreed",
            "docs": [
              "The amount of margin freed during liquidation. Used to force the liquidation to occur over a period of time",
              "Defaults to zero when not being liquidated",
              "precision: QUOTE_PRECISION"
            ],
            "type": "u64"
          },
          {
            "name": "lastActiveSlot",
            "docs": [
              "The last slot a user was active. Used to determine if a user is idle"
            ],
            "type": "u64"
          },
          {
            "name": "nextOrderId",
            "docs": [
              "Every user order has an order id. This is the next order id to be used"
            ],
            "type": "u32"
          },
          {
            "name": "maxMarginRatio",
            "docs": [
              "Custom max initial margin ratio for the user"
            ],
            "type": "u32"
          },
          {
            "name": "nextLiquidationId",
            "docs": [
              "The next liquidation id to be used for user"
            ],
            "type": "u16"
          },
          {
            "name": "subAccountId",
            "docs": [
              "The sub account id for this user"
            ],
            "type": "u16"
          },
          {
            "name": "status",
            "docs": [
              "Whether the user is active, being liquidated or bankrupt"
            ],
            "type": "u8"
          },
          {
            "name": "isMarginTradingEnabled",
            "docs": [
              "Whether the user has enabled margin trading"
            ],
            "type": "bool"
          },
          {
            "name": "idle",
            "docs": [
              "User is idle if they haven't interacted with the protocol in 1 week and they have no orders, perp positions or borrows",
              "Off-chain keeper bots can ignore users that are idle"
            ],
            "type": "bool"
          },
          {
            "name": "openOrders",
            "docs": [
              "number of open orders"
            ],
            "type": "u8"
          },
          {
            "name": "hasOpenOrder",
            "docs": [
              "Whether or not user has open order"
            ],
            "type": "bool"
          },
          {
            "name": "openAuctions",
            "docs": [
              "number of open orders with auction"
            ],
            "type": "u8"
          },
          {
            "name": "hasOpenAuction",
            "docs": [
              "Whether or not user has open order with auction"
            ],
            "type": "bool"
          },
          {
            "name": "marginMode",
            "type": {
              "defined": "MarginMode"
            }
          },
          {
            "name": "poolId",
            "type": "u8"
          },
          {
            "name": "padding1",
            "type": {
              "array": [
                "u8",
                3
              ]
            }
          },
          {
            "name": "lastFuelBonusUpdateTs",
            "type": "u32"
          },
          {
            "name": "padding",
            "type": {
              "array": [
                "u8",
                12
              ]
            }
          }
        ]
      }
    },
    {
      "name": "UserStats",
      "type": {
        "kind": "struct",
        "fields": [
          {
            "name": "authority",
            "docs": [
              "The authority for all of a users sub accounts"
            ],
            "type": "publicKey"
          },
          {
            "name": "referrer",
            "docs": [
              "The address that referred this user"
            ],
            "type": "publicKey"
          },
          {
            "name": "fees",
            "docs": [
              "Stats on the fees paid by the user"
            ],
            "type": {
              "defined": "UserFees"
            }
          },
          {
            "name": "nextEpochTs",
            "docs": [
              "The timestamp of the next epoch",
              "Epoch is used to limit referrer rewards earned in single epoch"
            ],
            "type": "i64"
          },
          {
            "name": "makerVolume30d",
            "docs": [
              "Rolling 30day maker volume for user",
              "precision: QUOTE_PRECISION"
            ],
            "type": "u64"
          },
          {
            "name": "takerVolume30d",
            "docs": [
              "Rolling 30day taker volume for user",
              "precision: QUOTE_PRECISION"
            ],
            "type": "u64"
          },
          {
            "name": "fillerVolume30d",
            "docs": [
              "Rolling 30day filler volume for user",
              "precision: QUOTE_PRECISION"
            ],
            "type": "u64"
          },
          {
            "name": "lastMakerVolume30dTs",
            "docs": [
              "last time the maker volume was updated"
            ],
            "type": "i64"
          },
          {
            "name": "lastTakerVolume30dTs",
            "docs": [
              "last time the taker volume was updated"
            ],
            "type": "i64"
          },
          {
            "name": "lastFillerVolume30dTs",
            "docs": [
              "last time the filler volume was updated"
            ],
            "type": "i64"
          },
          {
            "name": "ifStakedQuoteAssetAmount",
            "docs": [
              "The amount of tokens staked in the quote spot markets if"
            ],
            "type": "u64"
          },
          {
            "name": "numberOfSubAccounts",
            "docs": [
              "The current number of sub accounts"
            ],
            "type": "u16"
          },
          {
            "name": "numberOfSubAccountsCreated",
            "docs": [
              "The number of sub accounts created. Can be greater than the number of sub accounts if user",
              "has deleted sub accounts"
            ],
            "type": "u16"
          },
          {
            "name": "referrerStatus",
            "docs": [
              "Flags for referrer status:",
              "First bit (LSB): 1 if user is a referrer, 0 otherwise",
              "Second bit: 1 if user was referred, 0 otherwise"
            ],
            "type": "u8"
          },
          {
            "name": "disableUpdatePerpBidAskTwap",
            "type": "bool"
          },
          {
            "name": "padding1",
            "type": {
              "array": [
                "u8",
                1
              ]
            }
          },
          {
            "name": "fuelOverflowStatus",
            "docs": [
              "whether the user has a FuelOverflow account"
            ],
            "type": "u8"
          },
          {
            "name": "fuelInsurance",
            "docs": [
              "accumulated fuel for token amounts of insurance"
            ],
            "type": "u32"
          },
          {
            "name": "fuelDeposits",
            "docs": [
              "accumulated fuel for notional of deposits"
            ],
            "type": "u32"
          },
          {
            "name": "fuelBorrows",
            "docs": [
              "accumulate fuel bonus for notional of borrows"
            ],
            "type": "u32"
          },
          {
            "name": "fuelPositions",
            "docs": [
              "accumulated fuel for perp open interest"
            ],
            "type": "u32"
          },
          {
            "name": "fuelTaker",
            "docs": [
              "accumulate fuel bonus for taker volume"
            ],
            "type": "u32"
          },
          {
            "name": "fuelMaker",
            "docs": [
              "accumulate fuel bonus for maker volume"
            ],
            "type": "u32"
          },
          {
            "name": "ifStakedGovTokenAmount",
            "docs": [
              "The amount of tokens staked in the governance spot markets if"
            ],
            "type": "u64"
          },
          {
            "name": "lastFuelIfBonusUpdateTs",
            "docs": [
              "last unix ts user stats data was used to update if fuel (u32 to save space)"
            ],
            "type": "u32"
          },
          {
            "name": "padding",
            "type": {
              "array": [
                "u8",
                12
              ]
            }
          }
        ]
      }
    },
    {
      "name": "ReferrerName",
      "type": {
        "kind": "struct",
        "fields": [
          {
            "name": "authority",
            "type": "publicKey"
          },
          {
            "name": "user",
            "type": "publicKey"
          },
          {
            "name": "userStats",
            "type": "publicKey"
          },
          {
            "name": "name",
            "type": {
              "array": [
                "u8",
                32
              ]
            }
          }
        ]
      }
    },
    {
      "name": "FuelOverflow",
      "type": {
        "kind": "struct",
        "fields": [
          {
            "name": "authority",
            "docs": [
              "The authority of this overflow account"
            ],
            "type": "publicKey"
          },
          {
            "name": "fuelInsurance",
            "type": "u128"
          },
          {
            "name": "fuelDeposits",
            "type": "u128"
          },
          {
            "name": "fuelBorrows",
            "type": "u128"
          },
          {
            "name": "fuelPositions",
            "type": "u128"
          },
          {
            "name": "fuelTaker",
            "type": "u128"
          },
          {
            "name": "fuelMaker",
            "type": "u128"
          },
          {
            "name": "lastFuelSweepTs",
            "type": "u32"
          },
          {
            "name": "lastResetTs",
            "type": "u32"
          },
          {
            "name": "padding",
            "type": {
              "array": [
                "u128",
                6
              ]
            }
          }
        ]
      }
    }
  ],
  "types": [
    {
      "name": "UpdatePerpMarketSummaryStatsParams",
      "type": {
        "kind": "struct",
        "fields": [
          {
            "name": "quoteAssetAmountWithUnsettledLp",
            "type": {
              "option": "i64"
            }
          },
          {
            "name": "netUnsettledFundingPnl",
            "type": {
              "option": "i64"
            }
          },
          {
            "name": "updateAmmSummaryStats",
            "type": {
              "option": "bool"
            }
          },
          {
            "name": "excludeTotalLiqFee",
            "type": {
              "option": "bool"
            }
          }
        ]
      }
    },
    {
      "name": "ConstituentParams",
      "type": {
        "kind": "struct",
        "fields": [
          {
            "name": "maxWeightDeviation",
            "type": {
              "option": "i64"
            }
          },
          {
            "name": "swapFeeMin",
            "type": {
              "option": "i64"
            }
          },
          {
            "name": "swapFeeMax",
            "type": {
              "option": "i64"
            }
          },
          {
            "name": "oracleStalenessThreshold",
            "type": {
              "option": "u64"
            }
          }
        ]
      }
    },
    {
      "name": "AddAmmConstituentMappingDatum",
      "type": {
        "kind": "struct",
        "fields": [
          {
            "name": "constituentIndex",
            "type": "u16"
          },
          {
            "name": "perpMarketIndex",
            "type": "u16"
          },
          {
            "name": "weight",
            "type": "i64"
          }
        ]
      }
    },
    {
      "name": "LiquidatePerpRecord",
      "type": {
        "kind": "struct",
        "fields": [
          {
            "name": "marketIndex",
            "type": "u16"
          },
          {
            "name": "oraclePrice",
            "type": "i64"
          },
          {
            "name": "baseAssetAmount",
            "type": "i64"
          },
          {
            "name": "quoteAssetAmount",
            "type": "i64"
          },
          {
            "name": "lpShares",
            "docs": [
              "precision: AMM_RESERVE_PRECISION"
            ],
            "type": "u64"
          },
          {
            "name": "fillRecordId",
            "type": "u64"
          },
          {
            "name": "userOrderId",
            "type": "u32"
          },
          {
            "name": "liquidatorOrderId",
            "type": "u32"
          },
          {
            "name": "liquidatorFee",
            "docs": [
              "precision: QUOTE_PRECISION"
            ],
            "type": "u64"
          },
          {
            "name": "ifFee",
            "docs": [
              "precision: QUOTE_PRECISION"
            ],
            "type": "u64"
          }
        ]
      }
    },
    {
      "name": "LiquidateSpotRecord",
      "type": {
        "kind": "struct",
        "fields": [
          {
            "name": "assetMarketIndex",
            "type": "u16"
          },
          {
            "name": "assetPrice",
            "type": "i64"
          },
          {
            "name": "assetTransfer",
            "type": "u128"
          },
          {
            "name": "liabilityMarketIndex",
            "type": "u16"
          },
          {
            "name": "liabilityPrice",
            "type": "i64"
          },
          {
            "name": "liabilityTransfer",
            "docs": [
              "precision: token mint precision"
            ],
            "type": "u128"
          },
          {
            "name": "ifFee",
            "docs": [
              "precision: token mint precision"
            ],
            "type": "u64"
          }
        ]
      }
    },
    {
      "name": "LiquidateBorrowForPerpPnlRecord",
      "type": {
        "kind": "struct",
        "fields": [
          {
            "name": "perpMarketIndex",
            "type": "u16"
          },
          {
            "name": "marketOraclePrice",
            "type": "i64"
          },
          {
            "name": "pnlTransfer",
            "type": "u128"
          },
          {
            "name": "liabilityMarketIndex",
            "type": "u16"
          },
          {
            "name": "liabilityPrice",
            "type": "i64"
          },
          {
            "name": "liabilityTransfer",
            "type": "u128"
          }
        ]
      }
    },
    {
      "name": "LiquidatePerpPnlForDepositRecord",
      "type": {
        "kind": "struct",
        "fields": [
          {
            "name": "perpMarketIndex",
            "type": "u16"
          },
          {
            "name": "marketOraclePrice",
            "type": "i64"
          },
          {
            "name": "pnlTransfer",
            "type": "u128"
          },
          {
            "name": "assetMarketIndex",
            "type": "u16"
          },
          {
            "name": "assetPrice",
            "type": "i64"
          },
          {
            "name": "assetTransfer",
            "type": "u128"
          }
        ]
      }
    },
    {
      "name": "PerpBankruptcyRecord",
      "type": {
        "kind": "struct",
        "fields": [
          {
            "name": "marketIndex",
            "type": "u16"
          },
          {
            "name": "pnl",
            "type": "i128"
          },
          {
            "name": "ifPayment",
            "type": "u128"
          },
          {
            "name": "clawbackUser",
            "type": {
              "option": "publicKey"
            }
          },
          {
            "name": "clawbackUserPayment",
            "type": {
              "option": "u128"
            }
          },
          {
            "name": "cumulativeFundingRateDelta",
            "type": "i128"
          }
        ]
      }
    },
    {
      "name": "SpotBankruptcyRecord",
      "type": {
        "kind": "struct",
        "fields": [
          {
            "name": "marketIndex",
            "type": "u16"
          },
          {
            "name": "borrowAmount",
            "type": "u128"
          },
          {
            "name": "ifPayment",
            "type": "u128"
          },
          {
            "name": "cumulativeDepositInterestDelta",
            "type": "u128"
          }
        ]
      }
    },
    {
      "name": "BLPosition",
      "type": {
        "kind": "struct",
        "fields": [
          {
            "name": "scaledBalance",
            "docs": [
              "The scaled balance of the position. To get the token amount, multiply by the cumulative deposit/borrow",
              "interest of corresponding market.",
              "precision: token precision"
            ],
            "type": "u128"
          },
          {
            "name": "cumulativeDeposits",
            "docs": [
              "The cumulative deposits/borrows a user has made into a market",
              "precision: token mint precision"
            ],
            "type": "i64"
          },
          {
            "name": "marketIndex",
            "docs": [
              "The market index of the corresponding spot market"
            ],
            "type": "u16"
          },
          {
            "name": "balanceType",
            "docs": [
              "Whether the position is deposit or borrow"
            ],
            "type": {
              "defined": "SpotBalanceType"
            }
          },
          {
            "name": "padding",
            "type": {
              "array": [
                "u8",
                5
              ]
            }
          }
        ]
      }
    },
    {
      "name": "AmmConstituentDatum",
      "type": {
        "kind": "struct",
        "fields": [
          {
            "name": "perpMarketIndex",
            "type": "u16"
          },
          {
            "name": "constituentIndex",
            "type": "u16"
          },
          {
            "name": "padding",
            "type": {
              "array": [
                "u8",
                4
              ]
            }
          },
          {
            "name": "lastSlot",
            "type": "u64"
          },
          {
            "name": "weight",
            "docs": [
              "PERCENTAGE_PRECISION. The weight this constituent has on the perp market"
            ],
            "type": "i64"
          }
        ]
      }
    },
    {
      "name": "AmmConstituentMappingFixed",
      "type": {
        "kind": "struct",
        "fields": [
          {
            "name": "len",
            "type": "u32"
          },
          {
            "name": "pad",
            "type": {
              "array": [
                "u8",
                4
              ]
            }
          }
        ]
      }
    },
    {
      "name": "WeightDatum",
      "type": {
        "kind": "struct",
        "fields": [
          {
            "name": "lastSlot",
            "type": "u64"
          },
          {
            "name": "weight",
            "type": "i64"
          }
        ]
      }
    },
    {
      "name": "ConstituentTargetWeightsFixed",
      "type": {
        "kind": "struct",
        "fields": [
          {
            "name": "len",
            "docs": [
              "total elements in the flattened `data` vec"
            ],
            "type": "u32"
          },
          {
            "name": "pad",
            "type": {
              "array": [
                "u8",
                4
              ]
            }
          }
        ]
      }
    },
    {
      "name": "MarketIdentifier",
      "type": {
        "kind": "struct",
        "fields": [
          {
            "name": "marketType",
            "type": {
              "defined": "MarketType"
            }
          },
          {
            "name": "marketIndex",
            "type": "u16"
          }
        ]
      }
    },
    {
      "name": "HistoricalOracleData",
      "type": {
        "kind": "struct",
        "fields": [
          {
            "name": "lastOraclePrice",
            "docs": [
              "precision: PRICE_PRECISION"
            ],
            "type": "i64"
          },
          {
            "name": "lastOracleConf",
            "docs": [
              "precision: PRICE_PRECISION"
            ],
            "type": "u64"
          },
          {
            "name": "lastOracleDelay",
            "docs": [
              "number of slots since last update"
            ],
            "type": "i64"
          },
          {
            "name": "lastOraclePriceTwap",
            "docs": [
              "precision: PRICE_PRECISION"
            ],
            "type": "i64"
          },
          {
            "name": "lastOraclePriceTwap5min",
            "docs": [
              "precision: PRICE_PRECISION"
            ],
            "type": "i64"
          },
          {
            "name": "lastOraclePriceTwapTs",
            "docs": [
              "unix_timestamp of last snapshot"
            ],
            "type": "i64"
          }
        ]
      }
    },
    {
      "name": "HistoricalIndexData",
      "type": {
        "kind": "struct",
        "fields": [
          {
            "name": "lastIndexBidPrice",
            "docs": [
              "precision: PRICE_PRECISION"
            ],
            "type": "u64"
          },
          {
            "name": "lastIndexAskPrice",
            "docs": [
              "precision: PRICE_PRECISION"
            ],
            "type": "u64"
          },
          {
            "name": "lastIndexPriceTwap",
            "docs": [
              "precision: PRICE_PRECISION"
            ],
            "type": "u64"
          },
          {
            "name": "lastIndexPriceTwap5min",
            "docs": [
              "precision: PRICE_PRECISION"
            ],
            "type": "u64"
          },
          {
            "name": "lastIndexPriceTwapTs",
            "docs": [
              "unix_timestamp of last snapshot"
            ],
            "type": "i64"
          }
        ]
      }
    },
    {
      "name": "PrelaunchOracleParams",
      "type": {
        "kind": "struct",
        "fields": [
          {
            "name": "perpMarketIndex",
            "type": "u16"
          },
          {
            "name": "price",
            "type": {
              "option": "i64"
            }
          },
          {
            "name": "maxPrice",
            "type": {
              "option": "i64"
            }
          }
        ]
      }
    },
    {
      "name": "OrderParams",
      "type": {
        "kind": "struct",
        "fields": [
          {
            "name": "orderType",
            "type": {
              "defined": "OrderType"
            }
          },
          {
            "name": "marketType",
            "type": {
              "defined": "MarketType"
            }
          },
          {
            "name": "direction",
            "type": {
              "defined": "PositionDirection"
            }
          },
          {
            "name": "userOrderId",
            "type": "u8"
          },
          {
            "name": "baseAssetAmount",
            "type": "u64"
          },
          {
            "name": "price",
            "type": "u64"
          },
          {
            "name": "marketIndex",
            "type": "u16"
          },
          {
            "name": "reduceOnly",
            "type": "bool"
          },
          {
            "name": "postOnly",
            "type": {
              "defined": "PostOnlyParam"
            }
          },
          {
            "name": "immediateOrCancel",
            "type": "bool"
          },
          {
            "name": "maxTs",
            "type": {
              "option": "i64"
            }
          },
          {
            "name": "triggerPrice",
            "type": {
              "option": "u64"
            }
          },
          {
            "name": "triggerCondition",
            "type": {
              "defined": "OrderTriggerCondition"
            }
          },
          {
            "name": "oraclePriceOffset",
            "type": {
              "option": "i32"
            }
          },
          {
            "name": "auctionDuration",
            "type": {
              "option": "u8"
            }
          },
          {
            "name": "auctionStartPrice",
            "type": {
              "option": "i64"
            }
          },
          {
            "name": "auctionEndPrice",
            "type": {
              "option": "i64"
            }
          }
        ]
      }
    },
    {
      "name": "SignedMsgOrderParamsMessage",
      "type": {
        "kind": "struct",
        "fields": [
          {
            "name": "signedMsgOrderParams",
            "type": {
              "defined": "OrderParams"
            }
          },
          {
            "name": "subAccountId",
            "type": "u16"
          },
          {
            "name": "slot",
            "type": "u64"
          },
          {
            "name": "uuid",
            "type": {
              "array": [
                "u8",
                8
              ]
            }
          },
          {
            "name": "takeProfitOrderParams",
            "type": {
              "option": {
                "defined": "SignedMsgTriggerOrderParams"
              }
            }
          },
          {
            "name": "stopLossOrderParams",
            "type": {
              "option": {
                "defined": "SignedMsgTriggerOrderParams"
              }
            }
          }
        ]
      }
    },
    {
      "name": "SignedMsgOrderParamsDelegateMessage",
      "type": {
        "kind": "struct",
        "fields": [
          {
            "name": "signedMsgOrderParams",
            "type": {
              "defined": "OrderParams"
            }
          },
          {
            "name": "takerPubkey",
            "type": "publicKey"
          },
          {
            "name": "slot",
            "type": "u64"
          },
          {
            "name": "uuid",
            "type": {
              "array": [
                "u8",
                8
              ]
            }
          },
          {
            "name": "takeProfitOrderParams",
            "type": {
              "option": {
                "defined": "SignedMsgTriggerOrderParams"
              }
            }
          },
          {
            "name": "stopLossOrderParams",
            "type": {
              "option": {
                "defined": "SignedMsgTriggerOrderParams"
              }
            }
          }
        ]
      }
    },
    {
      "name": "SignedMsgTriggerOrderParams",
      "type": {
        "kind": "struct",
        "fields": [
          {
            "name": "triggerPrice",
            "type": "u64"
          },
          {
            "name": "baseAssetAmount",
            "type": "u64"
          }
        ]
      }
    },
    {
      "name": "ModifyOrderParams",
      "type": {
        "kind": "struct",
        "fields": [
          {
            "name": "direction",
            "type": {
              "option": {
                "defined": "PositionDirection"
              }
            }
          },
          {
            "name": "baseAssetAmount",
            "type": {
              "option": "u64"
            }
          },
          {
            "name": "price",
            "type": {
              "option": "u64"
            }
          },
          {
            "name": "reduceOnly",
            "type": {
              "option": "bool"
            }
          },
          {
            "name": "postOnly",
            "type": {
              "option": {
                "defined": "PostOnlyParam"
              }
            }
          },
          {
            "name": "immediateOrCancel",
            "type": {
              "option": "bool"
            }
          },
          {
            "name": "maxTs",
            "type": {
              "option": "i64"
            }
          },
          {
            "name": "triggerPrice",
            "type": {
              "option": "u64"
            }
          },
          {
            "name": "triggerCondition",
            "type": {
              "option": {
                "defined": "OrderTriggerCondition"
              }
            }
          },
          {
            "name": "oraclePriceOffset",
            "type": {
              "option": "i32"
            }
          },
          {
            "name": "auctionDuration",
            "type": {
              "option": "u8"
            }
          },
          {
            "name": "auctionStartPrice",
            "type": {
              "option": "i64"
            }
          },
          {
            "name": "auctionEndPrice",
            "type": {
              "option": "i64"
            }
          },
          {
            "name": "policy",
            "type": {
              "option": "u8"
            }
          }
        ]
      }
    },
    {
      "name": "InsuranceClaim",
      "type": {
        "kind": "struct",
        "fields": [
          {
            "name": "revenueWithdrawSinceLastSettle",
            "docs": [
              "The amount of revenue last settled",
              "Positive if funds left the perp market,",
              "negative if funds were pulled into the perp market",
              "precision: QUOTE_PRECISION"
            ],
            "type": "i64"
          },
          {
            "name": "maxRevenueWithdrawPerPeriod",
            "docs": [
              "The max amount of revenue that can be withdrawn per period",
              "precision: QUOTE_PRECISION"
            ],
            "type": "u64"
          },
          {
            "name": "quoteMaxInsurance",
            "docs": [
              "The max amount of insurance that perp market can use to resolve bankruptcy and pnl deficits",
              "precision: QUOTE_PRECISION"
            ],
            "type": "u64"
          },
          {
            "name": "quoteSettledInsurance",
            "docs": [
              "The amount of insurance that has been used to resolve bankruptcy and pnl deficits",
              "precision: QUOTE_PRECISION"
            ],
            "type": "u64"
          },
          {
            "name": "lastRevenueWithdrawTs",
            "docs": [
              "The last time revenue was settled in/out of market"
            ],
            "type": "i64"
          }
        ]
      }
    },
    {
      "name": "PoolBalance",
      "type": {
        "kind": "struct",
        "fields": [
          {
            "name": "scaledBalance",
            "docs": [
              "To get the pool's token amount, you must multiply the scaled balance by the market's cumulative",
              "deposit interest",
              "precision: SPOT_BALANCE_PRECISION"
            ],
            "type": "u128"
          },
          {
            "name": "marketIndex",
            "docs": [
              "The spot market the pool is for"
            ],
            "type": "u16"
          },
          {
            "name": "padding",
            "type": {
              "array": [
                "u8",
                6
              ]
            }
          }
        ]
      }
    },
    {
      "name": "AMM",
      "type": {
        "kind": "struct",
        "fields": [
          {
            "name": "oracle",
            "docs": [
              "oracle price data public key"
            ],
            "type": "publicKey"
          },
          {
            "name": "historicalOracleData",
            "docs": [
              "stores historically witnessed oracle data"
            ],
            "type": {
              "defined": "HistoricalOracleData"
            }
          },
          {
            "name": "baseAssetAmountPerLp",
            "docs": [
              "accumulated base asset amount since inception per lp share",
              "precision: QUOTE_PRECISION"
            ],
            "type": "i128"
          },
          {
            "name": "quoteAssetAmountPerLp",
            "docs": [
              "accumulated quote asset amount since inception per lp share",
              "precision: QUOTE_PRECISION"
            ],
            "type": "i128"
          },
          {
            "name": "feePool",
            "docs": [
              "partition of fees from perp market trading moved from pnl settlements"
            ],
            "type": {
              "defined": "PoolBalance"
            }
          },
          {
            "name": "baseAssetReserve",
            "docs": [
              "`x` reserves for constant product mm formula (x * y = k)",
              "precision: AMM_RESERVE_PRECISION"
            ],
            "type": "u128"
          },
          {
            "name": "quoteAssetReserve",
            "docs": [
              "`y` reserves for constant product mm formula (x * y = k)",
              "precision: AMM_RESERVE_PRECISION"
            ],
            "type": "u128"
          },
          {
            "name": "concentrationCoef",
            "docs": [
              "determines how close the min/max base asset reserve sit vs base reserves",
              "allow for decreasing slippage without increasing liquidity and v.v.",
              "precision: PERCENTAGE_PRECISION"
            ],
            "type": "u128"
          },
          {
            "name": "minBaseAssetReserve",
            "docs": [
              "minimum base_asset_reserve allowed before AMM is unavailable",
              "precision: AMM_RESERVE_PRECISION"
            ],
            "type": "u128"
          },
          {
            "name": "maxBaseAssetReserve",
            "docs": [
              "maximum base_asset_reserve allowed before AMM is unavailable",
              "precision: AMM_RESERVE_PRECISION"
            ],
            "type": "u128"
          },
          {
            "name": "sqrtK",
            "docs": [
              "`sqrt(k)` in constant product mm formula (x * y = k). stored to avoid drift caused by integer math issues",
              "precision: AMM_RESERVE_PRECISION"
            ],
            "type": "u128"
          },
          {
            "name": "pegMultiplier",
            "docs": [
              "normalizing numerical factor for y, its use offers lowest slippage in cp-curve when market is balanced",
              "precision: PEG_PRECISION"
            ],
            "type": "u128"
          },
          {
            "name": "terminalQuoteAssetReserve",
            "docs": [
              "y when market is balanced. stored to save computation",
              "precision: AMM_RESERVE_PRECISION"
            ],
            "type": "u128"
          },
          {
            "name": "baseAssetAmountLong",
            "docs": [
              "always non-negative. tracks number of total longs in market (regardless of counterparty)",
              "precision: BASE_PRECISION"
            ],
            "type": "i128"
          },
          {
            "name": "baseAssetAmountShort",
            "docs": [
              "always non-positive. tracks number of total shorts in market (regardless of counterparty)",
              "precision: BASE_PRECISION"
            ],
            "type": "i128"
          },
          {
            "name": "baseAssetAmountWithAmm",
            "docs": [
              "tracks net position (longs-shorts) in market with AMM as counterparty",
              "precision: BASE_PRECISION"
            ],
            "type": "i128"
          },
          {
            "name": "baseAssetAmountWithUnsettledLp",
            "docs": [
              "tracks net position (longs-shorts) in market with LPs as counterparty",
              "precision: BASE_PRECISION"
            ],
            "type": "i128"
          },
          {
            "name": "maxOpenInterest",
            "docs": [
              "max allowed open interest, blocks trades that breach this value",
              "precision: BASE_PRECISION"
            ],
            "type": "u128"
          },
          {
            "name": "quoteAssetAmount",
            "docs": [
              "sum of all user's perp quote_asset_amount in market",
              "precision: QUOTE_PRECISION"
            ],
            "type": "i128"
          },
          {
            "name": "quoteEntryAmountLong",
            "docs": [
              "sum of all long user's quote_entry_amount in market",
              "precision: QUOTE_PRECISION"
            ],
            "type": "i128"
          },
          {
            "name": "quoteEntryAmountShort",
            "docs": [
              "sum of all short user's quote_entry_amount in market",
              "precision: QUOTE_PRECISION"
            ],
            "type": "i128"
          },
          {
            "name": "quoteBreakEvenAmountLong",
            "docs": [
              "sum of all long user's quote_break_even_amount in market",
              "precision: QUOTE_PRECISION"
            ],
            "type": "i128"
          },
          {
            "name": "quoteBreakEvenAmountShort",
            "docs": [
              "sum of all short user's quote_break_even_amount in market",
              "precision: QUOTE_PRECISION"
            ],
            "type": "i128"
          },
          {
            "name": "userLpShares",
            "docs": [
              "total user lp shares of sqrt_k (protocol owned liquidity = sqrt_k - last_funding_rate)",
              "precision: AMM_RESERVE_PRECISION"
            ],
            "type": "u128"
          },
          {
            "name": "lastFundingRate",
            "docs": [
              "last funding rate in this perp market (unit is quote per base)",
              "precision: QUOTE_PRECISION"
            ],
            "type": "i64"
          },
          {
            "name": "lastFundingRateLong",
            "docs": [
              "last funding rate for longs in this perp market (unit is quote per base)",
              "precision: QUOTE_PRECISION"
            ],
            "type": "i64"
          },
          {
            "name": "lastFundingRateShort",
            "docs": [
              "last funding rate for shorts in this perp market (unit is quote per base)",
              "precision: QUOTE_PRECISION"
            ],
            "type": "i64"
          },
          {
            "name": "last24hAvgFundingRate",
            "docs": [
              "estimate of last 24h of funding rate perp market (unit is quote per base)",
              "precision: QUOTE_PRECISION"
            ],
            "type": "i64"
          },
          {
            "name": "totalFee",
            "docs": [
              "total fees collected by this perp market",
              "precision: QUOTE_PRECISION"
            ],
            "type": "i128"
          },
          {
            "name": "totalMmFee",
            "docs": [
              "total fees collected by the vAMM's bid/ask spread",
              "precision: QUOTE_PRECISION"
            ],
            "type": "i128"
          },
          {
            "name": "totalExchangeFee",
            "docs": [
              "total fees collected by exchange fee schedule",
              "precision: QUOTE_PRECISION"
            ],
            "type": "u128"
          },
          {
            "name": "totalFeeMinusDistributions",
            "docs": [
              "total fees minus any recognized upnl and pool withdraws",
              "precision: QUOTE_PRECISION"
            ],
            "type": "i128"
          },
          {
            "name": "totalFeeWithdrawn",
            "docs": [
              "sum of all fees from fee pool withdrawn to revenue pool",
              "precision: QUOTE_PRECISION"
            ],
            "type": "u128"
          },
          {
            "name": "totalLiquidationFee",
            "docs": [
              "all fees collected by market for liquidations",
              "precision: QUOTE_PRECISION"
            ],
            "type": "u128"
          },
          {
            "name": "cumulativeFundingRateLong",
            "docs": [
              "accumulated funding rate for longs since inception in market"
            ],
            "type": "i128"
          },
          {
            "name": "cumulativeFundingRateShort",
            "docs": [
              "accumulated funding rate for shorts since inception in market"
            ],
            "type": "i128"
          },
          {
            "name": "totalSocialLoss",
            "docs": [
              "accumulated social loss paid by users since inception in market"
            ],
            "type": "u128"
          },
          {
            "name": "askBaseAssetReserve",
            "docs": [
              "transformed base_asset_reserve for users going long",
              "precision: AMM_RESERVE_PRECISION"
            ],
            "type": "u128"
          },
          {
            "name": "askQuoteAssetReserve",
            "docs": [
              "transformed quote_asset_reserve for users going long",
              "precision: AMM_RESERVE_PRECISION"
            ],
            "type": "u128"
          },
          {
            "name": "bidBaseAssetReserve",
            "docs": [
              "transformed base_asset_reserve for users going short",
              "precision: AMM_RESERVE_PRECISION"
            ],
            "type": "u128"
          },
          {
            "name": "bidQuoteAssetReserve",
            "docs": [
              "transformed quote_asset_reserve for users going short",
              "precision: AMM_RESERVE_PRECISION"
            ],
            "type": "u128"
          },
          {
            "name": "lastOracleNormalisedPrice",
            "docs": [
              "the last seen oracle price partially shrunk toward the amm reserve price",
              "precision: PRICE_PRECISION"
            ],
            "type": "i64"
          },
          {
            "name": "lastOracleReservePriceSpreadPct",
            "docs": [
              "the gap between the oracle price and the reserve price = y * peg_multiplier / x"
            ],
            "type": "i64"
          },
          {
            "name": "lastBidPriceTwap",
            "docs": [
              "average estimate of bid price over funding_period",
              "precision: PRICE_PRECISION"
            ],
            "type": "u64"
          },
          {
            "name": "lastAskPriceTwap",
            "docs": [
              "average estimate of ask price over funding_period",
              "precision: PRICE_PRECISION"
            ],
            "type": "u64"
          },
          {
            "name": "lastMarkPriceTwap",
            "docs": [
              "average estimate of (bid+ask)/2 price over funding_period",
              "precision: PRICE_PRECISION"
            ],
            "type": "u64"
          },
          {
            "name": "lastMarkPriceTwap5min",
            "docs": [
              "average estimate of (bid+ask)/2 price over FIVE_MINUTES"
            ],
            "type": "u64"
          },
          {
            "name": "lastUpdateSlot",
            "docs": [
              "the last blockchain slot the amm was updated"
            ],
            "type": "u64"
          },
          {
            "name": "lastOracleConfPct",
            "docs": [
              "the pct size of the oracle confidence interval",
              "precision: PERCENTAGE_PRECISION"
            ],
            "type": "u64"
          },
          {
            "name": "netRevenueSinceLastFunding",
            "docs": [
              "the total_fee_minus_distribution change since the last funding update",
              "precision: QUOTE_PRECISION"
            ],
            "type": "i64"
          },
          {
            "name": "lastFundingRateTs",
            "docs": [
              "the last funding rate update unix_timestamp"
            ],
            "type": "i64"
          },
          {
            "name": "fundingPeriod",
            "docs": [
              "the peridocity of the funding rate updates"
            ],
            "type": "i64"
          },
          {
            "name": "orderStepSize",
            "docs": [
              "the base step size (increment) of orders",
              "precision: BASE_PRECISION"
            ],
            "type": "u64"
          },
          {
            "name": "orderTickSize",
            "docs": [
              "the price tick size of orders",
              "precision: PRICE_PRECISION"
            ],
            "type": "u64"
          },
          {
            "name": "minOrderSize",
            "docs": [
              "the minimum base size of an order",
              "precision: BASE_PRECISION"
            ],
            "type": "u64"
          },
          {
            "name": "maxPositionSize",
            "docs": [
              "the max base size a single user can have",
              "precision: BASE_PRECISION"
            ],
            "type": "u64"
          },
          {
            "name": "volume24h",
            "docs": [
              "estimated total of volume in market",
              "QUOTE_PRECISION"
            ],
            "type": "u64"
          },
          {
            "name": "longIntensityVolume",
            "docs": [
              "the volume intensity of long fills against AMM"
            ],
            "type": "u64"
          },
          {
            "name": "shortIntensityVolume",
            "docs": [
              "the volume intensity of short fills against AMM"
            ],
            "type": "u64"
          },
          {
            "name": "lastTradeTs",
            "docs": [
              "the blockchain unix timestamp at the time of the last trade"
            ],
            "type": "i64"
          },
          {
            "name": "markStd",
            "docs": [
              "estimate of standard deviation of the fill (mark) prices",
              "precision: PRICE_PRECISION"
            ],
            "type": "u64"
          },
          {
            "name": "oracleStd",
            "docs": [
              "estimate of standard deviation of the oracle price at each update",
              "precision: PRICE_PRECISION"
            ],
            "type": "u64"
          },
          {
            "name": "lastMarkPriceTwapTs",
            "docs": [
              "the last unix_timestamp the mark twap was updated"
            ],
            "type": "i64"
          },
          {
            "name": "baseSpread",
            "docs": [
              "the minimum spread the AMM can quote. also used as step size for some spread logic increases."
            ],
            "type": "u32"
          },
          {
            "name": "maxSpread",
            "docs": [
              "the maximum spread the AMM can quote"
            ],
            "type": "u32"
          },
          {
            "name": "longSpread",
            "docs": [
              "the spread for asks vs the reserve price"
            ],
            "type": "u32"
          },
          {
            "name": "shortSpread",
            "docs": [
              "the spread for bids vs the reserve price"
            ],
            "type": "u32"
          },
          {
            "name": "longIntensityCount",
            "docs": [
              "the count intensity of long fills against AMM"
            ],
            "type": "u32"
          },
          {
            "name": "shortIntensityCount",
            "docs": [
              "the count intensity of short fills against AMM"
            ],
            "type": "u32"
          },
          {
            "name": "maxFillReserveFraction",
            "docs": [
              "the fraction of total available liquidity a single fill on the AMM can consume"
            ],
            "type": "u16"
          },
          {
            "name": "maxSlippageRatio",
            "docs": [
              "the maximum slippage a single fill on the AMM can push"
            ],
            "type": "u16"
          },
          {
            "name": "curveUpdateIntensity",
            "docs": [
              "the update intensity of AMM formulaic updates (adjusting k). 0-100"
            ],
            "type": "u8"
          },
          {
            "name": "ammJitIntensity",
            "docs": [
              "the jit intensity of AMM. larger intensity means larger participation in jit. 0 means no jit participation.",
              "(0, 100] is intensity for protocol-owned AMM. (100, 200] is intensity for user LP-owned AMM."
            ],
            "type": "u8"
          },
          {
            "name": "oracleSource",
            "docs": [
              "the oracle provider information. used to decode/scale the oracle public key"
            ],
            "type": {
              "defined": "OracleSource"
            }
          },
          {
            "name": "lastOracleValid",
            "docs": [
              "tracks whether the oracle was considered valid at the last AMM update"
            ],
            "type": "bool"
          },
          {
            "name": "targetBaseAssetAmountPerLp",
            "docs": [
              "the target value for `base_asset_amount_per_lp`, used during AMM JIT with LP split",
              "precision: BASE_PRECISION"
            ],
            "type": "i32"
          },
          {
            "name": "perLpBase",
            "docs": [
              "expo for unit of per_lp, base 10 (if per_lp_base=X, then per_lp unit is 10^X)"
            ],
            "type": "i8"
          },
          {
            "name": "padding1",
            "type": "u8"
          },
          {
            "name": "padding2",
            "type": "u16"
          },
          {
            "name": "totalFeeEarnedPerLp",
            "type": "u64"
          },
          {
            "name": "netUnsettledFundingPnl",
            "type": "i64"
          },
          {
            "name": "quoteAssetAmountWithUnsettledLp",
            "type": "i64"
          },
          {
            "name": "referencePriceOffset",
            "type": "i32"
          },
          {
            "name": "padding",
            "type": {
              "array": [
                "u8",
                12
              ]
            }
          }
        ]
      }
    },
    {
      "name": "SignedMsgOrderId",
      "type": {
        "kind": "struct",
        "fields": [
          {
            "name": "uuid",
            "type": {
              "array": [
                "u8",
                8
              ]
            }
          },
          {
            "name": "maxSlot",
            "type": "u64"
          },
          {
            "name": "orderId",
            "type": "u32"
          },
          {
            "name": "padding",
            "type": "u32"
          }
        ]
      }
    },
    {
      "name": "SignedMsgUserOrdersFixed",
      "type": {
        "kind": "struct",
        "fields": [
          {
            "name": "userPubkey",
            "type": "publicKey"
          },
          {
            "name": "padding",
            "type": "u32"
          },
          {
            "name": "len",
            "type": "u32"
          }
        ]
      }
    },
    {
      "name": "InsuranceFund",
      "type": {
        "kind": "struct",
        "fields": [
          {
            "name": "vault",
            "type": "publicKey"
          },
          {
            "name": "totalShares",
            "type": "u128"
          },
          {
            "name": "userShares",
            "type": "u128"
          },
          {
            "name": "sharesBase",
            "type": "u128"
          },
          {
            "name": "unstakingPeriod",
            "type": "i64"
          },
          {
            "name": "lastRevenueSettleTs",
            "type": "i64"
          },
          {
            "name": "revenueSettlePeriod",
            "type": "i64"
          },
          {
            "name": "totalFactor",
            "type": "u32"
          },
          {
            "name": "userFactor",
            "type": "u32"
          }
        ]
      }
    },
    {
      "name": "OracleGuardRails",
      "type": {
        "kind": "struct",
        "fields": [
          {
            "name": "priceDivergence",
            "type": {
              "defined": "PriceDivergenceGuardRails"
            }
          },
          {
            "name": "validity",
            "type": {
              "defined": "ValidityGuardRails"
            }
          }
        ]
      }
    },
    {
      "name": "PriceDivergenceGuardRails",
      "type": {
        "kind": "struct",
        "fields": [
          {
            "name": "markOraclePercentDivergence",
            "type": "u64"
          },
          {
            "name": "oracleTwap5minPercentDivergence",
            "type": "u64"
          }
        ]
      }
    },
    {
      "name": "ValidityGuardRails",
      "type": {
        "kind": "struct",
        "fields": [
          {
            "name": "slotsBeforeStaleForAmm",
            "type": "i64"
          },
          {
            "name": "slotsBeforeStaleForMargin",
            "type": "i64"
          },
          {
            "name": "confidenceIntervalMaxSize",
            "type": "u64"
          },
          {
            "name": "tooVolatileRatio",
            "type": "i64"
          }
        ]
      }
    },
    {
      "name": "FeeStructure",
      "type": {
        "kind": "struct",
        "fields": [
          {
            "name": "feeTiers",
            "type": {
              "array": [
                {
                  "defined": "FeeTier"
                },
                10
              ]
            }
          },
          {
            "name": "fillerRewardStructure",
            "type": {
              "defined": "OrderFillerRewardStructure"
            }
          },
          {
            "name": "referrerRewardEpochUpperBound",
            "type": "u64"
          },
          {
            "name": "flatFillerFee",
            "type": "u64"
          }
        ]
      }
    },
    {
      "name": "FeeTier",
      "type": {
        "kind": "struct",
        "fields": [
          {
            "name": "feeNumerator",
            "type": "u32"
          },
          {
            "name": "feeDenominator",
            "type": "u32"
          },
          {
            "name": "makerRebateNumerator",
            "type": "u32"
          },
          {
            "name": "makerRebateDenominator",
            "type": "u32"
          },
          {
            "name": "referrerRewardNumerator",
            "type": "u32"
          },
          {
            "name": "referrerRewardDenominator",
            "type": "u32"
          },
          {
            "name": "refereeFeeNumerator",
            "type": "u32"
          },
          {
            "name": "refereeFeeDenominator",
            "type": "u32"
          }
        ]
      }
    },
    {
      "name": "OrderFillerRewardStructure",
      "type": {
        "kind": "struct",
        "fields": [
          {
            "name": "rewardNumerator",
            "type": "u32"
          },
          {
            "name": "rewardDenominator",
            "type": "u32"
          },
          {
            "name": "timeBasedRewardLowerBound",
            "type": "u128"
          }
        ]
      }
    },
    {
      "name": "UserFees",
      "type": {
        "kind": "struct",
        "fields": [
          {
            "name": "totalFeePaid",
            "docs": [
              "Total taker fee paid",
              "precision: QUOTE_PRECISION"
            ],
            "type": "u64"
          },
          {
            "name": "totalFeeRebate",
            "docs": [
              "Total maker fee rebate",
              "precision: QUOTE_PRECISION"
            ],
            "type": "u64"
          },
          {
            "name": "totalTokenDiscount",
            "docs": [
              "Total discount from holding token",
              "precision: QUOTE_PRECISION"
            ],
            "type": "u64"
          },
          {
            "name": "totalRefereeDiscount",
            "docs": [
              "Total discount from being referred",
              "precision: QUOTE_PRECISION"
            ],
            "type": "u64"
          },
          {
            "name": "totalReferrerReward",
            "docs": [
              "Total reward to referrer",
              "precision: QUOTE_PRECISION"
            ],
            "type": "u64"
          },
          {
            "name": "currentEpochReferrerReward",
            "docs": [
              "Total reward to referrer this epoch",
              "precision: QUOTE_PRECISION"
            ],
            "type": "u64"
          }
        ]
      }
    },
    {
      "name": "SpotPosition",
      "type": {
        "kind": "struct",
        "fields": [
          {
            "name": "scaledBalance",
            "docs": [
              "The scaled balance of the position. To get the token amount, multiply by the cumulative deposit/borrow",
              "interest of corresponding market.",
              "precision: SPOT_BALANCE_PRECISION"
            ],
            "type": "u64"
          },
          {
            "name": "openBids",
            "docs": [
              "How many spot bids the user has open",
              "precision: token mint precision"
            ],
            "type": "i64"
          },
          {
            "name": "openAsks",
            "docs": [
              "How many spot asks the user has open",
              "precision: token mint precision"
            ],
            "type": "i64"
          },
          {
            "name": "cumulativeDeposits",
            "docs": [
              "The cumulative deposits/borrows a user has made into a market",
              "precision: token mint precision"
            ],
            "type": "i64"
          },
          {
            "name": "marketIndex",
            "docs": [
              "The market index of the corresponding spot market"
            ],
            "type": "u16"
          },
          {
            "name": "balanceType",
            "docs": [
              "Whether the position is deposit or borrow"
            ],
            "type": {
              "defined": "SpotBalanceType"
            }
          },
          {
            "name": "openOrders",
            "docs": [
              "Number of open orders"
            ],
            "type": "u8"
          },
          {
            "name": "padding",
            "type": {
              "array": [
                "u8",
                4
              ]
            }
          }
        ]
      }
    },
    {
      "name": "PerpPosition",
      "type": {
        "kind": "struct",
        "fields": [
          {
            "name": "lastCumulativeFundingRate",
            "docs": [
              "The perp market's last cumulative funding rate. Used to calculate the funding payment owed to user",
              "precision: FUNDING_RATE_PRECISION"
            ],
            "type": "i64"
          },
          {
            "name": "baseAssetAmount",
            "docs": [
              "the size of the users perp position",
              "precision: BASE_PRECISION"
            ],
            "type": "i64"
          },
          {
            "name": "quoteAssetAmount",
            "docs": [
              "Used to calculate the users pnl. Upon entry, is equal to base_asset_amount * avg entry price - fees",
              "Updated when the user open/closes position or settles pnl. Includes fees/funding",
              "precision: QUOTE_PRECISION"
            ],
            "type": "i64"
          },
          {
            "name": "quoteBreakEvenAmount",
            "docs": [
              "The amount of quote the user would need to exit their position at to break even",
              "Updated when the user open/closes position or settles pnl. Includes fees/funding",
              "precision: QUOTE_PRECISION"
            ],
            "type": "i64"
          },
          {
            "name": "quoteEntryAmount",
            "docs": [
              "The amount quote the user entered the position with. Equal to base asset amount * avg entry price",
              "Updated when the user open/closes position. Excludes fees/funding",
              "precision: QUOTE_PRECISION"
            ],
            "type": "i64"
          },
          {
            "name": "openBids",
            "docs": [
              "The amount of open bids the user has in this perp market",
              "precision: BASE_PRECISION"
            ],
            "type": "i64"
          },
          {
            "name": "openAsks",
            "docs": [
              "The amount of open asks the user has in this perp market",
              "precision: BASE_PRECISION"
            ],
            "type": "i64"
          },
          {
            "name": "settledPnl",
            "docs": [
              "The amount of pnl settled in this market since opening the position",
              "precision: QUOTE_PRECISION"
            ],
            "type": "i64"
          },
          {
            "name": "lpShares",
            "docs": [
              "The number of lp (liquidity provider) shares the user has in this perp market",
              "LP shares allow users to provide liquidity via the AMM",
              "precision: BASE_PRECISION"
            ],
            "type": "u64"
          },
          {
            "name": "lastBaseAssetAmountPerLp",
            "docs": [
              "The last base asset amount per lp the amm had",
              "Used to settle the users lp position",
              "precision: BASE_PRECISION"
            ],
            "type": "i64"
          },
          {
            "name": "lastQuoteAssetAmountPerLp",
            "docs": [
              "The last quote asset amount per lp the amm had",
              "Used to settle the users lp position",
              "precision: QUOTE_PRECISION"
            ],
            "type": "i64"
          },
          {
            "name": "remainderBaseAssetAmount",
            "docs": [
              "Settling LP position can lead to a small amount of base asset being left over smaller than step size",
              "This records that remainder so it can be settled later on",
              "precision: BASE_PRECISION"
            ],
            "type": "i32"
          },
          {
            "name": "marketIndex",
            "docs": [
              "The market index for the perp market"
            ],
            "type": "u16"
          },
          {
            "name": "openOrders",
            "docs": [
              "The number of open orders"
            ],
            "type": "u8"
          },
          {
            "name": "perLpBase",
            "type": "i8"
          }
        ]
      }
    },
    {
      "name": "Order",
      "type": {
        "kind": "struct",
        "fields": [
          {
            "name": "slot",
            "docs": [
              "The slot the order was placed"
            ],
            "type": "u64"
          },
          {
            "name": "price",
            "docs": [
              "The limit price for the order (can be 0 for market orders)",
              "For orders with an auction, this price isn't used until the auction is complete",
              "precision: PRICE_PRECISION"
            ],
            "type": "u64"
          },
          {
            "name": "baseAssetAmount",
            "docs": [
              "The size of the order",
              "precision for perps: BASE_PRECISION",
              "precision for spot: token mint precision"
            ],
            "type": "u64"
          },
          {
            "name": "baseAssetAmountFilled",
            "docs": [
              "The amount of the order filled",
              "precision for perps: BASE_PRECISION",
              "precision for spot: token mint precision"
            ],
            "type": "u64"
          },
          {
            "name": "quoteAssetAmountFilled",
            "docs": [
              "The amount of quote filled for the order",
              "precision: QUOTE_PRECISION"
            ],
            "type": "u64"
          },
          {
            "name": "triggerPrice",
            "docs": [
              "At what price the order will be triggered. Only relevant for trigger orders",
              "precision: PRICE_PRECISION"
            ],
            "type": "u64"
          },
          {
            "name": "auctionStartPrice",
            "docs": [
              "The start price for the auction. Only relevant for market/oracle orders",
              "precision: PRICE_PRECISION"
            ],
            "type": "i64"
          },
          {
            "name": "auctionEndPrice",
            "docs": [
              "The end price for the auction. Only relevant for market/oracle orders",
              "precision: PRICE_PRECISION"
            ],
            "type": "i64"
          },
          {
            "name": "maxTs",
            "docs": [
              "The time when the order will expire"
            ],
            "type": "i64"
          },
          {
            "name": "oraclePriceOffset",
            "docs": [
              "If set, the order limit price is the oracle price + this offset",
              "precision: PRICE_PRECISION"
            ],
            "type": "i32"
          },
          {
            "name": "orderId",
            "docs": [
              "The id for the order. Each users has their own order id space"
            ],
            "type": "u32"
          },
          {
            "name": "marketIndex",
            "docs": [
              "The perp/spot market index"
            ],
            "type": "u16"
          },
          {
            "name": "status",
            "docs": [
              "Whether the order is open or unused"
            ],
            "type": {
              "defined": "OrderStatus"
            }
          },
          {
            "name": "orderType",
            "docs": [
              "The type of order"
            ],
            "type": {
              "defined": "OrderType"
            }
          },
          {
            "name": "marketType",
            "docs": [
              "Whether market is spot or perp"
            ],
            "type": {
              "defined": "MarketType"
            }
          },
          {
            "name": "userOrderId",
            "docs": [
              "User generated order id. Can make it easier to place/cancel orders"
            ],
            "type": "u8"
          },
          {
            "name": "existingPositionDirection",
            "docs": [
              "What the users position was when the order was placed"
            ],
            "type": {
              "defined": "PositionDirection"
            }
          },
          {
            "name": "direction",
            "docs": [
              "Whether the user is going long or short. LONG = bid, SHORT = ask"
            ],
            "type": {
              "defined": "PositionDirection"
            }
          },
          {
            "name": "reduceOnly",
            "docs": [
              "Whether the order is allowed to only reduce position size"
            ],
            "type": "bool"
          },
          {
            "name": "postOnly",
            "docs": [
              "Whether the order must be a maker"
            ],
            "type": "bool"
          },
          {
            "name": "immediateOrCancel",
            "docs": [
              "Whether the order must be canceled the same slot it is placed"
            ],
            "type": "bool"
          },
          {
            "name": "triggerCondition",
            "docs": [
              "Whether the order is triggered above or below the trigger price. Only relevant for trigger orders"
            ],
            "type": {
              "defined": "OrderTriggerCondition"
            }
          },
          {
            "name": "auctionDuration",
            "docs": [
              "How many slots the auction lasts"
            ],
            "type": "u8"
          },
          {
            "name": "postedSlotTail",
            "docs": [
              "Last 8 bits of the slot the order was posted on-chain (not order slot for signed msg orders)"
            ],
            "type": "u8"
          },
          {
            "name": "bitFlags",
            "docs": [
              "Bitflags for further classification",
              "0: is_signed_message"
            ],
            "type": "u8"
          },
          {
            "name": "padding",
            "type": {
              "array": [
                "u8",
                1
              ]
            }
          }
        ]
      }
    },
    {
      "name": "SwapDirection",
      "type": {
        "kind": "enum",
        "variants": [
          {
            "name": "Add"
          },
          {
            "name": "Remove"
          }
        ]
      }
    },
    {
      "name": "ModifyOrderId",
      "type": {
        "kind": "enum",
        "variants": [
          {
            "name": "UserOrderId",
            "fields": [
              "u8"
            ]
          },
          {
            "name": "OrderId",
            "fields": [
              "u32"
            ]
          }
        ]
      }
    },
    {
      "name": "PositionDirection",
      "type": {
        "kind": "enum",
        "variants": [
          {
            "name": "Long"
          },
          {
            "name": "Short"
          }
        ]
      }
    },
    {
      "name": "SpotFulfillmentType",
      "type": {
        "kind": "enum",
        "variants": [
          {
            "name": "SerumV3"
          },
          {
            "name": "Match"
          },
          {
            "name": "PhoenixV1"
          },
          {
            "name": "OpenbookV2"
          }
        ]
      }
    },
    {
      "name": "SwapReduceOnly",
      "type": {
        "kind": "enum",
        "variants": [
          {
            "name": "In"
          },
          {
            "name": "Out"
          }
        ]
      }
    },
    {
      "name": "TwapPeriod",
      "type": {
        "kind": "enum",
        "variants": [
          {
            "name": "FundingPeriod"
          },
          {
            "name": "FiveMin"
          }
        ]
      }
    },
    {
      "name": "LiquidationMultiplierType",
      "type": {
        "kind": "enum",
        "variants": [
          {
            "name": "Discount"
          },
          {
            "name": "Premium"
          }
        ]
      }
    },
    {
      "name": "MarginRequirementType",
      "type": {
        "kind": "enum",
        "variants": [
          {
            "name": "Initial"
          },
          {
            "name": "Fill"
          },
          {
            "name": "Maintenance"
          }
        ]
      }
    },
    {
      "name": "OracleValidity",
      "type": {
        "kind": "enum",
        "variants": [
          {
            "name": "NonPositive"
          },
          {
            "name": "TooVolatile"
          },
          {
            "name": "TooUncertain"
          },
          {
            "name": "StaleForMargin"
          },
          {
            "name": "InsufficientDataPoints"
          },
          {
            "name": "StaleForAMM"
          },
          {
            "name": "Valid"
          }
        ]
      }
    },
    {
      "name": "DriftAction",
      "type": {
        "kind": "enum",
        "variants": [
          {
            "name": "UpdateFunding"
          },
          {
            "name": "SettlePnl"
          },
          {
            "name": "TriggerOrder"
          },
          {
            "name": "FillOrderMatch"
          },
          {
            "name": "FillOrderAmm"
          },
          {
            "name": "Liquidate"
          },
          {
            "name": "MarginCalc"
          },
          {
            "name": "UpdateTwap"
          },
          {
            "name": "UpdateAMMCurve"
          },
          {
            "name": "OracleOrderPrice"
          },
          {
            "name": "UpdateDlpConstituentTargetWeights"
          },
          {
            "name": "UpdateLpPoolAum"
          }
        ]
      }
    },
    {
      "name": "PositionUpdateType",
      "type": {
        "kind": "enum",
        "variants": [
          {
            "name": "Open"
          },
          {
            "name": "Increase"
          },
          {
            "name": "Reduce"
          },
          {
            "name": "Close"
          },
          {
            "name": "Flip"
          }
        ]
      }
    },
    {
      "name": "DepositExplanation",
      "type": {
        "kind": "enum",
        "variants": [
          {
            "name": "None"
          },
          {
            "name": "Transfer"
          },
          {
            "name": "Borrow"
          },
          {
            "name": "RepayBorrow"
          }
        ]
      }
    },
    {
      "name": "DepositDirection",
      "type": {
        "kind": "enum",
        "variants": [
          {
            "name": "Deposit"
          },
          {
            "name": "Withdraw"
          }
        ]
      }
    },
    {
      "name": "OrderAction",
      "type": {
        "kind": "enum",
        "variants": [
          {
            "name": "Place"
          },
          {
            "name": "Cancel"
          },
          {
            "name": "Fill"
          },
          {
            "name": "Trigger"
          },
          {
            "name": "Expire"
          }
        ]
      }
    },
    {
      "name": "OrderActionExplanation",
      "type": {
        "kind": "enum",
        "variants": [
          {
            "name": "None"
          },
          {
            "name": "InsufficientFreeCollateral"
          },
          {
            "name": "OraclePriceBreachedLimitPrice"
          },
          {
            "name": "MarketOrderFilledToLimitPrice"
          },
          {
            "name": "OrderExpired"
          },
          {
            "name": "Liquidation"
          },
          {
            "name": "OrderFilledWithAMM"
          },
          {
            "name": "OrderFilledWithAMMJit"
          },
          {
            "name": "OrderFilledWithMatch"
          },
          {
            "name": "OrderFilledWithMatchJit"
          },
          {
            "name": "MarketExpired"
          },
          {
            "name": "RiskingIncreasingOrder"
          },
          {
            "name": "ReduceOnlyOrderIncreasedPosition"
          },
          {
            "name": "OrderFillWithSerum"
          },
          {
            "name": "NoBorrowLiquidity"
          },
          {
            "name": "OrderFillWithPhoenix"
          },
          {
            "name": "OrderFilledWithAMMJitLPSplit"
          },
          {
            "name": "OrderFilledWithLPJit"
          },
          {
            "name": "DeriskLp"
          },
          {
            "name": "OrderFilledWithOpenbookV2"
          },
          {
            "name": "TransferPerpPosition"
          }
        ]
      }
    },
    {
      "name": "LPAction",
      "type": {
        "kind": "enum",
        "variants": [
          {
            "name": "AddLiquidity"
          },
          {
            "name": "RemoveLiquidity"
          },
          {
            "name": "SettleLiquidity"
          },
          {
            "name": "RemoveLiquidityDerisk"
          }
        ]
      }
    },
    {
      "name": "LiquidationType",
      "type": {
        "kind": "enum",
        "variants": [
          {
            "name": "LiquidatePerp"
          },
          {
            "name": "LiquidateSpot"
          },
          {
            "name": "LiquidateBorrowForPerpPnl"
          },
          {
            "name": "LiquidatePerpPnlForDeposit"
          },
          {
            "name": "PerpBankruptcy"
          },
          {
            "name": "SpotBankruptcy"
          }
        ]
      }
    },
    {
      "name": "SettlePnlExplanation",
      "type": {
        "kind": "enum",
        "variants": [
          {
            "name": "None"
          },
          {
            "name": "ExpiredPosition"
          }
        ]
      }
    },
    {
      "name": "StakeAction",
      "type": {
        "kind": "enum",
        "variants": [
          {
            "name": "Stake"
          },
          {
            "name": "UnstakeRequest"
          },
          {
            "name": "UnstakeCancelRequest"
          },
          {
            "name": "Unstake"
          },
          {
            "name": "UnstakeTransfer"
          },
          {
            "name": "StakeTransfer"
          }
        ]
      }
    },
    {
      "name": "FillMode",
      "type": {
        "kind": "enum",
        "variants": [
          {
            "name": "Fill"
          },
          {
            "name": "PlaceAndMake"
          },
          {
            "name": "PlaceAndTake",
            "fields": [
              "bool",
              "u8"
            ]
          },
          {
            "name": "Liquidation"
          }
        ]
      }
    },
    {
      "name": "PerpFulfillmentMethod",
      "type": {
        "kind": "enum",
        "variants": [
          {
            "name": "AMM",
            "fields": [
              {
                "option": "u64"
              }
            ]
          },
          {
            "name": "Match",
            "fields": [
              "publicKey",
              "u16",
              "u64"
            ]
          }
        ]
      }
    },
    {
      "name": "SpotFulfillmentMethod",
      "type": {
        "kind": "enum",
        "variants": [
          {
            "name": "ExternalMarket"
          },
          {
            "name": "Match",
            "fields": [
              "publicKey",
              "u16"
            ]
          }
        ]
      }
    },
    {
      "name": "WeightValidationFlags",
      "type": {
        "kind": "enum",
        "variants": [
          {
            "name": "NONE"
          },
          {
            "name": "EnforceTotalWeight100"
          },
          {
            "name": "NoNegativeWeights"
          },
          {
            "name": "NoOverweight"
          }
        ]
      }
    },
    {
      "name": "MarginCalculationMode",
      "type": {
        "kind": "enum",
        "variants": [
          {
            "name": "Standard",
            "fields": [
              {
                "name": "trackOpenOrdersFraction",
                "type": "bool"
              }
            ]
          },
          {
            "name": "Liquidation",
            "fields": [
              {
                "name": "marketToTrackMarginRequirement",
                "type": {
                  "option": {
                    "defined": "MarketIdentifier"
                  }
                }
              }
            ]
          }
        ]
      }
    },
    {
      "name": "OracleSource",
      "type": {
        "kind": "enum",
        "variants": [
          {
            "name": "Pyth"
          },
          {
            "name": "Switchboard"
          },
          {
            "name": "QuoteAsset"
          },
          {
            "name": "Pyth1K"
          },
          {
            "name": "Pyth1M"
          },
          {
            "name": "PythStableCoin"
          },
          {
            "name": "Prelaunch"
          },
          {
            "name": "PythPull"
          },
          {
            "name": "Pyth1KPull"
          },
          {
            "name": "Pyth1MPull"
          },
          {
            "name": "PythStableCoinPull"
          },
          {
            "name": "SwitchboardOnDemand"
          },
          {
            "name": "PythLazer"
          },
          {
            "name": "PythLazer1K"
          },
          {
            "name": "PythLazer1M"
          },
          {
            "name": "PythLazerStableCoin"
          }
        ]
      }
    },
    {
      "name": "PostOnlyParam",
      "type": {
        "kind": "enum",
        "variants": [
          {
            "name": "None"
          },
          {
            "name": "MustPostOnly"
          },
          {
            "name": "TryPostOnly"
          },
          {
            "name": "Slide"
          }
        ]
      }
    },
    {
      "name": "ModifyOrderPolicy",
      "type": {
        "kind": "enum",
        "variants": [
          {
            "name": "MustModify"
          },
          {
            "name": "ExcludePreviousFill"
          }
        ]
      }
    },
    {
      "name": "PlaceAndTakeOrderSuccessCondition",
      "type": {
        "kind": "enum",
        "variants": [
          {
            "name": "PartialFill"
          },
          {
            "name": "FullFill"
          }
        ]
      }
    },
    {
      "name": "PerpOperation",
      "type": {
        "kind": "enum",
        "variants": [
          {
            "name": "UpdateFunding"
          },
          {
            "name": "AmmFill"
          },
          {
            "name": "Fill"
          },
          {
            "name": "SettlePnl"
          },
          {
            "name": "SettlePnlWithPosition"
          },
          {
            "name": "Liquidation"
          },
          {
            "name": "AmmImmediateFill"
          }
        ]
      }
    },
    {
      "name": "SpotOperation",
      "type": {
        "kind": "enum",
        "variants": [
          {
            "name": "UpdateCumulativeInterest"
          },
          {
            "name": "Fill"
          },
          {
            "name": "Deposit"
          },
          {
            "name": "Withdraw"
          },
          {
            "name": "Liquidation"
          }
        ]
      }
    },
    {
      "name": "InsuranceFundOperation",
      "type": {
        "kind": "enum",
        "variants": [
          {
            "name": "Init"
          },
          {
            "name": "Add"
          },
          {
            "name": "RequestRemove"
          },
          {
            "name": "Remove"
          }
        ]
      }
    },
    {
      "name": "MarketStatus",
      "type": {
        "kind": "enum",
        "variants": [
          {
            "name": "Initialized"
          },
          {
            "name": "Active"
          },
          {
            "name": "FundingPaused"
          },
          {
            "name": "AmmPaused"
          },
          {
            "name": "FillPaused"
          },
          {
            "name": "WithdrawPaused"
          },
          {
            "name": "ReduceOnly"
          },
          {
            "name": "Settlement"
          },
          {
            "name": "Delisted"
          }
        ]
      }
    },
    {
      "name": "ContractType",
      "type": {
        "kind": "enum",
        "variants": [
          {
            "name": "Perpetual"
          },
          {
            "name": "Future"
          },
          {
            "name": "Prediction"
          }
        ]
      }
    },
    {
      "name": "ContractTier",
      "type": {
        "kind": "enum",
        "variants": [
          {
            "name": "A"
          },
          {
            "name": "B"
          },
          {
            "name": "C"
          },
          {
            "name": "Speculative"
          },
          {
            "name": "HighlySpeculative"
          },
          {
            "name": "Isolated"
          }
        ]
      }
    },
    {
      "name": "AMMLiquiditySplit",
      "type": {
        "kind": "enum",
        "variants": [
          {
            "name": "ProtocolOwned"
          },
          {
            "name": "LPOwned"
          },
          {
            "name": "Shared"
          }
        ]
      }
    },
    {
      "name": "AMMAvailability",
      "type": {
        "kind": "enum",
        "variants": [
          {
            "name": "Immediate"
          },
          {
            "name": "AfterMinDuration"
          },
          {
            "name": "Unavailable"
          }
        ]
      }
    },
    {
      "name": "SettlePnlMode",
      "type": {
        "kind": "enum",
        "variants": [
          {
            "name": "MustSettle"
          },
          {
            "name": "TrySettle"
          }
        ]
      }
    },
    {
      "name": "SpotBalanceType",
      "type": {
        "kind": "enum",
        "variants": [
          {
            "name": "Deposit"
          },
          {
            "name": "Borrow"
          }
        ]
      }
    },
    {
      "name": "SpotFulfillmentConfigStatus",
      "type": {
        "kind": "enum",
        "variants": [
          {
            "name": "Enabled"
          },
          {
            "name": "Disabled"
          }
        ]
      }
    },
    {
      "name": "AssetTier",
      "type": {
        "kind": "enum",
        "variants": [
          {
            "name": "Collateral"
          },
          {
            "name": "Protected"
          },
          {
            "name": "Cross"
          },
          {
            "name": "Isolated"
          },
          {
            "name": "Unlisted"
          }
        ]
      }
    },
    {
      "name": "ExchangeStatus",
      "type": {
        "kind": "enum",
        "variants": [
          {
            "name": "DepositPaused"
          },
          {
            "name": "WithdrawPaused"
          },
          {
            "name": "AmmPaused"
          },
          {
            "name": "FillPaused"
          },
          {
            "name": "LiqPaused"
          },
          {
            "name": "FundingPaused"
          },
          {
            "name": "SettlePnlPaused"
          },
          {
            "name": "AmmImmediateFillPaused"
          }
        ]
      }
    },
    {
      "name": "UserStatus",
      "type": {
        "kind": "enum",
        "variants": [
          {
            "name": "BeingLiquidated"
          },
          {
            "name": "Bankrupt"
          },
          {
            "name": "ReduceOnly"
          },
          {
            "name": "AdvancedLp"
          },
          {
            "name": "ProtectedMakerOrders"
          }
        ]
      }
    },
    {
      "name": "AssetType",
      "type": {
        "kind": "enum",
        "variants": [
          {
            "name": "Base"
          },
          {
            "name": "Quote"
          }
        ]
      }
    },
    {
      "name": "OrderStatus",
      "type": {
        "kind": "enum",
        "variants": [
          {
            "name": "Init"
          },
          {
            "name": "Open"
          },
          {
            "name": "Filled"
          },
          {
            "name": "Canceled"
          }
        ]
      }
    },
    {
      "name": "OrderType",
      "type": {
        "kind": "enum",
        "variants": [
          {
            "name": "Market"
          },
          {
            "name": "Limit"
          },
          {
            "name": "TriggerMarket"
          },
          {
            "name": "TriggerLimit"
          },
          {
            "name": "Oracle"
          }
        ]
      }
    },
    {
      "name": "OrderTriggerCondition",
      "type": {
        "kind": "enum",
        "variants": [
          {
            "name": "Above"
          },
          {
            "name": "Below"
          },
          {
            "name": "TriggeredAbove"
          },
          {
            "name": "TriggeredBelow"
          }
        ]
      }
    },
    {
      "name": "MarketType",
      "type": {
        "kind": "enum",
        "variants": [
          {
            "name": "Spot"
          },
          {
            "name": "Perp"
          }
        ]
      }
    },
    {
      "name": "ReferrerStatus",
      "type": {
        "kind": "enum",
        "variants": [
          {
            "name": "IsReferrer"
          },
          {
            "name": "IsReferred"
          }
        ]
      }
    },
    {
      "name": "MarginMode",
      "type": {
        "kind": "enum",
        "variants": [
          {
            "name": "Default"
          },
          {
            "name": "HighLeverage"
          }
        ]
      }
    },
    {
      "name": "FuelOverflowStatus",
      "type": {
        "kind": "enum",
        "variants": [
          {
            "name": "Exists"
          }
        ]
      }
    },
    {
      "name": "SignatureVerificationError",
      "type": {
        "kind": "enum",
        "variants": [
          {
            "name": "InvalidEd25519InstructionProgramId"
          },
          {
            "name": "InvalidEd25519InstructionDataLength"
          },
          {
            "name": "InvalidSignatureIndex"
          },
          {
            "name": "InvalidSignatureOffset"
          },
          {
            "name": "InvalidPublicKeyOffset"
          },
          {
            "name": "InvalidMessageOffset"
          },
          {
            "name": "InvalidMessageDataSize"
          },
          {
            "name": "InvalidInstructionIndex"
          },
          {
            "name": "MessageOffsetOverflow"
          },
          {
            "name": "InvalidMessageHex"
          },
          {
            "name": "InvalidMessageData"
          },
          {
            "name": "LoadInstructionAtFailed"
          }
        ]
      }
    }
  ],
  "events": [
    {
      "name": "NewUserRecord",
      "fields": [
        {
          "name": "ts",
          "type": "i64",
          "index": false
        },
        {
          "name": "userAuthority",
          "type": "publicKey",
          "index": false
        },
        {
          "name": "user",
          "type": "publicKey",
          "index": false
        },
        {
          "name": "subAccountId",
          "type": "u16",
          "index": false
        },
        {
          "name": "name",
          "type": {
            "array": [
              "u8",
              32
            ]
          },
          "index": false
        },
        {
          "name": "referrer",
          "type": "publicKey",
          "index": false
        }
      ]
    },
    {
      "name": "DepositRecord",
      "fields": [
        {
          "name": "ts",
          "type": "i64",
          "index": false
        },
        {
          "name": "userAuthority",
          "type": "publicKey",
          "index": false
        },
        {
          "name": "user",
          "type": "publicKey",
          "index": false
        },
        {
          "name": "direction",
          "type": {
            "defined": "DepositDirection"
          },
          "index": false
        },
        {
          "name": "depositRecordId",
          "type": "u64",
          "index": false
        },
        {
          "name": "amount",
          "type": "u64",
          "index": false
        },
        {
          "name": "marketIndex",
          "type": "u16",
          "index": false
        },
        {
          "name": "oraclePrice",
          "type": "i64",
          "index": false
        },
        {
          "name": "marketDepositBalance",
          "type": "u128",
          "index": false
        },
        {
          "name": "marketWithdrawBalance",
          "type": "u128",
          "index": false
        },
        {
          "name": "marketCumulativeDepositInterest",
          "type": "u128",
          "index": false
        },
        {
          "name": "marketCumulativeBorrowInterest",
          "type": "u128",
          "index": false
        },
        {
          "name": "totalDepositsAfter",
          "type": "u64",
          "index": false
        },
        {
          "name": "totalWithdrawsAfter",
          "type": "u64",
          "index": false
        },
        {
          "name": "explanation",
          "type": {
            "defined": "DepositExplanation"
          },
          "index": false
        },
        {
          "name": "transferUser",
          "type": {
            "option": "publicKey"
          },
          "index": false
        }
      ]
    },
    {
      "name": "SpotInterestRecord",
      "fields": [
        {
          "name": "ts",
          "type": "i64",
          "index": false
        },
        {
          "name": "marketIndex",
          "type": "u16",
          "index": false
        },
        {
          "name": "depositBalance",
          "type": "u128",
          "index": false
        },
        {
          "name": "cumulativeDepositInterest",
          "type": "u128",
          "index": false
        },
        {
          "name": "borrowBalance",
          "type": "u128",
          "index": false
        },
        {
          "name": "cumulativeBorrowInterest",
          "type": "u128",
          "index": false
        },
        {
          "name": "optimalUtilization",
          "type": "u32",
          "index": false
        },
        {
          "name": "optimalBorrowRate",
          "type": "u32",
          "index": false
        },
        {
          "name": "maxBorrowRate",
          "type": "u32",
          "index": false
        }
      ]
    },
    {
      "name": "FundingPaymentRecord",
      "fields": [
        {
          "name": "ts",
          "type": "i64",
          "index": false
        },
        {
          "name": "userAuthority",
          "type": "publicKey",
          "index": false
        },
        {
          "name": "user",
          "type": "publicKey",
          "index": false
        },
        {
          "name": "marketIndex",
          "type": "u16",
          "index": false
        },
        {
          "name": "fundingPayment",
          "type": "i64",
          "index": false
        },
        {
          "name": "baseAssetAmount",
          "type": "i64",
          "index": false
        },
        {
          "name": "userLastCumulativeFunding",
          "type": "i64",
          "index": false
        },
        {
          "name": "ammCumulativeFundingLong",
          "type": "i128",
          "index": false
        },
        {
          "name": "ammCumulativeFundingShort",
          "type": "i128",
          "index": false
        }
      ]
    },
    {
      "name": "FundingRateRecord",
      "fields": [
        {
          "name": "ts",
          "type": "i64",
          "index": false
        },
        {
          "name": "recordId",
          "type": "u64",
          "index": false
        },
        {
          "name": "marketIndex",
          "type": "u16",
          "index": false
        },
        {
          "name": "fundingRate",
          "type": "i64",
          "index": false
        },
        {
          "name": "fundingRateLong",
          "type": "i128",
          "index": false
        },
        {
          "name": "fundingRateShort",
          "type": "i128",
          "index": false
        },
        {
          "name": "cumulativeFundingRateLong",
          "type": "i128",
          "index": false
        },
        {
          "name": "cumulativeFundingRateShort",
          "type": "i128",
          "index": false
        },
        {
          "name": "oraclePriceTwap",
          "type": "i64",
          "index": false
        },
        {
          "name": "markPriceTwap",
          "type": "u64",
          "index": false
        },
        {
          "name": "periodRevenue",
          "type": "i64",
          "index": false
        },
        {
          "name": "baseAssetAmountWithAmm",
          "type": "i128",
          "index": false
        },
        {
          "name": "baseAssetAmountWithUnsettledLp",
          "type": "i128",
          "index": false
        }
      ]
    },
    {
      "name": "CurveRecord",
      "fields": [
        {
          "name": "ts",
          "type": "i64",
          "index": false
        },
        {
          "name": "recordId",
          "type": "u64",
          "index": false
        },
        {
          "name": "pegMultiplierBefore",
          "type": "u128",
          "index": false
        },
        {
          "name": "baseAssetReserveBefore",
          "type": "u128",
          "index": false
        },
        {
          "name": "quoteAssetReserveBefore",
          "type": "u128",
          "index": false
        },
        {
          "name": "sqrtKBefore",
          "type": "u128",
          "index": false
        },
        {
          "name": "pegMultiplierAfter",
          "type": "u128",
          "index": false
        },
        {
          "name": "baseAssetReserveAfter",
          "type": "u128",
          "index": false
        },
        {
          "name": "quoteAssetReserveAfter",
          "type": "u128",
          "index": false
        },
        {
          "name": "sqrtKAfter",
          "type": "u128",
          "index": false
        },
        {
          "name": "baseAssetAmountLong",
          "type": "u128",
          "index": false
        },
        {
          "name": "baseAssetAmountShort",
          "type": "u128",
          "index": false
        },
        {
          "name": "baseAssetAmountWithAmm",
          "type": "i128",
          "index": false
        },
        {
          "name": "totalFee",
          "type": "i128",
          "index": false
        },
        {
          "name": "totalFeeMinusDistributions",
          "type": "i128",
          "index": false
        },
        {
          "name": "adjustmentCost",
          "type": "i128",
          "index": false
        },
        {
          "name": "oraclePrice",
          "type": "i64",
          "index": false
        },
        {
          "name": "fillRecord",
          "type": "u128",
          "index": false
        },
        {
          "name": "numberOfUsers",
          "type": "u32",
          "index": false
        },
        {
          "name": "marketIndex",
          "type": "u16",
          "index": false
        }
      ]
    },
    {
      "name": "SignedMsgOrderRecord",
      "fields": [
        {
          "name": "user",
          "type": "publicKey",
          "index": false
        },
        {
          "name": "hash",
          "type": "string",
          "index": false
        },
        {
          "name": "matchingOrderParams",
          "type": {
            "defined": "OrderParams"
          },
          "index": false
        },
        {
          "name": "userOrderId",
          "type": "u32",
          "index": false
        },
        {
          "name": "signedMsgOrderMaxSlot",
          "type": "u64",
          "index": false
        },
        {
          "name": "signedMsgOrderUuid",
          "type": {
            "array": [
              "u8",
              8
            ]
          },
          "index": false
        },
        {
          "name": "ts",
          "type": "i64",
          "index": false
        }
      ]
    },
    {
      "name": "OrderRecord",
      "fields": [
        {
          "name": "ts",
          "type": "i64",
          "index": false
        },
        {
          "name": "user",
          "type": "publicKey",
          "index": false
        },
        {
          "name": "order",
          "type": {
            "defined": "Order"
          },
          "index": false
        }
      ]
    },
    {
      "name": "OrderActionRecord",
      "fields": [
        {
          "name": "ts",
          "type": "i64",
          "index": false
        },
        {
          "name": "action",
          "type": {
            "defined": "OrderAction"
          },
          "index": false
        },
        {
          "name": "actionExplanation",
          "type": {
            "defined": "OrderActionExplanation"
          },
          "index": false
        },
        {
          "name": "marketIndex",
          "type": "u16",
          "index": false
        },
        {
          "name": "marketType",
          "type": {
            "defined": "MarketType"
          },
          "index": false
        },
        {
          "name": "filler",
          "type": {
            "option": "publicKey"
          },
          "index": false
        },
        {
          "name": "fillerReward",
          "type": {
            "option": "u64"
          },
          "index": false
        },
        {
          "name": "fillRecordId",
          "type": {
            "option": "u64"
          },
          "index": false
        },
        {
          "name": "baseAssetAmountFilled",
          "type": {
            "option": "u64"
          },
          "index": false
        },
        {
          "name": "quoteAssetAmountFilled",
          "type": {
            "option": "u64"
          },
          "index": false
        },
        {
          "name": "takerFee",
          "type": {
            "option": "u64"
          },
          "index": false
        },
        {
          "name": "makerFee",
          "type": {
            "option": "i64"
          },
          "index": false
        },
        {
          "name": "referrerReward",
          "type": {
            "option": "u32"
          },
          "index": false
        },
        {
          "name": "quoteAssetAmountSurplus",
          "type": {
            "option": "i64"
          },
          "index": false
        },
        {
          "name": "spotFulfillmentMethodFee",
          "type": {
            "option": "u64"
          },
          "index": false
        },
        {
          "name": "taker",
          "type": {
            "option": "publicKey"
          },
          "index": false
        },
        {
          "name": "takerOrderId",
          "type": {
            "option": "u32"
          },
          "index": false
        },
        {
          "name": "takerOrderDirection",
          "type": {
            "option": {
              "defined": "PositionDirection"
            }
          },
          "index": false
        },
        {
          "name": "takerOrderBaseAssetAmount",
          "type": {
            "option": "u64"
          },
          "index": false
        },
        {
          "name": "takerOrderCumulativeBaseAssetAmountFilled",
          "type": {
            "option": "u64"
          },
          "index": false
        },
        {
          "name": "takerOrderCumulativeQuoteAssetAmountFilled",
          "type": {
            "option": "u64"
          },
          "index": false
        },
        {
          "name": "maker",
          "type": {
            "option": "publicKey"
          },
          "index": false
        },
        {
          "name": "makerOrderId",
          "type": {
            "option": "u32"
          },
          "index": false
        },
        {
          "name": "makerOrderDirection",
          "type": {
            "option": {
              "defined": "PositionDirection"
            }
          },
          "index": false
        },
        {
          "name": "makerOrderBaseAssetAmount",
          "type": {
            "option": "u64"
          },
          "index": false
        },
        {
          "name": "makerOrderCumulativeBaseAssetAmountFilled",
          "type": {
            "option": "u64"
          },
          "index": false
        },
        {
          "name": "makerOrderCumulativeQuoteAssetAmountFilled",
          "type": {
            "option": "u64"
          },
          "index": false
        },
        {
          "name": "oraclePrice",
          "type": "i64",
          "index": false
        },
        {
          "name": "bitFlags",
          "type": "u8",
          "index": false
        }
      ]
    },
    {
      "name": "LPRecord",
      "fields": [
        {
          "name": "ts",
          "type": "i64",
          "index": false
        },
        {
          "name": "user",
          "type": "publicKey",
          "index": false
        },
        {
          "name": "action",
          "type": {
            "defined": "LPAction"
          },
          "index": false
        },
        {
          "name": "nShares",
          "type": "u64",
          "index": false
        },
        {
          "name": "marketIndex",
          "type": "u16",
          "index": false
        },
        {
          "name": "deltaBaseAssetAmount",
          "type": "i64",
          "index": false
        },
        {
          "name": "deltaQuoteAssetAmount",
          "type": "i64",
          "index": false
        },
        {
          "name": "pnl",
          "type": "i64",
          "index": false
        }
      ]
    },
    {
      "name": "LiquidationRecord",
      "fields": [
        {
          "name": "ts",
          "type": "i64",
          "index": false
        },
        {
          "name": "liquidationType",
          "type": {
            "defined": "LiquidationType"
          },
          "index": false
        },
        {
          "name": "user",
          "type": "publicKey",
          "index": false
        },
        {
          "name": "liquidator",
          "type": "publicKey",
          "index": false
        },
        {
          "name": "marginRequirement",
          "type": "u128",
          "index": false
        },
        {
          "name": "totalCollateral",
          "type": "i128",
          "index": false
        },
        {
          "name": "marginFreed",
          "type": "u64",
          "index": false
        },
        {
          "name": "liquidationId",
          "type": "u16",
          "index": false
        },
        {
          "name": "bankrupt",
          "type": "bool",
          "index": false
        },
        {
          "name": "canceledOrderIds",
          "type": {
            "vec": "u32"
          },
          "index": false
        },
        {
          "name": "liquidatePerp",
          "type": {
            "defined": "LiquidatePerpRecord"
          },
          "index": false
        },
        {
          "name": "liquidateSpot",
          "type": {
            "defined": "LiquidateSpotRecord"
          },
          "index": false
        },
        {
          "name": "liquidateBorrowForPerpPnl",
          "type": {
            "defined": "LiquidateBorrowForPerpPnlRecord"
          },
          "index": false
        },
        {
          "name": "liquidatePerpPnlForDeposit",
          "type": {
            "defined": "LiquidatePerpPnlForDepositRecord"
          },
          "index": false
        },
        {
          "name": "perpBankruptcy",
          "type": {
            "defined": "PerpBankruptcyRecord"
          },
          "index": false
        },
        {
          "name": "spotBankruptcy",
          "type": {
            "defined": "SpotBankruptcyRecord"
          },
          "index": false
        }
      ]
    },
    {
      "name": "SettlePnlRecord",
      "fields": [
        {
          "name": "ts",
          "type": "i64",
          "index": false
        },
        {
          "name": "user",
          "type": "publicKey",
          "index": false
        },
        {
          "name": "marketIndex",
          "type": "u16",
          "index": false
        },
        {
          "name": "pnl",
          "type": "i128",
          "index": false
        },
        {
          "name": "baseAssetAmount",
          "type": "i64",
          "index": false
        },
        {
          "name": "quoteAssetAmountAfter",
          "type": "i64",
          "index": false
        },
        {
          "name": "quoteEntryAmount",
          "type": "i64",
          "index": false
        },
        {
          "name": "settlePrice",
          "type": "i64",
          "index": false
        },
        {
          "name": "explanation",
          "type": {
            "defined": "SettlePnlExplanation"
          },
          "index": false
        }
      ]
    },
    {
      "name": "InsuranceFundRecord",
      "fields": [
        {
          "name": "ts",
          "type": "i64",
          "index": false
        },
        {
          "name": "spotMarketIndex",
          "type": "u16",
          "index": false
        },
        {
          "name": "perpMarketIndex",
          "type": "u16",
          "index": false
        },
        {
          "name": "userIfFactor",
          "type": "u32",
          "index": false
        },
        {
          "name": "totalIfFactor",
          "type": "u32",
          "index": false
        },
        {
          "name": "vaultAmountBefore",
          "type": "u64",
          "index": false
        },
        {
          "name": "insuranceVaultAmountBefore",
          "type": "u64",
          "index": false
        },
        {
          "name": "totalIfSharesBefore",
          "type": "u128",
          "index": false
        },
        {
          "name": "totalIfSharesAfter",
          "type": "u128",
          "index": false
        },
        {
          "name": "amount",
          "type": "i64",
          "index": false
        }
      ]
    },
    {
      "name": "InsuranceFundStakeRecord",
      "fields": [
        {
          "name": "ts",
          "type": "i64",
          "index": false
        },
        {
          "name": "userAuthority",
          "type": "publicKey",
          "index": false
        },
        {
          "name": "action",
          "type": {
            "defined": "StakeAction"
          },
          "index": false
        },
        {
          "name": "amount",
          "type": "u64",
          "index": false
        },
        {
          "name": "marketIndex",
          "type": "u16",
          "index": false
        },
        {
          "name": "insuranceVaultAmountBefore",
          "type": "u64",
          "index": false
        },
        {
          "name": "ifSharesBefore",
          "type": "u128",
          "index": false
        },
        {
          "name": "userIfSharesBefore",
          "type": "u128",
          "index": false
        },
        {
          "name": "totalIfSharesBefore",
          "type": "u128",
          "index": false
        },
        {
          "name": "ifSharesAfter",
          "type": "u128",
          "index": false
        },
        {
          "name": "userIfSharesAfter",
          "type": "u128",
          "index": false
        },
        {
          "name": "totalIfSharesAfter",
          "type": "u128",
          "index": false
        }
      ]
    },
    {
      "name": "SwapRecord",
      "fields": [
        {
          "name": "ts",
          "type": "i64",
          "index": false
        },
        {
          "name": "user",
          "type": "publicKey",
          "index": false
        },
        {
          "name": "amountOut",
          "type": "u64",
          "index": false
        },
        {
          "name": "amountIn",
          "type": "u64",
          "index": false
        },
        {
          "name": "outMarketIndex",
          "type": "u16",
          "index": false
        },
        {
          "name": "inMarketIndex",
          "type": "u16",
          "index": false
        },
        {
          "name": "outOraclePrice",
          "type": "i64",
          "index": false
        },
        {
          "name": "inOraclePrice",
          "type": "i64",
          "index": false
        },
        {
          "name": "fee",
          "type": "u64",
          "index": false
        }
      ]
    },
    {
      "name": "SpotMarketVaultDepositRecord",
      "fields": [
        {
          "name": "ts",
          "type": "i64",
          "index": false
        },
        {
          "name": "marketIndex",
          "type": "u16",
          "index": false
        },
        {
          "name": "depositBalance",
          "type": "u128",
          "index": false
        },
        {
          "name": "cumulativeDepositInterestBefore",
          "type": "u128",
          "index": false
        },
        {
          "name": "cumulativeDepositInterestAfter",
          "type": "u128",
          "index": false
        },
        {
          "name": "depositTokenAmountBefore",
          "type": "u64",
          "index": false
        },
        {
          "name": "amount",
          "type": "u64",
          "index": false
        }
      ]
    },
    {
      "name": "DeleteUserRecord",
      "fields": [
        {
          "name": "ts",
          "type": "i64",
          "index": false
        },
        {
          "name": "userAuthority",
          "type": "publicKey",
          "index": false
        },
        {
          "name": "user",
          "type": "publicKey",
          "index": false
        },
        {
          "name": "subAccountId",
          "type": "u16",
          "index": false
        },
        {
          "name": "keeper",
          "type": {
            "option": "publicKey"
          },
          "index": false
        }
      ]
    },
    {
      "name": "FuelSweepRecord",
      "fields": [
        {
          "name": "ts",
          "type": "i64",
          "index": false
        },
        {
          "name": "authority",
          "type": "publicKey",
          "index": false
        },
        {
          "name": "userStatsFuelInsurance",
          "type": "u32",
          "index": false
        },
        {
          "name": "userStatsFuelDeposits",
          "type": "u32",
          "index": false
        },
        {
          "name": "userStatsFuelBorrows",
          "type": "u32",
          "index": false
        },
        {
          "name": "userStatsFuelPositions",
          "type": "u32",
          "index": false
        },
        {
          "name": "userStatsFuelTaker",
          "type": "u32",
          "index": false
        },
        {
          "name": "userStatsFuelMaker",
          "type": "u32",
          "index": false
        },
        {
          "name": "fuelOverflowFuelInsurance",
          "type": "u128",
          "index": false
        },
        {
          "name": "fuelOverflowFuelDeposits",
          "type": "u128",
          "index": false
        },
        {
          "name": "fuelOverflowFuelBorrows",
          "type": "u128",
          "index": false
        },
        {
          "name": "fuelOverflowFuelPositions",
          "type": "u128",
          "index": false
        },
        {
          "name": "fuelOverflowFuelTaker",
          "type": "u128",
          "index": false
        },
        {
          "name": "fuelOverflowFuelMaker",
          "type": "u128",
          "index": false
        }
      ]
    },
    {
      "name": "FuelSeasonRecord",
      "fields": [
        {
          "name": "ts",
          "type": "i64",
          "index": false
        },
        {
          "name": "authority",
          "type": "publicKey",
          "index": false
        },
        {
          "name": "fuelInsurance",
          "type": "u128",
          "index": false
        },
        {
          "name": "fuelDeposits",
          "type": "u128",
          "index": false
        },
        {
          "name": "fuelBorrows",
          "type": "u128",
          "index": false
        },
        {
          "name": "fuelPositions",
          "type": "u128",
          "index": false
        },
        {
          "name": "fuelTaker",
          "type": "u128",
          "index": false
        },
        {
          "name": "fuelMaker",
          "type": "u128",
          "index": false
        },
        {
          "name": "fuelTotal",
          "type": "u128",
          "index": false
        }
      ]
    },
    {
      "name": "LPSwapRecord",
      "fields": [
        {
          "name": "ts",
          "type": "i64",
          "index": false
        },
        {
          "name": "authority",
          "type": "publicKey",
          "index": false
        },
        {
          "name": "amountOut",
          "type": "u64",
          "index": false
        },
        {
          "name": "amountIn",
          "type": "u64",
          "index": false
        },
        {
          "name": "feeOut",
          "type": "i64",
          "index": false
        },
        {
          "name": "feeIn",
          "type": "i64",
          "index": false
        },
        {
          "name": "outSpotMarketIndex",
          "type": "u16",
          "index": false
        },
        {
          "name": "inSpotMarketIndex",
          "type": "u16",
          "index": false
        },
        {
          "name": "outConstituentIndex",
          "type": "u16",
          "index": false
        },
        {
          "name": "inConstituentIndex",
          "type": "u16",
          "index": false
        },
        {
          "name": "outOraclePrice",
          "type": "i64",
          "index": false
        },
        {
          "name": "inOraclePrice",
          "type": "i64",
          "index": false
        },
        {
          "name": "mintOut",
          "type": "publicKey",
          "index": false
        },
        {
          "name": "mintIn",
          "type": "publicKey",
          "index": false
        }
      ]
    }
  ],
  "errors": [
    {
      "code": 6000,
      "name": "InvalidSpotMarketAuthority",
      "msg": "Invalid Spot Market Authority"
    },
    {
      "code": 6001,
      "name": "InvalidInsuranceFundAuthority",
      "msg": "Clearing house not insurance fund authority"
    },
    {
      "code": 6002,
      "name": "InsufficientDeposit",
      "msg": "Insufficient deposit"
    },
    {
      "code": 6003,
      "name": "InsufficientCollateral",
      "msg": "Insufficient collateral"
    },
    {
      "code": 6004,
      "name": "SufficientCollateral",
      "msg": "Sufficient collateral"
    },
    {
      "code": 6005,
      "name": "MaxNumberOfPositions",
      "msg": "Max number of positions taken"
    },
    {
      "code": 6006,
      "name": "AdminControlsPricesDisabled",
      "msg": "Admin Controls Prices Disabled"
    },
    {
      "code": 6007,
      "name": "MarketDelisted",
      "msg": "Market Delisted"
    },
    {
      "code": 6008,
      "name": "MarketIndexAlreadyInitialized",
      "msg": "Market Index Already Initialized"
    },
    {
      "code": 6009,
      "name": "UserAccountAndUserPositionsAccountMismatch",
      "msg": "User Account And User Positions Account Mismatch"
    },
    {
      "code": 6010,
      "name": "UserHasNoPositionInMarket",
      "msg": "User Has No Position In Market"
    },
    {
      "code": 6011,
      "name": "InvalidInitialPeg",
      "msg": "Invalid Initial Peg"
    },
    {
      "code": 6012,
      "name": "InvalidRepegRedundant",
      "msg": "AMM repeg already configured with amt given"
    },
    {
      "code": 6013,
      "name": "InvalidRepegDirection",
      "msg": "AMM repeg incorrect repeg direction"
    },
    {
      "code": 6014,
      "name": "InvalidRepegProfitability",
      "msg": "AMM repeg out of bounds pnl"
    },
    {
      "code": 6015,
      "name": "SlippageOutsideLimit",
      "msg": "Slippage Outside Limit Price"
    },
    {
      "code": 6016,
      "name": "OrderSizeTooSmall",
      "msg": "Order Size Too Small"
    },
    {
      "code": 6017,
      "name": "InvalidUpdateK",
      "msg": "Price change too large when updating K"
    },
    {
      "code": 6018,
      "name": "AdminWithdrawTooLarge",
      "msg": "Admin tried to withdraw amount larger than fees collected"
    },
    {
      "code": 6019,
      "name": "MathError",
      "msg": "Math Error"
    },
    {
      "code": 6020,
      "name": "BnConversionError",
      "msg": "Conversion to u128/u64 failed with an overflow or underflow"
    },
    {
      "code": 6021,
      "name": "ClockUnavailable",
      "msg": "Clock unavailable"
    },
    {
      "code": 6022,
      "name": "UnableToLoadOracle",
      "msg": "Unable To Load Oracles"
    },
    {
      "code": 6023,
      "name": "PriceBandsBreached",
      "msg": "Price Bands Breached"
    },
    {
      "code": 6024,
      "name": "ExchangePaused",
      "msg": "Exchange is paused"
    },
    {
      "code": 6025,
      "name": "InvalidWhitelistToken",
      "msg": "Invalid whitelist token"
    },
    {
      "code": 6026,
      "name": "WhitelistTokenNotFound",
      "msg": "Whitelist token not found"
    },
    {
      "code": 6027,
      "name": "InvalidDiscountToken",
      "msg": "Invalid discount token"
    },
    {
      "code": 6028,
      "name": "DiscountTokenNotFound",
      "msg": "Discount token not found"
    },
    {
      "code": 6029,
      "name": "ReferrerNotFound",
      "msg": "Referrer not found"
    },
    {
      "code": 6030,
      "name": "ReferrerStatsNotFound",
      "msg": "ReferrerNotFound"
    },
    {
      "code": 6031,
      "name": "ReferrerMustBeWritable",
      "msg": "ReferrerMustBeWritable"
    },
    {
      "code": 6032,
      "name": "ReferrerStatsMustBeWritable",
      "msg": "ReferrerMustBeWritable"
    },
    {
      "code": 6033,
      "name": "ReferrerAndReferrerStatsAuthorityUnequal",
      "msg": "ReferrerAndReferrerStatsAuthorityUnequal"
    },
    {
      "code": 6034,
      "name": "InvalidReferrer",
      "msg": "InvalidReferrer"
    },
    {
      "code": 6035,
      "name": "InvalidOracle",
      "msg": "InvalidOracle"
    },
    {
      "code": 6036,
      "name": "OracleNotFound",
      "msg": "OracleNotFound"
    },
    {
      "code": 6037,
      "name": "LiquidationsBlockedByOracle",
      "msg": "Liquidations Blocked By Oracle"
    },
    {
      "code": 6038,
      "name": "MaxDeposit",
      "msg": "Can not deposit more than max deposit"
    },
    {
      "code": 6039,
      "name": "CantDeleteUserWithCollateral",
      "msg": "Can not delete user that still has collateral"
    },
    {
      "code": 6040,
      "name": "InvalidFundingProfitability",
      "msg": "AMM funding out of bounds pnl"
    },
    {
      "code": 6041,
      "name": "CastingFailure",
      "msg": "Casting Failure"
    },
    {
      "code": 6042,
      "name": "InvalidOrder",
      "msg": "InvalidOrder"
    },
    {
      "code": 6043,
      "name": "InvalidOrderMaxTs",
      "msg": "InvalidOrderMaxTs"
    },
    {
      "code": 6044,
      "name": "InvalidOrderMarketType",
      "msg": "InvalidOrderMarketType"
    },
    {
      "code": 6045,
      "name": "InvalidOrderForInitialMarginReq",
      "msg": "InvalidOrderForInitialMarginReq"
    },
    {
      "code": 6046,
      "name": "InvalidOrderNotRiskReducing",
      "msg": "InvalidOrderNotRiskReducing"
    },
    {
      "code": 6047,
      "name": "InvalidOrderSizeTooSmall",
      "msg": "InvalidOrderSizeTooSmall"
    },
    {
      "code": 6048,
      "name": "InvalidOrderNotStepSizeMultiple",
      "msg": "InvalidOrderNotStepSizeMultiple"
    },
    {
      "code": 6049,
      "name": "InvalidOrderBaseQuoteAsset",
      "msg": "InvalidOrderBaseQuoteAsset"
    },
    {
      "code": 6050,
      "name": "InvalidOrderIOC",
      "msg": "InvalidOrderIOC"
    },
    {
      "code": 6051,
      "name": "InvalidOrderPostOnly",
      "msg": "InvalidOrderPostOnly"
    },
    {
      "code": 6052,
      "name": "InvalidOrderIOCPostOnly",
      "msg": "InvalidOrderIOCPostOnly"
    },
    {
      "code": 6053,
      "name": "InvalidOrderTrigger",
      "msg": "InvalidOrderTrigger"
    },
    {
      "code": 6054,
      "name": "InvalidOrderAuction",
      "msg": "InvalidOrderAuction"
    },
    {
      "code": 6055,
      "name": "InvalidOrderOracleOffset",
      "msg": "InvalidOrderOracleOffset"
    },
    {
      "code": 6056,
      "name": "InvalidOrderMinOrderSize",
      "msg": "InvalidOrderMinOrderSize"
    },
    {
      "code": 6057,
      "name": "PlacePostOnlyLimitFailure",
      "msg": "Failed to Place Post-Only Limit Order"
    },
    {
      "code": 6058,
      "name": "UserHasNoOrder",
      "msg": "User has no order"
    },
    {
      "code": 6059,
      "name": "OrderAmountTooSmall",
      "msg": "Order Amount Too Small"
    },
    {
      "code": 6060,
      "name": "MaxNumberOfOrders",
      "msg": "Max number of orders taken"
    },
    {
      "code": 6061,
      "name": "OrderDoesNotExist",
      "msg": "Order does not exist"
    },
    {
      "code": 6062,
      "name": "OrderNotOpen",
      "msg": "Order not open"
    },
    {
      "code": 6063,
      "name": "FillOrderDidNotUpdateState",
      "msg": "FillOrderDidNotUpdateState"
    },
    {
      "code": 6064,
      "name": "ReduceOnlyOrderIncreasedRisk",
      "msg": "Reduce only order increased risk"
    },
    {
      "code": 6065,
      "name": "UnableToLoadAccountLoader",
      "msg": "Unable to load AccountLoader"
    },
    {
      "code": 6066,
      "name": "TradeSizeTooLarge",
      "msg": "Trade Size Too Large"
    },
    {
      "code": 6067,
      "name": "UserCantReferThemselves",
      "msg": "User cant refer themselves"
    },
    {
      "code": 6068,
      "name": "DidNotReceiveExpectedReferrer",
      "msg": "Did not receive expected referrer"
    },
    {
      "code": 6069,
      "name": "CouldNotDeserializeReferrer",
      "msg": "Could not deserialize referrer"
    },
    {
      "code": 6070,
      "name": "CouldNotDeserializeReferrerStats",
      "msg": "Could not deserialize referrer stats"
    },
    {
      "code": 6071,
      "name": "UserOrderIdAlreadyInUse",
      "msg": "User Order Id Already In Use"
    },
    {
      "code": 6072,
      "name": "NoPositionsLiquidatable",
      "msg": "No positions liquidatable"
    },
    {
      "code": 6073,
      "name": "InvalidMarginRatio",
      "msg": "Invalid Margin Ratio"
    },
    {
      "code": 6074,
      "name": "CantCancelPostOnlyOrder",
      "msg": "Cant Cancel Post Only Order"
    },
    {
      "code": 6075,
      "name": "InvalidOracleOffset",
      "msg": "InvalidOracleOffset"
    },
    {
      "code": 6076,
      "name": "CantExpireOrders",
      "msg": "CantExpireOrders"
    },
    {
      "code": 6077,
      "name": "CouldNotLoadMarketData",
      "msg": "CouldNotLoadMarketData"
    },
    {
      "code": 6078,
      "name": "PerpMarketNotFound",
      "msg": "PerpMarketNotFound"
    },
    {
      "code": 6079,
      "name": "InvalidMarketAccount",
      "msg": "InvalidMarketAccount"
    },
    {
      "code": 6080,
      "name": "UnableToLoadPerpMarketAccount",
      "msg": "UnableToLoadMarketAccount"
    },
    {
      "code": 6081,
      "name": "MarketWrongMutability",
      "msg": "MarketWrongMutability"
    },
    {
      "code": 6082,
      "name": "UnableToCastUnixTime",
      "msg": "UnableToCastUnixTime"
    },
    {
      "code": 6083,
      "name": "CouldNotFindSpotPosition",
      "msg": "CouldNotFindSpotPosition"
    },
    {
      "code": 6084,
      "name": "NoSpotPositionAvailable",
      "msg": "NoSpotPositionAvailable"
    },
    {
      "code": 6085,
      "name": "InvalidSpotMarketInitialization",
      "msg": "InvalidSpotMarketInitialization"
    },
    {
      "code": 6086,
      "name": "CouldNotLoadSpotMarketData",
      "msg": "CouldNotLoadSpotMarketData"
    },
    {
      "code": 6087,
      "name": "SpotMarketNotFound",
      "msg": "SpotMarketNotFound"
    },
    {
      "code": 6088,
      "name": "InvalidSpotMarketAccount",
      "msg": "InvalidSpotMarketAccount"
    },
    {
      "code": 6089,
      "name": "UnableToLoadSpotMarketAccount",
      "msg": "UnableToLoadSpotMarketAccount"
    },
    {
      "code": 6090,
      "name": "SpotMarketWrongMutability",
      "msg": "SpotMarketWrongMutability"
    },
    {
      "code": 6091,
      "name": "SpotMarketInterestNotUpToDate",
      "msg": "SpotInterestNotUpToDate"
    },
    {
      "code": 6092,
      "name": "SpotMarketInsufficientDeposits",
      "msg": "SpotMarketInsufficientDeposits"
    },
    {
      "code": 6093,
      "name": "UserMustSettleTheirOwnPositiveUnsettledPNL",
      "msg": "UserMustSettleTheirOwnPositiveUnsettledPNL"
    },
    {
      "code": 6094,
      "name": "CantUpdatePoolBalanceType",
      "msg": "CantUpdatePoolBalanceType"
    },
    {
      "code": 6095,
      "name": "InsufficientCollateralForSettlingPNL",
      "msg": "InsufficientCollateralForSettlingPNL"
    },
    {
      "code": 6096,
      "name": "AMMNotUpdatedInSameSlot",
      "msg": "AMMNotUpdatedInSameSlot"
    },
    {
      "code": 6097,
      "name": "AuctionNotComplete",
      "msg": "AuctionNotComplete"
    },
    {
      "code": 6098,
      "name": "MakerNotFound",
      "msg": "MakerNotFound"
    },
    {
      "code": 6099,
      "name": "MakerStatsNotFound",
      "msg": "MakerNotFound"
    },
    {
      "code": 6100,
      "name": "MakerMustBeWritable",
      "msg": "MakerMustBeWritable"
    },
    {
      "code": 6101,
      "name": "MakerStatsMustBeWritable",
      "msg": "MakerMustBeWritable"
    },
    {
      "code": 6102,
      "name": "MakerOrderNotFound",
      "msg": "MakerOrderNotFound"
    },
    {
      "code": 6103,
      "name": "CouldNotDeserializeMaker",
      "msg": "CouldNotDeserializeMaker"
    },
    {
      "code": 6104,
      "name": "CouldNotDeserializeMakerStats",
      "msg": "CouldNotDeserializeMaker"
    },
    {
      "code": 6105,
      "name": "AuctionPriceDoesNotSatisfyMaker",
      "msg": "AuctionPriceDoesNotSatisfyMaker"
    },
    {
      "code": 6106,
      "name": "MakerCantFulfillOwnOrder",
      "msg": "MakerCantFulfillOwnOrder"
    },
    {
      "code": 6107,
      "name": "MakerOrderMustBePostOnly",
      "msg": "MakerOrderMustBePostOnly"
    },
    {
      "code": 6108,
      "name": "CantMatchTwoPostOnlys",
      "msg": "CantMatchTwoPostOnlys"
    },
    {
      "code": 6109,
      "name": "OrderBreachesOraclePriceLimits",
      "msg": "OrderBreachesOraclePriceLimits"
    },
    {
      "code": 6110,
      "name": "OrderMustBeTriggeredFirst",
      "msg": "OrderMustBeTriggeredFirst"
    },
    {
      "code": 6111,
      "name": "OrderNotTriggerable",
      "msg": "OrderNotTriggerable"
    },
    {
      "code": 6112,
      "name": "OrderDidNotSatisfyTriggerCondition",
      "msg": "OrderDidNotSatisfyTriggerCondition"
    },
    {
      "code": 6113,
      "name": "PositionAlreadyBeingLiquidated",
      "msg": "PositionAlreadyBeingLiquidated"
    },
    {
      "code": 6114,
      "name": "PositionDoesntHaveOpenPositionOrOrders",
      "msg": "PositionDoesntHaveOpenPositionOrOrders"
    },
    {
      "code": 6115,
      "name": "AllOrdersAreAlreadyLiquidations",
      "msg": "AllOrdersAreAlreadyLiquidations"
    },
    {
      "code": 6116,
      "name": "CantCancelLiquidationOrder",
      "msg": "CantCancelLiquidationOrder"
    },
    {
      "code": 6117,
      "name": "UserIsBeingLiquidated",
      "msg": "UserIsBeingLiquidated"
    },
    {
      "code": 6118,
      "name": "LiquidationsOngoing",
      "msg": "LiquidationsOngoing"
    },
    {
      "code": 6119,
      "name": "WrongSpotBalanceType",
      "msg": "WrongSpotBalanceType"
    },
    {
      "code": 6120,
      "name": "UserCantLiquidateThemself",
      "msg": "UserCantLiquidateThemself"
    },
    {
      "code": 6121,
      "name": "InvalidPerpPositionToLiquidate",
      "msg": "InvalidPerpPositionToLiquidate"
    },
    {
      "code": 6122,
      "name": "InvalidBaseAssetAmountForLiquidatePerp",
      "msg": "InvalidBaseAssetAmountForLiquidatePerp"
    },
    {
      "code": 6123,
      "name": "InvalidPositionLastFundingRate",
      "msg": "InvalidPositionLastFundingRate"
    },
    {
      "code": 6124,
      "name": "InvalidPositionDelta",
      "msg": "InvalidPositionDelta"
    },
    {
      "code": 6125,
      "name": "UserBankrupt",
      "msg": "UserBankrupt"
    },
    {
      "code": 6126,
      "name": "UserNotBankrupt",
      "msg": "UserNotBankrupt"
    },
    {
      "code": 6127,
      "name": "UserHasInvalidBorrow",
      "msg": "UserHasInvalidBorrow"
    },
    {
      "code": 6128,
      "name": "DailyWithdrawLimit",
      "msg": "DailyWithdrawLimit"
    },
    {
      "code": 6129,
      "name": "DefaultError",
      "msg": "DefaultError"
    },
    {
      "code": 6130,
      "name": "InsufficientLPTokens",
      "msg": "Insufficient LP tokens"
    },
    {
      "code": 6131,
      "name": "CantLPWithPerpPosition",
      "msg": "Cant LP with a market position"
    },
    {
      "code": 6132,
      "name": "UnableToBurnLPTokens",
      "msg": "Unable to burn LP tokens"
    },
    {
      "code": 6133,
      "name": "TryingToRemoveLiquidityTooFast",
      "msg": "Trying to remove liqudity too fast after adding it"
    },
    {
      "code": 6134,
      "name": "InvalidSpotMarketVault",
      "msg": "Invalid Spot Market Vault"
    },
    {
      "code": 6135,
      "name": "InvalidSpotMarketState",
      "msg": "Invalid Spot Market State"
    },
    {
      "code": 6136,
      "name": "InvalidSerumProgram",
      "msg": "InvalidSerumProgram"
    },
    {
      "code": 6137,
      "name": "InvalidSerumMarket",
      "msg": "InvalidSerumMarket"
    },
    {
      "code": 6138,
      "name": "InvalidSerumBids",
      "msg": "InvalidSerumBids"
    },
    {
      "code": 6139,
      "name": "InvalidSerumAsks",
      "msg": "InvalidSerumAsks"
    },
    {
      "code": 6140,
      "name": "InvalidSerumOpenOrders",
      "msg": "InvalidSerumOpenOrders"
    },
    {
      "code": 6141,
      "name": "FailedSerumCPI",
      "msg": "FailedSerumCPI"
    },
    {
      "code": 6142,
      "name": "FailedToFillOnExternalMarket",
      "msg": "FailedToFillOnExternalMarket"
    },
    {
      "code": 6143,
      "name": "InvalidFulfillmentConfig",
      "msg": "InvalidFulfillmentConfig"
    },
    {
      "code": 6144,
      "name": "InvalidFeeStructure",
      "msg": "InvalidFeeStructure"
    },
    {
      "code": 6145,
      "name": "InsufficientIFShares",
      "msg": "Insufficient IF shares"
    },
    {
      "code": 6146,
      "name": "MarketActionPaused",
      "msg": "the Market has paused this action"
    },
    {
      "code": 6147,
      "name": "MarketPlaceOrderPaused",
      "msg": "the Market status doesnt allow placing orders"
    },
    {
      "code": 6148,
      "name": "MarketFillOrderPaused",
      "msg": "the Market status doesnt allow filling orders"
    },
    {
      "code": 6149,
      "name": "MarketWithdrawPaused",
      "msg": "the Market status doesnt allow withdraws"
    },
    {
      "code": 6150,
      "name": "ProtectedAssetTierViolation",
      "msg": "Action violates the Protected Asset Tier rules"
    },
    {
      "code": 6151,
      "name": "IsolatedAssetTierViolation",
      "msg": "Action violates the Isolated Asset Tier rules"
    },
    {
      "code": 6152,
      "name": "UserCantBeDeleted",
      "msg": "User Cant Be Deleted"
    },
    {
      "code": 6153,
      "name": "ReduceOnlyWithdrawIncreasedRisk",
      "msg": "Reduce Only Withdraw Increased Risk"
    },
    {
      "code": 6154,
      "name": "MaxOpenInterest",
      "msg": "Max Open Interest"
    },
    {
      "code": 6155,
      "name": "CantResolvePerpBankruptcy",
      "msg": "Cant Resolve Perp Bankruptcy"
    },
    {
      "code": 6156,
      "name": "LiquidationDoesntSatisfyLimitPrice",
      "msg": "Liquidation Doesnt Satisfy Limit Price"
    },
    {
      "code": 6157,
      "name": "MarginTradingDisabled",
      "msg": "Margin Trading Disabled"
    },
    {
      "code": 6158,
      "name": "InvalidMarketStatusToSettlePnl",
      "msg": "Invalid Market Status to Settle Perp Pnl"
    },
    {
      "code": 6159,
      "name": "PerpMarketNotInSettlement",
      "msg": "PerpMarketNotInSettlement"
    },
    {
      "code": 6160,
      "name": "PerpMarketNotInReduceOnly",
      "msg": "PerpMarketNotInReduceOnly"
    },
    {
      "code": 6161,
      "name": "PerpMarketSettlementBufferNotReached",
      "msg": "PerpMarketSettlementBufferNotReached"
    },
    {
      "code": 6162,
      "name": "PerpMarketSettlementUserHasOpenOrders",
      "msg": "PerpMarketSettlementUserHasOpenOrders"
    },
    {
      "code": 6163,
      "name": "PerpMarketSettlementUserHasActiveLP",
      "msg": "PerpMarketSettlementUserHasActiveLP"
    },
    {
      "code": 6164,
      "name": "UnableToSettleExpiredUserPosition",
      "msg": "UnableToSettleExpiredUserPosition"
    },
    {
      "code": 6165,
      "name": "UnequalMarketIndexForSpotTransfer",
      "msg": "UnequalMarketIndexForSpotTransfer"
    },
    {
      "code": 6166,
      "name": "InvalidPerpPositionDetected",
      "msg": "InvalidPerpPositionDetected"
    },
    {
      "code": 6167,
      "name": "InvalidSpotPositionDetected",
      "msg": "InvalidSpotPositionDetected"
    },
    {
      "code": 6168,
      "name": "InvalidAmmDetected",
      "msg": "InvalidAmmDetected"
    },
    {
      "code": 6169,
      "name": "InvalidAmmForFillDetected",
      "msg": "InvalidAmmForFillDetected"
    },
    {
      "code": 6170,
      "name": "InvalidAmmLimitPriceOverride",
      "msg": "InvalidAmmLimitPriceOverride"
    },
    {
      "code": 6171,
      "name": "InvalidOrderFillPrice",
      "msg": "InvalidOrderFillPrice"
    },
    {
      "code": 6172,
      "name": "SpotMarketBalanceInvariantViolated",
      "msg": "SpotMarketBalanceInvariantViolated"
    },
    {
      "code": 6173,
      "name": "SpotMarketVaultInvariantViolated",
      "msg": "SpotMarketVaultInvariantViolated"
    },
    {
      "code": 6174,
      "name": "InvalidPDA",
      "msg": "InvalidPDA"
    },
    {
      "code": 6175,
      "name": "InvalidPDASigner",
      "msg": "InvalidPDASigner"
    },
    {
      "code": 6176,
      "name": "RevenueSettingsCannotSettleToIF",
      "msg": "RevenueSettingsCannotSettleToIF"
    },
    {
      "code": 6177,
      "name": "NoRevenueToSettleToIF",
      "msg": "NoRevenueToSettleToIF"
    },
    {
      "code": 6178,
      "name": "NoAmmPerpPnlDeficit",
      "msg": "NoAmmPerpPnlDeficit"
    },
    {
      "code": 6179,
      "name": "SufficientPerpPnlPool",
      "msg": "SufficientPerpPnlPool"
    },
    {
      "code": 6180,
      "name": "InsufficientPerpPnlPool",
      "msg": "InsufficientPerpPnlPool"
    },
    {
      "code": 6181,
      "name": "PerpPnlDeficitBelowThreshold",
      "msg": "PerpPnlDeficitBelowThreshold"
    },
    {
      "code": 6182,
      "name": "MaxRevenueWithdrawPerPeriodReached",
      "msg": "MaxRevenueWithdrawPerPeriodReached"
    },
    {
      "code": 6183,
      "name": "MaxIFWithdrawReached",
      "msg": "InvalidSpotPositionDetected"
    },
    {
      "code": 6184,
      "name": "NoIFWithdrawAvailable",
      "msg": "NoIFWithdrawAvailable"
    },
    {
      "code": 6185,
      "name": "InvalidIFUnstake",
      "msg": "InvalidIFUnstake"
    },
    {
      "code": 6186,
      "name": "InvalidIFUnstakeSize",
      "msg": "InvalidIFUnstakeSize"
    },
    {
      "code": 6187,
      "name": "InvalidIFUnstakeCancel",
      "msg": "InvalidIFUnstakeCancel"
    },
    {
      "code": 6188,
      "name": "InvalidIFForNewStakes",
      "msg": "InvalidIFForNewStakes"
    },
    {
      "code": 6189,
      "name": "InvalidIFRebase",
      "msg": "InvalidIFRebase"
    },
    {
      "code": 6190,
      "name": "InvalidInsuranceUnstakeSize",
      "msg": "InvalidInsuranceUnstakeSize"
    },
    {
      "code": 6191,
      "name": "InvalidOrderLimitPrice",
      "msg": "InvalidOrderLimitPrice"
    },
    {
      "code": 6192,
      "name": "InvalidIFDetected",
      "msg": "InvalidIFDetected"
    },
    {
      "code": 6193,
      "name": "InvalidAmmMaxSpreadDetected",
      "msg": "InvalidAmmMaxSpreadDetected"
    },
    {
      "code": 6194,
      "name": "InvalidConcentrationCoef",
      "msg": "InvalidConcentrationCoef"
    },
    {
      "code": 6195,
      "name": "InvalidSrmVault",
      "msg": "InvalidSrmVault"
    },
    {
      "code": 6196,
      "name": "InvalidVaultOwner",
      "msg": "InvalidVaultOwner"
    },
    {
      "code": 6197,
      "name": "InvalidMarketStatusForFills",
      "msg": "InvalidMarketStatusForFills"
    },
    {
      "code": 6198,
      "name": "IFWithdrawRequestInProgress",
      "msg": "IFWithdrawRequestInProgress"
    },
    {
      "code": 6199,
      "name": "NoIFWithdrawRequestInProgress",
      "msg": "NoIFWithdrawRequestInProgress"
    },
    {
      "code": 6200,
      "name": "IFWithdrawRequestTooSmall",
      "msg": "IFWithdrawRequestTooSmall"
    },
    {
      "code": 6201,
      "name": "IncorrectSpotMarketAccountPassed",
      "msg": "IncorrectSpotMarketAccountPassed"
    },
    {
      "code": 6202,
      "name": "BlockchainClockInconsistency",
      "msg": "BlockchainClockInconsistency"
    },
    {
      "code": 6203,
      "name": "InvalidIFSharesDetected",
      "msg": "InvalidIFSharesDetected"
    },
    {
      "code": 6204,
      "name": "NewLPSizeTooSmall",
      "msg": "NewLPSizeTooSmall"
    },
    {
      "code": 6205,
      "name": "MarketStatusInvalidForNewLP",
      "msg": "MarketStatusInvalidForNewLP"
    },
    {
      "code": 6206,
      "name": "InvalidMarkTwapUpdateDetected",
      "msg": "InvalidMarkTwapUpdateDetected"
    },
    {
      "code": 6207,
      "name": "MarketSettlementAttemptOnActiveMarket",
      "msg": "MarketSettlementAttemptOnActiveMarket"
    },
    {
      "code": 6208,
      "name": "MarketSettlementRequiresSettledLP",
      "msg": "MarketSettlementRequiresSettledLP"
    },
    {
      "code": 6209,
      "name": "MarketSettlementAttemptTooEarly",
      "msg": "MarketSettlementAttemptTooEarly"
    },
    {
      "code": 6210,
      "name": "MarketSettlementTargetPriceInvalid",
      "msg": "MarketSettlementTargetPriceInvalid"
    },
    {
      "code": 6211,
      "name": "UnsupportedSpotMarket",
      "msg": "UnsupportedSpotMarket"
    },
    {
      "code": 6212,
      "name": "SpotOrdersDisabled",
      "msg": "SpotOrdersDisabled"
    },
    {
      "code": 6213,
      "name": "MarketBeingInitialized",
      "msg": "Market Being Initialized"
    },
    {
      "code": 6214,
      "name": "InvalidUserSubAccountId",
      "msg": "Invalid Sub Account Id"
    },
    {
      "code": 6215,
      "name": "InvalidTriggerOrderCondition",
      "msg": "Invalid Trigger Order Condition"
    },
    {
      "code": 6216,
      "name": "InvalidSpotPosition",
      "msg": "Invalid Spot Position"
    },
    {
      "code": 6217,
      "name": "CantTransferBetweenSameUserAccount",
      "msg": "Cant transfer between same user account"
    },
    {
      "code": 6218,
      "name": "InvalidPerpPosition",
      "msg": "Invalid Perp Position"
    },
    {
      "code": 6219,
      "name": "UnableToGetLimitPrice",
      "msg": "Unable To Get Limit Price"
    },
    {
      "code": 6220,
      "name": "InvalidLiquidation",
      "msg": "Invalid Liquidation"
    },
    {
      "code": 6221,
      "name": "SpotFulfillmentConfigDisabled",
      "msg": "Spot Fulfillment Config Disabled"
    },
    {
      "code": 6222,
      "name": "InvalidMaker",
      "msg": "Invalid Maker"
    },
    {
      "code": 6223,
      "name": "FailedUnwrap",
      "msg": "Failed Unwrap"
    },
    {
      "code": 6224,
      "name": "MaxNumberOfUsers",
      "msg": "Max Number Of Users"
    },
    {
      "code": 6225,
      "name": "InvalidOracleForSettlePnl",
      "msg": "InvalidOracleForSettlePnl"
    },
    {
      "code": 6226,
      "name": "MarginOrdersOpen",
      "msg": "MarginOrdersOpen"
    },
    {
      "code": 6227,
      "name": "TierViolationLiquidatingPerpPnl",
      "msg": "TierViolationLiquidatingPerpPnl"
    },
    {
      "code": 6228,
      "name": "CouldNotLoadUserData",
      "msg": "CouldNotLoadUserData"
    },
    {
      "code": 6229,
      "name": "UserWrongMutability",
      "msg": "UserWrongMutability"
    },
    {
      "code": 6230,
      "name": "InvalidUserAccount",
      "msg": "InvalidUserAccount"
    },
    {
      "code": 6231,
      "name": "CouldNotLoadUserStatsData",
      "msg": "CouldNotLoadUserData"
    },
    {
      "code": 6232,
      "name": "UserStatsWrongMutability",
      "msg": "UserWrongMutability"
    },
    {
      "code": 6233,
      "name": "InvalidUserStatsAccount",
      "msg": "InvalidUserAccount"
    },
    {
      "code": 6234,
      "name": "UserNotFound",
      "msg": "UserNotFound"
    },
    {
      "code": 6235,
      "name": "UnableToLoadUserAccount",
      "msg": "UnableToLoadUserAccount"
    },
    {
      "code": 6236,
      "name": "UserStatsNotFound",
      "msg": "UserStatsNotFound"
    },
    {
      "code": 6237,
      "name": "UnableToLoadUserStatsAccount",
      "msg": "UnableToLoadUserStatsAccount"
    },
    {
      "code": 6238,
      "name": "UserNotInactive",
      "msg": "User Not Inactive"
    },
    {
      "code": 6239,
      "name": "RevertFill",
      "msg": "RevertFill"
    },
    {
      "code": 6240,
      "name": "InvalidMarketAccountforDeletion",
      "msg": "Invalid MarketAccount for Deletion"
    },
    {
      "code": 6241,
      "name": "InvalidSpotFulfillmentParams",
      "msg": "Invalid Spot Fulfillment Params"
    },
    {
      "code": 6242,
      "name": "FailedToGetMint",
      "msg": "Failed to Get Mint"
    },
    {
      "code": 6243,
      "name": "FailedPhoenixCPI",
      "msg": "FailedPhoenixCPI"
    },
    {
      "code": 6244,
      "name": "FailedToDeserializePhoenixMarket",
      "msg": "FailedToDeserializePhoenixMarket"
    },
    {
      "code": 6245,
      "name": "InvalidPricePrecision",
      "msg": "InvalidPricePrecision"
    },
    {
      "code": 6246,
      "name": "InvalidPhoenixProgram",
      "msg": "InvalidPhoenixProgram"
    },
    {
      "code": 6247,
      "name": "InvalidPhoenixMarket",
      "msg": "InvalidPhoenixMarket"
    },
    {
      "code": 6248,
      "name": "InvalidSwap",
      "msg": "InvalidSwap"
    },
    {
      "code": 6249,
      "name": "SwapLimitPriceBreached",
      "msg": "SwapLimitPriceBreached"
    },
    {
      "code": 6250,
      "name": "SpotMarketReduceOnly",
      "msg": "SpotMarketReduceOnly"
    },
    {
      "code": 6251,
      "name": "FundingWasNotUpdated",
      "msg": "FundingWasNotUpdated"
    },
    {
      "code": 6252,
      "name": "ImpossibleFill",
      "msg": "ImpossibleFill"
    },
    {
      "code": 6253,
      "name": "CantUpdatePerpBidAskTwap",
      "msg": "CantUpdatePerpBidAskTwap"
    },
    {
      "code": 6254,
      "name": "UserReduceOnly",
      "msg": "UserReduceOnly"
    },
    {
      "code": 6255,
      "name": "InvalidMarginCalculation",
      "msg": "InvalidMarginCalculation"
    },
    {
      "code": 6256,
      "name": "CantPayUserInitFee",
      "msg": "CantPayUserInitFee"
    },
    {
      "code": 6257,
      "name": "CantReclaimRent",
      "msg": "CantReclaimRent"
    },
    {
      "code": 6258,
      "name": "InsuranceFundOperationPaused",
      "msg": "InsuranceFundOperationPaused"
    },
    {
      "code": 6259,
      "name": "NoUnsettledPnl",
      "msg": "NoUnsettledPnl"
    },
    {
      "code": 6260,
      "name": "PnlPoolCantSettleUser",
      "msg": "PnlPoolCantSettleUser"
    },
    {
      "code": 6261,
      "name": "OracleNonPositive",
      "msg": "OracleInvalid"
    },
    {
      "code": 6262,
      "name": "OracleTooVolatile",
      "msg": "OracleTooVolatile"
    },
    {
      "code": 6263,
      "name": "OracleTooUncertain",
      "msg": "OracleTooUncertain"
    },
    {
      "code": 6264,
      "name": "OracleStaleForMargin",
      "msg": "OracleStaleForMargin"
    },
    {
      "code": 6265,
      "name": "OracleInsufficientDataPoints",
      "msg": "OracleInsufficientDataPoints"
    },
    {
      "code": 6266,
      "name": "OracleStaleForAMM",
      "msg": "OracleStaleForAMM"
    },
    {
      "code": 6267,
      "name": "UnableToParsePullOracleMessage",
      "msg": "Unable to parse pull oracle message"
    },
    {
      "code": 6268,
      "name": "MaxBorrows",
      "msg": "Can not borow more than max borrows"
    },
    {
      "code": 6269,
      "name": "OracleUpdatesNotMonotonic",
      "msg": "Updates must be monotonically increasing"
    },
    {
      "code": 6270,
      "name": "OraclePriceFeedMessageMismatch",
      "msg": "Trying to update price feed with the wrong feed id"
    },
    {
      "code": 6271,
      "name": "OracleUnsupportedMessageType",
      "msg": "The message in the update must be a PriceFeedMessage"
    },
    {
      "code": 6272,
      "name": "OracleDeserializeMessageFailed",
      "msg": "Could not deserialize the message in the update"
    },
    {
      "code": 6273,
      "name": "OracleWrongGuardianSetOwner",
      "msg": "Wrong guardian set owner in update price atomic"
    },
    {
      "code": 6274,
      "name": "OracleWrongWriteAuthority",
      "msg": "Oracle post update atomic price feed account must be drift program"
    },
    {
      "code": 6275,
      "name": "OracleWrongVaaOwner",
      "msg": "Oracle vaa owner must be wormhole program"
    },
    {
      "code": 6276,
      "name": "OracleTooManyPriceAccountUpdates",
      "msg": "Multi updates must have 2 or fewer accounts passed in remaining accounts"
    },
    {
      "code": 6277,
      "name": "OracleMismatchedVaaAndPriceUpdates",
      "msg": "Don't have the same remaining accounts number and pyth updates left"
    },
    {
      "code": 6278,
      "name": "OracleBadRemainingAccountPublicKey",
      "msg": "Remaining account passed does not match oracle update derived pda"
    },
    {
      "code": 6279,
      "name": "FailedOpenbookV2CPI",
      "msg": "FailedOpenbookV2CPI"
    },
    {
      "code": 6280,
      "name": "InvalidOpenbookV2Program",
      "msg": "InvalidOpenbookV2Program"
    },
    {
      "code": 6281,
      "name": "InvalidOpenbookV2Market",
      "msg": "InvalidOpenbookV2Market"
    },
    {
      "code": 6282,
      "name": "NonZeroTransferFee",
      "msg": "Non zero transfer fee"
    },
    {
      "code": 6283,
      "name": "LiquidationOrderFailedToFill",
      "msg": "Liquidation order failed to fill"
    },
    {
      "code": 6284,
      "name": "InvalidPredictionMarketOrder",
      "msg": "Invalid prediction market order"
    },
    {
      "code": 6285,
      "name": "InvalidVerificationIxIndex",
      "msg": "Ed25519 Ix must be before place and make SignedMsg order ix"
    },
    {
      "code": 6286,
      "name": "SigVerificationFailed",
      "msg": "SignedMsg message verificaiton failed"
    },
    {
      "code": 6287,
      "name": "MismatchedSignedMsgOrderParamsMarketIndex",
      "msg": "Market index mismatched b/w taker and maker SignedMsg order params"
    },
    {
      "code": 6288,
      "name": "InvalidSignedMsgOrderParam",
      "msg": "Invalid SignedMsg order param"
    },
    {
      "code": 6289,
      "name": "PlaceAndTakeOrderSuccessConditionFailed",
      "msg": "Place and take order success condition failed"
    },
    {
      "code": 6290,
      "name": "InvalidHighLeverageModeConfig",
      "msg": "Invalid High Leverage Mode Config"
    },
    {
      "code": 6291,
      "name": "InvalidRFQUserAccount",
      "msg": "Invalid RFQ User Account"
    },
    {
      "code": 6292,
      "name": "RFQUserAccountWrongMutability",
      "msg": "RFQUserAccount should be mutable"
    },
    {
      "code": 6293,
      "name": "RFQUserAccountFull",
      "msg": "RFQUserAccount has too many active RFQs"
    },
    {
      "code": 6294,
      "name": "RFQOrderNotFilled",
      "msg": "RFQ order not filled as expected"
    },
    {
      "code": 6295,
      "name": "InvalidRFQOrder",
      "msg": "RFQ orders must be jit makers"
    },
    {
      "code": 6296,
      "name": "InvalidRFQMatch",
      "msg": "RFQ matches must be valid"
    },
    {
      "code": 6297,
      "name": "InvalidSignedMsgUserAccount",
      "msg": "Invalid SignedMsg user account"
    },
    {
      "code": 6298,
      "name": "SignedMsgUserAccountWrongMutability",
      "msg": "SignedMsg account wrong mutability"
    },
    {
      "code": 6299,
      "name": "SignedMsgUserOrdersAccountFull",
      "msg": "SignedMsgUserAccount has too many active orders"
    },
    {
      "code": 6300,
      "name": "SignedMsgOrderDoesNotExist",
      "msg": "Order with SignedMsg uuid does not exist"
    },
    {
      "code": 6301,
      "name": "InvalidSignedMsgOrderId",
      "msg": "SignedMsg order id cannot be 0s"
    },
    {
      "code": 6302,
      "name": "InvalidPoolId",
      "msg": "Invalid pool id"
    },
    {
      "code": 6303,
      "name": "InvalidProtectedMakerModeConfig",
      "msg": "Invalid Protected Maker Mode Config"
    },
    {
      "code": 6304,
      "name": "InvalidPythLazerStorageOwner",
      "msg": "Invalid pyth lazer storage owner"
    },
    {
      "code": 6305,
      "name": "UnverifiedPythLazerMessage",
      "msg": "Verification of pyth lazer message failed"
    },
    {
      "code": 6306,
      "name": "InvalidPythLazerMessage",
      "msg": "Invalid pyth lazer message"
    },
    {
      "code": 6307,
      "name": "PythLazerMessagePriceFeedMismatch",
      "msg": "Pyth lazer message does not correspond to correct fed id"
    },
    {
      "code": 6308,
      "name": "InvalidLiquidateSpotWithSwap",
      "msg": "InvalidLiquidateSpotWithSwap"
    },
    {
      "code": 6309,
      "name": "SignedMsgUserContextUserMismatch",
      "msg": "User in SignedMsg message does not match user in ix context"
    },
    {
      "code": 6310,
      "name": "UserFuelOverflowThresholdNotMet",
      "msg": "User fuel overflow threshold not met"
    },
    {
      "code": 6311,
      "name": "FuelOverflowAccountNotFound",
      "msg": "FuelOverflow account not found"
    },
    {
      "code": 6312,
      "name": "InvalidTransferPerpPosition",
      "msg": "Invalid Transfer Perp Position"
    },
    {
      "code": 6313,
      "name": "InvalidSignedMsgUserOrdersResize",
      "msg": "Invalid SignedMsgUserOrders resize"
    },
    {
      "code": 6314,
      "name": "InvalidConstituent",
      "msg": "Invalid Constituent"
    },
    {
      "code": 6315,
      "name": "InvalidAmmConstituentMappingArgument",
      "msg": "Invalid Amm Constituent Mapping argument"
    },
    {
      "code": 6316,
      "name": "InvalidUpdateConstituentTargetWeightsArgument",
      "msg": "Invalid update constituent update target weights argument"
    },
    {
      "code": 6317,
      "name": "ConstituentNotFound",
      "msg": "Constituent not found"
    },
    {
      "code": 6318,
      "name": "ConstituentCouldNotLoad",
      "msg": "Constituent could not load"
    },
    {
      "code": 6319,
      "name": "ConstituentWrongMutability",
      "msg": "Constituent wrong mutability"
    },
    {
      "code": 6320,
      "name": "WrongNumberOfConstituents",
      "msg": "Wrong number of constituents passed to instruction"
    },
    {
      "code": 6321,
      "name": "OracleTooStaleForLPAUMUpdate",
      "msg": "Oracle too stale for LP AUM update"
    },
    {
      "code": 6322,
      "name": "InsufficientConstituentTokenBalance",
      "msg": "Insufficient constituent token balance"
    }
  ],
  "metadata": {
    "address": "dRiftyHA39MWEi3m9aunc5MzRF1JYuBsbn6VPcn33UH"
  }
}<|MERGE_RESOLUTION|>--- conflicted
+++ resolved
@@ -8091,10 +8091,6 @@
             "type": "u64"
           },
           {
-<<<<<<< HEAD
-            "name": "mint",
-            "type": "publicKey"
-=======
             "name": "oracleStalenessThreshold",
             "type": "u64"
           },
@@ -8106,7 +8102,10 @@
                 8
               ]
             }
->>>>>>> 420b85fe
+          },
+          {
+            "name": "mint",
+            "type": "publicKey"
           }
         ]
       }
