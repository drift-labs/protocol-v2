--- conflicted
+++ resolved
@@ -16958,10 +16958,11 @@
     },
     {
       "code": 6317,
-<<<<<<< HEAD
       "name": "InvalidIsolatedPerpMarket",
       "msg": "Invalid Isolated Perp Market"
-=======
+    },
+    {
+      "code": 6317,
       "name": "InvalidRevenueShareResize",
       "msg": "Invalid RevenueShare resize"
     },
@@ -16999,7 +17000,6 @@
       "code": 6324,
       "name": "UnableToLoadRevenueShareAccount",
       "msg": "Unable to load builder account"
->>>>>>> 7d637535
     }
   ]
 }