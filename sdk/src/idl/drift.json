{
  "version": "2.125.0",
  "name": "drift",
  "instructions": [
    {
      "name": "initializeUser",
      "accounts": [
        {
          "name": "user",
          "isMut": true,
          "isSigner": false
        },
        {
          "name": "userStats",
          "isMut": true,
          "isSigner": false
        },
        {
          "name": "state",
          "isMut": true,
          "isSigner": false
        },
        {
          "name": "authority",
          "isMut": false,
          "isSigner": true
        },
        {
          "name": "payer",
          "isMut": true,
          "isSigner": true
        },
        {
          "name": "rent",
          "isMut": false,
          "isSigner": false
        },
        {
          "name": "systemProgram",
          "isMut": false,
          "isSigner": false
        }
      ],
      "args": [
        {
          "name": "subAccountId",
          "type": "u16"
        },
        {
          "name": "name",
          "type": {
            "array": [
              "u8",
              32
            ]
          }
        }
      ]
    },
    {
      "name": "initializeUserStats",
      "accounts": [
        {
          "name": "userStats",
          "isMut": true,
          "isSigner": false
        },
        {
          "name": "state",
          "isMut": true,
          "isSigner": false
        },
        {
          "name": "authority",
          "isMut": false,
          "isSigner": true
        },
        {
          "name": "payer",
          "isMut": true,
          "isSigner": true
        },
        {
          "name": "rent",
          "isMut": false,
          "isSigner": false
        },
        {
          "name": "systemProgram",
          "isMut": false,
          "isSigner": false
        }
      ],
      "args": []
    },
    {
      "name": "initializeSignedMsgUserOrders",
      "accounts": [
        {
          "name": "signedMsgUserOrders",
          "isMut": true,
          "isSigner": false
        },
        {
          "name": "authority",
          "isMut": false,
          "isSigner": false
        },
        {
          "name": "payer",
          "isMut": true,
          "isSigner": true
        },
        {
          "name": "rent",
          "isMut": false,
          "isSigner": false
        },
        {
          "name": "systemProgram",
          "isMut": false,
          "isSigner": false
        }
      ],
      "args": [
        {
          "name": "numOrders",
          "type": "u16"
        }
      ]
    },
    {
      "name": "resizeSignedMsgUserOrders",
      "accounts": [
        {
          "name": "signedMsgUserOrders",
          "isMut": true,
          "isSigner": false
        },
        {
          "name": "authority",
          "isMut": false,
          "isSigner": false
        },
        {
          "name": "user",
          "isMut": false,
          "isSigner": false
        },
        {
          "name": "payer",
          "isMut": true,
          "isSigner": true
        },
        {
          "name": "systemProgram",
          "isMut": false,
          "isSigner": false
        }
      ],
      "args": [
        {
          "name": "numOrders",
          "type": "u16"
        }
      ]
    },
    {
      "name": "initializeSignedMsgWsDelegates",
      "accounts": [
        {
          "name": "signedMsgWsDelegates",
          "isMut": true,
          "isSigner": false
        },
        {
          "name": "authority",
          "isMut": true,
          "isSigner": true
        },
        {
          "name": "rent",
          "isMut": false,
          "isSigner": false
        },
        {
          "name": "systemProgram",
          "isMut": false,
          "isSigner": false
        }
      ],
      "args": [
        {
          "name": "delegates",
          "type": {
            "vec": "publicKey"
          }
        }
      ]
    },
    {
      "name": "changeSignedMsgWsDelegateStatus",
      "accounts": [
        {
          "name": "signedMsgWsDelegates",
          "isMut": true,
          "isSigner": false
        },
        {
          "name": "authority",
          "isMut": true,
          "isSigner": true
        },
        {
          "name": "systemProgram",
          "isMut": false,
          "isSigner": false
        }
      ],
      "args": [
        {
          "name": "delegate",
          "type": "publicKey"
        },
        {
          "name": "add",
          "type": "bool"
        }
      ]
    },
    {
      "name": "initializeFuelOverflow",
      "accounts": [
        {
          "name": "fuelOverflow",
          "isMut": true,
          "isSigner": false
        },
        {
          "name": "userStats",
          "isMut": true,
          "isSigner": false
        },
        {
          "name": "authority",
          "isMut": false,
          "isSigner": false
        },
        {
          "name": "payer",
          "isMut": true,
          "isSigner": true
        },
        {
          "name": "rent",
          "isMut": false,
          "isSigner": false
        },
        {
          "name": "systemProgram",
          "isMut": false,
          "isSigner": false
        }
      ],
      "args": []
    },
    {
      "name": "sweepFuel",
      "accounts": [
        {
          "name": "fuelOverflow",
          "isMut": true,
          "isSigner": false
        },
        {
          "name": "userStats",
          "isMut": true,
          "isSigner": false
        },
        {
          "name": "authority",
          "isMut": false,
          "isSigner": false
        },
        {
          "name": "signer",
          "isMut": false,
          "isSigner": true
        }
      ],
      "args": []
    },
    {
      "name": "resetFuelSeason",
      "accounts": [
        {
          "name": "userStats",
          "isMut": true,
          "isSigner": false
        },
        {
          "name": "authority",
          "isMut": false,
          "isSigner": false
        },
        {
          "name": "state",
          "isMut": false,
          "isSigner": false
        },
        {
          "name": "admin",
          "isMut": false,
          "isSigner": true
        }
      ],
      "args": []
    },
    {
      "name": "initializeReferrerName",
      "accounts": [
        {
          "name": "referrerName",
          "isMut": true,
          "isSigner": false
        },
        {
          "name": "user",
          "isMut": true,
          "isSigner": false
        },
        {
          "name": "userStats",
          "isMut": true,
          "isSigner": false
        },
        {
          "name": "authority",
          "isMut": false,
          "isSigner": true
        },
        {
          "name": "payer",
          "isMut": true,
          "isSigner": true
        },
        {
          "name": "rent",
          "isMut": false,
          "isSigner": false
        },
        {
          "name": "systemProgram",
          "isMut": false,
          "isSigner": false
        }
      ],
      "args": [
        {
          "name": "name",
          "type": {
            "array": [
              "u8",
              32
            ]
          }
        }
      ]
    },
    {
      "name": "deposit",
      "accounts": [
        {
          "name": "state",
          "isMut": false,
          "isSigner": false
        },
        {
          "name": "user",
          "isMut": true,
          "isSigner": false
        },
        {
          "name": "userStats",
          "isMut": true,
          "isSigner": false
        },
        {
          "name": "authority",
          "isMut": false,
          "isSigner": true
        },
        {
          "name": "spotMarketVault",
          "isMut": true,
          "isSigner": false
        },
        {
          "name": "userTokenAccount",
          "isMut": true,
          "isSigner": false
        },
        {
          "name": "tokenProgram",
          "isMut": false,
          "isSigner": false
        }
      ],
      "args": [
        {
          "name": "marketIndex",
          "type": "u16"
        },
        {
          "name": "amount",
          "type": "u64"
        },
        {
          "name": "reduceOnly",
          "type": "bool"
        }
      ]
    },
    {
      "name": "withdraw",
      "accounts": [
        {
          "name": "state",
          "isMut": false,
          "isSigner": false
        },
        {
          "name": "user",
          "isMut": true,
          "isSigner": false
        },
        {
          "name": "userStats",
          "isMut": true,
          "isSigner": false
        },
        {
          "name": "authority",
          "isMut": false,
          "isSigner": true
        },
        {
          "name": "spotMarketVault",
          "isMut": true,
          "isSigner": false
        },
        {
          "name": "driftSigner",
          "isMut": false,
          "isSigner": false
        },
        {
          "name": "userTokenAccount",
          "isMut": true,
          "isSigner": false
        },
        {
          "name": "tokenProgram",
          "isMut": false,
          "isSigner": false
        }
      ],
      "args": [
        {
          "name": "marketIndex",
          "type": "u16"
        },
        {
          "name": "amount",
          "type": "u64"
        },
        {
          "name": "reduceOnly",
          "type": "bool"
        }
      ]
    },
    {
      "name": "transferDeposit",
      "accounts": [
        {
          "name": "fromUser",
          "isMut": true,
          "isSigner": false
        },
        {
          "name": "toUser",
          "isMut": true,
          "isSigner": false
        },
        {
          "name": "userStats",
          "isMut": true,
          "isSigner": false
        },
        {
          "name": "authority",
          "isMut": false,
          "isSigner": true
        },
        {
          "name": "state",
          "isMut": false,
          "isSigner": false
        },
        {
          "name": "spotMarketVault",
          "isMut": false,
          "isSigner": false
        }
      ],
      "args": [
        {
          "name": "marketIndex",
          "type": "u16"
        },
        {
          "name": "amount",
          "type": "u64"
        }
      ]
    },
    {
      "name": "transferPools",
      "accounts": [
        {
          "name": "fromUser",
          "isMut": true,
          "isSigner": false
        },
        {
          "name": "toUser",
          "isMut": true,
          "isSigner": false
        },
        {
          "name": "userStats",
          "isMut": true,
          "isSigner": false
        },
        {
          "name": "authority",
          "isMut": false,
          "isSigner": true
        },
        {
          "name": "state",
          "isMut": false,
          "isSigner": false
        },
        {
          "name": "depositFromSpotMarketVault",
          "isMut": true,
          "isSigner": false
        },
        {
          "name": "depositToSpotMarketVault",
          "isMut": true,
          "isSigner": false
        },
        {
          "name": "borrowFromSpotMarketVault",
          "isMut": true,
          "isSigner": false
        },
        {
          "name": "borrowToSpotMarketVault",
          "isMut": true,
          "isSigner": false
        },
        {
          "name": "driftSigner",
          "isMut": false,
          "isSigner": false
        }
      ],
      "args": [
        {
          "name": "depositFromMarketIndex",
          "type": "u16"
        },
        {
          "name": "depositToMarketIndex",
          "type": "u16"
        },
        {
          "name": "borrowFromMarketIndex",
          "type": "u16"
        },
        {
          "name": "borrowToMarketIndex",
          "type": "u16"
        },
        {
          "name": "depositAmount",
          "type": {
            "option": "u64"
          }
        },
        {
          "name": "borrowAmount",
          "type": {
            "option": "u64"
          }
        }
      ]
    },
    {
      "name": "transferPerpPosition",
      "accounts": [
        {
          "name": "fromUser",
          "isMut": true,
          "isSigner": false
        },
        {
          "name": "toUser",
          "isMut": true,
          "isSigner": false
        },
        {
          "name": "userStats",
          "isMut": true,
          "isSigner": false
        },
        {
          "name": "authority",
          "isMut": false,
          "isSigner": true
        },
        {
          "name": "state",
          "isMut": false,
          "isSigner": false
        }
      ],
      "args": [
        {
          "name": "marketIndex",
          "type": "u16"
        },
        {
          "name": "amount",
          "type": {
            "option": "i64"
          }
        }
      ]
    },
    {
      "name": "placePerpOrder",
      "accounts": [
        {
          "name": "state",
          "isMut": false,
          "isSigner": false
        },
        {
          "name": "user",
          "isMut": true,
          "isSigner": false
        },
        {
          "name": "authority",
          "isMut": false,
          "isSigner": true
        }
      ],
      "args": [
        {
          "name": "params",
          "type": {
            "defined": "OrderParams"
          }
        }
      ]
    },
    {
      "name": "cancelOrder",
      "accounts": [
        {
          "name": "state",
          "isMut": false,
          "isSigner": false
        },
        {
          "name": "user",
          "isMut": true,
          "isSigner": false
        },
        {
          "name": "authority",
          "isMut": false,
          "isSigner": true
        }
      ],
      "args": [
        {
          "name": "orderId",
          "type": {
            "option": "u32"
          }
        }
      ]
    },
    {
      "name": "cancelOrderByUserId",
      "accounts": [
        {
          "name": "state",
          "isMut": false,
          "isSigner": false
        },
        {
          "name": "user",
          "isMut": true,
          "isSigner": false
        },
        {
          "name": "authority",
          "isMut": false,
          "isSigner": true
        }
      ],
      "args": [
        {
          "name": "userOrderId",
          "type": "u8"
        }
      ]
    },
    {
      "name": "cancelOrders",
      "accounts": [
        {
          "name": "state",
          "isMut": false,
          "isSigner": false
        },
        {
          "name": "user",
          "isMut": true,
          "isSigner": false
        },
        {
          "name": "authority",
          "isMut": false,
          "isSigner": true
        }
      ],
      "args": [
        {
          "name": "marketType",
          "type": {
            "option": {
              "defined": "MarketType"
            }
          }
        },
        {
          "name": "marketIndex",
          "type": {
            "option": "u16"
          }
        },
        {
          "name": "direction",
          "type": {
            "option": {
              "defined": "PositionDirection"
            }
          }
        }
      ]
    },
    {
      "name": "cancelOrdersByIds",
      "accounts": [
        {
          "name": "state",
          "isMut": false,
          "isSigner": false
        },
        {
          "name": "user",
          "isMut": true,
          "isSigner": false
        },
        {
          "name": "authority",
          "isMut": false,
          "isSigner": true
        }
      ],
      "args": [
        {
          "name": "orderIds",
          "type": {
            "vec": "u32"
          }
        }
      ]
    },
    {
      "name": "modifyOrder",
      "accounts": [
        {
          "name": "state",
          "isMut": false,
          "isSigner": false
        },
        {
          "name": "user",
          "isMut": true,
          "isSigner": false
        },
        {
          "name": "authority",
          "isMut": false,
          "isSigner": true
        }
      ],
      "args": [
        {
          "name": "orderId",
          "type": {
            "option": "u32"
          }
        },
        {
          "name": "modifyOrderParams",
          "type": {
            "defined": "ModifyOrderParams"
          }
        }
      ]
    },
    {
      "name": "modifyOrderByUserId",
      "accounts": [
        {
          "name": "state",
          "isMut": false,
          "isSigner": false
        },
        {
          "name": "user",
          "isMut": true,
          "isSigner": false
        },
        {
          "name": "authority",
          "isMut": false,
          "isSigner": true
        }
      ],
      "args": [
        {
          "name": "userOrderId",
          "type": "u8"
        },
        {
          "name": "modifyOrderParams",
          "type": {
            "defined": "ModifyOrderParams"
          }
        }
      ]
    },
    {
      "name": "placeAndTakePerpOrder",
      "accounts": [
        {
          "name": "state",
          "isMut": false,
          "isSigner": false
        },
        {
          "name": "user",
          "isMut": true,
          "isSigner": false
        },
        {
          "name": "userStats",
          "isMut": true,
          "isSigner": false
        },
        {
          "name": "authority",
          "isMut": false,
          "isSigner": true
        }
      ],
      "args": [
        {
          "name": "params",
          "type": {
            "defined": "OrderParams"
          }
        },
        {
          "name": "successCondition",
          "type": {
            "option": "u32"
          }
        }
      ]
    },
    {
      "name": "placeAndMakePerpOrder",
      "accounts": [
        {
          "name": "state",
          "isMut": false,
          "isSigner": false
        },
        {
          "name": "user",
          "isMut": true,
          "isSigner": false
        },
        {
          "name": "userStats",
          "isMut": true,
          "isSigner": false
        },
        {
          "name": "taker",
          "isMut": true,
          "isSigner": false
        },
        {
          "name": "takerStats",
          "isMut": true,
          "isSigner": false
        },
        {
          "name": "authority",
          "isMut": false,
          "isSigner": true
        }
      ],
      "args": [
        {
          "name": "params",
          "type": {
            "defined": "OrderParams"
          }
        },
        {
          "name": "takerOrderId",
          "type": "u32"
        }
      ]
    },
    {
      "name": "placeAndMakeSignedMsgPerpOrder",
      "accounts": [
        {
          "name": "state",
          "isMut": false,
          "isSigner": false
        },
        {
          "name": "user",
          "isMut": true,
          "isSigner": false
        },
        {
          "name": "userStats",
          "isMut": true,
          "isSigner": false
        },
        {
          "name": "taker",
          "isMut": true,
          "isSigner": false
        },
        {
          "name": "takerStats",
          "isMut": true,
          "isSigner": false
        },
        {
          "name": "takerSignedMsgUserOrders",
          "isMut": false,
          "isSigner": false
        },
        {
          "name": "authority",
          "isMut": false,
          "isSigner": true
        }
      ],
      "args": [
        {
          "name": "params",
          "type": {
            "defined": "OrderParams"
          }
        },
        {
          "name": "signedMsgOrderUuid",
          "type": {
            "array": [
              "u8",
              8
            ]
          }
        }
      ]
    },
    {
      "name": "placeSignedMsgTakerOrder",
      "accounts": [
        {
          "name": "state",
          "isMut": false,
          "isSigner": false
        },
        {
          "name": "user",
          "isMut": true,
          "isSigner": false
        },
        {
          "name": "userStats",
          "isMut": true,
          "isSigner": false
        },
        {
          "name": "signedMsgUserOrders",
          "isMut": true,
          "isSigner": false
        },
        {
          "name": "authority",
          "isMut": false,
          "isSigner": true
        },
        {
          "name": "ixSysvar",
          "isMut": false,
          "isSigner": false,
          "docs": [
            "the supplied Sysvar could be anything else.",
            "The Instruction Sysvar has not been implemented",
            "in the Anchor framework yet, so this is the safe approach."
          ]
        }
      ],
      "args": [
        {
          "name": "signedMsgOrderParamsMessageBytes",
          "type": "bytes"
        },
        {
          "name": "isDelegateSigner",
          "type": "bool"
        }
      ]
    },
    {
      "name": "placeSpotOrder",
      "accounts": [
        {
          "name": "state",
          "isMut": false,
          "isSigner": false
        },
        {
          "name": "user",
          "isMut": true,
          "isSigner": false
        },
        {
          "name": "authority",
          "isMut": false,
          "isSigner": true
        }
      ],
      "args": [
        {
          "name": "params",
          "type": {
            "defined": "OrderParams"
          }
        }
      ]
    },
    {
      "name": "placeAndTakeSpotOrder",
      "accounts": [
        {
          "name": "state",
          "isMut": false,
          "isSigner": false
        },
        {
          "name": "user",
          "isMut": true,
          "isSigner": false
        },
        {
          "name": "userStats",
          "isMut": true,
          "isSigner": false
        },
        {
          "name": "authority",
          "isMut": false,
          "isSigner": true
        }
      ],
      "args": [
        {
          "name": "params",
          "type": {
            "defined": "OrderParams"
          }
        },
        {
          "name": "fulfillmentType",
          "type": {
            "option": {
              "defined": "SpotFulfillmentType"
            }
          }
        },
        {
          "name": "makerOrderId",
          "type": {
            "option": "u32"
          }
        }
      ]
    },
    {
      "name": "placeAndMakeSpotOrder",
      "accounts": [
        {
          "name": "state",
          "isMut": false,
          "isSigner": false
        },
        {
          "name": "user",
          "isMut": true,
          "isSigner": false
        },
        {
          "name": "userStats",
          "isMut": true,
          "isSigner": false
        },
        {
          "name": "taker",
          "isMut": true,
          "isSigner": false
        },
        {
          "name": "takerStats",
          "isMut": true,
          "isSigner": false
        },
        {
          "name": "authority",
          "isMut": false,
          "isSigner": true
        }
      ],
      "args": [
        {
          "name": "params",
          "type": {
            "defined": "OrderParams"
          }
        },
        {
          "name": "takerOrderId",
          "type": "u32"
        },
        {
          "name": "fulfillmentType",
          "type": {
            "option": {
              "defined": "SpotFulfillmentType"
            }
          }
        }
      ]
    },
    {
      "name": "placeOrders",
      "accounts": [
        {
          "name": "state",
          "isMut": false,
          "isSigner": false
        },
        {
          "name": "user",
          "isMut": true,
          "isSigner": false
        },
        {
          "name": "authority",
          "isMut": false,
          "isSigner": true
        }
      ],
      "args": [
        {
          "name": "params",
          "type": {
            "vec": {
              "defined": "OrderParams"
            }
          }
        }
      ]
    },
    {
      "name": "beginSwap",
      "accounts": [
        {
          "name": "state",
          "isMut": false,
          "isSigner": false
        },
        {
          "name": "user",
          "isMut": true,
          "isSigner": false
        },
        {
          "name": "userStats",
          "isMut": true,
          "isSigner": false
        },
        {
          "name": "authority",
          "isMut": false,
          "isSigner": true
        },
        {
          "name": "outSpotMarketVault",
          "isMut": true,
          "isSigner": false
        },
        {
          "name": "inSpotMarketVault",
          "isMut": true,
          "isSigner": false
        },
        {
          "name": "outTokenAccount",
          "isMut": true,
          "isSigner": false
        },
        {
          "name": "inTokenAccount",
          "isMut": true,
          "isSigner": false
        },
        {
          "name": "tokenProgram",
          "isMut": false,
          "isSigner": false
        },
        {
          "name": "driftSigner",
          "isMut": false,
          "isSigner": false
        },
        {
          "name": "instructions",
          "isMut": false,
          "isSigner": false,
          "docs": [
            "Instructions Sysvar for instruction introspection"
          ]
        }
      ],
      "args": [
        {
          "name": "inMarketIndex",
          "type": "u16"
        },
        {
          "name": "outMarketIndex",
          "type": "u16"
        },
        {
          "name": "amountIn",
          "type": "u64"
        }
      ]
    },
    {
      "name": "endSwap",
      "accounts": [
        {
          "name": "state",
          "isMut": false,
          "isSigner": false
        },
        {
          "name": "user",
          "isMut": true,
          "isSigner": false
        },
        {
          "name": "userStats",
          "isMut": true,
          "isSigner": false
        },
        {
          "name": "authority",
          "isMut": false,
          "isSigner": true
        },
        {
          "name": "outSpotMarketVault",
          "isMut": true,
          "isSigner": false
        },
        {
          "name": "inSpotMarketVault",
          "isMut": true,
          "isSigner": false
        },
        {
          "name": "outTokenAccount",
          "isMut": true,
          "isSigner": false
        },
        {
          "name": "inTokenAccount",
          "isMut": true,
          "isSigner": false
        },
        {
          "name": "tokenProgram",
          "isMut": false,
          "isSigner": false
        },
        {
          "name": "driftSigner",
          "isMut": false,
          "isSigner": false
        },
        {
          "name": "instructions",
          "isMut": false,
          "isSigner": false,
          "docs": [
            "Instructions Sysvar for instruction introspection"
          ]
        }
      ],
      "args": [
        {
          "name": "inMarketIndex",
          "type": "u16"
        },
        {
          "name": "outMarketIndex",
          "type": "u16"
        },
        {
          "name": "limitPrice",
          "type": {
            "option": "u64"
          }
        },
        {
          "name": "reduceOnly",
          "type": {
            "option": {
              "defined": "SwapReduceOnly"
            }
          }
        }
      ]
    },
    {
      "name": "addPerpLpShares",
      "accounts": [
        {
          "name": "state",
          "isMut": false,
          "isSigner": false
        },
        {
          "name": "user",
          "isMut": true,
          "isSigner": false
        },
        {
          "name": "authority",
          "isMut": false,
          "isSigner": true
        }
      ],
      "args": [
        {
          "name": "nShares",
          "type": "u64"
        },
        {
          "name": "marketIndex",
          "type": "u16"
        }
      ]
    },
    {
      "name": "removePerpLpShares",
      "accounts": [
        {
          "name": "state",
          "isMut": false,
          "isSigner": false
        },
        {
          "name": "user",
          "isMut": true,
          "isSigner": false
        },
        {
          "name": "authority",
          "isMut": false,
          "isSigner": true
        }
      ],
      "args": [
        {
          "name": "sharesToBurn",
          "type": "u64"
        },
        {
          "name": "marketIndex",
          "type": "u16"
        }
      ]
    },
    {
      "name": "removePerpLpSharesInExpiringMarket",
      "accounts": [
        {
          "name": "state",
          "isMut": false,
          "isSigner": false
        },
        {
          "name": "user",
          "isMut": true,
          "isSigner": false
        }
      ],
      "args": [
        {
          "name": "sharesToBurn",
          "type": "u64"
        },
        {
          "name": "marketIndex",
          "type": "u16"
        }
      ]
    },
    {
      "name": "updateUserName",
      "accounts": [
        {
          "name": "user",
          "isMut": true,
          "isSigner": false
        },
        {
          "name": "authority",
          "isMut": false,
          "isSigner": true
        }
      ],
      "args": [
        {
          "name": "subAccountId",
          "type": "u16"
        },
        {
          "name": "name",
          "type": {
            "array": [
              "u8",
              32
            ]
          }
        }
      ]
    },
    {
      "name": "updateUserCustomMarginRatio",
      "accounts": [
        {
          "name": "user",
          "isMut": true,
          "isSigner": false
        },
        {
          "name": "authority",
          "isMut": false,
          "isSigner": true
        }
      ],
      "args": [
        {
          "name": "subAccountId",
          "type": "u16"
        },
        {
          "name": "marginRatio",
          "type": "u32"
        }
      ]
    },
    {
      "name": "updateUserMarginTradingEnabled",
      "accounts": [
        {
          "name": "user",
          "isMut": true,
          "isSigner": false
        },
        {
          "name": "authority",
          "isMut": false,
          "isSigner": true
        }
      ],
      "args": [
        {
          "name": "subAccountId",
          "type": "u16"
        },
        {
          "name": "marginTradingEnabled",
          "type": "bool"
        }
      ]
    },
    {
      "name": "updateUserPoolId",
      "accounts": [
        {
          "name": "user",
          "isMut": true,
          "isSigner": false
        },
        {
          "name": "authority",
          "isMut": false,
          "isSigner": true
        }
      ],
      "args": [
        {
          "name": "subAccountId",
          "type": "u16"
        },
        {
          "name": "poolId",
          "type": "u8"
        }
      ]
    },
    {
      "name": "updateUserDelegate",
      "accounts": [
        {
          "name": "user",
          "isMut": true,
          "isSigner": false
        },
        {
          "name": "authority",
          "isMut": false,
          "isSigner": true
        }
      ],
      "args": [
        {
          "name": "subAccountId",
          "type": "u16"
        },
        {
          "name": "delegate",
          "type": "publicKey"
        }
      ]
    },
    {
      "name": "updateUserReduceOnly",
      "accounts": [
        {
          "name": "user",
          "isMut": true,
          "isSigner": false
        },
        {
          "name": "authority",
          "isMut": false,
          "isSigner": true
        }
      ],
      "args": [
        {
          "name": "subAccountId",
          "type": "u16"
        },
        {
          "name": "reduceOnly",
          "type": "bool"
        }
      ]
    },
    {
      "name": "updateUserAdvancedLp",
      "accounts": [
        {
          "name": "user",
          "isMut": true,
          "isSigner": false
        },
        {
          "name": "authority",
          "isMut": false,
          "isSigner": true
        }
      ],
      "args": [
        {
          "name": "subAccountId",
          "type": "u16"
        },
        {
          "name": "advancedLp",
          "type": "bool"
        }
      ]
    },
    {
      "name": "updateUserProtectedMakerOrders",
      "accounts": [
        {
          "name": "state",
          "isMut": false,
          "isSigner": false
        },
        {
          "name": "user",
          "isMut": true,
          "isSigner": false
        },
        {
          "name": "authority",
          "isMut": false,
          "isSigner": true
        },
        {
          "name": "protectedMakerModeConfig",
          "isMut": true,
          "isSigner": false
        }
      ],
      "args": [
        {
          "name": "subAccountId",
          "type": "u16"
        },
        {
          "name": "protectedMakerOrders",
          "type": "bool"
        }
      ]
    },
    {
      "name": "deleteUser",
      "accounts": [
        {
          "name": "user",
          "isMut": true,
          "isSigner": false
        },
        {
          "name": "userStats",
          "isMut": true,
          "isSigner": false
        },
        {
          "name": "state",
          "isMut": true,
          "isSigner": false
        },
        {
          "name": "authority",
          "isMut": true,
          "isSigner": true
        }
      ],
      "args": []
    },
    {
      "name": "forceDeleteUser",
      "accounts": [
        {
          "name": "user",
          "isMut": true,
          "isSigner": false
        },
        {
          "name": "userStats",
          "isMut": true,
          "isSigner": false
        },
        {
          "name": "state",
          "isMut": true,
          "isSigner": false
        },
        {
          "name": "authority",
          "isMut": true,
          "isSigner": false
        },
        {
          "name": "keeper",
          "isMut": true,
          "isSigner": true
        },
        {
          "name": "driftSigner",
          "isMut": false,
          "isSigner": false
        }
      ],
      "args": []
    },
    {
      "name": "deleteSignedMsgUserOrders",
      "accounts": [
        {
          "name": "signedMsgUserOrders",
          "isMut": true,
          "isSigner": false
        },
        {
          "name": "state",
          "isMut": true,
          "isSigner": false
        },
        {
          "name": "authority",
          "isMut": false,
          "isSigner": true
        }
      ],
      "args": []
    },
    {
      "name": "reclaimRent",
      "accounts": [
        {
          "name": "user",
          "isMut": true,
          "isSigner": false
        },
        {
          "name": "userStats",
          "isMut": true,
          "isSigner": false
        },
        {
          "name": "state",
          "isMut": false,
          "isSigner": false
        },
        {
          "name": "authority",
          "isMut": false,
          "isSigner": true
        },
        {
          "name": "rent",
          "isMut": false,
          "isSigner": false
        }
      ],
      "args": []
    },
    {
      "name": "enableUserHighLeverageMode",
      "accounts": [
        {
          "name": "state",
          "isMut": false,
          "isSigner": false
        },
        {
          "name": "user",
          "isMut": true,
          "isSigner": false
        },
        {
          "name": "authority",
          "isMut": false,
          "isSigner": true
        },
        {
          "name": "highLeverageModeConfig",
          "isMut": true,
          "isSigner": false
        }
      ],
      "args": [
        {
          "name": "subAccountId",
          "type": "u16"
        }
      ]
    },
    {
      "name": "fillPerpOrder",
      "accounts": [
        {
          "name": "state",
          "isMut": false,
          "isSigner": false
        },
        {
          "name": "authority",
          "isMut": false,
          "isSigner": true
        },
        {
          "name": "filler",
          "isMut": true,
          "isSigner": false
        },
        {
          "name": "fillerStats",
          "isMut": true,
          "isSigner": false
        },
        {
          "name": "user",
          "isMut": true,
          "isSigner": false
        },
        {
          "name": "userStats",
          "isMut": true,
          "isSigner": false
        }
      ],
      "args": [
        {
          "name": "orderId",
          "type": {
            "option": "u32"
          }
        },
        {
          "name": "makerOrderId",
          "type": {
            "option": "u32"
          }
        }
      ]
    },
    {
      "name": "revertFill",
      "accounts": [
        {
          "name": "state",
          "isMut": false,
          "isSigner": false
        },
        {
          "name": "authority",
          "isMut": false,
          "isSigner": true
        },
        {
          "name": "filler",
          "isMut": true,
          "isSigner": false
        },
        {
          "name": "fillerStats",
          "isMut": true,
          "isSigner": false
        }
      ],
      "args": []
    },
    {
      "name": "fillSpotOrder",
      "accounts": [
        {
          "name": "state",
          "isMut": false,
          "isSigner": false
        },
        {
          "name": "authority",
          "isMut": false,
          "isSigner": true
        },
        {
          "name": "filler",
          "isMut": true,
          "isSigner": false
        },
        {
          "name": "fillerStats",
          "isMut": true,
          "isSigner": false
        },
        {
          "name": "user",
          "isMut": true,
          "isSigner": false
        },
        {
          "name": "userStats",
          "isMut": true,
          "isSigner": false
        }
      ],
      "args": [
        {
          "name": "orderId",
          "type": {
            "option": "u32"
          }
        },
        {
          "name": "fulfillmentType",
          "type": {
            "option": {
              "defined": "SpotFulfillmentType"
            }
          }
        },
        {
          "name": "makerOrderId",
          "type": {
            "option": "u32"
          }
        }
      ]
    },
    {
      "name": "triggerOrder",
      "accounts": [
        {
          "name": "state",
          "isMut": false,
          "isSigner": false
        },
        {
          "name": "authority",
          "isMut": false,
          "isSigner": true
        },
        {
          "name": "filler",
          "isMut": true,
          "isSigner": false
        },
        {
          "name": "user",
          "isMut": true,
          "isSigner": false
        }
      ],
      "args": [
        {
          "name": "orderId",
          "type": "u32"
        }
      ]
    },
    {
      "name": "forceCancelOrders",
      "accounts": [
        {
          "name": "state",
          "isMut": false,
          "isSigner": false
        },
        {
          "name": "authority",
          "isMut": false,
          "isSigner": true
        },
        {
          "name": "filler",
          "isMut": true,
          "isSigner": false
        },
        {
          "name": "user",
          "isMut": true,
          "isSigner": false
        }
      ],
      "args": []
    },
    {
      "name": "updateUserIdle",
      "accounts": [
        {
          "name": "state",
          "isMut": false,
          "isSigner": false
        },
        {
          "name": "authority",
          "isMut": false,
          "isSigner": true
        },
        {
          "name": "filler",
          "isMut": true,
          "isSigner": false
        },
        {
          "name": "user",
          "isMut": true,
          "isSigner": false
        }
      ],
      "args": []
    },
    {
      "name": "logUserBalances",
      "accounts": [
        {
          "name": "state",
          "isMut": false,
          "isSigner": false
        },
        {
          "name": "authority",
          "isMut": false,
          "isSigner": true
        },
        {
          "name": "user",
          "isMut": true,
          "isSigner": false
        }
      ],
      "args": []
    },
    {
      "name": "disableUserHighLeverageMode",
      "accounts": [
        {
          "name": "state",
          "isMut": false,
          "isSigner": false
        },
        {
          "name": "authority",
          "isMut": false,
          "isSigner": true
        },
        {
          "name": "user",
          "isMut": true,
          "isSigner": false
        },
        {
          "name": "highLeverageModeConfig",
          "isMut": true,
          "isSigner": false
        }
      ],
      "args": []
    },
    {
      "name": "updateUserFuelBonus",
      "accounts": [
        {
          "name": "state",
          "isMut": false,
          "isSigner": false
        },
        {
          "name": "authority",
          "isMut": false,
          "isSigner": true
        },
        {
          "name": "user",
          "isMut": true,
          "isSigner": false
        },
        {
          "name": "userStats",
          "isMut": true,
          "isSigner": false
        }
      ],
      "args": []
    },
    {
      "name": "updateUserStatsReferrerStatus",
      "accounts": [
        {
          "name": "state",
          "isMut": false,
          "isSigner": false
        },
        {
          "name": "authority",
          "isMut": false,
          "isSigner": true
        },
        {
          "name": "userStats",
          "isMut": true,
          "isSigner": false
        }
      ],
      "args": []
    },
    {
      "name": "updateUserOpenOrdersCount",
      "accounts": [
        {
          "name": "state",
          "isMut": false,
          "isSigner": false
        },
        {
          "name": "authority",
          "isMut": false,
          "isSigner": true
        },
        {
          "name": "filler",
          "isMut": true,
          "isSigner": false
        },
        {
          "name": "user",
          "isMut": true,
          "isSigner": false
        }
      ],
      "args": []
    },
    {
      "name": "adminDisableUpdatePerpBidAskTwap",
      "accounts": [
        {
          "name": "admin",
          "isMut": false,
          "isSigner": true
        },
        {
          "name": "state",
          "isMut": false,
          "isSigner": false
        },
        {
          "name": "userStats",
          "isMut": true,
          "isSigner": false
        }
      ],
      "args": [
        {
          "name": "disable",
          "type": "bool"
        }
      ]
    },
    {
      "name": "settlePnl",
      "accounts": [
        {
          "name": "state",
          "isMut": false,
          "isSigner": false
        },
        {
          "name": "user",
          "isMut": true,
          "isSigner": false
        },
        {
          "name": "authority",
          "isMut": false,
          "isSigner": true
        },
        {
          "name": "spotMarketVault",
          "isMut": false,
          "isSigner": false
        }
      ],
      "args": [
        {
          "name": "marketIndex",
          "type": "u16"
        }
      ]
    },
    {
      "name": "settleMultiplePnls",
      "accounts": [
        {
          "name": "state",
          "isMut": false,
          "isSigner": false
        },
        {
          "name": "user",
          "isMut": true,
          "isSigner": false
        },
        {
          "name": "authority",
          "isMut": false,
          "isSigner": true
        },
        {
          "name": "spotMarketVault",
          "isMut": false,
          "isSigner": false
        }
      ],
      "args": [
        {
          "name": "marketIndexes",
          "type": {
            "vec": "u16"
          }
        },
        {
          "name": "mode",
          "type": {
            "defined": "SettlePnlMode"
          }
        }
      ]
    },
    {
      "name": "settleFundingPayment",
      "accounts": [
        {
          "name": "state",
          "isMut": false,
          "isSigner": false
        },
        {
          "name": "user",
          "isMut": true,
          "isSigner": false
        }
      ],
      "args": []
    },
    {
      "name": "settleLp",
      "accounts": [
        {
          "name": "state",
          "isMut": false,
          "isSigner": false
        },
        {
          "name": "user",
          "isMut": true,
          "isSigner": false
        }
      ],
      "args": [
        {
          "name": "marketIndex",
          "type": "u16"
        }
      ]
    },
    {
      "name": "settleExpiredMarket",
      "accounts": [
        {
          "name": "admin",
          "isMut": false,
          "isSigner": true
        },
        {
          "name": "state",
          "isMut": false,
          "isSigner": false
        },
        {
          "name": "perpMarket",
          "isMut": true,
          "isSigner": false
        }
      ],
      "args": [
        {
          "name": "marketIndex",
          "type": "u16"
        }
      ]
    },
    {
      "name": "liquidatePerp",
      "accounts": [
        {
          "name": "state",
          "isMut": false,
          "isSigner": false
        },
        {
          "name": "authority",
          "isMut": false,
          "isSigner": true
        },
        {
          "name": "liquidator",
          "isMut": true,
          "isSigner": false
        },
        {
          "name": "liquidatorStats",
          "isMut": true,
          "isSigner": false
        },
        {
          "name": "user",
          "isMut": true,
          "isSigner": false
        },
        {
          "name": "userStats",
          "isMut": true,
          "isSigner": false
        }
      ],
      "args": [
        {
          "name": "marketIndex",
          "type": "u16"
        },
        {
          "name": "liquidatorMaxBaseAssetAmount",
          "type": "u64"
        },
        {
          "name": "limitPrice",
          "type": {
            "option": "u64"
          }
        }
      ]
    },
    {
      "name": "liquidatePerpWithFill",
      "accounts": [
        {
          "name": "state",
          "isMut": false,
          "isSigner": false
        },
        {
          "name": "authority",
          "isMut": false,
          "isSigner": true
        },
        {
          "name": "liquidator",
          "isMut": true,
          "isSigner": false
        },
        {
          "name": "liquidatorStats",
          "isMut": true,
          "isSigner": false
        },
        {
          "name": "user",
          "isMut": true,
          "isSigner": false
        },
        {
          "name": "userStats",
          "isMut": true,
          "isSigner": false
        }
      ],
      "args": [
        {
          "name": "marketIndex",
          "type": "u16"
        }
      ]
    },
    {
      "name": "liquidateSpot",
      "accounts": [
        {
          "name": "state",
          "isMut": false,
          "isSigner": false
        },
        {
          "name": "authority",
          "isMut": false,
          "isSigner": true
        },
        {
          "name": "liquidator",
          "isMut": true,
          "isSigner": false
        },
        {
          "name": "liquidatorStats",
          "isMut": true,
          "isSigner": false
        },
        {
          "name": "user",
          "isMut": true,
          "isSigner": false
        },
        {
          "name": "userStats",
          "isMut": true,
          "isSigner": false
        }
      ],
      "args": [
        {
          "name": "assetMarketIndex",
          "type": "u16"
        },
        {
          "name": "liabilityMarketIndex",
          "type": "u16"
        },
        {
          "name": "liquidatorMaxLiabilityTransfer",
          "type": "u128"
        },
        {
          "name": "limitPrice",
          "type": {
            "option": "u64"
          }
        }
      ]
    },
    {
      "name": "liquidateSpotWithSwapBegin",
      "accounts": [
        {
          "name": "state",
          "isMut": false,
          "isSigner": false
        },
        {
          "name": "authority",
          "isMut": false,
          "isSigner": true
        },
        {
          "name": "liquidator",
          "isMut": true,
          "isSigner": false
        },
        {
          "name": "liquidatorStats",
          "isMut": true,
          "isSigner": false
        },
        {
          "name": "user",
          "isMut": true,
          "isSigner": false
        },
        {
          "name": "userStats",
          "isMut": true,
          "isSigner": false
        },
        {
          "name": "liabilitySpotMarketVault",
          "isMut": true,
          "isSigner": false
        },
        {
          "name": "assetSpotMarketVault",
          "isMut": true,
          "isSigner": false
        },
        {
          "name": "liabilityTokenAccount",
          "isMut": true,
          "isSigner": false
        },
        {
          "name": "assetTokenAccount",
          "isMut": true,
          "isSigner": false
        },
        {
          "name": "tokenProgram",
          "isMut": false,
          "isSigner": false
        },
        {
          "name": "driftSigner",
          "isMut": false,
          "isSigner": false
        },
        {
          "name": "instructions",
          "isMut": false,
          "isSigner": false,
          "docs": [
            "Instructions Sysvar for instruction introspection"
          ]
        }
      ],
      "args": [
        {
          "name": "assetMarketIndex",
          "type": "u16"
        },
        {
          "name": "liabilityMarketIndex",
          "type": "u16"
        },
        {
          "name": "swapAmount",
          "type": "u64"
        }
      ]
    },
    {
      "name": "liquidateSpotWithSwapEnd",
      "accounts": [
        {
          "name": "state",
          "isMut": false,
          "isSigner": false
        },
        {
          "name": "authority",
          "isMut": false,
          "isSigner": true
        },
        {
          "name": "liquidator",
          "isMut": true,
          "isSigner": false
        },
        {
          "name": "liquidatorStats",
          "isMut": true,
          "isSigner": false
        },
        {
          "name": "user",
          "isMut": true,
          "isSigner": false
        },
        {
          "name": "userStats",
          "isMut": true,
          "isSigner": false
        },
        {
          "name": "liabilitySpotMarketVault",
          "isMut": true,
          "isSigner": false
        },
        {
          "name": "assetSpotMarketVault",
          "isMut": true,
          "isSigner": false
        },
        {
          "name": "liabilityTokenAccount",
          "isMut": true,
          "isSigner": false
        },
        {
          "name": "assetTokenAccount",
          "isMut": true,
          "isSigner": false
        },
        {
          "name": "tokenProgram",
          "isMut": false,
          "isSigner": false
        },
        {
          "name": "driftSigner",
          "isMut": false,
          "isSigner": false
        },
        {
          "name": "instructions",
          "isMut": false,
          "isSigner": false,
          "docs": [
            "Instructions Sysvar for instruction introspection"
          ]
        }
      ],
      "args": [
        {
          "name": "assetMarketIndex",
          "type": "u16"
        },
        {
          "name": "liabilityMarketIndex",
          "type": "u16"
        }
      ]
    },
    {
      "name": "liquidateBorrowForPerpPnl",
      "accounts": [
        {
          "name": "state",
          "isMut": false,
          "isSigner": false
        },
        {
          "name": "authority",
          "isMut": false,
          "isSigner": true
        },
        {
          "name": "liquidator",
          "isMut": true,
          "isSigner": false
        },
        {
          "name": "liquidatorStats",
          "isMut": true,
          "isSigner": false
        },
        {
          "name": "user",
          "isMut": true,
          "isSigner": false
        },
        {
          "name": "userStats",
          "isMut": true,
          "isSigner": false
        }
      ],
      "args": [
        {
          "name": "perpMarketIndex",
          "type": "u16"
        },
        {
          "name": "spotMarketIndex",
          "type": "u16"
        },
        {
          "name": "liquidatorMaxLiabilityTransfer",
          "type": "u128"
        },
        {
          "name": "limitPrice",
          "type": {
            "option": "u64"
          }
        }
      ]
    },
    {
      "name": "liquidatePerpPnlForDeposit",
      "accounts": [
        {
          "name": "state",
          "isMut": false,
          "isSigner": false
        },
        {
          "name": "authority",
          "isMut": false,
          "isSigner": true
        },
        {
          "name": "liquidator",
          "isMut": true,
          "isSigner": false
        },
        {
          "name": "liquidatorStats",
          "isMut": true,
          "isSigner": false
        },
        {
          "name": "user",
          "isMut": true,
          "isSigner": false
        },
        {
          "name": "userStats",
          "isMut": true,
          "isSigner": false
        }
      ],
      "args": [
        {
          "name": "perpMarketIndex",
          "type": "u16"
        },
        {
          "name": "spotMarketIndex",
          "type": "u16"
        },
        {
          "name": "liquidatorMaxPnlTransfer",
          "type": "u128"
        },
        {
          "name": "limitPrice",
          "type": {
            "option": "u64"
          }
        }
      ]
    },
    {
      "name": "setUserStatusToBeingLiquidated",
      "accounts": [
        {
          "name": "state",
          "isMut": false,
          "isSigner": false
        },
        {
          "name": "user",
          "isMut": true,
          "isSigner": false
        },
        {
          "name": "authority",
          "isMut": false,
          "isSigner": true
        }
      ],
      "args": []
    },
    {
      "name": "resolvePerpPnlDeficit",
      "accounts": [
        {
          "name": "state",
          "isMut": false,
          "isSigner": false
        },
        {
          "name": "authority",
          "isMut": false,
          "isSigner": true
        },
        {
          "name": "spotMarketVault",
          "isMut": true,
          "isSigner": false
        },
        {
          "name": "insuranceFundVault",
          "isMut": true,
          "isSigner": false
        },
        {
          "name": "driftSigner",
          "isMut": false,
          "isSigner": false
        },
        {
          "name": "tokenProgram",
          "isMut": false,
          "isSigner": false
        }
      ],
      "args": [
        {
          "name": "spotMarketIndex",
          "type": "u16"
        },
        {
          "name": "perpMarketIndex",
          "type": "u16"
        }
      ]
    },
    {
      "name": "resolvePerpBankruptcy",
      "accounts": [
        {
          "name": "state",
          "isMut": false,
          "isSigner": false
        },
        {
          "name": "authority",
          "isMut": false,
          "isSigner": true
        },
        {
          "name": "liquidator",
          "isMut": true,
          "isSigner": false
        },
        {
          "name": "liquidatorStats",
          "isMut": true,
          "isSigner": false
        },
        {
          "name": "user",
          "isMut": true,
          "isSigner": false
        },
        {
          "name": "userStats",
          "isMut": true,
          "isSigner": false
        },
        {
          "name": "spotMarketVault",
          "isMut": true,
          "isSigner": false
        },
        {
          "name": "insuranceFundVault",
          "isMut": true,
          "isSigner": false
        },
        {
          "name": "driftSigner",
          "isMut": false,
          "isSigner": false
        },
        {
          "name": "tokenProgram",
          "isMut": false,
          "isSigner": false
        }
      ],
      "args": [
        {
          "name": "quoteSpotMarketIndex",
          "type": "u16"
        },
        {
          "name": "marketIndex",
          "type": "u16"
        }
      ]
    },
    {
      "name": "resolveSpotBankruptcy",
      "accounts": [
        {
          "name": "state",
          "isMut": false,
          "isSigner": false
        },
        {
          "name": "authority",
          "isMut": false,
          "isSigner": true
        },
        {
          "name": "liquidator",
          "isMut": true,
          "isSigner": false
        },
        {
          "name": "liquidatorStats",
          "isMut": true,
          "isSigner": false
        },
        {
          "name": "user",
          "isMut": true,
          "isSigner": false
        },
        {
          "name": "userStats",
          "isMut": true,
          "isSigner": false
        },
        {
          "name": "spotMarketVault",
          "isMut": true,
          "isSigner": false
        },
        {
          "name": "insuranceFundVault",
          "isMut": true,
          "isSigner": false
        },
        {
          "name": "driftSigner",
          "isMut": false,
          "isSigner": false
        },
        {
          "name": "tokenProgram",
          "isMut": false,
          "isSigner": false
        }
      ],
      "args": [
        {
          "name": "marketIndex",
          "type": "u16"
        }
      ]
    },
    {
      "name": "settleRevenueToInsuranceFund",
      "accounts": [
        {
          "name": "state",
          "isMut": false,
          "isSigner": false
        },
        {
          "name": "spotMarket",
          "isMut": true,
          "isSigner": false
        },
        {
          "name": "spotMarketVault",
          "isMut": true,
          "isSigner": false
        },
        {
          "name": "driftSigner",
          "isMut": false,
          "isSigner": false
        },
        {
          "name": "insuranceFundVault",
          "isMut": true,
          "isSigner": false
        },
        {
          "name": "tokenProgram",
          "isMut": false,
          "isSigner": false
        }
      ],
      "args": [
        {
          "name": "spotMarketIndex",
          "type": "u16"
        }
      ]
    },
    {
      "name": "updateFundingRate",
      "accounts": [
        {
          "name": "state",
          "isMut": false,
          "isSigner": false
        },
        {
          "name": "perpMarket",
          "isMut": true,
          "isSigner": false
        },
        {
          "name": "oracle",
          "isMut": false,
          "isSigner": false
        }
      ],
      "args": [
        {
          "name": "marketIndex",
          "type": "u16"
        }
      ]
    },
    {
      "name": "updatePrelaunchOracle",
      "accounts": [
        {
          "name": "state",
          "isMut": false,
          "isSigner": false
        },
        {
          "name": "perpMarket",
          "isMut": false,
          "isSigner": false
        },
        {
          "name": "oracle",
          "isMut": true,
          "isSigner": false
        }
      ],
      "args": []
    },
    {
      "name": "updatePerpBidAskTwap",
      "accounts": [
        {
          "name": "state",
          "isMut": false,
          "isSigner": false
        },
        {
          "name": "perpMarket",
          "isMut": true,
          "isSigner": false
        },
        {
          "name": "oracle",
          "isMut": false,
          "isSigner": false
        },
        {
          "name": "keeperStats",
          "isMut": false,
          "isSigner": false
        },
        {
          "name": "authority",
          "isMut": false,
          "isSigner": true
        }
      ],
      "args": []
    },
    {
      "name": "updateSpotMarketCumulativeInterest",
      "accounts": [
        {
          "name": "state",
          "isMut": false,
          "isSigner": false
        },
        {
          "name": "spotMarket",
          "isMut": true,
          "isSigner": false
        },
        {
          "name": "oracle",
          "isMut": false,
          "isSigner": false
        },
        {
          "name": "spotMarketVault",
          "isMut": false,
          "isSigner": false
        }
      ],
      "args": []
    },
    {
      "name": "updateAmms",
      "accounts": [
        {
          "name": "state",
          "isMut": false,
          "isSigner": false
        },
        {
          "name": "authority",
          "isMut": false,
          "isSigner": true
        }
      ],
      "args": [
        {
          "name": "marketIndexes",
          "type": {
            "array": [
              "u16",
              5
            ]
          }
        }
      ]
    },
    {
      "name": "updateSpotMarketExpiry",
      "accounts": [
        {
          "name": "admin",
          "isMut": false,
          "isSigner": true
        },
        {
          "name": "state",
          "isMut": false,
          "isSigner": false
        },
        {
          "name": "spotMarket",
          "isMut": true,
          "isSigner": false
        }
      ],
      "args": [
        {
          "name": "expiryTs",
          "type": "i64"
        }
      ]
    },
    {
      "name": "updateUserQuoteAssetInsuranceStake",
      "accounts": [
        {
          "name": "state",
          "isMut": false,
          "isSigner": false
        },
        {
          "name": "spotMarket",
          "isMut": true,
          "isSigner": false
        },
        {
          "name": "insuranceFundStake",
          "isMut": true,
          "isSigner": false
        },
        {
          "name": "userStats",
          "isMut": true,
          "isSigner": false
        },
        {
          "name": "signer",
          "isMut": false,
          "isSigner": true
        },
        {
          "name": "insuranceFundVault",
          "isMut": true,
          "isSigner": false
        }
      ],
      "args": []
    },
    {
      "name": "updateUserGovTokenInsuranceStake",
      "accounts": [
        {
          "name": "state",
          "isMut": false,
          "isSigner": false
        },
        {
          "name": "spotMarket",
          "isMut": true,
          "isSigner": false
        },
        {
          "name": "insuranceFundStake",
          "isMut": true,
          "isSigner": false
        },
        {
          "name": "userStats",
          "isMut": true,
          "isSigner": false
        },
        {
          "name": "signer",
          "isMut": false,
          "isSigner": true
        },
        {
          "name": "insuranceFundVault",
          "isMut": true,
          "isSigner": false
        }
      ],
      "args": []
    },
    {
      "name": "updateUserGovTokenInsuranceStakeDevnet",
      "accounts": [
        {
          "name": "userStats",
          "isMut": true,
          "isSigner": false
        },
        {
          "name": "signer",
          "isMut": false,
          "isSigner": true
        }
      ],
      "args": [
        {
          "name": "govStakeAmount",
          "type": "u64"
        }
      ]
    },
    {
      "name": "initializeInsuranceFundStake",
      "accounts": [
        {
          "name": "spotMarket",
          "isMut": false,
          "isSigner": false
        },
        {
          "name": "insuranceFundStake",
          "isMut": true,
          "isSigner": false
        },
        {
          "name": "userStats",
          "isMut": true,
          "isSigner": false
        },
        {
          "name": "state",
          "isMut": false,
          "isSigner": false
        },
        {
          "name": "authority",
          "isMut": false,
          "isSigner": true
        },
        {
          "name": "payer",
          "isMut": true,
          "isSigner": true
        },
        {
          "name": "rent",
          "isMut": false,
          "isSigner": false
        },
        {
          "name": "systemProgram",
          "isMut": false,
          "isSigner": false
        }
      ],
      "args": [
        {
          "name": "marketIndex",
          "type": "u16"
        }
      ]
    },
    {
      "name": "addInsuranceFundStake",
      "accounts": [
        {
          "name": "state",
          "isMut": false,
          "isSigner": false
        },
        {
          "name": "spotMarket",
          "isMut": true,
          "isSigner": false
        },
        {
          "name": "insuranceFundStake",
          "isMut": true,
          "isSigner": false
        },
        {
          "name": "userStats",
          "isMut": true,
          "isSigner": false
        },
        {
          "name": "authority",
          "isMut": false,
          "isSigner": true
        },
        {
          "name": "spotMarketVault",
          "isMut": true,
          "isSigner": false
        },
        {
          "name": "insuranceFundVault",
          "isMut": true,
          "isSigner": false
        },
        {
          "name": "driftSigner",
          "isMut": false,
          "isSigner": false
        },
        {
          "name": "userTokenAccount",
          "isMut": true,
          "isSigner": false
        },
        {
          "name": "tokenProgram",
          "isMut": false,
          "isSigner": false
        }
      ],
      "args": [
        {
          "name": "marketIndex",
          "type": "u16"
        },
        {
          "name": "amount",
          "type": "u64"
        }
      ]
    },
    {
      "name": "requestRemoveInsuranceFundStake",
      "accounts": [
        {
          "name": "spotMarket",
          "isMut": true,
          "isSigner": false
        },
        {
          "name": "insuranceFundStake",
          "isMut": true,
          "isSigner": false
        },
        {
          "name": "userStats",
          "isMut": true,
          "isSigner": false
        },
        {
          "name": "authority",
          "isMut": false,
          "isSigner": true
        },
        {
          "name": "insuranceFundVault",
          "isMut": true,
          "isSigner": false
        }
      ],
      "args": [
        {
          "name": "marketIndex",
          "type": "u16"
        },
        {
          "name": "amount",
          "type": "u64"
        }
      ]
    },
    {
      "name": "cancelRequestRemoveInsuranceFundStake",
      "accounts": [
        {
          "name": "spotMarket",
          "isMut": true,
          "isSigner": false
        },
        {
          "name": "insuranceFundStake",
          "isMut": true,
          "isSigner": false
        },
        {
          "name": "userStats",
          "isMut": true,
          "isSigner": false
        },
        {
          "name": "authority",
          "isMut": false,
          "isSigner": true
        },
        {
          "name": "insuranceFundVault",
          "isMut": true,
          "isSigner": false
        }
      ],
      "args": [
        {
          "name": "marketIndex",
          "type": "u16"
        }
      ]
    },
    {
      "name": "removeInsuranceFundStake",
      "accounts": [
        {
          "name": "state",
          "isMut": false,
          "isSigner": false
        },
        {
          "name": "spotMarket",
          "isMut": true,
          "isSigner": false
        },
        {
          "name": "insuranceFundStake",
          "isMut": true,
          "isSigner": false
        },
        {
          "name": "userStats",
          "isMut": true,
          "isSigner": false
        },
        {
          "name": "authority",
          "isMut": false,
          "isSigner": true
        },
        {
          "name": "insuranceFundVault",
          "isMut": true,
          "isSigner": false
        },
        {
          "name": "driftSigner",
          "isMut": false,
          "isSigner": false
        },
        {
          "name": "userTokenAccount",
          "isMut": true,
          "isSigner": false
        },
        {
          "name": "tokenProgram",
          "isMut": false,
          "isSigner": false
        }
      ],
      "args": [
        {
          "name": "marketIndex",
          "type": "u16"
        }
      ]
    },
    {
      "name": "transferProtocolIfShares",
      "accounts": [
        {
          "name": "signer",
          "isMut": false,
          "isSigner": true
        },
        {
          "name": "transferConfig",
          "isMut": true,
          "isSigner": false
        },
        {
          "name": "state",
          "isMut": false,
          "isSigner": false
        },
        {
          "name": "spotMarket",
          "isMut": true,
          "isSigner": false
        },
        {
          "name": "insuranceFundStake",
          "isMut": true,
          "isSigner": false
        },
        {
          "name": "userStats",
          "isMut": true,
          "isSigner": false
        },
        {
          "name": "authority",
          "isMut": false,
          "isSigner": true
        },
        {
          "name": "insuranceFundVault",
          "isMut": false,
          "isSigner": false
        }
      ],
      "args": [
        {
          "name": "marketIndex",
          "type": "u16"
        },
        {
          "name": "shares",
          "type": "u128"
        }
      ]
    },
    {
      "name": "beginInsuranceFundSwap",
      "accounts": [
        {
          "name": "state",
          "isMut": false,
          "isSigner": false
        },
        {
          "name": "authority",
          "isMut": true,
          "isSigner": true
        },
        {
          "name": "outInsuranceFundVault",
          "isMut": true,
          "isSigner": false
        },
        {
          "name": "inInsuranceFundVault",
          "isMut": true,
          "isSigner": false
        },
        {
          "name": "outTokenAccount",
          "isMut": true,
          "isSigner": false
        },
        {
          "name": "inTokenAccount",
          "isMut": true,
          "isSigner": false
        },
        {
          "name": "ifRebalanceConfig",
          "isMut": true,
          "isSigner": false
        },
        {
          "name": "tokenProgram",
          "isMut": false,
          "isSigner": false
        },
        {
          "name": "driftSigner",
          "isMut": false,
          "isSigner": false
        },
        {
          "name": "instructions",
          "isMut": false,
          "isSigner": false,
          "docs": [
            "Instructions Sysvar for instruction introspection"
          ]
        }
      ],
      "args": [
        {
          "name": "inMarketIndex",
          "type": "u16"
        },
        {
          "name": "outMarketIndex",
          "type": "u16"
        },
        {
          "name": "amountIn",
          "type": "u64"
        }
      ]
    },
    {
      "name": "endInsuranceFundSwap",
      "accounts": [
        {
          "name": "state",
          "isMut": false,
          "isSigner": false
        },
        {
          "name": "authority",
          "isMut": true,
          "isSigner": true
        },
        {
          "name": "outInsuranceFundVault",
          "isMut": true,
          "isSigner": false
        },
        {
          "name": "inInsuranceFundVault",
          "isMut": true,
          "isSigner": false
        },
        {
          "name": "outTokenAccount",
          "isMut": true,
          "isSigner": false
        },
        {
          "name": "inTokenAccount",
          "isMut": true,
          "isSigner": false
        },
        {
          "name": "ifRebalanceConfig",
          "isMut": true,
          "isSigner": false
        },
        {
          "name": "tokenProgram",
          "isMut": false,
          "isSigner": false
        },
        {
          "name": "driftSigner",
          "isMut": false,
          "isSigner": false
        },
        {
          "name": "instructions",
          "isMut": false,
          "isSigner": false,
          "docs": [
            "Instructions Sysvar for instruction introspection"
          ]
        }
      ],
      "args": [
        {
          "name": "inMarketIndex",
          "type": "u16"
        },
        {
          "name": "outMarketIndex",
          "type": "u16"
        }
      ]
    },
    {
      "name": "transferProtocolIfSharesToRevenuePool",
      "accounts": [
        {
          "name": "state",
          "isMut": false,
          "isSigner": false
        },
        {
          "name": "authority",
          "isMut": true,
          "isSigner": true
        },
        {
          "name": "insuranceFundVault",
          "isMut": true,
          "isSigner": false
        },
        {
          "name": "spotMarketVault",
          "isMut": true,
          "isSigner": false
        },
        {
          "name": "ifRebalanceConfig",
          "isMut": true,
          "isSigner": false
        },
        {
          "name": "tokenProgram",
          "isMut": false,
          "isSigner": false
        },
        {
          "name": "driftSigner",
          "isMut": false,
          "isSigner": false
        }
      ],
      "args": [
        {
          "name": "marketIndex",
          "type": "u16"
        },
        {
          "name": "amount",
          "type": "u64"
        }
      ]
    },
    {
      "name": "updatePythPullOracle",
      "accounts": [
        {
          "name": "keeper",
          "isMut": true,
          "isSigner": true
        },
        {
          "name": "pythSolanaReceiver",
          "isMut": false,
          "isSigner": false
        },
        {
          "name": "encodedVaa",
          "isMut": false,
          "isSigner": false
        },
        {
          "name": "priceFeed",
          "isMut": true,
          "isSigner": false
        }
      ],
      "args": [
        {
          "name": "feedId",
          "type": {
            "array": [
              "u8",
              32
            ]
          }
        },
        {
          "name": "params",
          "type": "bytes"
        }
      ]
    },
    {
      "name": "postPythPullOracleUpdateAtomic",
      "accounts": [
        {
          "name": "keeper",
          "isMut": true,
          "isSigner": true
        },
        {
          "name": "pythSolanaReceiver",
          "isMut": false,
          "isSigner": false
        },
        {
          "name": "guardianSet",
          "isMut": false,
          "isSigner": false
        },
        {
          "name": "priceFeed",
          "isMut": true,
          "isSigner": false
        }
      ],
      "args": [
        {
          "name": "feedId",
          "type": {
            "array": [
              "u8",
              32
            ]
          }
        },
        {
          "name": "params",
          "type": "bytes"
        }
      ]
    },
    {
      "name": "postMultiPythPullOracleUpdatesAtomic",
      "accounts": [
        {
          "name": "keeper",
          "isMut": true,
          "isSigner": true
        },
        {
          "name": "pythSolanaReceiver",
          "isMut": false,
          "isSigner": false
        },
        {
          "name": "guardianSet",
          "isMut": false,
          "isSigner": false
        }
      ],
      "args": [
        {
          "name": "params",
          "type": "bytes"
        }
      ]
    },
    {
      "name": "pauseSpotMarketDepositWithdraw",
      "accounts": [
        {
          "name": "state",
          "isMut": false,
          "isSigner": false
        },
        {
          "name": "keeper",
          "isMut": false,
          "isSigner": true
        },
        {
          "name": "spotMarket",
          "isMut": true,
          "isSigner": false
        },
        {
          "name": "spotMarketVault",
          "isMut": false,
          "isSigner": false
        }
      ],
      "args": []
    },
    {
      "name": "initialize",
      "accounts": [
        {
          "name": "admin",
          "isMut": true,
          "isSigner": true
        },
        {
          "name": "state",
          "isMut": true,
          "isSigner": false
        },
        {
          "name": "quoteAssetMint",
          "isMut": false,
          "isSigner": false
        },
        {
          "name": "driftSigner",
          "isMut": false,
          "isSigner": false
        },
        {
          "name": "rent",
          "isMut": false,
          "isSigner": false
        },
        {
          "name": "systemProgram",
          "isMut": false,
          "isSigner": false
        },
        {
          "name": "tokenProgram",
          "isMut": false,
          "isSigner": false
        }
      ],
      "args": []
    },
    {
      "name": "initializeSpotMarket",
      "accounts": [
        {
          "name": "spotMarket",
          "isMut": true,
          "isSigner": false
        },
        {
          "name": "spotMarketMint",
          "isMut": false,
          "isSigner": false
        },
        {
          "name": "spotMarketVault",
          "isMut": true,
          "isSigner": false
        },
        {
          "name": "insuranceFundVault",
          "isMut": true,
          "isSigner": false
        },
        {
          "name": "driftSigner",
          "isMut": false,
          "isSigner": false
        },
        {
          "name": "state",
          "isMut": true,
          "isSigner": false
        },
        {
          "name": "oracle",
          "isMut": false,
          "isSigner": false
        },
        {
          "name": "admin",
          "isMut": true,
          "isSigner": true
        },
        {
          "name": "rent",
          "isMut": false,
          "isSigner": false
        },
        {
          "name": "systemProgram",
          "isMut": false,
          "isSigner": false
        },
        {
          "name": "tokenProgram",
          "isMut": false,
          "isSigner": false
        }
      ],
      "args": [
        {
          "name": "optimalUtilization",
          "type": "u32"
        },
        {
          "name": "optimalBorrowRate",
          "type": "u32"
        },
        {
          "name": "maxBorrowRate",
          "type": "u32"
        },
        {
          "name": "oracleSource",
          "type": {
            "defined": "OracleSource"
          }
        },
        {
          "name": "initialAssetWeight",
          "type": "u32"
        },
        {
          "name": "maintenanceAssetWeight",
          "type": "u32"
        },
        {
          "name": "initialLiabilityWeight",
          "type": "u32"
        },
        {
          "name": "maintenanceLiabilityWeight",
          "type": "u32"
        },
        {
          "name": "imfFactor",
          "type": "u32"
        },
        {
          "name": "liquidatorFee",
          "type": "u32"
        },
        {
          "name": "ifLiquidationFee",
          "type": "u32"
        },
        {
          "name": "activeStatus",
          "type": "bool"
        },
        {
          "name": "assetTier",
          "type": {
            "defined": "AssetTier"
          }
        },
        {
          "name": "scaleInitialAssetWeightStart",
          "type": "u64"
        },
        {
          "name": "withdrawGuardThreshold",
          "type": "u64"
        },
        {
          "name": "orderTickSize",
          "type": "u64"
        },
        {
          "name": "orderStepSize",
          "type": "u64"
        },
        {
          "name": "ifTotalFactor",
          "type": "u32"
        },
        {
          "name": "name",
          "type": {
            "array": [
              "u8",
              32
            ]
          }
        }
      ]
    },
    {
      "name": "deleteInitializedSpotMarket",
      "accounts": [
        {
          "name": "admin",
          "isMut": true,
          "isSigner": true
        },
        {
          "name": "state",
          "isMut": true,
          "isSigner": false
        },
        {
          "name": "spotMarket",
          "isMut": true,
          "isSigner": false
        },
        {
          "name": "spotMarketVault",
          "isMut": true,
          "isSigner": false
        },
        {
          "name": "insuranceFundVault",
          "isMut": true,
          "isSigner": false
        },
        {
          "name": "driftSigner",
          "isMut": false,
          "isSigner": false
        },
        {
          "name": "tokenProgram",
          "isMut": false,
          "isSigner": false
        }
      ],
      "args": [
        {
          "name": "marketIndex",
          "type": "u16"
        }
      ]
    },
    {
      "name": "initializeSerumFulfillmentConfig",
      "accounts": [
        {
          "name": "baseSpotMarket",
          "isMut": false,
          "isSigner": false
        },
        {
          "name": "quoteSpotMarket",
          "isMut": false,
          "isSigner": false
        },
        {
          "name": "state",
          "isMut": true,
          "isSigner": false
        },
        {
          "name": "serumProgram",
          "isMut": false,
          "isSigner": false
        },
        {
          "name": "serumMarket",
          "isMut": false,
          "isSigner": false
        },
        {
          "name": "serumOpenOrders",
          "isMut": true,
          "isSigner": false
        },
        {
          "name": "driftSigner",
          "isMut": false,
          "isSigner": false
        },
        {
          "name": "serumFulfillmentConfig",
          "isMut": true,
          "isSigner": false
        },
        {
          "name": "admin",
          "isMut": true,
          "isSigner": true
        },
        {
          "name": "rent",
          "isMut": false,
          "isSigner": false
        },
        {
          "name": "systemProgram",
          "isMut": false,
          "isSigner": false
        }
      ],
      "args": [
        {
          "name": "marketIndex",
          "type": "u16"
        }
      ]
    },
    {
      "name": "updateSerumFulfillmentConfigStatus",
      "accounts": [
        {
          "name": "state",
          "isMut": false,
          "isSigner": false
        },
        {
          "name": "serumFulfillmentConfig",
          "isMut": true,
          "isSigner": false
        },
        {
          "name": "admin",
          "isMut": true,
          "isSigner": true
        }
      ],
      "args": [
        {
          "name": "status",
          "type": {
            "defined": "SpotFulfillmentConfigStatus"
          }
        }
      ]
    },
    {
      "name": "initializeOpenbookV2FulfillmentConfig",
      "accounts": [
        {
          "name": "baseSpotMarket",
          "isMut": false,
          "isSigner": false
        },
        {
          "name": "quoteSpotMarket",
          "isMut": false,
          "isSigner": false
        },
        {
          "name": "state",
          "isMut": true,
          "isSigner": false
        },
        {
          "name": "openbookV2Program",
          "isMut": false,
          "isSigner": false
        },
        {
          "name": "openbookV2Market",
          "isMut": false,
          "isSigner": false
        },
        {
          "name": "driftSigner",
          "isMut": false,
          "isSigner": false
        },
        {
          "name": "openbookV2FulfillmentConfig",
          "isMut": true,
          "isSigner": false
        },
        {
          "name": "admin",
          "isMut": true,
          "isSigner": true
        },
        {
          "name": "rent",
          "isMut": false,
          "isSigner": false
        },
        {
          "name": "systemProgram",
          "isMut": false,
          "isSigner": false
        }
      ],
      "args": [
        {
          "name": "marketIndex",
          "type": "u16"
        }
      ]
    },
    {
      "name": "openbookV2FulfillmentConfigStatus",
      "accounts": [
        {
          "name": "state",
          "isMut": false,
          "isSigner": false
        },
        {
          "name": "openbookV2FulfillmentConfig",
          "isMut": true,
          "isSigner": false
        },
        {
          "name": "admin",
          "isMut": true,
          "isSigner": true
        }
      ],
      "args": [
        {
          "name": "status",
          "type": {
            "defined": "SpotFulfillmentConfigStatus"
          }
        }
      ]
    },
    {
      "name": "initializePhoenixFulfillmentConfig",
      "accounts": [
        {
          "name": "baseSpotMarket",
          "isMut": false,
          "isSigner": false
        },
        {
          "name": "quoteSpotMarket",
          "isMut": false,
          "isSigner": false
        },
        {
          "name": "state",
          "isMut": true,
          "isSigner": false
        },
        {
          "name": "phoenixProgram",
          "isMut": false,
          "isSigner": false
        },
        {
          "name": "phoenixMarket",
          "isMut": false,
          "isSigner": false
        },
        {
          "name": "driftSigner",
          "isMut": false,
          "isSigner": false
        },
        {
          "name": "phoenixFulfillmentConfig",
          "isMut": true,
          "isSigner": false
        },
        {
          "name": "admin",
          "isMut": true,
          "isSigner": true
        },
        {
          "name": "rent",
          "isMut": false,
          "isSigner": false
        },
        {
          "name": "systemProgram",
          "isMut": false,
          "isSigner": false
        }
      ],
      "args": [
        {
          "name": "marketIndex",
          "type": "u16"
        }
      ]
    },
    {
      "name": "phoenixFulfillmentConfigStatus",
      "accounts": [
        {
          "name": "state",
          "isMut": false,
          "isSigner": false
        },
        {
          "name": "phoenixFulfillmentConfig",
          "isMut": true,
          "isSigner": false
        },
        {
          "name": "admin",
          "isMut": true,
          "isSigner": true
        }
      ],
      "args": [
        {
          "name": "status",
          "type": {
            "defined": "SpotFulfillmentConfigStatus"
          }
        }
      ]
    },
    {
      "name": "updateSerumVault",
      "accounts": [
        {
          "name": "state",
          "isMut": true,
          "isSigner": false
        },
        {
          "name": "admin",
          "isMut": true,
          "isSigner": true
        },
        {
          "name": "srmVault",
          "isMut": false,
          "isSigner": false
        }
      ],
      "args": []
    },
    {
      "name": "initializePerpMarket",
      "accounts": [
        {
          "name": "admin",
          "isMut": true,
          "isSigner": true
        },
        {
          "name": "state",
          "isMut": true,
          "isSigner": false
        },
        {
          "name": "perpMarket",
          "isMut": true,
          "isSigner": false
        },
        {
          "name": "ammCache",
          "isMut": true,
          "isSigner": false
        },
        {
          "name": "oracle",
          "isMut": false,
          "isSigner": false
        },
        {
          "name": "rent",
          "isMut": false,
          "isSigner": false
        },
        {
          "name": "systemProgram",
          "isMut": false,
          "isSigner": false
        }
      ],
      "args": [
        {
          "name": "marketIndex",
          "type": "u16"
        },
        {
          "name": "ammBaseAssetReserve",
          "type": "u128"
        },
        {
          "name": "ammQuoteAssetReserve",
          "type": "u128"
        },
        {
          "name": "ammPeriodicity",
          "type": "i64"
        },
        {
          "name": "ammPegMultiplier",
          "type": "u128"
        },
        {
          "name": "oracleSource",
          "type": {
            "defined": "OracleSource"
          }
        },
        {
          "name": "contractTier",
          "type": {
            "defined": "ContractTier"
          }
        },
        {
          "name": "marginRatioInitial",
          "type": "u32"
        },
        {
          "name": "marginRatioMaintenance",
          "type": "u32"
        },
        {
          "name": "liquidatorFee",
          "type": "u32"
        },
        {
          "name": "ifLiquidationFee",
          "type": "u32"
        },
        {
          "name": "imfFactor",
          "type": "u32"
        },
        {
          "name": "activeStatus",
          "type": "bool"
        },
        {
          "name": "baseSpread",
          "type": "u32"
        },
        {
          "name": "maxSpread",
          "type": "u32"
        },
        {
          "name": "maxOpenInterest",
          "type": "u128"
        },
        {
          "name": "maxRevenueWithdrawPerPeriod",
          "type": "u64"
        },
        {
          "name": "quoteMaxInsurance",
          "type": "u64"
        },
        {
          "name": "orderStepSize",
          "type": "u64"
        },
        {
          "name": "orderTickSize",
          "type": "u64"
        },
        {
          "name": "minOrderSize",
          "type": "u64"
        },
        {
          "name": "concentrationCoefScale",
          "type": "u128"
        },
        {
          "name": "curveUpdateIntensity",
          "type": "u8"
        },
        {
          "name": "ammJitIntensity",
          "type": "u8"
        },
        {
          "name": "name",
          "type": {
            "array": [
              "u8",
              32
            ]
          }
        }
      ]
    },
    {
      "name": "initializeAmmCache",
      "accounts": [
        {
          "name": "admin",
          "isMut": true,
          "isSigner": true
        },
        {
          "name": "state",
          "isMut": false,
          "isSigner": false
        },
        {
          "name": "ammCache",
          "isMut": true,
          "isSigner": false
        },
        {
          "name": "rent",
          "isMut": false,
          "isSigner": false
        },
        {
          "name": "systemProgram",
          "isMut": false,
          "isSigner": false
        }
      ],
      "args": []
    },
    {
      "name": "updateInitAmmCacheInfo",
      "accounts": [
        {
          "name": "state",
          "isMut": true,
          "isSigner": false
        },
        {
          "name": "admin",
          "isMut": false,
          "isSigner": true
        },
        {
          "name": "ammCache",
          "isMut": true,
          "isSigner": false
        }
      ],
      "args": []
    },
    {
      "name": "initializePredictionMarket",
      "accounts": [
        {
          "name": "admin",
          "isMut": false,
          "isSigner": true
        },
        {
          "name": "state",
          "isMut": false,
          "isSigner": false
        },
        {
          "name": "perpMarket",
          "isMut": true,
          "isSigner": false
        }
      ],
      "args": []
    },
    {
      "name": "deleteInitializedPerpMarket",
      "accounts": [
        {
          "name": "admin",
          "isMut": true,
          "isSigner": true
        },
        {
          "name": "state",
          "isMut": true,
          "isSigner": false
        },
        {
          "name": "perpMarket",
          "isMut": true,
          "isSigner": false
        }
      ],
      "args": [
        {
          "name": "marketIndex",
          "type": "u16"
        }
      ]
    },
    {
      "name": "moveAmmPrice",
      "accounts": [
        {
          "name": "admin",
          "isMut": false,
          "isSigner": true
        },
        {
          "name": "state",
          "isMut": false,
          "isSigner": false
        },
        {
          "name": "perpMarket",
          "isMut": true,
          "isSigner": false
        }
      ],
      "args": [
        {
          "name": "baseAssetReserve",
          "type": "u128"
        },
        {
          "name": "quoteAssetReserve",
          "type": "u128"
        },
        {
          "name": "sqrtK",
          "type": "u128"
        }
      ]
    },
    {
      "name": "recenterPerpMarketAmm",
      "accounts": [
        {
          "name": "admin",
          "isMut": false,
          "isSigner": true
        },
        {
          "name": "state",
          "isMut": false,
          "isSigner": false
        },
        {
          "name": "perpMarket",
          "isMut": true,
          "isSigner": false
        }
      ],
      "args": [
        {
          "name": "pegMultiplier",
          "type": "u128"
        },
        {
          "name": "sqrtK",
          "type": "u128"
        }
      ]
    },
    {
      "name": "recenterPerpMarketAmmCrank",
      "accounts": [
        {
          "name": "admin",
          "isMut": false,
          "isSigner": true
        },
        {
          "name": "state",
          "isMut": false,
          "isSigner": false
        },
        {
          "name": "perpMarket",
          "isMut": true,
          "isSigner": false
        },
        {
          "name": "spotMarket",
          "isMut": false,
          "isSigner": false
        },
        {
          "name": "oracle",
          "isMut": false,
          "isSigner": false
        }
      ],
      "args": [
        {
          "name": "depth",
          "type": {
            "option": "u128"
          }
        }
      ]
    },
    {
      "name": "updatePerpMarketAmmSummaryStats",
      "accounts": [
        {
          "name": "admin",
          "isMut": false,
          "isSigner": true
        },
        {
          "name": "state",
          "isMut": false,
          "isSigner": false
        },
        {
          "name": "perpMarket",
          "isMut": true,
          "isSigner": false
        },
        {
          "name": "spotMarket",
          "isMut": false,
          "isSigner": false
        },
        {
          "name": "oracle",
          "isMut": false,
          "isSigner": false
        }
      ],
      "args": [
        {
          "name": "params",
          "type": {
            "defined": "UpdatePerpMarketSummaryStatsParams"
          }
        }
      ]
    },
    {
      "name": "updatePerpMarketExpiry",
      "accounts": [
        {
          "name": "admin",
          "isMut": false,
          "isSigner": true
        },
        {
          "name": "state",
          "isMut": false,
          "isSigner": false
        },
        {
          "name": "perpMarket",
          "isMut": true,
          "isSigner": false
        }
      ],
      "args": [
        {
          "name": "expiryTs",
          "type": "i64"
        }
      ]
    },
    {
      "name": "settleExpiredMarketPoolsToRevenuePool",
      "accounts": [
        {
          "name": "state",
          "isMut": false,
          "isSigner": false
        },
        {
          "name": "admin",
          "isMut": false,
          "isSigner": true
        },
        {
          "name": "spotMarket",
          "isMut": true,
          "isSigner": false
        },
        {
          "name": "perpMarket",
          "isMut": true,
          "isSigner": false
        }
      ],
      "args": []
    },
    {
      "name": "depositIntoPerpMarketFeePool",
      "accounts": [
        {
          "name": "state",
          "isMut": true,
          "isSigner": false
        },
        {
          "name": "perpMarket",
          "isMut": true,
          "isSigner": false
        },
        {
          "name": "admin",
          "isMut": false,
          "isSigner": true
        },
        {
          "name": "sourceVault",
          "isMut": true,
          "isSigner": false
        },
        {
          "name": "driftSigner",
          "isMut": false,
          "isSigner": false
        },
        {
          "name": "quoteSpotMarket",
          "isMut": true,
          "isSigner": false
        },
        {
          "name": "spotMarketVault",
          "isMut": true,
          "isSigner": false
        },
        {
          "name": "tokenProgram",
          "isMut": false,
          "isSigner": false
        }
      ],
      "args": [
        {
          "name": "amount",
          "type": "u64"
        }
      ]
    },
    {
      "name": "depositIntoSpotMarketVault",
      "accounts": [
        {
          "name": "state",
          "isMut": false,
          "isSigner": false
        },
        {
          "name": "spotMarket",
          "isMut": true,
          "isSigner": false
        },
        {
          "name": "admin",
          "isMut": false,
          "isSigner": true
        },
        {
          "name": "sourceVault",
          "isMut": true,
          "isSigner": false
        },
        {
          "name": "spotMarketVault",
          "isMut": true,
          "isSigner": false
        },
        {
          "name": "tokenProgram",
          "isMut": false,
          "isSigner": false
        }
      ],
      "args": [
        {
          "name": "amount",
          "type": "u64"
        }
      ]
    },
    {
      "name": "depositIntoSpotMarketRevenuePool",
      "accounts": [
        {
          "name": "state",
          "isMut": false,
          "isSigner": false
        },
        {
          "name": "spotMarket",
          "isMut": true,
          "isSigner": false
        },
        {
          "name": "authority",
          "isMut": true,
          "isSigner": true
        },
        {
          "name": "spotMarketVault",
          "isMut": true,
          "isSigner": false
        },
        {
          "name": "userTokenAccount",
          "isMut": true,
          "isSigner": false
        },
        {
          "name": "tokenProgram",
          "isMut": false,
          "isSigner": false
        }
      ],
      "args": [
        {
          "name": "amount",
          "type": "u64"
        }
      ]
    },
    {
      "name": "repegAmmCurve",
      "accounts": [
        {
          "name": "state",
          "isMut": false,
          "isSigner": false
        },
        {
          "name": "perpMarket",
          "isMut": true,
          "isSigner": false
        },
        {
          "name": "oracle",
          "isMut": false,
          "isSigner": false
        },
        {
          "name": "admin",
          "isMut": false,
          "isSigner": true
        }
      ],
      "args": [
        {
          "name": "newPegCandidate",
          "type": "u128"
        }
      ]
    },
    {
      "name": "updatePerpMarketAmmOracleTwap",
      "accounts": [
        {
          "name": "state",
          "isMut": false,
          "isSigner": false
        },
        {
          "name": "perpMarket",
          "isMut": true,
          "isSigner": false
        },
        {
          "name": "oracle",
          "isMut": false,
          "isSigner": false
        },
        {
          "name": "admin",
          "isMut": false,
          "isSigner": true
        }
      ],
      "args": []
    },
    {
      "name": "resetPerpMarketAmmOracleTwap",
      "accounts": [
        {
          "name": "state",
          "isMut": false,
          "isSigner": false
        },
        {
          "name": "perpMarket",
          "isMut": true,
          "isSigner": false
        },
        {
          "name": "oracle",
          "isMut": false,
          "isSigner": false
        },
        {
          "name": "admin",
          "isMut": false,
          "isSigner": true
        }
      ],
      "args": []
    },
    {
      "name": "updateK",
      "accounts": [
        {
          "name": "admin",
          "isMut": false,
          "isSigner": true
        },
        {
          "name": "state",
          "isMut": false,
          "isSigner": false
        },
        {
          "name": "perpMarket",
          "isMut": true,
          "isSigner": false
        },
        {
          "name": "oracle",
          "isMut": false,
          "isSigner": false
        }
      ],
      "args": [
        {
          "name": "sqrtK",
          "type": "u128"
        }
      ]
    },
    {
      "name": "updatePerpMarketMarginRatio",
      "accounts": [
        {
          "name": "admin",
          "isMut": false,
          "isSigner": true
        },
        {
          "name": "state",
          "isMut": false,
          "isSigner": false
        },
        {
          "name": "perpMarket",
          "isMut": true,
          "isSigner": false
        }
      ],
      "args": [
        {
          "name": "marginRatioInitial",
          "type": "u32"
        },
        {
          "name": "marginRatioMaintenance",
          "type": "u32"
        }
      ]
    },
    {
      "name": "updatePerpMarketHighLeverageMarginRatio",
      "accounts": [
        {
          "name": "admin",
          "isMut": false,
          "isSigner": true
        },
        {
          "name": "state",
          "isMut": false,
          "isSigner": false
        },
        {
          "name": "perpMarket",
          "isMut": true,
          "isSigner": false
        }
      ],
      "args": [
        {
          "name": "marginRatioInitial",
          "type": "u16"
        },
        {
          "name": "marginRatioMaintenance",
          "type": "u16"
        }
      ]
    },
    {
      "name": "updatePerpMarketFundingPeriod",
      "accounts": [
        {
          "name": "admin",
          "isMut": false,
          "isSigner": true
        },
        {
          "name": "state",
          "isMut": false,
          "isSigner": false
        },
        {
          "name": "perpMarket",
          "isMut": true,
          "isSigner": false
        }
      ],
      "args": [
        {
          "name": "fundingPeriod",
          "type": "i64"
        }
      ]
    },
    {
      "name": "updatePerpMarketMaxImbalances",
      "accounts": [
        {
          "name": "admin",
          "isMut": false,
          "isSigner": true
        },
        {
          "name": "state",
          "isMut": false,
          "isSigner": false
        },
        {
          "name": "perpMarket",
          "isMut": true,
          "isSigner": false
        }
      ],
      "args": [
        {
          "name": "unrealizedMaxImbalance",
          "type": "u64"
        },
        {
          "name": "maxRevenueWithdrawPerPeriod",
          "type": "u64"
        },
        {
          "name": "quoteMaxInsurance",
          "type": "u64"
        }
      ]
    },
    {
      "name": "updatePerpMarketLiquidationFee",
      "accounts": [
        {
          "name": "admin",
          "isMut": false,
          "isSigner": true
        },
        {
          "name": "state",
          "isMut": false,
          "isSigner": false
        },
        {
          "name": "perpMarket",
          "isMut": true,
          "isSigner": false
        }
      ],
      "args": [
        {
          "name": "liquidatorFee",
          "type": "u32"
        },
        {
          "name": "ifLiquidationFee",
          "type": "u32"
        }
      ]
    },
    {
      "name": "updateInsuranceFundUnstakingPeriod",
      "accounts": [
        {
          "name": "admin",
          "isMut": false,
          "isSigner": true
        },
        {
          "name": "state",
          "isMut": false,
          "isSigner": false
        },
        {
          "name": "spotMarket",
          "isMut": true,
          "isSigner": false
        }
      ],
      "args": [
        {
          "name": "insuranceFundUnstakingPeriod",
          "type": "i64"
        }
      ]
    },
    {
      "name": "updateSpotMarketPoolId",
      "accounts": [
        {
          "name": "admin",
          "isMut": false,
          "isSigner": true
        },
        {
          "name": "state",
          "isMut": false,
          "isSigner": false
        },
        {
          "name": "spotMarket",
          "isMut": true,
          "isSigner": false
        }
      ],
      "args": [
        {
          "name": "poolId",
          "type": "u8"
        }
      ]
    },
    {
      "name": "updateSpotMarketLiquidationFee",
      "accounts": [
        {
          "name": "admin",
          "isMut": false,
          "isSigner": true
        },
        {
          "name": "state",
          "isMut": false,
          "isSigner": false
        },
        {
          "name": "spotMarket",
          "isMut": true,
          "isSigner": false
        }
      ],
      "args": [
        {
          "name": "liquidatorFee",
          "type": "u32"
        },
        {
          "name": "ifLiquidationFee",
          "type": "u32"
        }
      ]
    },
    {
      "name": "updateWithdrawGuardThreshold",
      "accounts": [
        {
          "name": "admin",
          "isMut": false,
          "isSigner": true
        },
        {
          "name": "state",
          "isMut": false,
          "isSigner": false
        },
        {
          "name": "spotMarket",
          "isMut": true,
          "isSigner": false
        }
      ],
      "args": [
        {
          "name": "withdrawGuardThreshold",
          "type": "u64"
        }
      ]
    },
    {
      "name": "updateSpotMarketIfFactor",
      "accounts": [
        {
          "name": "admin",
          "isMut": false,
          "isSigner": true
        },
        {
          "name": "state",
          "isMut": false,
          "isSigner": false
        },
        {
          "name": "spotMarket",
          "isMut": true,
          "isSigner": false
        }
      ],
      "args": [
        {
          "name": "spotMarketIndex",
          "type": "u16"
        },
        {
          "name": "userIfFactor",
          "type": "u32"
        },
        {
          "name": "totalIfFactor",
          "type": "u32"
        }
      ]
    },
    {
      "name": "updateSpotMarketRevenueSettlePeriod",
      "accounts": [
        {
          "name": "admin",
          "isMut": false,
          "isSigner": true
        },
        {
          "name": "state",
          "isMut": false,
          "isSigner": false
        },
        {
          "name": "spotMarket",
          "isMut": true,
          "isSigner": false
        }
      ],
      "args": [
        {
          "name": "revenueSettlePeriod",
          "type": "i64"
        }
      ]
    },
    {
      "name": "updateSpotMarketStatus",
      "accounts": [
        {
          "name": "admin",
          "isMut": false,
          "isSigner": true
        },
        {
          "name": "state",
          "isMut": false,
          "isSigner": false
        },
        {
          "name": "spotMarket",
          "isMut": true,
          "isSigner": false
        }
      ],
      "args": [
        {
          "name": "status",
          "type": {
            "defined": "MarketStatus"
          }
        }
      ]
    },
    {
      "name": "updateSpotMarketPausedOperations",
      "accounts": [
        {
          "name": "admin",
          "isMut": false,
          "isSigner": true
        },
        {
          "name": "state",
          "isMut": false,
          "isSigner": false
        },
        {
          "name": "spotMarket",
          "isMut": true,
          "isSigner": false
        }
      ],
      "args": [
        {
          "name": "pausedOperations",
          "type": "u8"
        }
      ]
    },
    {
      "name": "updateSpotMarketAssetTier",
      "accounts": [
        {
          "name": "admin",
          "isMut": false,
          "isSigner": true
        },
        {
          "name": "state",
          "isMut": false,
          "isSigner": false
        },
        {
          "name": "spotMarket",
          "isMut": true,
          "isSigner": false
        }
      ],
      "args": [
        {
          "name": "assetTier",
          "type": {
            "defined": "AssetTier"
          }
        }
      ]
    },
    {
      "name": "updateSpotMarketMarginWeights",
      "accounts": [
        {
          "name": "admin",
          "isMut": false,
          "isSigner": true
        },
        {
          "name": "state",
          "isMut": false,
          "isSigner": false
        },
        {
          "name": "spotMarket",
          "isMut": true,
          "isSigner": false
        }
      ],
      "args": [
        {
          "name": "initialAssetWeight",
          "type": "u32"
        },
        {
          "name": "maintenanceAssetWeight",
          "type": "u32"
        },
        {
          "name": "initialLiabilityWeight",
          "type": "u32"
        },
        {
          "name": "maintenanceLiabilityWeight",
          "type": "u32"
        },
        {
          "name": "imfFactor",
          "type": "u32"
        }
      ]
    },
    {
      "name": "updateSpotMarketBorrowRate",
      "accounts": [
        {
          "name": "admin",
          "isMut": false,
          "isSigner": true
        },
        {
          "name": "state",
          "isMut": false,
          "isSigner": false
        },
        {
          "name": "spotMarket",
          "isMut": true,
          "isSigner": false
        }
      ],
      "args": [
        {
          "name": "optimalUtilization",
          "type": "u32"
        },
        {
          "name": "optimalBorrowRate",
          "type": "u32"
        },
        {
          "name": "maxBorrowRate",
          "type": "u32"
        },
        {
          "name": "minBorrowRate",
          "type": {
            "option": "u8"
          }
        }
      ]
    },
    {
      "name": "updateSpotMarketMaxTokenDeposits",
      "accounts": [
        {
          "name": "admin",
          "isMut": false,
          "isSigner": true
        },
        {
          "name": "state",
          "isMut": false,
          "isSigner": false
        },
        {
          "name": "spotMarket",
          "isMut": true,
          "isSigner": false
        }
      ],
      "args": [
        {
          "name": "maxTokenDeposits",
          "type": "u64"
        }
      ]
    },
    {
      "name": "updateSpotMarketMaxTokenBorrows",
      "accounts": [
        {
          "name": "admin",
          "isMut": false,
          "isSigner": true
        },
        {
          "name": "state",
          "isMut": false,
          "isSigner": false
        },
        {
          "name": "spotMarket",
          "isMut": true,
          "isSigner": false
        }
      ],
      "args": [
        {
          "name": "maxTokenBorrowsFraction",
          "type": "u16"
        }
      ]
    },
    {
      "name": "updateSpotMarketScaleInitialAssetWeightStart",
      "accounts": [
        {
          "name": "admin",
          "isMut": false,
          "isSigner": true
        },
        {
          "name": "state",
          "isMut": false,
          "isSigner": false
        },
        {
          "name": "spotMarket",
          "isMut": true,
          "isSigner": false
        }
      ],
      "args": [
        {
          "name": "scaleInitialAssetWeightStart",
          "type": "u64"
        }
      ]
    },
    {
      "name": "updateSpotMarketOracle",
      "accounts": [
        {
          "name": "admin",
          "isMut": false,
          "isSigner": true
        },
        {
          "name": "state",
          "isMut": false,
          "isSigner": false
        },
        {
          "name": "spotMarket",
          "isMut": true,
          "isSigner": false
        },
        {
          "name": "oracle",
          "isMut": false,
          "isSigner": false
        },
        {
          "name": "oldOracle",
          "isMut": false,
          "isSigner": false
        }
      ],
      "args": [
        {
          "name": "oracle",
          "type": "publicKey"
        },
        {
          "name": "oracleSource",
          "type": {
            "defined": "OracleSource"
          }
        },
        {
          "name": "skipInvariantCheck",
          "type": "bool"
        }
      ]
    },
    {
      "name": "updateSpotMarketStepSizeAndTickSize",
      "accounts": [
        {
          "name": "admin",
          "isMut": false,
          "isSigner": true
        },
        {
          "name": "state",
          "isMut": false,
          "isSigner": false
        },
        {
          "name": "spotMarket",
          "isMut": true,
          "isSigner": false
        }
      ],
      "args": [
        {
          "name": "stepSize",
          "type": "u64"
        },
        {
          "name": "tickSize",
          "type": "u64"
        }
      ]
    },
    {
      "name": "updateSpotMarketMinOrderSize",
      "accounts": [
        {
          "name": "admin",
          "isMut": false,
          "isSigner": true
        },
        {
          "name": "state",
          "isMut": false,
          "isSigner": false
        },
        {
          "name": "spotMarket",
          "isMut": true,
          "isSigner": false
        }
      ],
      "args": [
        {
          "name": "orderSize",
          "type": "u64"
        }
      ]
    },
    {
      "name": "updateSpotMarketOrdersEnabled",
      "accounts": [
        {
          "name": "admin",
          "isMut": false,
          "isSigner": true
        },
        {
          "name": "state",
          "isMut": false,
          "isSigner": false
        },
        {
          "name": "spotMarket",
          "isMut": true,
          "isSigner": false
        }
      ],
      "args": [
        {
          "name": "ordersEnabled",
          "type": "bool"
        }
      ]
    },
    {
      "name": "updateSpotMarketIfPausedOperations",
      "accounts": [
        {
          "name": "admin",
          "isMut": false,
          "isSigner": true
        },
        {
          "name": "state",
          "isMut": false,
          "isSigner": false
        },
        {
          "name": "spotMarket",
          "isMut": true,
          "isSigner": false
        }
      ],
      "args": [
        {
          "name": "pausedOperations",
          "type": "u8"
        }
      ]
    },
    {
      "name": "updateSpotMarketName",
      "accounts": [
        {
          "name": "admin",
          "isMut": false,
          "isSigner": true
        },
        {
          "name": "state",
          "isMut": false,
          "isSigner": false
        },
        {
          "name": "spotMarket",
          "isMut": true,
          "isSigner": false
        }
      ],
      "args": [
        {
          "name": "name",
          "type": {
            "array": [
              "u8",
              32
            ]
          }
        }
      ]
    },
    {
      "name": "updatePerpMarketStatus",
      "accounts": [
        {
          "name": "admin",
          "isMut": false,
          "isSigner": true
        },
        {
          "name": "state",
          "isMut": false,
          "isSigner": false
        },
        {
          "name": "perpMarket",
          "isMut": true,
          "isSigner": false
        }
      ],
      "args": [
        {
          "name": "status",
          "type": {
            "defined": "MarketStatus"
          }
        }
      ]
    },
    {
      "name": "updatePerpMarketPausedOperations",
      "accounts": [
        {
          "name": "admin",
          "isMut": false,
          "isSigner": true
        },
        {
          "name": "state",
          "isMut": false,
          "isSigner": false
        },
        {
          "name": "perpMarket",
          "isMut": true,
          "isSigner": false
        }
      ],
      "args": [
        {
          "name": "pausedOperations",
          "type": "u8"
        }
      ]
    },
    {
      "name": "updatePerpMarketContractTier",
      "accounts": [
        {
          "name": "admin",
          "isMut": false,
          "isSigner": true
        },
        {
          "name": "state",
          "isMut": false,
          "isSigner": false
        },
        {
          "name": "perpMarket",
          "isMut": true,
          "isSigner": false
        },
        {
          "name": "ammCache",
          "isMut": true,
          "isSigner": false
        }
      ],
      "args": [
        {
          "name": "contractTier",
          "type": {
            "defined": "ContractTier"
          }
        }
      ]
    },
    {
      "name": "updatePerpMarketImfFactor",
      "accounts": [
        {
          "name": "admin",
          "isMut": false,
          "isSigner": true
        },
        {
          "name": "state",
          "isMut": false,
          "isSigner": false
        },
        {
          "name": "perpMarket",
          "isMut": true,
          "isSigner": false
        }
      ],
      "args": [
        {
          "name": "imfFactor",
          "type": "u32"
        },
        {
          "name": "unrealizedPnlImfFactor",
          "type": "u32"
        }
      ]
    },
    {
      "name": "updatePerpMarketUnrealizedAssetWeight",
      "accounts": [
        {
          "name": "admin",
          "isMut": false,
          "isSigner": true
        },
        {
          "name": "state",
          "isMut": false,
          "isSigner": false
        },
        {
          "name": "perpMarket",
          "isMut": true,
          "isSigner": false
        }
      ],
      "args": [
        {
          "name": "unrealizedInitialAssetWeight",
          "type": "u32"
        },
        {
          "name": "unrealizedMaintenanceAssetWeight",
          "type": "u32"
        }
      ]
    },
    {
      "name": "updatePerpMarketConcentrationCoef",
      "accounts": [
        {
          "name": "admin",
          "isMut": false,
          "isSigner": true
        },
        {
          "name": "state",
          "isMut": false,
          "isSigner": false
        },
        {
          "name": "perpMarket",
          "isMut": true,
          "isSigner": false
        }
      ],
      "args": [
        {
          "name": "concentrationScale",
          "type": "u128"
        }
      ]
    },
    {
      "name": "updatePerpMarketCurveUpdateIntensity",
      "accounts": [
        {
          "name": "admin",
          "isMut": false,
          "isSigner": true
        },
        {
          "name": "state",
          "isMut": false,
          "isSigner": false
        },
        {
          "name": "perpMarket",
          "isMut": true,
          "isSigner": false
        }
      ],
      "args": [
        {
          "name": "curveUpdateIntensity",
          "type": "u8"
        }
      ]
    },
    {
      "name": "updatePerpMarketTargetBaseAssetAmountPerLp",
      "accounts": [
        {
          "name": "admin",
          "isMut": false,
          "isSigner": true
        },
        {
          "name": "state",
          "isMut": false,
          "isSigner": false
        },
        {
          "name": "perpMarket",
          "isMut": true,
          "isSigner": false
        }
      ],
      "args": [
        {
          "name": "targetBaseAssetAmountPerLp",
          "type": "i32"
        }
      ]
    },
    {
      "name": "updatePerpMarketPerLpBase",
      "accounts": [
        {
          "name": "admin",
          "isMut": false,
          "isSigner": true
        },
        {
          "name": "state",
          "isMut": false,
          "isSigner": false
        },
        {
          "name": "perpMarket",
          "isMut": true,
          "isSigner": false
        }
      ],
      "args": [
        {
          "name": "perLpBase",
          "type": "i8"
        }
      ]
    },
    {
      "name": "updateLpCooldownTime",
      "accounts": [
        {
          "name": "admin",
          "isMut": false,
          "isSigner": true
        },
        {
          "name": "state",
          "isMut": true,
          "isSigner": false
        }
      ],
      "args": [
        {
          "name": "lpCooldownTime",
          "type": "u64"
        }
      ]
    },
    {
      "name": "updatePerpFeeStructure",
      "accounts": [
        {
          "name": "admin",
          "isMut": false,
          "isSigner": true
        },
        {
          "name": "state",
          "isMut": true,
          "isSigner": false
        }
      ],
      "args": [
        {
          "name": "feeStructure",
          "type": {
            "defined": "FeeStructure"
          }
        }
      ]
    },
    {
      "name": "updateSpotFeeStructure",
      "accounts": [
        {
          "name": "admin",
          "isMut": false,
          "isSigner": true
        },
        {
          "name": "state",
          "isMut": true,
          "isSigner": false
        }
      ],
      "args": [
        {
          "name": "feeStructure",
          "type": {
            "defined": "FeeStructure"
          }
        }
      ]
    },
    {
      "name": "updateInitialPctToLiquidate",
      "accounts": [
        {
          "name": "admin",
          "isMut": false,
          "isSigner": true
        },
        {
          "name": "state",
          "isMut": true,
          "isSigner": false
        }
      ],
      "args": [
        {
          "name": "initialPctToLiquidate",
          "type": "u16"
        }
      ]
    },
    {
      "name": "updateLiquidationDuration",
      "accounts": [
        {
          "name": "admin",
          "isMut": false,
          "isSigner": true
        },
        {
          "name": "state",
          "isMut": true,
          "isSigner": false
        }
      ],
      "args": [
        {
          "name": "liquidationDuration",
          "type": "u8"
        }
      ]
    },
    {
      "name": "updateLiquidationMarginBufferRatio",
      "accounts": [
        {
          "name": "admin",
          "isMut": false,
          "isSigner": true
        },
        {
          "name": "state",
          "isMut": true,
          "isSigner": false
        }
      ],
      "args": [
        {
          "name": "liquidationMarginBufferRatio",
          "type": "u32"
        }
      ]
    },
    {
      "name": "updateOracleGuardRails",
      "accounts": [
        {
          "name": "admin",
          "isMut": false,
          "isSigner": true
        },
        {
          "name": "state",
          "isMut": true,
          "isSigner": false
        }
      ],
      "args": [
        {
          "name": "oracleGuardRails",
          "type": {
            "defined": "OracleGuardRails"
          }
        }
      ]
    },
    {
      "name": "updateStateSettlementDuration",
      "accounts": [
        {
          "name": "admin",
          "isMut": false,
          "isSigner": true
        },
        {
          "name": "state",
          "isMut": true,
          "isSigner": false
        }
      ],
      "args": [
        {
          "name": "settlementDuration",
          "type": "u16"
        }
      ]
    },
    {
      "name": "updateStateMaxNumberOfSubAccounts",
      "accounts": [
        {
          "name": "admin",
          "isMut": false,
          "isSigner": true
        },
        {
          "name": "state",
          "isMut": true,
          "isSigner": false
        }
      ],
      "args": [
        {
          "name": "maxNumberOfSubAccounts",
          "type": "u16"
        }
      ]
    },
    {
      "name": "updateStateMaxInitializeUserFee",
      "accounts": [
        {
          "name": "admin",
          "isMut": false,
          "isSigner": true
        },
        {
          "name": "state",
          "isMut": true,
          "isSigner": false
        }
      ],
      "args": [
        {
          "name": "maxInitializeUserFee",
          "type": "u16"
        }
      ]
    },
    {
      "name": "updatePerpMarketOracle",
      "accounts": [
        {
          "name": "admin",
          "isMut": false,
          "isSigner": true
        },
        {
          "name": "state",
          "isMut": false,
          "isSigner": false
        },
        {
          "name": "perpMarket",
          "isMut": true,
          "isSigner": false
        },
        {
          "name": "oracle",
          "isMut": false,
          "isSigner": false
        },
        {
          "name": "oldOracle",
          "isMut": false,
          "isSigner": false
        },
        {
          "name": "ammCache",
          "isMut": true,
          "isSigner": false
        }
      ],
      "args": [
        {
          "name": "oracle",
          "type": "publicKey"
        },
        {
          "name": "oracleSource",
          "type": {
            "defined": "OracleSource"
          }
        },
        {
          "name": "skipInvariantCheck",
          "type": "bool"
        }
      ]
    },
    {
      "name": "updatePerpMarketBaseSpread",
      "accounts": [
        {
          "name": "admin",
          "isMut": false,
          "isSigner": true
        },
        {
          "name": "state",
          "isMut": false,
          "isSigner": false
        },
        {
          "name": "perpMarket",
          "isMut": true,
          "isSigner": false
        }
      ],
      "args": [
        {
          "name": "baseSpread",
          "type": "u32"
        }
      ]
    },
    {
      "name": "updateAmmJitIntensity",
      "accounts": [
        {
          "name": "admin",
          "isMut": false,
          "isSigner": true
        },
        {
          "name": "state",
          "isMut": false,
          "isSigner": false
        },
        {
          "name": "perpMarket",
          "isMut": true,
          "isSigner": false
        }
      ],
      "args": [
        {
          "name": "ammJitIntensity",
          "type": "u8"
        }
      ]
    },
    {
      "name": "updatePerpMarketMaxSpread",
      "accounts": [
        {
          "name": "admin",
          "isMut": false,
          "isSigner": true
        },
        {
          "name": "state",
          "isMut": false,
          "isSigner": false
        },
        {
          "name": "perpMarket",
          "isMut": true,
          "isSigner": false
        }
      ],
      "args": [
        {
          "name": "maxSpread",
          "type": "u32"
        }
      ]
    },
    {
      "name": "updatePerpMarketStepSizeAndTickSize",
      "accounts": [
        {
          "name": "admin",
          "isMut": false,
          "isSigner": true
        },
        {
          "name": "state",
          "isMut": false,
          "isSigner": false
        },
        {
          "name": "perpMarket",
          "isMut": true,
          "isSigner": false
        }
      ],
      "args": [
        {
          "name": "stepSize",
          "type": "u64"
        },
        {
          "name": "tickSize",
          "type": "u64"
        }
      ]
    },
    {
      "name": "updatePerpMarketName",
      "accounts": [
        {
          "name": "admin",
          "isMut": false,
          "isSigner": true
        },
        {
          "name": "state",
          "isMut": false,
          "isSigner": false
        },
        {
          "name": "perpMarket",
          "isMut": true,
          "isSigner": false
        }
      ],
      "args": [
        {
          "name": "name",
          "type": {
            "array": [
              "u8",
              32
            ]
          }
        }
      ]
    },
    {
      "name": "updatePerpMarketMinOrderSize",
      "accounts": [
        {
          "name": "admin",
          "isMut": false,
          "isSigner": true
        },
        {
          "name": "state",
          "isMut": false,
          "isSigner": false
        },
        {
          "name": "perpMarket",
          "isMut": true,
          "isSigner": false
        }
      ],
      "args": [
        {
          "name": "orderSize",
          "type": "u64"
        }
      ]
    },
    {
      "name": "updatePerpMarketMaxSlippageRatio",
      "accounts": [
        {
          "name": "admin",
          "isMut": false,
          "isSigner": true
        },
        {
          "name": "state",
          "isMut": false,
          "isSigner": false
        },
        {
          "name": "perpMarket",
          "isMut": true,
          "isSigner": false
        }
      ],
      "args": [
        {
          "name": "maxSlippageRatio",
          "type": "u16"
        }
      ]
    },
    {
      "name": "updatePerpMarketMaxFillReserveFraction",
      "accounts": [
        {
          "name": "admin",
          "isMut": false,
          "isSigner": true
        },
        {
          "name": "state",
          "isMut": false,
          "isSigner": false
        },
        {
          "name": "perpMarket",
          "isMut": true,
          "isSigner": false
        }
      ],
      "args": [
        {
          "name": "maxFillReserveFraction",
          "type": "u16"
        }
      ]
    },
    {
      "name": "updatePerpMarketMaxOpenInterest",
      "accounts": [
        {
          "name": "admin",
          "isMut": false,
          "isSigner": true
        },
        {
          "name": "state",
          "isMut": false,
          "isSigner": false
        },
        {
          "name": "perpMarket",
          "isMut": true,
          "isSigner": false
        }
      ],
      "args": [
        {
          "name": "maxOpenInterest",
          "type": "u128"
        }
      ]
    },
    {
      "name": "updatePerpMarketNumberOfUsers",
      "accounts": [
        {
          "name": "admin",
          "isMut": false,
          "isSigner": true
        },
        {
          "name": "state",
          "isMut": false,
          "isSigner": false
        },
        {
          "name": "perpMarket",
          "isMut": true,
          "isSigner": false
        }
      ],
      "args": [
        {
          "name": "numberOfUsers",
          "type": {
            "option": "u32"
          }
        },
        {
          "name": "numberOfUsersWithBase",
          "type": {
            "option": "u32"
          }
        }
      ]
    },
    {
      "name": "updatePerpMarketFeeAdjustment",
      "accounts": [
        {
          "name": "admin",
          "isMut": false,
          "isSigner": true
        },
        {
          "name": "state",
          "isMut": false,
          "isSigner": false
        },
        {
          "name": "perpMarket",
          "isMut": true,
          "isSigner": false
        }
      ],
      "args": [
        {
          "name": "feeAdjustment",
          "type": "i16"
        }
      ]
    },
    {
      "name": "updateSpotMarketFeeAdjustment",
      "accounts": [
        {
          "name": "admin",
          "isMut": false,
          "isSigner": true
        },
        {
          "name": "state",
          "isMut": false,
          "isSigner": false
        },
        {
          "name": "spotMarket",
          "isMut": true,
          "isSigner": false
        }
      ],
      "args": [
        {
          "name": "feeAdjustment",
          "type": "i16"
        }
      ]
    },
    {
      "name": "updatePerpMarketFuel",
      "accounts": [
        {
          "name": "admin",
          "isMut": false,
          "isSigner": true
        },
        {
          "name": "state",
          "isMut": false,
          "isSigner": false
        },
        {
          "name": "perpMarket",
          "isMut": true,
          "isSigner": false
        }
      ],
      "args": [
        {
          "name": "fuelBoostTaker",
          "type": {
            "option": "u8"
          }
        },
        {
          "name": "fuelBoostMaker",
          "type": {
            "option": "u8"
          }
        },
        {
          "name": "fuelBoostPosition",
          "type": {
            "option": "u8"
          }
        }
      ]
    },
    {
      "name": "updatePerpMarketProtectedMakerParams",
      "accounts": [
        {
          "name": "admin",
          "isMut": false,
          "isSigner": true
        },
        {
          "name": "state",
          "isMut": false,
          "isSigner": false
        },
        {
          "name": "perpMarket",
          "isMut": true,
          "isSigner": false
        }
      ],
      "args": [
        {
          "name": "protectedMakerLimitPriceDivisor",
          "type": {
            "option": "u8"
          }
        },
        {
          "name": "protectedMakerDynamicDivisor",
          "type": {
            "option": "u8"
          }
        }
      ]
    },
    {
      "name": "updatePerpMarketTakerSpeedBumpOverride",
<<<<<<< HEAD
=======
      "accounts": [
        {
          "name": "admin",
          "isMut": false,
          "isSigner": true
        },
        {
          "name": "state",
          "isMut": false,
          "isSigner": false
        },
        {
          "name": "perpMarket",
          "isMut": true,
          "isSigner": false
        }
      ],
      "args": [
        {
          "name": "takerSpeedBumpOverride",
          "type": "i8"
        }
      ]
    },
    {
      "name": "updatePerpMarketAmmSpreadAdjustment",
      "accounts": [
        {
          "name": "admin",
          "isMut": false,
          "isSigner": true
        },
        {
          "name": "state",
          "isMut": false,
          "isSigner": false
        },
        {
          "name": "perpMarket",
          "isMut": true,
          "isSigner": false
        }
      ],
      "args": [
        {
          "name": "ammSpreadAdjustment",
          "type": "i8"
        },
        {
          "name": "ammInventorySpreadAdjustment",
          "type": "i8"
        }
      ]
    },
    {
      "name": "updatePerpMarketOracleSlotDelayOverride",
      "accounts": [
        {
          "name": "admin",
          "isMut": false,
          "isSigner": true
        },
        {
          "name": "state",
          "isMut": false,
          "isSigner": false
        },
        {
          "name": "perpMarket",
          "isMut": true,
          "isSigner": false
        }
      ],
      "args": [
        {
          "name": "oracleSlotDelayOverride",
          "type": "i8"
        }
      ]
    },
    {
      "name": "updateSpotMarketFuel",
>>>>>>> 82feade7
      "accounts": [
        {
          "name": "admin",
          "isMut": false,
          "isSigner": true
        },
        {
          "name": "state",
          "isMut": false,
          "isSigner": false
        },
        {
          "name": "perpMarket",
          "isMut": true,
          "isSigner": false
        }
      ],
      "args": [
        {
          "name": "takerSpeedBumpOverride",
          "type": "i8"
        }
      ]
    },
    {
      "name": "updatePerpMarketAmmSpreadAdjustment",
      "accounts": [
        {
          "name": "admin",
          "isMut": false,
          "isSigner": true
        },
        {
          "name": "state",
          "isMut": false,
          "isSigner": false
        },
        {
          "name": "perpMarket",
          "isMut": true,
          "isSigner": false
        }
      ],
      "args": [
        {
          "name": "ammSpreadAdjustment",
          "type": "i8"
        },
        {
          "name": "ammInventorySpreadAdjustment",
          "type": "i8"
        }
      ]
    },
    {
      "name": "updatePerpMarketOracleSlotDelayOverride",
      "accounts": [
        {
          "name": "admin",
          "isMut": false,
          "isSigner": true
        },
        {
          "name": "state",
          "isMut": false,
          "isSigner": false
        },
        {
          "name": "perpMarket",
          "isMut": true,
          "isSigner": false
        }
      ],
      "args": [
        {
          "name": "oracleSlotDelayOverride",
          "type": "i8"
        }
      ]
    },
    {
      "name": "updateSpotMarketFuel",
      "accounts": [
        {
          "name": "admin",
          "isMut": false,
          "isSigner": true
        },
        {
          "name": "state",
          "isMut": false,
          "isSigner": false
        },
        {
          "name": "spotMarket",
          "isMut": true,
          "isSigner": false
        }
      ],
      "args": [
        {
          "name": "fuelBoostDeposits",
          "type": {
            "option": "u8"
          }
        },
        {
          "name": "fuelBoostBorrows",
          "type": {
            "option": "u8"
          }
        },
        {
          "name": "fuelBoostTaker",
          "type": {
            "option": "u8"
          }
        },
        {
          "name": "fuelBoostMaker",
          "type": {
            "option": "u8"
          }
        },
        {
          "name": "fuelBoostInsurance",
          "type": {
            "option": "u8"
          }
        }
      ]
    },
    {
      "name": "initUserFuel",
      "accounts": [
        {
          "name": "admin",
          "isMut": false,
          "isSigner": true
        },
        {
          "name": "state",
          "isMut": false,
          "isSigner": false
        },
        {
          "name": "user",
          "isMut": true,
          "isSigner": false
        },
        {
          "name": "userStats",
          "isMut": true,
          "isSigner": false
        }
      ],
      "args": [
        {
          "name": "fuelBoostDeposits",
          "type": {
            "option": "i32"
          }
        },
        {
          "name": "fuelBoostBorrows",
          "type": {
            "option": "u32"
          }
        },
        {
          "name": "fuelBoostTaker",
          "type": {
            "option": "u32"
          }
        },
        {
          "name": "fuelBoostMaker",
          "type": {
            "option": "u32"
          }
        },
        {
          "name": "fuelBoostInsurance",
          "type": {
            "option": "u32"
          }
        }
      ]
    },
    {
      "name": "updateAdmin",
      "accounts": [
        {
          "name": "admin",
          "isMut": false,
          "isSigner": true
        },
        {
          "name": "state",
          "isMut": true,
          "isSigner": false
        }
      ],
      "args": [
        {
          "name": "admin",
          "type": "publicKey"
        }
      ]
    },
    {
      "name": "updateWhitelistMint",
      "accounts": [
        {
          "name": "admin",
          "isMut": false,
          "isSigner": true
        },
        {
          "name": "state",
          "isMut": true,
          "isSigner": false
        }
      ],
      "args": [
        {
          "name": "whitelistMint",
          "type": "publicKey"
        }
      ]
    },
    {
      "name": "updateDiscountMint",
      "accounts": [
        {
          "name": "admin",
          "isMut": false,
          "isSigner": true
        },
        {
          "name": "state",
          "isMut": true,
          "isSigner": false
        }
      ],
      "args": [
        {
          "name": "discountMint",
          "type": "publicKey"
        }
      ]
    },
    {
      "name": "updateExchangeStatus",
      "accounts": [
        {
          "name": "admin",
          "isMut": false,
          "isSigner": true
        },
        {
          "name": "state",
          "isMut": true,
          "isSigner": false
        }
      ],
      "args": [
        {
          "name": "exchangeStatus",
          "type": "u8"
        }
      ]
    },
    {
      "name": "updatePerpAuctionDuration",
      "accounts": [
        {
          "name": "admin",
          "isMut": false,
          "isSigner": true
        },
        {
          "name": "state",
          "isMut": true,
          "isSigner": false
        }
      ],
      "args": [
        {
          "name": "minPerpAuctionDuration",
          "type": "u8"
        }
      ]
    },
    {
      "name": "updateSpotAuctionDuration",
      "accounts": [
        {
          "name": "admin",
          "isMut": false,
          "isSigner": true
        },
        {
          "name": "state",
          "isMut": true,
          "isSigner": false
        }
      ],
      "args": [
        {
          "name": "defaultSpotAuctionDuration",
          "type": "u8"
        }
      ]
    },
    {
      "name": "initializeProtocolIfSharesTransferConfig",
      "accounts": [
        {
          "name": "admin",
          "isMut": true,
          "isSigner": true
        },
        {
          "name": "protocolIfSharesTransferConfig",
          "isMut": true,
          "isSigner": false
        },
        {
          "name": "state",
          "isMut": false,
          "isSigner": false
        },
        {
          "name": "rent",
          "isMut": false,
          "isSigner": false
        },
        {
          "name": "systemProgram",
          "isMut": false,
          "isSigner": false
        }
      ],
      "args": []
    },
    {
      "name": "updateProtocolIfSharesTransferConfig",
      "accounts": [
        {
          "name": "admin",
          "isMut": true,
          "isSigner": true
        },
        {
          "name": "protocolIfSharesTransferConfig",
          "isMut": true,
          "isSigner": false
        },
        {
          "name": "state",
          "isMut": false,
          "isSigner": false
        }
      ],
      "args": [
        {
          "name": "whitelistedSigners",
          "type": {
            "option": {
              "array": [
                "publicKey",
                4
              ]
            }
          }
        },
        {
          "name": "maxTransferPerEpoch",
          "type": {
            "option": "u128"
          }
        }
      ]
    },
    {
      "name": "initializePrelaunchOracle",
      "accounts": [
        {
          "name": "admin",
          "isMut": true,
          "isSigner": true
        },
        {
          "name": "prelaunchOracle",
          "isMut": true,
          "isSigner": false
        },
        {
          "name": "state",
          "isMut": false,
          "isSigner": false
        },
        {
          "name": "rent",
          "isMut": false,
          "isSigner": false
        },
        {
          "name": "systemProgram",
          "isMut": false,
          "isSigner": false
        }
      ],
      "args": [
        {
          "name": "params",
          "type": {
            "defined": "PrelaunchOracleParams"
          }
        }
      ]
    },
    {
      "name": "updatePrelaunchOracleParams",
      "accounts": [
        {
          "name": "admin",
          "isMut": true,
          "isSigner": true
        },
        {
          "name": "prelaunchOracle",
          "isMut": true,
          "isSigner": false
        },
        {
          "name": "perpMarket",
          "isMut": true,
          "isSigner": false
        },
        {
          "name": "state",
          "isMut": false,
          "isSigner": false
        }
      ],
      "args": [
        {
          "name": "params",
          "type": {
            "defined": "PrelaunchOracleParams"
          }
        }
      ]
    },
    {
      "name": "deletePrelaunchOracle",
      "accounts": [
        {
          "name": "admin",
          "isMut": true,
          "isSigner": true
        },
        {
          "name": "prelaunchOracle",
          "isMut": true,
          "isSigner": false
        },
        {
          "name": "perpMarket",
          "isMut": false,
          "isSigner": false
        },
        {
          "name": "state",
          "isMut": false,
          "isSigner": false
        }
      ],
      "args": [
        {
          "name": "perpMarketIndex",
          "type": "u16"
        }
      ]
    },
    {
      "name": "initializePythPullOracle",
      "accounts": [
        {
          "name": "admin",
          "isMut": true,
          "isSigner": true
        },
        {
          "name": "pythSolanaReceiver",
          "isMut": false,
          "isSigner": false
        },
        {
          "name": "priceFeed",
          "isMut": true,
          "isSigner": false
        },
        {
          "name": "systemProgram",
          "isMut": false,
          "isSigner": false
        },
        {
          "name": "state",
          "isMut": false,
          "isSigner": false
        }
      ],
      "args": [
        {
          "name": "feedId",
          "type": {
            "array": [
              "u8",
              32
            ]
          }
        }
      ]
    },
    {
      "name": "initializePythLazerOracle",
      "accounts": [
        {
          "name": "admin",
          "isMut": true,
          "isSigner": true
        },
        {
          "name": "lazerOracle",
          "isMut": true,
          "isSigner": false
        },
        {
          "name": "state",
          "isMut": false,
          "isSigner": false
        },
        {
          "name": "rent",
          "isMut": false,
          "isSigner": false
        },
        {
          "name": "systemProgram",
          "isMut": false,
          "isSigner": false
        }
      ],
      "args": [
        {
          "name": "feedId",
          "type": "u32"
        }
      ]
    },
    {
      "name": "postPythLazerOracleUpdate",
      "accounts": [
        {
          "name": "keeper",
          "isMut": true,
          "isSigner": true
        },
        {
          "name": "pythLazerStorage",
          "isMut": false,
          "isSigner": false
        },
        {
          "name": "ixSysvar",
          "isMut": false,
          "isSigner": false
        }
      ],
      "args": [
        {
          "name": "pythMessage",
          "type": "bytes"
        }
      ]
    },
    {
      "name": "initializeHighLeverageModeConfig",
      "accounts": [
        {
          "name": "admin",
          "isMut": true,
          "isSigner": true
        },
        {
          "name": "highLeverageModeConfig",
          "isMut": true,
          "isSigner": false
        },
        {
          "name": "state",
          "isMut": false,
          "isSigner": false
        },
        {
          "name": "rent",
          "isMut": false,
          "isSigner": false
        },
        {
          "name": "systemProgram",
          "isMut": false,
          "isSigner": false
        }
      ],
      "args": [
        {
          "name": "maxUsers",
          "type": "u32"
        }
      ]
    },
    {
      "name": "initializeLpPool",
      "accounts": [
        {
          "name": "admin",
          "isMut": true,
          "isSigner": true
        },
        {
          "name": "lpPool",
          "isMut": true,
          "isSigner": false
        },
        {
          "name": "mint",
          "isMut": false,
          "isSigner": false
        },
        {
          "name": "lpPoolTokenVault",
          "isMut": true,
          "isSigner": false
        },
        {
          "name": "ammConstituentMapping",
          "isMut": true,
          "isSigner": false
        },
        {
          "name": "constituentTargetBase",
          "isMut": true,
          "isSigner": false
        },
        {
          "name": "constituentCorrelations",
          "isMut": true,
          "isSigner": false
        },
        {
          "name": "state",
          "isMut": false,
          "isSigner": false
        },
        {
          "name": "driftSigner",
          "isMut": false,
          "isSigner": false
        },
        {
          "name": "tokenProgram",
          "isMut": false,
          "isSigner": false
        },
        {
          "name": "rent",
          "isMut": false,
          "isSigner": false
        },
        {
          "name": "systemProgram",
          "isMut": false,
          "isSigner": false
        }
      ],
      "args": [
        {
          "name": "name",
          "type": {
            "array": [
              "u8",
              32
            ]
          }
        },
        {
          "name": "minMintFee",
          "type": "i64"
        },
        {
          "name": "maxMintFee",
          "type": "i64"
        },
        {
          "name": "revenueRebalancePeriod",
          "type": "u64"
        },
        {
          "name": "maxAum",
          "type": "u128"
        }
      ]
    },
    {
      "name": "updateHighLeverageModeConfig",
      "accounts": [
        {
          "name": "admin",
          "isMut": true,
          "isSigner": true
        },
        {
          "name": "highLeverageModeConfig",
          "isMut": true,
          "isSigner": false
        },
        {
          "name": "state",
          "isMut": false,
          "isSigner": false
        }
      ],
      "args": [
        {
          "name": "maxUsers",
          "type": "u32"
        },
        {
          "name": "reduceOnly",
          "type": "bool"
        },
        {
          "name": "currentUsers",
          "type": {
            "option": "u32"
          }
        }
      ]
    },
    {
      "name": "initializeProtectedMakerModeConfig",
      "accounts": [
        {
          "name": "admin",
          "isMut": true,
          "isSigner": true
        },
        {
          "name": "protectedMakerModeConfig",
          "isMut": true,
          "isSigner": false
        },
        {
          "name": "state",
          "isMut": false,
          "isSigner": false
        },
        {
          "name": "rent",
          "isMut": false,
          "isSigner": false
        },
        {
          "name": "systemProgram",
          "isMut": false,
          "isSigner": false
        }
      ],
      "args": [
        {
          "name": "maxUsers",
          "type": "u32"
        }
      ]
    },
    {
      "name": "updateProtectedMakerModeConfig",
      "accounts": [
        {
          "name": "admin",
          "isMut": true,
          "isSigner": true
        },
        {
          "name": "protectedMakerModeConfig",
          "isMut": true,
          "isSigner": false
        },
        {
          "name": "state",
          "isMut": false,
          "isSigner": false
        }
      ],
      "args": [
        {
          "name": "maxUsers",
          "type": "u32"
        },
        {
          "name": "reduceOnly",
          "type": "bool"
        },
        {
          "name": "currentUsers",
          "type": {
            "option": "u32"
          }
        }
      ]
    },
    {
      "name": "adminDeposit",
      "accounts": [
        {
          "name": "state",
          "isMut": false,
          "isSigner": false
        },
        {
          "name": "user",
          "isMut": true,
          "isSigner": false
        },
        {
          "name": "admin",
          "isMut": true,
          "isSigner": true
        },
        {
          "name": "spotMarketVault",
          "isMut": true,
          "isSigner": false
        },
        {
          "name": "adminTokenAccount",
          "isMut": true,
          "isSigner": false
        },
        {
          "name": "tokenProgram",
          "isMut": false,
          "isSigner": false
        }
      ],
      "args": [
        {
          "name": "marketIndex",
          "type": "u16"
        },
        {
          "name": "amount",
          "type": "u64"
        }
      ]
<<<<<<< HEAD
=======
    },
    {
      "name": "initializeIfRebalanceConfig",
      "accounts": [
        {
          "name": "admin",
          "isMut": true,
          "isSigner": true
        },
        {
          "name": "ifRebalanceConfig",
          "isMut": true,
          "isSigner": false
        },
        {
          "name": "state",
          "isMut": false,
          "isSigner": false
        },
        {
          "name": "rent",
          "isMut": false,
          "isSigner": false
        },
        {
          "name": "systemProgram",
          "isMut": false,
          "isSigner": false
        }
      ],
      "args": [
        {
          "name": "params",
          "type": {
            "defined": "IfRebalanceConfigParams"
          }
        }
      ]
    },
    {
      "name": "updateIfRebalanceConfig",
      "accounts": [
        {
          "name": "admin",
          "isMut": true,
          "isSigner": true
        },
        {
          "name": "ifRebalanceConfig",
          "isMut": true,
          "isSigner": false
        },
        {
          "name": "state",
          "isMut": false,
          "isSigner": false
        }
      ],
      "args": [
        {
          "name": "params",
          "type": {
            "defined": "IfRebalanceConfigParams"
          }
        }
      ]
    }
  ],
  "accounts": [
    {
      "name": "OpenbookV2FulfillmentConfig",
      "type": {
        "kind": "struct",
        "fields": [
          {
            "name": "pubkey",
            "type": "publicKey"
          },
          {
            "name": "openbookV2ProgramId",
            "type": "publicKey"
          },
          {
            "name": "openbookV2Market",
            "type": "publicKey"
          },
          {
            "name": "openbookV2MarketAuthority",
            "type": "publicKey"
          },
          {
            "name": "openbookV2EventHeap",
            "type": "publicKey"
          },
          {
            "name": "openbookV2Bids",
            "type": "publicKey"
          },
          {
            "name": "openbookV2Asks",
            "type": "publicKey"
          },
          {
            "name": "openbookV2BaseVault",
            "type": "publicKey"
          },
          {
            "name": "openbookV2QuoteVault",
            "type": "publicKey"
          },
          {
            "name": "marketIndex",
            "type": "u16"
          },
          {
            "name": "fulfillmentType",
            "type": {
              "defined": "SpotFulfillmentType"
            }
          },
          {
            "name": "status",
            "type": {
              "defined": "SpotFulfillmentConfigStatus"
            }
          },
          {
            "name": "padding",
            "type": {
              "array": [
                "u8",
                4
              ]
            }
          }
        ]
      }
>>>>>>> 82feade7
    },
    {
      "name": "initializeIfRebalanceConfig",
      "accounts": [
        {
          "name": "admin",
          "isMut": true,
          "isSigner": true
        },
        {
          "name": "ifRebalanceConfig",
          "isMut": true,
          "isSigner": false
        },
        {
          "name": "state",
          "isMut": false,
          "isSigner": false
        },
        {
          "name": "rent",
          "isMut": false,
          "isSigner": false
        },
        {
          "name": "systemProgram",
          "isMut": false,
          "isSigner": false
        }
      ],
      "args": [
        {
          "name": "params",
          "type": {
            "defined": "IfRebalanceConfigParams"
          }
        }
      ]
    },
    {
      "name": "updateIfRebalanceConfig",
      "accounts": [
        {
          "name": "admin",
          "isMut": true,
          "isSigner": true
        },
        {
          "name": "ifRebalanceConfig",
          "isMut": true,
          "isSigner": false
        },
        {
          "name": "state",
          "isMut": false,
          "isSigner": false
        }
      ],
      "args": [
        {
          "name": "params",
          "type": {
            "defined": "IfRebalanceConfigParams"
          }
        }
      ]
    },
    {
      "name": "initializeConstituent",
      "accounts": [
        {
          "name": "state",
          "isMut": false,
          "isSigner": false
        },
        {
          "name": "admin",
          "isMut": true,
          "isSigner": true
        },
        {
          "name": "lpPool",
          "isMut": true,
          "isSigner": false
        },
        {
          "name": "constituentTargetBase",
          "isMut": true,
          "isSigner": false
        },
        {
          "name": "constituentCorrelations",
          "isMut": true,
          "isSigner": false
        },
        {
          "name": "constituent",
          "isMut": true,
          "isSigner": false
        },
        {
          "name": "spotMarketMint",
          "isMut": false,
          "isSigner": false
        },
        {
          "name": "constituentVault",
          "isMut": true,
          "isSigner": false
        },
        {
          "name": "driftSigner",
          "isMut": false,
          "isSigner": false
        },
        {
          "name": "rent",
          "isMut": false,
          "isSigner": false
        },
        {
          "name": "systemProgram",
          "isMut": false,
          "isSigner": false
        },
        {
          "name": "tokenProgram",
          "isMut": false,
          "isSigner": false
        }
      ],
      "args": [
        {
          "name": "spotMarketIndex",
          "type": "u16"
        },
        {
          "name": "decimals",
          "type": "u8"
        },
        {
          "name": "maxWeightDeviation",
          "type": "i64"
        },
        {
          "name": "swapFeeMin",
          "type": "i64"
        },
        {
          "name": "swapFeeMax",
          "type": "i64"
        },
        {
          "name": "oracleStalenessThreshold",
          "type": "u64"
        },
        {
          "name": "costToTrade",
          "type": "i32"
        },
        {
          "name": "constituentDerivativeIndex",
          "type": {
            "option": "i16"
          }
        },
        {
          "name": "derivativeWeight",
          "type": "u64"
        },
        {
          "name": "volatility",
          "type": "u64"
        },
        {
          "name": "gammaExecution",
          "type": "u8"
        },
        {
          "name": "gammaInventory",
          "type": "u8"
        },
        {
          "name": "xi",
          "type": "u8"
        },
        {
          "name": "newConstituentCorrelations",
          "type": {
            "vec": "i64"
          }
        }
      ]
    },
    {
      "name": "updateConstituentParams",
      "accounts": [
        {
          "name": "lpPool",
          "isMut": false,
          "isSigner": false
        },
        {
          "name": "constituentTargetBase",
          "isMut": true,
          "isSigner": false
        },
        {
          "name": "admin",
          "isMut": true,
          "isSigner": true
        },
        {
          "name": "state",
          "isMut": false,
          "isSigner": false
        },
        {
          "name": "constituent",
          "isMut": true,
          "isSigner": false
        }
      ],
      "args": [
        {
          "name": "constituentParams",
          "type": {
            "defined": "ConstituentParams"
          }
        }
      ]
    },
    {
      "name": "addAmmConstituentMappingData",
      "accounts": [
        {
          "name": "admin",
          "isMut": true,
          "isSigner": true
        },
        {
          "name": "lpPool",
          "isMut": false,
          "isSigner": false
        },
        {
          "name": "ammConstituentMapping",
          "isMut": true,
          "isSigner": false
        },
        {
          "name": "constituentTargetBase",
          "isMut": true,
          "isSigner": false
        },
        {
          "name": "state",
          "isMut": false,
          "isSigner": false
        },
        {
          "name": "systemProgram",
          "isMut": false,
          "isSigner": false
        }
      ],
      "args": [
        {
          "name": "ammConstituentMappingData",
          "type": {
            "vec": {
              "defined": "AddAmmConstituentMappingDatum"
            }
          }
        }
      ]
    },
    {
      "name": "updateAmmConstituentMappingData",
      "accounts": [
        {
          "name": "admin",
          "isMut": true,
          "isSigner": true
        },
        {
          "name": "lpPool",
          "isMut": false,
          "isSigner": false
        },
        {
          "name": "ammConstituentMapping",
          "isMut": true,
          "isSigner": false
        },
        {
          "name": "systemProgram",
          "isMut": false,
          "isSigner": false
        },
        {
          "name": "state",
          "isMut": false,
          "isSigner": false
        }
      ],
      "args": [
        {
          "name": "ammConstituentMappingData",
          "type": {
            "vec": {
              "defined": "AddAmmConstituentMappingDatum"
            }
          }
        }
      ]
    },
    {
      "name": "removeAmmConstituentMappingData",
      "accounts": [
        {
          "name": "admin",
          "isMut": true,
          "isSigner": true
        },
        {
          "name": "lpPool",
          "isMut": false,
          "isSigner": false
        },
        {
          "name": "ammConstituentMapping",
          "isMut": true,
          "isSigner": false
        },
        {
          "name": "systemProgram",
          "isMut": false,
          "isSigner": false
        },
        {
          "name": "state",
          "isMut": false,
          "isSigner": false
        }
      ],
      "args": [
        {
          "name": "perpMarketIndex",
          "type": "u16"
        },
        {
          "name": "constituentIndex",
          "type": "u16"
        }
      ]
    },
    {
      "name": "updateConstituentCorrelationData",
      "accounts": [
        {
          "name": "admin",
          "isMut": true,
          "isSigner": true
        },
        {
          "name": "lpPool",
          "isMut": false,
          "isSigner": false
        },
        {
          "name": "constituentCorrelations",
          "isMut": true,
          "isSigner": false
        },
        {
          "name": "state",
          "isMut": false,
          "isSigner": false
        }
      ],
      "args": [
        {
          "name": "index1",
          "type": "u16"
        },
        {
          "name": "index2",
          "type": "u16"
        },
        {
          "name": "correlation",
          "type": "i64"
        }
      ]
    },
    {
      "name": "updateLpConstituentTargetBase",
      "accounts": [
        {
          "name": "state",
          "isMut": false,
          "isSigner": false
        },
        {
          "name": "keeper",
          "isMut": true,
          "isSigner": true
        },
        {
          "name": "ammConstituentMapping",
          "isMut": false,
          "isSigner": false
        },
        {
          "name": "constituentTargetBase",
          "isMut": true,
          "isSigner": false
        },
        {
          "name": "ammCache",
          "isMut": false,
          "isSigner": false
        },
        {
          "name": "lpPool",
          "isMut": false,
          "isSigner": false
        }
      ],
      "args": []
    },
    {
      "name": "updateLpPoolAum",
      "accounts": [
        {
          "name": "state",
          "isMut": false,
          "isSigner": false
        },
        {
          "name": "keeper",
          "isMut": true,
          "isSigner": true
        },
        {
          "name": "lpPool",
          "isMut": true,
          "isSigner": false
        },
        {
          "name": "constituentTargetBase",
          "isMut": true,
          "isSigner": false
        },
        {
          "name": "ammCache",
          "isMut": false,
          "isSigner": false
        }
      ],
      "args": []
    },
    {
      "name": "updateAmmCache",
      "accounts": [
        {
          "name": "keeper",
          "isMut": true,
          "isSigner": true
        },
        {
          "name": "ammCache",
          "isMut": true,
          "isSigner": false
        },
        {
          "name": "quoteMarket",
          "isMut": false,
          "isSigner": false
        }
      ],
      "args": []
    },
    {
      "name": "lpPoolSwap",
      "accounts": [
        {
          "name": "driftSigner",
          "isMut": false,
          "isSigner": false
        },
        {
          "name": "state",
          "isMut": false,
          "isSigner": false
        },
        {
          "name": "lpPool",
          "isMut": false,
          "isSigner": false
        },
        {
          "name": "constituentTargetBase",
          "isMut": false,
          "isSigner": false
        },
        {
          "name": "constituentCorrelations",
          "isMut": false,
          "isSigner": false
        },
        {
          "name": "constituentInTokenAccount",
          "isMut": true,
          "isSigner": false
        },
        {
          "name": "constituentOutTokenAccount",
          "isMut": true,
          "isSigner": false
        },
        {
          "name": "userInTokenAccount",
          "isMut": true,
          "isSigner": false
        },
        {
          "name": "userOutTokenAccount",
          "isMut": true,
          "isSigner": false
        },
        {
          "name": "inConstituent",
          "isMut": true,
          "isSigner": false
        },
        {
          "name": "outConstituent",
          "isMut": true,
          "isSigner": false
        },
        {
          "name": "inMarketMint",
          "isMut": false,
          "isSigner": false
        },
        {
          "name": "outMarketMint",
          "isMut": false,
          "isSigner": false
        },
        {
          "name": "authority",
          "isMut": false,
          "isSigner": true
        },
        {
          "name": "tokenProgram",
          "isMut": false,
          "isSigner": false
        }
      ],
      "args": [
        {
          "name": "inMarketIndex",
          "type": "u16"
        },
        {
          "name": "outMarketIndex",
          "type": "u16"
        },
        {
          "name": "inAmount",
          "type": "u64"
        },
        {
          "name": "minOutAmount",
          "type": "u64"
        }
      ]
    },
    {
      "name": "lpPoolAddLiquidity",
      "accounts": [
        {
          "name": "driftSigner",
          "isMut": false,
          "isSigner": false
        },
        {
          "name": "state",
          "isMut": false,
          "isSigner": false
        },
        {
          "name": "lpPool",
          "isMut": true,
          "isSigner": false
        },
        {
          "name": "authority",
          "isMut": false,
          "isSigner": true
        },
        {
          "name": "inMarketMint",
          "isMut": false,
          "isSigner": false
        },
        {
          "name": "inConstituent",
          "isMut": true,
          "isSigner": false
        },
        {
          "name": "userInTokenAccount",
          "isMut": true,
          "isSigner": false
        },
        {
          "name": "constituentInTokenAccount",
          "isMut": true,
          "isSigner": false
        },
        {
          "name": "userLpTokenAccount",
          "isMut": true,
          "isSigner": false
        },
        {
          "name": "lpMint",
          "isMut": true,
          "isSigner": false
        },
        {
          "name": "constituentTargetBase",
          "isMut": false,
          "isSigner": false
        },
        {
          "name": "lpPoolTokenVault",
          "isMut": true,
          "isSigner": false
        },
        {
          "name": "tokenProgram",
          "isMut": false,
          "isSigner": false
        }
      ],
      "args": [
        {
          "name": "inMarketIndex",
          "type": "u16"
        },
        {
          "name": "inAmount",
          "type": "u128"
        },
        {
          "name": "minMintAmount",
          "type": "u64"
        }
      ]
    },
    {
      "name": "lpPoolRemoveLiquidity",
      "accounts": [
        {
          "name": "driftSigner",
          "isMut": false,
          "isSigner": false
        },
        {
          "name": "state",
          "isMut": false,
          "isSigner": false
        },
        {
          "name": "lpPool",
          "isMut": true,
          "isSigner": false
        },
        {
          "name": "authority",
          "isMut": false,
          "isSigner": true
        },
        {
          "name": "outMarketMint",
          "isMut": false,
          "isSigner": false
        },
        {
          "name": "outConstituent",
          "isMut": true,
          "isSigner": false
        },
        {
          "name": "userOutTokenAccount",
          "isMut": true,
          "isSigner": false
        },
        {
          "name": "constituentOutTokenAccount",
          "isMut": true,
          "isSigner": false
        },
        {
          "name": "userLpTokenAccount",
          "isMut": true,
          "isSigner": false
        },
        {
          "name": "lpMint",
          "isMut": true,
          "isSigner": false
        },
        {
          "name": "constituentTargetBase",
          "isMut": false,
          "isSigner": false
        },
        {
          "name": "lpPoolTokenVault",
          "isMut": true,
          "isSigner": false
        },
        {
          "name": "tokenProgram",
          "isMut": false,
          "isSigner": false
        }
      ],
      "args": [
        {
          "name": "inMarketIndex",
          "type": "u16"
        },
        {
          "name": "inAmount",
          "type": "u64"
        },
        {
          "name": "minOutAmount",
          "type": "u128"
        }
      ]
    },
    {
      "name": "beginLpSwap",
      "accounts": [
        {
          "name": "state",
          "isMut": false,
          "isSigner": false
        },
        {
          "name": "admin",
          "isMut": true,
          "isSigner": true
        },
        {
          "name": "signerOutTokenAccount",
          "isMut": true,
          "isSigner": false,
          "docs": [
            "Signer token accounts"
          ]
        },
        {
          "name": "signerInTokenAccount",
          "isMut": true,
          "isSigner": false
        },
        {
          "name": "constituentOutTokenAccount",
          "isMut": true,
          "isSigner": false,
          "docs": [
            "Constituent token accounts"
          ]
        },
        {
          "name": "constituentInTokenAccount",
          "isMut": true,
          "isSigner": false
        },
        {
          "name": "outConstituent",
          "isMut": true,
          "isSigner": false,
          "docs": [
            "Constituents"
          ]
        },
        {
          "name": "inConstituent",
          "isMut": true,
          "isSigner": false
        },
        {
          "name": "lpPool",
          "isMut": false,
          "isSigner": false
        },
        {
          "name": "instructions",
          "isMut": false,
          "isSigner": false,
          "docs": [
            "Instructions Sysvar for instruction introspection"
          ]
        },
        {
          "name": "tokenProgram",
          "isMut": false,
          "isSigner": false
        },
        {
          "name": "driftSigner",
          "isMut": false,
          "isSigner": false
        }
      ],
      "args": [
        {
          "name": "inMarketIndex",
          "type": "u16"
        },
        {
          "name": "outMarketIndex",
          "type": "u16"
        },
        {
          "name": "amountIn",
          "type": "u64"
        }
      ]
    },
    {
      "name": "endLpSwap",
      "accounts": [
        {
          "name": "state",
          "isMut": false,
          "isSigner": false
        },
        {
          "name": "admin",
          "isMut": true,
          "isSigner": true
        },
        {
          "name": "signerOutTokenAccount",
          "isMut": true,
          "isSigner": false,
          "docs": [
            "Signer token accounts"
          ]
        },
        {
          "name": "signerInTokenAccount",
          "isMut": true,
          "isSigner": false
        },
        {
          "name": "constituentOutTokenAccount",
          "isMut": true,
          "isSigner": false,
          "docs": [
            "Constituent token accounts"
          ]
        },
        {
          "name": "constituentInTokenAccount",
          "isMut": true,
          "isSigner": false
        },
        {
          "name": "outConstituent",
          "isMut": true,
          "isSigner": false,
          "docs": [
            "Constituents"
          ]
        },
        {
          "name": "inConstituent",
          "isMut": true,
          "isSigner": false
        },
        {
          "name": "lpPool",
          "isMut": false,
          "isSigner": false
        },
        {
          "name": "instructions",
          "isMut": false,
          "isSigner": false,
          "docs": [
            "Instructions Sysvar for instruction introspection"
          ]
        },
        {
          "name": "tokenProgram",
          "isMut": false,
          "isSigner": false
        },
        {
          "name": "driftSigner",
          "isMut": false,
          "isSigner": false
        }
      ],
      "args": [
        {
          "name": "inMarketIndex",
          "type": "u16"
        },
        {
          "name": "outMarketIndex",
          "type": "u16"
        }
      ]
    },
    {
      "name": "updateConstituentOracleInfo",
      "accounts": [
        {
          "name": "state",
          "isMut": false,
          "isSigner": false
        },
        {
          "name": "keeper",
          "isMut": true,
          "isSigner": true
        },
        {
          "name": "constituent",
          "isMut": true,
          "isSigner": false
        },
        {
          "name": "spotMarket",
          "isMut": false,
          "isSigner": false
        },
        {
          "name": "oracle",
          "isMut": false,
          "isSigner": false
        }
      ],
      "args": []
    },
    {
      "name": "depositToProgramVault",
      "accounts": [
        {
          "name": "state",
          "isMut": false,
          "isSigner": false
        },
        {
          "name": "admin",
          "isMut": true,
          "isSigner": true
        },
        {
          "name": "driftSigner",
          "isMut": false,
          "isSigner": false
        },
        {
          "name": "constituent",
          "isMut": true,
          "isSigner": false
        },
        {
          "name": "constituentTokenAccount",
          "isMut": true,
          "isSigner": false
        },
        {
          "name": "spotMarket",
          "isMut": true,
          "isSigner": false
        },
        {
          "name": "spotMarketVault",
          "isMut": true,
          "isSigner": false
        },
        {
          "name": "tokenProgram",
          "isMut": false,
          "isSigner": false
        },
        {
          "name": "mint",
          "isMut": false,
          "isSigner": false
        },
        {
          "name": "oracle",
          "isMut": false,
          "isSigner": false
        }
      ],
      "args": [
        {
          "name": "amount",
          "type": "u64"
        }
      ]
    },
    {
      "name": "withdrawFromProgramVault",
      "accounts": [
        {
          "name": "state",
          "isMut": false,
          "isSigner": false
        },
        {
          "name": "admin",
          "isMut": true,
          "isSigner": true
        },
        {
          "name": "driftSigner",
          "isMut": false,
          "isSigner": false
        },
        {
          "name": "constituent",
          "isMut": true,
          "isSigner": false
        },
        {
          "name": "constituentTokenAccount",
          "isMut": true,
          "isSigner": false
        },
        {
          "name": "spotMarket",
          "isMut": true,
          "isSigner": false
        },
        {
          "name": "spotMarketVault",
          "isMut": true,
          "isSigner": false
        },
        {
          "name": "tokenProgram",
          "isMut": false,
          "isSigner": false
        },
        {
          "name": "mint",
          "isMut": false,
          "isSigner": false
        },
        {
          "name": "oracle",
          "isMut": false,
          "isSigner": false
        }
      ],
      "args": [
        {
          "name": "amount",
          "type": "u64"
        }
      ]
    },
    {
      "name": "settlePerpToLpPool",
      "accounts": [
        {
          "name": "state",
          "isMut": false,
          "isSigner": false
        },
        {
          "name": "lpPool",
          "isMut": true,
          "isSigner": false
        },
        {
          "name": "keeper",
          "isMut": true,
          "isSigner": true
        },
        {
          "name": "ammCache",
          "isMut": true,
          "isSigner": false
        },
        {
          "name": "quoteMarket",
          "isMut": true,
          "isSigner": false
        },
        {
          "name": "constituent",
          "isMut": true,
          "isSigner": false
        },
        {
          "name": "constituentQuoteTokenAccount",
          "isMut": true,
          "isSigner": false
        },
        {
          "name": "quoteTokenVault",
          "isMut": true,
          "isSigner": false
        },
        {
          "name": "tokenProgram",
          "isMut": false,
          "isSigner": false
        },
        {
          "name": "mint",
          "isMut": false,
          "isSigner": false
        },
        {
          "name": "driftSigner",
          "isMut": false,
          "isSigner": false
        }
      ],
      "args": []
    }
  ],
  "accounts": [
    {
      "name": "OpenbookV2FulfillmentConfig",
      "type": {
        "kind": "struct",
        "fields": [
          {
            "name": "pubkey",
            "type": "publicKey"
          },
          {
            "name": "openbookV2ProgramId",
            "type": "publicKey"
          },
          {
            "name": "openbookV2Market",
            "type": "publicKey"
          },
          {
            "name": "openbookV2MarketAuthority",
            "type": "publicKey"
          },
          {
            "name": "openbookV2EventHeap",
            "type": "publicKey"
          },
          {
            "name": "openbookV2Bids",
            "type": "publicKey"
          },
          {
            "name": "openbookV2Asks",
            "type": "publicKey"
          },
          {
            "name": "openbookV2BaseVault",
            "type": "publicKey"
          },
          {
            "name": "openbookV2QuoteVault",
            "type": "publicKey"
          },
          {
            "name": "marketIndex",
            "type": "u16"
          },
          {
            "name": "fulfillmentType",
            "type": {
              "defined": "SpotFulfillmentType"
            }
          },
          {
            "name": "status",
            "type": {
              "defined": "SpotFulfillmentConfigStatus"
            }
          },
          {
            "name": "padding",
            "type": {
              "array": [
                "u8",
                4
              ]
            }
          }
        ]
      }
    },
    {
      "name": "PhoenixV1FulfillmentConfig",
      "type": {
        "kind": "struct",
        "fields": [
          {
            "name": "pubkey",
            "type": "publicKey"
          },
          {
            "name": "phoenixProgramId",
            "type": "publicKey"
          },
          {
            "name": "phoenixLogAuthority",
            "type": "publicKey"
          },
          {
            "name": "phoenixMarket",
            "type": "publicKey"
          },
          {
            "name": "phoenixBaseVault",
            "type": "publicKey"
          },
          {
            "name": "phoenixQuoteVault",
            "type": "publicKey"
          },
          {
            "name": "marketIndex",
            "type": "u16"
          },
          {
            "name": "fulfillmentType",
            "type": {
              "defined": "SpotFulfillmentType"
            }
          },
          {
            "name": "status",
            "type": {
              "defined": "SpotFulfillmentConfigStatus"
            }
          },
          {
            "name": "padding",
            "type": {
              "array": [
                "u8",
                4
              ]
            }
          }
        ]
      }
    },
    {
      "name": "SerumV3FulfillmentConfig",
      "type": {
        "kind": "struct",
        "fields": [
          {
            "name": "pubkey",
            "type": "publicKey"
          },
          {
            "name": "serumProgramId",
            "type": "publicKey"
          },
          {
            "name": "serumMarket",
            "type": "publicKey"
          },
          {
            "name": "serumRequestQueue",
            "type": "publicKey"
          },
          {
            "name": "serumEventQueue",
            "type": "publicKey"
          },
          {
            "name": "serumBids",
            "type": "publicKey"
          },
          {
            "name": "serumAsks",
            "type": "publicKey"
          },
          {
            "name": "serumBaseVault",
            "type": "publicKey"
          },
          {
            "name": "serumQuoteVault",
            "type": "publicKey"
          },
          {
            "name": "serumOpenOrders",
            "type": "publicKey"
          },
          {
            "name": "serumSignerNonce",
            "type": "u64"
          },
          {
            "name": "marketIndex",
            "type": "u16"
          },
          {
            "name": "fulfillmentType",
            "type": {
              "defined": "SpotFulfillmentType"
            }
          },
          {
            "name": "status",
            "type": {
              "defined": "SpotFulfillmentConfigStatus"
            }
          },
          {
            "name": "padding",
            "type": {
              "array": [
                "u8",
                4
              ]
            }
          }
        ]
      }
    },
    {
      "name": "HighLeverageModeConfig",
      "type": {
        "kind": "struct",
        "fields": [
          {
            "name": "maxUsers",
            "type": "u32"
          },
          {
            "name": "currentUsers",
            "type": "u32"
          },
          {
            "name": "reduceOnly",
            "type": "u8"
          },
          {
            "name": "padding",
            "type": {
              "array": [
                "u8",
                31
              ]
            }
          }
        ]
      }
    },
    {
      "name": "IfRebalanceConfig",
      "type": {
        "kind": "struct",
        "fields": [
          {
            "name": "pubkey",
            "type": "publicKey"
          },
          {
            "name": "totalInAmount",
            "docs": [
              "total amount to be sold"
            ],
            "type": "u64"
          },
          {
            "name": "currentInAmount",
            "docs": [
              "amount already sold"
            ],
            "type": "u64"
          },
          {
            "name": "currentOutAmount",
            "docs": [
              "amount already bought"
            ],
            "type": "u64"
          },
          {
            "name": "currentOutAmountTransferred",
            "docs": [
              "amount already transferred to revenue pool"
            ],
            "type": "u64"
          },
          {
            "name": "currentInAmountSinceLastTransfer",
            "docs": [
              "amount already bought in epoch"
            ],
            "type": "u64"
          },
          {
            "name": "epochStartTs",
            "docs": [
              "start time of epoch"
            ],
            "type": "i64"
          },
          {
            "name": "epochInAmount",
            "docs": [
              "amount already bought in epoch"
            ],
            "type": "u64"
          },
          {
            "name": "epochMaxInAmount",
            "docs": [
              "max amount to swap in epoch"
            ],
            "type": "u64"
          },
          {
            "name": "epochDuration",
            "docs": [
              "duration of epoch"
            ],
            "type": "i64"
          },
          {
            "name": "outMarketIndex",
            "docs": [
              "market index to sell"
            ],
            "type": "u16"
          },
          {
            "name": "inMarketIndex",
            "docs": [
              "market index to buy"
            ],
            "type": "u16"
          },
          {
            "name": "maxSlippageBps",
            "type": "u16"
          },
          {
            "name": "swapMode",
            "type": "u8"
          },
          {
            "name": "status",
            "type": "u8"
          },
          {
            "name": "padding2",
            "type": {
              "array": [
                "u8",
                32
              ]
            }
          }
        ]
      }
    },
    {
      "name": "InsuranceFundStake",
      "type": {
        "kind": "struct",
        "fields": [
          {
            "name": "authority",
            "type": "publicKey"
          },
          {
            "name": "ifShares",
            "type": "u128"
          },
          {
            "name": "lastWithdrawRequestShares",
            "type": "u128"
          },
          {
            "name": "ifBase",
            "type": "u128"
          },
          {
            "name": "lastValidTs",
            "type": "i64"
          },
          {
            "name": "lastWithdrawRequestValue",
            "type": "u64"
          },
          {
            "name": "lastWithdrawRequestTs",
            "type": "i64"
          },
          {
            "name": "costBasis",
            "type": "i64"
          },
          {
            "name": "marketIndex",
            "type": "u16"
          },
          {
            "name": "padding",
            "type": {
              "array": [
                "u8",
                14
              ]
            }
          }
        ]
      }
    },
    {
      "name": "ProtocolIfSharesTransferConfig",
      "type": {
        "kind": "struct",
        "fields": [
          {
            "name": "whitelistedSigners",
            "type": {
              "array": [
                "publicKey",
                4
              ]
            }
          },
          {
            "name": "maxTransferPerEpoch",
            "type": "u128"
          },
          {
            "name": "currentEpochTransfer",
            "type": "u128"
          },
          {
            "name": "nextEpochTs",
            "type": "i64"
          },
          {
            "name": "padding",
            "type": {
              "array": [
                "u128",
                8
              ]
            }
          }
        ]
      }
    },
    {
      "name": "LPPool",
      "type": {
        "kind": "struct",
        "fields": [
          {
            "name": "name",
            "docs": [
              "name of vault, TODO: check type + size"
            ],
            "type": {
              "array": [
                "u8",
                32
              ]
            }
          },
          {
            "name": "pubkey",
            "docs": [
              "address of the vault."
            ],
            "type": "publicKey"
          },
          {
            "name": "mint",
            "type": "publicKey"
          },
          {
            "name": "maxAum",
            "docs": [
              "token_supply? to simplify NAV calculation, or load from mint account",
              "token_total_supply: u64",
              "The current number of VaultConstituents in the vault, each constituent is pda(LPPool.address, constituent_index)",
              "which constituent is the quote, receives revenue pool distributions. (maybe this should just be implied idx 0)",
              "pub quote_constituent_index: u16,",
              "QUOTE_PRECISION: Max AUM, Prohibit minting new DLP beyond this"
            ],
            "type": "u128"
          },
          {
            "name": "lastAum",
            "docs": [
              "QUOTE_PRECISION: AUM of the vault in USD, updated lazily"
            ],
            "type": "u128"
          },
          {
            "name": "lastAumSlot",
            "docs": [
              "timestamp of last AUM slot"
            ],
            "type": "u64"
          },
          {
            "name": "lastAumTs",
            "docs": [
              "timestamp of last AUM update"
            ],
            "type": "i64"
          },
          {
            "name": "oldestOracleSlot",
            "docs": [
              "Oldest slot of constituent oracles"
            ],
            "type": "u64"
          },
          {
            "name": "lastRevenueRebalanceTs",
            "docs": [
              "timestamp of last vAMM revenue rebalance"
            ],
            "type": "u64"
          },
          {
            "name": "revenueRebalancePeriod",
            "type": "u64"
          },
          {
            "name": "nextMintRedeemId",
            "docs": [
              "Every mint/redeem has a monotonically increasing id. This is the next id to use"
            ],
            "type": "u64"
          },
          {
            "name": "totalFeesReceived",
            "docs": [
              "all revenue settles recieved"
            ],
            "type": "u128"
          },
          {
            "name": "totalFeesPaid",
            "docs": [
              "all revenues paid out"
            ],
            "type": "u128"
          },
          {
            "name": "cumulativeUsdcSentToPerpMarkets",
            "type": "u128"
          },
          {
            "name": "cumulativeUsdcReceivedFromPerpMarkets",
            "type": "u128"
          },
          {
            "name": "totalMintRedeemFeesPaid",
            "type": "i128"
          },
          {
            "name": "minMintFee",
            "type": "i64"
          },
          {
            "name": "maxMintFeePremium",
            "type": "i64"
          },
          {
            "name": "constituents",
            "type": "u16"
          },
          {
            "name": "bump",
            "type": "u8"
          },
          {
            "name": "usdcConsituentIndex",
            "type": "u16"
          },
          {
            "name": "gammaExecution",
            "type": "u8"
          },
          {
            "name": "xi",
            "type": "u8"
          },
          {
            "name": "volatility",
            "type": "u64"
          }
        ]
      }
    },
    {
      "name": "Constituent",
      "type": {
        "kind": "struct",
        "fields": [
          {
            "name": "pubkey",
            "docs": [
              "address of the constituent"
            ],
            "type": "publicKey"
          },
          {
            "name": "mint",
            "type": "publicKey"
          },
          {
            "name": "lpPool",
            "type": "publicKey"
          },
          {
            "name": "tokenVault",
            "type": "publicKey"
          },
          {
            "name": "totalSwapFees",
            "docs": [
              "total fees received by the constituent. Positive = fees received, Negative = fees paid"
            ],
            "type": "i128"
          },
          {
            "name": "spotBalance",
            "docs": [
              "spot borrow-lend balance for constituent"
            ],
            "type": {
              "defined": "BLPosition"
            }
          },
          {
            "name": "maxWeightDeviation",
            "docs": [
              "max deviation from target_weight allowed for the constituent",
              "precision: PERCENTAGE_PRECISION"
            ],
            "type": "i64"
          },
          {
            "name": "swapFeeMin",
            "docs": [
              "min fee charged on swaps to/from this constituent",
              "precision: PERCENTAGE_PRECISION"
            ],
            "type": "i64"
          },
          {
            "name": "swapFeeMax",
            "docs": [
              "max fee charged on swaps to/from this constituent",
              "precision: PERCENTAGE_PRECISION"
            ],
            "type": "i64"
          },
          {
            "name": "tokenBalance",
            "docs": [
              "ata token balance in token precision"
            ],
            "type": "u64"
          },
          {
<<<<<<< HEAD
            "name": "lastOraclePrice",
            "type": "i64"
          },
          {
            "name": "lastOracleSlot",
            "type": "u64"
          },
          {
            "name": "oracleStalenessThreshold",
            "type": "u64"
          },
          {
            "name": "flashLoanInitialTokenAmount",
            "type": "u64"
          },
          {
            "name": "nextSwapId",
            "docs": [
              "Every swap to/from this constituent has a monotonically increasing id. This is the next id to use"
            ],
            "type": "u64"
          },
          {
            "name": "derivativeWeight",
            "docs": [
              "percentable of derivatve weight to go to this specific derivative PERCENTAGE_PRECISION. Zero if no derivative weight"
            ],
            "type": "u64"
          },
          {
            "name": "volatility",
            "type": "u64"
          },
          {
            "name": "constituentDerivativeIndex",
            "type": "i16"
          },
          {
            "name": "spotMarketIndex",
            "type": "u16"
          },
          {
            "name": "constituentIndex",
            "type": "u16"
          },
          {
            "name": "decimals",
            "type": "u8"
          },
          {
            "name": "bump",
            "type": "u8"
          },
          {
            "name": "gammaInventory",
            "type": "u8"
          },
          {
            "name": "gammaExecution",
            "type": "u8"
          },
          {
            "name": "xi",
            "type": "u8"
          },
          {
            "name": "padding",
            "type": {
              "array": [
                "u8",
                5
              ]
            }
          }
        ]
      }
    },
    {
      "name": "AmmConstituentMapping",
      "type": {
        "kind": "struct",
        "fields": [
          {
            "name": "bump",
=======
            "name": "serumSignerNonce",
            "type": "u64"
          },
          {
            "name": "marketIndex",
            "type": "u16"
          },
          {
            "name": "fulfillmentType",
            "type": {
              "defined": "SpotFulfillmentType"
            }
          },
          {
            "name": "status",
            "type": {
              "defined": "SpotFulfillmentConfigStatus"
            }
          },
          {
            "name": "padding",
            "type": {
              "array": [
                "u8",
                4
              ]
            }
          }
        ]
      }
    },
    {
      "name": "HighLeverageModeConfig",
      "type": {
        "kind": "struct",
        "fields": [
          {
            "name": "maxUsers",
            "type": "u32"
          },
          {
            "name": "currentUsers",
            "type": "u32"
          },
          {
            "name": "reduceOnly",
            "type": "u8"
          },
          {
            "name": "padding",
            "type": {
              "array": [
                "u8",
                31
              ]
            }
          }
        ]
      }
    },
    {
      "name": "IfRebalanceConfig",
      "type": {
        "kind": "struct",
        "fields": [
          {
            "name": "pubkey",
            "type": "publicKey"
          },
          {
            "name": "totalInAmount",
            "docs": [
              "total amount to be sold"
            ],
            "type": "u64"
          },
          {
            "name": "currentInAmount",
            "docs": [
              "amount already sold"
            ],
            "type": "u64"
          },
          {
            "name": "currentOutAmount",
            "docs": [
              "amount already bought"
            ],
            "type": "u64"
          },
          {
            "name": "currentOutAmountTransferred",
            "docs": [
              "amount already transferred to revenue pool"
            ],
            "type": "u64"
          },
          {
            "name": "currentInAmountSinceLastTransfer",
            "docs": [
              "amount already bought in epoch"
            ],
            "type": "u64"
          },
          {
            "name": "epochStartTs",
            "docs": [
              "start time of epoch"
            ],
            "type": "i64"
          },
          {
            "name": "epochInAmount",
            "docs": [
              "amount already bought in epoch"
            ],
            "type": "u64"
          },
          {
            "name": "epochMaxInAmount",
            "docs": [
              "max amount to swap in epoch"
            ],
            "type": "u64"
          },
          {
            "name": "epochDuration",
            "docs": [
              "duration of epoch"
            ],
            "type": "i64"
          },
          {
            "name": "outMarketIndex",
            "docs": [
              "market index to sell"
            ],
            "type": "u16"
          },
          {
            "name": "inMarketIndex",
            "docs": [
              "market index to buy"
            ],
            "type": "u16"
          },
          {
            "name": "maxSlippageBps",
            "type": "u16"
          },
          {
            "name": "swapMode",
            "type": "u8"
          },
          {
            "name": "status",
>>>>>>> 82feade7
            "type": "u8"
          },
          {
            "name": "padding2",
            "type": {
              "array": [
                "u8",
<<<<<<< HEAD
                3
=======
                32
>>>>>>> 82feade7
              ]
            }
          },
          {
            "name": "weights",
            "type": {
              "vec": {
                "defined": "AmmConstituentDatum"
              }
            }
          }
        ]
      }
    },
    {
      "name": "ConstituentTargetBase",
      "type": {
        "kind": "struct",
        "fields": [
          {
            "name": "bump",
            "type": "u8"
          },
          {
            "name": "padding",
            "type": {
              "array": [
                "u8",
                3
              ]
            }
          },
          {
            "name": "targets",
            "type": {
              "vec": {
                "defined": "TargetsDatum"
              }
            }
          }
        ]
      }
    },
    {
      "name": "ConstituentCorrelations",
      "type": {
        "kind": "struct",
        "fields": [
          {
            "name": "bump",
            "type": "u8"
          },
          {
            "name": "padding",
            "type": {
              "array": [
                "u8",
                3
              ]
            }
          },
          {
            "name": "correlations",
            "type": {
              "vec": "i64"
            }
          }
        ]
      }
    },
    {
      "name": "PrelaunchOracle",
      "type": {
        "kind": "struct",
        "fields": [
          {
            "name": "price",
            "type": "i64"
          },
          {
            "name": "maxPrice",
            "type": "i64"
          },
          {
            "name": "confidence",
            "type": "u64"
          },
          {
            "name": "lastUpdateSlot",
            "type": "u64"
          },
          {
            "name": "ammLastUpdateSlot",
            "type": "u64"
          },
          {
            "name": "perpMarketIndex",
            "type": "u16"
          },
          {
            "name": "padding",
            "type": {
              "array": [
                "u8",
                70
              ]
            }
          }
        ]
      }
    },
    {
      "name": "PerpMarket",
      "type": {
        "kind": "struct",
        "fields": [
          {
            "name": "pubkey",
            "docs": [
              "The perp market's address. It is a pda of the market index"
            ],
            "type": "publicKey"
          },
          {
            "name": "amm",
            "docs": [
              "The automated market maker"
            ],
            "type": {
              "defined": "AMM"
            }
          },
          {
            "name": "pnlPool",
            "docs": [
              "The market's pnl pool. When users settle negative pnl, the balance increases.",
              "When users settle positive pnl, the balance decreases. Can not go negative."
            ],
            "type": {
              "defined": "PoolBalance"
            }
          },
          {
            "name": "name",
            "docs": [
              "Encoded display name for the perp market e.g. SOL-PERP"
            ],
            "type": {
              "array": [
                "u8",
                32
              ]
            }
          },
          {
            "name": "insuranceClaim",
            "docs": [
              "The perp market's claim on the insurance fund"
            ],
            "type": {
              "defined": "InsuranceClaim"
            }
          },
          {
            "name": "unrealizedPnlMaxImbalance",
            "docs": [
              "The max pnl imbalance before positive pnl asset weight is discounted",
              "pnl imbalance is the difference between long and short pnl. When it's greater than 0,",
              "the amm has negative pnl and the initial asset weight for positive pnl is discounted",
              "precision = QUOTE_PRECISION"
            ],
            "type": "u64"
          },
          {
            "name": "expiryTs",
            "docs": [
              "The ts when the market will be expired. Only set if market is in reduce only mode"
            ],
            "type": "i64"
          },
          {
            "name": "expiryPrice",
            "docs": [
              "The price at which positions will be settled. Only set if market is expired",
              "precision = PRICE_PRECISION"
            ],
            "type": "i64"
          },
          {
            "name": "nextFillRecordId",
            "docs": [
              "Every trade has a fill record id. This is the next id to be used"
            ],
            "type": "u64"
          },
          {
            "name": "nextFundingRateRecordId",
            "docs": [
              "Every funding rate update has a record id. This is the next id to be used"
            ],
            "type": "u64"
          },
          {
            "name": "nextCurveRecordId",
            "docs": [
              "Every amm k updated has a record id. This is the next id to be used"
            ],
            "type": "u64"
          },
          {
            "name": "imfFactor",
            "docs": [
              "The initial margin fraction factor. Used to increase margin ratio for large positions",
              "precision: MARGIN_PRECISION"
            ],
            "type": "u32"
          },
          {
            "name": "unrealizedPnlImfFactor",
            "docs": [
              "The imf factor for unrealized pnl. Used to discount asset weight for large positive pnl",
              "precision: MARGIN_PRECISION"
            ],
            "type": "u32"
          },
          {
            "name": "liquidatorFee",
            "docs": [
              "The fee the liquidator is paid for taking over perp position",
              "precision: LIQUIDATOR_FEE_PRECISION"
            ],
            "type": "u32"
          },
          {
            "name": "ifLiquidationFee",
            "docs": [
              "The fee the insurance fund receives from liquidation",
              "precision: LIQUIDATOR_FEE_PRECISION"
            ],
            "type": "u32"
          },
          {
            "name": "marginRatioInitial",
            "docs": [
              "The margin ratio which determines how much collateral is required to open a position",
              "e.g. margin ratio of .1 means a user must have $100 of total collateral to open a $1000 position",
              "precision: MARGIN_PRECISION"
            ],
            "type": "u32"
          },
          {
            "name": "marginRatioMaintenance",
            "docs": [
              "The margin ratio which determines when a user will be liquidated",
              "e.g. margin ratio of .05 means a user must have $50 of total collateral to maintain a $1000 position",
              "else they will be liquidated",
              "precision: MARGIN_PRECISION"
            ],
            "type": "u32"
          },
          {
            "name": "unrealizedPnlInitialAssetWeight",
            "docs": [
              "The initial asset weight for positive pnl. Negative pnl always has an asset weight of 1",
              "precision: SPOT_WEIGHT_PRECISION"
            ],
            "type": "u32"
          },
          {
            "name": "unrealizedPnlMaintenanceAssetWeight",
            "docs": [
              "The maintenance asset weight for positive pnl. Negative pnl always has an asset weight of 1",
              "precision: SPOT_WEIGHT_PRECISION"
            ],
            "type": "u32"
          },
          {
            "name": "numberOfUsersWithBase",
            "docs": [
              "number of users in a position (base)"
            ],
            "type": "u32"
          },
          {
            "name": "numberOfUsers",
            "docs": [
              "number of users in a position (pnl) or pnl (quote)"
            ],
            "type": "u32"
          },
          {
            "name": "marketIndex",
            "type": "u16"
          },
          {
            "name": "status",
            "docs": [
              "Whether a market is active, reduce only, expired, etc",
              "Affects whether users can open/close positions"
            ],
            "type": {
              "defined": "MarketStatus"
            }
          },
          {
            "name": "contractType",
            "docs": [
              "Currently only Perpetual markets are supported"
            ],
            "type": {
              "defined": "ContractType"
            }
          },
          {
            "name": "contractTier",
            "docs": [
              "The contract tier determines how much insurance a market can receive, with more speculative markets receiving less insurance",
              "It also influences the order perp markets can be liquidated, with less speculative markets being liquidated first"
            ],
            "type": {
              "defined": "ContractTier"
            }
          },
          {
            "name": "pausedOperations",
            "type": "u8"
          },
          {
            "name": "quoteSpotMarketIndex",
            "docs": [
              "The spot market that pnl is settled in"
            ],
            "type": "u16"
          },
          {
            "name": "feeAdjustment",
            "docs": [
              "Between -100 and 100, represents what % to increase/decrease the fee by",
              "E.g. if this is -50 and the fee is 5bps, the new fee will be 2.5bps",
              "if this is 50 and the fee is 5bps, the new fee will be 7.5bps"
            ],
            "type": "i16"
          },
          {
            "name": "fuelBoostPosition",
            "docs": [
              "fuel multiplier for perp funding",
              "precision: 10"
            ],
            "type": "u8"
          },
          {
            "name": "fuelBoostTaker",
            "docs": [
              "fuel multiplier for perp taker",
              "precision: 10"
            ],
            "type": "u8"
          },
          {
            "name": "fuelBoostMaker",
            "docs": [
              "fuel multiplier for perp maker",
              "precision: 10"
            ],
            "type": "u8"
          },
          {
            "name": "poolId",
            "type": "u8"
          },
          {
            "name": "highLeverageMarginRatioInitial",
            "type": "u16"
          },
          {
            "name": "highLeverageMarginRatioMaintenance",
            "type": "u16"
          },
          {
            "name": "protectedMakerLimitPriceDivisor",
            "type": "u8"
          },
          {
            "name": "protectedMakerDynamicDivisor",
            "type": "u8"
          },
          {
            "name": "lpFeeTransferScalar",
            "type": "u8"
          },
          {
            "name": "padding",
            "type": {
              "array": [
                "u8",
                35
              ]
            }
          }
        ]
      }
    },
    {
      "name": "AmmCache",
      "type": {
        "kind": "struct",
        "fields": [
          {
            "name": "bump",
            "type": "u8"
          },
          {
            "name": "padding",
            "type": {
              "array": [
                "u8",
                3
              ]
            }
          },
          {
            "name": "cache",
            "type": {
              "vec": {
                "defined": "CacheInfo"
              }
            }
          }
        ]
      }
    },
    {
      "name": "ProtectedMakerModeConfig",
      "type": {
        "kind": "struct",
        "fields": [
          {
            "name": "maxUsers",
            "type": "u32"
          },
          {
            "name": "currentUsers",
            "type": "u32"
          },
          {
            "name": "reduceOnly",
            "type": "u8"
          },
          {
            "name": "padding",
            "type": {
              "array": [
                "u8",
                31
              ]
            }
          }
        ]
      }
    },
    {
      "name": "PythLazerOracle",
      "type": {
        "kind": "struct",
        "fields": [
          {
            "name": "price",
            "type": "i64"
          },
          {
            "name": "publishTime",
            "type": "u64"
          },
          {
            "name": "postedSlot",
            "type": "u64"
          },
          {
            "name": "exponent",
            "type": "i32"
          },
          {
            "name": "padding",
            "type": {
              "array": [
                "u8",
                4
              ]
            }
          },
          {
            "name": "conf",
            "type": "u64"
          }
        ]
      }
    },
    {
      "name": "SignedMsgUserOrders",
      "docs": [
        "* This struct is a duplicate of SignedMsgUserOrdersZeroCopy\n * It is used to give anchor an struct to generate the idl for clients\n * The struct SignedMsgUserOrdersZeroCopy is used to load the data in efficiently"
      ],
      "type": {
        "kind": "struct",
        "fields": [
          {
            "name": "authorityPubkey",
            "type": "publicKey"
          },
          {
            "name": "padding",
            "type": "u32"
          },
          {
            "name": "signedMsgOrderData",
            "type": {
              "vec": {
                "defined": "SignedMsgOrderId"
              }
            }
          }
        ]
      }
    },
    {
      "name": "SignedMsgWsDelegates",
      "docs": [
        "* Used to store authenticated delegates for swift-like ws connections"
      ],
      "type": {
        "kind": "struct",
        "fields": [
          {
            "name": "delegates",
            "type": {
              "vec": "publicKey"
            }
          }
        ]
      }
    },
    {
      "name": "SpotMarket",
      "type": {
        "kind": "struct",
        "fields": [
          {
            "name": "pubkey",
            "docs": [
              "The address of the spot market. It is a pda of the market index"
            ],
            "type": "publicKey"
          },
          {
            "name": "oracle",
            "docs": [
              "The oracle used to price the markets deposits/borrows"
            ],
            "type": "publicKey"
          },
          {
            "name": "mint",
            "docs": [
              "The token mint of the market"
            ],
            "type": "publicKey"
          },
          {
            "name": "vault",
            "docs": [
              "The vault used to store the market's deposits",
              "The amount in the vault should be equal to or greater than deposits - borrows"
            ],
            "type": "publicKey"
          },
          {
            "name": "name",
            "docs": [
              "The encoded display name for the market e.g. SOL"
            ],
            "type": {
              "array": [
                "u8",
                32
              ]
            }
          },
          {
            "name": "historicalOracleData",
            "type": {
              "defined": "HistoricalOracleData"
            }
          },
          {
            "name": "historicalIndexData",
            "type": {
              "defined": "HistoricalIndexData"
            }
          },
          {
            "name": "revenuePool",
            "docs": [
              "Revenue the protocol has collected in this markets token",
              "e.g. for SOL-PERP, funds can be settled in usdc and will flow into the USDC revenue pool"
            ],
            "type": {
              "defined": "PoolBalance"
            }
          },
          {
            "name": "spotFeePool",
            "docs": [
              "The fees collected from swaps between this market and the quote market",
              "Is settled to the quote markets revenue pool"
            ],
            "type": {
              "defined": "PoolBalance"
            }
          },
          {
            "name": "insuranceFund",
            "docs": [
              "Details on the insurance fund covering bankruptcies in this markets token",
              "Covers bankruptcies for borrows with this markets token and perps settling in this markets token"
            ],
            "type": {
              "defined": "InsuranceFund"
            }
          },
          {
            "name": "totalSpotFee",
            "docs": [
              "The total spot fees collected for this market",
              "precision: QUOTE_PRECISION"
            ],
            "type": "u128"
          },
          {
            "name": "depositBalance",
            "docs": [
              "The sum of the scaled balances for deposits across users and pool balances",
              "To convert to the deposit token amount, multiply by the cumulative deposit interest",
              "precision: SPOT_BALANCE_PRECISION"
            ],
            "type": "u128"
          },
          {
            "name": "borrowBalance",
            "docs": [
              "The sum of the scaled balances for borrows across users and pool balances",
              "To convert to the borrow token amount, multiply by the cumulative borrow interest",
              "precision: SPOT_BALANCE_PRECISION"
            ],
            "type": "u128"
          },
          {
            "name": "cumulativeDepositInterest",
            "docs": [
              "The cumulative interest earned by depositors",
              "Used to calculate the deposit token amount from the deposit balance",
              "precision: SPOT_CUMULATIVE_INTEREST_PRECISION"
            ],
            "type": "u128"
          },
          {
            "name": "cumulativeBorrowInterest",
            "docs": [
              "The cumulative interest earned by borrowers",
              "Used to calculate the borrow token amount from the borrow balance",
              "precision: SPOT_CUMULATIVE_INTEREST_PRECISION"
            ],
            "type": "u128"
          },
          {
            "name": "totalSocialLoss",
            "docs": [
              "The total socialized loss from borrows, in the mint's token",
              "precision: token mint precision"
            ],
            "type": "u128"
          },
          {
            "name": "totalQuoteSocialLoss",
            "docs": [
              "The total socialized loss from borrows, in the quote market's token",
              "preicision: QUOTE_PRECISION"
            ],
            "type": "u128"
          },
          {
            "name": "withdrawGuardThreshold",
            "docs": [
              "no withdraw limits/guards when deposits below this threshold",
              "precision: token mint precision"
            ],
            "type": "u64"
          },
          {
            "name": "maxTokenDeposits",
            "docs": [
              "The max amount of token deposits in this market",
              "0 if there is no limit",
              "precision: token mint precision"
            ],
            "type": "u64"
          },
          {
            "name": "depositTokenTwap",
            "docs": [
              "24hr average of deposit token amount",
              "precision: token mint precision"
            ],
            "type": "u64"
          },
          {
            "name": "borrowTokenTwap",
            "docs": [
              "24hr average of borrow token amount",
              "precision: token mint precision"
            ],
            "type": "u64"
          },
          {
            "name": "utilizationTwap",
            "docs": [
              "24hr average of utilization",
              "which is borrow amount over token amount",
              "precision: SPOT_UTILIZATION_PRECISION"
            ],
            "type": "u64"
          },
          {
            "name": "lastInterestTs",
            "docs": [
              "Last time the cumulative deposit and borrow interest was updated"
            ],
            "type": "u64"
          },
          {
            "name": "lastTwapTs",
            "docs": [
              "Last time the deposit/borrow/utilization averages were updated"
            ],
            "type": "u64"
          },
          {
            "name": "expiryTs",
            "docs": [
              "The time the market is set to expire. Only set if market is in reduce only mode"
            ],
            "type": "i64"
          },
          {
            "name": "orderStepSize",
            "docs": [
              "Spot orders must be a multiple of the step size",
              "precision: token mint precision"
            ],
            "type": "u64"
          },
          {
            "name": "orderTickSize",
            "docs": [
              "Spot orders must be a multiple of the tick size",
              "precision: PRICE_PRECISION"
            ],
            "type": "u64"
          },
          {
            "name": "minOrderSize",
            "docs": [
              "The minimum order size",
              "precision: token mint precision"
            ],
            "type": "u64"
          },
          {
            "name": "maxPositionSize",
            "docs": [
              "The maximum spot position size",
              "if the limit is 0, there is no limit",
              "precision: token mint precision"
            ],
            "type": "u64"
          },
          {
            "name": "nextFillRecordId",
            "docs": [
              "Every spot trade has a fill record id. This is the next id to use"
            ],
            "type": "u64"
          },
          {
            "name": "nextDepositRecordId",
            "docs": [
              "Every deposit has a deposit record id. This is the next id to use"
            ],
            "type": "u64"
          },
          {
            "name": "initialAssetWeight",
            "docs": [
              "The initial asset weight used to calculate a deposits contribution to a users initial total collateral",
              "e.g. if the asset weight is .8, $100 of deposits contributes $80 to the users initial total collateral",
              "precision: SPOT_WEIGHT_PRECISION"
            ],
            "type": "u32"
          },
          {
            "name": "maintenanceAssetWeight",
            "docs": [
              "The maintenance asset weight used to calculate a deposits contribution to a users maintenance total collateral",
              "e.g. if the asset weight is .9, $100 of deposits contributes $90 to the users maintenance total collateral",
              "precision: SPOT_WEIGHT_PRECISION"
            ],
            "type": "u32"
          },
          {
            "name": "initialLiabilityWeight",
            "docs": [
              "The initial liability weight used to calculate a borrows contribution to a users initial margin requirement",
              "e.g. if the liability weight is .9, $100 of borrows contributes $90 to the users initial margin requirement",
              "precision: SPOT_WEIGHT_PRECISION"
            ],
            "type": "u32"
          },
          {
            "name": "maintenanceLiabilityWeight",
            "docs": [
              "The maintenance liability weight used to calculate a borrows contribution to a users maintenance margin requirement",
              "e.g. if the liability weight is .8, $100 of borrows contributes $80 to the users maintenance margin requirement",
              "precision: SPOT_WEIGHT_PRECISION"
            ],
            "type": "u32"
          },
          {
            "name": "imfFactor",
            "docs": [
              "The initial margin fraction factor. Used to increase liability weight/decrease asset weight for large positions",
              "precision: MARGIN_PRECISION"
            ],
            "type": "u32"
          },
          {
            "name": "liquidatorFee",
            "docs": [
              "The fee the liquidator is paid for taking over borrow/deposit",
              "precision: LIQUIDATOR_FEE_PRECISION"
            ],
            "type": "u32"
          },
          {
            "name": "ifLiquidationFee",
            "docs": [
              "The fee the insurance fund receives from liquidation",
              "precision: LIQUIDATOR_FEE_PRECISION"
            ],
            "type": "u32"
          },
          {
            "name": "optimalUtilization",
            "docs": [
              "The optimal utilization rate for this market.",
              "Used to determine the markets borrow rate",
              "precision: SPOT_UTILIZATION_PRECISION"
            ],
            "type": "u32"
          },
          {
            "name": "optimalBorrowRate",
            "docs": [
              "The borrow rate for this market when the market has optimal utilization",
              "precision: SPOT_RATE_PRECISION"
            ],
            "type": "u32"
          },
          {
            "name": "maxBorrowRate",
            "docs": [
              "The borrow rate for this market when the market has 1000 utilization",
              "precision: SPOT_RATE_PRECISION"
            ],
            "type": "u32"
          },
          {
            "name": "decimals",
            "docs": [
              "The market's token mint's decimals. To from decimals to a precision, 10^decimals"
            ],
            "type": "u32"
          },
          {
            "name": "marketIndex",
            "type": "u16"
          },
          {
            "name": "ordersEnabled",
            "docs": [
              "Whether or not spot trading is enabled"
            ],
            "type": "bool"
          },
          {
            "name": "oracleSource",
            "type": {
              "defined": "OracleSource"
            }
          },
          {
            "name": "status",
            "type": {
              "defined": "MarketStatus"
            }
          },
          {
            "name": "assetTier",
            "docs": [
              "The asset tier affects how a deposit can be used as collateral and the priority for a borrow being liquidated"
            ],
            "type": {
              "defined": "AssetTier"
            }
          },
          {
            "name": "pausedOperations",
            "type": "u8"
          },
          {
            "name": "ifPausedOperations",
            "type": "u8"
          },
          {
            "name": "feeAdjustment",
            "type": "i16"
          },
          {
            "name": "maxTokenBorrowsFraction",
            "docs": [
              "What fraction of max_token_deposits",
              "disabled when 0, 1 => 1/10000 => .01% of max_token_deposits",
              "precision: X/10000"
            ],
            "type": "u16"
          },
          {
            "name": "flashLoanAmount",
            "docs": [
              "For swaps, the amount of token loaned out in the begin_swap ix",
              "precision: token mint precision"
            ],
            "type": "u64"
          },
          {
            "name": "flashLoanInitialTokenAmount",
            "docs": [
              "For swaps, the amount in the users token account in the begin_swap ix",
              "Used to calculate how much of the token left the system in end_swap ix",
              "precision: token mint precision"
            ],
            "type": "u64"
          },
          {
            "name": "totalSwapFee",
            "docs": [
              "The total fees received from swaps",
              "precision: token mint precision"
            ],
            "type": "u64"
          },
          {
            "name": "scaleInitialAssetWeightStart",
            "docs": [
              "When to begin scaling down the initial asset weight",
              "disabled when 0",
              "precision: QUOTE_PRECISION"
            ],
            "type": "u64"
          },
          {
            "name": "minBorrowRate",
            "docs": [
              "The min borrow rate for this market when the market regardless of utilization",
              "1 => 1/200 => .5%",
              "precision: X/200"
            ],
            "type": "u8"
          },
          {
            "name": "fuelBoostDeposits",
            "docs": [
              "fuel multiplier for spot deposits",
              "precision: 10"
            ],
            "type": "u8"
          },
          {
            "name": "fuelBoostBorrows",
            "docs": [
              "fuel multiplier for spot borrows",
              "precision: 10"
            ],
            "type": "u8"
          },
          {
            "name": "fuelBoostTaker",
            "docs": [
              "fuel multiplier for spot taker",
              "precision: 10"
            ],
            "type": "u8"
          },
          {
            "name": "fuelBoostMaker",
            "docs": [
              "fuel multiplier for spot maker",
              "precision: 10"
            ],
            "type": "u8"
          },
          {
            "name": "fuelBoostInsurance",
            "docs": [
              "fuel multiplier for spot insurance stake",
              "precision: 10"
            ],
            "type": "u8"
          },
          {
            "name": "tokenProgram",
            "type": "u8"
          },
          {
            "name": "poolId",
            "type": "u8"
          },
          {
            "name": "padding",
            "type": {
              "array": [
                "u8",
                40
              ]
            }
          }
        ]
      }
    },
    {
      "name": "State",
      "type": {
        "kind": "struct",
        "fields": [
          {
            "name": "admin",
            "type": "publicKey"
          },
          {
            "name": "whitelistMint",
            "type": "publicKey"
          },
          {
            "name": "discountMint",
            "type": "publicKey"
          },
          {
            "name": "signer",
            "type": "publicKey"
          },
          {
            "name": "srmVault",
            "type": "publicKey"
          },
          {
            "name": "perpFeeStructure",
            "type": {
              "defined": "FeeStructure"
            }
          },
          {
            "name": "spotFeeStructure",
            "type": {
              "defined": "FeeStructure"
            }
          },
          {
            "name": "oracleGuardRails",
            "type": {
              "defined": "OracleGuardRails"
            }
          },
          {
            "name": "numberOfAuthorities",
            "type": "u64"
          },
          {
            "name": "numberOfSubAccounts",
            "type": "u64"
          },
          {
            "name": "lpCooldownTime",
            "type": "u64"
          },
          {
            "name": "liquidationMarginBufferRatio",
            "type": "u32"
          },
          {
            "name": "settlementDuration",
            "type": "u16"
          },
          {
            "name": "numberOfMarkets",
            "type": "u16"
          },
          {
            "name": "numberOfSpotMarkets",
            "type": "u16"
          },
          {
            "name": "signerNonce",
            "type": "u8"
          },
          {
            "name": "minPerpAuctionDuration",
            "type": "u8"
          },
          {
            "name": "defaultMarketOrderTimeInForce",
            "type": "u8"
          },
          {
            "name": "defaultSpotAuctionDuration",
            "type": "u8"
          },
          {
            "name": "exchangeStatus",
            "type": "u8"
          },
          {
            "name": "liquidationDuration",
            "type": "u8"
          },
          {
            "name": "initialPctToLiquidate",
            "type": "u16"
          },
          {
            "name": "maxNumberOfSubAccounts",
            "type": "u16"
          },
          {
            "name": "maxInitializeUserFee",
            "type": "u16"
          },
          {
            "name": "padding",
            "type": {
              "array": [
                "u8",
                10
              ]
            }
          }
        ]
      }
    },
    {
      "name": "User",
      "type": {
        "kind": "struct",
        "fields": [
          {
            "name": "authority",
            "docs": [
              "The owner/authority of the account"
            ],
            "type": "publicKey"
          },
          {
            "name": "delegate",
            "docs": [
              "An addresses that can control the account on the authority's behalf. Has limited power, cant withdraw"
            ],
            "type": "publicKey"
          },
          {
            "name": "name",
            "docs": [
              "Encoded display name e.g. \"toly\""
            ],
            "type": {
              "array": [
                "u8",
                32
              ]
            }
          },
          {
            "name": "spotPositions",
            "docs": [
              "The user's spot positions"
            ],
            "type": {
              "array": [
                {
                  "defined": "SpotPosition"
                },
                8
              ]
            }
          },
          {
            "name": "perpPositions",
            "docs": [
              "The user's perp positions"
            ],
            "type": {
              "array": [
                {
                  "defined": "PerpPosition"
                },
                8
              ]
            }
          },
          {
            "name": "orders",
            "docs": [
              "The user's orders"
            ],
            "type": {
              "array": [
                {
                  "defined": "Order"
                },
                32
              ]
            }
          },
          {
            "name": "lastAddPerpLpSharesTs",
            "docs": [
              "The last time the user added perp lp positions"
            ],
            "type": "i64"
          },
          {
            "name": "totalDeposits",
            "docs": [
              "The total values of deposits the user has made",
              "precision: QUOTE_PRECISION"
            ],
            "type": "u64"
          },
          {
            "name": "totalWithdraws",
            "docs": [
              "The total values of withdrawals the user has made",
              "precision: QUOTE_PRECISION"
            ],
            "type": "u64"
          },
          {
            "name": "totalSocialLoss",
            "docs": [
              "The total socialized loss the users has incurred upon the protocol",
              "precision: QUOTE_PRECISION"
            ],
            "type": "u64"
          },
          {
            "name": "settledPerpPnl",
            "docs": [
              "Fees (taker fees, maker rebate, referrer reward, filler reward) and pnl for perps",
              "precision: QUOTE_PRECISION"
            ],
            "type": "i64"
          },
          {
            "name": "cumulativeSpotFees",
            "docs": [
              "Fees (taker fees, maker rebate, filler reward) for spot",
              "precision: QUOTE_PRECISION"
            ],
            "type": "i64"
          },
          {
            "name": "cumulativePerpFunding",
            "docs": [
              "Cumulative funding paid/received for perps",
              "precision: QUOTE_PRECISION"
            ],
            "type": "i64"
          },
          {
            "name": "liquidationMarginFreed",
            "docs": [
              "The amount of margin freed during liquidation. Used to force the liquidation to occur over a period of time",
              "Defaults to zero when not being liquidated",
              "precision: QUOTE_PRECISION"
            ],
            "type": "u64"
          },
          {
            "name": "lastActiveSlot",
            "docs": [
              "The last slot a user was active. Used to determine if a user is idle"
            ],
            "type": "u64"
          },
          {
            "name": "nextOrderId",
            "docs": [
              "Every user order has an order id. This is the next order id to be used"
            ],
            "type": "u32"
          },
          {
            "name": "maxMarginRatio",
            "docs": [
              "Custom max initial margin ratio for the user"
            ],
            "type": "u32"
          },
          {
            "name": "nextLiquidationId",
            "docs": [
              "The next liquidation id to be used for user"
            ],
            "type": "u16"
          },
          {
            "name": "subAccountId",
            "docs": [
              "The sub account id for this user"
            ],
            "type": "u16"
          },
          {
            "name": "status",
            "docs": [
              "Whether the user is active, being liquidated or bankrupt"
            ],
            "type": "u8"
          },
          {
            "name": "isMarginTradingEnabled",
            "docs": [
              "Whether the user has enabled margin trading"
            ],
            "type": "bool"
          },
          {
            "name": "idle",
            "docs": [
              "User is idle if they haven't interacted with the protocol in 1 week and they have no orders, perp positions or borrows",
              "Off-chain keeper bots can ignore users that are idle"
            ],
            "type": "bool"
          },
          {
            "name": "openOrders",
            "docs": [
              "number of open orders"
            ],
            "type": "u8"
          },
          {
            "name": "hasOpenOrder",
            "docs": [
              "Whether or not user has open order"
            ],
            "type": "bool"
          },
          {
            "name": "openAuctions",
            "docs": [
              "number of open orders with auction"
            ],
            "type": "u8"
          },
          {
            "name": "hasOpenAuction",
            "docs": [
              "Whether or not user has open order with auction"
            ],
            "type": "bool"
          },
          {
            "name": "marginMode",
            "type": {
              "defined": "MarginMode"
            }
          },
          {
            "name": "poolId",
            "type": "u8"
          },
          {
            "name": "padding1",
            "type": {
              "array": [
                "u8",
                3
              ]
            }
          },
          {
            "name": "lastFuelBonusUpdateTs",
            "type": "u32"
          },
          {
            "name": "padding",
            "type": {
              "array": [
                "u8",
                12
              ]
            }
          }
        ]
      }
    },
    {
      "name": "UserStats",
      "type": {
        "kind": "struct",
        "fields": [
          {
            "name": "authority",
            "docs": [
              "The authority for all of a users sub accounts"
            ],
            "type": "publicKey"
          },
          {
            "name": "referrer",
            "docs": [
              "The address that referred this user"
            ],
            "type": "publicKey"
          },
          {
            "name": "fees",
            "docs": [
              "Stats on the fees paid by the user"
            ],
            "type": {
              "defined": "UserFees"
            }
          },
          {
            "name": "nextEpochTs",
            "docs": [
              "The timestamp of the next epoch",
              "Epoch is used to limit referrer rewards earned in single epoch"
            ],
            "type": "i64"
          },
          {
            "name": "makerVolume30d",
            "docs": [
              "Rolling 30day maker volume for user",
              "precision: QUOTE_PRECISION"
            ],
            "type": "u64"
          },
          {
            "name": "takerVolume30d",
            "docs": [
              "Rolling 30day taker volume for user",
              "precision: QUOTE_PRECISION"
            ],
            "type": "u64"
          },
          {
            "name": "fillerVolume30d",
            "docs": [
              "Rolling 30day filler volume for user",
              "precision: QUOTE_PRECISION"
            ],
            "type": "u64"
          },
          {
            "name": "lastMakerVolume30dTs",
            "docs": [
              "last time the maker volume was updated"
            ],
            "type": "i64"
          },
          {
            "name": "lastTakerVolume30dTs",
            "docs": [
              "last time the taker volume was updated"
            ],
            "type": "i64"
          },
          {
            "name": "lastFillerVolume30dTs",
            "docs": [
              "last time the filler volume was updated"
            ],
            "type": "i64"
          },
          {
            "name": "ifStakedQuoteAssetAmount",
            "docs": [
              "The amount of tokens staked in the quote spot markets if"
            ],
            "type": "u64"
          },
          {
            "name": "numberOfSubAccounts",
            "docs": [
              "The current number of sub accounts"
            ],
            "type": "u16"
          },
          {
            "name": "numberOfSubAccountsCreated",
            "docs": [
              "The number of sub accounts created. Can be greater than the number of sub accounts if user",
              "has deleted sub accounts"
            ],
            "type": "u16"
          },
          {
            "name": "referrerStatus",
            "docs": [
              "Flags for referrer status:",
              "First bit (LSB): 1 if user is a referrer, 0 otherwise",
              "Second bit: 1 if user was referred, 0 otherwise"
            ],
            "type": "u8"
          },
          {
            "name": "disableUpdatePerpBidAskTwap",
            "type": "bool"
          },
          {
            "name": "padding1",
            "type": {
              "array": [
                "u8",
                1
              ]
            }
          },
          {
            "name": "fuelOverflowStatus",
            "docs": [
              "whether the user has a FuelOverflow account"
            ],
            "type": "u8"
          },
          {
            "name": "fuelInsurance",
            "docs": [
              "accumulated fuel for token amounts of insurance"
            ],
            "type": "u32"
          },
          {
            "name": "fuelDeposits",
            "docs": [
              "accumulated fuel for notional of deposits"
            ],
            "type": "u32"
          },
          {
            "name": "fuelBorrows",
            "docs": [
              "accumulate fuel bonus for notional of borrows"
            ],
            "type": "u32"
          },
          {
            "name": "fuelPositions",
            "docs": [
              "accumulated fuel for perp open interest"
            ],
            "type": "u32"
          },
          {
            "name": "fuelTaker",
            "docs": [
              "accumulate fuel bonus for taker volume"
            ],
            "type": "u32"
          },
          {
            "name": "fuelMaker",
            "docs": [
              "accumulate fuel bonus for maker volume"
            ],
            "type": "u32"
          },
          {
            "name": "ifStakedGovTokenAmount",
            "docs": [
              "The amount of tokens staked in the governance spot markets if"
            ],
            "type": "u64"
          },
          {
            "name": "lastFuelIfBonusUpdateTs",
            "docs": [
              "last unix ts user stats data was used to update if fuel (u32 to save space)"
            ],
            "type": "u32"
          },
          {
            "name": "padding",
            "type": {
              "array": [
                "u8",
                12
              ]
            }
          }
        ]
      }
    },
    {
      "name": "ReferrerName",
      "type": {
        "kind": "struct",
        "fields": [
          {
            "name": "authority",
            "type": "publicKey"
          },
          {
            "name": "user",
            "type": "publicKey"
          },
          {
            "name": "userStats",
            "type": "publicKey"
          },
          {
            "name": "name",
            "type": {
              "array": [
                "u8",
                32
              ]
            }
          }
        ]
      }
    },
    {
      "name": "FuelOverflow",
      "type": {
        "kind": "struct",
        "fields": [
          {
            "name": "authority",
            "docs": [
              "The authority of this overflow account"
            ],
            "type": "publicKey"
          },
          {
            "name": "fuelInsurance",
            "type": "u128"
          },
          {
            "name": "fuelDeposits",
            "type": "u128"
          },
          {
            "name": "fuelBorrows",
            "type": "u128"
          },
          {
            "name": "fuelPositions",
            "type": "u128"
          },
          {
            "name": "fuelTaker",
            "type": "u128"
          },
          {
            "name": "fuelMaker",
            "type": "u128"
          },
          {
            "name": "lastFuelSweepTs",
            "type": "u32"
          },
          {
            "name": "lastResetTs",
            "type": "u32"
          },
          {
            "name": "padding",
            "type": {
              "array": [
                "u128",
                6
              ]
            }
          }
        ]
      }
    }
  ],
  "types": [
    {
      "name": "UpdatePerpMarketSummaryStatsParams",
      "type": {
        "kind": "struct",
        "fields": [
          {
            "name": "quoteAssetAmountWithUnsettledLp",
            "type": {
              "option": "i64"
            }
          },
          {
            "name": "netUnsettledFundingPnl",
            "type": {
              "option": "i64"
            }
          },
          {
            "name": "updateAmmSummaryStats",
            "type": {
              "option": "bool"
            }
          },
          {
            "name": "excludeTotalLiqFee",
            "type": {
              "option": "bool"
            }
          }
        ]
      }
    },
    {
      "name": "ConstituentParams",
      "type": {
        "kind": "struct",
        "fields": [
          {
            "name": "maxWeightDeviation",
            "type": {
              "option": "i64"
            }
          },
          {
            "name": "swapFeeMin",
            "type": {
              "option": "i64"
            }
          },
          {
            "name": "swapFeeMax",
            "type": {
              "option": "i64"
            }
          },
          {
            "name": "oracleStalenessThreshold",
            "type": {
              "option": "u64"
            }
          },
          {
            "name": "costToTradeBps",
            "type": {
              "option": "i32"
            }
          },
          {
            "name": "constituentDerivativeIndex",
            "type": {
              "option": "i16"
            }
          },
          {
            "name": "derivativeWeight",
            "type": {
              "option": "u64"
            }
          },
          {
            "name": "volatility",
            "type": {
              "option": "u8"
            }
          },
          {
            "name": "gammaExecution",
            "type": {
              "option": "u8"
            }
          },
          {
            "name": "gammaInventory",
            "type": {
              "option": "u8"
            }
          },
          {
            "name": "xi",
            "type": {
              "option": "u8"
            }
          }
        ]
      }
    },
    {
      "name": "AddAmmConstituentMappingDatum",
      "type": {
        "kind": "struct",
        "fields": [
          {
            "name": "constituentIndex",
            "type": "u16"
          },
          {
            "name": "perpMarketIndex",
            "type": "u16"
          },
          {
            "name": "weight",
            "type": "i64"
          }
        ]
      }
    },
    {
      "name": "LiquidatePerpRecord",
      "type": {
        "kind": "struct",
        "fields": [
          {
            "name": "marketIndex",
            "type": "u16"
          },
          {
            "name": "oraclePrice",
            "type": "i64"
          },
          {
            "name": "baseAssetAmount",
            "type": "i64"
          },
          {
            "name": "quoteAssetAmount",
            "type": "i64"
          },
          {
            "name": "lpShares",
            "docs": [
              "precision: AMM_RESERVE_PRECISION"
            ],
            "type": "u64"
          },
          {
            "name": "fillRecordId",
            "type": "u64"
          },
          {
            "name": "userOrderId",
            "type": "u32"
          },
          {
            "name": "liquidatorOrderId",
            "type": "u32"
          },
          {
            "name": "liquidatorFee",
            "docs": [
              "precision: QUOTE_PRECISION"
            ],
            "type": "u64"
          },
          {
            "name": "ifFee",
            "docs": [
              "precision: QUOTE_PRECISION"
            ],
            "type": "u64"
          }
        ]
      }
    },
    {
      "name": "LiquidateSpotRecord",
      "type": {
        "kind": "struct",
        "fields": [
          {
            "name": "assetMarketIndex",
            "type": "u16"
          },
          {
            "name": "assetPrice",
            "type": "i64"
          },
          {
            "name": "assetTransfer",
            "type": "u128"
          },
          {
            "name": "liabilityMarketIndex",
            "type": "u16"
          },
          {
            "name": "liabilityPrice",
            "type": "i64"
          },
          {
            "name": "liabilityTransfer",
            "docs": [
              "precision: token mint precision"
            ],
            "type": "u128"
          },
          {
            "name": "ifFee",
            "docs": [
              "precision: token mint precision"
            ],
            "type": "u64"
          }
        ]
      }
    },
    {
      "name": "LiquidateBorrowForPerpPnlRecord",
      "type": {
        "kind": "struct",
        "fields": [
          {
            "name": "perpMarketIndex",
            "type": "u16"
          },
          {
            "name": "marketOraclePrice",
            "type": "i64"
          },
          {
            "name": "pnlTransfer",
            "type": "u128"
          },
          {
            "name": "liabilityMarketIndex",
            "type": "u16"
          },
          {
            "name": "liabilityPrice",
            "type": "i64"
          },
          {
            "name": "liabilityTransfer",
            "type": "u128"
          }
        ]
      }
    },
    {
      "name": "LiquidatePerpPnlForDepositRecord",
      "type": {
        "kind": "struct",
        "fields": [
          {
            "name": "perpMarketIndex",
            "type": "u16"
          },
          {
            "name": "marketOraclePrice",
            "type": "i64"
          },
          {
            "name": "pnlTransfer",
            "type": "u128"
          },
          {
            "name": "assetMarketIndex",
            "type": "u16"
          },
          {
            "name": "assetPrice",
            "type": "i64"
          },
          {
            "name": "assetTransfer",
            "type": "u128"
          }
        ]
      }
    },
    {
      "name": "PerpBankruptcyRecord",
      "type": {
        "kind": "struct",
        "fields": [
          {
            "name": "marketIndex",
            "type": "u16"
          },
          {
            "name": "pnl",
            "type": "i128"
          },
          {
            "name": "ifPayment",
            "type": "u128"
          },
          {
            "name": "clawbackUser",
            "type": {
              "option": "publicKey"
            }
          },
          {
            "name": "clawbackUserPayment",
            "type": {
              "option": "u128"
            }
          },
          {
            "name": "cumulativeFundingRateDelta",
            "type": "i128"
          }
        ]
      }
    },
    {
      "name": "SpotBankruptcyRecord",
      "type": {
        "kind": "struct",
        "fields": [
          {
            "name": "marketIndex",
            "type": "u16"
          },
          {
            "name": "borrowAmount",
            "type": "u128"
          },
          {
            "name": "ifPayment",
            "type": "u128"
          },
          {
            "name": "cumulativeDepositInterestDelta",
            "type": "u128"
          }
        ]
      }
    },
    {
      "name": "IfRebalanceConfigParams",
      "type": {
        "kind": "struct",
        "fields": [
          {
            "name": "totalInAmount",
            "type": "u64"
          },
          {
            "name": "epochMaxInAmount",
            "type": "u64"
          },
          {
            "name": "epochDuration",
            "type": "i64"
          },
          {
            "name": "outMarketIndex",
            "type": "u16"
          },
          {
            "name": "inMarketIndex",
            "type": "u16"
          },
          {
            "name": "maxSlippageBps",
            "type": "u16"
          },
          {
            "name": "swapMode",
            "type": "u8"
          },
          {
            "name": "status",
            "type": "u8"
          }
        ]
      }
    },
    {
      "name": "BLPosition",
      "type": {
        "kind": "struct",
        "fields": [
          {
            "name": "scaledBalance",
            "docs": [
              "The scaled balance of the position. To get the token amount, multiply by the cumulative deposit/borrow",
              "interest of corresponding market.",
              "precision: token precision"
            ],
            "type": "u128"
          },
          {
            "name": "cumulativeDeposits",
            "docs": [
              "The cumulative deposits/borrows a user has made into a market",
              "precision: token mint precision"
            ],
            "type": "i64"
          },
          {
            "name": "marketIndex",
            "docs": [
              "The market index of the corresponding spot market"
            ],
            "type": "u16"
          },
          {
            "name": "balanceType",
            "docs": [
              "Whether the position is deposit or borrow"
            ],
            "type": {
              "defined": "SpotBalanceType"
            }
          },
          {
            "name": "padding",
            "type": {
              "array": [
                "u8",
                5
              ]
            }
          }
        ]
      }
    },
    {
      "name": "AmmConstituentDatum",
      "type": {
        "kind": "struct",
        "fields": [
          {
            "name": "perpMarketIndex",
            "type": "u16"
          },
          {
            "name": "constituentIndex",
            "type": "u16"
          },
          {
            "name": "padding",
            "type": {
              "array": [
                "u8",
                4
              ]
            }
          },
          {
            "name": "lastSlot",
            "type": "u64"
          },
          {
            "name": "weight",
            "docs": [
              "PERCENTAGE_PRECISION. The weight this constituent has on the perp market"
            ],
            "type": "i64"
          }
        ]
      }
    },
    {
      "name": "AmmConstituentMappingFixed",
      "type": {
        "kind": "struct",
        "fields": [
          {
            "name": "bump",
            "type": "u8"
          },
          {
            "name": "pad",
            "type": {
              "array": [
                "u8",
                3
              ]
            }
          },
          {
            "name": "len",
            "type": "u32"
          }
        ]
      }
    },
    {
      "name": "TargetsDatum",
      "type": {
        "kind": "struct",
        "fields": [
          {
            "name": "costToTradeBps",
            "type": "i32"
          },
          {
            "name": "padding",
            "type": {
              "array": [
                "u8",
                4
              ]
            }
          },
          {
            "name": "lastSlot",
            "type": "u64"
          },
          {
            "name": "targetBase",
            "type": "i64"
          }
        ]
      }
    },
    {
      "name": "ConstituentTargetBaseFixed",
      "type": {
        "kind": "struct",
        "fields": [
          {
            "name": "bump",
            "type": "u8"
          },
          {
            "name": "pad",
            "type": {
              "array": [
                "u8",
                3
              ]
            }
          },
          {
            "name": "len",
            "docs": [
              "total elements in the flattened `data` vec"
            ],
            "type": "u32"
          }
        ]
      }
    },
    {
      "name": "ConstituentCorrelationsFixed",
      "type": {
        "kind": "struct",
        "fields": [
          {
            "name": "bump",
            "type": "u8"
          },
          {
            "name": "pad",
            "type": {
              "array": [
                "u8",
                3
              ]
            }
          },
          {
            "name": "len",
            "docs": [
              "total elements in the flattened `data` vec"
            ],
            "type": "u32"
          }
        ]
      }
    },
    {
      "name": "IfRebalanceConfigParams",
      "type": {
        "kind": "struct",
        "fields": [
          {
            "name": "totalInAmount",
            "type": "u64"
          },
          {
            "name": "epochMaxInAmount",
            "type": "u64"
          },
          {
            "name": "epochDuration",
            "type": "i64"
          },
          {
            "name": "outMarketIndex",
            "type": "u16"
          },
          {
            "name": "inMarketIndex",
            "type": "u16"
          },
          {
            "name": "maxSlippageBps",
            "type": "u16"
          },
          {
            "name": "swapMode",
            "type": "u8"
          },
          {
            "name": "status",
            "type": "u8"
          }
        ]
      }
    },
    {
      "name": "MarketIdentifier",
      "type": {
        "kind": "struct",
        "fields": [
          {
            "name": "marketType",
            "type": {
              "defined": "MarketType"
            }
          },
          {
            "name": "marketIndex",
            "type": "u16"
          }
        ]
      }
    },
    {
      "name": "HistoricalOracleData",
      "type": {
        "kind": "struct",
        "fields": [
          {
            "name": "lastOraclePrice",
            "docs": [
              "precision: PRICE_PRECISION"
            ],
            "type": "i64"
          },
          {
            "name": "lastOracleConf",
            "docs": [
              "precision: PRICE_PRECISION"
            ],
            "type": "u64"
          },
          {
            "name": "lastOracleDelay",
            "docs": [
              "number of slots since last update"
            ],
            "type": "i64"
          },
          {
            "name": "lastOraclePriceTwap",
            "docs": [
              "precision: PRICE_PRECISION"
            ],
            "type": "i64"
          },
          {
            "name": "lastOraclePriceTwap5min",
            "docs": [
              "precision: PRICE_PRECISION"
            ],
            "type": "i64"
          },
          {
            "name": "lastOraclePriceTwapTs",
            "docs": [
              "unix_timestamp of last snapshot"
            ],
            "type": "i64"
          }
        ]
      }
    },
    {
      "name": "HistoricalIndexData",
      "type": {
        "kind": "struct",
        "fields": [
          {
            "name": "lastIndexBidPrice",
            "docs": [
              "precision: PRICE_PRECISION"
            ],
            "type": "u64"
          },
          {
            "name": "lastIndexAskPrice",
            "docs": [
              "precision: PRICE_PRECISION"
            ],
            "type": "u64"
          },
          {
            "name": "lastIndexPriceTwap",
            "docs": [
              "precision: PRICE_PRECISION"
            ],
            "type": "u64"
          },
          {
            "name": "lastIndexPriceTwap5min",
            "docs": [
              "precision: PRICE_PRECISION"
            ],
            "type": "u64"
          },
          {
            "name": "lastIndexPriceTwapTs",
            "docs": [
              "unix_timestamp of last snapshot"
            ],
            "type": "i64"
          }
        ]
      }
    },
    {
      "name": "PrelaunchOracleParams",
      "type": {
        "kind": "struct",
        "fields": [
          {
            "name": "perpMarketIndex",
            "type": "u16"
          },
          {
            "name": "price",
            "type": {
              "option": "i64"
            }
          },
          {
            "name": "maxPrice",
            "type": {
              "option": "i64"
            }
          }
        ]
      }
    },
    {
      "name": "OrderParams",
      "type": {
        "kind": "struct",
        "fields": [
          {
            "name": "orderType",
            "type": {
              "defined": "OrderType"
            }
          },
          {
            "name": "marketType",
            "type": {
              "defined": "MarketType"
            }
          },
          {
            "name": "direction",
            "type": {
              "defined": "PositionDirection"
            }
          },
          {
            "name": "userOrderId",
            "type": "u8"
          },
          {
            "name": "baseAssetAmount",
            "type": "u64"
          },
          {
            "name": "price",
            "type": "u64"
          },
          {
            "name": "marketIndex",
            "type": "u16"
          },
          {
            "name": "reduceOnly",
            "type": "bool"
          },
          {
            "name": "postOnly",
            "type": {
              "defined": "PostOnlyParam"
            }
          },
          {
            "name": "bitFlags",
            "type": "u8"
          },
          {
            "name": "maxTs",
            "type": {
              "option": "i64"
            }
          },
          {
            "name": "triggerPrice",
            "type": {
              "option": "u64"
            }
          },
          {
            "name": "triggerCondition",
            "type": {
              "defined": "OrderTriggerCondition"
            }
          },
          {
            "name": "oraclePriceOffset",
            "type": {
              "option": "i32"
            }
          },
          {
            "name": "auctionDuration",
            "type": {
              "option": "u8"
            }
          },
          {
            "name": "auctionStartPrice",
            "type": {
              "option": "i64"
            }
          },
          {
            "name": "auctionEndPrice",
            "type": {
              "option": "i64"
            }
          }
        ]
      }
    },
    {
      "name": "SignedMsgOrderParamsMessage",
      "type": {
        "kind": "struct",
        "fields": [
          {
            "name": "signedMsgOrderParams",
            "type": {
              "defined": "OrderParams"
            }
          },
          {
            "name": "subAccountId",
            "type": "u16"
          },
          {
            "name": "slot",
            "type": "u64"
          },
          {
            "name": "uuid",
            "type": {
              "array": [
                "u8",
                8
              ]
            }
          },
          {
            "name": "takeProfitOrderParams",
            "type": {
              "option": {
                "defined": "SignedMsgTriggerOrderParams"
              }
            }
          },
          {
            "name": "stopLossOrderParams",
            "type": {
              "option": {
                "defined": "SignedMsgTriggerOrderParams"
              }
            }
          }
        ]
      }
    },
    {
      "name": "SignedMsgOrderParamsDelegateMessage",
      "type": {
        "kind": "struct",
        "fields": [
          {
            "name": "signedMsgOrderParams",
            "type": {
              "defined": "OrderParams"
            }
          },
          {
            "name": "takerPubkey",
            "type": "publicKey"
          },
          {
            "name": "slot",
            "type": "u64"
          },
          {
            "name": "uuid",
            "type": {
              "array": [
                "u8",
                8
              ]
            }
          },
          {
            "name": "takeProfitOrderParams",
            "type": {
              "option": {
                "defined": "SignedMsgTriggerOrderParams"
              }
            }
          },
          {
            "name": "stopLossOrderParams",
            "type": {
              "option": {
                "defined": "SignedMsgTriggerOrderParams"
              }
            }
          }
        ]
      }
    },
    {
      "name": "SignedMsgTriggerOrderParams",
      "type": {
        "kind": "struct",
        "fields": [
          {
            "name": "triggerPrice",
            "type": "u64"
          },
          {
            "name": "baseAssetAmount",
            "type": "u64"
          }
        ]
      }
    },
    {
      "name": "ModifyOrderParams",
      "type": {
        "kind": "struct",
        "fields": [
          {
            "name": "direction",
            "type": {
              "option": {
                "defined": "PositionDirection"
              }
            }
          },
          {
            "name": "baseAssetAmount",
            "type": {
              "option": "u64"
            }
          },
          {
            "name": "price",
            "type": {
              "option": "u64"
            }
          },
          {
            "name": "reduceOnly",
            "type": {
              "option": "bool"
            }
          },
          {
            "name": "postOnly",
            "type": {
              "option": {
                "defined": "PostOnlyParam"
              }
            }
          },
          {
            "name": "bitFlags",
            "type": {
              "option": "u8"
            }
          },
          {
            "name": "maxTs",
            "type": {
              "option": "i64"
            }
          },
          {
            "name": "triggerPrice",
            "type": {
              "option": "u64"
            }
          },
          {
            "name": "triggerCondition",
            "type": {
              "option": {
                "defined": "OrderTriggerCondition"
              }
            }
          },
          {
            "name": "oraclePriceOffset",
            "type": {
              "option": "i32"
            }
          },
          {
            "name": "auctionDuration",
            "type": {
              "option": "u8"
            }
          },
          {
            "name": "auctionStartPrice",
            "type": {
              "option": "i64"
            }
          },
          {
            "name": "auctionEndPrice",
            "type": {
              "option": "i64"
            }
          },
          {
            "name": "policy",
            "type": {
              "option": "u8"
            }
          }
        ]
      }
    },
    {
      "name": "InsuranceClaim",
      "type": {
        "kind": "struct",
        "fields": [
          {
            "name": "revenueWithdrawSinceLastSettle",
            "docs": [
              "The amount of revenue last settled",
              "Positive if funds left the perp market,",
              "negative if funds were pulled into the perp market",
              "precision: QUOTE_PRECISION"
            ],
            "type": "i64"
          },
          {
            "name": "maxRevenueWithdrawPerPeriod",
            "docs": [
              "The max amount of revenue that can be withdrawn per period",
              "precision: QUOTE_PRECISION"
            ],
            "type": "u64"
          },
          {
            "name": "quoteMaxInsurance",
            "docs": [
              "The max amount of insurance that perp market can use to resolve bankruptcy and pnl deficits",
              "precision: QUOTE_PRECISION"
            ],
            "type": "u64"
          },
          {
            "name": "quoteSettledInsurance",
            "docs": [
              "The amount of insurance that has been used to resolve bankruptcy and pnl deficits",
              "precision: QUOTE_PRECISION"
            ],
            "type": "u64"
          },
          {
            "name": "lastRevenueWithdrawTs",
            "docs": [
              "The last time revenue was settled in/out of market"
            ],
            "type": "i64"
          }
        ]
      }
    },
    {
      "name": "PoolBalance",
      "type": {
        "kind": "struct",
        "fields": [
          {
            "name": "scaledBalance",
            "docs": [
              "To get the pool's token amount, you must multiply the scaled balance by the market's cumulative",
              "deposit interest",
              "precision: SPOT_BALANCE_PRECISION"
            ],
            "type": "u128"
          },
          {
            "name": "marketIndex",
            "docs": [
              "The spot market the pool is for"
            ],
            "type": "u16"
          },
          {
            "name": "padding",
            "type": {
              "array": [
                "u8",
                6
              ]
            }
          }
        ]
      }
    },
    {
      "name": "AMM",
      "type": {
        "kind": "struct",
        "fields": [
          {
            "name": "oracle",
            "docs": [
              "oracle price data public key"
            ],
            "type": "publicKey"
          },
          {
            "name": "historicalOracleData",
            "docs": [
              "stores historically witnessed oracle data"
            ],
            "type": {
              "defined": "HistoricalOracleData"
            }
          },
          {
            "name": "baseAssetAmountPerLp",
            "docs": [
              "accumulated base asset amount since inception per lp share",
              "precision: QUOTE_PRECISION"
            ],
            "type": "i128"
          },
          {
            "name": "quoteAssetAmountPerLp",
            "docs": [
              "accumulated quote asset amount since inception per lp share",
              "precision: QUOTE_PRECISION"
            ],
            "type": "i128"
          },
          {
            "name": "feePool",
            "docs": [
              "partition of fees from perp market trading moved from pnl settlements"
            ],
            "type": {
              "defined": "PoolBalance"
            }
          },
          {
            "name": "baseAssetReserve",
            "docs": [
              "`x` reserves for constant product mm formula (x * y = k)",
              "precision: AMM_RESERVE_PRECISION"
            ],
            "type": "u128"
          },
          {
            "name": "quoteAssetReserve",
            "docs": [
              "`y` reserves for constant product mm formula (x * y = k)",
              "precision: AMM_RESERVE_PRECISION"
            ],
            "type": "u128"
          },
          {
            "name": "concentrationCoef",
            "docs": [
              "determines how close the min/max base asset reserve sit vs base reserves",
              "allow for decreasing slippage without increasing liquidity and v.v.",
              "precision: PERCENTAGE_PRECISION"
            ],
            "type": "u128"
          },
          {
            "name": "minBaseAssetReserve",
            "docs": [
              "minimum base_asset_reserve allowed before AMM is unavailable",
              "precision: AMM_RESERVE_PRECISION"
            ],
            "type": "u128"
          },
          {
            "name": "maxBaseAssetReserve",
            "docs": [
              "maximum base_asset_reserve allowed before AMM is unavailable",
              "precision: AMM_RESERVE_PRECISION"
            ],
            "type": "u128"
          },
          {
            "name": "sqrtK",
            "docs": [
              "`sqrt(k)` in constant product mm formula (x * y = k). stored to avoid drift caused by integer math issues",
              "precision: AMM_RESERVE_PRECISION"
            ],
            "type": "u128"
          },
          {
            "name": "pegMultiplier",
            "docs": [
              "normalizing numerical factor for y, its use offers lowest slippage in cp-curve when market is balanced",
              "precision: PEG_PRECISION"
            ],
            "type": "u128"
          },
          {
            "name": "terminalQuoteAssetReserve",
            "docs": [
              "y when market is balanced. stored to save computation",
              "precision: AMM_RESERVE_PRECISION"
            ],
            "type": "u128"
          },
          {
            "name": "baseAssetAmountLong",
            "docs": [
              "always non-negative. tracks number of total longs in market (regardless of counterparty)",
              "precision: BASE_PRECISION"
            ],
            "type": "i128"
          },
          {
            "name": "baseAssetAmountShort",
            "docs": [
              "always non-positive. tracks number of total shorts in market (regardless of counterparty)",
              "precision: BASE_PRECISION"
            ],
            "type": "i128"
          },
          {
            "name": "baseAssetAmountWithAmm",
            "docs": [
              "tracks net position (longs-shorts) in market with AMM as counterparty",
              "precision: BASE_PRECISION"
            ],
            "type": "i128"
          },
          {
            "name": "baseAssetAmountWithUnsettledLp",
            "docs": [
              "tracks net position (longs-shorts) in market with LPs as counterparty",
              "precision: BASE_PRECISION"
            ],
            "type": "i128"
          },
          {
            "name": "maxOpenInterest",
            "docs": [
              "max allowed open interest, blocks trades that breach this value",
              "precision: BASE_PRECISION"
            ],
            "type": "u128"
          },
          {
            "name": "quoteAssetAmount",
            "docs": [
              "sum of all user's perp quote_asset_amount in market",
              "precision: QUOTE_PRECISION"
            ],
            "type": "i128"
          },
          {
            "name": "quoteEntryAmountLong",
            "docs": [
              "sum of all long user's quote_entry_amount in market",
              "precision: QUOTE_PRECISION"
            ],
            "type": "i128"
          },
          {
            "name": "quoteEntryAmountShort",
            "docs": [
              "sum of all short user's quote_entry_amount in market",
              "precision: QUOTE_PRECISION"
            ],
            "type": "i128"
          },
          {
            "name": "quoteBreakEvenAmountLong",
            "docs": [
              "sum of all long user's quote_break_even_amount in market",
              "precision: QUOTE_PRECISION"
            ],
            "type": "i128"
          },
          {
            "name": "quoteBreakEvenAmountShort",
            "docs": [
              "sum of all short user's quote_break_even_amount in market",
              "precision: QUOTE_PRECISION"
            ],
            "type": "i128"
          },
          {
            "name": "userLpShares",
            "docs": [
              "total user lp shares of sqrt_k (protocol owned liquidity = sqrt_k - last_funding_rate)",
              "precision: AMM_RESERVE_PRECISION"
            ],
            "type": "u128"
          },
          {
            "name": "lastFundingRate",
            "docs": [
              "last funding rate in this perp market (unit is quote per base)",
              "precision: QUOTE_PRECISION"
            ],
            "type": "i64"
          },
          {
            "name": "lastFundingRateLong",
            "docs": [
              "last funding rate for longs in this perp market (unit is quote per base)",
              "precision: QUOTE_PRECISION"
            ],
            "type": "i64"
          },
          {
            "name": "lastFundingRateShort",
            "docs": [
              "last funding rate for shorts in this perp market (unit is quote per base)",
              "precision: QUOTE_PRECISION"
            ],
            "type": "i64"
          },
          {
            "name": "last24hAvgFundingRate",
            "docs": [
              "estimate of last 24h of funding rate perp market (unit is quote per base)",
              "precision: QUOTE_PRECISION"
            ],
            "type": "i64"
          },
          {
            "name": "totalFee",
            "docs": [
              "total fees collected by this perp market",
              "precision: QUOTE_PRECISION"
            ],
            "type": "i128"
          },
          {
            "name": "totalMmFee",
            "docs": [
              "total fees collected by the vAMM's bid/ask spread",
              "precision: QUOTE_PRECISION"
            ],
            "type": "i128"
          },
          {
            "name": "totalExchangeFee",
            "docs": [
              "total fees collected by exchange fee schedule",
              "precision: QUOTE_PRECISION"
            ],
            "type": "u128"
          },
          {
            "name": "totalFeeMinusDistributions",
            "docs": [
              "total fees minus any recognized upnl and pool withdraws",
              "precision: QUOTE_PRECISION"
            ],
            "type": "i128"
          },
          {
            "name": "totalFeeWithdrawn",
            "docs": [
              "sum of all fees from fee pool withdrawn to revenue pool",
              "precision: QUOTE_PRECISION"
            ],
            "type": "u128"
          },
          {
            "name": "totalLiquidationFee",
            "docs": [
              "all fees collected by market for liquidations",
              "precision: QUOTE_PRECISION"
            ],
            "type": "u128"
          },
          {
            "name": "cumulativeFundingRateLong",
            "docs": [
              "accumulated funding rate for longs since inception in market"
            ],
            "type": "i128"
          },
          {
            "name": "cumulativeFundingRateShort",
            "docs": [
              "accumulated funding rate for shorts since inception in market"
            ],
            "type": "i128"
          },
          {
            "name": "totalSocialLoss",
            "docs": [
              "accumulated social loss paid by users since inception in market"
            ],
            "type": "u128"
          },
          {
            "name": "askBaseAssetReserve",
            "docs": [
              "transformed base_asset_reserve for users going long",
              "precision: AMM_RESERVE_PRECISION"
            ],
            "type": "u128"
          },
          {
            "name": "askQuoteAssetReserve",
            "docs": [
              "transformed quote_asset_reserve for users going long",
              "precision: AMM_RESERVE_PRECISION"
            ],
            "type": "u128"
          },
          {
            "name": "bidBaseAssetReserve",
            "docs": [
              "transformed base_asset_reserve for users going short",
              "precision: AMM_RESERVE_PRECISION"
            ],
            "type": "u128"
          },
          {
            "name": "bidQuoteAssetReserve",
            "docs": [
              "transformed quote_asset_reserve for users going short",
              "precision: AMM_RESERVE_PRECISION"
            ],
            "type": "u128"
          },
          {
            "name": "lastOracleNormalisedPrice",
            "docs": [
              "the last seen oracle price partially shrunk toward the amm reserve price",
              "precision: PRICE_PRECISION"
            ],
            "type": "i64"
          },
          {
            "name": "lastOracleReservePriceSpreadPct",
            "docs": [
              "the gap between the oracle price and the reserve price = y * peg_multiplier / x"
            ],
            "type": "i64"
          },
          {
            "name": "lastBidPriceTwap",
            "docs": [
              "average estimate of bid price over funding_period",
              "precision: PRICE_PRECISION"
            ],
            "type": "u64"
          },
          {
            "name": "lastAskPriceTwap",
            "docs": [
              "average estimate of ask price over funding_period",
              "precision: PRICE_PRECISION"
            ],
            "type": "u64"
          },
          {
            "name": "lastMarkPriceTwap",
            "docs": [
              "average estimate of (bid+ask)/2 price over funding_period",
              "precision: PRICE_PRECISION"
            ],
            "type": "u64"
          },
          {
            "name": "lastMarkPriceTwap5min",
            "docs": [
              "average estimate of (bid+ask)/2 price over FIVE_MINUTES"
            ],
            "type": "u64"
          },
          {
            "name": "lastUpdateSlot",
            "docs": [
              "the last blockchain slot the amm was updated"
            ],
            "type": "u64"
          },
          {
            "name": "lastOracleConfPct",
            "docs": [
              "the pct size of the oracle confidence interval",
              "precision: PERCENTAGE_PRECISION"
            ],
            "type": "u64"
          },
          {
            "name": "netRevenueSinceLastFunding",
            "docs": [
              "the total_fee_minus_distribution change since the last funding update",
              "precision: QUOTE_PRECISION"
            ],
            "type": "i64"
          },
          {
            "name": "lastFundingRateTs",
            "docs": [
              "the last funding rate update unix_timestamp"
            ],
            "type": "i64"
          },
          {
            "name": "fundingPeriod",
            "docs": [
              "the peridocity of the funding rate updates"
            ],
            "type": "i64"
          },
          {
            "name": "orderStepSize",
            "docs": [
              "the base step size (increment) of orders",
              "precision: BASE_PRECISION"
            ],
            "type": "u64"
          },
          {
            "name": "orderTickSize",
            "docs": [
              "the price tick size of orders",
              "precision: PRICE_PRECISION"
            ],
            "type": "u64"
          },
          {
            "name": "minOrderSize",
            "docs": [
              "the minimum base size of an order",
              "precision: BASE_PRECISION"
            ],
            "type": "u64"
          },
          {
            "name": "maxPositionSize",
            "docs": [
              "the max base size a single user can have",
              "precision: BASE_PRECISION"
            ],
            "type": "u64"
          },
          {
            "name": "volume24h",
            "docs": [
              "estimated total of volume in market",
              "QUOTE_PRECISION"
            ],
            "type": "u64"
          },
          {
            "name": "longIntensityVolume",
            "docs": [
              "the volume intensity of long fills against AMM"
            ],
            "type": "u64"
          },
          {
            "name": "shortIntensityVolume",
            "docs": [
              "the volume intensity of short fills against AMM"
            ],
            "type": "u64"
          },
          {
            "name": "lastTradeTs",
            "docs": [
              "the blockchain unix timestamp at the time of the last trade"
            ],
            "type": "i64"
          },
          {
            "name": "markStd",
            "docs": [
              "estimate of standard deviation of the fill (mark) prices",
              "precision: PRICE_PRECISION"
            ],
            "type": "u64"
          },
          {
            "name": "oracleStd",
            "docs": [
              "estimate of standard deviation of the oracle price at each update",
              "precision: PRICE_PRECISION"
            ],
            "type": "u64"
          },
          {
            "name": "lastMarkPriceTwapTs",
            "docs": [
              "the last unix_timestamp the mark twap was updated"
            ],
            "type": "i64"
          },
          {
            "name": "baseSpread",
            "docs": [
              "the minimum spread the AMM can quote. also used as step size for some spread logic increases."
            ],
            "type": "u32"
          },
          {
            "name": "maxSpread",
            "docs": [
              "the maximum spread the AMM can quote"
            ],
            "type": "u32"
          },
          {
            "name": "longSpread",
            "docs": [
              "the spread for asks vs the reserve price"
            ],
            "type": "u32"
          },
          {
            "name": "shortSpread",
            "docs": [
              "the spread for bids vs the reserve price"
            ],
            "type": "u32"
          },
          {
            "name": "longIntensityCount",
            "docs": [
              "the count intensity of long fills against AMM"
            ],
            "type": "u32"
          },
          {
            "name": "shortIntensityCount",
            "docs": [
              "the count intensity of short fills against AMM"
            ],
            "type": "u32"
          },
          {
            "name": "maxFillReserveFraction",
            "docs": [
              "the fraction of total available liquidity a single fill on the AMM can consume"
            ],
            "type": "u16"
          },
          {
            "name": "maxSlippageRatio",
            "docs": [
              "the maximum slippage a single fill on the AMM can push"
            ],
            "type": "u16"
          },
          {
            "name": "curveUpdateIntensity",
            "docs": [
              "the update intensity of AMM formulaic updates (adjusting k). 0-100"
            ],
            "type": "u8"
          },
          {
            "name": "ammJitIntensity",
            "docs": [
              "the jit intensity of AMM. larger intensity means larger participation in jit. 0 means no jit participation.",
              "(0, 100] is intensity for protocol-owned AMM. (100, 200] is intensity for user LP-owned AMM."
            ],
            "type": "u8"
          },
          {
            "name": "oracleSource",
            "docs": [
              "the oracle provider information. used to decode/scale the oracle public key"
            ],
            "type": {
              "defined": "OracleSource"
            }
          },
          {
            "name": "lastOracleValid",
            "docs": [
              "tracks whether the oracle was considered valid at the last AMM update"
            ],
            "type": "bool"
          },
          {
            "name": "targetBaseAssetAmountPerLp",
            "docs": [
              "the target value for `base_asset_amount_per_lp`, used during AMM JIT with LP split",
              "precision: BASE_PRECISION"
            ],
            "type": "i32"
          },
          {
            "name": "perLpBase",
            "docs": [
              "expo for unit of per_lp, base 10 (if per_lp_base=X, then per_lp unit is 10^X)"
            ],
            "type": "i8"
          },
          {
            "name": "takerSpeedBumpOverride",
            "docs": [
              "the override for the state.min_perp_auction_duration",
              "0 is no override, -1 is disable speed bump, 1-100 is literal speed bump"
            ],
            "type": "i8"
          },
          {
            "name": "ammSpreadAdjustment",
            "docs": [
              "signed scale amm_spread similar to fee_adjustment logic (-100 = 0, 100 = double)"
            ],
            "type": "i8"
          },
          {
            "name": "oracleSlotDelayOverride",
            "type": "i8"
          },
          {
            "name": "totalFeeEarnedPerLp",
            "type": "u64"
          },
          {
            "name": "netUnsettledFundingPnl",
            "type": "i64"
          },
          {
            "name": "quoteAssetAmountWithUnsettledLp",
            "type": "i64"
          },
          {
            "name": "referencePriceOffset",
            "type": "i32"
          },
          {
            "name": "ammInventorySpreadAdjustment",
            "docs": [
              "signed scale amm_spread similar to fee_adjustment logic (-100 = 0, 100 = double)"
            ],
            "type": "i8"
          },
          {
            "name": "padding",
            "type": {
              "array": [
                "u8",
                11
              ]
            }
          }
        ]
      }
    },
    {
      "name": "CacheInfo",
      "type": {
        "kind": "struct",
        "fields": [
          {
            "name": "lastFeePoolTokenAmount",
            "type": "u128"
          },
          {
            "name": "lastNetPnlPoolTokenAmount",
            "type": "i128"
          },
          {
            "name": "position",
            "docs": [
              "BASE PRECISION"
            ],
            "type": "i64"
          },
          {
            "name": "slot",
            "type": "u64"
          },
          {
            "name": "maxConfidenceIntervalMultiplier",
            "type": "u64"
          },
          {
            "name": "lastOraclePriceTwap",
            "type": "i64"
          },
          {
            "name": "lastSettleAmount",
            "type": "u64"
          },
          {
            "name": "lastSettleTs",
            "type": "i64"
          },
          {
<<<<<<< HEAD
            "name": "quoteOwedFromLp",
            "type": "i64"
          },
          {
            "name": "oraclePrice",
            "type": "i64"
=======
            "name": "takerSpeedBumpOverride",
            "docs": [
              "the override for the state.min_perp_auction_duration",
              "0 is no override, -1 is disable speed bump, 1-100 is literal speed bump"
            ],
            "type": "i8"
          },
          {
            "name": "ammSpreadAdjustment",
            "docs": [
              "signed scale amm_spread similar to fee_adjustment logic (-100 = 0, 100 = double)"
            ],
            "type": "i8"
          },
          {
            "name": "oracleSlotDelayOverride",
            "type": "i8"
>>>>>>> 82feade7
          },
          {
            "name": "oracleConfidence",
            "type": "u64"
          },
          {
            "name": "oracleDelay",
            "type": "i64"
          },
          {
            "name": "oracleSlot",
            "type": "u64"
          },
          {
            "name": "oracleSource",
            "type": "u8"
          },
          {
            "name": "ammInventorySpreadAdjustment",
            "docs": [
              "signed scale amm_spread similar to fee_adjustment logic (-100 = 0, 100 = double)"
            ],
            "type": "i8"
          },
          {
            "name": "padding",
            "type": {
              "array": [
                "u8",
<<<<<<< HEAD
                7
              ]
            }
          },
          {
            "name": "oracle",
            "type": "publicKey"
          }
        ]
      }
    },
    {
      "name": "AmmCacheFixed",
      "type": {
        "kind": "struct",
        "fields": [
          {
            "name": "bump",
            "type": "u8"
          },
          {
            "name": "pad",
            "type": {
              "array": [
                "u8",
                3
=======
                11
>>>>>>> 82feade7
              ]
            }
          },
          {
            "name": "len",
            "type": "u32"
          }
        ]
      }
    },
    {
      "name": "SignedMsgOrderId",
      "type": {
        "kind": "struct",
        "fields": [
          {
            "name": "uuid",
            "type": {
              "array": [
                "u8",
                8
              ]
            }
          },
          {
            "name": "maxSlot",
            "type": "u64"
          },
          {
            "name": "orderId",
            "type": "u32"
          },
          {
            "name": "padding",
            "type": "u32"
          }
        ]
      }
    },
    {
      "name": "SignedMsgUserOrdersFixed",
      "type": {
        "kind": "struct",
        "fields": [
          {
            "name": "userPubkey",
            "type": "publicKey"
          },
          {
            "name": "padding",
            "type": "u32"
          },
          {
            "name": "len",
            "type": "u32"
          }
        ]
      }
    },
    {
      "name": "InsuranceFund",
      "type": {
        "kind": "struct",
        "fields": [
          {
            "name": "vault",
            "type": "publicKey"
          },
          {
            "name": "totalShares",
            "type": "u128"
          },
          {
            "name": "userShares",
            "type": "u128"
          },
          {
            "name": "sharesBase",
            "type": "u128"
          },
          {
            "name": "unstakingPeriod",
            "type": "i64"
          },
          {
            "name": "lastRevenueSettleTs",
            "type": "i64"
          },
          {
            "name": "revenueSettlePeriod",
            "type": "i64"
          },
          {
            "name": "totalFactor",
            "type": "u32"
          },
          {
            "name": "userFactor",
            "type": "u32"
          }
        ]
      }
    },
    {
      "name": "OracleGuardRails",
      "type": {
        "kind": "struct",
        "fields": [
          {
            "name": "priceDivergence",
            "type": {
              "defined": "PriceDivergenceGuardRails"
            }
          },
          {
            "name": "validity",
            "type": {
              "defined": "ValidityGuardRails"
            }
          }
        ]
      }
    },
    {
      "name": "PriceDivergenceGuardRails",
      "type": {
        "kind": "struct",
        "fields": [
          {
            "name": "markOraclePercentDivergence",
            "type": "u64"
          },
          {
            "name": "oracleTwap5minPercentDivergence",
            "type": "u64"
          }
        ]
      }
    },
    {
      "name": "ValidityGuardRails",
      "type": {
        "kind": "struct",
        "fields": [
          {
            "name": "slotsBeforeStaleForAmm",
            "type": "i64"
          },
          {
            "name": "slotsBeforeStaleForMargin",
            "type": "i64"
          },
          {
            "name": "confidenceIntervalMaxSize",
            "type": "u64"
          },
          {
            "name": "tooVolatileRatio",
            "type": "i64"
          }
        ]
      }
    },
    {
      "name": "FeeStructure",
      "type": {
        "kind": "struct",
        "fields": [
          {
            "name": "feeTiers",
            "type": {
              "array": [
                {
                  "defined": "FeeTier"
                },
                10
              ]
            }
          },
          {
            "name": "fillerRewardStructure",
            "type": {
              "defined": "OrderFillerRewardStructure"
            }
          },
          {
            "name": "referrerRewardEpochUpperBound",
            "type": "u64"
          },
          {
            "name": "flatFillerFee",
            "type": "u64"
          }
        ]
      }
    },
    {
      "name": "FeeTier",
      "type": {
        "kind": "struct",
        "fields": [
          {
            "name": "feeNumerator",
            "type": "u32"
          },
          {
            "name": "feeDenominator",
            "type": "u32"
          },
          {
            "name": "makerRebateNumerator",
            "type": "u32"
          },
          {
            "name": "makerRebateDenominator",
            "type": "u32"
          },
          {
            "name": "referrerRewardNumerator",
            "type": "u32"
          },
          {
            "name": "referrerRewardDenominator",
            "type": "u32"
          },
          {
            "name": "refereeFeeNumerator",
            "type": "u32"
          },
          {
            "name": "refereeFeeDenominator",
            "type": "u32"
          }
        ]
      }
    },
    {
      "name": "OrderFillerRewardStructure",
      "type": {
        "kind": "struct",
        "fields": [
          {
            "name": "rewardNumerator",
            "type": "u32"
          },
          {
            "name": "rewardDenominator",
            "type": "u32"
          },
          {
            "name": "timeBasedRewardLowerBound",
            "type": "u128"
          }
        ]
      }
    },
    {
      "name": "UserFees",
      "type": {
        "kind": "struct",
        "fields": [
          {
            "name": "totalFeePaid",
            "docs": [
              "Total taker fee paid",
              "precision: QUOTE_PRECISION"
            ],
            "type": "u64"
          },
          {
            "name": "totalFeeRebate",
            "docs": [
              "Total maker fee rebate",
              "precision: QUOTE_PRECISION"
            ],
            "type": "u64"
          },
          {
            "name": "totalTokenDiscount",
            "docs": [
              "Total discount from holding token",
              "precision: QUOTE_PRECISION"
            ],
            "type": "u64"
          },
          {
            "name": "totalRefereeDiscount",
            "docs": [
              "Total discount from being referred",
              "precision: QUOTE_PRECISION"
            ],
            "type": "u64"
          },
          {
            "name": "totalReferrerReward",
            "docs": [
              "Total reward to referrer",
              "precision: QUOTE_PRECISION"
            ],
            "type": "u64"
          },
          {
            "name": "currentEpochReferrerReward",
            "docs": [
              "Total reward to referrer this epoch",
              "precision: QUOTE_PRECISION"
            ],
            "type": "u64"
          }
        ]
      }
    },
    {
      "name": "SpotPosition",
      "type": {
        "kind": "struct",
        "fields": [
          {
            "name": "scaledBalance",
            "docs": [
              "The scaled balance of the position. To get the token amount, multiply by the cumulative deposit/borrow",
              "interest of corresponding market.",
              "precision: SPOT_BALANCE_PRECISION"
            ],
            "type": "u64"
          },
          {
            "name": "openBids",
            "docs": [
              "How many spot bids the user has open",
              "precision: token mint precision"
            ],
            "type": "i64"
          },
          {
            "name": "openAsks",
            "docs": [
              "How many spot asks the user has open",
              "precision: token mint precision"
            ],
            "type": "i64"
          },
          {
            "name": "cumulativeDeposits",
            "docs": [
              "The cumulative deposits/borrows a user has made into a market",
              "precision: token mint precision"
            ],
            "type": "i64"
          },
          {
            "name": "marketIndex",
            "docs": [
              "The market index of the corresponding spot market"
            ],
            "type": "u16"
          },
          {
            "name": "balanceType",
            "docs": [
              "Whether the position is deposit or borrow"
            ],
            "type": {
              "defined": "SpotBalanceType"
            }
          },
          {
            "name": "openOrders",
            "docs": [
              "Number of open orders"
            ],
            "type": "u8"
          },
          {
            "name": "padding",
            "type": {
              "array": [
                "u8",
                4
              ]
            }
          }
        ]
      }
    },
    {
      "name": "PerpPosition",
      "type": {
        "kind": "struct",
        "fields": [
          {
            "name": "lastCumulativeFundingRate",
            "docs": [
              "The perp market's last cumulative funding rate. Used to calculate the funding payment owed to user",
              "precision: FUNDING_RATE_PRECISION"
            ],
            "type": "i64"
          },
          {
            "name": "baseAssetAmount",
            "docs": [
              "the size of the users perp position",
              "precision: BASE_PRECISION"
            ],
            "type": "i64"
          },
          {
            "name": "quoteAssetAmount",
            "docs": [
              "Used to calculate the users pnl. Upon entry, is equal to base_asset_amount * avg entry price - fees",
              "Updated when the user open/closes position or settles pnl. Includes fees/funding",
              "precision: QUOTE_PRECISION"
            ],
            "type": "i64"
          },
          {
            "name": "quoteBreakEvenAmount",
            "docs": [
              "The amount of quote the user would need to exit their position at to break even",
              "Updated when the user open/closes position or settles pnl. Includes fees/funding",
              "precision: QUOTE_PRECISION"
            ],
            "type": "i64"
          },
          {
            "name": "quoteEntryAmount",
            "docs": [
              "The amount quote the user entered the position with. Equal to base asset amount * avg entry price",
              "Updated when the user open/closes position. Excludes fees/funding",
              "precision: QUOTE_PRECISION"
            ],
            "type": "i64"
          },
          {
            "name": "openBids",
            "docs": [
              "The amount of open bids the user has in this perp market",
              "precision: BASE_PRECISION"
            ],
            "type": "i64"
          },
          {
            "name": "openAsks",
            "docs": [
              "The amount of open asks the user has in this perp market",
              "precision: BASE_PRECISION"
            ],
            "type": "i64"
          },
          {
            "name": "settledPnl",
            "docs": [
              "The amount of pnl settled in this market since opening the position",
              "precision: QUOTE_PRECISION"
            ],
            "type": "i64"
          },
          {
            "name": "lpShares",
            "docs": [
              "The number of lp (liquidity provider) shares the user has in this perp market",
              "LP shares allow users to provide liquidity via the AMM",
              "precision: BASE_PRECISION"
            ],
            "type": "u64"
          },
          {
            "name": "lastBaseAssetAmountPerLp",
            "docs": [
              "The last base asset amount per lp the amm had",
              "Used to settle the users lp position",
              "precision: BASE_PRECISION"
            ],
            "type": "i64"
          },
          {
            "name": "lastQuoteAssetAmountPerLp",
            "docs": [
              "The last quote asset amount per lp the amm had",
              "Used to settle the users lp position",
              "precision: QUOTE_PRECISION"
            ],
            "type": "i64"
          },
          {
            "name": "remainderBaseAssetAmount",
            "docs": [
              "Settling LP position can lead to a small amount of base asset being left over smaller than step size",
              "This records that remainder so it can be settled later on",
              "precision: BASE_PRECISION"
            ],
            "type": "i32"
          },
          {
            "name": "marketIndex",
            "docs": [
              "The market index for the perp market"
            ],
            "type": "u16"
          },
          {
            "name": "openOrders",
            "docs": [
              "The number of open orders"
            ],
            "type": "u8"
          },
          {
            "name": "perLpBase",
            "type": "i8"
          }
        ]
      }
    },
    {
      "name": "Order",
      "type": {
        "kind": "struct",
        "fields": [
          {
            "name": "slot",
            "docs": [
              "The slot the order was placed"
            ],
            "type": "u64"
          },
          {
            "name": "price",
            "docs": [
              "The limit price for the order (can be 0 for market orders)",
              "For orders with an auction, this price isn't used until the auction is complete",
              "precision: PRICE_PRECISION"
            ],
            "type": "u64"
          },
          {
            "name": "baseAssetAmount",
            "docs": [
              "The size of the order",
              "precision for perps: BASE_PRECISION",
              "precision for spot: token mint precision"
            ],
            "type": "u64"
          },
          {
            "name": "baseAssetAmountFilled",
            "docs": [
              "The amount of the order filled",
              "precision for perps: BASE_PRECISION",
              "precision for spot: token mint precision"
            ],
            "type": "u64"
          },
          {
            "name": "quoteAssetAmountFilled",
            "docs": [
              "The amount of quote filled for the order",
              "precision: QUOTE_PRECISION"
            ],
            "type": "u64"
          },
          {
            "name": "triggerPrice",
            "docs": [
              "At what price the order will be triggered. Only relevant for trigger orders",
              "precision: PRICE_PRECISION"
            ],
            "type": "u64"
          },
          {
            "name": "auctionStartPrice",
            "docs": [
              "The start price for the auction. Only relevant for market/oracle orders",
              "precision: PRICE_PRECISION"
            ],
            "type": "i64"
          },
          {
            "name": "auctionEndPrice",
            "docs": [
              "The end price for the auction. Only relevant for market/oracle orders",
              "precision: PRICE_PRECISION"
            ],
            "type": "i64"
          },
          {
            "name": "maxTs",
            "docs": [
              "The time when the order will expire"
            ],
            "type": "i64"
          },
          {
            "name": "oraclePriceOffset",
            "docs": [
              "If set, the order limit price is the oracle price + this offset",
              "precision: PRICE_PRECISION"
            ],
            "type": "i32"
          },
          {
            "name": "orderId",
            "docs": [
              "The id for the order. Each users has their own order id space"
            ],
            "type": "u32"
          },
          {
            "name": "marketIndex",
            "docs": [
              "The perp/spot market index"
            ],
            "type": "u16"
          },
          {
            "name": "status",
            "docs": [
              "Whether the order is open or unused"
            ],
            "type": {
              "defined": "OrderStatus"
            }
          },
          {
            "name": "orderType",
            "docs": [
              "The type of order"
            ],
            "type": {
              "defined": "OrderType"
            }
          },
          {
            "name": "marketType",
            "docs": [
              "Whether market is spot or perp"
            ],
            "type": {
              "defined": "MarketType"
            }
          },
          {
            "name": "userOrderId",
            "docs": [
              "User generated order id. Can make it easier to place/cancel orders"
            ],
            "type": "u8"
          },
          {
            "name": "existingPositionDirection",
            "docs": [
              "What the users position was when the order was placed"
            ],
            "type": {
              "defined": "PositionDirection"
            }
          },
          {
            "name": "direction",
            "docs": [
              "Whether the user is going long or short. LONG = bid, SHORT = ask"
            ],
            "type": {
              "defined": "PositionDirection"
            }
          },
          {
            "name": "reduceOnly",
            "docs": [
              "Whether the order is allowed to only reduce position size"
            ],
            "type": "bool"
          },
          {
            "name": "postOnly",
            "docs": [
              "Whether the order must be a maker"
            ],
            "type": "bool"
          },
          {
            "name": "immediateOrCancel",
            "docs": [
              "Whether the order must be canceled the same slot it is placed"
            ],
            "type": "bool"
          },
          {
            "name": "triggerCondition",
            "docs": [
              "Whether the order is triggered above or below the trigger price. Only relevant for trigger orders"
            ],
            "type": {
              "defined": "OrderTriggerCondition"
            }
          },
          {
            "name": "auctionDuration",
            "docs": [
              "How many slots the auction lasts"
            ],
            "type": "u8"
          },
          {
            "name": "postedSlotTail",
            "docs": [
              "Last 8 bits of the slot the order was posted on-chain (not order slot for signed msg orders)"
            ],
            "type": "u8"
          },
          {
            "name": "bitFlags",
            "docs": [
              "Bitflags for further classification",
              "0: is_signed_message"
            ],
            "type": "u8"
          },
          {
            "name": "padding",
            "type": {
              "array": [
                "u8",
                1
              ]
            }
          }
        ]
      }
    },
    {
      "name": "SwapDirection",
      "type": {
        "kind": "enum",
        "variants": [
          {
            "name": "Add"
          },
          {
            "name": "Remove"
          }
        ]
      }
    },
    {
      "name": "ModifyOrderId",
      "type": {
        "kind": "enum",
        "variants": [
          {
            "name": "UserOrderId",
            "fields": [
              "u8"
            ]
          },
          {
            "name": "OrderId",
            "fields": [
              "u32"
            ]
          }
        ]
      }
    },
    {
      "name": "PositionDirection",
      "type": {
        "kind": "enum",
        "variants": [
          {
            "name": "Long"
          },
          {
            "name": "Short"
          }
        ]
      }
    },
    {
      "name": "SpotFulfillmentType",
      "type": {
        "kind": "enum",
        "variants": [
          {
            "name": "SerumV3"
          },
          {
            "name": "Match"
          },
          {
            "name": "PhoenixV1"
          },
          {
            "name": "OpenbookV2"
          }
        ]
      }
    },
    {
      "name": "SwapReduceOnly",
      "type": {
        "kind": "enum",
        "variants": [
          {
            "name": "In"
          },
          {
            "name": "Out"
          }
        ]
      }
    },
    {
      "name": "TwapPeriod",
      "type": {
        "kind": "enum",
        "variants": [
          {
            "name": "FundingPeriod"
          },
          {
            "name": "FiveMin"
          }
        ]
      }
    },
    {
      "name": "LiquidationMultiplierType",
      "type": {
        "kind": "enum",
        "variants": [
          {
            "name": "Discount"
          },
          {
            "name": "Premium"
          }
        ]
      }
    },
    {
      "name": "MarginRequirementType",
      "type": {
        "kind": "enum",
        "variants": [
          {
            "name": "Initial"
          },
          {
            "name": "Fill"
          },
          {
            "name": "Maintenance"
          }
        ]
      }
    },
    {
      "name": "OracleValidity",
      "type": {
        "kind": "enum",
        "variants": [
          {
            "name": "NonPositive"
          },
          {
            "name": "TooVolatile"
          },
          {
            "name": "TooUncertain"
          },
          {
            "name": "StaleForMargin"
          },
          {
            "name": "InsufficientDataPoints"
          },
          {
            "name": "StaleForAMM"
          },
          {
            "name": "Valid"
          }
        ]
      }
    },
    {
      "name": "DriftAction",
      "type": {
        "kind": "enum",
        "variants": [
          {
            "name": "UpdateFunding"
          },
          {
            "name": "SettlePnl"
          },
          {
            "name": "TriggerOrder"
          },
          {
            "name": "FillOrderMatch"
          },
          {
            "name": "FillOrderAmm"
          },
          {
            "name": "Liquidate"
          },
          {
            "name": "MarginCalc"
          },
          {
            "name": "UpdateTwap"
          },
          {
            "name": "UpdateAMMCurve"
          },
          {
            "name": "OracleOrderPrice"
          },
          {
            "name": "UpdateLpConstituentTargetBase"
          },
          {
            "name": "UpdateLpPoolAum"
          },
          {
            "name": "LpPoolSwap"
          }
        ]
      }
    },
    {
      "name": "PositionUpdateType",
      "type": {
        "kind": "enum",
        "variants": [
          {
            "name": "Open"
          },
          {
            "name": "Increase"
          },
          {
            "name": "Reduce"
          },
          {
            "name": "Close"
          },
          {
            "name": "Flip"
          }
        ]
      }
    },
    {
      "name": "DepositExplanation",
      "type": {
        "kind": "enum",
        "variants": [
          {
            "name": "None"
          },
          {
            "name": "Transfer"
          },
          {
            "name": "Borrow"
          },
          {
            "name": "RepayBorrow"
          },
          {
            "name": "Reward"
          }
        ]
      }
    },
    {
      "name": "DepositDirection",
      "type": {
        "kind": "enum",
        "variants": [
          {
            "name": "Deposit"
          },
          {
            "name": "Withdraw"
          }
        ]
      }
    },
    {
      "name": "OrderAction",
      "type": {
        "kind": "enum",
        "variants": [
          {
            "name": "Place"
          },
          {
            "name": "Cancel"
          },
          {
            "name": "Fill"
          },
          {
            "name": "Trigger"
          },
          {
            "name": "Expire"
          }
        ]
      }
    },
    {
      "name": "OrderActionExplanation",
      "type": {
        "kind": "enum",
        "variants": [
          {
            "name": "None"
          },
          {
            "name": "InsufficientFreeCollateral"
          },
          {
            "name": "OraclePriceBreachedLimitPrice"
          },
          {
            "name": "MarketOrderFilledToLimitPrice"
          },
          {
            "name": "OrderExpired"
          },
          {
            "name": "Liquidation"
          },
          {
            "name": "OrderFilledWithAMM"
          },
          {
            "name": "OrderFilledWithAMMJit"
          },
          {
            "name": "OrderFilledWithMatch"
          },
          {
            "name": "OrderFilledWithMatchJit"
          },
          {
            "name": "MarketExpired"
          },
          {
            "name": "RiskingIncreasingOrder"
          },
          {
            "name": "ReduceOnlyOrderIncreasedPosition"
          },
          {
            "name": "OrderFillWithSerum"
          },
          {
            "name": "NoBorrowLiquidity"
          },
          {
            "name": "OrderFillWithPhoenix"
          },
          {
            "name": "OrderFilledWithAMMJitLPSplit"
          },
          {
            "name": "OrderFilledWithLPJit"
          },
          {
            "name": "DeriskLp"
          },
          {
            "name": "OrderFilledWithOpenbookV2"
          },
          {
            "name": "TransferPerpPosition"
          }
        ]
      }
    },
    {
      "name": "LPAction",
      "type": {
        "kind": "enum",
        "variants": [
          {
            "name": "AddLiquidity"
          },
          {
            "name": "RemoveLiquidity"
          },
          {
            "name": "SettleLiquidity"
          },
          {
            "name": "RemoveLiquidityDerisk"
          }
        ]
      }
    },
    {
      "name": "LiquidationType",
      "type": {
        "kind": "enum",
        "variants": [
          {
            "name": "LiquidatePerp"
          },
          {
            "name": "LiquidateSpot"
          },
          {
            "name": "LiquidateBorrowForPerpPnl"
          },
          {
            "name": "LiquidatePerpPnlForDeposit"
          },
          {
            "name": "PerpBankruptcy"
          },
          {
            "name": "SpotBankruptcy"
          }
        ]
      }
    },
    {
      "name": "SettlePnlExplanation",
      "type": {
        "kind": "enum",
        "variants": [
          {
            "name": "None"
          },
          {
            "name": "ExpiredPosition"
          }
        ]
      }
    },
    {
      "name": "StakeAction",
      "type": {
        "kind": "enum",
        "variants": [
          {
            "name": "Stake"
          },
          {
            "name": "UnstakeRequest"
          },
          {
            "name": "UnstakeCancelRequest"
          },
          {
            "name": "Unstake"
          },
          {
            "name": "UnstakeTransfer"
          },
          {
            "name": "StakeTransfer"
          }
        ]
      }
    },
    {
      "name": "FillMode",
      "type": {
        "kind": "enum",
        "variants": [
          {
            "name": "Fill"
          },
          {
            "name": "PlaceAndMake"
          },
          {
            "name": "PlaceAndTake",
            "fields": [
              "bool",
              "u8"
            ]
          },
          {
            "name": "Liquidation"
          }
        ]
      }
    },
    {
      "name": "PerpFulfillmentMethod",
      "type": {
        "kind": "enum",
        "variants": [
          {
            "name": "AMM",
            "fields": [
              {
                "option": "u64"
              }
            ]
          },
          {
            "name": "Match",
            "fields": [
              "publicKey",
              "u16",
              "u64"
            ]
          }
        ]
      }
    },
    {
      "name": "SpotFulfillmentMethod",
      "type": {
        "kind": "enum",
        "variants": [
          {
            "name": "ExternalMarket"
          },
          {
            "name": "Match",
            "fields": [
              "publicKey",
              "u16"
            ]
          }
        ]
      }
    },
    {
      "name": "WeightValidationFlags",
      "type": {
        "kind": "enum",
        "variants": [
          {
            "name": "NONE"
          },
          {
            "name": "EnforceTotalWeight100"
          },
          {
            "name": "NoNegativeWeights"
          },
          {
            "name": "NoOverweight"
          }
        ]
      }
    },
    {
      "name": "MarginCalculationMode",
      "type": {
        "kind": "enum",
        "variants": [
          {
            "name": "Standard",
            "fields": [
              {
                "name": "trackOpenOrdersFraction",
                "type": "bool"
              }
            ]
          },
          {
            "name": "Liquidation",
            "fields": [
              {
                "name": "marketToTrackMarginRequirement",
                "type": {
                  "option": {
                    "defined": "MarketIdentifier"
                  }
                }
              }
            ]
          }
        ]
      }
    },
    {
      "name": "OracleSource",
      "type": {
        "kind": "enum",
        "variants": [
          {
            "name": "Pyth"
          },
          {
            "name": "Switchboard"
          },
          {
            "name": "QuoteAsset"
          },
          {
            "name": "Pyth1K"
          },
          {
            "name": "Pyth1M"
          },
          {
            "name": "PythStableCoin"
          },
          {
            "name": "Prelaunch"
          },
          {
            "name": "PythPull"
          },
          {
            "name": "Pyth1KPull"
          },
          {
            "name": "Pyth1MPull"
          },
          {
            "name": "PythStableCoinPull"
          },
          {
            "name": "SwitchboardOnDemand"
          },
          {
            "name": "PythLazer"
          },
          {
            "name": "PythLazer1K"
          },
          {
            "name": "PythLazer1M"
          },
          {
            "name": "PythLazerStableCoin"
          }
        ]
      }
    },
    {
      "name": "OrderParamsBitFlag",
      "type": {
        "kind": "enum",
        "variants": [
          {
            "name": "ImmediateOrCancel"
          },
          {
            "name": "UpdateHighLeverageMode"
          }
        ]
      }
    },
    {
      "name": "PostOnlyParam",
      "type": {
        "kind": "enum",
        "variants": [
          {
            "name": "None"
          },
          {
            "name": "MustPostOnly"
          },
          {
            "name": "TryPostOnly"
          },
          {
            "name": "Slide"
          }
        ]
      }
    },
    {
      "name": "ModifyOrderPolicy",
      "type": {
        "kind": "enum",
        "variants": [
          {
            "name": "MustModify"
          },
          {
            "name": "ExcludePreviousFill"
          }
        ]
      }
    },
    {
      "name": "PlaceAndTakeOrderSuccessCondition",
      "type": {
        "kind": "enum",
        "variants": [
          {
            "name": "PartialFill"
          },
          {
            "name": "FullFill"
          }
        ]
      }
    },
    {
      "name": "PerpOperation",
      "type": {
        "kind": "enum",
        "variants": [
          {
            "name": "UpdateFunding"
          },
          {
            "name": "AmmFill"
          },
          {
            "name": "Fill"
          },
          {
            "name": "SettlePnl"
          },
          {
            "name": "SettlePnlWithPosition"
          },
          {
            "name": "Liquidation"
          },
          {
            "name": "AmmImmediateFill"
          }
        ]
      }
    },
    {
      "name": "SpotOperation",
      "type": {
        "kind": "enum",
        "variants": [
          {
            "name": "UpdateCumulativeInterest"
          },
          {
            "name": "Fill"
          },
          {
            "name": "Deposit"
          },
          {
            "name": "Withdraw"
          },
          {
            "name": "Liquidation"
          }
        ]
      }
    },
    {
      "name": "InsuranceFundOperation",
      "type": {
        "kind": "enum",
        "variants": [
          {
            "name": "Init"
          },
          {
            "name": "Add"
          },
          {
            "name": "RequestRemove"
          },
          {
            "name": "Remove"
          }
        ]
      }
    },
    {
      "name": "MarketStatus",
      "type": {
        "kind": "enum",
        "variants": [
          {
            "name": "Initialized"
          },
          {
            "name": "Active"
          },
          {
            "name": "FundingPaused"
          },
          {
            "name": "AmmPaused"
          },
          {
            "name": "FillPaused"
          },
          {
            "name": "WithdrawPaused"
          },
          {
            "name": "ReduceOnly"
          },
          {
            "name": "Settlement"
          },
          {
            "name": "Delisted"
          }
        ]
      }
    },
    {
      "name": "ContractType",
      "type": {
        "kind": "enum",
        "variants": [
          {
            "name": "Perpetual"
          },
          {
            "name": "Future"
          },
          {
            "name": "Prediction"
          }
        ]
      }
    },
    {
      "name": "ContractTier",
      "type": {
        "kind": "enum",
        "variants": [
          {
            "name": "A"
          },
          {
            "name": "B"
          },
          {
            "name": "C"
          },
          {
            "name": "Speculative"
          },
          {
            "name": "HighlySpeculative"
          },
          {
            "name": "Isolated"
          }
        ]
      }
    },
    {
      "name": "AMMLiquiditySplit",
      "type": {
        "kind": "enum",
        "variants": [
          {
            "name": "ProtocolOwned"
          },
          {
            "name": "LPOwned"
          },
          {
            "name": "Shared"
          }
        ]
      }
    },
    {
      "name": "AMMAvailability",
      "type": {
        "kind": "enum",
        "variants": [
          {
            "name": "Immediate"
          },
          {
            "name": "AfterMinDuration"
          },
          {
            "name": "Unavailable"
          }
        ]
      }
    },
    {
      "name": "SettlePnlMode",
      "type": {
        "kind": "enum",
        "variants": [
          {
            "name": "MustSettle"
          },
          {
            "name": "TrySettle"
          }
        ]
      }
    },
    {
      "name": "SpotBalanceType",
      "type": {
        "kind": "enum",
        "variants": [
          {
            "name": "Deposit"
          },
          {
            "name": "Borrow"
          }
        ]
      }
    },
    {
      "name": "SpotFulfillmentConfigStatus",
      "type": {
        "kind": "enum",
        "variants": [
          {
            "name": "Enabled"
          },
          {
            "name": "Disabled"
          }
        ]
      }
    },
    {
      "name": "AssetTier",
      "type": {
        "kind": "enum",
        "variants": [
          {
            "name": "Collateral"
          },
          {
            "name": "Protected"
          },
          {
            "name": "Cross"
          },
          {
            "name": "Isolated"
          },
          {
            "name": "Unlisted"
          }
        ]
      }
    },
    {
      "name": "ExchangeStatus",
      "type": {
        "kind": "enum",
        "variants": [
          {
            "name": "DepositPaused"
          },
          {
            "name": "WithdrawPaused"
          },
          {
            "name": "AmmPaused"
          },
          {
            "name": "FillPaused"
          },
          {
            "name": "LiqPaused"
          },
          {
            "name": "FundingPaused"
          },
          {
            "name": "SettlePnlPaused"
          },
          {
            "name": "AmmImmediateFillPaused"
          }
        ]
      }
    },
    {
      "name": "UserStatus",
      "type": {
        "kind": "enum",
        "variants": [
          {
            "name": "BeingLiquidated"
          },
          {
            "name": "Bankrupt"
          },
          {
            "name": "ReduceOnly"
          },
          {
            "name": "AdvancedLp"
          },
          {
            "name": "ProtectedMakerOrders"
          }
        ]
      }
    },
    {
      "name": "AssetType",
      "type": {
        "kind": "enum",
        "variants": [
          {
            "name": "Base"
          },
          {
            "name": "Quote"
          }
        ]
      }
    },
    {
      "name": "OrderStatus",
      "type": {
        "kind": "enum",
        "variants": [
          {
            "name": "Init"
          },
          {
            "name": "Open"
          },
          {
            "name": "Filled"
          },
          {
            "name": "Canceled"
          }
        ]
      }
    },
    {
      "name": "OrderType",
      "type": {
        "kind": "enum",
        "variants": [
          {
            "name": "Market"
          },
          {
            "name": "Limit"
          },
          {
            "name": "TriggerMarket"
          },
          {
            "name": "TriggerLimit"
          },
          {
            "name": "Oracle"
          }
        ]
      }
    },
    {
      "name": "OrderTriggerCondition",
      "type": {
        "kind": "enum",
        "variants": [
          {
            "name": "Above"
          },
          {
            "name": "Below"
          },
          {
            "name": "TriggeredAbove"
          },
          {
            "name": "TriggeredBelow"
          }
        ]
      }
    },
    {
      "name": "MarketType",
      "type": {
        "kind": "enum",
        "variants": [
          {
            "name": "Spot"
          },
          {
            "name": "Perp"
          }
        ]
      }
    },
    {
      "name": "OrderBitFlag",
      "type": {
        "kind": "enum",
        "variants": [
          {
            "name": "SignedMessage"
          },
          {
            "name": "OracleTriggerMarket"
          },
          {
            "name": "SafeTriggerOrder"
          }
        ]
      }
    },
    {
      "name": "ReferrerStatus",
      "type": {
        "kind": "enum",
        "variants": [
          {
            "name": "IsReferrer"
          },
          {
            "name": "IsReferred"
          }
        ]
      }
    },
    {
      "name": "MarginMode",
      "type": {
        "kind": "enum",
        "variants": [
          {
            "name": "Default"
          },
          {
            "name": "HighLeverage"
          }
        ]
      }
    },
    {
      "name": "FuelOverflowStatus",
      "type": {
        "kind": "enum",
        "variants": [
          {
            "name": "Exists"
          }
        ]
      }
    },
    {
      "name": "SignatureVerificationError",
      "type": {
        "kind": "enum",
        "variants": [
          {
            "name": "InvalidEd25519InstructionProgramId"
          },
          {
            "name": "InvalidEd25519InstructionDataLength"
          },
          {
            "name": "InvalidSignatureIndex"
          },
          {
            "name": "InvalidSignatureOffset"
          },
          {
            "name": "InvalidPublicKeyOffset"
          },
          {
            "name": "InvalidMessageOffset"
          },
          {
            "name": "InvalidMessageDataSize"
          },
          {
            "name": "InvalidInstructionIndex"
          },
          {
            "name": "MessageOffsetOverflow"
          },
          {
            "name": "InvalidMessageHex"
          },
          {
            "name": "InvalidMessageData"
          },
          {
            "name": "LoadInstructionAtFailed"
          }
        ]
      }
    }
  ],
  "events": [
    {
      "name": "NewUserRecord",
      "fields": [
        {
          "name": "ts",
          "type": "i64",
          "index": false
        },
        {
          "name": "userAuthority",
          "type": "publicKey",
          "index": false
        },
        {
          "name": "user",
          "type": "publicKey",
          "index": false
        },
        {
          "name": "subAccountId",
          "type": "u16",
          "index": false
        },
        {
          "name": "name",
          "type": {
            "array": [
              "u8",
              32
            ]
          },
          "index": false
        },
        {
          "name": "referrer",
          "type": "publicKey",
          "index": false
        }
      ]
    },
    {
      "name": "DepositRecord",
      "fields": [
        {
          "name": "ts",
          "type": "i64",
          "index": false
        },
        {
          "name": "userAuthority",
          "type": "publicKey",
          "index": false
        },
        {
          "name": "user",
          "type": "publicKey",
          "index": false
        },
        {
          "name": "direction",
          "type": {
            "defined": "DepositDirection"
          },
          "index": false
        },
        {
          "name": "depositRecordId",
          "type": "u64",
          "index": false
        },
        {
          "name": "amount",
          "type": "u64",
          "index": false
        },
        {
          "name": "marketIndex",
          "type": "u16",
          "index": false
        },
        {
          "name": "oraclePrice",
          "type": "i64",
          "index": false
        },
        {
          "name": "marketDepositBalance",
          "type": "u128",
          "index": false
        },
        {
          "name": "marketWithdrawBalance",
          "type": "u128",
          "index": false
        },
        {
          "name": "marketCumulativeDepositInterest",
          "type": "u128",
          "index": false
        },
        {
          "name": "marketCumulativeBorrowInterest",
          "type": "u128",
          "index": false
        },
        {
          "name": "totalDepositsAfter",
          "type": "u64",
          "index": false
        },
        {
          "name": "totalWithdrawsAfter",
          "type": "u64",
          "index": false
        },
        {
          "name": "explanation",
          "type": {
            "defined": "DepositExplanation"
          },
          "index": false
        },
        {
          "name": "transferUser",
          "type": {
            "option": "publicKey"
          },
          "index": false
        }
      ]
    },
    {
      "name": "SpotInterestRecord",
      "fields": [
        {
          "name": "ts",
          "type": "i64",
          "index": false
        },
        {
          "name": "marketIndex",
          "type": "u16",
          "index": false
        },
        {
          "name": "depositBalance",
          "type": "u128",
          "index": false
        },
        {
          "name": "cumulativeDepositInterest",
          "type": "u128",
          "index": false
        },
        {
          "name": "borrowBalance",
          "type": "u128",
          "index": false
        },
        {
          "name": "cumulativeBorrowInterest",
          "type": "u128",
          "index": false
        },
        {
          "name": "optimalUtilization",
          "type": "u32",
          "index": false
        },
        {
          "name": "optimalBorrowRate",
          "type": "u32",
          "index": false
        },
        {
          "name": "maxBorrowRate",
          "type": "u32",
          "index": false
        }
      ]
    },
    {
      "name": "FundingPaymentRecord",
      "fields": [
        {
          "name": "ts",
          "type": "i64",
          "index": false
        },
        {
          "name": "userAuthority",
          "type": "publicKey",
          "index": false
        },
        {
          "name": "user",
          "type": "publicKey",
          "index": false
        },
        {
          "name": "marketIndex",
          "type": "u16",
          "index": false
        },
        {
          "name": "fundingPayment",
          "type": "i64",
          "index": false
        },
        {
          "name": "baseAssetAmount",
          "type": "i64",
          "index": false
        },
        {
          "name": "userLastCumulativeFunding",
          "type": "i64",
          "index": false
        },
        {
          "name": "ammCumulativeFundingLong",
          "type": "i128",
          "index": false
        },
        {
          "name": "ammCumulativeFundingShort",
          "type": "i128",
          "index": false
        }
      ]
    },
    {
      "name": "FundingRateRecord",
      "fields": [
        {
          "name": "ts",
          "type": "i64",
          "index": false
        },
        {
          "name": "recordId",
          "type": "u64",
          "index": false
        },
        {
          "name": "marketIndex",
          "type": "u16",
          "index": false
        },
        {
          "name": "fundingRate",
          "type": "i64",
          "index": false
        },
        {
          "name": "fundingRateLong",
          "type": "i128",
          "index": false
        },
        {
          "name": "fundingRateShort",
          "type": "i128",
          "index": false
        },
        {
          "name": "cumulativeFundingRateLong",
          "type": "i128",
          "index": false
        },
        {
          "name": "cumulativeFundingRateShort",
          "type": "i128",
          "index": false
        },
        {
          "name": "oraclePriceTwap",
          "type": "i64",
          "index": false
        },
        {
          "name": "markPriceTwap",
          "type": "u64",
          "index": false
        },
        {
          "name": "periodRevenue",
          "type": "i64",
          "index": false
        },
        {
          "name": "baseAssetAmountWithAmm",
          "type": "i128",
          "index": false
        },
        {
          "name": "baseAssetAmountWithUnsettledLp",
          "type": "i128",
          "index": false
        }
      ]
    },
    {
      "name": "CurveRecord",
      "fields": [
        {
          "name": "ts",
          "type": "i64",
          "index": false
        },
        {
          "name": "recordId",
          "type": "u64",
          "index": false
        },
        {
          "name": "pegMultiplierBefore",
          "type": "u128",
          "index": false
        },
        {
          "name": "baseAssetReserveBefore",
          "type": "u128",
          "index": false
        },
        {
          "name": "quoteAssetReserveBefore",
          "type": "u128",
          "index": false
        },
        {
          "name": "sqrtKBefore",
          "type": "u128",
          "index": false
        },
        {
          "name": "pegMultiplierAfter",
          "type": "u128",
          "index": false
        },
        {
          "name": "baseAssetReserveAfter",
          "type": "u128",
          "index": false
        },
        {
          "name": "quoteAssetReserveAfter",
          "type": "u128",
          "index": false
        },
        {
          "name": "sqrtKAfter",
          "type": "u128",
          "index": false
        },
        {
          "name": "baseAssetAmountLong",
          "type": "u128",
          "index": false
        },
        {
          "name": "baseAssetAmountShort",
          "type": "u128",
          "index": false
        },
        {
          "name": "baseAssetAmountWithAmm",
          "type": "i128",
          "index": false
        },
        {
          "name": "totalFee",
          "type": "i128",
          "index": false
        },
        {
          "name": "totalFeeMinusDistributions",
          "type": "i128",
          "index": false
        },
        {
          "name": "adjustmentCost",
          "type": "i128",
          "index": false
        },
        {
          "name": "oraclePrice",
          "type": "i64",
          "index": false
        },
        {
          "name": "fillRecord",
          "type": "u128",
          "index": false
        },
        {
          "name": "numberOfUsers",
          "type": "u32",
          "index": false
        },
        {
          "name": "marketIndex",
          "type": "u16",
          "index": false
        }
      ]
    },
    {
      "name": "SignedMsgOrderRecord",
      "fields": [
        {
          "name": "user",
          "type": "publicKey",
          "index": false
        },
        {
          "name": "hash",
          "type": "string",
          "index": false
        },
        {
          "name": "matchingOrderParams",
          "type": {
            "defined": "OrderParams"
          },
          "index": false
        },
        {
          "name": "userOrderId",
          "type": "u32",
          "index": false
        },
        {
          "name": "signedMsgOrderMaxSlot",
          "type": "u64",
          "index": false
        },
        {
          "name": "signedMsgOrderUuid",
          "type": {
            "array": [
              "u8",
              8
            ]
          },
          "index": false
        },
        {
          "name": "ts",
          "type": "i64",
          "index": false
        }
      ]
    },
    {
      "name": "OrderRecord",
      "fields": [
        {
          "name": "ts",
          "type": "i64",
          "index": false
        },
        {
          "name": "user",
          "type": "publicKey",
          "index": false
        },
        {
          "name": "order",
          "type": {
            "defined": "Order"
          },
          "index": false
        }
      ]
    },
    {
      "name": "OrderActionRecord",
      "fields": [
        {
          "name": "ts",
          "type": "i64",
          "index": false
        },
        {
          "name": "action",
          "type": {
            "defined": "OrderAction"
          },
          "index": false
        },
        {
          "name": "actionExplanation",
          "type": {
            "defined": "OrderActionExplanation"
          },
          "index": false
        },
        {
          "name": "marketIndex",
          "type": "u16",
          "index": false
        },
        {
          "name": "marketType",
          "type": {
            "defined": "MarketType"
          },
          "index": false
        },
        {
          "name": "filler",
          "type": {
            "option": "publicKey"
          },
          "index": false
        },
        {
          "name": "fillerReward",
          "type": {
            "option": "u64"
          },
          "index": false
        },
        {
          "name": "fillRecordId",
          "type": {
            "option": "u64"
          },
          "index": false
        },
        {
          "name": "baseAssetAmountFilled",
          "type": {
            "option": "u64"
          },
          "index": false
        },
        {
          "name": "quoteAssetAmountFilled",
          "type": {
            "option": "u64"
          },
          "index": false
        },
        {
          "name": "takerFee",
          "type": {
            "option": "u64"
          },
          "index": false
        },
        {
          "name": "makerFee",
          "type": {
            "option": "i64"
          },
          "index": false
        },
        {
          "name": "referrerReward",
          "type": {
            "option": "u32"
          },
          "index": false
        },
        {
          "name": "quoteAssetAmountSurplus",
          "type": {
            "option": "i64"
          },
          "index": false
        },
        {
          "name": "spotFulfillmentMethodFee",
          "type": {
            "option": "u64"
          },
          "index": false
        },
        {
          "name": "taker",
          "type": {
            "option": "publicKey"
          },
          "index": false
        },
        {
          "name": "takerOrderId",
          "type": {
            "option": "u32"
          },
          "index": false
        },
        {
          "name": "takerOrderDirection",
          "type": {
            "option": {
              "defined": "PositionDirection"
            }
          },
          "index": false
        },
        {
          "name": "takerOrderBaseAssetAmount",
          "type": {
            "option": "u64"
          },
          "index": false
        },
        {
          "name": "takerOrderCumulativeBaseAssetAmountFilled",
          "type": {
            "option": "u64"
          },
          "index": false
        },
        {
          "name": "takerOrderCumulativeQuoteAssetAmountFilled",
          "type": {
            "option": "u64"
          },
          "index": false
        },
        {
          "name": "maker",
          "type": {
            "option": "publicKey"
          },
          "index": false
        },
        {
          "name": "makerOrderId",
          "type": {
            "option": "u32"
          },
          "index": false
        },
        {
          "name": "makerOrderDirection",
          "type": {
            "option": {
              "defined": "PositionDirection"
            }
          },
          "index": false
        },
        {
          "name": "makerOrderBaseAssetAmount",
          "type": {
            "option": "u64"
          },
          "index": false
        },
        {
          "name": "makerOrderCumulativeBaseAssetAmountFilled",
          "type": {
            "option": "u64"
          },
          "index": false
        },
        {
          "name": "makerOrderCumulativeQuoteAssetAmountFilled",
          "type": {
            "option": "u64"
          },
          "index": false
        },
        {
          "name": "oraclePrice",
          "type": "i64",
          "index": false
        },
        {
          "name": "bitFlags",
          "type": "u8",
          "index": false
        },
        {
          "name": "takerExistingQuoteEntryAmount",
          "type": {
            "option": "u64"
          },
          "index": false
        },
        {
          "name": "takerExistingBaseAssetAmount",
          "type": {
            "option": "u64"
          },
          "index": false
        },
        {
          "name": "makerExistingQuoteEntryAmount",
          "type": {
            "option": "u64"
          },
          "index": false
        },
        {
          "name": "makerExistingBaseAssetAmount",
          "type": {
            "option": "u64"
          },
          "index": false
        }
      ]
    },
    {
      "name": "LPRecord",
      "fields": [
        {
          "name": "ts",
          "type": "i64",
          "index": false
        },
        {
          "name": "user",
          "type": "publicKey",
          "index": false
        },
        {
          "name": "action",
          "type": {
            "defined": "LPAction"
          },
          "index": false
        },
        {
          "name": "nShares",
          "type": "u64",
          "index": false
        },
        {
          "name": "marketIndex",
          "type": "u16",
          "index": false
        },
        {
          "name": "deltaBaseAssetAmount",
          "type": "i64",
          "index": false
        },
        {
          "name": "deltaQuoteAssetAmount",
          "type": "i64",
          "index": false
        },
        {
          "name": "pnl",
          "type": "i64",
          "index": false
        }
      ]
    },
    {
      "name": "LiquidationRecord",
      "fields": [
        {
          "name": "ts",
          "type": "i64",
          "index": false
        },
        {
          "name": "liquidationType",
          "type": {
            "defined": "LiquidationType"
          },
          "index": false
        },
        {
          "name": "user",
          "type": "publicKey",
          "index": false
        },
        {
          "name": "liquidator",
          "type": "publicKey",
          "index": false
        },
        {
          "name": "marginRequirement",
          "type": "u128",
          "index": false
        },
        {
          "name": "totalCollateral",
          "type": "i128",
          "index": false
        },
        {
          "name": "marginFreed",
          "type": "u64",
          "index": false
        },
        {
          "name": "liquidationId",
          "type": "u16",
          "index": false
        },
        {
          "name": "bankrupt",
          "type": "bool",
          "index": false
        },
        {
          "name": "canceledOrderIds",
          "type": {
            "vec": "u32"
          },
          "index": false
        },
        {
          "name": "liquidatePerp",
          "type": {
            "defined": "LiquidatePerpRecord"
          },
          "index": false
        },
        {
          "name": "liquidateSpot",
          "type": {
            "defined": "LiquidateSpotRecord"
          },
          "index": false
        },
        {
          "name": "liquidateBorrowForPerpPnl",
          "type": {
            "defined": "LiquidateBorrowForPerpPnlRecord"
          },
          "index": false
        },
        {
          "name": "liquidatePerpPnlForDeposit",
          "type": {
            "defined": "LiquidatePerpPnlForDepositRecord"
          },
          "index": false
        },
        {
          "name": "perpBankruptcy",
          "type": {
            "defined": "PerpBankruptcyRecord"
          },
          "index": false
        },
        {
          "name": "spotBankruptcy",
          "type": {
            "defined": "SpotBankruptcyRecord"
          },
          "index": false
        }
      ]
    },
    {
      "name": "SettlePnlRecord",
      "fields": [
        {
          "name": "ts",
          "type": "i64",
          "index": false
        },
        {
          "name": "user",
          "type": "publicKey",
          "index": false
        },
        {
          "name": "marketIndex",
          "type": "u16",
          "index": false
        },
        {
          "name": "pnl",
          "type": "i128",
          "index": false
        },
        {
          "name": "baseAssetAmount",
          "type": "i64",
          "index": false
        },
        {
          "name": "quoteAssetAmountAfter",
          "type": "i64",
          "index": false
        },
        {
          "name": "quoteEntryAmount",
          "type": "i64",
          "index": false
        },
        {
          "name": "settlePrice",
          "type": "i64",
          "index": false
        },
        {
          "name": "explanation",
          "type": {
            "defined": "SettlePnlExplanation"
          },
          "index": false
        }
      ]
    },
    {
      "name": "InsuranceFundRecord",
      "fields": [
        {
          "name": "ts",
          "type": "i64",
          "index": false
        },
        {
          "name": "spotMarketIndex",
          "type": "u16",
          "index": false
        },
        {
          "name": "perpMarketIndex",
          "type": "u16",
          "index": false
        },
        {
          "name": "userIfFactor",
          "type": "u32",
          "index": false
        },
        {
          "name": "totalIfFactor",
          "type": "u32",
          "index": false
        },
        {
          "name": "vaultAmountBefore",
          "type": "u64",
          "index": false
        },
        {
          "name": "insuranceVaultAmountBefore",
          "type": "u64",
          "index": false
        },
        {
          "name": "totalIfSharesBefore",
          "type": "u128",
          "index": false
        },
        {
          "name": "totalIfSharesAfter",
          "type": "u128",
          "index": false
        },
        {
          "name": "amount",
          "type": "i64",
          "index": false
        }
      ]
    },
    {
      "name": "InsuranceFundStakeRecord",
      "fields": [
        {
          "name": "ts",
          "type": "i64",
          "index": false
        },
        {
          "name": "userAuthority",
          "type": "publicKey",
          "index": false
        },
        {
          "name": "action",
          "type": {
            "defined": "StakeAction"
          },
          "index": false
        },
        {
          "name": "amount",
          "type": "u64",
          "index": false
        },
        {
          "name": "marketIndex",
          "type": "u16",
          "index": false
        },
        {
          "name": "insuranceVaultAmountBefore",
          "type": "u64",
          "index": false
        },
        {
          "name": "ifSharesBefore",
          "type": "u128",
          "index": false
        },
        {
          "name": "userIfSharesBefore",
          "type": "u128",
          "index": false
        },
        {
          "name": "totalIfSharesBefore",
          "type": "u128",
          "index": false
        },
        {
          "name": "ifSharesAfter",
          "type": "u128",
          "index": false
        },
        {
          "name": "userIfSharesAfter",
          "type": "u128",
          "index": false
        },
        {
          "name": "totalIfSharesAfter",
          "type": "u128",
          "index": false
        }
      ]
    },
    {
      "name": "InsuranceFundSwapRecord",
      "fields": [
        {
          "name": "rebalanceConfig",
          "type": "publicKey",
          "index": false
        },
        {
          "name": "inIfTotalSharesBefore",
          "type": "u128",
          "index": false
        },
        {
          "name": "outIfTotalSharesBefore",
          "type": "u128",
          "index": false
        },
        {
          "name": "inIfUserSharesBefore",
          "type": "u128",
          "index": false
        },
        {
          "name": "outIfUserSharesBefore",
          "type": "u128",
          "index": false
        },
        {
          "name": "inIfTotalSharesAfter",
          "type": "u128",
          "index": false
        },
        {
          "name": "outIfTotalSharesAfter",
          "type": "u128",
          "index": false
        },
        {
          "name": "inIfUserSharesAfter",
          "type": "u128",
          "index": false
        },
        {
          "name": "outIfUserSharesAfter",
          "type": "u128",
          "index": false
        },
        {
          "name": "ts",
          "type": "i64",
          "index": false
        },
        {
          "name": "inAmount",
          "type": "u64",
          "index": false
        },
        {
          "name": "outAmount",
          "type": "u64",
          "index": false
        },
        {
          "name": "outOraclePrice",
          "type": "u64",
          "index": false
        },
        {
          "name": "outOraclePriceTwap",
          "type": "i64",
          "index": false
        },
        {
          "name": "inVaultAmountBefore",
          "type": "u64",
          "index": false
        },
        {
          "name": "outVaultAmountBefore",
          "type": "u64",
          "index": false
        },
        {
          "name": "inFundVaultAmountAfter",
          "type": "u64",
          "index": false
        },
        {
          "name": "outFundVaultAmountAfter",
          "type": "u64",
          "index": false
        },
        {
          "name": "inMarketIndex",
          "type": "u16",
          "index": false
        },
        {
          "name": "outMarketIndex",
          "type": "u16",
          "index": false
        }
      ]
    },
    {
      "name": "TransferProtocolIfSharesToRevenuePoolRecord",
      "fields": [
        {
          "name": "ts",
          "type": "i64",
          "index": false
        },
        {
          "name": "marketIndex",
          "type": "u16",
          "index": false
        },
        {
          "name": "amount",
          "type": "u64",
          "index": false
        },
        {
          "name": "shares",
          "type": "u128",
          "index": false
        },
        {
          "name": "ifVaultAmountBefore",
          "type": "u64",
          "index": false
        },
        {
          "name": "protocolSharesBefore",
          "type": "u128",
          "index": false
        },
        {
          "name": "currentInAmountSinceLastTransfer",
          "type": "u64",
          "index": false
        }
      ]
    },
    {
      "name": "InsuranceFundSwapRecord",
      "fields": [
        {
          "name": "rebalanceConfig",
          "type": "publicKey",
          "index": false
        },
        {
          "name": "inIfTotalSharesBefore",
          "type": "u128",
          "index": false
        },
        {
          "name": "outIfTotalSharesBefore",
          "type": "u128",
          "index": false
        },
        {
          "name": "inIfUserSharesBefore",
          "type": "u128",
          "index": false
        },
        {
          "name": "outIfUserSharesBefore",
          "type": "u128",
          "index": false
        },
        {
          "name": "inIfTotalSharesAfter",
          "type": "u128",
          "index": false
        },
        {
          "name": "outIfTotalSharesAfter",
          "type": "u128",
          "index": false
        },
        {
          "name": "inIfUserSharesAfter",
          "type": "u128",
          "index": false
        },
        {
          "name": "outIfUserSharesAfter",
          "type": "u128",
          "index": false
        },
        {
          "name": "ts",
          "type": "i64",
          "index": false
        },
        {
          "name": "inAmount",
          "type": "u64",
          "index": false
        },
        {
          "name": "outAmount",
          "type": "u64",
          "index": false
        },
        {
          "name": "outOraclePrice",
          "type": "u64",
          "index": false
        },
        {
          "name": "outOraclePriceTwap",
          "type": "i64",
          "index": false
        },
        {
          "name": "inVaultAmountBefore",
          "type": "u64",
          "index": false
        },
        {
          "name": "outVaultAmountBefore",
          "type": "u64",
          "index": false
        },
        {
          "name": "inFundVaultAmountAfter",
          "type": "u64",
          "index": false
        },
        {
          "name": "outFundVaultAmountAfter",
          "type": "u64",
          "index": false
        },
        {
          "name": "inMarketIndex",
          "type": "u16",
          "index": false
        },
        {
          "name": "outMarketIndex",
          "type": "u16",
          "index": false
        }
      ]
    },
    {
      "name": "TransferProtocolIfSharesToRevenuePoolRecord",
      "fields": [
        {
          "name": "ts",
          "type": "i64",
          "index": false
        },
        {
          "name": "marketIndex",
          "type": "u16",
          "index": false
        },
        {
          "name": "amount",
          "type": "u64",
          "index": false
        },
        {
          "name": "shares",
          "type": "u128",
          "index": false
        },
        {
          "name": "ifVaultAmountBefore",
          "type": "u64",
          "index": false
        },
        {
          "name": "protocolSharesBefore",
          "type": "u128",
          "index": false
        },
        {
          "name": "currentInAmountSinceLastTransfer",
          "type": "u64",
          "index": false
        }
      ]
    },
    {
      "name": "SwapRecord",
      "fields": [
        {
          "name": "ts",
          "type": "i64",
          "index": false
        },
        {
          "name": "user",
          "type": "publicKey",
          "index": false
        },
        {
          "name": "amountOut",
          "type": "u64",
          "index": false
        },
        {
          "name": "amountIn",
          "type": "u64",
          "index": false
        },
        {
          "name": "outMarketIndex",
          "type": "u16",
          "index": false
        },
        {
          "name": "inMarketIndex",
          "type": "u16",
          "index": false
        },
        {
          "name": "outOraclePrice",
          "type": "i64",
          "index": false
        },
        {
          "name": "inOraclePrice",
          "type": "i64",
          "index": false
        },
        {
          "name": "fee",
          "type": "u64",
          "index": false
        }
      ]
    },
    {
      "name": "SpotMarketVaultDepositRecord",
      "fields": [
        {
          "name": "ts",
          "type": "i64",
          "index": false
        },
        {
          "name": "marketIndex",
          "type": "u16",
          "index": false
        },
        {
          "name": "depositBalance",
          "type": "u128",
          "index": false
        },
        {
          "name": "cumulativeDepositInterestBefore",
          "type": "u128",
          "index": false
        },
        {
          "name": "cumulativeDepositInterestAfter",
          "type": "u128",
          "index": false
        },
        {
          "name": "depositTokenAmountBefore",
          "type": "u64",
          "index": false
        },
        {
          "name": "amount",
          "type": "u64",
          "index": false
        }
      ]
    },
    {
      "name": "DeleteUserRecord",
      "fields": [
        {
          "name": "ts",
          "type": "i64",
          "index": false
        },
        {
          "name": "userAuthority",
          "type": "publicKey",
          "index": false
        },
        {
          "name": "user",
          "type": "publicKey",
          "index": false
        },
        {
          "name": "subAccountId",
          "type": "u16",
          "index": false
        },
        {
          "name": "keeper",
          "type": {
            "option": "publicKey"
          },
          "index": false
        }
      ]
    },
    {
      "name": "FuelSweepRecord",
      "fields": [
        {
          "name": "ts",
          "type": "i64",
          "index": false
        },
        {
          "name": "authority",
          "type": "publicKey",
          "index": false
        },
        {
          "name": "userStatsFuelInsurance",
          "type": "u32",
          "index": false
        },
        {
          "name": "userStatsFuelDeposits",
          "type": "u32",
          "index": false
        },
        {
          "name": "userStatsFuelBorrows",
          "type": "u32",
          "index": false
        },
        {
          "name": "userStatsFuelPositions",
          "type": "u32",
          "index": false
        },
        {
          "name": "userStatsFuelTaker",
          "type": "u32",
          "index": false
        },
        {
          "name": "userStatsFuelMaker",
          "type": "u32",
          "index": false
        },
        {
          "name": "fuelOverflowFuelInsurance",
          "type": "u128",
          "index": false
        },
        {
          "name": "fuelOverflowFuelDeposits",
          "type": "u128",
          "index": false
        },
        {
          "name": "fuelOverflowFuelBorrows",
          "type": "u128",
          "index": false
        },
        {
          "name": "fuelOverflowFuelPositions",
          "type": "u128",
          "index": false
        },
        {
          "name": "fuelOverflowFuelTaker",
          "type": "u128",
          "index": false
        },
        {
          "name": "fuelOverflowFuelMaker",
          "type": "u128",
          "index": false
        }
      ]
    },
    {
      "name": "FuelSeasonRecord",
      "fields": [
        {
          "name": "ts",
          "type": "i64",
          "index": false
        },
        {
          "name": "authority",
          "type": "publicKey",
          "index": false
        },
        {
          "name": "fuelInsurance",
          "type": "u128",
          "index": false
        },
        {
          "name": "fuelDeposits",
          "type": "u128",
          "index": false
        },
        {
          "name": "fuelBorrows",
          "type": "u128",
          "index": false
        },
        {
          "name": "fuelPositions",
          "type": "u128",
          "index": false
        },
        {
          "name": "fuelTaker",
          "type": "u128",
          "index": false
        },
        {
          "name": "fuelMaker",
          "type": "u128",
          "index": false
        },
        {
          "name": "fuelTotal",
          "type": "u128",
          "index": false
        }
      ]
    },
    {
      "name": "LPSwapRecord",
      "fields": [
        {
          "name": "ts",
          "type": "i64",
          "index": false
        },
        {
          "name": "slot",
          "type": "u64",
          "index": false
        },
        {
          "name": "authority",
          "type": "publicKey",
          "index": false
        },
        {
          "name": "outAmount",
          "type": "u128",
          "index": false
        },
        {
          "name": "inAmount",
          "type": "u128",
          "index": false
        },
        {
          "name": "outFee",
          "type": "i128",
          "index": false
        },
        {
          "name": "inFee",
          "type": "i128",
          "index": false
        },
        {
          "name": "outSpotMarketIndex",
          "type": "u16",
          "index": false
        },
        {
          "name": "inSpotMarketIndex",
          "type": "u16",
          "index": false
        },
        {
          "name": "outConstituentIndex",
          "type": "u16",
          "index": false
        },
        {
          "name": "inConstituentIndex",
          "type": "u16",
          "index": false
        },
        {
          "name": "outOraclePrice",
          "type": "i64",
          "index": false
        },
        {
          "name": "inOraclePrice",
          "type": "i64",
          "index": false
        },
        {
          "name": "outMint",
          "type": "publicKey",
          "index": false
        },
        {
          "name": "inMint",
          "type": "publicKey",
          "index": false
        },
        {
          "name": "lastAum",
          "type": "u128",
          "index": false
        },
        {
          "name": "lastAumSlot",
          "type": "u64",
          "index": false
        },
        {
          "name": "inMarketCurrentWeight",
          "type": "i64",
          "index": false
        },
        {
          "name": "outMarketCurrentWeight",
          "type": "i64",
          "index": false
        },
        {
          "name": "inMarketTargetWeight",
          "type": "i64",
          "index": false
        },
        {
          "name": "outMarketTargetWeight",
          "type": "i64",
          "index": false
        },
        {
          "name": "inSwapId",
          "type": "u64",
          "index": false
        },
        {
          "name": "outSwapId",
          "type": "u64",
          "index": false
        }
      ]
    },
    {
      "name": "LPMintRedeemRecord",
      "fields": [
        {
          "name": "ts",
          "type": "i64",
          "index": false
        },
        {
          "name": "slot",
          "type": "u64",
          "index": false
        },
        {
          "name": "authority",
          "type": "publicKey",
          "index": false
        },
        {
          "name": "isMinting",
          "type": "bool",
          "index": false
        },
        {
          "name": "amount",
          "type": "u128",
          "index": false
        },
        {
          "name": "fee",
          "type": "i128",
          "index": false
        },
        {
          "name": "spotMarketIndex",
          "type": "u16",
          "index": false
        },
        {
          "name": "constituentIndex",
          "type": "u16",
          "index": false
        },
        {
          "name": "oraclePrice",
          "type": "i64",
          "index": false
        },
        {
          "name": "mint",
          "type": "publicKey",
          "index": false
        },
        {
          "name": "lpMint",
          "type": "publicKey",
          "index": false
        },
        {
          "name": "lpAmount",
          "type": "u64",
          "index": false
        },
        {
          "name": "lpFee",
          "type": "i64",
          "index": false
        },
        {
          "name": "lpNav",
          "type": "u128",
          "index": false
        },
        {
          "name": "mintRedeemId",
          "type": "u64",
          "index": false
        },
        {
          "name": "lastAum",
          "type": "u128",
          "index": false
        },
        {
          "name": "lastAumSlot",
          "type": "u64",
          "index": false
        },
        {
          "name": "inMarketCurrentWeight",
          "type": "i64",
          "index": false
        },
        {
          "name": "inMarketTargetWeight",
          "type": "i64",
          "index": false
        }
      ]
    }
  ],
  "errors": [
    {
      "code": 6000,
      "name": "InvalidSpotMarketAuthority",
      "msg": "Invalid Spot Market Authority"
    },
    {
      "code": 6001,
      "name": "InvalidInsuranceFundAuthority",
      "msg": "Clearing house not insurance fund authority"
    },
    {
      "code": 6002,
      "name": "InsufficientDeposit",
      "msg": "Insufficient deposit"
    },
    {
      "code": 6003,
      "name": "InsufficientCollateral",
      "msg": "Insufficient collateral"
    },
    {
      "code": 6004,
      "name": "SufficientCollateral",
      "msg": "Sufficient collateral"
    },
    {
      "code": 6005,
      "name": "MaxNumberOfPositions",
      "msg": "Max number of positions taken"
    },
    {
      "code": 6006,
      "name": "AdminControlsPricesDisabled",
      "msg": "Admin Controls Prices Disabled"
    },
    {
      "code": 6007,
      "name": "MarketDelisted",
      "msg": "Market Delisted"
    },
    {
      "code": 6008,
      "name": "MarketIndexAlreadyInitialized",
      "msg": "Market Index Already Initialized"
    },
    {
      "code": 6009,
      "name": "UserAccountAndUserPositionsAccountMismatch",
      "msg": "User Account And User Positions Account Mismatch"
    },
    {
      "code": 6010,
      "name": "UserHasNoPositionInMarket",
      "msg": "User Has No Position In Market"
    },
    {
      "code": 6011,
      "name": "InvalidInitialPeg",
      "msg": "Invalid Initial Peg"
    },
    {
      "code": 6012,
      "name": "InvalidRepegRedundant",
      "msg": "AMM repeg already configured with amt given"
    },
    {
      "code": 6013,
      "name": "InvalidRepegDirection",
      "msg": "AMM repeg incorrect repeg direction"
    },
    {
      "code": 6014,
      "name": "InvalidRepegProfitability",
      "msg": "AMM repeg out of bounds pnl"
    },
    {
      "code": 6015,
      "name": "SlippageOutsideLimit",
      "msg": "Slippage Outside Limit Price"
    },
    {
      "code": 6016,
      "name": "OrderSizeTooSmall",
      "msg": "Order Size Too Small"
    },
    {
      "code": 6017,
      "name": "InvalidUpdateK",
      "msg": "Price change too large when updating K"
    },
    {
      "code": 6018,
      "name": "AdminWithdrawTooLarge",
      "msg": "Admin tried to withdraw amount larger than fees collected"
    },
    {
      "code": 6019,
      "name": "MathError",
      "msg": "Math Error"
    },
    {
      "code": 6020,
      "name": "BnConversionError",
      "msg": "Conversion to u128/u64 failed with an overflow or underflow"
    },
    {
      "code": 6021,
      "name": "ClockUnavailable",
      "msg": "Clock unavailable"
    },
    {
      "code": 6022,
      "name": "UnableToLoadOracle",
      "msg": "Unable To Load Oracles"
    },
    {
      "code": 6023,
      "name": "PriceBandsBreached",
      "msg": "Price Bands Breached"
    },
    {
      "code": 6024,
      "name": "ExchangePaused",
      "msg": "Exchange is paused"
    },
    {
      "code": 6025,
      "name": "InvalidWhitelistToken",
      "msg": "Invalid whitelist token"
    },
    {
      "code": 6026,
      "name": "WhitelistTokenNotFound",
      "msg": "Whitelist token not found"
    },
    {
      "code": 6027,
      "name": "InvalidDiscountToken",
      "msg": "Invalid discount token"
    },
    {
      "code": 6028,
      "name": "DiscountTokenNotFound",
      "msg": "Discount token not found"
    },
    {
      "code": 6029,
      "name": "ReferrerNotFound",
      "msg": "Referrer not found"
    },
    {
      "code": 6030,
      "name": "ReferrerStatsNotFound",
      "msg": "ReferrerNotFound"
    },
    {
      "code": 6031,
      "name": "ReferrerMustBeWritable",
      "msg": "ReferrerMustBeWritable"
    },
    {
      "code": 6032,
      "name": "ReferrerStatsMustBeWritable",
      "msg": "ReferrerMustBeWritable"
    },
    {
      "code": 6033,
      "name": "ReferrerAndReferrerStatsAuthorityUnequal",
      "msg": "ReferrerAndReferrerStatsAuthorityUnequal"
    },
    {
      "code": 6034,
      "name": "InvalidReferrer",
      "msg": "InvalidReferrer"
    },
    {
      "code": 6035,
      "name": "InvalidOracle",
      "msg": "InvalidOracle"
    },
    {
      "code": 6036,
      "name": "OracleNotFound",
      "msg": "OracleNotFound"
    },
    {
      "code": 6037,
      "name": "LiquidationsBlockedByOracle",
      "msg": "Liquidations Blocked By Oracle"
    },
    {
      "code": 6038,
      "name": "MaxDeposit",
      "msg": "Can not deposit more than max deposit"
    },
    {
      "code": 6039,
      "name": "CantDeleteUserWithCollateral",
      "msg": "Can not delete user that still has collateral"
    },
    {
      "code": 6040,
      "name": "InvalidFundingProfitability",
      "msg": "AMM funding out of bounds pnl"
    },
    {
      "code": 6041,
      "name": "CastingFailure",
      "msg": "Casting Failure"
    },
    {
      "code": 6042,
      "name": "InvalidOrder",
      "msg": "InvalidOrder"
    },
    {
      "code": 6043,
      "name": "InvalidOrderMaxTs",
      "msg": "InvalidOrderMaxTs"
    },
    {
      "code": 6044,
      "name": "InvalidOrderMarketType",
      "msg": "InvalidOrderMarketType"
    },
    {
      "code": 6045,
      "name": "InvalidOrderForInitialMarginReq",
      "msg": "InvalidOrderForInitialMarginReq"
    },
    {
      "code": 6046,
      "name": "InvalidOrderNotRiskReducing",
      "msg": "InvalidOrderNotRiskReducing"
    },
    {
      "code": 6047,
      "name": "InvalidOrderSizeTooSmall",
      "msg": "InvalidOrderSizeTooSmall"
    },
    {
      "code": 6048,
      "name": "InvalidOrderNotStepSizeMultiple",
      "msg": "InvalidOrderNotStepSizeMultiple"
    },
    {
      "code": 6049,
      "name": "InvalidOrderBaseQuoteAsset",
      "msg": "InvalidOrderBaseQuoteAsset"
    },
    {
      "code": 6050,
      "name": "InvalidOrderIOC",
      "msg": "InvalidOrderIOC"
    },
    {
      "code": 6051,
      "name": "InvalidOrderPostOnly",
      "msg": "InvalidOrderPostOnly"
    },
    {
      "code": 6052,
      "name": "InvalidOrderIOCPostOnly",
      "msg": "InvalidOrderIOCPostOnly"
    },
    {
      "code": 6053,
      "name": "InvalidOrderTrigger",
      "msg": "InvalidOrderTrigger"
    },
    {
      "code": 6054,
      "name": "InvalidOrderAuction",
      "msg": "InvalidOrderAuction"
    },
    {
      "code": 6055,
      "name": "InvalidOrderOracleOffset",
      "msg": "InvalidOrderOracleOffset"
    },
    {
      "code": 6056,
      "name": "InvalidOrderMinOrderSize",
      "msg": "InvalidOrderMinOrderSize"
    },
    {
      "code": 6057,
      "name": "PlacePostOnlyLimitFailure",
      "msg": "Failed to Place Post-Only Limit Order"
    },
    {
      "code": 6058,
      "name": "UserHasNoOrder",
      "msg": "User has no order"
    },
    {
      "code": 6059,
      "name": "OrderAmountTooSmall",
      "msg": "Order Amount Too Small"
    },
    {
      "code": 6060,
      "name": "MaxNumberOfOrders",
      "msg": "Max number of orders taken"
    },
    {
      "code": 6061,
      "name": "OrderDoesNotExist",
      "msg": "Order does not exist"
    },
    {
      "code": 6062,
      "name": "OrderNotOpen",
      "msg": "Order not open"
    },
    {
      "code": 6063,
      "name": "FillOrderDidNotUpdateState",
      "msg": "FillOrderDidNotUpdateState"
    },
    {
      "code": 6064,
      "name": "ReduceOnlyOrderIncreasedRisk",
      "msg": "Reduce only order increased risk"
    },
    {
      "code": 6065,
      "name": "UnableToLoadAccountLoader",
      "msg": "Unable to load AccountLoader"
    },
    {
      "code": 6066,
      "name": "TradeSizeTooLarge",
      "msg": "Trade Size Too Large"
    },
    {
      "code": 6067,
      "name": "UserCantReferThemselves",
      "msg": "User cant refer themselves"
    },
    {
      "code": 6068,
      "name": "DidNotReceiveExpectedReferrer",
      "msg": "Did not receive expected referrer"
    },
    {
      "code": 6069,
      "name": "CouldNotDeserializeReferrer",
      "msg": "Could not deserialize referrer"
    },
    {
      "code": 6070,
      "name": "CouldNotDeserializeReferrerStats",
      "msg": "Could not deserialize referrer stats"
    },
    {
      "code": 6071,
      "name": "UserOrderIdAlreadyInUse",
      "msg": "User Order Id Already In Use"
    },
    {
      "code": 6072,
      "name": "NoPositionsLiquidatable",
      "msg": "No positions liquidatable"
    },
    {
      "code": 6073,
      "name": "InvalidMarginRatio",
      "msg": "Invalid Margin Ratio"
    },
    {
      "code": 6074,
      "name": "CantCancelPostOnlyOrder",
      "msg": "Cant Cancel Post Only Order"
    },
    {
      "code": 6075,
      "name": "InvalidOracleOffset",
      "msg": "InvalidOracleOffset"
    },
    {
      "code": 6076,
      "name": "CantExpireOrders",
      "msg": "CantExpireOrders"
    },
    {
      "code": 6077,
      "name": "CouldNotLoadMarketData",
      "msg": "CouldNotLoadMarketData"
    },
    {
      "code": 6078,
      "name": "PerpMarketNotFound",
      "msg": "PerpMarketNotFound"
    },
    {
      "code": 6079,
      "name": "InvalidMarketAccount",
      "msg": "InvalidMarketAccount"
    },
    {
      "code": 6080,
      "name": "UnableToLoadPerpMarketAccount",
      "msg": "UnableToLoadMarketAccount"
    },
    {
      "code": 6081,
      "name": "MarketWrongMutability",
      "msg": "MarketWrongMutability"
    },
    {
      "code": 6082,
      "name": "UnableToCastUnixTime",
      "msg": "UnableToCastUnixTime"
    },
    {
      "code": 6083,
      "name": "CouldNotFindSpotPosition",
      "msg": "CouldNotFindSpotPosition"
    },
    {
      "code": 6084,
      "name": "NoSpotPositionAvailable",
      "msg": "NoSpotPositionAvailable"
    },
    {
      "code": 6085,
      "name": "InvalidSpotMarketInitialization",
      "msg": "InvalidSpotMarketInitialization"
    },
    {
      "code": 6086,
      "name": "CouldNotLoadSpotMarketData",
      "msg": "CouldNotLoadSpotMarketData"
    },
    {
      "code": 6087,
      "name": "SpotMarketNotFound",
      "msg": "SpotMarketNotFound"
    },
    {
      "code": 6088,
      "name": "InvalidSpotMarketAccount",
      "msg": "InvalidSpotMarketAccount"
    },
    {
      "code": 6089,
      "name": "UnableToLoadSpotMarketAccount",
      "msg": "UnableToLoadSpotMarketAccount"
    },
    {
      "code": 6090,
      "name": "SpotMarketWrongMutability",
      "msg": "SpotMarketWrongMutability"
    },
    {
      "code": 6091,
      "name": "SpotMarketInterestNotUpToDate",
      "msg": "SpotInterestNotUpToDate"
    },
    {
      "code": 6092,
      "name": "SpotMarketInsufficientDeposits",
      "msg": "SpotMarketInsufficientDeposits"
    },
    {
      "code": 6093,
      "name": "UserMustSettleTheirOwnPositiveUnsettledPNL",
      "msg": "UserMustSettleTheirOwnPositiveUnsettledPNL"
    },
    {
      "code": 6094,
      "name": "CantUpdatePoolBalanceType",
      "msg": "CantUpdatePoolBalanceType"
    },
    {
      "code": 6095,
      "name": "InsufficientCollateralForSettlingPNL",
      "msg": "InsufficientCollateralForSettlingPNL"
    },
    {
      "code": 6096,
      "name": "AMMNotUpdatedInSameSlot",
      "msg": "AMMNotUpdatedInSameSlot"
    },
    {
      "code": 6097,
      "name": "AuctionNotComplete",
      "msg": "AuctionNotComplete"
    },
    {
      "code": 6098,
      "name": "MakerNotFound",
      "msg": "MakerNotFound"
    },
    {
      "code": 6099,
      "name": "MakerStatsNotFound",
      "msg": "MakerNotFound"
    },
    {
      "code": 6100,
      "name": "MakerMustBeWritable",
      "msg": "MakerMustBeWritable"
    },
    {
      "code": 6101,
      "name": "MakerStatsMustBeWritable",
      "msg": "MakerMustBeWritable"
    },
    {
      "code": 6102,
      "name": "MakerOrderNotFound",
      "msg": "MakerOrderNotFound"
    },
    {
      "code": 6103,
      "name": "CouldNotDeserializeMaker",
      "msg": "CouldNotDeserializeMaker"
    },
    {
      "code": 6104,
      "name": "CouldNotDeserializeMakerStats",
      "msg": "CouldNotDeserializeMaker"
    },
    {
      "code": 6105,
      "name": "AuctionPriceDoesNotSatisfyMaker",
      "msg": "AuctionPriceDoesNotSatisfyMaker"
    },
    {
      "code": 6106,
      "name": "MakerCantFulfillOwnOrder",
      "msg": "MakerCantFulfillOwnOrder"
    },
    {
      "code": 6107,
      "name": "MakerOrderMustBePostOnly",
      "msg": "MakerOrderMustBePostOnly"
    },
    {
      "code": 6108,
      "name": "CantMatchTwoPostOnlys",
      "msg": "CantMatchTwoPostOnlys"
    },
    {
      "code": 6109,
      "name": "OrderBreachesOraclePriceLimits",
      "msg": "OrderBreachesOraclePriceLimits"
    },
    {
      "code": 6110,
      "name": "OrderMustBeTriggeredFirst",
      "msg": "OrderMustBeTriggeredFirst"
    },
    {
      "code": 6111,
      "name": "OrderNotTriggerable",
      "msg": "OrderNotTriggerable"
    },
    {
      "code": 6112,
      "name": "OrderDidNotSatisfyTriggerCondition",
      "msg": "OrderDidNotSatisfyTriggerCondition"
    },
    {
      "code": 6113,
      "name": "PositionAlreadyBeingLiquidated",
      "msg": "PositionAlreadyBeingLiquidated"
    },
    {
      "code": 6114,
      "name": "PositionDoesntHaveOpenPositionOrOrders",
      "msg": "PositionDoesntHaveOpenPositionOrOrders"
    },
    {
      "code": 6115,
      "name": "AllOrdersAreAlreadyLiquidations",
      "msg": "AllOrdersAreAlreadyLiquidations"
    },
    {
      "code": 6116,
      "name": "CantCancelLiquidationOrder",
      "msg": "CantCancelLiquidationOrder"
    },
    {
      "code": 6117,
      "name": "UserIsBeingLiquidated",
      "msg": "UserIsBeingLiquidated"
    },
    {
      "code": 6118,
      "name": "LiquidationsOngoing",
      "msg": "LiquidationsOngoing"
    },
    {
      "code": 6119,
      "name": "WrongSpotBalanceType",
      "msg": "WrongSpotBalanceType"
    },
    {
      "code": 6120,
      "name": "UserCantLiquidateThemself",
      "msg": "UserCantLiquidateThemself"
    },
    {
      "code": 6121,
      "name": "InvalidPerpPositionToLiquidate",
      "msg": "InvalidPerpPositionToLiquidate"
    },
    {
      "code": 6122,
      "name": "InvalidBaseAssetAmountForLiquidatePerp",
      "msg": "InvalidBaseAssetAmountForLiquidatePerp"
    },
    {
      "code": 6123,
      "name": "InvalidPositionLastFundingRate",
      "msg": "InvalidPositionLastFundingRate"
    },
    {
      "code": 6124,
      "name": "InvalidPositionDelta",
      "msg": "InvalidPositionDelta"
    },
    {
      "code": 6125,
      "name": "UserBankrupt",
      "msg": "UserBankrupt"
    },
    {
      "code": 6126,
      "name": "UserNotBankrupt",
      "msg": "UserNotBankrupt"
    },
    {
      "code": 6127,
      "name": "UserHasInvalidBorrow",
      "msg": "UserHasInvalidBorrow"
    },
    {
      "code": 6128,
      "name": "DailyWithdrawLimit",
      "msg": "DailyWithdrawLimit"
    },
    {
      "code": 6129,
      "name": "DefaultError",
      "msg": "DefaultError"
    },
    {
      "code": 6130,
      "name": "InsufficientLPTokens",
      "msg": "Insufficient LP tokens"
    },
    {
      "code": 6131,
      "name": "CantLPWithPerpPosition",
      "msg": "Cant LP with a market position"
    },
    {
      "code": 6132,
      "name": "UnableToBurnLPTokens",
      "msg": "Unable to burn LP tokens"
    },
    {
      "code": 6133,
      "name": "TryingToRemoveLiquidityTooFast",
      "msg": "Trying to remove liqudity too fast after adding it"
    },
    {
      "code": 6134,
      "name": "InvalidSpotMarketVault",
      "msg": "Invalid Spot Market Vault"
    },
    {
      "code": 6135,
      "name": "InvalidSpotMarketState",
      "msg": "Invalid Spot Market State"
    },
    {
      "code": 6136,
      "name": "InvalidSerumProgram",
      "msg": "InvalidSerumProgram"
    },
    {
      "code": 6137,
      "name": "InvalidSerumMarket",
      "msg": "InvalidSerumMarket"
    },
    {
      "code": 6138,
      "name": "InvalidSerumBids",
      "msg": "InvalidSerumBids"
    },
    {
      "code": 6139,
      "name": "InvalidSerumAsks",
      "msg": "InvalidSerumAsks"
    },
    {
      "code": 6140,
      "name": "InvalidSerumOpenOrders",
      "msg": "InvalidSerumOpenOrders"
    },
    {
      "code": 6141,
      "name": "FailedSerumCPI",
      "msg": "FailedSerumCPI"
    },
    {
      "code": 6142,
      "name": "FailedToFillOnExternalMarket",
      "msg": "FailedToFillOnExternalMarket"
    },
    {
      "code": 6143,
      "name": "InvalidFulfillmentConfig",
      "msg": "InvalidFulfillmentConfig"
    },
    {
      "code": 6144,
      "name": "InvalidFeeStructure",
      "msg": "InvalidFeeStructure"
    },
    {
      "code": 6145,
      "name": "InsufficientIFShares",
      "msg": "Insufficient IF shares"
    },
    {
      "code": 6146,
      "name": "MarketActionPaused",
      "msg": "the Market has paused this action"
    },
    {
      "code": 6147,
      "name": "MarketPlaceOrderPaused",
      "msg": "the Market status doesnt allow placing orders"
    },
    {
      "code": 6148,
      "name": "MarketFillOrderPaused",
      "msg": "the Market status doesnt allow filling orders"
    },
    {
      "code": 6149,
      "name": "MarketWithdrawPaused",
      "msg": "the Market status doesnt allow withdraws"
    },
    {
      "code": 6150,
      "name": "ProtectedAssetTierViolation",
      "msg": "Action violates the Protected Asset Tier rules"
    },
    {
      "code": 6151,
      "name": "IsolatedAssetTierViolation",
      "msg": "Action violates the Isolated Asset Tier rules"
    },
    {
      "code": 6152,
      "name": "UserCantBeDeleted",
      "msg": "User Cant Be Deleted"
    },
    {
      "code": 6153,
      "name": "ReduceOnlyWithdrawIncreasedRisk",
      "msg": "Reduce Only Withdraw Increased Risk"
    },
    {
      "code": 6154,
      "name": "MaxOpenInterest",
      "msg": "Max Open Interest"
    },
    {
      "code": 6155,
      "name": "CantResolvePerpBankruptcy",
      "msg": "Cant Resolve Perp Bankruptcy"
    },
    {
      "code": 6156,
      "name": "LiquidationDoesntSatisfyLimitPrice",
      "msg": "Liquidation Doesnt Satisfy Limit Price"
    },
    {
      "code": 6157,
      "name": "MarginTradingDisabled",
      "msg": "Margin Trading Disabled"
    },
    {
      "code": 6158,
      "name": "InvalidMarketStatusToSettlePnl",
      "msg": "Invalid Market Status to Settle Perp Pnl"
    },
    {
      "code": 6159,
      "name": "PerpMarketNotInSettlement",
      "msg": "PerpMarketNotInSettlement"
    },
    {
      "code": 6160,
      "name": "PerpMarketNotInReduceOnly",
      "msg": "PerpMarketNotInReduceOnly"
    },
    {
      "code": 6161,
      "name": "PerpMarketSettlementBufferNotReached",
      "msg": "PerpMarketSettlementBufferNotReached"
    },
    {
      "code": 6162,
      "name": "PerpMarketSettlementUserHasOpenOrders",
      "msg": "PerpMarketSettlementUserHasOpenOrders"
    },
    {
      "code": 6163,
      "name": "PerpMarketSettlementUserHasActiveLP",
      "msg": "PerpMarketSettlementUserHasActiveLP"
    },
    {
      "code": 6164,
      "name": "UnableToSettleExpiredUserPosition",
      "msg": "UnableToSettleExpiredUserPosition"
    },
    {
      "code": 6165,
      "name": "UnequalMarketIndexForSpotTransfer",
      "msg": "UnequalMarketIndexForSpotTransfer"
    },
    {
      "code": 6166,
      "name": "InvalidPerpPositionDetected",
      "msg": "InvalidPerpPositionDetected"
    },
    {
      "code": 6167,
      "name": "InvalidSpotPositionDetected",
      "msg": "InvalidSpotPositionDetected"
    },
    {
      "code": 6168,
      "name": "InvalidAmmDetected",
      "msg": "InvalidAmmDetected"
    },
    {
      "code": 6169,
      "name": "InvalidAmmForFillDetected",
      "msg": "InvalidAmmForFillDetected"
    },
    {
      "code": 6170,
      "name": "InvalidAmmLimitPriceOverride",
      "msg": "InvalidAmmLimitPriceOverride"
    },
    {
      "code": 6171,
      "name": "InvalidOrderFillPrice",
      "msg": "InvalidOrderFillPrice"
    },
    {
      "code": 6172,
      "name": "SpotMarketBalanceInvariantViolated",
      "msg": "SpotMarketBalanceInvariantViolated"
    },
    {
      "code": 6173,
      "name": "SpotMarketVaultInvariantViolated",
      "msg": "SpotMarketVaultInvariantViolated"
    },
    {
      "code": 6174,
      "name": "InvalidPDA",
      "msg": "InvalidPDA"
    },
    {
      "code": 6175,
      "name": "InvalidPDASigner",
      "msg": "InvalidPDASigner"
    },
    {
      "code": 6176,
      "name": "RevenueSettingsCannotSettleToIF",
      "msg": "RevenueSettingsCannotSettleToIF"
    },
    {
      "code": 6177,
      "name": "NoRevenueToSettleToIF",
      "msg": "NoRevenueToSettleToIF"
    },
    {
      "code": 6178,
      "name": "NoAmmPerpPnlDeficit",
      "msg": "NoAmmPerpPnlDeficit"
    },
    {
      "code": 6179,
      "name": "SufficientPerpPnlPool",
      "msg": "SufficientPerpPnlPool"
    },
    {
      "code": 6180,
      "name": "InsufficientPerpPnlPool",
      "msg": "InsufficientPerpPnlPool"
    },
    {
      "code": 6181,
      "name": "PerpPnlDeficitBelowThreshold",
      "msg": "PerpPnlDeficitBelowThreshold"
    },
    {
      "code": 6182,
      "name": "MaxRevenueWithdrawPerPeriodReached",
      "msg": "MaxRevenueWithdrawPerPeriodReached"
    },
    {
      "code": 6183,
      "name": "MaxIFWithdrawReached",
      "msg": "InvalidSpotPositionDetected"
    },
    {
      "code": 6184,
      "name": "NoIFWithdrawAvailable",
      "msg": "NoIFWithdrawAvailable"
    },
    {
      "code": 6185,
      "name": "InvalidIFUnstake",
      "msg": "InvalidIFUnstake"
    },
    {
      "code": 6186,
      "name": "InvalidIFUnstakeSize",
      "msg": "InvalidIFUnstakeSize"
    },
    {
      "code": 6187,
      "name": "InvalidIFUnstakeCancel",
      "msg": "InvalidIFUnstakeCancel"
    },
    {
      "code": 6188,
      "name": "InvalidIFForNewStakes",
      "msg": "InvalidIFForNewStakes"
    },
    {
      "code": 6189,
      "name": "InvalidIFRebase",
      "msg": "InvalidIFRebase"
    },
    {
      "code": 6190,
      "name": "InvalidInsuranceUnstakeSize",
      "msg": "InvalidInsuranceUnstakeSize"
    },
    {
      "code": 6191,
      "name": "InvalidOrderLimitPrice",
      "msg": "InvalidOrderLimitPrice"
    },
    {
      "code": 6192,
      "name": "InvalidIFDetected",
      "msg": "InvalidIFDetected"
    },
    {
      "code": 6193,
      "name": "InvalidAmmMaxSpreadDetected",
      "msg": "InvalidAmmMaxSpreadDetected"
    },
    {
      "code": 6194,
      "name": "InvalidConcentrationCoef",
      "msg": "InvalidConcentrationCoef"
    },
    {
      "code": 6195,
      "name": "InvalidSrmVault",
      "msg": "InvalidSrmVault"
    },
    {
      "code": 6196,
      "name": "InvalidVaultOwner",
      "msg": "InvalidVaultOwner"
    },
    {
      "code": 6197,
      "name": "InvalidMarketStatusForFills",
      "msg": "InvalidMarketStatusForFills"
    },
    {
      "code": 6198,
      "name": "IFWithdrawRequestInProgress",
      "msg": "IFWithdrawRequestInProgress"
    },
    {
      "code": 6199,
      "name": "NoIFWithdrawRequestInProgress",
      "msg": "NoIFWithdrawRequestInProgress"
    },
    {
      "code": 6200,
      "name": "IFWithdrawRequestTooSmall",
      "msg": "IFWithdrawRequestTooSmall"
    },
    {
      "code": 6201,
      "name": "IncorrectSpotMarketAccountPassed",
      "msg": "IncorrectSpotMarketAccountPassed"
    },
    {
      "code": 6202,
      "name": "BlockchainClockInconsistency",
      "msg": "BlockchainClockInconsistency"
    },
    {
      "code": 6203,
      "name": "InvalidIFSharesDetected",
      "msg": "InvalidIFSharesDetected"
    },
    {
      "code": 6204,
      "name": "NewLPSizeTooSmall",
      "msg": "NewLPSizeTooSmall"
    },
    {
      "code": 6205,
      "name": "MarketStatusInvalidForNewLP",
      "msg": "MarketStatusInvalidForNewLP"
    },
    {
      "code": 6206,
      "name": "InvalidMarkTwapUpdateDetected",
      "msg": "InvalidMarkTwapUpdateDetected"
    },
    {
      "code": 6207,
      "name": "MarketSettlementAttemptOnActiveMarket",
      "msg": "MarketSettlementAttemptOnActiveMarket"
    },
    {
      "code": 6208,
      "name": "MarketSettlementRequiresSettledLP",
      "msg": "MarketSettlementRequiresSettledLP"
    },
    {
      "code": 6209,
      "name": "MarketSettlementAttemptTooEarly",
      "msg": "MarketSettlementAttemptTooEarly"
    },
    {
      "code": 6210,
      "name": "MarketSettlementTargetPriceInvalid",
      "msg": "MarketSettlementTargetPriceInvalid"
    },
    {
      "code": 6211,
      "name": "UnsupportedSpotMarket",
      "msg": "UnsupportedSpotMarket"
    },
    {
      "code": 6212,
      "name": "SpotOrdersDisabled",
      "msg": "SpotOrdersDisabled"
    },
    {
      "code": 6213,
      "name": "MarketBeingInitialized",
      "msg": "Market Being Initialized"
    },
    {
      "code": 6214,
      "name": "InvalidUserSubAccountId",
      "msg": "Invalid Sub Account Id"
    },
    {
      "code": 6215,
      "name": "InvalidTriggerOrderCondition",
      "msg": "Invalid Trigger Order Condition"
    },
    {
      "code": 6216,
      "name": "InvalidSpotPosition",
      "msg": "Invalid Spot Position"
    },
    {
      "code": 6217,
      "name": "CantTransferBetweenSameUserAccount",
      "msg": "Cant transfer between same user account"
    },
    {
      "code": 6218,
      "name": "InvalidPerpPosition",
      "msg": "Invalid Perp Position"
    },
    {
      "code": 6219,
      "name": "UnableToGetLimitPrice",
      "msg": "Unable To Get Limit Price"
    },
    {
      "code": 6220,
      "name": "InvalidLiquidation",
      "msg": "Invalid Liquidation"
    },
    {
      "code": 6221,
      "name": "SpotFulfillmentConfigDisabled",
      "msg": "Spot Fulfillment Config Disabled"
    },
    {
      "code": 6222,
      "name": "InvalidMaker",
      "msg": "Invalid Maker"
    },
    {
      "code": 6223,
      "name": "FailedUnwrap",
      "msg": "Failed Unwrap"
    },
    {
      "code": 6224,
      "name": "MaxNumberOfUsers",
      "msg": "Max Number Of Users"
    },
    {
      "code": 6225,
      "name": "InvalidOracleForSettlePnl",
      "msg": "InvalidOracleForSettlePnl"
    },
    {
      "code": 6226,
      "name": "MarginOrdersOpen",
      "msg": "MarginOrdersOpen"
    },
    {
      "code": 6227,
      "name": "TierViolationLiquidatingPerpPnl",
      "msg": "TierViolationLiquidatingPerpPnl"
    },
    {
      "code": 6228,
      "name": "CouldNotLoadUserData",
      "msg": "CouldNotLoadUserData"
    },
    {
      "code": 6229,
      "name": "UserWrongMutability",
      "msg": "UserWrongMutability"
    },
    {
      "code": 6230,
      "name": "InvalidUserAccount",
      "msg": "InvalidUserAccount"
    },
    {
      "code": 6231,
      "name": "CouldNotLoadUserStatsData",
      "msg": "CouldNotLoadUserData"
    },
    {
      "code": 6232,
      "name": "UserStatsWrongMutability",
      "msg": "UserWrongMutability"
    },
    {
      "code": 6233,
      "name": "InvalidUserStatsAccount",
      "msg": "InvalidUserAccount"
    },
    {
      "code": 6234,
      "name": "UserNotFound",
      "msg": "UserNotFound"
    },
    {
      "code": 6235,
      "name": "UnableToLoadUserAccount",
      "msg": "UnableToLoadUserAccount"
    },
    {
      "code": 6236,
      "name": "UserStatsNotFound",
      "msg": "UserStatsNotFound"
    },
    {
      "code": 6237,
      "name": "UnableToLoadUserStatsAccount",
      "msg": "UnableToLoadUserStatsAccount"
    },
    {
      "code": 6238,
      "name": "UserNotInactive",
      "msg": "User Not Inactive"
    },
    {
      "code": 6239,
      "name": "RevertFill",
      "msg": "RevertFill"
    },
    {
      "code": 6240,
      "name": "InvalidMarketAccountforDeletion",
      "msg": "Invalid MarketAccount for Deletion"
    },
    {
      "code": 6241,
      "name": "InvalidSpotFulfillmentParams",
      "msg": "Invalid Spot Fulfillment Params"
    },
    {
      "code": 6242,
      "name": "FailedToGetMint",
      "msg": "Failed to Get Mint"
    },
    {
      "code": 6243,
      "name": "FailedPhoenixCPI",
      "msg": "FailedPhoenixCPI"
    },
    {
      "code": 6244,
      "name": "FailedToDeserializePhoenixMarket",
      "msg": "FailedToDeserializePhoenixMarket"
    },
    {
      "code": 6245,
      "name": "InvalidPricePrecision",
      "msg": "InvalidPricePrecision"
    },
    {
      "code": 6246,
      "name": "InvalidPhoenixProgram",
      "msg": "InvalidPhoenixProgram"
    },
    {
      "code": 6247,
      "name": "InvalidPhoenixMarket",
      "msg": "InvalidPhoenixMarket"
    },
    {
      "code": 6248,
      "name": "InvalidSwap",
      "msg": "InvalidSwap"
    },
    {
      "code": 6249,
      "name": "SwapLimitPriceBreached",
      "msg": "SwapLimitPriceBreached"
    },
    {
      "code": 6250,
      "name": "SpotMarketReduceOnly",
      "msg": "SpotMarketReduceOnly"
    },
    {
      "code": 6251,
      "name": "FundingWasNotUpdated",
      "msg": "FundingWasNotUpdated"
    },
    {
      "code": 6252,
      "name": "ImpossibleFill",
      "msg": "ImpossibleFill"
    },
    {
      "code": 6253,
      "name": "CantUpdatePerpBidAskTwap",
      "msg": "CantUpdatePerpBidAskTwap"
    },
    {
      "code": 6254,
      "name": "UserReduceOnly",
      "msg": "UserReduceOnly"
    },
    {
      "code": 6255,
      "name": "InvalidMarginCalculation",
      "msg": "InvalidMarginCalculation"
    },
    {
      "code": 6256,
      "name": "CantPayUserInitFee",
      "msg": "CantPayUserInitFee"
    },
    {
      "code": 6257,
      "name": "CantReclaimRent",
      "msg": "CantReclaimRent"
    },
    {
      "code": 6258,
      "name": "InsuranceFundOperationPaused",
      "msg": "InsuranceFundOperationPaused"
    },
    {
      "code": 6259,
      "name": "NoUnsettledPnl",
      "msg": "NoUnsettledPnl"
    },
    {
      "code": 6260,
      "name": "PnlPoolCantSettleUser",
      "msg": "PnlPoolCantSettleUser"
    },
    {
      "code": 6261,
      "name": "OracleNonPositive",
      "msg": "OracleInvalid"
    },
    {
      "code": 6262,
      "name": "OracleTooVolatile",
      "msg": "OracleTooVolatile"
    },
    {
      "code": 6263,
      "name": "OracleTooUncertain",
      "msg": "OracleTooUncertain"
    },
    {
      "code": 6264,
      "name": "OracleStaleForMargin",
      "msg": "OracleStaleForMargin"
    },
    {
      "code": 6265,
      "name": "OracleInsufficientDataPoints",
      "msg": "OracleInsufficientDataPoints"
    },
    {
      "code": 6266,
      "name": "OracleStaleForAMM",
      "msg": "OracleStaleForAMM"
    },
    {
      "code": 6267,
      "name": "UnableToParsePullOracleMessage",
      "msg": "Unable to parse pull oracle message"
    },
    {
      "code": 6268,
      "name": "MaxBorrows",
      "msg": "Can not borow more than max borrows"
    },
    {
      "code": 6269,
      "name": "OracleUpdatesNotMonotonic",
      "msg": "Updates must be monotonically increasing"
    },
    {
      "code": 6270,
      "name": "OraclePriceFeedMessageMismatch",
      "msg": "Trying to update price feed with the wrong feed id"
    },
    {
      "code": 6271,
      "name": "OracleUnsupportedMessageType",
      "msg": "The message in the update must be a PriceFeedMessage"
    },
    {
      "code": 6272,
      "name": "OracleDeserializeMessageFailed",
      "msg": "Could not deserialize the message in the update"
    },
    {
      "code": 6273,
      "name": "OracleWrongGuardianSetOwner",
      "msg": "Wrong guardian set owner in update price atomic"
    },
    {
      "code": 6274,
      "name": "OracleWrongWriteAuthority",
      "msg": "Oracle post update atomic price feed account must be drift program"
    },
    {
      "code": 6275,
      "name": "OracleWrongVaaOwner",
      "msg": "Oracle vaa owner must be wormhole program"
    },
    {
      "code": 6276,
      "name": "OracleTooManyPriceAccountUpdates",
      "msg": "Multi updates must have 2 or fewer accounts passed in remaining accounts"
    },
    {
      "code": 6277,
      "name": "OracleMismatchedVaaAndPriceUpdates",
      "msg": "Don't have the same remaining accounts number and pyth updates left"
    },
    {
      "code": 6278,
      "name": "OracleBadRemainingAccountPublicKey",
      "msg": "Remaining account passed does not match oracle update derived pda"
    },
    {
      "code": 6279,
      "name": "FailedOpenbookV2CPI",
      "msg": "FailedOpenbookV2CPI"
    },
    {
      "code": 6280,
      "name": "InvalidOpenbookV2Program",
      "msg": "InvalidOpenbookV2Program"
    },
    {
      "code": 6281,
      "name": "InvalidOpenbookV2Market",
      "msg": "InvalidOpenbookV2Market"
    },
    {
      "code": 6282,
      "name": "NonZeroTransferFee",
      "msg": "Non zero transfer fee"
    },
    {
      "code": 6283,
      "name": "LiquidationOrderFailedToFill",
      "msg": "Liquidation order failed to fill"
    },
    {
      "code": 6284,
      "name": "InvalidPredictionMarketOrder",
      "msg": "Invalid prediction market order"
    },
    {
      "code": 6285,
      "name": "InvalidVerificationIxIndex",
      "msg": "Ed25519 Ix must be before place and make SignedMsg order ix"
    },
    {
      "code": 6286,
      "name": "SigVerificationFailed",
      "msg": "SignedMsg message verificaiton failed"
    },
    {
      "code": 6287,
      "name": "MismatchedSignedMsgOrderParamsMarketIndex",
      "msg": "Market index mismatched b/w taker and maker SignedMsg order params"
    },
    {
      "code": 6288,
      "name": "InvalidSignedMsgOrderParam",
      "msg": "Invalid SignedMsg order param"
    },
    {
      "code": 6289,
      "name": "PlaceAndTakeOrderSuccessConditionFailed",
      "msg": "Place and take order success condition failed"
    },
    {
      "code": 6290,
      "name": "InvalidHighLeverageModeConfig",
      "msg": "Invalid High Leverage Mode Config"
    },
    {
      "code": 6291,
      "name": "InvalidRFQUserAccount",
      "msg": "Invalid RFQ User Account"
    },
    {
      "code": 6292,
      "name": "RFQUserAccountWrongMutability",
      "msg": "RFQUserAccount should be mutable"
    },
    {
      "code": 6293,
      "name": "RFQUserAccountFull",
      "msg": "RFQUserAccount has too many active RFQs"
    },
    {
      "code": 6294,
      "name": "RFQOrderNotFilled",
      "msg": "RFQ order not filled as expected"
    },
    {
      "code": 6295,
      "name": "InvalidRFQOrder",
      "msg": "RFQ orders must be jit makers"
    },
    {
      "code": 6296,
      "name": "InvalidRFQMatch",
      "msg": "RFQ matches must be valid"
    },
    {
      "code": 6297,
      "name": "InvalidSignedMsgUserAccount",
      "msg": "Invalid SignedMsg user account"
    },
    {
      "code": 6298,
      "name": "SignedMsgUserAccountWrongMutability",
      "msg": "SignedMsg account wrong mutability"
    },
    {
      "code": 6299,
      "name": "SignedMsgUserOrdersAccountFull",
      "msg": "SignedMsgUserAccount has too many active orders"
    },
    {
      "code": 6300,
      "name": "SignedMsgOrderDoesNotExist",
      "msg": "Order with SignedMsg uuid does not exist"
    },
    {
      "code": 6301,
      "name": "InvalidSignedMsgOrderId",
      "msg": "SignedMsg order id cannot be 0s"
    },
    {
      "code": 6302,
      "name": "InvalidPoolId",
      "msg": "Invalid pool id"
    },
    {
      "code": 6303,
      "name": "InvalidProtectedMakerModeConfig",
      "msg": "Invalid Protected Maker Mode Config"
    },
    {
      "code": 6304,
      "name": "InvalidPythLazerStorageOwner",
      "msg": "Invalid pyth lazer storage owner"
    },
    {
      "code": 6305,
      "name": "UnverifiedPythLazerMessage",
      "msg": "Verification of pyth lazer message failed"
    },
    {
      "code": 6306,
      "name": "InvalidPythLazerMessage",
      "msg": "Invalid pyth lazer message"
    },
    {
      "code": 6307,
      "name": "PythLazerMessagePriceFeedMismatch",
      "msg": "Pyth lazer message does not correspond to correct fed id"
    },
    {
      "code": 6308,
      "name": "InvalidLiquidateSpotWithSwap",
      "msg": "InvalidLiquidateSpotWithSwap"
    },
    {
      "code": 6309,
      "name": "SignedMsgUserContextUserMismatch",
      "msg": "User in SignedMsg message does not match user in ix context"
    },
    {
      "code": 6310,
      "name": "UserFuelOverflowThresholdNotMet",
      "msg": "User fuel overflow threshold not met"
    },
    {
      "code": 6311,
      "name": "FuelOverflowAccountNotFound",
      "msg": "FuelOverflow account not found"
    },
    {
      "code": 6312,
      "name": "InvalidTransferPerpPosition",
      "msg": "Invalid Transfer Perp Position"
    },
    {
      "code": 6313,
      "name": "InvalidSignedMsgUserOrdersResize",
      "msg": "Invalid SignedMsgUserOrders resize"
    },
    {
      "code": 6314,
      "name": "CouldNotDeserializeHighLeverageModeConfig",
      "msg": "Could not deserialize high leverage mode config"
    },
    {
      "code": 6315,
      "name": "InvalidIfRebalanceConfig",
      "msg": "Invalid If Rebalance Config"
    },
    {
      "code": 6316,
      "name": "InvalidIfRebalanceSwap",
      "msg": "Invalid If Rebalance Swap"
<<<<<<< HEAD
    },
    {
      "code": 6317,
      "name": "InvalidConstituent",
      "msg": "Invalid Constituent"
    },
    {
      "code": 6318,
      "name": "InvalidAmmConstituentMappingArgument",
      "msg": "Invalid Amm Constituent Mapping argument"
    },
    {
      "code": 6319,
      "name": "InvalidUpdateConstituentTargetBaseArgument",
      "msg": "Invalid update constituent update target weights argument"
    },
    {
      "code": 6320,
      "name": "ConstituentNotFound",
      "msg": "Constituent not found"
    },
    {
      "code": 6321,
      "name": "ConstituentCouldNotLoad",
      "msg": "Constituent could not load"
    },
    {
      "code": 6322,
      "name": "ConstituentWrongMutability",
      "msg": "Constituent wrong mutability"
    },
    {
      "code": 6323,
      "name": "WrongNumberOfConstituents",
      "msg": "Wrong number of constituents passed to instruction"
    },
    {
      "code": 6324,
      "name": "OracleTooStaleForLPAUMUpdate",
      "msg": "Oracle too stale for LP AUM update"
    },
    {
      "code": 6325,
      "name": "InsufficientConstituentTokenBalance",
      "msg": "Insufficient constituent token balance"
    },
    {
      "code": 6326,
      "name": "AMMCacheStale",
      "msg": "Amm Cache data too stale"
    },
    {
      "code": 6327,
      "name": "LpPoolAumDelayed",
      "msg": "LP Pool AUM not updated recently"
    },
    {
      "code": 6328,
      "name": "ConstituentOracleStale",
      "msg": "Constituent oracle is stale"
=======
>>>>>>> 82feade7
    }
  ],
  "metadata": {
    "address": "dRiftyHA39MWEi3m9aunc5MzRF1JYuBsbn6VPcn33UH"
  }
}<|MERGE_RESOLUTION|>--- conflicted
+++ resolved
@@ -6746,91 +6746,6 @@
     },
     {
       "name": "updatePerpMarketTakerSpeedBumpOverride",
-<<<<<<< HEAD
-=======
-      "accounts": [
-        {
-          "name": "admin",
-          "isMut": false,
-          "isSigner": true
-        },
-        {
-          "name": "state",
-          "isMut": false,
-          "isSigner": false
-        },
-        {
-          "name": "perpMarket",
-          "isMut": true,
-          "isSigner": false
-        }
-      ],
-      "args": [
-        {
-          "name": "takerSpeedBumpOverride",
-          "type": "i8"
-        }
-      ]
-    },
-    {
-      "name": "updatePerpMarketAmmSpreadAdjustment",
-      "accounts": [
-        {
-          "name": "admin",
-          "isMut": false,
-          "isSigner": true
-        },
-        {
-          "name": "state",
-          "isMut": false,
-          "isSigner": false
-        },
-        {
-          "name": "perpMarket",
-          "isMut": true,
-          "isSigner": false
-        }
-      ],
-      "args": [
-        {
-          "name": "ammSpreadAdjustment",
-          "type": "i8"
-        },
-        {
-          "name": "ammInventorySpreadAdjustment",
-          "type": "i8"
-        }
-      ]
-    },
-    {
-      "name": "updatePerpMarketOracleSlotDelayOverride",
-      "accounts": [
-        {
-          "name": "admin",
-          "isMut": false,
-          "isSigner": true
-        },
-        {
-          "name": "state",
-          "isMut": false,
-          "isSigner": false
-        },
-        {
-          "name": "perpMarket",
-          "isMut": true,
-          "isSigner": false
-        }
-      ],
-      "args": [
-        {
-          "name": "oracleSlotDelayOverride",
-          "type": "i8"
-        }
-      ]
-    },
-    {
-      "name": "updateSpotMarketFuel",
->>>>>>> 82feade7
       "accounts": [
         {
           "name": "admin",
@@ -7701,8 +7616,6 @@
           "type": "u64"
         }
       ]
-<<<<<<< HEAD
-=======
     },
     {
       "name": "initializeIfRebalanceConfig",
@@ -7769,6 +7682,1081 @@
           }
         }
       ]
+    },
+    {
+      "name": "initializeConstituent",
+      "accounts": [
+        {
+          "name": "state",
+          "isMut": false,
+          "isSigner": false
+        },
+        {
+          "name": "admin",
+          "isMut": true,
+          "isSigner": true
+        },
+        {
+          "name": "lpPool",
+          "isMut": true,
+          "isSigner": false
+        },
+        {
+          "name": "constituentTargetBase",
+          "isMut": true,
+          "isSigner": false
+        },
+        {
+          "name": "constituentCorrelations",
+          "isMut": true,
+          "isSigner": false
+        },
+        {
+          "name": "constituent",
+          "isMut": true,
+          "isSigner": false
+        },
+        {
+          "name": "spotMarketMint",
+          "isMut": false,
+          "isSigner": false
+        },
+        {
+          "name": "constituentVault",
+          "isMut": true,
+          "isSigner": false
+        },
+        {
+          "name": "driftSigner",
+          "isMut": false,
+          "isSigner": false
+        },
+        {
+          "name": "rent",
+          "isMut": false,
+          "isSigner": false
+        },
+        {
+          "name": "systemProgram",
+          "isMut": false,
+          "isSigner": false
+        },
+        {
+          "name": "tokenProgram",
+          "isMut": false,
+          "isSigner": false
+        }
+      ],
+      "args": [
+        {
+          "name": "spotMarketIndex",
+          "type": "u16"
+        },
+        {
+          "name": "decimals",
+          "type": "u8"
+        },
+        {
+          "name": "maxWeightDeviation",
+          "type": "i64"
+        },
+        {
+          "name": "swapFeeMin",
+          "type": "i64"
+        },
+        {
+          "name": "swapFeeMax",
+          "type": "i64"
+        },
+        {
+          "name": "oracleStalenessThreshold",
+          "type": "u64"
+        },
+        {
+          "name": "costToTrade",
+          "type": "i32"
+        },
+        {
+          "name": "constituentDerivativeIndex",
+          "type": {
+            "option": "i16"
+          }
+        },
+        {
+          "name": "derivativeWeight",
+          "type": "u64"
+        },
+        {
+          "name": "volatility",
+          "type": "u64"
+        },
+        {
+          "name": "gammaExecution",
+          "type": "u8"
+        },
+        {
+          "name": "gammaInventory",
+          "type": "u8"
+        },
+        {
+          "name": "xi",
+          "type": "u8"
+        },
+        {
+          "name": "newConstituentCorrelations",
+          "type": {
+            "vec": "i64"
+          }
+        }
+      ]
+    },
+    {
+      "name": "updateConstituentParams",
+      "accounts": [
+        {
+          "name": "lpPool",
+          "isMut": false,
+          "isSigner": false
+        },
+        {
+          "name": "constituentTargetBase",
+          "isMut": true,
+          "isSigner": false
+        },
+        {
+          "name": "admin",
+          "isMut": true,
+          "isSigner": true
+        },
+        {
+          "name": "state",
+          "isMut": false,
+          "isSigner": false
+        },
+        {
+          "name": "constituent",
+          "isMut": true,
+          "isSigner": false
+        }
+      ],
+      "args": [
+        {
+          "name": "constituentParams",
+          "type": {
+            "defined": "ConstituentParams"
+          }
+        }
+      ]
+    },
+    {
+      "name": "addAmmConstituentMappingData",
+      "accounts": [
+        {
+          "name": "admin",
+          "isMut": true,
+          "isSigner": true
+        },
+        {
+          "name": "lpPool",
+          "isMut": false,
+          "isSigner": false
+        },
+        {
+          "name": "ammConstituentMapping",
+          "isMut": true,
+          "isSigner": false
+        },
+        {
+          "name": "constituentTargetBase",
+          "isMut": true,
+          "isSigner": false
+        },
+        {
+          "name": "state",
+          "isMut": false,
+          "isSigner": false
+        },
+        {
+          "name": "systemProgram",
+          "isMut": false,
+          "isSigner": false
+        }
+      ],
+      "args": [
+        {
+          "name": "ammConstituentMappingData",
+          "type": {
+            "vec": {
+              "defined": "AddAmmConstituentMappingDatum"
+            }
+          }
+        }
+      ]
+    },
+    {
+      "name": "updateAmmConstituentMappingData",
+      "accounts": [
+        {
+          "name": "admin",
+          "isMut": true,
+          "isSigner": true
+        },
+        {
+          "name": "lpPool",
+          "isMut": false,
+          "isSigner": false
+        },
+        {
+          "name": "ammConstituentMapping",
+          "isMut": true,
+          "isSigner": false
+        },
+        {
+          "name": "systemProgram",
+          "isMut": false,
+          "isSigner": false
+        },
+        {
+          "name": "state",
+          "isMut": false,
+          "isSigner": false
+        }
+      ],
+      "args": [
+        {
+          "name": "ammConstituentMappingData",
+          "type": {
+            "vec": {
+              "defined": "AddAmmConstituentMappingDatum"
+            }
+          }
+        }
+      ]
+    },
+    {
+      "name": "removeAmmConstituentMappingData",
+      "accounts": [
+        {
+          "name": "admin",
+          "isMut": true,
+          "isSigner": true
+        },
+        {
+          "name": "lpPool",
+          "isMut": false,
+          "isSigner": false
+        },
+        {
+          "name": "ammConstituentMapping",
+          "isMut": true,
+          "isSigner": false
+        },
+        {
+          "name": "systemProgram",
+          "isMut": false,
+          "isSigner": false
+        },
+        {
+          "name": "state",
+          "isMut": false,
+          "isSigner": false
+        }
+      ],
+      "args": [
+        {
+          "name": "perpMarketIndex",
+          "type": "u16"
+        },
+        {
+          "name": "constituentIndex",
+          "type": "u16"
+        }
+      ]
+    },
+    {
+      "name": "updateConstituentCorrelationData",
+      "accounts": [
+        {
+          "name": "admin",
+          "isMut": true,
+          "isSigner": true
+        },
+        {
+          "name": "lpPool",
+          "isMut": false,
+          "isSigner": false
+        },
+        {
+          "name": "constituentCorrelations",
+          "isMut": true,
+          "isSigner": false
+        },
+        {
+          "name": "state",
+          "isMut": false,
+          "isSigner": false
+        }
+      ],
+      "args": [
+        {
+          "name": "index1",
+          "type": "u16"
+        },
+        {
+          "name": "index2",
+          "type": "u16"
+        },
+        {
+          "name": "correlation",
+          "type": "i64"
+        }
+      ]
+    },
+    {
+      "name": "updateLpConstituentTargetBase",
+      "accounts": [
+        {
+          "name": "state",
+          "isMut": false,
+          "isSigner": false
+        },
+        {
+          "name": "keeper",
+          "isMut": true,
+          "isSigner": true
+        },
+        {
+          "name": "ammConstituentMapping",
+          "isMut": false,
+          "isSigner": false
+        },
+        {
+          "name": "constituentTargetBase",
+          "isMut": true,
+          "isSigner": false
+        },
+        {
+          "name": "ammCache",
+          "isMut": false,
+          "isSigner": false
+        },
+        {
+          "name": "lpPool",
+          "isMut": false,
+          "isSigner": false
+        }
+      ],
+      "args": []
+    },
+    {
+      "name": "updateLpPoolAum",
+      "accounts": [
+        {
+          "name": "state",
+          "isMut": false,
+          "isSigner": false
+        },
+        {
+          "name": "keeper",
+          "isMut": true,
+          "isSigner": true
+        },
+        {
+          "name": "lpPool",
+          "isMut": true,
+          "isSigner": false
+        },
+        {
+          "name": "constituentTargetBase",
+          "isMut": true,
+          "isSigner": false
+        },
+        {
+          "name": "ammCache",
+          "isMut": false,
+          "isSigner": false
+        }
+      ],
+      "args": []
+    },
+    {
+      "name": "updateAmmCache",
+      "accounts": [
+        {
+          "name": "keeper",
+          "isMut": true,
+          "isSigner": true
+        },
+        {
+          "name": "ammCache",
+          "isMut": true,
+          "isSigner": false
+        },
+        {
+          "name": "quoteMarket",
+          "isMut": false,
+          "isSigner": false
+        }
+      ],
+      "args": []
+    },
+    {
+      "name": "lpPoolSwap",
+      "accounts": [
+        {
+          "name": "driftSigner",
+          "isMut": false,
+          "isSigner": false
+        },
+        {
+          "name": "state",
+          "isMut": false,
+          "isSigner": false
+        },
+        {
+          "name": "lpPool",
+          "isMut": false,
+          "isSigner": false
+        },
+        {
+          "name": "constituentTargetBase",
+          "isMut": false,
+          "isSigner": false
+        },
+        {
+          "name": "constituentCorrelations",
+          "isMut": false,
+          "isSigner": false
+        },
+        {
+          "name": "constituentInTokenAccount",
+          "isMut": true,
+          "isSigner": false
+        },
+        {
+          "name": "constituentOutTokenAccount",
+          "isMut": true,
+          "isSigner": false
+        },
+        {
+          "name": "userInTokenAccount",
+          "isMut": true,
+          "isSigner": false
+        },
+        {
+          "name": "userOutTokenAccount",
+          "isMut": true,
+          "isSigner": false
+        },
+        {
+          "name": "inConstituent",
+          "isMut": true,
+          "isSigner": false
+        },
+        {
+          "name": "outConstituent",
+          "isMut": true,
+          "isSigner": false
+        },
+        {
+          "name": "inMarketMint",
+          "isMut": false,
+          "isSigner": false
+        },
+        {
+          "name": "outMarketMint",
+          "isMut": false,
+          "isSigner": false
+        },
+        {
+          "name": "authority",
+          "isMut": false,
+          "isSigner": true
+        },
+        {
+          "name": "tokenProgram",
+          "isMut": false,
+          "isSigner": false
+        }
+      ],
+      "args": [
+        {
+          "name": "inMarketIndex",
+          "type": "u16"
+        },
+        {
+          "name": "outMarketIndex",
+          "type": "u16"
+        },
+        {
+          "name": "inAmount",
+          "type": "u64"
+        },
+        {
+          "name": "minOutAmount",
+          "type": "u64"
+        }
+      ]
+    },
+    {
+      "name": "lpPoolAddLiquidity",
+      "accounts": [
+        {
+          "name": "driftSigner",
+          "isMut": false,
+          "isSigner": false
+        },
+        {
+          "name": "state",
+          "isMut": false,
+          "isSigner": false
+        },
+        {
+          "name": "lpPool",
+          "isMut": true,
+          "isSigner": false
+        },
+        {
+          "name": "authority",
+          "isMut": false,
+          "isSigner": true
+        },
+        {
+          "name": "inMarketMint",
+          "isMut": false,
+          "isSigner": false
+        },
+        {
+          "name": "inConstituent",
+          "isMut": true,
+          "isSigner": false
+        },
+        {
+          "name": "userInTokenAccount",
+          "isMut": true,
+          "isSigner": false
+        },
+        {
+          "name": "constituentInTokenAccount",
+          "isMut": true,
+          "isSigner": false
+        },
+        {
+          "name": "userLpTokenAccount",
+          "isMut": true,
+          "isSigner": false
+        },
+        {
+          "name": "lpMint",
+          "isMut": true,
+          "isSigner": false
+        },
+        {
+          "name": "constituentTargetBase",
+          "isMut": false,
+          "isSigner": false
+        },
+        {
+          "name": "lpPoolTokenVault",
+          "isMut": true,
+          "isSigner": false
+        },
+        {
+          "name": "tokenProgram",
+          "isMut": false,
+          "isSigner": false
+        }
+      ],
+      "args": [
+        {
+          "name": "inMarketIndex",
+          "type": "u16"
+        },
+        {
+          "name": "inAmount",
+          "type": "u128"
+        },
+        {
+          "name": "minMintAmount",
+          "type": "u64"
+        }
+      ]
+    },
+    {
+      "name": "lpPoolRemoveLiquidity",
+      "accounts": [
+        {
+          "name": "driftSigner",
+          "isMut": false,
+          "isSigner": false
+        },
+        {
+          "name": "state",
+          "isMut": false,
+          "isSigner": false
+        },
+        {
+          "name": "lpPool",
+          "isMut": true,
+          "isSigner": false
+        },
+        {
+          "name": "authority",
+          "isMut": false,
+          "isSigner": true
+        },
+        {
+          "name": "outMarketMint",
+          "isMut": false,
+          "isSigner": false
+        },
+        {
+          "name": "outConstituent",
+          "isMut": true,
+          "isSigner": false
+        },
+        {
+          "name": "userOutTokenAccount",
+          "isMut": true,
+          "isSigner": false
+        },
+        {
+          "name": "constituentOutTokenAccount",
+          "isMut": true,
+          "isSigner": false
+        },
+        {
+          "name": "userLpTokenAccount",
+          "isMut": true,
+          "isSigner": false
+        },
+        {
+          "name": "lpMint",
+          "isMut": true,
+          "isSigner": false
+        },
+        {
+          "name": "constituentTargetBase",
+          "isMut": false,
+          "isSigner": false
+        },
+        {
+          "name": "lpPoolTokenVault",
+          "isMut": true,
+          "isSigner": false
+        },
+        {
+          "name": "tokenProgram",
+          "isMut": false,
+          "isSigner": false
+        }
+      ],
+      "args": [
+        {
+          "name": "inMarketIndex",
+          "type": "u16"
+        },
+        {
+          "name": "inAmount",
+          "type": "u64"
+        },
+        {
+          "name": "minOutAmount",
+          "type": "u128"
+        }
+      ]
+    },
+    {
+      "name": "beginLpSwap",
+      "accounts": [
+        {
+          "name": "state",
+          "isMut": false,
+          "isSigner": false
+        },
+        {
+          "name": "admin",
+          "isMut": true,
+          "isSigner": true
+        },
+        {
+          "name": "signerOutTokenAccount",
+          "isMut": true,
+          "isSigner": false,
+          "docs": [
+            "Signer token accounts"
+          ]
+        },
+        {
+          "name": "signerInTokenAccount",
+          "isMut": true,
+          "isSigner": false
+        },
+        {
+          "name": "constituentOutTokenAccount",
+          "isMut": true,
+          "isSigner": false,
+          "docs": [
+            "Constituent token accounts"
+          ]
+        },
+        {
+          "name": "constituentInTokenAccount",
+          "isMut": true,
+          "isSigner": false
+        },
+        {
+          "name": "outConstituent",
+          "isMut": true,
+          "isSigner": false,
+          "docs": [
+            "Constituents"
+          ]
+        },
+        {
+          "name": "inConstituent",
+          "isMut": true,
+          "isSigner": false
+        },
+        {
+          "name": "lpPool",
+          "isMut": false,
+          "isSigner": false
+        },
+        {
+          "name": "instructions",
+          "isMut": false,
+          "isSigner": false,
+          "docs": [
+            "Instructions Sysvar for instruction introspection"
+          ]
+        },
+        {
+          "name": "tokenProgram",
+          "isMut": false,
+          "isSigner": false
+        },
+        {
+          "name": "driftSigner",
+          "isMut": false,
+          "isSigner": false
+        }
+      ],
+      "args": [
+        {
+          "name": "inMarketIndex",
+          "type": "u16"
+        },
+        {
+          "name": "outMarketIndex",
+          "type": "u16"
+        },
+        {
+          "name": "amountIn",
+          "type": "u64"
+        }
+      ]
+    },
+    {
+      "name": "endLpSwap",
+      "accounts": [
+        {
+          "name": "state",
+          "isMut": false,
+          "isSigner": false
+        },
+        {
+          "name": "admin",
+          "isMut": true,
+          "isSigner": true
+        },
+        {
+          "name": "signerOutTokenAccount",
+          "isMut": true,
+          "isSigner": false,
+          "docs": [
+            "Signer token accounts"
+          ]
+        },
+        {
+          "name": "signerInTokenAccount",
+          "isMut": true,
+          "isSigner": false
+        },
+        {
+          "name": "constituentOutTokenAccount",
+          "isMut": true,
+          "isSigner": false,
+          "docs": [
+            "Constituent token accounts"
+          ]
+        },
+        {
+          "name": "constituentInTokenAccount",
+          "isMut": true,
+          "isSigner": false
+        },
+        {
+          "name": "outConstituent",
+          "isMut": true,
+          "isSigner": false,
+          "docs": [
+            "Constituents"
+          ]
+        },
+        {
+          "name": "inConstituent",
+          "isMut": true,
+          "isSigner": false
+        },
+        {
+          "name": "lpPool",
+          "isMut": false,
+          "isSigner": false
+        },
+        {
+          "name": "instructions",
+          "isMut": false,
+          "isSigner": false,
+          "docs": [
+            "Instructions Sysvar for instruction introspection"
+          ]
+        },
+        {
+          "name": "tokenProgram",
+          "isMut": false,
+          "isSigner": false
+        },
+        {
+          "name": "driftSigner",
+          "isMut": false,
+          "isSigner": false
+        }
+      ],
+      "args": [
+        {
+          "name": "inMarketIndex",
+          "type": "u16"
+        },
+        {
+          "name": "outMarketIndex",
+          "type": "u16"
+        }
+      ]
+    },
+    {
+      "name": "updateConstituentOracleInfo",
+      "accounts": [
+        {
+          "name": "state",
+          "isMut": false,
+          "isSigner": false
+        },
+        {
+          "name": "keeper",
+          "isMut": true,
+          "isSigner": true
+        },
+        {
+          "name": "constituent",
+          "isMut": true,
+          "isSigner": false
+        },
+        {
+          "name": "spotMarket",
+          "isMut": false,
+          "isSigner": false
+        },
+        {
+          "name": "oracle",
+          "isMut": false,
+          "isSigner": false
+        }
+      ],
+      "args": []
+    },
+    {
+      "name": "depositToProgramVault",
+      "accounts": [
+        {
+          "name": "state",
+          "isMut": false,
+          "isSigner": false
+        },
+        {
+          "name": "admin",
+          "isMut": true,
+          "isSigner": true
+        },
+        {
+          "name": "driftSigner",
+          "isMut": false,
+          "isSigner": false
+        },
+        {
+          "name": "constituent",
+          "isMut": true,
+          "isSigner": false
+        },
+        {
+          "name": "constituentTokenAccount",
+          "isMut": true,
+          "isSigner": false
+        },
+        {
+          "name": "spotMarket",
+          "isMut": true,
+          "isSigner": false
+        },
+        {
+          "name": "spotMarketVault",
+          "isMut": true,
+          "isSigner": false
+        },
+        {
+          "name": "tokenProgram",
+          "isMut": false,
+          "isSigner": false
+        },
+        {
+          "name": "mint",
+          "isMut": false,
+          "isSigner": false
+        },
+        {
+          "name": "oracle",
+          "isMut": false,
+          "isSigner": false
+        }
+      ],
+      "args": [
+        {
+          "name": "amount",
+          "type": "u64"
+        }
+      ]
+    },
+    {
+      "name": "withdrawFromProgramVault",
+      "accounts": [
+        {
+          "name": "state",
+          "isMut": false,
+          "isSigner": false
+        },
+        {
+          "name": "admin",
+          "isMut": true,
+          "isSigner": true
+        },
+        {
+          "name": "driftSigner",
+          "isMut": false,
+          "isSigner": false
+        },
+        {
+          "name": "constituent",
+          "isMut": true,
+          "isSigner": false
+        },
+        {
+          "name": "constituentTokenAccount",
+          "isMut": true,
+          "isSigner": false
+        },
+        {
+          "name": "spotMarket",
+          "isMut": true,
+          "isSigner": false
+        },
+        {
+          "name": "spotMarketVault",
+          "isMut": true,
+          "isSigner": false
+        },
+        {
+          "name": "tokenProgram",
+          "isMut": false,
+          "isSigner": false
+        },
+        {
+          "name": "mint",
+          "isMut": false,
+          "isSigner": false
+        },
+        {
+          "name": "oracle",
+          "isMut": false,
+          "isSigner": false
+        }
+      ],
+      "args": [
+        {
+          "name": "amount",
+          "type": "u64"
+        }
+      ]
+    },
+    {
+      "name": "settlePerpToLpPool",
+      "accounts": [
+        {
+          "name": "state",
+          "isMut": false,
+          "isSigner": false
+        },
+        {
+          "name": "lpPool",
+          "isMut": true,
+          "isSigner": false
+        },
+        {
+          "name": "keeper",
+          "isMut": true,
+          "isSigner": true
+        },
+        {
+          "name": "ammCache",
+          "isMut": true,
+          "isSigner": false
+        },
+        {
+          "name": "quoteMarket",
+          "isMut": true,
+          "isSigner": false
+        },
+        {
+          "name": "constituent",
+          "isMut": true,
+          "isSigner": false
+        },
+        {
+          "name": "constituentQuoteTokenAccount",
+          "isMut": true,
+          "isSigner": false
+        },
+        {
+          "name": "quoteTokenVault",
+          "isMut": true,
+          "isSigner": false
+        },
+        {
+          "name": "tokenProgram",
+          "isMut": false,
+          "isSigner": false
+        },
+        {
+          "name": "mint",
+          "isMut": false,
+          "isSigner": false
+        },
+        {
+          "name": "driftSigner",
+          "isMut": false,
+          "isSigner": false
+        }
+      ],
+      "args": []
     }
   ],
   "accounts": [
@@ -7840,1153 +8828,9 @@
           }
         ]
       }
->>>>>>> 82feade7
-    },
-    {
-      "name": "initializeIfRebalanceConfig",
-      "accounts": [
-        {
-          "name": "admin",
-          "isMut": true,
-          "isSigner": true
-        },
-        {
-          "name": "ifRebalanceConfig",
-          "isMut": true,
-          "isSigner": false
-        },
-        {
-          "name": "state",
-          "isMut": false,
-          "isSigner": false
-        },
-        {
-          "name": "rent",
-          "isMut": false,
-          "isSigner": false
-        },
-        {
-          "name": "systemProgram",
-          "isMut": false,
-          "isSigner": false
-        }
-      ],
-      "args": [
-        {
-          "name": "params",
-          "type": {
-            "defined": "IfRebalanceConfigParams"
-          }
-        }
-      ]
-    },
-    {
-      "name": "updateIfRebalanceConfig",
-      "accounts": [
-        {
-          "name": "admin",
-          "isMut": true,
-          "isSigner": true
-        },
-        {
-          "name": "ifRebalanceConfig",
-          "isMut": true,
-          "isSigner": false
-        },
-        {
-          "name": "state",
-          "isMut": false,
-          "isSigner": false
-        }
-      ],
-      "args": [
-        {
-          "name": "params",
-          "type": {
-            "defined": "IfRebalanceConfigParams"
-          }
-        }
-      ]
-    },
-    {
-      "name": "initializeConstituent",
-      "accounts": [
-        {
-          "name": "state",
-          "isMut": false,
-          "isSigner": false
-        },
-        {
-          "name": "admin",
-          "isMut": true,
-          "isSigner": true
-        },
-        {
-          "name": "lpPool",
-          "isMut": true,
-          "isSigner": false
-        },
-        {
-          "name": "constituentTargetBase",
-          "isMut": true,
-          "isSigner": false
-        },
-        {
-          "name": "constituentCorrelations",
-          "isMut": true,
-          "isSigner": false
-        },
-        {
-          "name": "constituent",
-          "isMut": true,
-          "isSigner": false
-        },
-        {
-          "name": "spotMarketMint",
-          "isMut": false,
-          "isSigner": false
-        },
-        {
-          "name": "constituentVault",
-          "isMut": true,
-          "isSigner": false
-        },
-        {
-          "name": "driftSigner",
-          "isMut": false,
-          "isSigner": false
-        },
-        {
-          "name": "rent",
-          "isMut": false,
-          "isSigner": false
-        },
-        {
-          "name": "systemProgram",
-          "isMut": false,
-          "isSigner": false
-        },
-        {
-          "name": "tokenProgram",
-          "isMut": false,
-          "isSigner": false
-        }
-      ],
-      "args": [
-        {
-          "name": "spotMarketIndex",
-          "type": "u16"
-        },
-        {
-          "name": "decimals",
-          "type": "u8"
-        },
-        {
-          "name": "maxWeightDeviation",
-          "type": "i64"
-        },
-        {
-          "name": "swapFeeMin",
-          "type": "i64"
-        },
-        {
-          "name": "swapFeeMax",
-          "type": "i64"
-        },
-        {
-          "name": "oracleStalenessThreshold",
-          "type": "u64"
-        },
-        {
-          "name": "costToTrade",
-          "type": "i32"
-        },
-        {
-          "name": "constituentDerivativeIndex",
-          "type": {
-            "option": "i16"
-          }
-        },
-        {
-          "name": "derivativeWeight",
-          "type": "u64"
-        },
-        {
-          "name": "volatility",
-          "type": "u64"
-        },
-        {
-          "name": "gammaExecution",
-          "type": "u8"
-        },
-        {
-          "name": "gammaInventory",
-          "type": "u8"
-        },
-        {
-          "name": "xi",
-          "type": "u8"
-        },
-        {
-          "name": "newConstituentCorrelations",
-          "type": {
-            "vec": "i64"
-          }
-        }
-      ]
-    },
-    {
-      "name": "updateConstituentParams",
-      "accounts": [
-        {
-          "name": "lpPool",
-          "isMut": false,
-          "isSigner": false
-        },
-        {
-          "name": "constituentTargetBase",
-          "isMut": true,
-          "isSigner": false
-        },
-        {
-          "name": "admin",
-          "isMut": true,
-          "isSigner": true
-        },
-        {
-          "name": "state",
-          "isMut": false,
-          "isSigner": false
-        },
-        {
-          "name": "constituent",
-          "isMut": true,
-          "isSigner": false
-        }
-      ],
-      "args": [
-        {
-          "name": "constituentParams",
-          "type": {
-            "defined": "ConstituentParams"
-          }
-        }
-      ]
-    },
-    {
-      "name": "addAmmConstituentMappingData",
-      "accounts": [
-        {
-          "name": "admin",
-          "isMut": true,
-          "isSigner": true
-        },
-        {
-          "name": "lpPool",
-          "isMut": false,
-          "isSigner": false
-        },
-        {
-          "name": "ammConstituentMapping",
-          "isMut": true,
-          "isSigner": false
-        },
-        {
-          "name": "constituentTargetBase",
-          "isMut": true,
-          "isSigner": false
-        },
-        {
-          "name": "state",
-          "isMut": false,
-          "isSigner": false
-        },
-        {
-          "name": "systemProgram",
-          "isMut": false,
-          "isSigner": false
-        }
-      ],
-      "args": [
-        {
-          "name": "ammConstituentMappingData",
-          "type": {
-            "vec": {
-              "defined": "AddAmmConstituentMappingDatum"
-            }
-          }
-        }
-      ]
-    },
-    {
-      "name": "updateAmmConstituentMappingData",
-      "accounts": [
-        {
-          "name": "admin",
-          "isMut": true,
-          "isSigner": true
-        },
-        {
-          "name": "lpPool",
-          "isMut": false,
-          "isSigner": false
-        },
-        {
-          "name": "ammConstituentMapping",
-          "isMut": true,
-          "isSigner": false
-        },
-        {
-          "name": "systemProgram",
-          "isMut": false,
-          "isSigner": false
-        },
-        {
-          "name": "state",
-          "isMut": false,
-          "isSigner": false
-        }
-      ],
-      "args": [
-        {
-          "name": "ammConstituentMappingData",
-          "type": {
-            "vec": {
-              "defined": "AddAmmConstituentMappingDatum"
-            }
-          }
-        }
-      ]
-    },
-    {
-      "name": "removeAmmConstituentMappingData",
-      "accounts": [
-        {
-          "name": "admin",
-          "isMut": true,
-          "isSigner": true
-        },
-        {
-          "name": "lpPool",
-          "isMut": false,
-          "isSigner": false
-        },
-        {
-          "name": "ammConstituentMapping",
-          "isMut": true,
-          "isSigner": false
-        },
-        {
-          "name": "systemProgram",
-          "isMut": false,
-          "isSigner": false
-        },
-        {
-          "name": "state",
-          "isMut": false,
-          "isSigner": false
-        }
-      ],
-      "args": [
-        {
-          "name": "perpMarketIndex",
-          "type": "u16"
-        },
-        {
-          "name": "constituentIndex",
-          "type": "u16"
-        }
-      ]
-    },
-    {
-      "name": "updateConstituentCorrelationData",
-      "accounts": [
-        {
-          "name": "admin",
-          "isMut": true,
-          "isSigner": true
-        },
-        {
-          "name": "lpPool",
-          "isMut": false,
-          "isSigner": false
-        },
-        {
-          "name": "constituentCorrelations",
-          "isMut": true,
-          "isSigner": false
-        },
-        {
-          "name": "state",
-          "isMut": false,
-          "isSigner": false
-        }
-      ],
-      "args": [
-        {
-          "name": "index1",
-          "type": "u16"
-        },
-        {
-          "name": "index2",
-          "type": "u16"
-        },
-        {
-          "name": "correlation",
-          "type": "i64"
-        }
-      ]
-    },
-    {
-      "name": "updateLpConstituentTargetBase",
-      "accounts": [
-        {
-          "name": "state",
-          "isMut": false,
-          "isSigner": false
-        },
-        {
-          "name": "keeper",
-          "isMut": true,
-          "isSigner": true
-        },
-        {
-          "name": "ammConstituentMapping",
-          "isMut": false,
-          "isSigner": false
-        },
-        {
-          "name": "constituentTargetBase",
-          "isMut": true,
-          "isSigner": false
-        },
-        {
-          "name": "ammCache",
-          "isMut": false,
-          "isSigner": false
-        },
-        {
-          "name": "lpPool",
-          "isMut": false,
-          "isSigner": false
-        }
-      ],
-      "args": []
-    },
-    {
-      "name": "updateLpPoolAum",
-      "accounts": [
-        {
-          "name": "state",
-          "isMut": false,
-          "isSigner": false
-        },
-        {
-          "name": "keeper",
-          "isMut": true,
-          "isSigner": true
-        },
-        {
-          "name": "lpPool",
-          "isMut": true,
-          "isSigner": false
-        },
-        {
-          "name": "constituentTargetBase",
-          "isMut": true,
-          "isSigner": false
-        },
-        {
-          "name": "ammCache",
-          "isMut": false,
-          "isSigner": false
-        }
-      ],
-      "args": []
-    },
-    {
-      "name": "updateAmmCache",
-      "accounts": [
-        {
-          "name": "keeper",
-          "isMut": true,
-          "isSigner": true
-        },
-        {
-          "name": "ammCache",
-          "isMut": true,
-          "isSigner": false
-        },
-        {
-          "name": "quoteMarket",
-          "isMut": false,
-          "isSigner": false
-        }
-      ],
-      "args": []
-    },
-    {
-      "name": "lpPoolSwap",
-      "accounts": [
-        {
-          "name": "driftSigner",
-          "isMut": false,
-          "isSigner": false
-        },
-        {
-          "name": "state",
-          "isMut": false,
-          "isSigner": false
-        },
-        {
-          "name": "lpPool",
-          "isMut": false,
-          "isSigner": false
-        },
-        {
-          "name": "constituentTargetBase",
-          "isMut": false,
-          "isSigner": false
-        },
-        {
-          "name": "constituentCorrelations",
-          "isMut": false,
-          "isSigner": false
-        },
-        {
-          "name": "constituentInTokenAccount",
-          "isMut": true,
-          "isSigner": false
-        },
-        {
-          "name": "constituentOutTokenAccount",
-          "isMut": true,
-          "isSigner": false
-        },
-        {
-          "name": "userInTokenAccount",
-          "isMut": true,
-          "isSigner": false
-        },
-        {
-          "name": "userOutTokenAccount",
-          "isMut": true,
-          "isSigner": false
-        },
-        {
-          "name": "inConstituent",
-          "isMut": true,
-          "isSigner": false
-        },
-        {
-          "name": "outConstituent",
-          "isMut": true,
-          "isSigner": false
-        },
-        {
-          "name": "inMarketMint",
-          "isMut": false,
-          "isSigner": false
-        },
-        {
-          "name": "outMarketMint",
-          "isMut": false,
-          "isSigner": false
-        },
-        {
-          "name": "authority",
-          "isMut": false,
-          "isSigner": true
-        },
-        {
-          "name": "tokenProgram",
-          "isMut": false,
-          "isSigner": false
-        }
-      ],
-      "args": [
-        {
-          "name": "inMarketIndex",
-          "type": "u16"
-        },
-        {
-          "name": "outMarketIndex",
-          "type": "u16"
-        },
-        {
-          "name": "inAmount",
-          "type": "u64"
-        },
-        {
-          "name": "minOutAmount",
-          "type": "u64"
-        }
-      ]
-    },
-    {
-      "name": "lpPoolAddLiquidity",
-      "accounts": [
-        {
-          "name": "driftSigner",
-          "isMut": false,
-          "isSigner": false
-        },
-        {
-          "name": "state",
-          "isMut": false,
-          "isSigner": false
-        },
-        {
-          "name": "lpPool",
-          "isMut": true,
-          "isSigner": false
-        },
-        {
-          "name": "authority",
-          "isMut": false,
-          "isSigner": true
-        },
-        {
-          "name": "inMarketMint",
-          "isMut": false,
-          "isSigner": false
-        },
-        {
-          "name": "inConstituent",
-          "isMut": true,
-          "isSigner": false
-        },
-        {
-          "name": "userInTokenAccount",
-          "isMut": true,
-          "isSigner": false
-        },
-        {
-          "name": "constituentInTokenAccount",
-          "isMut": true,
-          "isSigner": false
-        },
-        {
-          "name": "userLpTokenAccount",
-          "isMut": true,
-          "isSigner": false
-        },
-        {
-          "name": "lpMint",
-          "isMut": true,
-          "isSigner": false
-        },
-        {
-          "name": "constituentTargetBase",
-          "isMut": false,
-          "isSigner": false
-        },
-        {
-          "name": "lpPoolTokenVault",
-          "isMut": true,
-          "isSigner": false
-        },
-        {
-          "name": "tokenProgram",
-          "isMut": false,
-          "isSigner": false
-        }
-      ],
-      "args": [
-        {
-          "name": "inMarketIndex",
-          "type": "u16"
-        },
-        {
-          "name": "inAmount",
-          "type": "u128"
-        },
-        {
-          "name": "minMintAmount",
-          "type": "u64"
-        }
-      ]
-    },
-    {
-      "name": "lpPoolRemoveLiquidity",
-      "accounts": [
-        {
-          "name": "driftSigner",
-          "isMut": false,
-          "isSigner": false
-        },
-        {
-          "name": "state",
-          "isMut": false,
-          "isSigner": false
-        },
-        {
-          "name": "lpPool",
-          "isMut": true,
-          "isSigner": false
-        },
-        {
-          "name": "authority",
-          "isMut": false,
-          "isSigner": true
-        },
-        {
-          "name": "outMarketMint",
-          "isMut": false,
-          "isSigner": false
-        },
-        {
-          "name": "outConstituent",
-          "isMut": true,
-          "isSigner": false
-        },
-        {
-          "name": "userOutTokenAccount",
-          "isMut": true,
-          "isSigner": false
-        },
-        {
-          "name": "constituentOutTokenAccount",
-          "isMut": true,
-          "isSigner": false
-        },
-        {
-          "name": "userLpTokenAccount",
-          "isMut": true,
-          "isSigner": false
-        },
-        {
-          "name": "lpMint",
-          "isMut": true,
-          "isSigner": false
-        },
-        {
-          "name": "constituentTargetBase",
-          "isMut": false,
-          "isSigner": false
-        },
-        {
-          "name": "lpPoolTokenVault",
-          "isMut": true,
-          "isSigner": false
-        },
-        {
-          "name": "tokenProgram",
-          "isMut": false,
-          "isSigner": false
-        }
-      ],
-      "args": [
-        {
-          "name": "inMarketIndex",
-          "type": "u16"
-        },
-        {
-          "name": "inAmount",
-          "type": "u64"
-        },
-        {
-          "name": "minOutAmount",
-          "type": "u128"
-        }
-      ]
-    },
-    {
-      "name": "beginLpSwap",
-      "accounts": [
-        {
-          "name": "state",
-          "isMut": false,
-          "isSigner": false
-        },
-        {
-          "name": "admin",
-          "isMut": true,
-          "isSigner": true
-        },
-        {
-          "name": "signerOutTokenAccount",
-          "isMut": true,
-          "isSigner": false,
-          "docs": [
-            "Signer token accounts"
-          ]
-        },
-        {
-          "name": "signerInTokenAccount",
-          "isMut": true,
-          "isSigner": false
-        },
-        {
-          "name": "constituentOutTokenAccount",
-          "isMut": true,
-          "isSigner": false,
-          "docs": [
-            "Constituent token accounts"
-          ]
-        },
-        {
-          "name": "constituentInTokenAccount",
-          "isMut": true,
-          "isSigner": false
-        },
-        {
-          "name": "outConstituent",
-          "isMut": true,
-          "isSigner": false,
-          "docs": [
-            "Constituents"
-          ]
-        },
-        {
-          "name": "inConstituent",
-          "isMut": true,
-          "isSigner": false
-        },
-        {
-          "name": "lpPool",
-          "isMut": false,
-          "isSigner": false
-        },
-        {
-          "name": "instructions",
-          "isMut": false,
-          "isSigner": false,
-          "docs": [
-            "Instructions Sysvar for instruction introspection"
-          ]
-        },
-        {
-          "name": "tokenProgram",
-          "isMut": false,
-          "isSigner": false
-        },
-        {
-          "name": "driftSigner",
-          "isMut": false,
-          "isSigner": false
-        }
-      ],
-      "args": [
-        {
-          "name": "inMarketIndex",
-          "type": "u16"
-        },
-        {
-          "name": "outMarketIndex",
-          "type": "u16"
-        },
-        {
-          "name": "amountIn",
-          "type": "u64"
-        }
-      ]
-    },
-    {
-      "name": "endLpSwap",
-      "accounts": [
-        {
-          "name": "state",
-          "isMut": false,
-          "isSigner": false
-        },
-        {
-          "name": "admin",
-          "isMut": true,
-          "isSigner": true
-        },
-        {
-          "name": "signerOutTokenAccount",
-          "isMut": true,
-          "isSigner": false,
-          "docs": [
-            "Signer token accounts"
-          ]
-        },
-        {
-          "name": "signerInTokenAccount",
-          "isMut": true,
-          "isSigner": false
-        },
-        {
-          "name": "constituentOutTokenAccount",
-          "isMut": true,
-          "isSigner": false,
-          "docs": [
-            "Constituent token accounts"
-          ]
-        },
-        {
-          "name": "constituentInTokenAccount",
-          "isMut": true,
-          "isSigner": false
-        },
-        {
-          "name": "outConstituent",
-          "isMut": true,
-          "isSigner": false,
-          "docs": [
-            "Constituents"
-          ]
-        },
-        {
-          "name": "inConstituent",
-          "isMut": true,
-          "isSigner": false
-        },
-        {
-          "name": "lpPool",
-          "isMut": false,
-          "isSigner": false
-        },
-        {
-          "name": "instructions",
-          "isMut": false,
-          "isSigner": false,
-          "docs": [
-            "Instructions Sysvar for instruction introspection"
-          ]
-        },
-        {
-          "name": "tokenProgram",
-          "isMut": false,
-          "isSigner": false
-        },
-        {
-          "name": "driftSigner",
-          "isMut": false,
-          "isSigner": false
-        }
-      ],
-      "args": [
-        {
-          "name": "inMarketIndex",
-          "type": "u16"
-        },
-        {
-          "name": "outMarketIndex",
-          "type": "u16"
-        }
-      ]
-    },
-    {
-      "name": "updateConstituentOracleInfo",
-      "accounts": [
-        {
-          "name": "state",
-          "isMut": false,
-          "isSigner": false
-        },
-        {
-          "name": "keeper",
-          "isMut": true,
-          "isSigner": true
-        },
-        {
-          "name": "constituent",
-          "isMut": true,
-          "isSigner": false
-        },
-        {
-          "name": "spotMarket",
-          "isMut": false,
-          "isSigner": false
-        },
-        {
-          "name": "oracle",
-          "isMut": false,
-          "isSigner": false
-        }
-      ],
-      "args": []
-    },
-    {
-      "name": "depositToProgramVault",
-      "accounts": [
-        {
-          "name": "state",
-          "isMut": false,
-          "isSigner": false
-        },
-        {
-          "name": "admin",
-          "isMut": true,
-          "isSigner": true
-        },
-        {
-          "name": "driftSigner",
-          "isMut": false,
-          "isSigner": false
-        },
-        {
-          "name": "constituent",
-          "isMut": true,
-          "isSigner": false
-        },
-        {
-          "name": "constituentTokenAccount",
-          "isMut": true,
-          "isSigner": false
-        },
-        {
-          "name": "spotMarket",
-          "isMut": true,
-          "isSigner": false
-        },
-        {
-          "name": "spotMarketVault",
-          "isMut": true,
-          "isSigner": false
-        },
-        {
-          "name": "tokenProgram",
-          "isMut": false,
-          "isSigner": false
-        },
-        {
-          "name": "mint",
-          "isMut": false,
-          "isSigner": false
-        },
-        {
-          "name": "oracle",
-          "isMut": false,
-          "isSigner": false
-        }
-      ],
-      "args": [
-        {
-          "name": "amount",
-          "type": "u64"
-        }
-      ]
-    },
-    {
-      "name": "withdrawFromProgramVault",
-      "accounts": [
-        {
-          "name": "state",
-          "isMut": false,
-          "isSigner": false
-        },
-        {
-          "name": "admin",
-          "isMut": true,
-          "isSigner": true
-        },
-        {
-          "name": "driftSigner",
-          "isMut": false,
-          "isSigner": false
-        },
-        {
-          "name": "constituent",
-          "isMut": true,
-          "isSigner": false
-        },
-        {
-          "name": "constituentTokenAccount",
-          "isMut": true,
-          "isSigner": false
-        },
-        {
-          "name": "spotMarket",
-          "isMut": true,
-          "isSigner": false
-        },
-        {
-          "name": "spotMarketVault",
-          "isMut": true,
-          "isSigner": false
-        },
-        {
-          "name": "tokenProgram",
-          "isMut": false,
-          "isSigner": false
-        },
-        {
-          "name": "mint",
-          "isMut": false,
-          "isSigner": false
-        },
-        {
-          "name": "oracle",
-          "isMut": false,
-          "isSigner": false
-        }
-      ],
-      "args": [
-        {
-          "name": "amount",
-          "type": "u64"
-        }
-      ]
-    },
-    {
-      "name": "settlePerpToLpPool",
-      "accounts": [
-        {
-          "name": "state",
-          "isMut": false,
-          "isSigner": false
-        },
-        {
-          "name": "lpPool",
-          "isMut": true,
-          "isSigner": false
-        },
-        {
-          "name": "keeper",
-          "isMut": true,
-          "isSigner": true
-        },
-        {
-          "name": "ammCache",
-          "isMut": true,
-          "isSigner": false
-        },
-        {
-          "name": "quoteMarket",
-          "isMut": true,
-          "isSigner": false
-        },
-        {
-          "name": "constituent",
-          "isMut": true,
-          "isSigner": false
-        },
-        {
-          "name": "constituentQuoteTokenAccount",
-          "isMut": true,
-          "isSigner": false
-        },
-        {
-          "name": "quoteTokenVault",
-          "isMut": true,
-          "isSigner": false
-        },
-        {
-          "name": "tokenProgram",
-          "isMut": false,
-          "isSigner": false
-        },
-        {
-          "name": "mint",
-          "isMut": false,
-          "isSigner": false
-        },
-        {
-          "name": "driftSigner",
-          "isMut": false,
-          "isSigner": false
-        }
-      ],
-      "args": []
-    }
-  ],
-  "accounts": [
-    {
-      "name": "OpenbookV2FulfillmentConfig",
+    },
+    {
+      "name": "PhoenixV1FulfillmentConfig",
       "type": {
         "kind": "struct",
         "fields": [
@@ -8995,35 +8839,23 @@
             "type": "publicKey"
           },
           {
-            "name": "openbookV2ProgramId",
+            "name": "phoenixProgramId",
             "type": "publicKey"
           },
           {
-            "name": "openbookV2Market",
+            "name": "phoenixLogAuthority",
             "type": "publicKey"
           },
           {
-            "name": "openbookV2MarketAuthority",
+            "name": "phoenixMarket",
             "type": "publicKey"
           },
           {
-            "name": "openbookV2EventHeap",
+            "name": "phoenixBaseVault",
             "type": "publicKey"
           },
           {
-            "name": "openbookV2Bids",
-            "type": "publicKey"
-          },
-          {
-            "name": "openbookV2Asks",
-            "type": "publicKey"
-          },
-          {
-            "name": "openbookV2BaseVault",
-            "type": "publicKey"
-          },
-          {
-            "name": "openbookV2QuoteVault",
+            "name": "phoenixQuoteVault",
             "type": "publicKey"
           },
           {
@@ -9055,7 +8887,7 @@
       }
     },
     {
-      "name": "PhoenixV1FulfillmentConfig",
+      "name": "SerumV3FulfillmentConfig",
       "type": {
         "kind": "struct",
         "fields": [
@@ -9064,24 +8896,44 @@
             "type": "publicKey"
           },
           {
-            "name": "phoenixProgramId",
+            "name": "serumProgramId",
             "type": "publicKey"
           },
           {
-            "name": "phoenixLogAuthority",
+            "name": "serumMarket",
             "type": "publicKey"
           },
           {
-            "name": "phoenixMarket",
+            "name": "serumRequestQueue",
             "type": "publicKey"
           },
           {
-            "name": "phoenixBaseVault",
+            "name": "serumEventQueue",
             "type": "publicKey"
           },
           {
-            "name": "phoenixQuoteVault",
+            "name": "serumBids",
             "type": "publicKey"
+          },
+          {
+            "name": "serumAsks",
+            "type": "publicKey"
+          },
+          {
+            "name": "serumBaseVault",
+            "type": "publicKey"
+          },
+          {
+            "name": "serumQuoteVault",
+            "type": "publicKey"
+          },
+          {
+            "name": "serumOpenOrders",
+            "type": "publicKey"
+          },
+          {
+            "name": "serumSignerNonce",
+            "type": "u64"
           },
           {
             "name": "marketIndex",
@@ -9112,83 +8964,6 @@
       }
     },
     {
-      "name": "SerumV3FulfillmentConfig",
-      "type": {
-        "kind": "struct",
-        "fields": [
-          {
-            "name": "pubkey",
-            "type": "publicKey"
-          },
-          {
-            "name": "serumProgramId",
-            "type": "publicKey"
-          },
-          {
-            "name": "serumMarket",
-            "type": "publicKey"
-          },
-          {
-            "name": "serumRequestQueue",
-            "type": "publicKey"
-          },
-          {
-            "name": "serumEventQueue",
-            "type": "publicKey"
-          },
-          {
-            "name": "serumBids",
-            "type": "publicKey"
-          },
-          {
-            "name": "serumAsks",
-            "type": "publicKey"
-          },
-          {
-            "name": "serumBaseVault",
-            "type": "publicKey"
-          },
-          {
-            "name": "serumQuoteVault",
-            "type": "publicKey"
-          },
-          {
-            "name": "serumOpenOrders",
-            "type": "publicKey"
-          },
-          {
-            "name": "serumSignerNonce",
-            "type": "u64"
-          },
-          {
-            "name": "marketIndex",
-            "type": "u16"
-          },
-          {
-            "name": "fulfillmentType",
-            "type": {
-              "defined": "SpotFulfillmentType"
-            }
-          },
-          {
-            "name": "status",
-            "type": {
-              "defined": "SpotFulfillmentConfigStatus"
-            }
-          },
-          {
-            "name": "padding",
-            "type": {
-              "array": [
-                "u8",
-                4
-              ]
-            }
-          }
-        ]
-      }
-    },
-    {
       "name": "HighLeverageModeConfig",
       "type": {
         "kind": "struct",
@@ -9637,7 +9412,6 @@
             "type": "u64"
           },
           {
-<<<<<<< HEAD
             "name": "lastOraclePrice",
             "type": "i64"
           },
@@ -9722,176 +9496,14 @@
         "fields": [
           {
             "name": "bump",
-=======
-            "name": "serumSignerNonce",
-            "type": "u64"
-          },
-          {
-            "name": "marketIndex",
-            "type": "u16"
-          },
-          {
-            "name": "fulfillmentType",
-            "type": {
-              "defined": "SpotFulfillmentType"
-            }
-          },
-          {
-            "name": "status",
-            "type": {
-              "defined": "SpotFulfillmentConfigStatus"
-            }
+            "type": "u8"
           },
           {
             "name": "padding",
             "type": {
               "array": [
                 "u8",
-                4
-              ]
-            }
-          }
-        ]
-      }
-    },
-    {
-      "name": "HighLeverageModeConfig",
-      "type": {
-        "kind": "struct",
-        "fields": [
-          {
-            "name": "maxUsers",
-            "type": "u32"
-          },
-          {
-            "name": "currentUsers",
-            "type": "u32"
-          },
-          {
-            "name": "reduceOnly",
-            "type": "u8"
-          },
-          {
-            "name": "padding",
-            "type": {
-              "array": [
-                "u8",
-                31
-              ]
-            }
-          }
-        ]
-      }
-    },
-    {
-      "name": "IfRebalanceConfig",
-      "type": {
-        "kind": "struct",
-        "fields": [
-          {
-            "name": "pubkey",
-            "type": "publicKey"
-          },
-          {
-            "name": "totalInAmount",
-            "docs": [
-              "total amount to be sold"
-            ],
-            "type": "u64"
-          },
-          {
-            "name": "currentInAmount",
-            "docs": [
-              "amount already sold"
-            ],
-            "type": "u64"
-          },
-          {
-            "name": "currentOutAmount",
-            "docs": [
-              "amount already bought"
-            ],
-            "type": "u64"
-          },
-          {
-            "name": "currentOutAmountTransferred",
-            "docs": [
-              "amount already transferred to revenue pool"
-            ],
-            "type": "u64"
-          },
-          {
-            "name": "currentInAmountSinceLastTransfer",
-            "docs": [
-              "amount already bought in epoch"
-            ],
-            "type": "u64"
-          },
-          {
-            "name": "epochStartTs",
-            "docs": [
-              "start time of epoch"
-            ],
-            "type": "i64"
-          },
-          {
-            "name": "epochInAmount",
-            "docs": [
-              "amount already bought in epoch"
-            ],
-            "type": "u64"
-          },
-          {
-            "name": "epochMaxInAmount",
-            "docs": [
-              "max amount to swap in epoch"
-            ],
-            "type": "u64"
-          },
-          {
-            "name": "epochDuration",
-            "docs": [
-              "duration of epoch"
-            ],
-            "type": "i64"
-          },
-          {
-            "name": "outMarketIndex",
-            "docs": [
-              "market index to sell"
-            ],
-            "type": "u16"
-          },
-          {
-            "name": "inMarketIndex",
-            "docs": [
-              "market index to buy"
-            ],
-            "type": "u16"
-          },
-          {
-            "name": "maxSlippageBps",
-            "type": "u16"
-          },
-          {
-            "name": "swapMode",
-            "type": "u8"
-          },
-          {
-            "name": "status",
->>>>>>> 82feade7
-            "type": "u8"
-          },
-          {
-            "name": "padding2",
-            "type": {
-              "array": [
-                "u8",
-<<<<<<< HEAD
                 3
-=======
-                32
->>>>>>> 82feade7
               ]
             }
           },
@@ -12189,46 +11801,6 @@
       }
     },
     {
-      "name": "IfRebalanceConfigParams",
-      "type": {
-        "kind": "struct",
-        "fields": [
-          {
-            "name": "totalInAmount",
-            "type": "u64"
-          },
-          {
-            "name": "epochMaxInAmount",
-            "type": "u64"
-          },
-          {
-            "name": "epochDuration",
-            "type": "i64"
-          },
-          {
-            "name": "outMarketIndex",
-            "type": "u16"
-          },
-          {
-            "name": "inMarketIndex",
-            "type": "u16"
-          },
-          {
-            "name": "maxSlippageBps",
-            "type": "u16"
-          },
-          {
-            "name": "swapMode",
-            "type": "u8"
-          },
-          {
-            "name": "status",
-            "type": "u8"
-          }
-        ]
-      }
-    },
-    {
       "name": "MarketIdentifier",
       "type": {
         "kind": "struct",
@@ -13447,32 +13019,12 @@
             "type": "i64"
           },
           {
-<<<<<<< HEAD
             "name": "quoteOwedFromLp",
             "type": "i64"
           },
           {
             "name": "oraclePrice",
             "type": "i64"
-=======
-            "name": "takerSpeedBumpOverride",
-            "docs": [
-              "the override for the state.min_perp_auction_duration",
-              "0 is no override, -1 is disable speed bump, 1-100 is literal speed bump"
-            ],
-            "type": "i8"
-          },
-          {
-            "name": "ammSpreadAdjustment",
-            "docs": [
-              "signed scale amm_spread similar to fee_adjustment logic (-100 = 0, 100 = double)"
-            ],
-            "type": "i8"
-          },
-          {
-            "name": "oracleSlotDelayOverride",
-            "type": "i8"
->>>>>>> 82feade7
           },
           {
             "name": "oracleConfidence",
@@ -13489,20 +13041,12 @@
           {
             "name": "oracleSource",
             "type": "u8"
-          },
-          {
-            "name": "ammInventorySpreadAdjustment",
-            "docs": [
-              "signed scale amm_spread similar to fee_adjustment logic (-100 = 0, 100 = double)"
-            ],
-            "type": "i8"
           },
           {
             "name": "padding",
             "type": {
               "array": [
                 "u8",
-<<<<<<< HEAD
                 7
               ]
             }
@@ -13529,9 +13073,6 @@
               "array": [
                 "u8",
                 3
-=======
-                11
->>>>>>> 82feade7
               ]
             }
           },
@@ -16611,151 +16152,6 @@
       ]
     },
     {
-      "name": "InsuranceFundSwapRecord",
-      "fields": [
-        {
-          "name": "rebalanceConfig",
-          "type": "publicKey",
-          "index": false
-        },
-        {
-          "name": "inIfTotalSharesBefore",
-          "type": "u128",
-          "index": false
-        },
-        {
-          "name": "outIfTotalSharesBefore",
-          "type": "u128",
-          "index": false
-        },
-        {
-          "name": "inIfUserSharesBefore",
-          "type": "u128",
-          "index": false
-        },
-        {
-          "name": "outIfUserSharesBefore",
-          "type": "u128",
-          "index": false
-        },
-        {
-          "name": "inIfTotalSharesAfter",
-          "type": "u128",
-          "index": false
-        },
-        {
-          "name": "outIfTotalSharesAfter",
-          "type": "u128",
-          "index": false
-        },
-        {
-          "name": "inIfUserSharesAfter",
-          "type": "u128",
-          "index": false
-        },
-        {
-          "name": "outIfUserSharesAfter",
-          "type": "u128",
-          "index": false
-        },
-        {
-          "name": "ts",
-          "type": "i64",
-          "index": false
-        },
-        {
-          "name": "inAmount",
-          "type": "u64",
-          "index": false
-        },
-        {
-          "name": "outAmount",
-          "type": "u64",
-          "index": false
-        },
-        {
-          "name": "outOraclePrice",
-          "type": "u64",
-          "index": false
-        },
-        {
-          "name": "outOraclePriceTwap",
-          "type": "i64",
-          "index": false
-        },
-        {
-          "name": "inVaultAmountBefore",
-          "type": "u64",
-          "index": false
-        },
-        {
-          "name": "outVaultAmountBefore",
-          "type": "u64",
-          "index": false
-        },
-        {
-          "name": "inFundVaultAmountAfter",
-          "type": "u64",
-          "index": false
-        },
-        {
-          "name": "outFundVaultAmountAfter",
-          "type": "u64",
-          "index": false
-        },
-        {
-          "name": "inMarketIndex",
-          "type": "u16",
-          "index": false
-        },
-        {
-          "name": "outMarketIndex",
-          "type": "u16",
-          "index": false
-        }
-      ]
-    },
-    {
-      "name": "TransferProtocolIfSharesToRevenuePoolRecord",
-      "fields": [
-        {
-          "name": "ts",
-          "type": "i64",
-          "index": false
-        },
-        {
-          "name": "marketIndex",
-          "type": "u16",
-          "index": false
-        },
-        {
-          "name": "amount",
-          "type": "u64",
-          "index": false
-        },
-        {
-          "name": "shares",
-          "type": "u128",
-          "index": false
-        },
-        {
-          "name": "ifVaultAmountBefore",
-          "type": "u64",
-          "index": false
-        },
-        {
-          "name": "protocolSharesBefore",
-          "type": "u128",
-          "index": false
-        },
-        {
-          "name": "currentInAmountSinceLastTransfer",
-          "type": "u64",
-          "index": false
-        }
-      ]
-    },
-    {
       "name": "SwapRecord",
       "fields": [
         {
@@ -18808,7 +18204,6 @@
       "code": 6316,
       "name": "InvalidIfRebalanceSwap",
       "msg": "Invalid If Rebalance Swap"
-<<<<<<< HEAD
     },
     {
       "code": 6317,
@@ -18869,8 +18264,6 @@
       "code": 6328,
       "name": "ConstituentOracleStale",
       "msg": "Constituent oracle is stale"
-=======
->>>>>>> 82feade7
     }
   ],
   "metadata": {
