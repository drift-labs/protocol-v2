{
  "version": "2.129.0",
  "name": "drift",
  "instructions": [
    {
      "name": "initializeUser",
      "accounts": [
        {
          "name": "user",
          "isMut": true,
          "isSigner": false
        },
        {
          "name": "userStats",
          "isMut": true,
          "isSigner": false
        },
        {
          "name": "state",
          "isMut": true,
          "isSigner": false
        },
        {
          "name": "authority",
          "isMut": false,
          "isSigner": true
        },
        {
          "name": "payer",
          "isMut": true,
          "isSigner": true
        },
        {
          "name": "rent",
          "isMut": false,
          "isSigner": false
        },
        {
          "name": "systemProgram",
          "isMut": false,
          "isSigner": false
        }
      ],
      "args": [
        {
          "name": "subAccountId",
          "type": "u16"
        },
        {
          "name": "name",
          "type": {
            "array": [
              "u8",
              32
            ]
          }
        }
      ]
    },
    {
      "name": "initializeUserStats",
      "accounts": [
        {
          "name": "userStats",
          "isMut": true,
          "isSigner": false
        },
        {
          "name": "state",
          "isMut": true,
          "isSigner": false
        },
        {
          "name": "authority",
          "isMut": false,
          "isSigner": true
        },
        {
          "name": "payer",
          "isMut": true,
          "isSigner": true
        },
        {
          "name": "rent",
          "isMut": false,
          "isSigner": false
        },
        {
          "name": "systemProgram",
          "isMut": false,
          "isSigner": false
        }
      ],
      "args": []
    },
    {
      "name": "initializeSignedMsgUserOrders",
      "accounts": [
        {
          "name": "signedMsgUserOrders",
          "isMut": true,
          "isSigner": false
        },
        {
          "name": "authority",
          "isMut": false,
          "isSigner": false
        },
        {
          "name": "payer",
          "isMut": true,
          "isSigner": true
        },
        {
          "name": "rent",
          "isMut": false,
          "isSigner": false
        },
        {
          "name": "systemProgram",
          "isMut": false,
          "isSigner": false
        }
      ],
      "args": [
        {
          "name": "numOrders",
          "type": "u16"
        }
      ]
    },
    {
      "name": "resizeSignedMsgUserOrders",
      "accounts": [
        {
          "name": "signedMsgUserOrders",
          "isMut": true,
          "isSigner": false
        },
        {
          "name": "authority",
          "isMut": false,
          "isSigner": false
        },
        {
          "name": "user",
          "isMut": false,
          "isSigner": false
        },
        {
          "name": "payer",
          "isMut": true,
          "isSigner": true
        },
        {
          "name": "systemProgram",
          "isMut": false,
          "isSigner": false
        }
      ],
      "args": [
        {
          "name": "numOrders",
          "type": "u16"
        }
      ]
    },
    {
      "name": "initializeSignedMsgWsDelegates",
      "accounts": [
        {
          "name": "signedMsgWsDelegates",
          "isMut": true,
          "isSigner": false
        },
        {
          "name": "authority",
          "isMut": true,
          "isSigner": true
        },
        {
          "name": "rent",
          "isMut": false,
          "isSigner": false
        },
        {
          "name": "systemProgram",
          "isMut": false,
          "isSigner": false
        }
      ],
      "args": [
        {
          "name": "delegates",
          "type": {
            "vec": "publicKey"
          }
        }
      ]
    },
    {
      "name": "changeSignedMsgWsDelegateStatus",
      "accounts": [
        {
          "name": "signedMsgWsDelegates",
          "isMut": true,
          "isSigner": false
        },
        {
          "name": "authority",
          "isMut": true,
          "isSigner": true
        },
        {
          "name": "systemProgram",
          "isMut": false,
          "isSigner": false
        }
      ],
      "args": [
        {
          "name": "delegate",
          "type": "publicKey"
        },
        {
          "name": "add",
          "type": "bool"
        }
      ]
    },
    {
      "name": "initializeFuelOverflow",
      "accounts": [
        {
          "name": "fuelOverflow",
          "isMut": true,
          "isSigner": false
        },
        {
          "name": "userStats",
          "isMut": true,
          "isSigner": false
        },
        {
          "name": "authority",
          "isMut": false,
          "isSigner": false
        },
        {
          "name": "payer",
          "isMut": true,
          "isSigner": true
        },
        {
          "name": "rent",
          "isMut": false,
          "isSigner": false
        },
        {
          "name": "systemProgram",
          "isMut": false,
          "isSigner": false
        }
      ],
      "args": []
    },
    {
      "name": "sweepFuel",
      "accounts": [
        {
          "name": "fuelOverflow",
          "isMut": true,
          "isSigner": false
        },
        {
          "name": "userStats",
          "isMut": true,
          "isSigner": false
        },
        {
          "name": "authority",
          "isMut": false,
          "isSigner": false
        },
        {
          "name": "signer",
          "isMut": false,
          "isSigner": true
        }
      ],
      "args": []
    },
    {
      "name": "resetFuelSeason",
      "accounts": [
        {
          "name": "userStats",
          "isMut": true,
          "isSigner": false
        },
        {
          "name": "authority",
          "isMut": false,
          "isSigner": false
        },
        {
          "name": "state",
          "isMut": false,
          "isSigner": false
        },
        {
          "name": "admin",
          "isMut": false,
          "isSigner": true
        }
      ],
      "args": []
    },
    {
      "name": "initializeReferrerName",
      "accounts": [
        {
          "name": "referrerName",
          "isMut": true,
          "isSigner": false
        },
        {
          "name": "user",
          "isMut": true,
          "isSigner": false
        },
        {
          "name": "userStats",
          "isMut": true,
          "isSigner": false
        },
        {
          "name": "authority",
          "isMut": false,
          "isSigner": true
        },
        {
          "name": "payer",
          "isMut": true,
          "isSigner": true
        },
        {
          "name": "rent",
          "isMut": false,
          "isSigner": false
        },
        {
          "name": "systemProgram",
          "isMut": false,
          "isSigner": false
        }
      ],
      "args": [
        {
          "name": "name",
          "type": {
            "array": [
              "u8",
              32
            ]
          }
        }
      ]
    },
    {
      "name": "deposit",
      "accounts": [
        {
          "name": "state",
          "isMut": false,
          "isSigner": false
        },
        {
          "name": "user",
          "isMut": true,
          "isSigner": false
        },
        {
          "name": "userStats",
          "isMut": true,
          "isSigner": false
        },
        {
          "name": "authority",
          "isMut": false,
          "isSigner": true
        },
        {
          "name": "spotMarketVault",
          "isMut": true,
          "isSigner": false
        },
        {
          "name": "userTokenAccount",
          "isMut": true,
          "isSigner": false
        },
        {
          "name": "tokenProgram",
          "isMut": false,
          "isSigner": false
        }
      ],
      "args": [
        {
          "name": "marketIndex",
          "type": "u16"
        },
        {
          "name": "amount",
          "type": "u64"
        },
        {
          "name": "reduceOnly",
          "type": "bool"
        }
      ]
    },
    {
      "name": "withdraw",
      "accounts": [
        {
          "name": "state",
          "isMut": false,
          "isSigner": false
        },
        {
          "name": "user",
          "isMut": true,
          "isSigner": false
        },
        {
          "name": "userStats",
          "isMut": true,
          "isSigner": false
        },
        {
          "name": "authority",
          "isMut": false,
          "isSigner": true
        },
        {
          "name": "spotMarketVault",
          "isMut": true,
          "isSigner": false
        },
        {
          "name": "driftSigner",
          "isMut": false,
          "isSigner": false
        },
        {
          "name": "userTokenAccount",
          "isMut": true,
          "isSigner": false
        },
        {
          "name": "tokenProgram",
          "isMut": false,
          "isSigner": false
        }
      ],
      "args": [
        {
          "name": "marketIndex",
          "type": "u16"
        },
        {
          "name": "amount",
          "type": "u64"
        },
        {
          "name": "reduceOnly",
          "type": "bool"
        }
      ]
    },
    {
      "name": "transferDeposit",
      "accounts": [
        {
          "name": "fromUser",
          "isMut": true,
          "isSigner": false
        },
        {
          "name": "toUser",
          "isMut": true,
          "isSigner": false
        },
        {
          "name": "userStats",
          "isMut": true,
          "isSigner": false
        },
        {
          "name": "authority",
          "isMut": false,
          "isSigner": true
        },
        {
          "name": "state",
          "isMut": false,
          "isSigner": false
        },
        {
          "name": "spotMarketVault",
          "isMut": false,
          "isSigner": false
        }
      ],
      "args": [
        {
          "name": "marketIndex",
          "type": "u16"
        },
        {
          "name": "amount",
          "type": "u64"
        }
      ]
    },
    {
      "name": "transferPools",
      "accounts": [
        {
          "name": "fromUser",
          "isMut": true,
          "isSigner": false
        },
        {
          "name": "toUser",
          "isMut": true,
          "isSigner": false
        },
        {
          "name": "userStats",
          "isMut": true,
          "isSigner": false
        },
        {
          "name": "authority",
          "isMut": false,
          "isSigner": true
        },
        {
          "name": "state",
          "isMut": false,
          "isSigner": false
        },
        {
          "name": "depositFromSpotMarketVault",
          "isMut": true,
          "isSigner": false
        },
        {
          "name": "depositToSpotMarketVault",
          "isMut": true,
          "isSigner": false
        },
        {
          "name": "borrowFromSpotMarketVault",
          "isMut": true,
          "isSigner": false
        },
        {
          "name": "borrowToSpotMarketVault",
          "isMut": true,
          "isSigner": false
        },
        {
          "name": "driftSigner",
          "isMut": false,
          "isSigner": false
        }
      ],
      "args": [
        {
          "name": "depositFromMarketIndex",
          "type": "u16"
        },
        {
          "name": "depositToMarketIndex",
          "type": "u16"
        },
        {
          "name": "borrowFromMarketIndex",
          "type": "u16"
        },
        {
          "name": "borrowToMarketIndex",
          "type": "u16"
        },
        {
          "name": "depositAmount",
          "type": {
            "option": "u64"
          }
        },
        {
          "name": "borrowAmount",
          "type": {
            "option": "u64"
          }
        }
      ]
    },
    {
      "name": "transferPerpPosition",
      "accounts": [
        {
          "name": "fromUser",
          "isMut": true,
          "isSigner": false
        },
        {
          "name": "toUser",
          "isMut": true,
          "isSigner": false
        },
        {
          "name": "userStats",
          "isMut": true,
          "isSigner": false
        },
        {
          "name": "authority",
          "isMut": false,
          "isSigner": true
        },
        {
          "name": "state",
          "isMut": false,
          "isSigner": false
        }
      ],
      "args": [
        {
          "name": "marketIndex",
          "type": "u16"
        },
        {
          "name": "amount",
          "type": {
            "option": "i64"
          }
        }
      ]
    },
    {
      "name": "placePerpOrder",
      "accounts": [
        {
          "name": "state",
          "isMut": false,
          "isSigner": false
        },
        {
          "name": "user",
          "isMut": true,
          "isSigner": false
        },
        {
          "name": "authority",
          "isMut": false,
          "isSigner": true
        }
      ],
      "args": [
        {
          "name": "params",
          "type": {
            "defined": "OrderParams"
          }
        }
      ]
    },
    {
      "name": "cancelOrder",
      "accounts": [
        {
          "name": "state",
          "isMut": false,
          "isSigner": false
        },
        {
          "name": "user",
          "isMut": true,
          "isSigner": false
        },
        {
          "name": "authority",
          "isMut": false,
          "isSigner": true
        }
      ],
      "args": [
        {
          "name": "orderId",
          "type": {
            "option": "u32"
          }
        }
      ]
    },
    {
      "name": "cancelOrderByUserId",
      "accounts": [
        {
          "name": "state",
          "isMut": false,
          "isSigner": false
        },
        {
          "name": "user",
          "isMut": true,
          "isSigner": false
        },
        {
          "name": "authority",
          "isMut": false,
          "isSigner": true
        }
      ],
      "args": [
        {
          "name": "userOrderId",
          "type": "u8"
        }
      ]
    },
    {
      "name": "cancelOrders",
      "accounts": [
        {
          "name": "state",
          "isMut": false,
          "isSigner": false
        },
        {
          "name": "user",
          "isMut": true,
          "isSigner": false
        },
        {
          "name": "authority",
          "isMut": false,
          "isSigner": true
        }
      ],
      "args": [
        {
          "name": "marketType",
          "type": {
            "option": {
              "defined": "MarketType"
            }
          }
        },
        {
          "name": "marketIndex",
          "type": {
            "option": "u16"
          }
        },
        {
          "name": "direction",
          "type": {
            "option": {
              "defined": "PositionDirection"
            }
          }
        }
      ]
    },
    {
      "name": "cancelOrdersByIds",
      "accounts": [
        {
          "name": "state",
          "isMut": false,
          "isSigner": false
        },
        {
          "name": "user",
          "isMut": true,
          "isSigner": false
        },
        {
          "name": "authority",
          "isMut": false,
          "isSigner": true
        }
      ],
      "args": [
        {
          "name": "orderIds",
          "type": {
            "vec": "u32"
          }
        }
      ]
    },
    {
      "name": "modifyOrder",
      "accounts": [
        {
          "name": "state",
          "isMut": false,
          "isSigner": false
        },
        {
          "name": "user",
          "isMut": true,
          "isSigner": false
        },
        {
          "name": "authority",
          "isMut": false,
          "isSigner": true
        }
      ],
      "args": [
        {
          "name": "orderId",
          "type": {
            "option": "u32"
          }
        },
        {
          "name": "modifyOrderParams",
          "type": {
            "defined": "ModifyOrderParams"
          }
        }
      ]
    },
    {
      "name": "modifyOrderByUserId",
      "accounts": [
        {
          "name": "state",
          "isMut": false,
          "isSigner": false
        },
        {
          "name": "user",
          "isMut": true,
          "isSigner": false
        },
        {
          "name": "authority",
          "isMut": false,
          "isSigner": true
        }
      ],
      "args": [
        {
          "name": "userOrderId",
          "type": "u8"
        },
        {
          "name": "modifyOrderParams",
          "type": {
            "defined": "ModifyOrderParams"
          }
        }
      ]
    },
    {
      "name": "placeAndTakePerpOrder",
      "accounts": [
        {
          "name": "state",
          "isMut": false,
          "isSigner": false
        },
        {
          "name": "user",
          "isMut": true,
          "isSigner": false
        },
        {
          "name": "userStats",
          "isMut": true,
          "isSigner": false
        },
        {
          "name": "authority",
          "isMut": false,
          "isSigner": true
        }
      ],
      "args": [
        {
          "name": "params",
          "type": {
            "defined": "OrderParams"
          }
        },
        {
          "name": "successCondition",
          "type": {
            "option": "u32"
          }
        }
      ]
    },
    {
      "name": "placeAndMakePerpOrder",
      "accounts": [
        {
          "name": "state",
          "isMut": false,
          "isSigner": false
        },
        {
          "name": "user",
          "isMut": true,
          "isSigner": false
        },
        {
          "name": "userStats",
          "isMut": true,
          "isSigner": false
        },
        {
          "name": "taker",
          "isMut": true,
          "isSigner": false
        },
        {
          "name": "takerStats",
          "isMut": true,
          "isSigner": false
        },
        {
          "name": "authority",
          "isMut": false,
          "isSigner": true
        }
      ],
      "args": [
        {
          "name": "params",
          "type": {
            "defined": "OrderParams"
          }
        },
        {
          "name": "takerOrderId",
          "type": "u32"
        }
      ]
    },
    {
      "name": "placeAndMakeSignedMsgPerpOrder",
      "accounts": [
        {
          "name": "state",
          "isMut": false,
          "isSigner": false
        },
        {
          "name": "user",
          "isMut": true,
          "isSigner": false
        },
        {
          "name": "userStats",
          "isMut": true,
          "isSigner": false
        },
        {
          "name": "taker",
          "isMut": true,
          "isSigner": false
        },
        {
          "name": "takerStats",
          "isMut": true,
          "isSigner": false
        },
        {
          "name": "takerSignedMsgUserOrders",
          "isMut": false,
          "isSigner": false
        },
        {
          "name": "authority",
          "isMut": false,
          "isSigner": true
        }
      ],
      "args": [
        {
          "name": "params",
          "type": {
            "defined": "OrderParams"
          }
        },
        {
          "name": "signedMsgOrderUuid",
          "type": {
            "array": [
              "u8",
              8
            ]
          }
        }
      ]
    },
    {
      "name": "placeSignedMsgTakerOrder",
      "accounts": [
        {
          "name": "state",
          "isMut": false,
          "isSigner": false
        },
        {
          "name": "user",
          "isMut": true,
          "isSigner": false
        },
        {
          "name": "userStats",
          "isMut": true,
          "isSigner": false
        },
        {
          "name": "signedMsgUserOrders",
          "isMut": true,
          "isSigner": false
        },
        {
          "name": "authority",
          "isMut": false,
          "isSigner": true
        },
        {
          "name": "ixSysvar",
          "isMut": false,
          "isSigner": false,
          "docs": [
            "the supplied Sysvar could be anything else.",
            "The Instruction Sysvar has not been implemented",
            "in the Anchor framework yet, so this is the safe approach."
          ]
        }
      ],
      "args": [
        {
          "name": "signedMsgOrderParamsMessageBytes",
          "type": "bytes"
        },
        {
          "name": "isDelegateSigner",
          "type": "bool"
        }
      ]
    },
    {
      "name": "placeSpotOrder",
      "accounts": [
        {
          "name": "state",
          "isMut": false,
          "isSigner": false
        },
        {
          "name": "user",
          "isMut": true,
          "isSigner": false
        },
        {
          "name": "authority",
          "isMut": false,
          "isSigner": true
        }
      ],
      "args": [
        {
          "name": "params",
          "type": {
            "defined": "OrderParams"
          }
        }
      ]
    },
    {
      "name": "placeAndTakeSpotOrder",
      "accounts": [
        {
          "name": "state",
          "isMut": false,
          "isSigner": false
        },
        {
          "name": "user",
          "isMut": true,
          "isSigner": false
        },
        {
          "name": "userStats",
          "isMut": true,
          "isSigner": false
        },
        {
          "name": "authority",
          "isMut": false,
          "isSigner": true
        }
      ],
      "args": [
        {
          "name": "params",
          "type": {
            "defined": "OrderParams"
          }
        },
        {
          "name": "fulfillmentType",
          "type": {
            "option": {
              "defined": "SpotFulfillmentType"
            }
          }
        },
        {
          "name": "makerOrderId",
          "type": {
            "option": "u32"
          }
        }
      ]
    },
    {
      "name": "placeAndMakeSpotOrder",
      "accounts": [
        {
          "name": "state",
          "isMut": false,
          "isSigner": false
        },
        {
          "name": "user",
          "isMut": true,
          "isSigner": false
        },
        {
          "name": "userStats",
          "isMut": true,
          "isSigner": false
        },
        {
          "name": "taker",
          "isMut": true,
          "isSigner": false
        },
        {
          "name": "takerStats",
          "isMut": true,
          "isSigner": false
        },
        {
          "name": "authority",
          "isMut": false,
          "isSigner": true
        }
      ],
      "args": [
        {
          "name": "params",
          "type": {
            "defined": "OrderParams"
          }
        },
        {
          "name": "takerOrderId",
          "type": "u32"
        },
        {
          "name": "fulfillmentType",
          "type": {
            "option": {
              "defined": "SpotFulfillmentType"
            }
          }
        }
      ]
    },
    {
      "name": "placeOrders",
      "accounts": [
        {
          "name": "state",
          "isMut": false,
          "isSigner": false
        },
        {
          "name": "user",
          "isMut": true,
          "isSigner": false
        },
        {
          "name": "authority",
          "isMut": false,
          "isSigner": true
        }
      ],
      "args": [
        {
          "name": "params",
          "type": {
            "vec": {
              "defined": "OrderParams"
            }
          }
        }
      ]
    },
    {
      "name": "beginSwap",
      "accounts": [
        {
          "name": "state",
          "isMut": false,
          "isSigner": false
        },
        {
          "name": "user",
          "isMut": true,
          "isSigner": false
        },
        {
          "name": "userStats",
          "isMut": true,
          "isSigner": false
        },
        {
          "name": "authority",
          "isMut": false,
          "isSigner": true
        },
        {
          "name": "outSpotMarketVault",
          "isMut": true,
          "isSigner": false
        },
        {
          "name": "inSpotMarketVault",
          "isMut": true,
          "isSigner": false
        },
        {
          "name": "outTokenAccount",
          "isMut": true,
          "isSigner": false
        },
        {
          "name": "inTokenAccount",
          "isMut": true,
          "isSigner": false
        },
        {
          "name": "tokenProgram",
          "isMut": false,
          "isSigner": false
        },
        {
          "name": "driftSigner",
          "isMut": false,
          "isSigner": false
        },
        {
          "name": "instructions",
          "isMut": false,
          "isSigner": false,
          "docs": [
            "Instructions Sysvar for instruction introspection"
          ]
        }
      ],
      "args": [
        {
          "name": "inMarketIndex",
          "type": "u16"
        },
        {
          "name": "outMarketIndex",
          "type": "u16"
        },
        {
          "name": "amountIn",
          "type": "u64"
        }
      ]
    },
    {
      "name": "endSwap",
      "accounts": [
        {
          "name": "state",
          "isMut": false,
          "isSigner": false
        },
        {
          "name": "user",
          "isMut": true,
          "isSigner": false
        },
        {
          "name": "userStats",
          "isMut": true,
          "isSigner": false
        },
        {
          "name": "authority",
          "isMut": false,
          "isSigner": true
        },
        {
          "name": "outSpotMarketVault",
          "isMut": true,
          "isSigner": false
        },
        {
          "name": "inSpotMarketVault",
          "isMut": true,
          "isSigner": false
        },
        {
          "name": "outTokenAccount",
          "isMut": true,
          "isSigner": false
        },
        {
          "name": "inTokenAccount",
          "isMut": true,
          "isSigner": false
        },
        {
          "name": "tokenProgram",
          "isMut": false,
          "isSigner": false
        },
        {
          "name": "driftSigner",
          "isMut": false,
          "isSigner": false
        },
        {
          "name": "instructions",
          "isMut": false,
          "isSigner": false,
          "docs": [
            "Instructions Sysvar for instruction introspection"
          ]
        }
      ],
      "args": [
        {
          "name": "inMarketIndex",
          "type": "u16"
        },
        {
          "name": "outMarketIndex",
          "type": "u16"
        },
        {
          "name": "limitPrice",
          "type": {
            "option": "u64"
          }
        },
        {
          "name": "reduceOnly",
          "type": {
            "option": {
              "defined": "SwapReduceOnly"
            }
          }
        }
      ]
    },
    {
      "name": "addPerpLpShares",
      "accounts": [
        {
          "name": "state",
          "isMut": false,
          "isSigner": false
        },
        {
          "name": "user",
          "isMut": true,
          "isSigner": false
        },
        {
          "name": "authority",
          "isMut": false,
          "isSigner": true
        }
      ],
      "args": [
        {
          "name": "nShares",
          "type": "u64"
        },
        {
          "name": "marketIndex",
          "type": "u16"
        }
      ]
    },
    {
      "name": "removePerpLpShares",
      "accounts": [
        {
          "name": "state",
          "isMut": false,
          "isSigner": false
        },
        {
          "name": "user",
          "isMut": true,
          "isSigner": false
        },
        {
          "name": "authority",
          "isMut": false,
          "isSigner": true
        }
      ],
      "args": [
        {
          "name": "sharesToBurn",
          "type": "u64"
        },
        {
          "name": "marketIndex",
          "type": "u16"
        }
      ]
    },
    {
      "name": "removePerpLpSharesInExpiringMarket",
      "accounts": [
        {
          "name": "state",
          "isMut": false,
          "isSigner": false
        },
        {
          "name": "user",
          "isMut": true,
          "isSigner": false
        },
        {
          "name": "signer",
          "isMut": false,
          "isSigner": true
        }
      ],
      "args": [
        {
          "name": "sharesToBurn",
          "type": "u64"
        },
        {
          "name": "marketIndex",
          "type": "u16"
        }
      ]
    },
    {
      "name": "updateUserName",
      "accounts": [
        {
          "name": "user",
          "isMut": true,
          "isSigner": false
        },
        {
          "name": "authority",
          "isMut": false,
          "isSigner": true
        }
      ],
      "args": [
        {
          "name": "subAccountId",
          "type": "u16"
        },
        {
          "name": "name",
          "type": {
            "array": [
              "u8",
              32
            ]
          }
        }
      ]
    },
    {
      "name": "updateUserCustomMarginRatio",
      "accounts": [
        {
          "name": "user",
          "isMut": true,
          "isSigner": false
        },
        {
          "name": "authority",
          "isMut": false,
          "isSigner": true
        }
      ],
      "args": [
        {
          "name": "subAccountId",
          "type": "u16"
        },
        {
          "name": "marginRatio",
          "type": "u32"
        }
      ]
    },
    {
      "name": "updateUserMarginTradingEnabled",
      "accounts": [
        {
          "name": "user",
          "isMut": true,
          "isSigner": false
        },
        {
          "name": "authority",
          "isMut": false,
          "isSigner": true
        }
      ],
      "args": [
        {
          "name": "subAccountId",
          "type": "u16"
        },
        {
          "name": "marginTradingEnabled",
          "type": "bool"
        }
      ]
    },
    {
      "name": "updateUserPoolId",
      "accounts": [
        {
          "name": "user",
          "isMut": true,
          "isSigner": false
        },
        {
          "name": "authority",
          "isMut": false,
          "isSigner": true
        }
      ],
      "args": [
        {
          "name": "subAccountId",
          "type": "u16"
        },
        {
          "name": "poolId",
          "type": "u8"
        }
      ]
    },
    {
      "name": "updateUserDelegate",
      "accounts": [
        {
          "name": "user",
          "isMut": true,
          "isSigner": false
        },
        {
          "name": "authority",
          "isMut": false,
          "isSigner": true
        }
      ],
      "args": [
        {
          "name": "subAccountId",
          "type": "u16"
        },
        {
          "name": "delegate",
          "type": "publicKey"
        }
      ]
    },
    {
      "name": "updateUserReduceOnly",
      "accounts": [
        {
          "name": "user",
          "isMut": true,
          "isSigner": false
        },
        {
          "name": "authority",
          "isMut": false,
          "isSigner": true
        }
      ],
      "args": [
        {
          "name": "subAccountId",
          "type": "u16"
        },
        {
          "name": "reduceOnly",
          "type": "bool"
        }
      ]
    },
    {
      "name": "updateUserAdvancedLp",
      "accounts": [
        {
          "name": "user",
          "isMut": true,
          "isSigner": false
        },
        {
          "name": "authority",
          "isMut": false,
          "isSigner": true
        }
      ],
      "args": [
        {
          "name": "subAccountId",
          "type": "u16"
        },
        {
          "name": "advancedLp",
          "type": "bool"
        }
      ]
    },
    {
      "name": "updateUserProtectedMakerOrders",
      "accounts": [
        {
          "name": "state",
          "isMut": false,
          "isSigner": false
        },
        {
          "name": "user",
          "isMut": true,
          "isSigner": false
        },
        {
          "name": "authority",
          "isMut": false,
          "isSigner": true
        },
        {
          "name": "protectedMakerModeConfig",
          "isMut": true,
          "isSigner": false
        }
      ],
      "args": [
        {
          "name": "subAccountId",
          "type": "u16"
        },
        {
          "name": "protectedMakerOrders",
          "type": "bool"
        }
      ]
    },
    {
      "name": "deleteUser",
      "accounts": [
        {
          "name": "user",
          "isMut": true,
          "isSigner": false
        },
        {
          "name": "userStats",
          "isMut": true,
          "isSigner": false
        },
        {
          "name": "state",
          "isMut": true,
          "isSigner": false
        },
        {
          "name": "authority",
          "isMut": true,
          "isSigner": true
        }
      ],
      "args": []
    },
    {
      "name": "forceDeleteUser",
      "accounts": [
        {
          "name": "user",
          "isMut": true,
          "isSigner": false
        },
        {
          "name": "userStats",
          "isMut": true,
          "isSigner": false
        },
        {
          "name": "state",
          "isMut": true,
          "isSigner": false
        },
        {
          "name": "authority",
          "isMut": true,
          "isSigner": false
        },
        {
          "name": "keeper",
          "isMut": true,
          "isSigner": true
        },
        {
          "name": "driftSigner",
          "isMut": false,
          "isSigner": false
        }
      ],
      "args": []
    },
    {
      "name": "deleteSignedMsgUserOrders",
      "accounts": [
        {
          "name": "signedMsgUserOrders",
          "isMut": true,
          "isSigner": false
        },
        {
          "name": "state",
          "isMut": true,
          "isSigner": false
        },
        {
          "name": "authority",
          "isMut": false,
          "isSigner": true
        }
      ],
      "args": []
    },
    {
      "name": "reclaimRent",
      "accounts": [
        {
          "name": "user",
          "isMut": true,
          "isSigner": false
        },
        {
          "name": "userStats",
          "isMut": true,
          "isSigner": false
        },
        {
          "name": "state",
          "isMut": false,
          "isSigner": false
        },
        {
          "name": "authority",
          "isMut": false,
          "isSigner": true
        },
        {
          "name": "rent",
          "isMut": false,
          "isSigner": false
        }
      ],
      "args": []
    },
    {
      "name": "enableUserHighLeverageMode",
      "accounts": [
        {
          "name": "state",
          "isMut": false,
          "isSigner": false
        },
        {
          "name": "user",
          "isMut": true,
          "isSigner": false
        },
        {
          "name": "authority",
          "isMut": false,
          "isSigner": true
        },
        {
          "name": "highLeverageModeConfig",
          "isMut": true,
          "isSigner": false
        }
      ],
      "args": [
        {
          "name": "subAccountId",
          "type": "u16"
        }
      ]
    },
    {
      "name": "fillPerpOrder",
      "accounts": [
        {
          "name": "state",
          "isMut": false,
          "isSigner": false
        },
        {
          "name": "authority",
          "isMut": false,
          "isSigner": true
        },
        {
          "name": "filler",
          "isMut": true,
          "isSigner": false
        },
        {
          "name": "fillerStats",
          "isMut": true,
          "isSigner": false
        },
        {
          "name": "user",
          "isMut": true,
          "isSigner": false
        },
        {
          "name": "userStats",
          "isMut": true,
          "isSigner": false
        }
      ],
      "args": [
        {
          "name": "orderId",
          "type": {
            "option": "u32"
          }
        },
        {
          "name": "makerOrderId",
          "type": {
            "option": "u32"
          }
        }
      ]
    },
    {
      "name": "revertFill",
      "accounts": [
        {
          "name": "state",
          "isMut": false,
          "isSigner": false
        },
        {
          "name": "authority",
          "isMut": false,
          "isSigner": true
        },
        {
          "name": "filler",
          "isMut": true,
          "isSigner": false
        },
        {
          "name": "fillerStats",
          "isMut": true,
          "isSigner": false
        }
      ],
      "args": []
    },
    {
      "name": "fillSpotOrder",
      "accounts": [
        {
          "name": "state",
          "isMut": false,
          "isSigner": false
        },
        {
          "name": "authority",
          "isMut": false,
          "isSigner": true
        },
        {
          "name": "filler",
          "isMut": true,
          "isSigner": false
        },
        {
          "name": "fillerStats",
          "isMut": true,
          "isSigner": false
        },
        {
          "name": "user",
          "isMut": true,
          "isSigner": false
        },
        {
          "name": "userStats",
          "isMut": true,
          "isSigner": false
        }
      ],
      "args": [
        {
          "name": "orderId",
          "type": {
            "option": "u32"
          }
        },
        {
          "name": "fulfillmentType",
          "type": {
            "option": {
              "defined": "SpotFulfillmentType"
            }
          }
        },
        {
          "name": "makerOrderId",
          "type": {
            "option": "u32"
          }
        }
      ]
    },
    {
      "name": "triggerOrder",
      "accounts": [
        {
          "name": "state",
          "isMut": false,
          "isSigner": false
        },
        {
          "name": "authority",
          "isMut": false,
          "isSigner": true
        },
        {
          "name": "filler",
          "isMut": true,
          "isSigner": false
        },
        {
          "name": "user",
          "isMut": true,
          "isSigner": false
        }
      ],
      "args": [
        {
          "name": "orderId",
          "type": "u32"
        }
      ]
    },
    {
      "name": "forceCancelOrders",
      "accounts": [
        {
          "name": "state",
          "isMut": false,
          "isSigner": false
        },
        {
          "name": "authority",
          "isMut": false,
          "isSigner": true
        },
        {
          "name": "filler",
          "isMut": true,
          "isSigner": false
        },
        {
          "name": "user",
          "isMut": true,
          "isSigner": false
        }
      ],
      "args": []
    },
    {
      "name": "updateUserIdle",
      "accounts": [
        {
          "name": "state",
          "isMut": false,
          "isSigner": false
        },
        {
          "name": "authority",
          "isMut": false,
          "isSigner": true
        },
        {
          "name": "filler",
          "isMut": true,
          "isSigner": false
        },
        {
          "name": "user",
          "isMut": true,
          "isSigner": false
        }
      ],
      "args": []
    },
    {
      "name": "logUserBalances",
      "accounts": [
        {
          "name": "state",
          "isMut": false,
          "isSigner": false
        },
        {
          "name": "authority",
          "isMut": false,
          "isSigner": true
        },
        {
          "name": "user",
          "isMut": true,
          "isSigner": false
        }
      ],
      "args": []
    },
    {
      "name": "disableUserHighLeverageMode",
      "accounts": [
        {
          "name": "state",
          "isMut": false,
          "isSigner": false
        },
        {
          "name": "authority",
          "isMut": false,
          "isSigner": true
        },
        {
          "name": "user",
          "isMut": true,
          "isSigner": false
        },
        {
          "name": "highLeverageModeConfig",
          "isMut": true,
          "isSigner": false
        }
      ],
      "args": []
    },
    {
      "name": "updateUserFuelBonus",
      "accounts": [
        {
          "name": "state",
          "isMut": false,
          "isSigner": false
        },
        {
          "name": "authority",
          "isMut": false,
          "isSigner": true
        },
        {
          "name": "user",
          "isMut": true,
          "isSigner": false
        },
        {
          "name": "userStats",
          "isMut": true,
          "isSigner": false
        }
      ],
      "args": []
    },
    {
      "name": "updateUserStatsReferrerStatus",
      "accounts": [
        {
          "name": "state",
          "isMut": false,
          "isSigner": false
        },
        {
          "name": "authority",
          "isMut": false,
          "isSigner": true
        },
        {
          "name": "userStats",
          "isMut": true,
          "isSigner": false
        }
      ],
      "args": []
    },
    {
      "name": "updateUserOpenOrdersCount",
      "accounts": [
        {
          "name": "state",
          "isMut": false,
          "isSigner": false
        },
        {
          "name": "authority",
          "isMut": false,
          "isSigner": true
        },
        {
          "name": "filler",
          "isMut": true,
          "isSigner": false
        },
        {
          "name": "user",
          "isMut": true,
          "isSigner": false
        }
      ],
      "args": []
    },
    {
      "name": "adminDisableUpdatePerpBidAskTwap",
      "accounts": [
        {
          "name": "admin",
          "isMut": false,
          "isSigner": true
        },
        {
          "name": "state",
          "isMut": false,
          "isSigner": false
        },
        {
          "name": "userStats",
          "isMut": true,
          "isSigner": false
        }
      ],
      "args": [
        {
          "name": "disable",
          "type": "bool"
        }
      ]
    },
    {
      "name": "settlePnl",
      "accounts": [
        {
          "name": "state",
          "isMut": false,
          "isSigner": false
        },
        {
          "name": "user",
          "isMut": true,
          "isSigner": false
        },
        {
          "name": "authority",
          "isMut": false,
          "isSigner": true
        },
        {
          "name": "spotMarketVault",
          "isMut": false,
          "isSigner": false
        }
      ],
      "args": [
        {
          "name": "marketIndex",
          "type": "u16"
        }
      ]
    },
    {
      "name": "settleMultiplePnls",
      "accounts": [
        {
          "name": "state",
          "isMut": false,
          "isSigner": false
        },
        {
          "name": "user",
          "isMut": true,
          "isSigner": false
        },
        {
          "name": "authority",
          "isMut": false,
          "isSigner": true
        },
        {
          "name": "spotMarketVault",
          "isMut": false,
          "isSigner": false
        }
      ],
      "args": [
        {
          "name": "marketIndexes",
          "type": {
            "vec": "u16"
          }
        },
        {
          "name": "mode",
          "type": {
            "defined": "SettlePnlMode"
          }
        }
      ]
    },
    {
      "name": "settleFundingPayment",
      "accounts": [
        {
          "name": "state",
          "isMut": false,
          "isSigner": false
        },
        {
          "name": "user",
          "isMut": true,
          "isSigner": false
        }
      ],
      "args": []
    },
    {
      "name": "settleLp",
      "accounts": [
        {
          "name": "state",
          "isMut": false,
          "isSigner": false
        },
        {
          "name": "user",
          "isMut": true,
          "isSigner": false
        }
      ],
      "args": [
        {
          "name": "marketIndex",
          "type": "u16"
        }
      ]
    },
    {
      "name": "settleExpiredMarket",
      "accounts": [
        {
          "name": "admin",
          "isMut": false,
          "isSigner": true
        },
        {
          "name": "state",
          "isMut": false,
          "isSigner": false
        },
        {
          "name": "perpMarket",
          "isMut": true,
          "isSigner": false
        }
      ],
      "args": [
        {
          "name": "marketIndex",
          "type": "u16"
        }
      ]
    },
    {
      "name": "liquidatePerp",
      "accounts": [
        {
          "name": "state",
          "isMut": false,
          "isSigner": false
        },
        {
          "name": "authority",
          "isMut": false,
          "isSigner": true
        },
        {
          "name": "liquidator",
          "isMut": true,
          "isSigner": false
        },
        {
          "name": "liquidatorStats",
          "isMut": true,
          "isSigner": false
        },
        {
          "name": "user",
          "isMut": true,
          "isSigner": false
        },
        {
          "name": "userStats",
          "isMut": true,
          "isSigner": false
        }
      ],
      "args": [
        {
          "name": "marketIndex",
          "type": "u16"
        },
        {
          "name": "liquidatorMaxBaseAssetAmount",
          "type": "u64"
        },
        {
          "name": "limitPrice",
          "type": {
            "option": "u64"
          }
        }
      ]
    },
    {
      "name": "liquidatePerpWithFill",
      "accounts": [
        {
          "name": "state",
          "isMut": false,
          "isSigner": false
        },
        {
          "name": "authority",
          "isMut": false,
          "isSigner": true
        },
        {
          "name": "liquidator",
          "isMut": true,
          "isSigner": false
        },
        {
          "name": "liquidatorStats",
          "isMut": true,
          "isSigner": false
        },
        {
          "name": "user",
          "isMut": true,
          "isSigner": false
        },
        {
          "name": "userStats",
          "isMut": true,
          "isSigner": false
        }
      ],
      "args": [
        {
          "name": "marketIndex",
          "type": "u16"
        }
      ]
    },
    {
      "name": "liquidateSpot",
      "accounts": [
        {
          "name": "state",
          "isMut": false,
          "isSigner": false
        },
        {
          "name": "authority",
          "isMut": false,
          "isSigner": true
        },
        {
          "name": "liquidator",
          "isMut": true,
          "isSigner": false
        },
        {
          "name": "liquidatorStats",
          "isMut": true,
          "isSigner": false
        },
        {
          "name": "user",
          "isMut": true,
          "isSigner": false
        },
        {
          "name": "userStats",
          "isMut": true,
          "isSigner": false
        }
      ],
      "args": [
        {
          "name": "assetMarketIndex",
          "type": "u16"
        },
        {
          "name": "liabilityMarketIndex",
          "type": "u16"
        },
        {
          "name": "liquidatorMaxLiabilityTransfer",
          "type": "u128"
        },
        {
          "name": "limitPrice",
          "type": {
            "option": "u64"
          }
        }
      ]
    },
    {
      "name": "liquidateSpotWithSwapBegin",
      "accounts": [
        {
          "name": "state",
          "isMut": false,
          "isSigner": false
        },
        {
          "name": "authority",
          "isMut": false,
          "isSigner": true
        },
        {
          "name": "liquidator",
          "isMut": true,
          "isSigner": false
        },
        {
          "name": "liquidatorStats",
          "isMut": true,
          "isSigner": false
        },
        {
          "name": "user",
          "isMut": true,
          "isSigner": false
        },
        {
          "name": "userStats",
          "isMut": true,
          "isSigner": false
        },
        {
          "name": "liabilitySpotMarketVault",
          "isMut": true,
          "isSigner": false
        },
        {
          "name": "assetSpotMarketVault",
          "isMut": true,
          "isSigner": false
        },
        {
          "name": "liabilityTokenAccount",
          "isMut": true,
          "isSigner": false
        },
        {
          "name": "assetTokenAccount",
          "isMut": true,
          "isSigner": false
        },
        {
          "name": "tokenProgram",
          "isMut": false,
          "isSigner": false
        },
        {
          "name": "driftSigner",
          "isMut": false,
          "isSigner": false
        },
        {
          "name": "instructions",
          "isMut": false,
          "isSigner": false,
          "docs": [
            "Instructions Sysvar for instruction introspection"
          ]
        }
      ],
      "args": [
        {
          "name": "assetMarketIndex",
          "type": "u16"
        },
        {
          "name": "liabilityMarketIndex",
          "type": "u16"
        },
        {
          "name": "swapAmount",
          "type": "u64"
        }
      ]
    },
    {
      "name": "liquidateSpotWithSwapEnd",
      "accounts": [
        {
          "name": "state",
          "isMut": false,
          "isSigner": false
        },
        {
          "name": "authority",
          "isMut": false,
          "isSigner": true
        },
        {
          "name": "liquidator",
          "isMut": true,
          "isSigner": false
        },
        {
          "name": "liquidatorStats",
          "isMut": true,
          "isSigner": false
        },
        {
          "name": "user",
          "isMut": true,
          "isSigner": false
        },
        {
          "name": "userStats",
          "isMut": true,
          "isSigner": false
        },
        {
          "name": "liabilitySpotMarketVault",
          "isMut": true,
          "isSigner": false
        },
        {
          "name": "assetSpotMarketVault",
          "isMut": true,
          "isSigner": false
        },
        {
          "name": "liabilityTokenAccount",
          "isMut": true,
          "isSigner": false
        },
        {
          "name": "assetTokenAccount",
          "isMut": true,
          "isSigner": false
        },
        {
          "name": "tokenProgram",
          "isMut": false,
          "isSigner": false
        },
        {
          "name": "driftSigner",
          "isMut": false,
          "isSigner": false
        },
        {
          "name": "instructions",
          "isMut": false,
          "isSigner": false,
          "docs": [
            "Instructions Sysvar for instruction introspection"
          ]
        }
      ],
      "args": [
        {
          "name": "assetMarketIndex",
          "type": "u16"
        },
        {
          "name": "liabilityMarketIndex",
          "type": "u16"
        }
      ]
    },
    {
      "name": "liquidateBorrowForPerpPnl",
      "accounts": [
        {
          "name": "state",
          "isMut": false,
          "isSigner": false
        },
        {
          "name": "authority",
          "isMut": false,
          "isSigner": true
        },
        {
          "name": "liquidator",
          "isMut": true,
          "isSigner": false
        },
        {
          "name": "liquidatorStats",
          "isMut": true,
          "isSigner": false
        },
        {
          "name": "user",
          "isMut": true,
          "isSigner": false
        },
        {
          "name": "userStats",
          "isMut": true,
          "isSigner": false
        }
      ],
      "args": [
        {
          "name": "perpMarketIndex",
          "type": "u16"
        },
        {
          "name": "spotMarketIndex",
          "type": "u16"
        },
        {
          "name": "liquidatorMaxLiabilityTransfer",
          "type": "u128"
        },
        {
          "name": "limitPrice",
          "type": {
            "option": "u64"
          }
        }
      ]
    },
    {
      "name": "liquidatePerpPnlForDeposit",
      "accounts": [
        {
          "name": "state",
          "isMut": false,
          "isSigner": false
        },
        {
          "name": "authority",
          "isMut": false,
          "isSigner": true
        },
        {
          "name": "liquidator",
          "isMut": true,
          "isSigner": false
        },
        {
          "name": "liquidatorStats",
          "isMut": true,
          "isSigner": false
        },
        {
          "name": "user",
          "isMut": true,
          "isSigner": false
        },
        {
          "name": "userStats",
          "isMut": true,
          "isSigner": false
        }
      ],
      "args": [
        {
          "name": "perpMarketIndex",
          "type": "u16"
        },
        {
          "name": "spotMarketIndex",
          "type": "u16"
        },
        {
          "name": "liquidatorMaxPnlTransfer",
          "type": "u128"
        },
        {
          "name": "limitPrice",
          "type": {
            "option": "u64"
          }
        }
      ]
    },
    {
      "name": "setUserStatusToBeingLiquidated",
      "accounts": [
        {
          "name": "state",
          "isMut": false,
          "isSigner": false
        },
        {
          "name": "user",
          "isMut": true,
          "isSigner": false
        },
        {
          "name": "authority",
          "isMut": false,
          "isSigner": true
        }
      ],
      "args": []
    },
    {
      "name": "resolvePerpPnlDeficit",
      "accounts": [
        {
          "name": "state",
          "isMut": false,
          "isSigner": false
        },
        {
          "name": "authority",
          "isMut": false,
          "isSigner": true
        },
        {
          "name": "spotMarketVault",
          "isMut": true,
          "isSigner": false
        },
        {
          "name": "insuranceFundVault",
          "isMut": true,
          "isSigner": false
        },
        {
          "name": "driftSigner",
          "isMut": false,
          "isSigner": false
        },
        {
          "name": "tokenProgram",
          "isMut": false,
          "isSigner": false
        }
      ],
      "args": [
        {
          "name": "spotMarketIndex",
          "type": "u16"
        },
        {
          "name": "perpMarketIndex",
          "type": "u16"
        }
      ]
    },
    {
      "name": "resolvePerpBankruptcy",
      "accounts": [
        {
          "name": "state",
          "isMut": false,
          "isSigner": false
        },
        {
          "name": "authority",
          "isMut": false,
          "isSigner": true
        },
        {
          "name": "liquidator",
          "isMut": true,
          "isSigner": false
        },
        {
          "name": "liquidatorStats",
          "isMut": true,
          "isSigner": false
        },
        {
          "name": "user",
          "isMut": true,
          "isSigner": false
        },
        {
          "name": "userStats",
          "isMut": true,
          "isSigner": false
        },
        {
          "name": "spotMarketVault",
          "isMut": true,
          "isSigner": false
        },
        {
          "name": "insuranceFundVault",
          "isMut": true,
          "isSigner": false
        },
        {
          "name": "driftSigner",
          "isMut": false,
          "isSigner": false
        },
        {
          "name": "tokenProgram",
          "isMut": false,
          "isSigner": false
        }
      ],
      "args": [
        {
          "name": "quoteSpotMarketIndex",
          "type": "u16"
        },
        {
          "name": "marketIndex",
          "type": "u16"
        }
      ]
    },
    {
      "name": "resolveSpotBankruptcy",
      "accounts": [
        {
          "name": "state",
          "isMut": false,
          "isSigner": false
        },
        {
          "name": "authority",
          "isMut": false,
          "isSigner": true
        },
        {
          "name": "liquidator",
          "isMut": true,
          "isSigner": false
        },
        {
          "name": "liquidatorStats",
          "isMut": true,
          "isSigner": false
        },
        {
          "name": "user",
          "isMut": true,
          "isSigner": false
        },
        {
          "name": "userStats",
          "isMut": true,
          "isSigner": false
        },
        {
          "name": "spotMarketVault",
          "isMut": true,
          "isSigner": false
        },
        {
          "name": "insuranceFundVault",
          "isMut": true,
          "isSigner": false
        },
        {
          "name": "driftSigner",
          "isMut": false,
          "isSigner": false
        },
        {
          "name": "tokenProgram",
          "isMut": false,
          "isSigner": false
        }
      ],
      "args": [
        {
          "name": "marketIndex",
          "type": "u16"
        }
      ]
    },
    {
      "name": "settleRevenueToInsuranceFund",
      "accounts": [
        {
          "name": "state",
          "isMut": false,
          "isSigner": false
        },
        {
          "name": "spotMarket",
          "isMut": true,
          "isSigner": false
        },
        {
          "name": "spotMarketVault",
          "isMut": true,
          "isSigner": false
        },
        {
          "name": "driftSigner",
          "isMut": false,
          "isSigner": false
        },
        {
          "name": "insuranceFundVault",
          "isMut": true,
          "isSigner": false
        },
        {
          "name": "tokenProgram",
          "isMut": false,
          "isSigner": false
        }
      ],
      "args": [
        {
          "name": "spotMarketIndex",
          "type": "u16"
        }
      ]
    },
    {
      "name": "updateFundingRate",
      "accounts": [
        {
          "name": "state",
          "isMut": false,
          "isSigner": false
        },
        {
          "name": "perpMarket",
          "isMut": true,
          "isSigner": false
        },
        {
          "name": "oracle",
          "isMut": false,
          "isSigner": false
        }
      ],
      "args": [
        {
          "name": "marketIndex",
          "type": "u16"
        }
      ]
    },
    {
      "name": "updatePrelaunchOracle",
      "accounts": [
        {
          "name": "state",
          "isMut": false,
          "isSigner": false
        },
        {
          "name": "perpMarket",
          "isMut": false,
          "isSigner": false
        },
        {
          "name": "oracle",
          "isMut": true,
          "isSigner": false
        }
      ],
      "args": []
    },
    {
      "name": "updatePerpBidAskTwap",
      "accounts": [
        {
          "name": "state",
          "isMut": false,
          "isSigner": false
        },
        {
          "name": "perpMarket",
          "isMut": true,
          "isSigner": false
        },
        {
          "name": "oracle",
          "isMut": false,
          "isSigner": false
        },
        {
          "name": "keeperStats",
          "isMut": false,
          "isSigner": false
        },
        {
          "name": "authority",
          "isMut": false,
          "isSigner": true
        }
      ],
      "args": []
    },
    {
      "name": "updateSpotMarketCumulativeInterest",
      "accounts": [
        {
          "name": "state",
          "isMut": false,
          "isSigner": false
        },
        {
          "name": "spotMarket",
          "isMut": true,
          "isSigner": false
        },
        {
          "name": "oracle",
          "isMut": false,
          "isSigner": false
        },
        {
          "name": "spotMarketVault",
          "isMut": false,
          "isSigner": false
        }
      ],
      "args": []
    },
    {
      "name": "updateAmms",
      "accounts": [
        {
          "name": "state",
          "isMut": false,
          "isSigner": false
        },
        {
          "name": "authority",
          "isMut": false,
          "isSigner": true
        }
      ],
      "args": [
        {
          "name": "marketIndexes",
          "type": {
            "vec": "u16"
          }
        }
      ]
    },
    {
      "name": "updateSpotMarketExpiry",
      "accounts": [
        {
          "name": "admin",
          "isMut": false,
          "isSigner": true
        },
        {
          "name": "state",
          "isMut": false,
          "isSigner": false
        },
        {
          "name": "spotMarket",
          "isMut": true,
          "isSigner": false
        }
      ],
      "args": [
        {
          "name": "expiryTs",
          "type": "i64"
        }
      ]
    },
    {
      "name": "updateUserQuoteAssetInsuranceStake",
      "accounts": [
        {
          "name": "state",
          "isMut": false,
          "isSigner": false
        },
        {
          "name": "spotMarket",
          "isMut": true,
          "isSigner": false
        },
        {
          "name": "insuranceFundStake",
          "isMut": true,
          "isSigner": false
        },
        {
          "name": "userStats",
          "isMut": true,
          "isSigner": false
        },
        {
          "name": "signer",
          "isMut": false,
          "isSigner": true
        },
        {
          "name": "insuranceFundVault",
          "isMut": true,
          "isSigner": false
        }
      ],
      "args": []
    },
    {
      "name": "updateUserGovTokenInsuranceStake",
      "accounts": [
        {
          "name": "state",
          "isMut": false,
          "isSigner": false
        },
        {
          "name": "spotMarket",
          "isMut": true,
          "isSigner": false
        },
        {
          "name": "insuranceFundStake",
          "isMut": true,
          "isSigner": false
        },
        {
          "name": "userStats",
          "isMut": true,
          "isSigner": false
        },
        {
          "name": "signer",
          "isMut": false,
          "isSigner": true
        },
        {
          "name": "insuranceFundVault",
          "isMut": true,
          "isSigner": false
        }
      ],
      "args": []
    },
    {
      "name": "updateUserGovTokenInsuranceStakeDevnet",
      "accounts": [
        {
          "name": "userStats",
          "isMut": true,
          "isSigner": false
        },
        {
          "name": "signer",
          "isMut": false,
          "isSigner": true
        }
      ],
      "args": [
        {
          "name": "govStakeAmount",
          "type": "u64"
        }
      ]
    },
    {
      "name": "initializeInsuranceFundStake",
      "accounts": [
        {
          "name": "spotMarket",
          "isMut": false,
          "isSigner": false
        },
        {
          "name": "insuranceFundStake",
          "isMut": true,
          "isSigner": false
        },
        {
          "name": "userStats",
          "isMut": true,
          "isSigner": false
        },
        {
          "name": "state",
          "isMut": false,
          "isSigner": false
        },
        {
          "name": "authority",
          "isMut": false,
          "isSigner": true
        },
        {
          "name": "payer",
          "isMut": true,
          "isSigner": true
        },
        {
          "name": "rent",
          "isMut": false,
          "isSigner": false
        },
        {
          "name": "systemProgram",
          "isMut": false,
          "isSigner": false
        }
      ],
      "args": [
        {
          "name": "marketIndex",
          "type": "u16"
        }
      ]
    },
    {
      "name": "addInsuranceFundStake",
      "accounts": [
        {
          "name": "state",
          "isMut": false,
          "isSigner": false
        },
        {
          "name": "spotMarket",
          "isMut": true,
          "isSigner": false
        },
        {
          "name": "insuranceFundStake",
          "isMut": true,
          "isSigner": false
        },
        {
          "name": "userStats",
          "isMut": true,
          "isSigner": false
        },
        {
          "name": "authority",
          "isMut": false,
          "isSigner": true
        },
        {
          "name": "spotMarketVault",
          "isMut": true,
          "isSigner": false
        },
        {
          "name": "insuranceFundVault",
          "isMut": true,
          "isSigner": false
        },
        {
          "name": "driftSigner",
          "isMut": false,
          "isSigner": false
        },
        {
          "name": "userTokenAccount",
          "isMut": true,
          "isSigner": false
        },
        {
          "name": "tokenProgram",
          "isMut": false,
          "isSigner": false
        }
      ],
      "args": [
        {
          "name": "marketIndex",
          "type": "u16"
        },
        {
          "name": "amount",
          "type": "u64"
        }
      ]
    },
    {
      "name": "requestRemoveInsuranceFundStake",
      "accounts": [
        {
          "name": "spotMarket",
          "isMut": true,
          "isSigner": false
        },
        {
          "name": "insuranceFundStake",
          "isMut": true,
          "isSigner": false
        },
        {
          "name": "userStats",
          "isMut": true,
          "isSigner": false
        },
        {
          "name": "authority",
          "isMut": false,
          "isSigner": true
        },
        {
          "name": "insuranceFundVault",
          "isMut": true,
          "isSigner": false
        }
      ],
      "args": [
        {
          "name": "marketIndex",
          "type": "u16"
        },
        {
          "name": "amount",
          "type": "u64"
        }
      ]
    },
    {
      "name": "cancelRequestRemoveInsuranceFundStake",
      "accounts": [
        {
          "name": "spotMarket",
          "isMut": true,
          "isSigner": false
        },
        {
          "name": "insuranceFundStake",
          "isMut": true,
          "isSigner": false
        },
        {
          "name": "userStats",
          "isMut": true,
          "isSigner": false
        },
        {
          "name": "authority",
          "isMut": false,
          "isSigner": true
        },
        {
          "name": "insuranceFundVault",
          "isMut": true,
          "isSigner": false
        }
      ],
      "args": [
        {
          "name": "marketIndex",
          "type": "u16"
        }
      ]
    },
    {
      "name": "removeInsuranceFundStake",
      "accounts": [
        {
          "name": "state",
          "isMut": false,
          "isSigner": false
        },
        {
          "name": "spotMarket",
          "isMut": true,
          "isSigner": false
        },
        {
          "name": "insuranceFundStake",
          "isMut": true,
          "isSigner": false
        },
        {
          "name": "userStats",
          "isMut": true,
          "isSigner": false
        },
        {
          "name": "authority",
          "isMut": false,
          "isSigner": true
        },
        {
          "name": "insuranceFundVault",
          "isMut": true,
          "isSigner": false
        },
        {
          "name": "driftSigner",
          "isMut": false,
          "isSigner": false
        },
        {
          "name": "userTokenAccount",
          "isMut": true,
          "isSigner": false
        },
        {
          "name": "tokenProgram",
          "isMut": false,
          "isSigner": false
        }
      ],
      "args": [
        {
          "name": "marketIndex",
          "type": "u16"
        }
      ]
    },
    {
      "name": "transferProtocolIfShares",
      "accounts": [
        {
          "name": "signer",
          "isMut": false,
          "isSigner": true
        },
        {
          "name": "transferConfig",
          "isMut": true,
          "isSigner": false
        },
        {
          "name": "state",
          "isMut": false,
          "isSigner": false
        },
        {
          "name": "spotMarket",
          "isMut": true,
          "isSigner": false
        },
        {
          "name": "insuranceFundStake",
          "isMut": true,
          "isSigner": false
        },
        {
          "name": "userStats",
          "isMut": true,
          "isSigner": false
        },
        {
          "name": "authority",
          "isMut": false,
          "isSigner": true
        },
        {
          "name": "insuranceFundVault",
          "isMut": false,
          "isSigner": false
        }
      ],
      "args": [
        {
          "name": "marketIndex",
          "type": "u16"
        },
        {
          "name": "shares",
          "type": "u128"
        }
      ]
    },
    {
      "name": "beginInsuranceFundSwap",
      "accounts": [
        {
          "name": "state",
          "isMut": false,
          "isSigner": false
        },
        {
          "name": "authority",
          "isMut": true,
          "isSigner": true
        },
        {
          "name": "outInsuranceFundVault",
          "isMut": true,
          "isSigner": false
        },
        {
          "name": "inInsuranceFundVault",
          "isMut": true,
          "isSigner": false
        },
        {
          "name": "outTokenAccount",
          "isMut": true,
          "isSigner": false
        },
        {
          "name": "inTokenAccount",
          "isMut": true,
          "isSigner": false
        },
        {
          "name": "ifRebalanceConfig",
          "isMut": true,
          "isSigner": false
        },
        {
          "name": "tokenProgram",
          "isMut": false,
          "isSigner": false
        },
        {
          "name": "driftSigner",
          "isMut": false,
          "isSigner": false
        },
        {
          "name": "instructions",
          "isMut": false,
          "isSigner": false,
          "docs": [
            "Instructions Sysvar for instruction introspection"
          ]
        }
      ],
      "args": [
        {
          "name": "inMarketIndex",
          "type": "u16"
        },
        {
          "name": "outMarketIndex",
          "type": "u16"
        },
        {
          "name": "amountIn",
          "type": "u64"
        }
      ]
    },
    {
      "name": "endInsuranceFundSwap",
      "accounts": [
        {
          "name": "state",
          "isMut": false,
          "isSigner": false
        },
        {
          "name": "authority",
          "isMut": true,
          "isSigner": true
        },
        {
          "name": "outInsuranceFundVault",
          "isMut": true,
          "isSigner": false
        },
        {
          "name": "inInsuranceFundVault",
          "isMut": true,
          "isSigner": false
        },
        {
          "name": "outTokenAccount",
          "isMut": true,
          "isSigner": false
        },
        {
          "name": "inTokenAccount",
          "isMut": true,
          "isSigner": false
        },
        {
          "name": "ifRebalanceConfig",
          "isMut": true,
          "isSigner": false
        },
        {
          "name": "tokenProgram",
          "isMut": false,
          "isSigner": false
        },
        {
          "name": "driftSigner",
          "isMut": false,
          "isSigner": false
        },
        {
          "name": "instructions",
          "isMut": false,
          "isSigner": false,
          "docs": [
            "Instructions Sysvar for instruction introspection"
          ]
        }
      ],
      "args": [
        {
          "name": "inMarketIndex",
          "type": "u16"
        },
        {
          "name": "outMarketIndex",
          "type": "u16"
        }
      ]
    },
    {
      "name": "transferProtocolIfSharesToRevenuePool",
      "accounts": [
        {
          "name": "state",
          "isMut": false,
          "isSigner": false
        },
        {
          "name": "authority",
          "isMut": true,
          "isSigner": true
        },
        {
          "name": "insuranceFundVault",
          "isMut": true,
          "isSigner": false
        },
        {
          "name": "spotMarketVault",
          "isMut": true,
          "isSigner": false
        },
        {
          "name": "ifRebalanceConfig",
          "isMut": true,
          "isSigner": false
        },
        {
          "name": "tokenProgram",
          "isMut": false,
          "isSigner": false
        },
        {
          "name": "driftSigner",
          "isMut": false,
          "isSigner": false
        }
      ],
      "args": [
        {
          "name": "marketIndex",
          "type": "u16"
        },
        {
          "name": "amount",
          "type": "u64"
        }
      ]
    },
    {
      "name": "updatePythPullOracle",
      "accounts": [
        {
          "name": "keeper",
          "isMut": true,
          "isSigner": true
        },
        {
          "name": "pythSolanaReceiver",
          "isMut": false,
          "isSigner": false
        },
        {
          "name": "encodedVaa",
          "isMut": false,
          "isSigner": false
        },
        {
          "name": "priceFeed",
          "isMut": true,
          "isSigner": false
        }
      ],
      "args": [
        {
          "name": "feedId",
          "type": {
            "array": [
              "u8",
              32
            ]
          }
        },
        {
          "name": "params",
          "type": "bytes"
        }
      ]
    },
    {
      "name": "postPythPullOracleUpdateAtomic",
      "accounts": [
        {
          "name": "keeper",
          "isMut": true,
          "isSigner": true
        },
        {
          "name": "pythSolanaReceiver",
          "isMut": false,
          "isSigner": false
        },
        {
          "name": "guardianSet",
          "isMut": false,
          "isSigner": false
        },
        {
          "name": "priceFeed",
          "isMut": true,
          "isSigner": false
        }
      ],
      "args": [
        {
          "name": "feedId",
          "type": {
            "array": [
              "u8",
              32
            ]
          }
        },
        {
          "name": "params",
          "type": "bytes"
        }
      ]
    },
    {
      "name": "postMultiPythPullOracleUpdatesAtomic",
      "accounts": [
        {
          "name": "keeper",
          "isMut": true,
          "isSigner": true
        },
        {
          "name": "pythSolanaReceiver",
          "isMut": false,
          "isSigner": false
        },
        {
          "name": "guardianSet",
          "isMut": false,
          "isSigner": false
        }
      ],
      "args": [
        {
          "name": "params",
          "type": "bytes"
        }
      ]
    },
    {
      "name": "pauseSpotMarketDepositWithdraw",
      "accounts": [
        {
          "name": "state",
          "isMut": false,
          "isSigner": false
        },
        {
          "name": "keeper",
          "isMut": false,
          "isSigner": true
        },
        {
          "name": "spotMarket",
          "isMut": true,
          "isSigner": false
        },
        {
          "name": "spotMarketVault",
          "isMut": false,
          "isSigner": false
        }
      ],
      "args": []
    },
    {
      "name": "initialize",
      "accounts": [
        {
          "name": "admin",
          "isMut": true,
          "isSigner": true
        },
        {
          "name": "state",
          "isMut": true,
          "isSigner": false
        },
        {
          "name": "quoteAssetMint",
          "isMut": false,
          "isSigner": false
        },
        {
          "name": "driftSigner",
          "isMut": false,
          "isSigner": false
        },
        {
          "name": "rent",
          "isMut": false,
          "isSigner": false
        },
        {
          "name": "systemProgram",
          "isMut": false,
          "isSigner": false
        },
        {
          "name": "tokenProgram",
          "isMut": false,
          "isSigner": false
        }
      ],
      "args": []
    },
    {
      "name": "initializeSpotMarket",
      "accounts": [
        {
          "name": "spotMarket",
          "isMut": true,
          "isSigner": false
        },
        {
          "name": "spotMarketMint",
          "isMut": false,
          "isSigner": false
        },
        {
          "name": "spotMarketVault",
          "isMut": true,
          "isSigner": false
        },
        {
          "name": "insuranceFundVault",
          "isMut": true,
          "isSigner": false
        },
        {
          "name": "driftSigner",
          "isMut": false,
          "isSigner": false
        },
        {
          "name": "state",
          "isMut": true,
          "isSigner": false
        },
        {
          "name": "oracle",
          "isMut": false,
          "isSigner": false
        },
        {
          "name": "admin",
          "isMut": true,
          "isSigner": true
        },
        {
          "name": "rent",
          "isMut": false,
          "isSigner": false
        },
        {
          "name": "systemProgram",
          "isMut": false,
          "isSigner": false
        },
        {
          "name": "tokenProgram",
          "isMut": false,
          "isSigner": false
        }
      ],
      "args": [
        {
          "name": "optimalUtilization",
          "type": "u32"
        },
        {
          "name": "optimalBorrowRate",
          "type": "u32"
        },
        {
          "name": "maxBorrowRate",
          "type": "u32"
        },
        {
          "name": "oracleSource",
          "type": {
            "defined": "OracleSource"
          }
        },
        {
          "name": "initialAssetWeight",
          "type": "u32"
        },
        {
          "name": "maintenanceAssetWeight",
          "type": "u32"
        },
        {
          "name": "initialLiabilityWeight",
          "type": "u32"
        },
        {
          "name": "maintenanceLiabilityWeight",
          "type": "u32"
        },
        {
          "name": "imfFactor",
          "type": "u32"
        },
        {
          "name": "liquidatorFee",
          "type": "u32"
        },
        {
          "name": "ifLiquidationFee",
          "type": "u32"
        },
        {
          "name": "activeStatus",
          "type": "bool"
        },
        {
          "name": "assetTier",
          "type": {
            "defined": "AssetTier"
          }
        },
        {
          "name": "scaleInitialAssetWeightStart",
          "type": "u64"
        },
        {
          "name": "withdrawGuardThreshold",
          "type": "u64"
        },
        {
          "name": "orderTickSize",
          "type": "u64"
        },
        {
          "name": "orderStepSize",
          "type": "u64"
        },
        {
          "name": "ifTotalFactor",
          "type": "u32"
        },
        {
          "name": "name",
          "type": {
            "array": [
              "u8",
              32
            ]
          }
        }
      ]
    },
    {
      "name": "deleteInitializedSpotMarket",
      "accounts": [
        {
          "name": "admin",
          "isMut": true,
          "isSigner": true
        },
        {
          "name": "state",
          "isMut": true,
          "isSigner": false
        },
        {
          "name": "spotMarket",
          "isMut": true,
          "isSigner": false
        },
        {
          "name": "spotMarketVault",
          "isMut": true,
          "isSigner": false
        },
        {
          "name": "insuranceFundVault",
          "isMut": true,
          "isSigner": false
        },
        {
          "name": "driftSigner",
          "isMut": false,
          "isSigner": false
        },
        {
          "name": "tokenProgram",
          "isMut": false,
          "isSigner": false
        }
      ],
      "args": [
        {
          "name": "marketIndex",
          "type": "u16"
        }
      ]
    },
    {
      "name": "initializeSerumFulfillmentConfig",
      "accounts": [
        {
          "name": "baseSpotMarket",
          "isMut": false,
          "isSigner": false
        },
        {
          "name": "quoteSpotMarket",
          "isMut": false,
          "isSigner": false
        },
        {
          "name": "state",
          "isMut": true,
          "isSigner": false
        },
        {
          "name": "serumProgram",
          "isMut": false,
          "isSigner": false
        },
        {
          "name": "serumMarket",
          "isMut": false,
          "isSigner": false
        },
        {
          "name": "serumOpenOrders",
          "isMut": true,
          "isSigner": false
        },
        {
          "name": "driftSigner",
          "isMut": false,
          "isSigner": false
        },
        {
          "name": "serumFulfillmentConfig",
          "isMut": true,
          "isSigner": false
        },
        {
          "name": "admin",
          "isMut": true,
          "isSigner": true
        },
        {
          "name": "rent",
          "isMut": false,
          "isSigner": false
        },
        {
          "name": "systemProgram",
          "isMut": false,
          "isSigner": false
        }
      ],
      "args": [
        {
          "name": "marketIndex",
          "type": "u16"
        }
      ]
    },
    {
      "name": "updateSerumFulfillmentConfigStatus",
      "accounts": [
        {
          "name": "state",
          "isMut": false,
          "isSigner": false
        },
        {
          "name": "serumFulfillmentConfig",
          "isMut": true,
          "isSigner": false
        },
        {
          "name": "admin",
          "isMut": true,
          "isSigner": true
        }
      ],
      "args": [
        {
          "name": "status",
          "type": {
            "defined": "SpotFulfillmentConfigStatus"
          }
        }
      ]
    },
    {
      "name": "initializeOpenbookV2FulfillmentConfig",
      "accounts": [
        {
          "name": "baseSpotMarket",
          "isMut": false,
          "isSigner": false
        },
        {
          "name": "quoteSpotMarket",
          "isMut": false,
          "isSigner": false
        },
        {
          "name": "state",
          "isMut": true,
          "isSigner": false
        },
        {
          "name": "openbookV2Program",
          "isMut": false,
          "isSigner": false
        },
        {
          "name": "openbookV2Market",
          "isMut": false,
          "isSigner": false
        },
        {
          "name": "driftSigner",
          "isMut": false,
          "isSigner": false
        },
        {
          "name": "openbookV2FulfillmentConfig",
          "isMut": true,
          "isSigner": false
        },
        {
          "name": "admin",
          "isMut": true,
          "isSigner": true
        },
        {
          "name": "rent",
          "isMut": false,
          "isSigner": false
        },
        {
          "name": "systemProgram",
          "isMut": false,
          "isSigner": false
        }
      ],
      "args": [
        {
          "name": "marketIndex",
          "type": "u16"
        }
      ]
    },
    {
      "name": "openbookV2FulfillmentConfigStatus",
      "accounts": [
        {
          "name": "state",
          "isMut": false,
          "isSigner": false
        },
        {
          "name": "openbookV2FulfillmentConfig",
          "isMut": true,
          "isSigner": false
        },
        {
          "name": "admin",
          "isMut": true,
          "isSigner": true
        }
      ],
      "args": [
        {
          "name": "status",
          "type": {
            "defined": "SpotFulfillmentConfigStatus"
          }
        }
      ]
    },
    {
      "name": "initializePhoenixFulfillmentConfig",
      "accounts": [
        {
          "name": "baseSpotMarket",
          "isMut": false,
          "isSigner": false
        },
        {
          "name": "quoteSpotMarket",
          "isMut": false,
          "isSigner": false
        },
        {
          "name": "state",
          "isMut": true,
          "isSigner": false
        },
        {
          "name": "phoenixProgram",
          "isMut": false,
          "isSigner": false
        },
        {
          "name": "phoenixMarket",
          "isMut": false,
          "isSigner": false
        },
        {
          "name": "driftSigner",
          "isMut": false,
          "isSigner": false
        },
        {
          "name": "phoenixFulfillmentConfig",
          "isMut": true,
          "isSigner": false
        },
        {
          "name": "admin",
          "isMut": true,
          "isSigner": true
        },
        {
          "name": "rent",
          "isMut": false,
          "isSigner": false
        },
        {
          "name": "systemProgram",
          "isMut": false,
          "isSigner": false
        }
      ],
      "args": [
        {
          "name": "marketIndex",
          "type": "u16"
        }
      ]
    },
    {
      "name": "phoenixFulfillmentConfigStatus",
      "accounts": [
        {
          "name": "state",
          "isMut": false,
          "isSigner": false
        },
        {
          "name": "phoenixFulfillmentConfig",
          "isMut": true,
          "isSigner": false
        },
        {
          "name": "admin",
          "isMut": true,
          "isSigner": true
        }
      ],
      "args": [
        {
          "name": "status",
          "type": {
            "defined": "SpotFulfillmentConfigStatus"
          }
        }
      ]
    },
    {
      "name": "updateSerumVault",
      "accounts": [
        {
          "name": "state",
          "isMut": true,
          "isSigner": false
        },
        {
          "name": "admin",
          "isMut": true,
          "isSigner": true
        },
        {
          "name": "srmVault",
          "isMut": false,
          "isSigner": false
        }
      ],
      "args": []
    },
    {
      "name": "initializePerpMarket",
      "accounts": [
        {
          "name": "admin",
          "isMut": true,
          "isSigner": true
        },
        {
          "name": "state",
          "isMut": true,
          "isSigner": false
        },
        {
          "name": "perpMarket",
          "isMut": true,
          "isSigner": false
        },
        {
          "name": "ammCache",
          "isMut": true,
          "isSigner": false
        },
        {
          "name": "oracle",
          "isMut": false,
          "isSigner": false
        },
        {
          "name": "rent",
          "isMut": false,
          "isSigner": false
        },
        {
          "name": "systemProgram",
          "isMut": false,
          "isSigner": false
        }
      ],
      "args": [
        {
          "name": "marketIndex",
          "type": "u16"
        },
        {
          "name": "ammBaseAssetReserve",
          "type": "u128"
        },
        {
          "name": "ammQuoteAssetReserve",
          "type": "u128"
        },
        {
          "name": "ammPeriodicity",
          "type": "i64"
        },
        {
          "name": "ammPegMultiplier",
          "type": "u128"
        },
        {
          "name": "oracleSource",
          "type": {
            "defined": "OracleSource"
          }
        },
        {
          "name": "contractTier",
          "type": {
            "defined": "ContractTier"
          }
        },
        {
          "name": "marginRatioInitial",
          "type": "u32"
        },
        {
          "name": "marginRatioMaintenance",
          "type": "u32"
        },
        {
          "name": "liquidatorFee",
          "type": "u32"
        },
        {
          "name": "ifLiquidationFee",
          "type": "u32"
        },
        {
          "name": "imfFactor",
          "type": "u32"
        },
        {
          "name": "activeStatus",
          "type": "bool"
        },
        {
          "name": "baseSpread",
          "type": "u32"
        },
        {
          "name": "maxSpread",
          "type": "u32"
        },
        {
          "name": "maxOpenInterest",
          "type": "u128"
        },
        {
          "name": "maxRevenueWithdrawPerPeriod",
          "type": "u64"
        },
        {
          "name": "quoteMaxInsurance",
          "type": "u64"
        },
        {
          "name": "orderStepSize",
          "type": "u64"
        },
        {
          "name": "orderTickSize",
          "type": "u64"
        },
        {
          "name": "minOrderSize",
          "type": "u64"
        },
        {
          "name": "concentrationCoefScale",
          "type": "u128"
        },
        {
          "name": "curveUpdateIntensity",
          "type": "u8"
        },
        {
          "name": "ammJitIntensity",
          "type": "u8"
        },
        {
          "name": "name",
          "type": {
            "array": [
              "u8",
              32
            ]
          }
        }
      ]
    },
    {
      "name": "initializeAmmCache",
      "accounts": [
        {
          "name": "admin",
          "isMut": true,
          "isSigner": true
        },
        {
          "name": "state",
          "isMut": false,
          "isSigner": false
        },
        {
          "name": "ammCache",
          "isMut": true,
          "isSigner": false
        },
        {
          "name": "rent",
          "isMut": false,
          "isSigner": false
        },
        {
          "name": "systemProgram",
          "isMut": false,
          "isSigner": false
        }
      ],
      "args": []
    },
    {
      "name": "updateInitAmmCacheInfo",
      "accounts": [
        {
          "name": "state",
          "isMut": true,
          "isSigner": false
        },
        {
          "name": "admin",
          "isMut": false,
          "isSigner": true
        },
        {
          "name": "ammCache",
          "isMut": true,
          "isSigner": false
        }
      ],
      "args": []
    },
    {
      "name": "initializePredictionMarket",
      "accounts": [
        {
          "name": "admin",
          "isMut": false,
          "isSigner": true
        },
        {
          "name": "state",
          "isMut": false,
          "isSigner": false
        },
        {
          "name": "perpMarket",
          "isMut": true,
          "isSigner": false
        }
      ],
      "args": []
    },
    {
      "name": "deleteInitializedPerpMarket",
      "accounts": [
        {
          "name": "admin",
          "isMut": true,
          "isSigner": true
        },
        {
          "name": "state",
          "isMut": true,
          "isSigner": false
        },
        {
          "name": "perpMarket",
          "isMut": true,
          "isSigner": false
        }
      ],
      "args": [
        {
          "name": "marketIndex",
          "type": "u16"
        }
      ]
    },
    {
      "name": "moveAmmPrice",
      "accounts": [
        {
          "name": "admin",
          "isMut": false,
          "isSigner": true
        },
        {
          "name": "state",
          "isMut": false,
          "isSigner": false
        },
        {
          "name": "perpMarket",
          "isMut": true,
          "isSigner": false
        }
      ],
      "args": [
        {
          "name": "baseAssetReserve",
          "type": "u128"
        },
        {
          "name": "quoteAssetReserve",
          "type": "u128"
        },
        {
          "name": "sqrtK",
          "type": "u128"
        }
      ]
    },
    {
      "name": "recenterPerpMarketAmm",
      "accounts": [
        {
          "name": "admin",
          "isMut": false,
          "isSigner": true
        },
        {
          "name": "state",
          "isMut": false,
          "isSigner": false
        },
        {
          "name": "perpMarket",
          "isMut": true,
          "isSigner": false
        }
      ],
      "args": [
        {
          "name": "pegMultiplier",
          "type": "u128"
        },
        {
          "name": "sqrtK",
          "type": "u128"
        }
      ]
    },
    {
      "name": "recenterPerpMarketAmmCrank",
      "accounts": [
        {
          "name": "admin",
          "isMut": false,
          "isSigner": true
        },
        {
          "name": "state",
          "isMut": false,
          "isSigner": false
        },
        {
          "name": "perpMarket",
          "isMut": true,
          "isSigner": false
        },
        {
          "name": "spotMarket",
          "isMut": false,
          "isSigner": false
        },
        {
          "name": "oracle",
          "isMut": false,
          "isSigner": false
        }
      ],
      "args": [
        {
          "name": "depth",
          "type": {
            "option": "u128"
          }
        }
      ]
    },
    {
      "name": "updatePerpMarketAmmSummaryStats",
      "accounts": [
        {
          "name": "admin",
          "isMut": false,
          "isSigner": true
        },
        {
          "name": "state",
          "isMut": false,
          "isSigner": false
        },
        {
          "name": "perpMarket",
          "isMut": true,
          "isSigner": false
        },
        {
          "name": "spotMarket",
          "isMut": false,
          "isSigner": false
        },
        {
          "name": "oracle",
          "isMut": false,
          "isSigner": false
        }
      ],
      "args": [
        {
          "name": "params",
          "type": {
            "defined": "UpdatePerpMarketSummaryStatsParams"
          }
        }
      ]
    },
    {
      "name": "updatePerpMarketExpiry",
      "accounts": [
        {
          "name": "admin",
          "isMut": false,
          "isSigner": true
        },
        {
          "name": "state",
          "isMut": false,
          "isSigner": false
        },
        {
          "name": "perpMarket",
          "isMut": true,
          "isSigner": false
        }
      ],
      "args": [
        {
          "name": "expiryTs",
          "type": "i64"
        }
      ]
    },
    {
      "name": "updatePerpMarketLpPoolStatus",
      "accounts": [
        {
          "name": "admin",
          "isMut": false,
          "isSigner": true
        },
        {
          "name": "state",
          "isMut": false,
          "isSigner": false
        },
        {
          "name": "perpMarket",
          "isMut": true,
          "isSigner": false
        }
      ],
      "args": [
        {
          "name": "lpStatus",
          "type": "u8"
        }
      ]
    },
    {
      "name": "updatePerpMarketLpPoolFeeTransferScalar",
      "accounts": [
        {
          "name": "admin",
          "isMut": false,
          "isSigner": true
        },
        {
          "name": "state",
          "isMut": false,
          "isSigner": false
        },
        {
          "name": "perpMarket",
          "isMut": true,
          "isSigner": false
        }
      ],
      "args": [
        {
          "name": "lpFeeTransferScalar",
          "type": "u8"
        }
      ]
    },
    {
      "name": "settleExpiredMarketPoolsToRevenuePool",
      "accounts": [
        {
          "name": "state",
          "isMut": false,
          "isSigner": false
        },
        {
          "name": "admin",
          "isMut": false,
          "isSigner": true
        },
        {
          "name": "spotMarket",
          "isMut": true,
          "isSigner": false
        },
        {
          "name": "perpMarket",
          "isMut": true,
          "isSigner": false
        }
      ],
      "args": []
    },
    {
      "name": "depositIntoPerpMarketFeePool",
      "accounts": [
        {
          "name": "state",
          "isMut": true,
          "isSigner": false
        },
        {
          "name": "perpMarket",
          "isMut": true,
          "isSigner": false
        },
        {
          "name": "admin",
          "isMut": false,
          "isSigner": true
        },
        {
          "name": "sourceVault",
          "isMut": true,
          "isSigner": false
        },
        {
          "name": "driftSigner",
          "isMut": false,
          "isSigner": false
        },
        {
          "name": "quoteSpotMarket",
          "isMut": true,
          "isSigner": false
        },
        {
          "name": "spotMarketVault",
          "isMut": true,
          "isSigner": false
        },
        {
          "name": "tokenProgram",
          "isMut": false,
          "isSigner": false
        }
      ],
      "args": [
        {
          "name": "amount",
          "type": "u64"
        }
      ]
    },
    {
      "name": "depositIntoSpotMarketVault",
      "accounts": [
        {
          "name": "state",
          "isMut": false,
          "isSigner": false
        },
        {
          "name": "spotMarket",
          "isMut": true,
          "isSigner": false
        },
        {
          "name": "admin",
          "isMut": false,
          "isSigner": true
        },
        {
          "name": "sourceVault",
          "isMut": true,
          "isSigner": false
        },
        {
          "name": "spotMarketVault",
          "isMut": true,
          "isSigner": false
        },
        {
          "name": "tokenProgram",
          "isMut": false,
          "isSigner": false
        }
      ],
      "args": [
        {
          "name": "amount",
          "type": "u64"
        }
      ]
    },
    {
      "name": "depositIntoSpotMarketRevenuePool",
      "accounts": [
        {
          "name": "state",
          "isMut": false,
          "isSigner": false
        },
        {
          "name": "spotMarket",
          "isMut": true,
          "isSigner": false
        },
        {
          "name": "authority",
          "isMut": true,
          "isSigner": true
        },
        {
          "name": "spotMarketVault",
          "isMut": true,
          "isSigner": false
        },
        {
          "name": "userTokenAccount",
          "isMut": true,
          "isSigner": false
        },
        {
          "name": "tokenProgram",
          "isMut": false,
          "isSigner": false
        }
      ],
      "args": [
        {
          "name": "amount",
          "type": "u64"
        }
      ]
    },
    {
      "name": "repegAmmCurve",
      "accounts": [
        {
          "name": "state",
          "isMut": false,
          "isSigner": false
        },
        {
          "name": "perpMarket",
          "isMut": true,
          "isSigner": false
        },
        {
          "name": "oracle",
          "isMut": false,
          "isSigner": false
        },
        {
          "name": "admin",
          "isMut": false,
          "isSigner": true
        }
      ],
      "args": [
        {
          "name": "newPegCandidate",
          "type": "u128"
        }
      ]
    },
    {
      "name": "updatePerpMarketAmmOracleTwap",
      "accounts": [
        {
          "name": "state",
          "isMut": false,
          "isSigner": false
        },
        {
          "name": "perpMarket",
          "isMut": true,
          "isSigner": false
        },
        {
          "name": "oracle",
          "isMut": false,
          "isSigner": false
        },
        {
          "name": "admin",
          "isMut": false,
          "isSigner": true
        }
      ],
      "args": []
    },
    {
      "name": "resetPerpMarketAmmOracleTwap",
      "accounts": [
        {
          "name": "state",
          "isMut": false,
          "isSigner": false
        },
        {
          "name": "perpMarket",
          "isMut": true,
          "isSigner": false
        },
        {
          "name": "oracle",
          "isMut": false,
          "isSigner": false
        },
        {
          "name": "admin",
          "isMut": false,
          "isSigner": true
        }
      ],
      "args": []
    },
    {
      "name": "updateK",
      "accounts": [
        {
          "name": "admin",
          "isMut": false,
          "isSigner": true
        },
        {
          "name": "state",
          "isMut": false,
          "isSigner": false
        },
        {
          "name": "perpMarket",
          "isMut": true,
          "isSigner": false
        },
        {
          "name": "oracle",
          "isMut": false,
          "isSigner": false
        }
      ],
      "args": [
        {
          "name": "sqrtK",
          "type": "u128"
        }
      ]
    },
    {
      "name": "updatePerpMarketMarginRatio",
      "accounts": [
        {
          "name": "admin",
          "isMut": false,
          "isSigner": true
        },
        {
          "name": "state",
          "isMut": false,
          "isSigner": false
        },
        {
          "name": "perpMarket",
          "isMut": true,
          "isSigner": false
        }
      ],
      "args": [
        {
          "name": "marginRatioInitial",
          "type": "u32"
        },
        {
          "name": "marginRatioMaintenance",
          "type": "u32"
        }
      ]
    },
    {
      "name": "updatePerpMarketHighLeverageMarginRatio",
      "accounts": [
        {
          "name": "admin",
          "isMut": false,
          "isSigner": true
        },
        {
          "name": "state",
          "isMut": false,
          "isSigner": false
        },
        {
          "name": "perpMarket",
          "isMut": true,
          "isSigner": false
        }
      ],
      "args": [
        {
          "name": "marginRatioInitial",
          "type": "u16"
        },
        {
          "name": "marginRatioMaintenance",
          "type": "u16"
        }
      ]
    },
    {
      "name": "updatePerpMarketFundingPeriod",
      "accounts": [
        {
          "name": "admin",
          "isMut": false,
          "isSigner": true
        },
        {
          "name": "state",
          "isMut": false,
          "isSigner": false
        },
        {
          "name": "perpMarket",
          "isMut": true,
          "isSigner": false
        }
      ],
      "args": [
        {
          "name": "fundingPeriod",
          "type": "i64"
        }
      ]
    },
    {
      "name": "updatePerpMarketMaxImbalances",
      "accounts": [
        {
          "name": "admin",
          "isMut": false,
          "isSigner": true
        },
        {
          "name": "state",
          "isMut": false,
          "isSigner": false
        },
        {
          "name": "perpMarket",
          "isMut": true,
          "isSigner": false
        }
      ],
      "args": [
        {
          "name": "unrealizedMaxImbalance",
          "type": "u64"
        },
        {
          "name": "maxRevenueWithdrawPerPeriod",
          "type": "u64"
        },
        {
          "name": "quoteMaxInsurance",
          "type": "u64"
        }
      ]
    },
    {
      "name": "updatePerpMarketLiquidationFee",
      "accounts": [
        {
          "name": "admin",
          "isMut": false,
          "isSigner": true
        },
        {
          "name": "state",
          "isMut": false,
          "isSigner": false
        },
        {
          "name": "perpMarket",
          "isMut": true,
          "isSigner": false
        }
      ],
      "args": [
        {
          "name": "liquidatorFee",
          "type": "u32"
        },
        {
          "name": "ifLiquidationFee",
          "type": "u32"
        }
      ]
    },
    {
      "name": "updateInsuranceFundUnstakingPeriod",
      "accounts": [
        {
          "name": "admin",
          "isMut": false,
          "isSigner": true
        },
        {
          "name": "state",
          "isMut": false,
          "isSigner": false
        },
        {
          "name": "spotMarket",
          "isMut": true,
          "isSigner": false
        }
      ],
      "args": [
        {
          "name": "insuranceFundUnstakingPeriod",
          "type": "i64"
        }
      ]
    },
    {
      "name": "updateSpotMarketPoolId",
      "accounts": [
        {
          "name": "admin",
          "isMut": false,
          "isSigner": true
        },
        {
          "name": "state",
          "isMut": false,
          "isSigner": false
        },
        {
          "name": "spotMarket",
          "isMut": true,
          "isSigner": false
        }
      ],
      "args": [
        {
          "name": "poolId",
          "type": "u8"
        }
      ]
    },
    {
      "name": "updateSpotMarketLiquidationFee",
      "accounts": [
        {
          "name": "admin",
          "isMut": false,
          "isSigner": true
        },
        {
          "name": "state",
          "isMut": false,
          "isSigner": false
        },
        {
          "name": "spotMarket",
          "isMut": true,
          "isSigner": false
        }
      ],
      "args": [
        {
          "name": "liquidatorFee",
          "type": "u32"
        },
        {
          "name": "ifLiquidationFee",
          "type": "u32"
        }
      ]
    },
    {
      "name": "updateWithdrawGuardThreshold",
      "accounts": [
        {
          "name": "admin",
          "isMut": false,
          "isSigner": true
        },
        {
          "name": "state",
          "isMut": false,
          "isSigner": false
        },
        {
          "name": "spotMarket",
          "isMut": true,
          "isSigner": false
        }
      ],
      "args": [
        {
          "name": "withdrawGuardThreshold",
          "type": "u64"
        }
      ]
    },
    {
      "name": "updateSpotMarketIfFactor",
      "accounts": [
        {
          "name": "admin",
          "isMut": false,
          "isSigner": true
        },
        {
          "name": "state",
          "isMut": false,
          "isSigner": false
        },
        {
          "name": "spotMarket",
          "isMut": true,
          "isSigner": false
        }
      ],
      "args": [
        {
          "name": "spotMarketIndex",
          "type": "u16"
        },
        {
          "name": "userIfFactor",
          "type": "u32"
        },
        {
          "name": "totalIfFactor",
          "type": "u32"
        }
      ]
    },
    {
      "name": "updateSpotMarketRevenueSettlePeriod",
      "accounts": [
        {
          "name": "admin",
          "isMut": false,
          "isSigner": true
        },
        {
          "name": "state",
          "isMut": false,
          "isSigner": false
        },
        {
          "name": "spotMarket",
          "isMut": true,
          "isSigner": false
        }
      ],
      "args": [
        {
          "name": "revenueSettlePeriod",
          "type": "i64"
        }
      ]
    },
    {
      "name": "updateSpotMarketStatus",
      "accounts": [
        {
          "name": "admin",
          "isMut": false,
          "isSigner": true
        },
        {
          "name": "state",
          "isMut": false,
          "isSigner": false
        },
        {
          "name": "spotMarket",
          "isMut": true,
          "isSigner": false
        }
      ],
      "args": [
        {
          "name": "status",
          "type": {
            "defined": "MarketStatus"
          }
        }
      ]
    },
    {
      "name": "updateSpotMarketPausedOperations",
      "accounts": [
        {
          "name": "admin",
          "isMut": false,
          "isSigner": true
        },
        {
          "name": "state",
          "isMut": false,
          "isSigner": false
        },
        {
          "name": "spotMarket",
          "isMut": true,
          "isSigner": false
        }
      ],
      "args": [
        {
          "name": "pausedOperations",
          "type": "u8"
        }
      ]
    },
    {
      "name": "updateSpotMarketAssetTier",
      "accounts": [
        {
          "name": "admin",
          "isMut": false,
          "isSigner": true
        },
        {
          "name": "state",
          "isMut": false,
          "isSigner": false
        },
        {
          "name": "spotMarket",
          "isMut": true,
          "isSigner": false
        }
      ],
      "args": [
        {
          "name": "assetTier",
          "type": {
            "defined": "AssetTier"
          }
        }
      ]
    },
    {
      "name": "updateSpotMarketMarginWeights",
      "accounts": [
        {
          "name": "admin",
          "isMut": false,
          "isSigner": true
        },
        {
          "name": "state",
          "isMut": false,
          "isSigner": false
        },
        {
          "name": "spotMarket",
          "isMut": true,
          "isSigner": false
        }
      ],
      "args": [
        {
          "name": "initialAssetWeight",
          "type": "u32"
        },
        {
          "name": "maintenanceAssetWeight",
          "type": "u32"
        },
        {
          "name": "initialLiabilityWeight",
          "type": "u32"
        },
        {
          "name": "maintenanceLiabilityWeight",
          "type": "u32"
        },
        {
          "name": "imfFactor",
          "type": "u32"
        }
      ]
    },
    {
      "name": "updateSpotMarketBorrowRate",
      "accounts": [
        {
          "name": "admin",
          "isMut": false,
          "isSigner": true
        },
        {
          "name": "state",
          "isMut": false,
          "isSigner": false
        },
        {
          "name": "spotMarket",
          "isMut": true,
          "isSigner": false
        }
      ],
      "args": [
        {
          "name": "optimalUtilization",
          "type": "u32"
        },
        {
          "name": "optimalBorrowRate",
          "type": "u32"
        },
        {
          "name": "maxBorrowRate",
          "type": "u32"
        },
        {
          "name": "minBorrowRate",
          "type": {
            "option": "u8"
          }
        }
      ]
    },
    {
      "name": "updateSpotMarketMaxTokenDeposits",
      "accounts": [
        {
          "name": "admin",
          "isMut": false,
          "isSigner": true
        },
        {
          "name": "state",
          "isMut": false,
          "isSigner": false
        },
        {
          "name": "spotMarket",
          "isMut": true,
          "isSigner": false
        }
      ],
      "args": [
        {
          "name": "maxTokenDeposits",
          "type": "u64"
        }
      ]
    },
    {
      "name": "updateSpotMarketMaxTokenBorrows",
      "accounts": [
        {
          "name": "admin",
          "isMut": false,
          "isSigner": true
        },
        {
          "name": "state",
          "isMut": false,
          "isSigner": false
        },
        {
          "name": "spotMarket",
          "isMut": true,
          "isSigner": false
        }
      ],
      "args": [
        {
          "name": "maxTokenBorrowsFraction",
          "type": "u16"
        }
      ]
    },
    {
      "name": "updateSpotMarketScaleInitialAssetWeightStart",
      "accounts": [
        {
          "name": "admin",
          "isMut": false,
          "isSigner": true
        },
        {
          "name": "state",
          "isMut": false,
          "isSigner": false
        },
        {
          "name": "spotMarket",
          "isMut": true,
          "isSigner": false
        }
      ],
      "args": [
        {
          "name": "scaleInitialAssetWeightStart",
          "type": "u64"
        }
      ]
    },
    {
      "name": "updateSpotMarketOracle",
      "accounts": [
        {
          "name": "admin",
          "isMut": false,
          "isSigner": true
        },
        {
          "name": "state",
          "isMut": false,
          "isSigner": false
        },
        {
          "name": "spotMarket",
          "isMut": true,
          "isSigner": false
        },
        {
          "name": "oracle",
          "isMut": false,
          "isSigner": false
        },
        {
          "name": "oldOracle",
          "isMut": false,
          "isSigner": false
        }
      ],
      "args": [
        {
          "name": "oracle",
          "type": "publicKey"
        },
        {
          "name": "oracleSource",
          "type": {
            "defined": "OracleSource"
          }
        },
        {
          "name": "skipInvariantCheck",
          "type": "bool"
        }
      ]
    },
    {
      "name": "updateSpotMarketStepSizeAndTickSize",
      "accounts": [
        {
          "name": "admin",
          "isMut": false,
          "isSigner": true
        },
        {
          "name": "state",
          "isMut": false,
          "isSigner": false
        },
        {
          "name": "spotMarket",
          "isMut": true,
          "isSigner": false
        }
      ],
      "args": [
        {
          "name": "stepSize",
          "type": "u64"
        },
        {
          "name": "tickSize",
          "type": "u64"
        }
      ]
    },
    {
      "name": "updateSpotMarketMinOrderSize",
      "accounts": [
        {
          "name": "admin",
          "isMut": false,
          "isSigner": true
        },
        {
          "name": "state",
          "isMut": false,
          "isSigner": false
        },
        {
          "name": "spotMarket",
          "isMut": true,
          "isSigner": false
        }
      ],
      "args": [
        {
          "name": "orderSize",
          "type": "u64"
        }
      ]
    },
    {
      "name": "updateSpotMarketOrdersEnabled",
      "accounts": [
        {
          "name": "admin",
          "isMut": false,
          "isSigner": true
        },
        {
          "name": "state",
          "isMut": false,
          "isSigner": false
        },
        {
          "name": "spotMarket",
          "isMut": true,
          "isSigner": false
        }
      ],
      "args": [
        {
          "name": "ordersEnabled",
          "type": "bool"
        }
      ]
    },
    {
      "name": "updateSpotMarketIfPausedOperations",
      "accounts": [
        {
          "name": "admin",
          "isMut": false,
          "isSigner": true
        },
        {
          "name": "state",
          "isMut": false,
          "isSigner": false
        },
        {
          "name": "spotMarket",
          "isMut": true,
          "isSigner": false
        }
      ],
      "args": [
        {
          "name": "pausedOperations",
          "type": "u8"
        }
      ]
    },
    {
      "name": "updateSpotMarketName",
      "accounts": [
        {
          "name": "admin",
          "isMut": false,
          "isSigner": true
        },
        {
          "name": "state",
          "isMut": false,
          "isSigner": false
        },
        {
          "name": "spotMarket",
          "isMut": true,
          "isSigner": false
        }
      ],
      "args": [
        {
          "name": "name",
          "type": {
            "array": [
              "u8",
              32
            ]
          }
        }
      ]
    },
    {
      "name": "updatePerpMarketStatus",
      "accounts": [
        {
          "name": "admin",
          "isMut": false,
          "isSigner": true
        },
        {
          "name": "state",
          "isMut": false,
          "isSigner": false
        },
        {
          "name": "perpMarket",
          "isMut": true,
          "isSigner": false
        }
      ],
      "args": [
        {
          "name": "status",
          "type": {
            "defined": "MarketStatus"
          }
        }
      ]
    },
    {
      "name": "updatePerpMarketPausedOperations",
      "accounts": [
        {
          "name": "admin",
          "isMut": false,
          "isSigner": true
        },
        {
          "name": "state",
          "isMut": false,
          "isSigner": false
        },
        {
          "name": "perpMarket",
          "isMut": true,
          "isSigner": false
        }
      ],
      "args": [
        {
          "name": "pausedOperations",
          "type": "u8"
        }
      ]
    },
    {
      "name": "updatePerpMarketContractTier",
      "accounts": [
        {
          "name": "admin",
          "isMut": false,
          "isSigner": true
        },
        {
          "name": "state",
          "isMut": false,
          "isSigner": false
        },
        {
          "name": "perpMarket",
          "isMut": true,
          "isSigner": false
        },
        {
          "name": "ammCache",
          "isMut": true,
          "isSigner": false
        }
      ],
      "args": [
        {
          "name": "contractTier",
          "type": {
            "defined": "ContractTier"
          }
        }
      ]
    },
    {
      "name": "updatePerpMarketImfFactor",
      "accounts": [
        {
          "name": "admin",
          "isMut": false,
          "isSigner": true
        },
        {
          "name": "state",
          "isMut": false,
          "isSigner": false
        },
        {
          "name": "perpMarket",
          "isMut": true,
          "isSigner": false
        }
      ],
      "args": [
        {
          "name": "imfFactor",
          "type": "u32"
        },
        {
          "name": "unrealizedPnlImfFactor",
          "type": "u32"
        }
      ]
    },
    {
      "name": "updatePerpMarketUnrealizedAssetWeight",
      "accounts": [
        {
          "name": "admin",
          "isMut": false,
          "isSigner": true
        },
        {
          "name": "state",
          "isMut": false,
          "isSigner": false
        },
        {
          "name": "perpMarket",
          "isMut": true,
          "isSigner": false
        }
      ],
      "args": [
        {
          "name": "unrealizedInitialAssetWeight",
          "type": "u32"
        },
        {
          "name": "unrealizedMaintenanceAssetWeight",
          "type": "u32"
        }
      ]
    },
    {
      "name": "updatePerpMarketConcentrationCoef",
      "accounts": [
        {
          "name": "admin",
          "isMut": false,
          "isSigner": true
        },
        {
          "name": "state",
          "isMut": false,
          "isSigner": false
        },
        {
          "name": "perpMarket",
          "isMut": true,
          "isSigner": false
        }
      ],
      "args": [
        {
          "name": "concentrationScale",
          "type": "u128"
        }
      ]
    },
    {
      "name": "updatePerpMarketCurveUpdateIntensity",
      "accounts": [
        {
          "name": "admin",
          "isMut": false,
          "isSigner": true
        },
        {
          "name": "state",
          "isMut": false,
          "isSigner": false
        },
        {
          "name": "perpMarket",
          "isMut": true,
          "isSigner": false
        }
      ],
      "args": [
        {
          "name": "curveUpdateIntensity",
          "type": "u8"
        }
      ]
    },
    {
      "name": "updatePerpMarketTargetBaseAssetAmountPerLp",
      "accounts": [
        {
          "name": "admin",
          "isMut": false,
          "isSigner": true
        },
        {
          "name": "state",
          "isMut": false,
          "isSigner": false
        },
        {
          "name": "perpMarket",
          "isMut": true,
          "isSigner": false
        }
      ],
      "args": [
        {
          "name": "targetBaseAssetAmountPerLp",
          "type": "i32"
        }
      ]
    },
    {
      "name": "updatePerpMarketPerLpBase",
      "accounts": [
        {
          "name": "admin",
          "isMut": false,
          "isSigner": true
        },
        {
          "name": "state",
          "isMut": false,
          "isSigner": false
        },
        {
          "name": "perpMarket",
          "isMut": true,
          "isSigner": false
        }
      ],
      "args": [
        {
          "name": "perLpBase",
          "type": "i8"
        }
      ]
    },
    {
      "name": "updateLpCooldownTime",
      "accounts": [
        {
          "name": "admin",
          "isMut": false,
          "isSigner": true
        },
        {
          "name": "state",
          "isMut": true,
          "isSigner": false
        }
      ],
      "args": [
        {
          "name": "lpCooldownTime",
          "type": "u64"
        }
      ]
    },
    {
      "name": "updatePerpFeeStructure",
      "accounts": [
        {
          "name": "admin",
          "isMut": false,
          "isSigner": true
        },
        {
          "name": "state",
          "isMut": true,
          "isSigner": false
        }
      ],
      "args": [
        {
          "name": "feeStructure",
          "type": {
            "defined": "FeeStructure"
          }
        }
      ]
    },
    {
      "name": "updateSpotFeeStructure",
      "accounts": [
        {
          "name": "admin",
          "isMut": false,
          "isSigner": true
        },
        {
          "name": "state",
          "isMut": true,
          "isSigner": false
        }
      ],
      "args": [
        {
          "name": "feeStructure",
          "type": {
            "defined": "FeeStructure"
          }
        }
      ]
    },
    {
      "name": "updateInitialPctToLiquidate",
      "accounts": [
        {
          "name": "admin",
          "isMut": false,
          "isSigner": true
        },
        {
          "name": "state",
          "isMut": true,
          "isSigner": false
        }
      ],
      "args": [
        {
          "name": "initialPctToLiquidate",
          "type": "u16"
        }
      ]
    },
    {
      "name": "updateLiquidationDuration",
      "accounts": [
        {
          "name": "admin",
          "isMut": false,
          "isSigner": true
        },
        {
          "name": "state",
          "isMut": true,
          "isSigner": false
        }
      ],
      "args": [
        {
          "name": "liquidationDuration",
          "type": "u8"
        }
      ]
    },
    {
      "name": "updateLiquidationMarginBufferRatio",
      "accounts": [
        {
          "name": "admin",
          "isMut": false,
          "isSigner": true
        },
        {
          "name": "state",
          "isMut": true,
          "isSigner": false
        }
      ],
      "args": [
        {
          "name": "liquidationMarginBufferRatio",
          "type": "u32"
        }
      ]
    },
    {
      "name": "updateOracleGuardRails",
      "accounts": [
        {
          "name": "admin",
          "isMut": false,
          "isSigner": true
        },
        {
          "name": "state",
          "isMut": true,
          "isSigner": false
        }
      ],
      "args": [
        {
          "name": "oracleGuardRails",
          "type": {
            "defined": "OracleGuardRails"
          }
        }
      ]
    },
    {
      "name": "updateStateSettlementDuration",
      "accounts": [
        {
          "name": "admin",
          "isMut": false,
          "isSigner": true
        },
        {
          "name": "state",
          "isMut": true,
          "isSigner": false
        }
      ],
      "args": [
        {
          "name": "settlementDuration",
          "type": "u16"
        }
      ]
    },
    {
      "name": "updateStateMaxNumberOfSubAccounts",
      "accounts": [
        {
          "name": "admin",
          "isMut": false,
          "isSigner": true
        },
        {
          "name": "state",
          "isMut": true,
          "isSigner": false
        }
      ],
      "args": [
        {
          "name": "maxNumberOfSubAccounts",
          "type": "u16"
        }
      ]
    },
    {
      "name": "updateStateMaxInitializeUserFee",
      "accounts": [
        {
          "name": "admin",
          "isMut": false,
          "isSigner": true
        },
        {
          "name": "state",
          "isMut": true,
          "isSigner": false
        }
      ],
      "args": [
        {
          "name": "maxInitializeUserFee",
          "type": "u16"
        }
      ]
    },
    {
      "name": "updatePerpMarketOracle",
      "accounts": [
        {
          "name": "admin",
          "isMut": false,
          "isSigner": true
        },
        {
          "name": "state",
          "isMut": false,
          "isSigner": false
        },
        {
          "name": "perpMarket",
          "isMut": true,
          "isSigner": false
        },
        {
          "name": "oracle",
          "isMut": false,
          "isSigner": false
        },
        {
          "name": "oldOracle",
          "isMut": false,
          "isSigner": false
        },
        {
          "name": "ammCache",
          "isMut": true,
          "isSigner": false
        }
      ],
      "args": [
        {
          "name": "oracle",
          "type": "publicKey"
        },
        {
          "name": "oracleSource",
          "type": {
            "defined": "OracleSource"
          }
        },
        {
          "name": "skipInvariantCheck",
          "type": "bool"
        }
      ]
    },
    {
      "name": "updatePerpMarketBaseSpread",
      "accounts": [
        {
          "name": "admin",
          "isMut": false,
          "isSigner": true
        },
        {
          "name": "state",
          "isMut": false,
          "isSigner": false
        },
        {
          "name": "perpMarket",
          "isMut": true,
          "isSigner": false
        }
      ],
      "args": [
        {
          "name": "baseSpread",
          "type": "u32"
        }
      ]
    },
    {
      "name": "updateAmmJitIntensity",
      "accounts": [
        {
          "name": "admin",
          "isMut": false,
          "isSigner": true
        },
        {
          "name": "state",
          "isMut": false,
          "isSigner": false
        },
        {
          "name": "perpMarket",
          "isMut": true,
          "isSigner": false
        }
      ],
      "args": [
        {
          "name": "ammJitIntensity",
          "type": "u8"
        }
      ]
    },
    {
      "name": "updatePerpMarketMaxSpread",
      "accounts": [
        {
          "name": "admin",
          "isMut": false,
          "isSigner": true
        },
        {
          "name": "state",
          "isMut": false,
          "isSigner": false
        },
        {
          "name": "perpMarket",
          "isMut": true,
          "isSigner": false
        }
      ],
      "args": [
        {
          "name": "maxSpread",
          "type": "u32"
        }
      ]
    },
    {
      "name": "updatePerpMarketStepSizeAndTickSize",
      "accounts": [
        {
          "name": "admin",
          "isMut": false,
          "isSigner": true
        },
        {
          "name": "state",
          "isMut": false,
          "isSigner": false
        },
        {
          "name": "perpMarket",
          "isMut": true,
          "isSigner": false
        }
      ],
      "args": [
        {
          "name": "stepSize",
          "type": "u64"
        },
        {
          "name": "tickSize",
          "type": "u64"
        }
      ]
    },
    {
      "name": "updatePerpMarketName",
      "accounts": [
        {
          "name": "admin",
          "isMut": false,
          "isSigner": true
        },
        {
          "name": "state",
          "isMut": false,
          "isSigner": false
        },
        {
          "name": "perpMarket",
          "isMut": true,
          "isSigner": false
        }
      ],
      "args": [
        {
          "name": "name",
          "type": {
            "array": [
              "u8",
              32
            ]
          }
        }
      ]
    },
    {
      "name": "updatePerpMarketMinOrderSize",
      "accounts": [
        {
          "name": "admin",
          "isMut": false,
          "isSigner": true
        },
        {
          "name": "state",
          "isMut": false,
          "isSigner": false
        },
        {
          "name": "perpMarket",
          "isMut": true,
          "isSigner": false
        }
      ],
      "args": [
        {
          "name": "orderSize",
          "type": "u64"
        }
      ]
    },
    {
      "name": "updatePerpMarketMaxSlippageRatio",
      "accounts": [
        {
          "name": "admin",
          "isMut": false,
          "isSigner": true
        },
        {
          "name": "state",
          "isMut": false,
          "isSigner": false
        },
        {
          "name": "perpMarket",
          "isMut": true,
          "isSigner": false
        }
      ],
      "args": [
        {
          "name": "maxSlippageRatio",
          "type": "u16"
        }
      ]
    },
    {
      "name": "updatePerpMarketMaxFillReserveFraction",
      "accounts": [
        {
          "name": "admin",
          "isMut": false,
          "isSigner": true
        },
        {
          "name": "state",
          "isMut": false,
          "isSigner": false
        },
        {
          "name": "perpMarket",
          "isMut": true,
          "isSigner": false
        }
      ],
      "args": [
        {
          "name": "maxFillReserveFraction",
          "type": "u16"
        }
      ]
    },
    {
      "name": "updatePerpMarketMaxOpenInterest",
      "accounts": [
        {
          "name": "admin",
          "isMut": false,
          "isSigner": true
        },
        {
          "name": "state",
          "isMut": false,
          "isSigner": false
        },
        {
          "name": "perpMarket",
          "isMut": true,
          "isSigner": false
        }
      ],
      "args": [
        {
          "name": "maxOpenInterest",
          "type": "u128"
        }
      ]
    },
    {
      "name": "updatePerpMarketNumberOfUsers",
      "accounts": [
        {
          "name": "admin",
          "isMut": false,
          "isSigner": true
        },
        {
          "name": "state",
          "isMut": false,
          "isSigner": false
        },
        {
          "name": "perpMarket",
          "isMut": true,
          "isSigner": false
        }
      ],
      "args": [
        {
          "name": "numberOfUsers",
          "type": {
            "option": "u32"
          }
        },
        {
          "name": "numberOfUsersWithBase",
          "type": {
            "option": "u32"
          }
        }
      ]
    },
    {
      "name": "updatePerpMarketFeeAdjustment",
      "accounts": [
        {
          "name": "admin",
          "isMut": false,
          "isSigner": true
        },
        {
          "name": "state",
          "isMut": false,
          "isSigner": false
        },
        {
          "name": "perpMarket",
          "isMut": true,
          "isSigner": false
        }
      ],
      "args": [
        {
          "name": "feeAdjustment",
          "type": "i16"
        }
      ]
    },
    {
      "name": "updateSpotMarketFeeAdjustment",
      "accounts": [
        {
          "name": "admin",
          "isMut": false,
          "isSigner": true
        },
        {
          "name": "state",
          "isMut": false,
          "isSigner": false
        },
        {
          "name": "spotMarket",
          "isMut": true,
          "isSigner": false
        }
      ],
      "args": [
        {
          "name": "feeAdjustment",
          "type": "i16"
        }
      ]
    },
    {
      "name": "updatePerpMarketFuel",
      "accounts": [
        {
          "name": "admin",
          "isMut": false,
          "isSigner": true
        },
        {
          "name": "state",
          "isMut": false,
          "isSigner": false
        },
        {
          "name": "perpMarket",
          "isMut": true,
          "isSigner": false
        }
      ],
      "args": [
        {
          "name": "fuelBoostTaker",
          "type": {
            "option": "u8"
          }
        },
        {
          "name": "fuelBoostMaker",
          "type": {
            "option": "u8"
          }
        },
        {
          "name": "fuelBoostPosition",
          "type": {
            "option": "u8"
          }
        }
      ]
    },
    {
      "name": "updatePerpMarketProtectedMakerParams",
      "accounts": [
        {
          "name": "admin",
          "isMut": false,
          "isSigner": true
        },
        {
          "name": "state",
          "isMut": false,
          "isSigner": false
        },
        {
          "name": "perpMarket",
          "isMut": true,
          "isSigner": false
        }
      ],
      "args": [
        {
          "name": "protectedMakerLimitPriceDivisor",
          "type": {
            "option": "u8"
          }
        },
        {
          "name": "protectedMakerDynamicDivisor",
          "type": {
            "option": "u8"
          }
        }
      ]
    },
    {
      "name": "updatePerpMarketTakerSpeedBumpOverride",
      "accounts": [
        {
          "name": "admin",
          "isMut": false,
          "isSigner": true
        },
        {
          "name": "state",
          "isMut": false,
          "isSigner": false
        },
        {
          "name": "perpMarket",
          "isMut": true,
          "isSigner": false
        }
      ],
      "args": [
        {
          "name": "takerSpeedBumpOverride",
          "type": "i8"
        }
      ]
    },
    {
      "name": "updatePerpMarketAmmSpreadAdjustment",
      "accounts": [
        {
          "name": "admin",
          "isMut": false,
          "isSigner": true
        },
        {
          "name": "state",
          "isMut": false,
          "isSigner": false
        },
        {
          "name": "perpMarket",
          "isMut": true,
          "isSigner": false
        }
      ],
      "args": [
        {
          "name": "ammSpreadAdjustment",
          "type": "i8"
        },
        {
          "name": "ammInventorySpreadAdjustment",
          "type": "i8"
        },
        {
          "name": "referencePriceOffset",
          "type": "i32"
        }
      ]
    },
    {
      "name": "updatePerpMarketOracleSlotDelayOverride",
      "accounts": [
        {
          "name": "admin",
          "isMut": false,
          "isSigner": true
        },
        {
          "name": "state",
          "isMut": false,
          "isSigner": false
        },
        {
          "name": "perpMarket",
          "isMut": true,
          "isSigner": false
        }
      ],
      "args": [
        {
          "name": "oracleSlotDelayOverride",
          "type": "i8"
        }
      ]
    },
    {
      "name": "updateSpotMarketFuel",
      "accounts": [
        {
          "name": "admin",
          "isMut": false,
          "isSigner": true
        },
        {
          "name": "state",
          "isMut": false,
          "isSigner": false
        },
        {
          "name": "spotMarket",
          "isMut": true,
          "isSigner": false
        }
      ],
      "args": [
        {
          "name": "fuelBoostDeposits",
          "type": {
            "option": "u8"
          }
        },
        {
          "name": "fuelBoostBorrows",
          "type": {
            "option": "u8"
          }
        },
        {
          "name": "fuelBoostTaker",
          "type": {
            "option": "u8"
          }
        },
        {
          "name": "fuelBoostMaker",
          "type": {
            "option": "u8"
          }
        },
        {
          "name": "fuelBoostInsurance",
          "type": {
            "option": "u8"
          }
        }
      ]
    },
    {
      "name": "initUserFuel",
      "accounts": [
        {
          "name": "admin",
          "isMut": false,
          "isSigner": true
        },
        {
          "name": "state",
          "isMut": false,
          "isSigner": false
        },
        {
          "name": "user",
          "isMut": true,
          "isSigner": false
        },
        {
          "name": "userStats",
          "isMut": true,
          "isSigner": false
        }
      ],
      "args": [
        {
          "name": "fuelBoostDeposits",
          "type": {
            "option": "i32"
          }
        },
        {
          "name": "fuelBoostBorrows",
          "type": {
            "option": "u32"
          }
        },
        {
          "name": "fuelBoostTaker",
          "type": {
            "option": "u32"
          }
        },
        {
          "name": "fuelBoostMaker",
          "type": {
            "option": "u32"
          }
        },
        {
          "name": "fuelBoostInsurance",
          "type": {
            "option": "u32"
          }
        }
      ]
    },
    {
      "name": "updateAdmin",
      "accounts": [
        {
          "name": "admin",
          "isMut": false,
          "isSigner": true
        },
        {
          "name": "state",
          "isMut": true,
          "isSigner": false
        }
      ],
      "args": [
        {
          "name": "admin",
          "type": "publicKey"
        }
      ]
    },
    {
      "name": "updateWhitelistMint",
      "accounts": [
        {
          "name": "admin",
          "isMut": false,
          "isSigner": true
        },
        {
          "name": "state",
          "isMut": true,
          "isSigner": false
        }
      ],
      "args": [
        {
          "name": "whitelistMint",
          "type": "publicKey"
        }
      ]
    },
    {
      "name": "updateDiscountMint",
      "accounts": [
        {
          "name": "admin",
          "isMut": false,
          "isSigner": true
        },
        {
          "name": "state",
          "isMut": true,
          "isSigner": false
        }
      ],
      "args": [
        {
          "name": "discountMint",
          "type": "publicKey"
        }
      ]
    },
    {
      "name": "updateExchangeStatus",
      "accounts": [
        {
          "name": "admin",
          "isMut": false,
          "isSigner": true
        },
        {
          "name": "state",
          "isMut": true,
          "isSigner": false
        }
      ],
      "args": [
        {
          "name": "exchangeStatus",
          "type": "u8"
        }
      ]
    },
    {
      "name": "updatePerpAuctionDuration",
      "accounts": [
        {
          "name": "admin",
          "isMut": false,
          "isSigner": true
        },
        {
          "name": "state",
          "isMut": true,
          "isSigner": false
        }
      ],
      "args": [
        {
          "name": "minPerpAuctionDuration",
          "type": "u8"
        }
      ]
    },
    {
      "name": "updateSpotAuctionDuration",
      "accounts": [
        {
          "name": "admin",
          "isMut": false,
          "isSigner": true
        },
        {
          "name": "state",
          "isMut": true,
          "isSigner": false
        }
      ],
      "args": [
        {
          "name": "defaultSpotAuctionDuration",
          "type": "u8"
        }
      ]
    },
    {
      "name": "initializeProtocolIfSharesTransferConfig",
      "accounts": [
        {
          "name": "admin",
          "isMut": true,
          "isSigner": true
        },
        {
          "name": "protocolIfSharesTransferConfig",
          "isMut": true,
          "isSigner": false
        },
        {
          "name": "state",
          "isMut": false,
          "isSigner": false
        },
        {
          "name": "rent",
          "isMut": false,
          "isSigner": false
        },
        {
          "name": "systemProgram",
          "isMut": false,
          "isSigner": false
        }
      ],
      "args": []
    },
    {
      "name": "updateProtocolIfSharesTransferConfig",
      "accounts": [
        {
          "name": "admin",
          "isMut": true,
          "isSigner": true
        },
        {
          "name": "protocolIfSharesTransferConfig",
          "isMut": true,
          "isSigner": false
        },
        {
          "name": "state",
          "isMut": false,
          "isSigner": false
        }
      ],
      "args": [
        {
          "name": "whitelistedSigners",
          "type": {
            "option": {
              "array": [
                "publicKey",
                4
              ]
            }
          }
        },
        {
          "name": "maxTransferPerEpoch",
          "type": {
            "option": "u128"
          }
        }
      ]
    },
    {
      "name": "initializePrelaunchOracle",
      "accounts": [
        {
          "name": "admin",
          "isMut": true,
          "isSigner": true
        },
        {
          "name": "prelaunchOracle",
          "isMut": true,
          "isSigner": false
        },
        {
          "name": "state",
          "isMut": false,
          "isSigner": false
        },
        {
          "name": "rent",
          "isMut": false,
          "isSigner": false
        },
        {
          "name": "systemProgram",
          "isMut": false,
          "isSigner": false
        }
      ],
      "args": [
        {
          "name": "params",
          "type": {
            "defined": "PrelaunchOracleParams"
          }
        }
      ]
    },
    {
      "name": "updatePrelaunchOracleParams",
      "accounts": [
        {
          "name": "admin",
          "isMut": true,
          "isSigner": true
        },
        {
          "name": "prelaunchOracle",
          "isMut": true,
          "isSigner": false
        },
        {
          "name": "perpMarket",
          "isMut": true,
          "isSigner": false
        },
        {
          "name": "state",
          "isMut": false,
          "isSigner": false
        }
      ],
      "args": [
        {
          "name": "params",
          "type": {
            "defined": "PrelaunchOracleParams"
          }
        }
      ]
    },
    {
      "name": "deletePrelaunchOracle",
      "accounts": [
        {
          "name": "admin",
          "isMut": true,
          "isSigner": true
        },
        {
          "name": "prelaunchOracle",
          "isMut": true,
          "isSigner": false
        },
        {
          "name": "perpMarket",
          "isMut": false,
          "isSigner": false
        },
        {
          "name": "state",
          "isMut": false,
          "isSigner": false
        }
      ],
      "args": [
        {
          "name": "perpMarketIndex",
          "type": "u16"
        }
      ]
    },
    {
      "name": "initializePythPullOracle",
      "accounts": [
        {
          "name": "admin",
          "isMut": true,
          "isSigner": true
        },
        {
          "name": "pythSolanaReceiver",
          "isMut": false,
          "isSigner": false
        },
        {
          "name": "priceFeed",
          "isMut": true,
          "isSigner": false
        },
        {
          "name": "systemProgram",
          "isMut": false,
          "isSigner": false
        },
        {
          "name": "state",
          "isMut": false,
          "isSigner": false
        }
      ],
      "args": [
        {
          "name": "feedId",
          "type": {
            "array": [
              "u8",
              32
            ]
          }
        }
      ]
    },
    {
      "name": "initializePythLazerOracle",
      "accounts": [
        {
          "name": "admin",
          "isMut": true,
          "isSigner": true
        },
        {
          "name": "lazerOracle",
          "isMut": true,
          "isSigner": false
        },
        {
          "name": "state",
          "isMut": false,
          "isSigner": false
        },
        {
          "name": "rent",
          "isMut": false,
          "isSigner": false
        },
        {
          "name": "systemProgram",
          "isMut": false,
          "isSigner": false
        }
      ],
      "args": [
        {
          "name": "feedId",
          "type": "u32"
        }
      ]
    },
    {
      "name": "postPythLazerOracleUpdate",
      "accounts": [
        {
          "name": "keeper",
          "isMut": true,
          "isSigner": true
        },
        {
          "name": "pythLazerStorage",
          "isMut": false,
          "isSigner": false
        },
        {
          "name": "ixSysvar",
          "isMut": false,
          "isSigner": false
        }
      ],
      "args": [
        {
          "name": "pythMessage",
          "type": "bytes"
        }
      ]
    },
    {
      "name": "initializeHighLeverageModeConfig",
      "accounts": [
        {
          "name": "admin",
          "isMut": true,
          "isSigner": true
        },
        {
          "name": "highLeverageModeConfig",
          "isMut": true,
          "isSigner": false
        },
        {
          "name": "state",
          "isMut": false,
          "isSigner": false
        },
        {
          "name": "rent",
          "isMut": false,
          "isSigner": false
        },
        {
          "name": "systemProgram",
          "isMut": false,
          "isSigner": false
        }
      ],
      "args": [
        {
          "name": "maxUsers",
          "type": "u32"
        }
      ]
    },
    {
      "name": "initializeLpPool",
      "accounts": [
        {
          "name": "admin",
          "isMut": true,
          "isSigner": true
        },
        {
          "name": "lpPool",
          "isMut": true,
          "isSigner": false
        },
        {
          "name": "mint",
          "isMut": false,
          "isSigner": false
        },
        {
          "name": "lpPoolTokenVault",
          "isMut": true,
          "isSigner": false
        },
        {
          "name": "ammConstituentMapping",
          "isMut": true,
          "isSigner": false
        },
        {
          "name": "constituentTargetBase",
          "isMut": true,
          "isSigner": false
        },
        {
          "name": "constituentCorrelations",
          "isMut": true,
          "isSigner": false
        },
        {
          "name": "state",
          "isMut": false,
          "isSigner": false
        },
        {
          "name": "driftSigner",
          "isMut": false,
          "isSigner": false
        },
        {
          "name": "tokenProgram",
          "isMut": false,
          "isSigner": false
        },
        {
          "name": "rent",
          "isMut": false,
          "isSigner": false
        },
        {
          "name": "systemProgram",
          "isMut": false,
          "isSigner": false
        }
      ],
      "args": [
        {
          "name": "name",
          "type": {
            "array": [
              "u8",
              32
            ]
          }
        },
        {
          "name": "minMintFee",
          "type": "i64"
        },
        {
          "name": "maxMintFee",
          "type": "i64"
        },
        {
          "name": "revenueRebalancePeriod",
          "type": "u64"
        },
        {
          "name": "maxAum",
          "type": "u128"
        },
        {
          "name": "maxSettleQuoteAmountPerMarket",
          "type": "u64"
        }
      ]
    },
    {
      "name": "updateHighLeverageModeConfig",
      "accounts": [
        {
          "name": "admin",
          "isMut": true,
          "isSigner": true
        },
        {
          "name": "highLeverageModeConfig",
          "isMut": true,
          "isSigner": false
        },
        {
          "name": "state",
          "isMut": false,
          "isSigner": false
        }
      ],
      "args": [
        {
          "name": "maxUsers",
          "type": "u32"
        },
        {
          "name": "reduceOnly",
          "type": "bool"
        },
        {
          "name": "currentUsers",
          "type": {
            "option": "u32"
          }
        }
      ]
    },
    {
      "name": "initializeProtectedMakerModeConfig",
      "accounts": [
        {
          "name": "admin",
          "isMut": true,
          "isSigner": true
        },
        {
          "name": "protectedMakerModeConfig",
          "isMut": true,
          "isSigner": false
        },
        {
          "name": "state",
          "isMut": false,
          "isSigner": false
        },
        {
          "name": "rent",
          "isMut": false,
          "isSigner": false
        },
        {
          "name": "systemProgram",
          "isMut": false,
          "isSigner": false
        }
      ],
      "args": [
        {
          "name": "maxUsers",
          "type": "u32"
        }
      ]
    },
    {
      "name": "updateProtectedMakerModeConfig",
      "accounts": [
        {
          "name": "admin",
          "isMut": true,
          "isSigner": true
        },
        {
          "name": "protectedMakerModeConfig",
          "isMut": true,
          "isSigner": false
        },
        {
          "name": "state",
          "isMut": false,
          "isSigner": false
        }
      ],
      "args": [
        {
          "name": "maxUsers",
          "type": "u32"
        },
        {
          "name": "reduceOnly",
          "type": "bool"
        },
        {
          "name": "currentUsers",
          "type": {
            "option": "u32"
          }
        }
      ]
    },
    {
      "name": "adminDeposit",
      "accounts": [
        {
          "name": "state",
          "isMut": false,
          "isSigner": false
        },
        {
          "name": "user",
          "isMut": true,
          "isSigner": false
        },
        {
          "name": "admin",
          "isMut": true,
          "isSigner": true
        },
        {
          "name": "spotMarketVault",
          "isMut": true,
          "isSigner": false
        },
        {
          "name": "adminTokenAccount",
          "isMut": true,
          "isSigner": false
        },
        {
          "name": "tokenProgram",
          "isMut": false,
          "isSigner": false
        }
      ],
      "args": [
        {
          "name": "marketIndex",
          "type": "u16"
        },
        {
          "name": "amount",
          "type": "u64"
        }
      ]
    },
    {
      "name": "initializeIfRebalanceConfig",
      "accounts": [
        {
          "name": "admin",
          "isMut": true,
          "isSigner": true
        },
        {
          "name": "ifRebalanceConfig",
          "isMut": true,
          "isSigner": false
        },
        {
          "name": "state",
          "isMut": false,
          "isSigner": false
        },
        {
          "name": "rent",
          "isMut": false,
          "isSigner": false
        },
        {
          "name": "systemProgram",
          "isMut": false,
          "isSigner": false
        }
      ],
      "args": [
        {
          "name": "params",
          "type": {
            "defined": "IfRebalanceConfigParams"
          }
        }
      ]
    },
    {
      "name": "updateIfRebalanceConfig",
      "accounts": [
        {
          "name": "admin",
          "isMut": true,
          "isSigner": true
        },
        {
          "name": "ifRebalanceConfig",
          "isMut": true,
          "isSigner": false
        },
        {
          "name": "state",
          "isMut": false,
          "isSigner": false
        }
      ],
      "args": [
        {
          "name": "params",
          "type": {
            "defined": "IfRebalanceConfigParams"
          }
        }
      ]
    },
    {
      "name": "updateDisableBitflagsMmOracle",
      "accounts": [
        {
          "name": "admin",
          "isMut": false,
          "isSigner": true
        },
        {
          "name": "state",
          "isMut": true,
          "isSigner": false
        }
      ],
      "args": [
        {
          "name": "disable",
          "type": "bool"
        }
      ]
    },
<<<<<<< HEAD
=======
    {
      "name": "zeroMmOracleFields",
      "accounts": [
        {
          "name": "admin",
          "isMut": false,
          "isSigner": true
        },
        {
          "name": "state",
          "isMut": false,
          "isSigner": false
        },
        {
          "name": "perpMarket",
          "isMut": true,
          "isSigner": false
        }
      ],
      "args": []
    }
  ],
  "accounts": [
>>>>>>> c66099e0
    {
      "name": "initializeConstituent",
      "accounts": [
        {
          "name": "state",
          "isMut": false,
          "isSigner": false
        },
        {
          "name": "admin",
          "isMut": true,
          "isSigner": true
        },
        {
          "name": "lpPool",
          "isMut": true,
          "isSigner": false
        },
        {
          "name": "constituentTargetBase",
          "isMut": true,
          "isSigner": false
        },
        {
          "name": "constituentCorrelations",
          "isMut": true,
          "isSigner": false
        },
        {
          "name": "constituent",
          "isMut": true,
          "isSigner": false
        },
        {
          "name": "spotMarketMint",
          "isMut": false,
          "isSigner": false
        },
        {
          "name": "constituentVault",
          "isMut": true,
          "isSigner": false
        },
        {
          "name": "driftSigner",
          "isMut": false,
          "isSigner": false
        },
        {
          "name": "rent",
          "isMut": false,
          "isSigner": false
        },
        {
          "name": "systemProgram",
          "isMut": false,
          "isSigner": false
        },
        {
          "name": "tokenProgram",
          "isMut": false,
          "isSigner": false
        }
      ],
      "args": [
        {
          "name": "spotMarketIndex",
          "type": "u16"
        },
        {
          "name": "decimals",
          "type": "u8"
        },
        {
          "name": "maxWeightDeviation",
          "type": "i64"
        },
        {
          "name": "swapFeeMin",
          "type": "i64"
        },
        {
          "name": "swapFeeMax",
          "type": "i64"
        },
        {
          "name": "maxBorrowTokenAmount",
          "type": "u64"
        },
        {
          "name": "oracleStalenessThreshold",
          "type": "u64"
        },
        {
          "name": "costToTrade",
          "type": "i32"
        },
        {
          "name": "constituentDerivativeIndex",
          "type": {
            "option": "i16"
          }
        },
        {
          "name": "constituentDerivativeDepegThreshold",
          "type": "u64"
        },
        {
          "name": "derivativeWeight",
          "type": "u64"
        },
        {
          "name": "volatility",
          "type": "u64"
        },
        {
          "name": "gammaExecution",
          "type": "u8"
        },
        {
          "name": "gammaInventory",
          "type": "u8"
        },
        {
          "name": "xi",
          "type": "u8"
        },
        {
          "name": "newConstituentCorrelations",
          "type": {
            "vec": "i64"
          }
        }
      ]
    },
    {
      "name": "updateConstituentParams",
      "accounts": [
        {
          "name": "lpPool",
          "isMut": false,
          "isSigner": false
        },
        {
          "name": "constituentTargetBase",
          "isMut": true,
          "isSigner": false
        },
        {
          "name": "admin",
          "isMut": true,
          "isSigner": true
        },
        {
          "name": "state",
          "isMut": false,
          "isSigner": false
        },
        {
          "name": "constituent",
          "isMut": true,
          "isSigner": false
        }
      ],
      "args": [
        {
          "name": "constituentParams",
          "type": {
            "defined": "ConstituentParams"
          }
        }
      ]
    },
    {
      "name": "updateLpPoolParams",
      "accounts": [
        {
          "name": "lpPool",
          "isMut": true,
          "isSigner": false
        },
        {
          "name": "admin",
          "isMut": true,
          "isSigner": true
        },
        {
          "name": "state",
          "isMut": false,
          "isSigner": false
        }
      ],
      "args": [
        {
          "name": "lpPoolParams",
          "type": {
            "defined": "LpPoolParams"
          }
        }
      ]
    },
    {
      "name": "addAmmConstituentMappingData",
      "accounts": [
        {
          "name": "admin",
          "isMut": true,
          "isSigner": true
        },
        {
          "name": "lpPool",
          "isMut": false,
          "isSigner": false
        },
        {
          "name": "ammConstituentMapping",
          "isMut": true,
          "isSigner": false
        },
        {
          "name": "constituentTargetBase",
          "isMut": true,
          "isSigner": false
        },
        {
          "name": "state",
          "isMut": false,
          "isSigner": false
        },
        {
          "name": "systemProgram",
          "isMut": false,
          "isSigner": false
        }
      ],
      "args": [
        {
          "name": "ammConstituentMappingData",
          "type": {
            "vec": {
              "defined": "AddAmmConstituentMappingDatum"
            }
          }
        }
      ]
    },
    {
      "name": "updateAmmConstituentMappingData",
      "accounts": [
        {
          "name": "admin",
          "isMut": true,
          "isSigner": true
        },
        {
          "name": "lpPool",
          "isMut": false,
          "isSigner": false
        },
        {
          "name": "ammConstituentMapping",
          "isMut": true,
          "isSigner": false
        },
        {
          "name": "systemProgram",
          "isMut": false,
          "isSigner": false
        },
        {
          "name": "state",
          "isMut": false,
          "isSigner": false
        }
      ],
      "args": [
        {
          "name": "ammConstituentMappingData",
          "type": {
            "vec": {
              "defined": "AddAmmConstituentMappingDatum"
            }
          }
        }
      ]
    },
    {
      "name": "removeAmmConstituentMappingData",
      "accounts": [
        {
          "name": "admin",
          "isMut": true,
          "isSigner": true
        },
        {
          "name": "lpPool",
          "isMut": false,
          "isSigner": false
        },
        {
          "name": "ammConstituentMapping",
          "isMut": true,
          "isSigner": false
        },
        {
          "name": "systemProgram",
          "isMut": false,
          "isSigner": false
        },
        {
          "name": "state",
          "isMut": false,
          "isSigner": false
        }
      ],
      "args": [
        {
          "name": "perpMarketIndex",
          "type": "u16"
        },
        {
          "name": "constituentIndex",
          "type": "u16"
        }
      ]
    },
    {
      "name": "updateConstituentCorrelationData",
      "accounts": [
        {
          "name": "admin",
          "isMut": true,
          "isSigner": true
        },
        {
          "name": "lpPool",
          "isMut": false,
          "isSigner": false
        },
        {
          "name": "constituentCorrelations",
          "isMut": true,
          "isSigner": false
        },
        {
          "name": "state",
          "isMut": false,
          "isSigner": false
        }
      ],
      "args": [
        {
          "name": "index1",
          "type": "u16"
        },
        {
          "name": "index2",
          "type": "u16"
        },
        {
          "name": "correlation",
          "type": "i64"
        }
      ]
    },
    {
      "name": "updateLpConstituentTargetBase",
      "accounts": [
        {
          "name": "state",
          "isMut": false,
          "isSigner": false
        },
        {
          "name": "keeper",
          "isMut": true,
          "isSigner": true
        },
        {
          "name": "ammConstituentMapping",
          "isMut": false,
          "isSigner": false
        },
        {
          "name": "constituentTargetBase",
          "isMut": true,
          "isSigner": false
        },
        {
          "name": "ammCache",
          "isMut": false,
          "isSigner": false
        },
        {
          "name": "lpPool",
          "isMut": false,
          "isSigner": false
        }
      ],
      "args": []
    },
    {
      "name": "updateLpPoolAum",
      "accounts": [
        {
          "name": "state",
          "isMut": false,
          "isSigner": false
        },
        {
          "name": "keeper",
          "isMut": true,
          "isSigner": true
        },
        {
          "name": "lpPool",
          "isMut": true,
          "isSigner": false
        },
        {
          "name": "constituentTargetBase",
          "isMut": true,
          "isSigner": false
        },
        {
          "name": "ammCache",
          "isMut": true,
          "isSigner": false
        }
      ],
      "args": []
    },
    {
      "name": "updateAmmCache",
      "accounts": [
        {
          "name": "keeper",
          "isMut": true,
          "isSigner": true
        },
        {
          "name": "ammCache",
          "isMut": true,
          "isSigner": false
        },
        {
          "name": "quoteMarket",
          "isMut": false,
          "isSigner": false
        }
      ],
      "args": []
    },
    {
      "name": "lpPoolSwap",
      "accounts": [
        {
          "name": "driftSigner",
          "isMut": false,
          "isSigner": false
        },
        {
          "name": "state",
          "isMut": false,
          "isSigner": false
        },
        {
          "name": "lpPool",
          "isMut": false,
          "isSigner": false
        },
        {
          "name": "constituentTargetBase",
          "isMut": false,
          "isSigner": false
        },
        {
          "name": "constituentCorrelations",
          "isMut": false,
          "isSigner": false
        },
        {
          "name": "constituentInTokenAccount",
          "isMut": true,
          "isSigner": false
        },
        {
          "name": "constituentOutTokenAccount",
          "isMut": true,
          "isSigner": false
        },
        {
          "name": "userInTokenAccount",
          "isMut": true,
          "isSigner": false
        },
        {
          "name": "userOutTokenAccount",
          "isMut": true,
          "isSigner": false
        },
        {
          "name": "inConstituent",
          "isMut": true,
          "isSigner": false
        },
        {
          "name": "outConstituent",
          "isMut": true,
          "isSigner": false
        },
        {
          "name": "inMarketMint",
          "isMut": false,
          "isSigner": false
        },
        {
          "name": "outMarketMint",
          "isMut": false,
          "isSigner": false
        },
        {
          "name": "authority",
          "isMut": false,
          "isSigner": true
        },
        {
          "name": "tokenProgram",
          "isMut": false,
          "isSigner": false
        }
      ],
      "args": [
        {
          "name": "inMarketIndex",
          "type": "u16"
        },
        {
          "name": "outMarketIndex",
          "type": "u16"
        },
        {
          "name": "inAmount",
          "type": "u64"
        },
        {
          "name": "minOutAmount",
          "type": "u64"
        }
      ]
    },
    {
      "name": "lpPoolAddLiquidity",
      "accounts": [
        {
          "name": "driftSigner",
          "isMut": false,
          "isSigner": false
        },
        {
          "name": "state",
          "isMut": false,
          "isSigner": false
        },
        {
          "name": "lpPool",
          "isMut": true,
          "isSigner": false
        },
        {
          "name": "authority",
          "isMut": false,
          "isSigner": true
        },
        {
          "name": "inMarketMint",
          "isMut": false,
          "isSigner": false
        },
        {
          "name": "inConstituent",
          "isMut": true,
          "isSigner": false
        },
        {
          "name": "userInTokenAccount",
          "isMut": true,
          "isSigner": false
        },
        {
          "name": "constituentInTokenAccount",
          "isMut": true,
          "isSigner": false
        },
        {
          "name": "userLpTokenAccount",
          "isMut": true,
          "isSigner": false
        },
        {
          "name": "lpMint",
          "isMut": true,
          "isSigner": false
        },
        {
          "name": "constituentTargetBase",
          "isMut": false,
          "isSigner": false
        },
        {
          "name": "lpPoolTokenVault",
          "isMut": true,
          "isSigner": false
        },
        {
          "name": "tokenProgram",
          "isMut": false,
          "isSigner": false
        }
      ],
      "args": [
        {
          "name": "inMarketIndex",
          "type": "u16"
        },
        {
          "name": "inAmount",
          "type": "u128"
        },
        {
          "name": "minMintAmount",
          "type": "u64"
        }
      ]
    },
    {
      "name": "lpPoolRemoveLiquidity",
      "accounts": [
        {
          "name": "driftSigner",
          "isMut": false,
          "isSigner": false
        },
        {
          "name": "state",
          "isMut": false,
          "isSigner": false
        },
        {
          "name": "lpPool",
          "isMut": true,
          "isSigner": false
        },
        {
          "name": "authority",
          "isMut": false,
          "isSigner": true
        },
        {
          "name": "outMarketMint",
          "isMut": false,
          "isSigner": false
        },
        {
          "name": "outConstituent",
          "isMut": true,
          "isSigner": false
        },
        {
          "name": "userOutTokenAccount",
          "isMut": true,
          "isSigner": false
        },
        {
          "name": "constituentOutTokenAccount",
          "isMut": true,
          "isSigner": false
        },
        {
          "name": "userLpTokenAccount",
          "isMut": true,
          "isSigner": false
        },
        {
          "name": "lpMint",
          "isMut": true,
          "isSigner": false
        },
        {
          "name": "constituentTargetBase",
          "isMut": false,
          "isSigner": false
        },
        {
          "name": "lpPoolTokenVault",
          "isMut": true,
          "isSigner": false
        },
        {
          "name": "tokenProgram",
          "isMut": false,
          "isSigner": false
        }
      ],
      "args": [
        {
          "name": "inMarketIndex",
          "type": "u16"
        },
        {
          "name": "inAmount",
          "type": "u64"
        },
        {
          "name": "minOutAmount",
          "type": "u128"
        }
      ]
    },
    {
      "name": "beginLpSwap",
      "accounts": [
        {
          "name": "state",
          "isMut": false,
          "isSigner": false
        },
        {
          "name": "admin",
          "isMut": true,
          "isSigner": true
        },
        {
          "name": "signerOutTokenAccount",
          "isMut": true,
          "isSigner": false,
          "docs": [
            "Signer token accounts"
          ]
        },
        {
          "name": "signerInTokenAccount",
          "isMut": true,
          "isSigner": false
        },
        {
          "name": "constituentOutTokenAccount",
          "isMut": true,
          "isSigner": false,
          "docs": [
            "Constituent token accounts"
          ]
        },
        {
          "name": "constituentInTokenAccount",
          "isMut": true,
          "isSigner": false
        },
        {
          "name": "outConstituent",
          "isMut": true,
          "isSigner": false,
          "docs": [
            "Constituents"
          ]
        },
        {
          "name": "inConstituent",
          "isMut": true,
          "isSigner": false
        },
        {
          "name": "lpPool",
          "isMut": false,
          "isSigner": false
        },
        {
          "name": "instructions",
          "isMut": false,
          "isSigner": false,
          "docs": [
            "Instructions Sysvar for instruction introspection"
          ]
        },
        {
          "name": "tokenProgram",
          "isMut": false,
          "isSigner": false
        },
        {
          "name": "driftSigner",
          "isMut": false,
          "isSigner": false
        }
      ],
      "args": [
        {
          "name": "inMarketIndex",
          "type": "u16"
        },
        {
          "name": "outMarketIndex",
          "type": "u16"
        },
        {
          "name": "amountIn",
          "type": "u64"
        }
      ]
    },
    {
      "name": "endLpSwap",
      "accounts": [
        {
          "name": "state",
          "isMut": false,
          "isSigner": false
        },
        {
          "name": "admin",
          "isMut": true,
          "isSigner": true
        },
        {
          "name": "signerOutTokenAccount",
          "isMut": true,
          "isSigner": false,
          "docs": [
            "Signer token accounts"
          ]
        },
        {
          "name": "signerInTokenAccount",
          "isMut": true,
          "isSigner": false
        },
        {
          "name": "constituentOutTokenAccount",
          "isMut": true,
          "isSigner": false,
          "docs": [
            "Constituent token accounts"
          ]
        },
        {
          "name": "constituentInTokenAccount",
          "isMut": true,
          "isSigner": false
        },
        {
          "name": "outConstituent",
          "isMut": true,
          "isSigner": false,
          "docs": [
            "Constituents"
          ]
        },
        {
          "name": "inConstituent",
          "isMut": true,
          "isSigner": false
        },
        {
          "name": "lpPool",
          "isMut": false,
          "isSigner": false
        },
        {
          "name": "instructions",
          "isMut": false,
          "isSigner": false,
          "docs": [
            "Instructions Sysvar for instruction introspection"
          ]
        },
        {
          "name": "tokenProgram",
          "isMut": false,
          "isSigner": false
        },
        {
          "name": "driftSigner",
          "isMut": false,
          "isSigner": false
        }
      ],
      "args": [
        {
          "name": "inMarketIndex",
          "type": "u16"
        },
        {
          "name": "outMarketIndex",
          "type": "u16"
        }
      ]
    },
    {
      "name": "updateConstituentOracleInfo",
      "accounts": [
        {
          "name": "state",
          "isMut": false,
          "isSigner": false
        },
        {
          "name": "keeper",
          "isMut": true,
          "isSigner": true
        },
        {
          "name": "constituent",
          "isMut": true,
          "isSigner": false
        },
        {
          "name": "spotMarket",
          "isMut": false,
          "isSigner": false
        },
        {
          "name": "oracle",
          "isMut": false,
          "isSigner": false
        }
      ],
      "args": []
    },
    {
      "name": "depositToProgramVault",
      "accounts": [
        {
          "name": "state",
          "isMut": false,
          "isSigner": false
        },
        {
          "name": "admin",
          "isMut": true,
          "isSigner": true
        },
        {
          "name": "driftSigner",
          "isMut": false,
          "isSigner": false
        },
        {
          "name": "constituent",
          "isMut": true,
          "isSigner": false
        },
        {
          "name": "constituentTokenAccount",
          "isMut": true,
          "isSigner": false
        },
        {
          "name": "spotMarket",
          "isMut": true,
          "isSigner": false
        },
        {
          "name": "spotMarketVault",
          "isMut": true,
          "isSigner": false
        },
        {
          "name": "tokenProgram",
          "isMut": false,
          "isSigner": false
        },
        {
          "name": "mint",
          "isMut": false,
          "isSigner": false
        },
        {
          "name": "oracle",
          "isMut": false,
          "isSigner": false
        }
      ],
      "args": [
        {
          "name": "amount",
          "type": "u64"
        }
      ]
    },
    {
      "name": "withdrawFromProgramVault",
      "accounts": [
        {
          "name": "state",
          "isMut": false,
          "isSigner": false
        },
        {
          "name": "admin",
          "isMut": true,
          "isSigner": true
        },
        {
          "name": "driftSigner",
          "isMut": false,
          "isSigner": false
        },
        {
          "name": "constituent",
          "isMut": true,
          "isSigner": false
        },
        {
          "name": "constituentTokenAccount",
          "isMut": true,
          "isSigner": false
        },
        {
          "name": "spotMarket",
          "isMut": true,
          "isSigner": false
        },
        {
          "name": "spotMarketVault",
          "isMut": true,
          "isSigner": false
        },
        {
          "name": "tokenProgram",
          "isMut": false,
          "isSigner": false
        },
        {
          "name": "mint",
          "isMut": false,
          "isSigner": false
        },
        {
          "name": "oracle",
          "isMut": false,
          "isSigner": false
        }
      ],
      "args": [
        {
          "name": "amount",
          "type": "u64"
        }
      ]
    },
    {
      "name": "settlePerpToLpPool",
      "accounts": [
        {
          "name": "state",
          "isMut": false,
          "isSigner": false
        },
        {
          "name": "lpPool",
          "isMut": true,
          "isSigner": false
        },
        {
          "name": "keeper",
          "isMut": true,
          "isSigner": true
        },
        {
          "name": "ammCache",
          "isMut": true,
          "isSigner": false
        },
        {
          "name": "quoteMarket",
          "isMut": true,
          "isSigner": false
        },
        {
          "name": "constituent",
          "isMut": true,
          "isSigner": false
        },
        {
          "name": "constituentQuoteTokenAccount",
          "isMut": true,
          "isSigner": false
        },
        {
          "name": "quoteTokenVault",
          "isMut": true,
          "isSigner": false
        },
        {
          "name": "tokenProgram",
          "isMut": false,
          "isSigner": false
        },
        {
          "name": "mint",
          "isMut": false,
          "isSigner": false
        },
        {
          "name": "driftSigner",
          "isMut": false,
          "isSigner": false
        }
      ],
      "args": []
    }
  ],
  "accounts": [
    {
      "name": "OpenbookV2FulfillmentConfig",
      "type": {
        "kind": "struct",
        "fields": [
          {
            "name": "pubkey",
            "type": "publicKey"
          },
          {
            "name": "openbookV2ProgramId",
            "type": "publicKey"
          },
          {
            "name": "openbookV2Market",
            "type": "publicKey"
          },
          {
            "name": "openbookV2MarketAuthority",
            "type": "publicKey"
          },
          {
            "name": "openbookV2EventHeap",
            "type": "publicKey"
          },
          {
            "name": "openbookV2Bids",
            "type": "publicKey"
          },
          {
            "name": "openbookV2Asks",
            "type": "publicKey"
          },
          {
            "name": "openbookV2BaseVault",
            "type": "publicKey"
          },
          {
            "name": "openbookV2QuoteVault",
            "type": "publicKey"
          },
          {
            "name": "marketIndex",
            "type": "u16"
          },
          {
            "name": "fulfillmentType",
            "type": {
              "defined": "SpotFulfillmentType"
            }
          },
          {
            "name": "status",
            "type": {
              "defined": "SpotFulfillmentConfigStatus"
            }
          },
          {
            "name": "padding",
            "type": {
              "array": [
                "u8",
                4
              ]
            }
          }
        ]
      }
    },
    {
      "name": "PhoenixV1FulfillmentConfig",
      "type": {
        "kind": "struct",
        "fields": [
          {
            "name": "pubkey",
            "type": "publicKey"
          },
          {
            "name": "phoenixProgramId",
            "type": "publicKey"
          },
          {
            "name": "phoenixLogAuthority",
            "type": "publicKey"
          },
          {
            "name": "phoenixMarket",
            "type": "publicKey"
          },
          {
            "name": "phoenixBaseVault",
            "type": "publicKey"
          },
          {
            "name": "phoenixQuoteVault",
            "type": "publicKey"
          },
          {
            "name": "marketIndex",
            "type": "u16"
          },
          {
            "name": "fulfillmentType",
            "type": {
              "defined": "SpotFulfillmentType"
            }
          },
          {
            "name": "status",
            "type": {
              "defined": "SpotFulfillmentConfigStatus"
            }
          },
          {
            "name": "padding",
            "type": {
              "array": [
                "u8",
                4
              ]
            }
          }
        ]
      }
    },
    {
      "name": "SerumV3FulfillmentConfig",
      "type": {
        "kind": "struct",
        "fields": [
          {
            "name": "pubkey",
            "type": "publicKey"
          },
          {
            "name": "serumProgramId",
            "type": "publicKey"
          },
          {
            "name": "serumMarket",
            "type": "publicKey"
          },
          {
            "name": "serumRequestQueue",
            "type": "publicKey"
          },
          {
            "name": "serumEventQueue",
            "type": "publicKey"
          },
          {
            "name": "serumBids",
            "type": "publicKey"
          },
          {
            "name": "serumAsks",
            "type": "publicKey"
          },
          {
            "name": "serumBaseVault",
            "type": "publicKey"
          },
          {
            "name": "serumQuoteVault",
            "type": "publicKey"
          },
          {
            "name": "serumOpenOrders",
            "type": "publicKey"
          },
          {
            "name": "serumSignerNonce",
            "type": "u64"
          },
          {
            "name": "marketIndex",
            "type": "u16"
          },
          {
            "name": "fulfillmentType",
            "type": {
              "defined": "SpotFulfillmentType"
            }
          },
          {
            "name": "status",
            "type": {
              "defined": "SpotFulfillmentConfigStatus"
            }
          },
          {
            "name": "padding",
            "type": {
              "array": [
                "u8",
                4
              ]
            }
          }
        ]
      }
    },
    {
      "name": "HighLeverageModeConfig",
      "type": {
        "kind": "struct",
        "fields": [
          {
            "name": "maxUsers",
            "type": "u32"
          },
          {
            "name": "currentUsers",
            "type": "u32"
          },
          {
            "name": "reduceOnly",
            "type": "u8"
          },
          {
            "name": "padding",
            "type": {
              "array": [
                "u8",
                31
              ]
            }
          }
        ]
      }
    },
    {
      "name": "IfRebalanceConfig",
      "type": {
        "kind": "struct",
        "fields": [
          {
            "name": "pubkey",
            "type": "publicKey"
          },
          {
            "name": "totalInAmount",
            "docs": [
              "total amount to be sold"
            ],
            "type": "u64"
          },
          {
            "name": "currentInAmount",
            "docs": [
              "amount already sold"
            ],
            "type": "u64"
          },
          {
            "name": "currentOutAmount",
            "docs": [
              "amount already bought"
            ],
            "type": "u64"
          },
          {
            "name": "currentOutAmountTransferred",
            "docs": [
              "amount already transferred to revenue pool"
            ],
            "type": "u64"
          },
          {
            "name": "currentInAmountSinceLastTransfer",
            "docs": [
              "amount already bought in epoch"
            ],
            "type": "u64"
          },
          {
            "name": "epochStartTs",
            "docs": [
              "start time of epoch"
            ],
            "type": "i64"
          },
          {
            "name": "epochInAmount",
            "docs": [
              "amount already bought in epoch"
            ],
            "type": "u64"
          },
          {
            "name": "epochMaxInAmount",
            "docs": [
              "max amount to swap in epoch"
            ],
            "type": "u64"
          },
          {
            "name": "epochDuration",
            "docs": [
              "duration of epoch"
            ],
            "type": "i64"
          },
          {
            "name": "outMarketIndex",
            "docs": [
              "market index to sell"
            ],
            "type": "u16"
          },
          {
            "name": "inMarketIndex",
            "docs": [
              "market index to buy"
            ],
            "type": "u16"
          },
          {
            "name": "maxSlippageBps",
            "type": "u16"
          },
          {
            "name": "swapMode",
            "type": "u8"
          },
          {
            "name": "status",
            "type": "u8"
          },
          {
            "name": "padding2",
            "type": {
              "array": [
                "u8",
                32
              ]
            }
          }
        ]
      }
    },
    {
      "name": "InsuranceFundStake",
      "type": {
        "kind": "struct",
        "fields": [
          {
            "name": "authority",
            "type": "publicKey"
          },
          {
            "name": "ifShares",
            "type": "u128"
          },
          {
            "name": "lastWithdrawRequestShares",
            "type": "u128"
          },
          {
            "name": "ifBase",
            "type": "u128"
          },
          {
            "name": "lastValidTs",
            "type": "i64"
          },
          {
            "name": "lastWithdrawRequestValue",
            "type": "u64"
          },
          {
            "name": "lastWithdrawRequestTs",
            "type": "i64"
          },
          {
            "name": "costBasis",
            "type": "i64"
          },
          {
            "name": "marketIndex",
            "type": "u16"
          },
          {
            "name": "padding",
            "type": {
              "array": [
                "u8",
                14
              ]
            }
          }
        ]
      }
    },
    {
      "name": "ProtocolIfSharesTransferConfig",
      "type": {
        "kind": "struct",
        "fields": [
          {
            "name": "whitelistedSigners",
            "type": {
              "array": [
                "publicKey",
                4
              ]
            }
          },
          {
            "name": "maxTransferPerEpoch",
            "type": "u128"
          },
          {
            "name": "currentEpochTransfer",
            "type": "u128"
          },
          {
            "name": "nextEpochTs",
            "type": "i64"
          },
          {
            "name": "padding",
            "type": {
              "array": [
                "u128",
                8
              ]
            }
          }
        ]
      }
    },
    {
      "name": "LPPool",
      "type": {
        "kind": "struct",
        "fields": [
          {
            "name": "name",
            "docs": [
              "name of vault, TODO: check type + size"
            ],
            "type": {
              "array": [
                "u8",
                32
              ]
            }
          },
          {
            "name": "pubkey",
            "docs": [
              "address of the vault."
            ],
            "type": "publicKey"
          },
          {
            "name": "mint",
            "type": "publicKey"
          },
          {
            "name": "maxAum",
            "docs": [
              "The current number of VaultConstituents in the vault, each constituent is pda(LPPool.address, constituent_index)",
              "which constituent is the quote, receives revenue pool distributions. (maybe this should just be implied idx 0)",
              "pub quote_constituent_index: u16,",
              "QUOTE_PRECISION: Max AUM, Prohibit minting new DLP beyond this"
            ],
            "type": "u128"
          },
          {
            "name": "lastAum",
            "docs": [
              "QUOTE_PRECISION: AUM of the vault in USD, updated lazily"
            ],
            "type": "u128"
          },
          {
            "name": "lastAumSlot",
            "docs": [
              "timestamp of last AUM slot"
            ],
            "type": "u64"
          },
          {
            "name": "lastAumTs",
            "docs": [
              "timestamp of last AUM update"
            ],
            "type": "i64"
          },
          {
            "name": "maxSettleQuoteAmount",
            "docs": [
              "Oldest slot of constituent oracles"
            ],
            "type": "u64"
          },
          {
            "name": "lastRevenueRebalanceTs",
            "docs": [
              "timestamp of last vAMM revenue rebalance"
            ],
            "type": "u64"
          },
          {
            "name": "revenueRebalancePeriod",
            "type": "u64"
          },
          {
            "name": "nextMintRedeemId",
            "docs": [
              "Every mint/redeem has a monotonically increasing id. This is the next id to use"
            ],
            "type": "u64"
          },
          {
            "name": "totalFeesReceived",
            "docs": [
              "all revenue settles recieved"
            ],
            "type": "u128"
          },
          {
            "name": "totalFeesPaid",
            "docs": [
              "all revenues paid out"
            ],
            "type": "u128"
          },
          {
            "name": "cumulativeUsdcSentToPerpMarkets",
            "type": "u128"
          },
          {
            "name": "cumulativeUsdcReceivedFromPerpMarkets",
            "type": "u128"
          },
          {
            "name": "totalMintRedeemFeesPaid",
            "type": "i128"
          },
          {
            "name": "minMintFee",
            "type": "i64"
          },
          {
            "name": "maxMintFeePremium",
            "type": "i64"
          },
          {
            "name": "constituents",
            "type": "u16"
          },
          {
            "name": "bump",
            "type": "u8"
          },
          {
            "name": "usdcConsituentIndex",
            "type": "u16"
          },
          {
            "name": "gammaExecution",
            "type": "u8"
          },
          {
            "name": "xi",
            "type": "u8"
          },
          {
            "name": "volatility",
            "type": "u64"
          }
        ]
      }
    },
    {
      "name": "Constituent",
      "type": {
        "kind": "struct",
        "fields": [
          {
            "name": "pubkey",
            "docs": [
              "address of the constituent"
            ],
            "type": "publicKey"
          },
          {
            "name": "mint",
            "type": "publicKey"
          },
          {
            "name": "lpPool",
            "type": "publicKey"
          },
          {
            "name": "tokenVault",
            "type": "publicKey"
          },
          {
            "name": "totalSwapFees",
            "docs": [
              "total fees received by the constituent. Positive = fees received, Negative = fees paid"
            ],
            "type": "i128"
          },
          {
            "name": "spotBalance",
            "docs": [
              "spot borrow-lend balance for constituent"
            ],
            "type": {
              "defined": "BLPosition"
            }
          },
          {
            "name": "maxWeightDeviation",
            "docs": [
              "max deviation from target_weight allowed for the constituent",
              "precision: PERCENTAGE_PRECISION"
            ],
            "type": "i64"
          },
          {
            "name": "swapFeeMin",
            "docs": [
              "min fee charged on swaps to/from this constituent",
              "precision: PERCENTAGE_PRECISION"
            ],
            "type": "i64"
          },
          {
            "name": "swapFeeMax",
            "docs": [
              "max fee charged on swaps to/from this constituent",
              "precision: PERCENTAGE_PRECISION"
            ],
            "type": "i64"
          },
          {
            "name": "maxBorrowTokenAmount",
            "docs": [
              "Max Borrow amount:",
              "precision: token precision"
            ],
            "type": "u64"
          },
          {
            "name": "tokenBalance",
            "docs": [
              "ata token balance in token precision"
            ],
            "type": "u64"
          },
          {
            "name": "lastOraclePrice",
            "type": "i64"
          },
          {
            "name": "lastOracleSlot",
            "type": "u64"
          },
          {
            "name": "oracleStalenessThreshold",
            "type": "u64"
          },
          {
            "name": "flashLoanInitialTokenAmount",
            "type": "u64"
          },
          {
            "name": "nextSwapId",
            "docs": [
              "Every swap to/from this constituent has a monotonically increasing id. This is the next id to use"
            ],
            "type": "u64"
          },
          {
            "name": "derivativeWeight",
            "docs": [
              "percentable of derivatve weight to go to this specific derivative PERCENTAGE_PRECISION. Zero if no derivative weight"
            ],
            "type": "u64"
          },
          {
            "name": "volatility",
            "type": "u64"
          },
          {
            "name": "constituentDerivativeDepegThreshold",
            "type": "u64"
          },
          {
            "name": "constituentDerivativeIndex",
            "docs": [
              "The `constituent_index` of the parent constituent. -1 if it is a parent index",
              "Example: if in a pool with SOL (parent) and dSOL (derivative),",
              "SOL.constituent_index = 1, SOL.constituent_derivative_index = -1,",
              "dSOL.constituent_index = 2, dSOL.constituent_derivative_index = 1"
            ],
            "type": "i16"
          },
          {
            "name": "spotMarketIndex",
            "type": "u16"
          },
          {
            "name": "constituentIndex",
            "type": "u16"
          },
          {
            "name": "decimals",
            "type": "u8"
          },
          {
            "name": "bump",
            "type": "u8"
          },
          {
            "name": "gammaInventory",
            "type": "u8"
          },
          {
            "name": "gammaExecution",
            "type": "u8"
          },
          {
            "name": "xi",
            "type": "u8"
          },
          {
            "name": "padding",
            "type": {
              "array": [
                "u8",
                5
              ]
            }
          }
        ]
      }
    },
    {
      "name": "AmmConstituentMapping",
      "type": {
        "kind": "struct",
        "fields": [
          {
            "name": "lpPool",
            "type": "publicKey"
          },
          {
            "name": "bump",
            "type": "u8"
          },
          {
            "name": "padding",
            "type": {
              "array": [
                "u8",
                3
              ]
            }
          },
          {
            "name": "weights",
            "type": {
              "vec": {
                "defined": "AmmConstituentDatum"
              }
            }
          }
        ]
      }
    },
    {
      "name": "ConstituentTargetBase",
      "type": {
        "kind": "struct",
        "fields": [
          {
            "name": "lpPool",
            "type": "publicKey"
          },
          {
            "name": "bump",
            "type": "u8"
          },
          {
            "name": "padding",
            "type": {
              "array": [
                "u8",
                3
              ]
            }
          },
          {
            "name": "targets",
            "type": {
              "vec": {
                "defined": "TargetsDatum"
              }
            }
          }
        ]
      }
    },
    {
      "name": "ConstituentCorrelations",
      "type": {
        "kind": "struct",
        "fields": [
          {
            "name": "lpPool",
            "type": "publicKey"
          },
          {
            "name": "bump",
            "type": "u8"
          },
          {
            "name": "padding",
            "type": {
              "array": [
                "u8",
                3
              ]
            }
          },
          {
            "name": "correlations",
            "type": {
              "vec": "i64"
            }
          }
        ]
      }
    },
    {
      "name": "PrelaunchOracle",
      "type": {
        "kind": "struct",
        "fields": [
          {
            "name": "price",
            "type": "i64"
          },
          {
            "name": "maxPrice",
            "type": "i64"
          },
          {
            "name": "confidence",
            "type": "u64"
          },
          {
            "name": "lastUpdateSlot",
            "type": "u64"
          },
          {
            "name": "ammLastUpdateSlot",
            "type": "u64"
          },
          {
            "name": "perpMarketIndex",
            "type": "u16"
          },
          {
            "name": "padding",
            "type": {
              "array": [
                "u8",
                70
              ]
            }
          }
        ]
      }
    },
    {
      "name": "PerpMarket",
      "type": {
        "kind": "struct",
        "fields": [
          {
            "name": "pubkey",
            "docs": [
              "The perp market's address. It is a pda of the market index"
            ],
            "type": "publicKey"
          },
          {
            "name": "amm",
            "docs": [
              "The automated market maker"
            ],
            "type": {
              "defined": "AMM"
            }
          },
          {
            "name": "pnlPool",
            "docs": [
              "The market's pnl pool. When users settle negative pnl, the balance increases.",
              "When users settle positive pnl, the balance decreases. Can not go negative."
            ],
            "type": {
              "defined": "PoolBalance"
            }
          },
          {
            "name": "name",
            "docs": [
              "Encoded display name for the perp market e.g. SOL-PERP"
            ],
            "type": {
              "array": [
                "u8",
                32
              ]
            }
          },
          {
            "name": "insuranceClaim",
            "docs": [
              "The perp market's claim on the insurance fund"
            ],
            "type": {
              "defined": "InsuranceClaim"
            }
          },
          {
            "name": "unrealizedPnlMaxImbalance",
            "docs": [
              "The max pnl imbalance before positive pnl asset weight is discounted",
              "pnl imbalance is the difference between long and short pnl. When it's greater than 0,",
              "the amm has negative pnl and the initial asset weight for positive pnl is discounted",
              "precision = QUOTE_PRECISION"
            ],
            "type": "u64"
          },
          {
            "name": "expiryTs",
            "docs": [
              "The ts when the market will be expired. Only set if market is in reduce only mode"
            ],
            "type": "i64"
          },
          {
            "name": "expiryPrice",
            "docs": [
              "The price at which positions will be settled. Only set if market is expired",
              "precision = PRICE_PRECISION"
            ],
            "type": "i64"
          },
          {
            "name": "nextFillRecordId",
            "docs": [
              "Every trade has a fill record id. This is the next id to be used"
            ],
            "type": "u64"
          },
          {
            "name": "nextFundingRateRecordId",
            "docs": [
              "Every funding rate update has a record id. This is the next id to be used"
            ],
            "type": "u64"
          },
          {
            "name": "nextCurveRecordId",
            "docs": [
              "Every amm k updated has a record id. This is the next id to be used"
            ],
            "type": "u64"
          },
          {
            "name": "imfFactor",
            "docs": [
              "The initial margin fraction factor. Used to increase margin ratio for large positions",
              "precision: MARGIN_PRECISION"
            ],
            "type": "u32"
          },
          {
            "name": "unrealizedPnlImfFactor",
            "docs": [
              "The imf factor for unrealized pnl. Used to discount asset weight for large positive pnl",
              "precision: MARGIN_PRECISION"
            ],
            "type": "u32"
          },
          {
            "name": "liquidatorFee",
            "docs": [
              "The fee the liquidator is paid for taking over perp position",
              "precision: LIQUIDATOR_FEE_PRECISION"
            ],
            "type": "u32"
          },
          {
            "name": "ifLiquidationFee",
            "docs": [
              "The fee the insurance fund receives from liquidation",
              "precision: LIQUIDATOR_FEE_PRECISION"
            ],
            "type": "u32"
          },
          {
            "name": "marginRatioInitial",
            "docs": [
              "The margin ratio which determines how much collateral is required to open a position",
              "e.g. margin ratio of .1 means a user must have $100 of total collateral to open a $1000 position",
              "precision: MARGIN_PRECISION"
            ],
            "type": "u32"
          },
          {
            "name": "marginRatioMaintenance",
            "docs": [
              "The margin ratio which determines when a user will be liquidated",
              "e.g. margin ratio of .05 means a user must have $50 of total collateral to maintain a $1000 position",
              "else they will be liquidated",
              "precision: MARGIN_PRECISION"
            ],
            "type": "u32"
          },
          {
            "name": "unrealizedPnlInitialAssetWeight",
            "docs": [
              "The initial asset weight for positive pnl. Negative pnl always has an asset weight of 1",
              "precision: SPOT_WEIGHT_PRECISION"
            ],
            "type": "u32"
          },
          {
            "name": "unrealizedPnlMaintenanceAssetWeight",
            "docs": [
              "The maintenance asset weight for positive pnl. Negative pnl always has an asset weight of 1",
              "precision: SPOT_WEIGHT_PRECISION"
            ],
            "type": "u32"
          },
          {
            "name": "numberOfUsersWithBase",
            "docs": [
              "number of users in a position (base)"
            ],
            "type": "u32"
          },
          {
            "name": "numberOfUsers",
            "docs": [
              "number of users in a position (pnl) or pnl (quote)"
            ],
            "type": "u32"
          },
          {
            "name": "marketIndex",
            "type": "u16"
          },
          {
            "name": "status",
            "docs": [
              "Whether a market is active, reduce only, expired, etc",
              "Affects whether users can open/close positions"
            ],
            "type": {
              "defined": "MarketStatus"
            }
          },
          {
            "name": "contractType",
            "docs": [
              "Currently only Perpetual markets are supported"
            ],
            "type": {
              "defined": "ContractType"
            }
          },
          {
            "name": "contractTier",
            "docs": [
              "The contract tier determines how much insurance a market can receive, with more speculative markets receiving less insurance",
              "It also influences the order perp markets can be liquidated, with less speculative markets being liquidated first"
            ],
            "type": {
              "defined": "ContractTier"
            }
          },
          {
            "name": "pausedOperations",
            "type": "u8"
          },
          {
            "name": "quoteSpotMarketIndex",
            "docs": [
              "The spot market that pnl is settled in"
            ],
            "type": "u16"
          },
          {
            "name": "feeAdjustment",
            "docs": [
              "Between -100 and 100, represents what % to increase/decrease the fee by",
              "E.g. if this is -50 and the fee is 5bps, the new fee will be 2.5bps",
              "if this is 50 and the fee is 5bps, the new fee will be 7.5bps"
            ],
            "type": "i16"
          },
          {
            "name": "fuelBoostPosition",
            "docs": [
              "fuel multiplier for perp funding",
              "precision: 10"
            ],
            "type": "u8"
          },
          {
            "name": "fuelBoostTaker",
            "docs": [
              "fuel multiplier for perp taker",
              "precision: 10"
            ],
            "type": "u8"
          },
          {
            "name": "fuelBoostMaker",
            "docs": [
              "fuel multiplier for perp maker",
              "precision: 10"
            ],
            "type": "u8"
          },
          {
            "name": "poolId",
            "type": "u8"
          },
          {
            "name": "highLeverageMarginRatioInitial",
            "type": "u16"
          },
          {
            "name": "highLeverageMarginRatioMaintenance",
            "type": "u16"
          },
          {
            "name": "protectedMakerLimitPriceDivisor",
            "type": "u8"
          },
          {
            "name": "protectedMakerDynamicDivisor",
            "type": "u8"
          },
          {
            "name": "lpFeeTransferScalar",
            "type": "u8"
          },
          {
            "name": "lpStatus",
            "type": "u8"
          },
          {
            "name": "padding",
            "type": {
              "array": [
                "u8",
                34
              ]
            }
          }
        ]
      }
    },
    {
      "name": "AmmCache",
      "type": {
        "kind": "struct",
        "fields": [
          {
            "name": "bump",
            "type": "u8"
          },
          {
            "name": "padding",
            "type": {
              "array": [
                "u8",
                3
              ]
            }
          },
          {
            "name": "cache",
            "type": {
              "vec": {
                "defined": "CacheInfo"
              }
            }
          }
        ]
      }
    },
    {
      "name": "ProtectedMakerModeConfig",
      "type": {
        "kind": "struct",
        "fields": [
          {
            "name": "maxUsers",
            "type": "u32"
          },
          {
            "name": "currentUsers",
            "type": "u32"
          },
          {
            "name": "reduceOnly",
            "type": "u8"
          },
          {
            "name": "padding",
            "type": {
              "array": [
                "u8",
                31
              ]
            }
          }
        ]
      }
    },
    {
      "name": "PythLazerOracle",
      "type": {
        "kind": "struct",
        "fields": [
          {
            "name": "price",
            "type": "i64"
          },
          {
            "name": "publishTime",
            "type": "u64"
          },
          {
            "name": "postedSlot",
            "type": "u64"
          },
          {
            "name": "exponent",
            "type": "i32"
          },
          {
            "name": "padding",
            "type": {
              "array": [
                "u8",
                4
              ]
            }
          },
          {
            "name": "conf",
            "type": "u64"
          }
        ]
      }
    },
    {
      "name": "SignedMsgUserOrders",
      "docs": [
        "* This struct is a duplicate of SignedMsgUserOrdersZeroCopy\n * It is used to give anchor an struct to generate the idl for clients\n * The struct SignedMsgUserOrdersZeroCopy is used to load the data in efficiently"
      ],
      "type": {
        "kind": "struct",
        "fields": [
          {
            "name": "authorityPubkey",
            "type": "publicKey"
          },
          {
            "name": "padding",
            "type": "u32"
          },
          {
            "name": "signedMsgOrderData",
            "type": {
              "vec": {
                "defined": "SignedMsgOrderId"
              }
            }
          }
        ]
      }
    },
    {
      "name": "SignedMsgWsDelegates",
      "docs": [
        "* Used to store authenticated delegates for swift-like ws connections"
      ],
      "type": {
        "kind": "struct",
        "fields": [
          {
            "name": "delegates",
            "type": {
              "vec": "publicKey"
            }
          }
        ]
      }
    },
    {
      "name": "SpotMarket",
      "type": {
        "kind": "struct",
        "fields": [
          {
            "name": "pubkey",
            "docs": [
              "The address of the spot market. It is a pda of the market index"
            ],
            "type": "publicKey"
          },
          {
            "name": "oracle",
            "docs": [
              "The oracle used to price the markets deposits/borrows"
            ],
            "type": "publicKey"
          },
          {
            "name": "mint",
            "docs": [
              "The token mint of the market"
            ],
            "type": "publicKey"
          },
          {
            "name": "vault",
            "docs": [
              "The vault used to store the market's deposits",
              "The amount in the vault should be equal to or greater than deposits - borrows"
            ],
            "type": "publicKey"
          },
          {
            "name": "name",
            "docs": [
              "The encoded display name for the market e.g. SOL"
            ],
            "type": {
              "array": [
                "u8",
                32
              ]
            }
          },
          {
            "name": "historicalOracleData",
            "type": {
              "defined": "HistoricalOracleData"
            }
          },
          {
            "name": "historicalIndexData",
            "type": {
              "defined": "HistoricalIndexData"
            }
          },
          {
            "name": "revenuePool",
            "docs": [
              "Revenue the protocol has collected in this markets token",
              "e.g. for SOL-PERP, funds can be settled in usdc and will flow into the USDC revenue pool"
            ],
            "type": {
              "defined": "PoolBalance"
            }
          },
          {
            "name": "spotFeePool",
            "docs": [
              "The fees collected from swaps between this market and the quote market",
              "Is settled to the quote markets revenue pool"
            ],
            "type": {
              "defined": "PoolBalance"
            }
          },
          {
            "name": "insuranceFund",
            "docs": [
              "Details on the insurance fund covering bankruptcies in this markets token",
              "Covers bankruptcies for borrows with this markets token and perps settling in this markets token"
            ],
            "type": {
              "defined": "InsuranceFund"
            }
          },
          {
            "name": "totalSpotFee",
            "docs": [
              "The total spot fees collected for this market",
              "precision: QUOTE_PRECISION"
            ],
            "type": "u128"
          },
          {
            "name": "depositBalance",
            "docs": [
              "The sum of the scaled balances for deposits across users and pool balances",
              "To convert to the deposit token amount, multiply by the cumulative deposit interest",
              "precision: SPOT_BALANCE_PRECISION"
            ],
            "type": "u128"
          },
          {
            "name": "borrowBalance",
            "docs": [
              "The sum of the scaled balances for borrows across users and pool balances",
              "To convert to the borrow token amount, multiply by the cumulative borrow interest",
              "precision: SPOT_BALANCE_PRECISION"
            ],
            "type": "u128"
          },
          {
            "name": "cumulativeDepositInterest",
            "docs": [
              "The cumulative interest earned by depositors",
              "Used to calculate the deposit token amount from the deposit balance",
              "precision: SPOT_CUMULATIVE_INTEREST_PRECISION"
            ],
            "type": "u128"
          },
          {
            "name": "cumulativeBorrowInterest",
            "docs": [
              "The cumulative interest earned by borrowers",
              "Used to calculate the borrow token amount from the borrow balance",
              "precision: SPOT_CUMULATIVE_INTEREST_PRECISION"
            ],
            "type": "u128"
          },
          {
            "name": "totalSocialLoss",
            "docs": [
              "The total socialized loss from borrows, in the mint's token",
              "precision: token mint precision"
            ],
            "type": "u128"
          },
          {
            "name": "totalQuoteSocialLoss",
            "docs": [
              "The total socialized loss from borrows, in the quote market's token",
              "preicision: QUOTE_PRECISION"
            ],
            "type": "u128"
          },
          {
            "name": "withdrawGuardThreshold",
            "docs": [
              "no withdraw limits/guards when deposits below this threshold",
              "precision: token mint precision"
            ],
            "type": "u64"
          },
          {
            "name": "maxTokenDeposits",
            "docs": [
              "The max amount of token deposits in this market",
              "0 if there is no limit",
              "precision: token mint precision"
            ],
            "type": "u64"
          },
          {
            "name": "depositTokenTwap",
            "docs": [
              "24hr average of deposit token amount",
              "precision: token mint precision"
            ],
            "type": "u64"
          },
          {
            "name": "borrowTokenTwap",
            "docs": [
              "24hr average of borrow token amount",
              "precision: token mint precision"
            ],
            "type": "u64"
          },
          {
            "name": "utilizationTwap",
            "docs": [
              "24hr average of utilization",
              "which is borrow amount over token amount",
              "precision: SPOT_UTILIZATION_PRECISION"
            ],
            "type": "u64"
          },
          {
            "name": "lastInterestTs",
            "docs": [
              "Last time the cumulative deposit and borrow interest was updated"
            ],
            "type": "u64"
          },
          {
            "name": "lastTwapTs",
            "docs": [
              "Last time the deposit/borrow/utilization averages were updated"
            ],
            "type": "u64"
          },
          {
            "name": "expiryTs",
            "docs": [
              "The time the market is set to expire. Only set if market is in reduce only mode"
            ],
            "type": "i64"
          },
          {
            "name": "orderStepSize",
            "docs": [
              "Spot orders must be a multiple of the step size",
              "precision: token mint precision"
            ],
            "type": "u64"
          },
          {
            "name": "orderTickSize",
            "docs": [
              "Spot orders must be a multiple of the tick size",
              "precision: PRICE_PRECISION"
            ],
            "type": "u64"
          },
          {
            "name": "minOrderSize",
            "docs": [
              "The minimum order size",
              "precision: token mint precision"
            ],
            "type": "u64"
          },
          {
            "name": "maxPositionSize",
            "docs": [
              "The maximum spot position size",
              "if the limit is 0, there is no limit",
              "precision: token mint precision"
            ],
            "type": "u64"
          },
          {
            "name": "nextFillRecordId",
            "docs": [
              "Every spot trade has a fill record id. This is the next id to use"
            ],
            "type": "u64"
          },
          {
            "name": "nextDepositRecordId",
            "docs": [
              "Every deposit has a deposit record id. This is the next id to use"
            ],
            "type": "u64"
          },
          {
            "name": "initialAssetWeight",
            "docs": [
              "The initial asset weight used to calculate a deposits contribution to a users initial total collateral",
              "e.g. if the asset weight is .8, $100 of deposits contributes $80 to the users initial total collateral",
              "precision: SPOT_WEIGHT_PRECISION"
            ],
            "type": "u32"
          },
          {
            "name": "maintenanceAssetWeight",
            "docs": [
              "The maintenance asset weight used to calculate a deposits contribution to a users maintenance total collateral",
              "e.g. if the asset weight is .9, $100 of deposits contributes $90 to the users maintenance total collateral",
              "precision: SPOT_WEIGHT_PRECISION"
            ],
            "type": "u32"
          },
          {
            "name": "initialLiabilityWeight",
            "docs": [
              "The initial liability weight used to calculate a borrows contribution to a users initial margin requirement",
              "e.g. if the liability weight is .9, $100 of borrows contributes $90 to the users initial margin requirement",
              "precision: SPOT_WEIGHT_PRECISION"
            ],
            "type": "u32"
          },
          {
            "name": "maintenanceLiabilityWeight",
            "docs": [
              "The maintenance liability weight used to calculate a borrows contribution to a users maintenance margin requirement",
              "e.g. if the liability weight is .8, $100 of borrows contributes $80 to the users maintenance margin requirement",
              "precision: SPOT_WEIGHT_PRECISION"
            ],
            "type": "u32"
          },
          {
            "name": "imfFactor",
            "docs": [
              "The initial margin fraction factor. Used to increase liability weight/decrease asset weight for large positions",
              "precision: MARGIN_PRECISION"
            ],
            "type": "u32"
          },
          {
            "name": "liquidatorFee",
            "docs": [
              "The fee the liquidator is paid for taking over borrow/deposit",
              "precision: LIQUIDATOR_FEE_PRECISION"
            ],
            "type": "u32"
          },
          {
            "name": "ifLiquidationFee",
            "docs": [
              "The fee the insurance fund receives from liquidation",
              "precision: LIQUIDATOR_FEE_PRECISION"
            ],
            "type": "u32"
          },
          {
            "name": "optimalUtilization",
            "docs": [
              "The optimal utilization rate for this market.",
              "Used to determine the markets borrow rate",
              "precision: SPOT_UTILIZATION_PRECISION"
            ],
            "type": "u32"
          },
          {
            "name": "optimalBorrowRate",
            "docs": [
              "The borrow rate for this market when the market has optimal utilization",
              "precision: SPOT_RATE_PRECISION"
            ],
            "type": "u32"
          },
          {
            "name": "maxBorrowRate",
            "docs": [
              "The borrow rate for this market when the market has 1000 utilization",
              "precision: SPOT_RATE_PRECISION"
            ],
            "type": "u32"
          },
          {
            "name": "decimals",
            "docs": [
              "The market's token mint's decimals. To from decimals to a precision, 10^decimals"
            ],
            "type": "u32"
          },
          {
            "name": "marketIndex",
            "type": "u16"
          },
          {
            "name": "ordersEnabled",
            "docs": [
              "Whether or not spot trading is enabled"
            ],
            "type": "bool"
          },
          {
            "name": "oracleSource",
            "type": {
              "defined": "OracleSource"
            }
          },
          {
            "name": "status",
            "type": {
              "defined": "MarketStatus"
            }
          },
          {
            "name": "assetTier",
            "docs": [
              "The asset tier affects how a deposit can be used as collateral and the priority for a borrow being liquidated"
            ],
            "type": {
              "defined": "AssetTier"
            }
          },
          {
            "name": "pausedOperations",
            "type": "u8"
          },
          {
            "name": "ifPausedOperations",
            "type": "u8"
          },
          {
            "name": "feeAdjustment",
            "type": "i16"
          },
          {
            "name": "maxTokenBorrowsFraction",
            "docs": [
              "What fraction of max_token_deposits",
              "disabled when 0, 1 => 1/10000 => .01% of max_token_deposits",
              "precision: X/10000"
            ],
            "type": "u16"
          },
          {
            "name": "flashLoanAmount",
            "docs": [
              "For swaps, the amount of token loaned out in the begin_swap ix",
              "precision: token mint precision"
            ],
            "type": "u64"
          },
          {
            "name": "flashLoanInitialTokenAmount",
            "docs": [
              "For swaps, the amount in the users token account in the begin_swap ix",
              "Used to calculate how much of the token left the system in end_swap ix",
              "precision: token mint precision"
            ],
            "type": "u64"
          },
          {
            "name": "totalSwapFee",
            "docs": [
              "The total fees received from swaps",
              "precision: token mint precision"
            ],
            "type": "u64"
          },
          {
            "name": "scaleInitialAssetWeightStart",
            "docs": [
              "When to begin scaling down the initial asset weight",
              "disabled when 0",
              "precision: QUOTE_PRECISION"
            ],
            "type": "u64"
          },
          {
            "name": "minBorrowRate",
            "docs": [
              "The min borrow rate for this market when the market regardless of utilization",
              "1 => 1/200 => .5%",
              "precision: X/200"
            ],
            "type": "u8"
          },
          {
            "name": "fuelBoostDeposits",
            "docs": [
              "fuel multiplier for spot deposits",
              "precision: 10"
            ],
            "type": "u8"
          },
          {
            "name": "fuelBoostBorrows",
            "docs": [
              "fuel multiplier for spot borrows",
              "precision: 10"
            ],
            "type": "u8"
          },
          {
            "name": "fuelBoostTaker",
            "docs": [
              "fuel multiplier for spot taker",
              "precision: 10"
            ],
            "type": "u8"
          },
          {
            "name": "fuelBoostMaker",
            "docs": [
              "fuel multiplier for spot maker",
              "precision: 10"
            ],
            "type": "u8"
          },
          {
            "name": "fuelBoostInsurance",
            "docs": [
              "fuel multiplier for spot insurance stake",
              "precision: 10"
            ],
            "type": "u8"
          },
          {
            "name": "tokenProgramFlag",
            "type": "u8"
          },
          {
            "name": "poolId",
            "type": "u8"
          },
          {
            "name": "padding",
            "type": {
              "array": [
                "u8",
                40
              ]
            }
          }
        ]
      }
    },
    {
      "name": "State",
      "type": {
        "kind": "struct",
        "fields": [
          {
            "name": "admin",
            "type": "publicKey"
          },
          {
            "name": "whitelistMint",
            "type": "publicKey"
          },
          {
            "name": "discountMint",
            "type": "publicKey"
          },
          {
            "name": "signer",
            "type": "publicKey"
          },
          {
            "name": "srmVault",
            "type": "publicKey"
          },
          {
            "name": "perpFeeStructure",
            "type": {
              "defined": "FeeStructure"
            }
          },
          {
            "name": "spotFeeStructure",
            "type": {
              "defined": "FeeStructure"
            }
          },
          {
            "name": "oracleGuardRails",
            "type": {
              "defined": "OracleGuardRails"
            }
          },
          {
            "name": "numberOfAuthorities",
            "type": "u64"
          },
          {
            "name": "numberOfSubAccounts",
            "type": "u64"
          },
          {
            "name": "lpCooldownTime",
            "type": "u64"
          },
          {
            "name": "liquidationMarginBufferRatio",
            "type": "u32"
          },
          {
            "name": "settlementDuration",
            "type": "u16"
          },
          {
            "name": "numberOfMarkets",
            "type": "u16"
          },
          {
            "name": "numberOfSpotMarkets",
            "type": "u16"
          },
          {
            "name": "signerNonce",
            "type": "u8"
          },
          {
            "name": "minPerpAuctionDuration",
            "type": "u8"
          },
          {
            "name": "defaultMarketOrderTimeInForce",
            "type": "u8"
          },
          {
            "name": "defaultSpotAuctionDuration",
            "type": "u8"
          },
          {
            "name": "exchangeStatus",
            "type": "u8"
          },
          {
            "name": "liquidationDuration",
            "type": "u8"
          },
          {
            "name": "initialPctToLiquidate",
            "type": "u16"
          },
          {
            "name": "maxNumberOfSubAccounts",
            "type": "u16"
          },
          {
            "name": "maxInitializeUserFee",
            "type": "u16"
          },
          {
            "name": "disableBitFlags",
            "type": "u8"
          },
          {
            "name": "padding",
            "type": {
              "array": [
                "u8",
                9
              ]
            }
          }
        ]
      }
    },
    {
      "name": "User",
      "type": {
        "kind": "struct",
        "fields": [
          {
            "name": "authority",
            "docs": [
              "The owner/authority of the account"
            ],
            "type": "publicKey"
          },
          {
            "name": "delegate",
            "docs": [
              "An addresses that can control the account on the authority's behalf. Has limited power, cant withdraw"
            ],
            "type": "publicKey"
          },
          {
            "name": "name",
            "docs": [
              "Encoded display name e.g. \"toly\""
            ],
            "type": {
              "array": [
                "u8",
                32
              ]
            }
          },
          {
            "name": "spotPositions",
            "docs": [
              "The user's spot positions"
            ],
            "type": {
              "array": [
                {
                  "defined": "SpotPosition"
                },
                8
              ]
            }
          },
          {
            "name": "perpPositions",
            "docs": [
              "The user's perp positions"
            ],
            "type": {
              "array": [
                {
                  "defined": "PerpPosition"
                },
                8
              ]
            }
          },
          {
            "name": "orders",
            "docs": [
              "The user's orders"
            ],
            "type": {
              "array": [
                {
                  "defined": "Order"
                },
                32
              ]
            }
          },
          {
            "name": "lastAddPerpLpSharesTs",
            "docs": [
              "The last time the user added perp lp positions"
            ],
            "type": "i64"
          },
          {
            "name": "totalDeposits",
            "docs": [
              "The total values of deposits the user has made",
              "precision: QUOTE_PRECISION"
            ],
            "type": "u64"
          },
          {
            "name": "totalWithdraws",
            "docs": [
              "The total values of withdrawals the user has made",
              "precision: QUOTE_PRECISION"
            ],
            "type": "u64"
          },
          {
            "name": "totalSocialLoss",
            "docs": [
              "The total socialized loss the users has incurred upon the protocol",
              "precision: QUOTE_PRECISION"
            ],
            "type": "u64"
          },
          {
            "name": "settledPerpPnl",
            "docs": [
              "Fees (taker fees, maker rebate, referrer reward, filler reward) and pnl for perps",
              "precision: QUOTE_PRECISION"
            ],
            "type": "i64"
          },
          {
            "name": "cumulativeSpotFees",
            "docs": [
              "Fees (taker fees, maker rebate, filler reward) for spot",
              "precision: QUOTE_PRECISION"
            ],
            "type": "i64"
          },
          {
            "name": "cumulativePerpFunding",
            "docs": [
              "Cumulative funding paid/received for perps",
              "precision: QUOTE_PRECISION"
            ],
            "type": "i64"
          },
          {
            "name": "liquidationMarginFreed",
            "docs": [
              "The amount of margin freed during liquidation. Used to force the liquidation to occur over a period of time",
              "Defaults to zero when not being liquidated",
              "precision: QUOTE_PRECISION"
            ],
            "type": "u64"
          },
          {
            "name": "lastActiveSlot",
            "docs": [
              "The last slot a user was active. Used to determine if a user is idle"
            ],
            "type": "u64"
          },
          {
            "name": "nextOrderId",
            "docs": [
              "Every user order has an order id. This is the next order id to be used"
            ],
            "type": "u32"
          },
          {
            "name": "maxMarginRatio",
            "docs": [
              "Custom max initial margin ratio for the user"
            ],
            "type": "u32"
          },
          {
            "name": "nextLiquidationId",
            "docs": [
              "The next liquidation id to be used for user"
            ],
            "type": "u16"
          },
          {
            "name": "subAccountId",
            "docs": [
              "The sub account id for this user"
            ],
            "type": "u16"
          },
          {
            "name": "status",
            "docs": [
              "Whether the user is active, being liquidated or bankrupt"
            ],
            "type": "u8"
          },
          {
            "name": "isMarginTradingEnabled",
            "docs": [
              "Whether the user has enabled margin trading"
            ],
            "type": "bool"
          },
          {
            "name": "idle",
            "docs": [
              "User is idle if they haven't interacted with the protocol in 1 week and they have no orders, perp positions or borrows",
              "Off-chain keeper bots can ignore users that are idle"
            ],
            "type": "bool"
          },
          {
            "name": "openOrders",
            "docs": [
              "number of open orders"
            ],
            "type": "u8"
          },
          {
            "name": "hasOpenOrder",
            "docs": [
              "Whether or not user has open order"
            ],
            "type": "bool"
          },
          {
            "name": "openAuctions",
            "docs": [
              "number of open orders with auction"
            ],
            "type": "u8"
          },
          {
            "name": "hasOpenAuction",
            "docs": [
              "Whether or not user has open order with auction"
            ],
            "type": "bool"
          },
          {
            "name": "marginMode",
            "type": {
              "defined": "MarginMode"
            }
          },
          {
            "name": "poolId",
            "type": "u8"
          },
          {
            "name": "padding1",
            "type": {
              "array": [
                "u8",
                3
              ]
            }
          },
          {
            "name": "lastFuelBonusUpdateTs",
            "type": "u32"
          },
          {
            "name": "padding",
            "type": {
              "array": [
                "u8",
                12
              ]
            }
          }
        ]
      }
    },
    {
      "name": "UserStats",
      "type": {
        "kind": "struct",
        "fields": [
          {
            "name": "authority",
            "docs": [
              "The authority for all of a users sub accounts"
            ],
            "type": "publicKey"
          },
          {
            "name": "referrer",
            "docs": [
              "The address that referred this user"
            ],
            "type": "publicKey"
          },
          {
            "name": "fees",
            "docs": [
              "Stats on the fees paid by the user"
            ],
            "type": {
              "defined": "UserFees"
            }
          },
          {
            "name": "nextEpochTs",
            "docs": [
              "The timestamp of the next epoch",
              "Epoch is used to limit referrer rewards earned in single epoch"
            ],
            "type": "i64"
          },
          {
            "name": "makerVolume30d",
            "docs": [
              "Rolling 30day maker volume for user",
              "precision: QUOTE_PRECISION"
            ],
            "type": "u64"
          },
          {
            "name": "takerVolume30d",
            "docs": [
              "Rolling 30day taker volume for user",
              "precision: QUOTE_PRECISION"
            ],
            "type": "u64"
          },
          {
            "name": "fillerVolume30d",
            "docs": [
              "Rolling 30day filler volume for user",
              "precision: QUOTE_PRECISION"
            ],
            "type": "u64"
          },
          {
            "name": "lastMakerVolume30dTs",
            "docs": [
              "last time the maker volume was updated"
            ],
            "type": "i64"
          },
          {
            "name": "lastTakerVolume30dTs",
            "docs": [
              "last time the taker volume was updated"
            ],
            "type": "i64"
          },
          {
            "name": "lastFillerVolume30dTs",
            "docs": [
              "last time the filler volume was updated"
            ],
            "type": "i64"
          },
          {
            "name": "ifStakedQuoteAssetAmount",
            "docs": [
              "The amount of tokens staked in the quote spot markets if"
            ],
            "type": "u64"
          },
          {
            "name": "numberOfSubAccounts",
            "docs": [
              "The current number of sub accounts"
            ],
            "type": "u16"
          },
          {
            "name": "numberOfSubAccountsCreated",
            "docs": [
              "The number of sub accounts created. Can be greater than the number of sub accounts if user",
              "has deleted sub accounts"
            ],
            "type": "u16"
          },
          {
            "name": "referrerStatus",
            "docs": [
              "Flags for referrer status:",
              "First bit (LSB): 1 if user is a referrer, 0 otherwise",
              "Second bit: 1 if user was referred, 0 otherwise"
            ],
            "type": "u8"
          },
          {
            "name": "disableUpdatePerpBidAskTwap",
            "type": "bool"
          },
          {
            "name": "padding1",
            "type": {
              "array": [
                "u8",
                1
              ]
            }
          },
          {
            "name": "fuelOverflowStatus",
            "docs": [
              "whether the user has a FuelOverflow account"
            ],
            "type": "u8"
          },
          {
            "name": "fuelInsurance",
            "docs": [
              "accumulated fuel for token amounts of insurance"
            ],
            "type": "u32"
          },
          {
            "name": "fuelDeposits",
            "docs": [
              "accumulated fuel for notional of deposits"
            ],
            "type": "u32"
          },
          {
            "name": "fuelBorrows",
            "docs": [
              "accumulate fuel bonus for notional of borrows"
            ],
            "type": "u32"
          },
          {
            "name": "fuelPositions",
            "docs": [
              "accumulated fuel for perp open interest"
            ],
            "type": "u32"
          },
          {
            "name": "fuelTaker",
            "docs": [
              "accumulate fuel bonus for taker volume"
            ],
            "type": "u32"
          },
          {
            "name": "fuelMaker",
            "docs": [
              "accumulate fuel bonus for maker volume"
            ],
            "type": "u32"
          },
          {
            "name": "ifStakedGovTokenAmount",
            "docs": [
              "The amount of tokens staked in the governance spot markets if"
            ],
            "type": "u64"
          },
          {
            "name": "lastFuelIfBonusUpdateTs",
            "docs": [
              "last unix ts user stats data was used to update if fuel (u32 to save space)"
            ],
            "type": "u32"
          },
          {
            "name": "padding",
            "type": {
              "array": [
                "u8",
                12
              ]
            }
          }
        ]
      }
    },
    {
      "name": "ReferrerName",
      "type": {
        "kind": "struct",
        "fields": [
          {
            "name": "authority",
            "type": "publicKey"
          },
          {
            "name": "user",
            "type": "publicKey"
          },
          {
            "name": "userStats",
            "type": "publicKey"
          },
          {
            "name": "name",
            "type": {
              "array": [
                "u8",
                32
              ]
            }
          }
        ]
      }
    },
    {
      "name": "FuelOverflow",
      "type": {
        "kind": "struct",
        "fields": [
          {
            "name": "authority",
            "docs": [
              "The authority of this overflow account"
            ],
            "type": "publicKey"
          },
          {
            "name": "fuelInsurance",
            "type": "u128"
          },
          {
            "name": "fuelDeposits",
            "type": "u128"
          },
          {
            "name": "fuelBorrows",
            "type": "u128"
          },
          {
            "name": "fuelPositions",
            "type": "u128"
          },
          {
            "name": "fuelTaker",
            "type": "u128"
          },
          {
            "name": "fuelMaker",
            "type": "u128"
          },
          {
            "name": "lastFuelSweepTs",
            "type": "u32"
          },
          {
            "name": "lastResetTs",
            "type": "u32"
          },
          {
            "name": "padding",
            "type": {
              "array": [
                "u128",
                6
              ]
            }
          }
        ]
      }
    }
  ],
  "types": [
    {
      "name": "UpdatePerpMarketSummaryStatsParams",
      "type": {
        "kind": "struct",
        "fields": [
          {
            "name": "quoteAssetAmountWithUnsettledLp",
            "type": {
              "option": "i64"
            }
          },
          {
            "name": "netUnsettledFundingPnl",
            "type": {
              "option": "i64"
            }
          },
          {
            "name": "updateAmmSummaryStats",
            "type": {
              "option": "bool"
            }
          },
          {
            "name": "excludeTotalLiqFee",
            "type": {
              "option": "bool"
            }
          }
        ]
      }
    },
    {
      "name": "ConstituentParams",
      "type": {
        "kind": "struct",
        "fields": [
          {
            "name": "maxWeightDeviation",
            "type": {
              "option": "i64"
            }
          },
          {
            "name": "swapFeeMin",
            "type": {
              "option": "i64"
            }
          },
          {
            "name": "swapFeeMax",
            "type": {
              "option": "i64"
            }
          },
          {
            "name": "maxBorrowTokenAmount",
            "type": {
              "option": "u64"
            }
          },
          {
            "name": "oracleStalenessThreshold",
            "type": {
              "option": "u64"
            }
          },
          {
            "name": "costToTradeBps",
            "type": {
              "option": "i32"
            }
          },
          {
            "name": "constituentDerivativeIndex",
            "type": {
              "option": "i16"
            }
          },
          {
            "name": "derivativeWeight",
            "type": {
              "option": "u64"
            }
          },
          {
            "name": "volatility",
            "type": {
              "option": "u8"
            }
          },
          {
            "name": "gammaExecution",
            "type": {
              "option": "u8"
            }
          },
          {
            "name": "gammaInventory",
            "type": {
              "option": "u8"
            }
          },
          {
            "name": "xi",
            "type": {
              "option": "u8"
            }
          }
        ]
      }
    },
    {
      "name": "LpPoolParams",
      "type": {
        "kind": "struct",
        "fields": [
          {
            "name": "maxSettleQuoteAmount",
            "type": {
              "option": "u64"
            }
          }
        ]
      }
    },
    {
      "name": "AddAmmConstituentMappingDatum",
      "type": {
        "kind": "struct",
        "fields": [
          {
            "name": "constituentIndex",
            "type": "u16"
          },
          {
            "name": "perpMarketIndex",
            "type": "u16"
          },
          {
            "name": "weight",
            "type": "i64"
          }
        ]
      }
    },
    {
      "name": "LiquidatePerpRecord",
      "type": {
        "kind": "struct",
        "fields": [
          {
            "name": "marketIndex",
            "type": "u16"
          },
          {
            "name": "oraclePrice",
            "type": "i64"
          },
          {
            "name": "baseAssetAmount",
            "type": "i64"
          },
          {
            "name": "quoteAssetAmount",
            "type": "i64"
          },
          {
            "name": "lpShares",
            "docs": [
              "precision: AMM_RESERVE_PRECISION"
            ],
            "type": "u64"
          },
          {
            "name": "fillRecordId",
            "type": "u64"
          },
          {
            "name": "userOrderId",
            "type": "u32"
          },
          {
            "name": "liquidatorOrderId",
            "type": "u32"
          },
          {
            "name": "liquidatorFee",
            "docs": [
              "precision: QUOTE_PRECISION"
            ],
            "type": "u64"
          },
          {
            "name": "ifFee",
            "docs": [
              "precision: QUOTE_PRECISION"
            ],
            "type": "u64"
          }
        ]
      }
    },
    {
      "name": "LiquidateSpotRecord",
      "type": {
        "kind": "struct",
        "fields": [
          {
            "name": "assetMarketIndex",
            "type": "u16"
          },
          {
            "name": "assetPrice",
            "type": "i64"
          },
          {
            "name": "assetTransfer",
            "type": "u128"
          },
          {
            "name": "liabilityMarketIndex",
            "type": "u16"
          },
          {
            "name": "liabilityPrice",
            "type": "i64"
          },
          {
            "name": "liabilityTransfer",
            "docs": [
              "precision: token mint precision"
            ],
            "type": "u128"
          },
          {
            "name": "ifFee",
            "docs": [
              "precision: token mint precision"
            ],
            "type": "u64"
          }
        ]
      }
    },
    {
      "name": "LiquidateBorrowForPerpPnlRecord",
      "type": {
        "kind": "struct",
        "fields": [
          {
            "name": "perpMarketIndex",
            "type": "u16"
          },
          {
            "name": "marketOraclePrice",
            "type": "i64"
          },
          {
            "name": "pnlTransfer",
            "type": "u128"
          },
          {
            "name": "liabilityMarketIndex",
            "type": "u16"
          },
          {
            "name": "liabilityPrice",
            "type": "i64"
          },
          {
            "name": "liabilityTransfer",
            "type": "u128"
          }
        ]
      }
    },
    {
      "name": "LiquidatePerpPnlForDepositRecord",
      "type": {
        "kind": "struct",
        "fields": [
          {
            "name": "perpMarketIndex",
            "type": "u16"
          },
          {
            "name": "marketOraclePrice",
            "type": "i64"
          },
          {
            "name": "pnlTransfer",
            "type": "u128"
          },
          {
            "name": "assetMarketIndex",
            "type": "u16"
          },
          {
            "name": "assetPrice",
            "type": "i64"
          },
          {
            "name": "assetTransfer",
            "type": "u128"
          }
        ]
      }
    },
    {
      "name": "PerpBankruptcyRecord",
      "type": {
        "kind": "struct",
        "fields": [
          {
            "name": "marketIndex",
            "type": "u16"
          },
          {
            "name": "pnl",
            "type": "i128"
          },
          {
            "name": "ifPayment",
            "type": "u128"
          },
          {
            "name": "clawbackUser",
            "type": {
              "option": "publicKey"
            }
          },
          {
            "name": "clawbackUserPayment",
            "type": {
              "option": "u128"
            }
          },
          {
            "name": "cumulativeFundingRateDelta",
            "type": "i128"
          }
        ]
      }
    },
    {
      "name": "SpotBankruptcyRecord",
      "type": {
        "kind": "struct",
        "fields": [
          {
            "name": "marketIndex",
            "type": "u16"
          },
          {
            "name": "borrowAmount",
            "type": "u128"
          },
          {
            "name": "ifPayment",
            "type": "u128"
          },
          {
            "name": "cumulativeDepositInterestDelta",
            "type": "u128"
          }
        ]
      }
    },
    {
      "name": "IfRebalanceConfigParams",
      "type": {
        "kind": "struct",
        "fields": [
          {
            "name": "totalInAmount",
            "type": "u64"
          },
          {
            "name": "epochMaxInAmount",
            "type": "u64"
          },
          {
            "name": "epochDuration",
            "type": "i64"
          },
          {
            "name": "outMarketIndex",
            "type": "u16"
          },
          {
            "name": "inMarketIndex",
            "type": "u16"
          },
          {
            "name": "maxSlippageBps",
            "type": "u16"
          },
          {
            "name": "swapMode",
            "type": "u8"
          },
          {
            "name": "status",
            "type": "u8"
          }
        ]
      }
    },
    {
      "name": "BLPosition",
      "type": {
        "kind": "struct",
        "fields": [
          {
            "name": "scaledBalance",
            "docs": [
              "The scaled balance of the position. To get the token amount, multiply by the cumulative deposit/borrow",
              "interest of corresponding market.",
              "precision: token precision"
            ],
            "type": "u128"
          },
          {
            "name": "cumulativeDeposits",
            "docs": [
              "The cumulative deposits/borrows a user has made into a market",
              "precision: token mint precision"
            ],
            "type": "i64"
          },
          {
            "name": "marketIndex",
            "docs": [
              "The market index of the corresponding spot market"
            ],
            "type": "u16"
          },
          {
            "name": "balanceType",
            "docs": [
              "Whether the position is deposit or borrow"
            ],
            "type": {
              "defined": "SpotBalanceType"
            }
          },
          {
            "name": "padding",
            "type": {
              "array": [
                "u8",
                5
              ]
            }
          }
        ]
      }
    },
    {
      "name": "AmmConstituentDatum",
      "type": {
        "kind": "struct",
        "fields": [
          {
            "name": "perpMarketIndex",
            "type": "u16"
          },
          {
            "name": "constituentIndex",
            "type": "u16"
          },
          {
            "name": "padding",
            "type": {
              "array": [
                "u8",
                4
              ]
            }
          },
          {
            "name": "lastSlot",
            "type": "u64"
          },
          {
            "name": "weight",
            "docs": [
              "PERCENTAGE_PRECISION. The weight this constituent has on the perp market"
            ],
            "type": "i64"
          }
        ]
      }
    },
    {
      "name": "AmmConstituentMappingFixed",
      "type": {
        "kind": "struct",
        "fields": [
          {
            "name": "lpPool",
            "type": "publicKey"
          },
          {
            "name": "bump",
            "type": "u8"
          },
          {
            "name": "pad",
            "type": {
              "array": [
                "u8",
                3
              ]
            }
          },
          {
            "name": "len",
            "type": "u32"
          }
        ]
      }
    },
    {
      "name": "TargetsDatum",
      "type": {
        "kind": "struct",
        "fields": [
          {
            "name": "costToTradeBps",
            "type": "i32"
          },
          {
            "name": "padding",
            "type": {
              "array": [
                "u8",
                4
              ]
            }
          },
          {
            "name": "lastSlot",
            "type": "u64"
          },
          {
            "name": "targetBase",
            "type": "i64"
          }
        ]
      }
    },
    {
      "name": "ConstituentTargetBaseFixed",
      "type": {
        "kind": "struct",
        "fields": [
          {
            "name": "lpPool",
            "type": "publicKey"
          },
          {
            "name": "bump",
            "type": "u8"
          },
          {
            "name": "pad",
            "type": {
              "array": [
                "u8",
                3
              ]
            }
          },
          {
            "name": "len",
            "docs": [
              "total elements in the flattened `data` vec"
            ],
            "type": "u32"
          }
        ]
      }
    },
    {
      "name": "ConstituentCorrelationsFixed",
      "type": {
        "kind": "struct",
        "fields": [
          {
            "name": "lpPool",
            "type": "publicKey"
          },
          {
            "name": "bump",
            "type": "u8"
          },
          {
            "name": "pad",
            "type": {
              "array": [
                "u8",
                3
              ]
            }
          },
          {
            "name": "len",
            "docs": [
              "total elements in the flattened `data` vec"
            ],
            "type": "u32"
          }
        ]
      }
    },
    {
      "name": "MarketIdentifier",
      "type": {
        "kind": "struct",
        "fields": [
          {
            "name": "marketType",
            "type": {
              "defined": "MarketType"
            }
          },
          {
            "name": "marketIndex",
            "type": "u16"
          }
        ]
      }
    },
    {
      "name": "HistoricalOracleData",
      "type": {
        "kind": "struct",
        "fields": [
          {
            "name": "lastOraclePrice",
            "docs": [
              "precision: PRICE_PRECISION"
            ],
            "type": "i64"
          },
          {
            "name": "lastOracleConf",
            "docs": [
              "precision: PRICE_PRECISION"
            ],
            "type": "u64"
          },
          {
            "name": "lastOracleDelay",
            "docs": [
              "number of slots since last update"
            ],
            "type": "i64"
          },
          {
            "name": "lastOraclePriceTwap",
            "docs": [
              "precision: PRICE_PRECISION"
            ],
            "type": "i64"
          },
          {
            "name": "lastOraclePriceTwap5min",
            "docs": [
              "precision: PRICE_PRECISION"
            ],
            "type": "i64"
          },
          {
            "name": "lastOraclePriceTwapTs",
            "docs": [
              "unix_timestamp of last snapshot"
            ],
            "type": "i64"
          }
        ]
      }
    },
    {
      "name": "HistoricalIndexData",
      "type": {
        "kind": "struct",
        "fields": [
          {
            "name": "lastIndexBidPrice",
            "docs": [
              "precision: PRICE_PRECISION"
            ],
            "type": "u64"
          },
          {
            "name": "lastIndexAskPrice",
            "docs": [
              "precision: PRICE_PRECISION"
            ],
            "type": "u64"
          },
          {
            "name": "lastIndexPriceTwap",
            "docs": [
              "precision: PRICE_PRECISION"
            ],
            "type": "u64"
          },
          {
            "name": "lastIndexPriceTwap5min",
            "docs": [
              "precision: PRICE_PRECISION"
            ],
            "type": "u64"
          },
          {
            "name": "lastIndexPriceTwapTs",
            "docs": [
              "unix_timestamp of last snapshot"
            ],
            "type": "i64"
          }
        ]
      }
    },
    {
      "name": "PrelaunchOracleParams",
      "type": {
        "kind": "struct",
        "fields": [
          {
            "name": "perpMarketIndex",
            "type": "u16"
          },
          {
            "name": "price",
            "type": {
              "option": "i64"
            }
          },
          {
            "name": "maxPrice",
            "type": {
              "option": "i64"
            }
          }
        ]
      }
    },
    {
      "name": "OrderParams",
      "type": {
        "kind": "struct",
        "fields": [
          {
            "name": "orderType",
            "type": {
              "defined": "OrderType"
            }
          },
          {
            "name": "marketType",
            "type": {
              "defined": "MarketType"
            }
          },
          {
            "name": "direction",
            "type": {
              "defined": "PositionDirection"
            }
          },
          {
            "name": "userOrderId",
            "type": "u8"
          },
          {
            "name": "baseAssetAmount",
            "type": "u64"
          },
          {
            "name": "price",
            "type": "u64"
          },
          {
            "name": "marketIndex",
            "type": "u16"
          },
          {
            "name": "reduceOnly",
            "type": "bool"
          },
          {
            "name": "postOnly",
            "type": {
              "defined": "PostOnlyParam"
            }
          },
          {
            "name": "bitFlags",
            "type": "u8"
          },
          {
            "name": "maxTs",
            "type": {
              "option": "i64"
            }
          },
          {
            "name": "triggerPrice",
            "type": {
              "option": "u64"
            }
          },
          {
            "name": "triggerCondition",
            "type": {
              "defined": "OrderTriggerCondition"
            }
          },
          {
            "name": "oraclePriceOffset",
            "type": {
              "option": "i32"
            }
          },
          {
            "name": "auctionDuration",
            "type": {
              "option": "u8"
            }
          },
          {
            "name": "auctionStartPrice",
            "type": {
              "option": "i64"
            }
          },
          {
            "name": "auctionEndPrice",
            "type": {
              "option": "i64"
            }
          }
        ]
      }
    },
    {
      "name": "SignedMsgOrderParamsMessage",
      "type": {
        "kind": "struct",
        "fields": [
          {
            "name": "signedMsgOrderParams",
            "type": {
              "defined": "OrderParams"
            }
          },
          {
            "name": "subAccountId",
            "type": "u16"
          },
          {
            "name": "slot",
            "type": "u64"
          },
          {
            "name": "uuid",
            "type": {
              "array": [
                "u8",
                8
              ]
            }
          },
          {
            "name": "takeProfitOrderParams",
            "type": {
              "option": {
                "defined": "SignedMsgTriggerOrderParams"
              }
            }
          },
          {
            "name": "stopLossOrderParams",
            "type": {
              "option": {
                "defined": "SignedMsgTriggerOrderParams"
              }
            }
          }
        ]
      }
    },
    {
      "name": "SignedMsgOrderParamsDelegateMessage",
      "type": {
        "kind": "struct",
        "fields": [
          {
            "name": "signedMsgOrderParams",
            "type": {
              "defined": "OrderParams"
            }
          },
          {
            "name": "takerPubkey",
            "type": "publicKey"
          },
          {
            "name": "slot",
            "type": "u64"
          },
          {
            "name": "uuid",
            "type": {
              "array": [
                "u8",
                8
              ]
            }
          },
          {
            "name": "takeProfitOrderParams",
            "type": {
              "option": {
                "defined": "SignedMsgTriggerOrderParams"
              }
            }
          },
          {
            "name": "stopLossOrderParams",
            "type": {
              "option": {
                "defined": "SignedMsgTriggerOrderParams"
              }
            }
          }
        ]
      }
    },
    {
      "name": "SignedMsgTriggerOrderParams",
      "type": {
        "kind": "struct",
        "fields": [
          {
            "name": "triggerPrice",
            "type": "u64"
          },
          {
            "name": "baseAssetAmount",
            "type": "u64"
          }
        ]
      }
    },
    {
      "name": "ModifyOrderParams",
      "type": {
        "kind": "struct",
        "fields": [
          {
            "name": "direction",
            "type": {
              "option": {
                "defined": "PositionDirection"
              }
            }
          },
          {
            "name": "baseAssetAmount",
            "type": {
              "option": "u64"
            }
          },
          {
            "name": "price",
            "type": {
              "option": "u64"
            }
          },
          {
            "name": "reduceOnly",
            "type": {
              "option": "bool"
            }
          },
          {
            "name": "postOnly",
            "type": {
              "option": {
                "defined": "PostOnlyParam"
              }
            }
          },
          {
            "name": "bitFlags",
            "type": {
              "option": "u8"
            }
          },
          {
            "name": "maxTs",
            "type": {
              "option": "i64"
            }
          },
          {
            "name": "triggerPrice",
            "type": {
              "option": "u64"
            }
          },
          {
            "name": "triggerCondition",
            "type": {
              "option": {
                "defined": "OrderTriggerCondition"
              }
            }
          },
          {
            "name": "oraclePriceOffset",
            "type": {
              "option": "i32"
            }
          },
          {
            "name": "auctionDuration",
            "type": {
              "option": "u8"
            }
          },
          {
            "name": "auctionStartPrice",
            "type": {
              "option": "i64"
            }
          },
          {
            "name": "auctionEndPrice",
            "type": {
              "option": "i64"
            }
          },
          {
            "name": "policy",
            "type": {
              "option": "u8"
            }
          }
        ]
      }
    },
    {
      "name": "InsuranceClaim",
      "type": {
        "kind": "struct",
        "fields": [
          {
            "name": "revenueWithdrawSinceLastSettle",
            "docs": [
              "The amount of revenue last settled",
              "Positive if funds left the perp market,",
              "negative if funds were pulled into the perp market",
              "precision: QUOTE_PRECISION"
            ],
            "type": "i64"
          },
          {
            "name": "maxRevenueWithdrawPerPeriod",
            "docs": [
              "The max amount of revenue that can be withdrawn per period",
              "precision: QUOTE_PRECISION"
            ],
            "type": "u64"
          },
          {
            "name": "quoteMaxInsurance",
            "docs": [
              "The max amount of insurance that perp market can use to resolve bankruptcy and pnl deficits",
              "precision: QUOTE_PRECISION"
            ],
            "type": "u64"
          },
          {
            "name": "quoteSettledInsurance",
            "docs": [
              "The amount of insurance that has been used to resolve bankruptcy and pnl deficits",
              "precision: QUOTE_PRECISION"
            ],
            "type": "u64"
          },
          {
            "name": "lastRevenueWithdrawTs",
            "docs": [
              "The last time revenue was settled in/out of market"
            ],
            "type": "i64"
          }
        ]
      }
    },
    {
      "name": "PoolBalance",
      "type": {
        "kind": "struct",
        "fields": [
          {
            "name": "scaledBalance",
            "docs": [
              "To get the pool's token amount, you must multiply the scaled balance by the market's cumulative",
              "deposit interest",
              "precision: SPOT_BALANCE_PRECISION"
            ],
            "type": "u128"
          },
          {
            "name": "marketIndex",
            "docs": [
              "The spot market the pool is for"
            ],
            "type": "u16"
          },
          {
            "name": "padding",
            "type": {
              "array": [
                "u8",
                6
              ]
            }
          }
        ]
      }
    },
    {
      "name": "AMM",
      "type": {
        "kind": "struct",
        "fields": [
          {
            "name": "oracle",
            "docs": [
              "oracle price data public key"
            ],
            "type": "publicKey"
          },
          {
            "name": "historicalOracleData",
            "docs": [
              "stores historically witnessed oracle data"
            ],
            "type": {
              "defined": "HistoricalOracleData"
            }
          },
          {
            "name": "baseAssetAmountPerLp",
            "docs": [
              "accumulated base asset amount since inception per lp share",
              "precision: QUOTE_PRECISION"
            ],
            "type": "i128"
          },
          {
            "name": "quoteAssetAmountPerLp",
            "docs": [
              "accumulated quote asset amount since inception per lp share",
              "precision: QUOTE_PRECISION"
            ],
            "type": "i128"
          },
          {
            "name": "feePool",
            "docs": [
              "partition of fees from perp market trading moved from pnl settlements"
            ],
            "type": {
              "defined": "PoolBalance"
            }
          },
          {
            "name": "baseAssetReserve",
            "docs": [
              "`x` reserves for constant product mm formula (x * y = k)",
              "precision: AMM_RESERVE_PRECISION"
            ],
            "type": "u128"
          },
          {
            "name": "quoteAssetReserve",
            "docs": [
              "`y` reserves for constant product mm formula (x * y = k)",
              "precision: AMM_RESERVE_PRECISION"
            ],
            "type": "u128"
          },
          {
            "name": "concentrationCoef",
            "docs": [
              "determines how close the min/max base asset reserve sit vs base reserves",
              "allow for decreasing slippage without increasing liquidity and v.v.",
              "precision: PERCENTAGE_PRECISION"
            ],
            "type": "u128"
          },
          {
            "name": "minBaseAssetReserve",
            "docs": [
              "minimum base_asset_reserve allowed before AMM is unavailable",
              "precision: AMM_RESERVE_PRECISION"
            ],
            "type": "u128"
          },
          {
            "name": "maxBaseAssetReserve",
            "docs": [
              "maximum base_asset_reserve allowed before AMM is unavailable",
              "precision: AMM_RESERVE_PRECISION"
            ],
            "type": "u128"
          },
          {
            "name": "sqrtK",
            "docs": [
              "`sqrt(k)` in constant product mm formula (x * y = k). stored to avoid drift caused by integer math issues",
              "precision: AMM_RESERVE_PRECISION"
            ],
            "type": "u128"
          },
          {
            "name": "pegMultiplier",
            "docs": [
              "normalizing numerical factor for y, its use offers lowest slippage in cp-curve when market is balanced",
              "precision: PEG_PRECISION"
            ],
            "type": "u128"
          },
          {
            "name": "terminalQuoteAssetReserve",
            "docs": [
              "y when market is balanced. stored to save computation",
              "precision: AMM_RESERVE_PRECISION"
            ],
            "type": "u128"
          },
          {
            "name": "baseAssetAmountLong",
            "docs": [
              "always non-negative. tracks number of total longs in market (regardless of counterparty)",
              "precision: BASE_PRECISION"
            ],
            "type": "i128"
          },
          {
            "name": "baseAssetAmountShort",
            "docs": [
              "always non-positive. tracks number of total shorts in market (regardless of counterparty)",
              "precision: BASE_PRECISION"
            ],
            "type": "i128"
          },
          {
            "name": "baseAssetAmountWithAmm",
            "docs": [
              "tracks net position (longs-shorts) in market with AMM as counterparty",
              "precision: BASE_PRECISION"
            ],
            "type": "i128"
          },
          {
            "name": "baseAssetAmountWithUnsettledLp",
            "docs": [
              "tracks net position (longs-shorts) in market with LPs as counterparty",
              "precision: BASE_PRECISION"
            ],
            "type": "i128"
          },
          {
            "name": "maxOpenInterest",
            "docs": [
              "max allowed open interest, blocks trades that breach this value",
              "precision: BASE_PRECISION"
            ],
            "type": "u128"
          },
          {
            "name": "quoteAssetAmount",
            "docs": [
              "sum of all user's perp quote_asset_amount in market",
              "precision: QUOTE_PRECISION"
            ],
            "type": "i128"
          },
          {
            "name": "quoteEntryAmountLong",
            "docs": [
              "sum of all long user's quote_entry_amount in market",
              "precision: QUOTE_PRECISION"
            ],
            "type": "i128"
          },
          {
            "name": "quoteEntryAmountShort",
            "docs": [
              "sum of all short user's quote_entry_amount in market",
              "precision: QUOTE_PRECISION"
            ],
            "type": "i128"
          },
          {
            "name": "quoteBreakEvenAmountLong",
            "docs": [
              "sum of all long user's quote_break_even_amount in market",
              "precision: QUOTE_PRECISION"
            ],
            "type": "i128"
          },
          {
            "name": "quoteBreakEvenAmountShort",
            "docs": [
              "sum of all short user's quote_break_even_amount in market",
              "precision: QUOTE_PRECISION"
            ],
            "type": "i128"
          },
          {
            "name": "userLpShares",
            "docs": [
              "total user lp shares of sqrt_k (protocol owned liquidity = sqrt_k - last_funding_rate)",
              "precision: AMM_RESERVE_PRECISION"
            ],
            "type": "u128"
          },
          {
            "name": "lastFundingRate",
            "docs": [
              "last funding rate in this perp market (unit is quote per base)",
              "precision: QUOTE_PRECISION"
            ],
            "type": "i64"
          },
          {
            "name": "lastFundingRateLong",
            "docs": [
              "last funding rate for longs in this perp market (unit is quote per base)",
              "precision: QUOTE_PRECISION"
            ],
            "type": "i64"
          },
          {
            "name": "lastFundingRateShort",
            "docs": [
              "last funding rate for shorts in this perp market (unit is quote per base)",
              "precision: QUOTE_PRECISION"
            ],
            "type": "i64"
          },
          {
            "name": "last24hAvgFundingRate",
            "docs": [
              "estimate of last 24h of funding rate perp market (unit is quote per base)",
              "precision: QUOTE_PRECISION"
            ],
            "type": "i64"
          },
          {
            "name": "totalFee",
            "docs": [
              "total fees collected by this perp market",
              "precision: QUOTE_PRECISION"
            ],
            "type": "i128"
          },
          {
            "name": "totalMmFee",
            "docs": [
              "total fees collected by the vAMM's bid/ask spread",
              "precision: QUOTE_PRECISION"
            ],
            "type": "i128"
          },
          {
            "name": "totalExchangeFee",
            "docs": [
              "total fees collected by exchange fee schedule",
              "precision: QUOTE_PRECISION"
            ],
            "type": "u128"
          },
          {
            "name": "totalFeeMinusDistributions",
            "docs": [
              "total fees minus any recognized upnl and pool withdraws",
              "precision: QUOTE_PRECISION"
            ],
            "type": "i128"
          },
          {
            "name": "totalFeeWithdrawn",
            "docs": [
              "sum of all fees from fee pool withdrawn to revenue pool",
              "precision: QUOTE_PRECISION"
            ],
            "type": "u128"
          },
          {
            "name": "totalLiquidationFee",
            "docs": [
              "all fees collected by market for liquidations",
              "precision: QUOTE_PRECISION"
            ],
            "type": "u128"
          },
          {
            "name": "cumulativeFundingRateLong",
            "docs": [
              "accumulated funding rate for longs since inception in market"
            ],
            "type": "i128"
          },
          {
            "name": "cumulativeFundingRateShort",
            "docs": [
              "accumulated funding rate for shorts since inception in market"
            ],
            "type": "i128"
          },
          {
            "name": "totalSocialLoss",
            "docs": [
              "accumulated social loss paid by users since inception in market"
            ],
            "type": "u128"
          },
          {
            "name": "askBaseAssetReserve",
            "docs": [
              "transformed base_asset_reserve for users going long",
              "precision: AMM_RESERVE_PRECISION"
            ],
            "type": "u128"
          },
          {
            "name": "askQuoteAssetReserve",
            "docs": [
              "transformed quote_asset_reserve for users going long",
              "precision: AMM_RESERVE_PRECISION"
            ],
            "type": "u128"
          },
          {
            "name": "bidBaseAssetReserve",
            "docs": [
              "transformed base_asset_reserve for users going short",
              "precision: AMM_RESERVE_PRECISION"
            ],
            "type": "u128"
          },
          {
            "name": "bidQuoteAssetReserve",
            "docs": [
              "transformed quote_asset_reserve for users going short",
              "precision: AMM_RESERVE_PRECISION"
            ],
            "type": "u128"
          },
          {
            "name": "lastOracleNormalisedPrice",
            "docs": [
              "the last seen oracle price partially shrunk toward the amm reserve price",
              "precision: PRICE_PRECISION"
            ],
            "type": "i64"
          },
          {
            "name": "lastOracleReservePriceSpreadPct",
            "docs": [
              "the gap between the oracle price and the reserve price = y * peg_multiplier / x"
            ],
            "type": "i64"
          },
          {
            "name": "lastBidPriceTwap",
            "docs": [
              "average estimate of bid price over funding_period",
              "precision: PRICE_PRECISION"
            ],
            "type": "u64"
          },
          {
            "name": "lastAskPriceTwap",
            "docs": [
              "average estimate of ask price over funding_period",
              "precision: PRICE_PRECISION"
            ],
            "type": "u64"
          },
          {
            "name": "lastMarkPriceTwap",
            "docs": [
              "average estimate of (bid+ask)/2 price over funding_period",
              "precision: PRICE_PRECISION"
            ],
            "type": "u64"
          },
          {
            "name": "lastMarkPriceTwap5min",
            "docs": [
              "average estimate of (bid+ask)/2 price over FIVE_MINUTES"
            ],
            "type": "u64"
          },
          {
            "name": "lastUpdateSlot",
            "docs": [
              "the last blockchain slot the amm was updated"
            ],
            "type": "u64"
          },
          {
            "name": "lastOracleConfPct",
            "docs": [
              "the pct size of the oracle confidence interval",
              "precision: PERCENTAGE_PRECISION"
            ],
            "type": "u64"
          },
          {
            "name": "netRevenueSinceLastFunding",
            "docs": [
              "the total_fee_minus_distribution change since the last funding update",
              "precision: QUOTE_PRECISION"
            ],
            "type": "i64"
          },
          {
            "name": "lastFundingRateTs",
            "docs": [
              "the last funding rate update unix_timestamp"
            ],
            "type": "i64"
          },
          {
            "name": "fundingPeriod",
            "docs": [
              "the peridocity of the funding rate updates"
            ],
            "type": "i64"
          },
          {
            "name": "orderStepSize",
            "docs": [
              "the base step size (increment) of orders",
              "precision: BASE_PRECISION"
            ],
            "type": "u64"
          },
          {
            "name": "orderTickSize",
            "docs": [
              "the price tick size of orders",
              "precision: PRICE_PRECISION"
            ],
            "type": "u64"
          },
          {
            "name": "minOrderSize",
            "docs": [
              "the minimum base size of an order",
              "precision: BASE_PRECISION"
            ],
            "type": "u64"
          },
          {
            "name": "mmOracleSlot",
            "docs": [
              "the max base size a single user can have",
              "precision: BASE_PRECISION"
            ],
            "type": "u64"
          },
          {
            "name": "volume24h",
            "docs": [
              "estimated total of volume in market",
              "QUOTE_PRECISION"
            ],
            "type": "u64"
          },
          {
            "name": "longIntensityVolume",
            "docs": [
              "the volume intensity of long fills against AMM"
            ],
            "type": "u64"
          },
          {
            "name": "shortIntensityVolume",
            "docs": [
              "the volume intensity of short fills against AMM"
            ],
            "type": "u64"
          },
          {
            "name": "lastTradeTs",
            "docs": [
              "the blockchain unix timestamp at the time of the last trade"
            ],
            "type": "i64"
          },
          {
            "name": "markStd",
            "docs": [
              "estimate of standard deviation of the fill (mark) prices",
              "precision: PRICE_PRECISION"
            ],
            "type": "u64"
          },
          {
            "name": "oracleStd",
            "docs": [
              "estimate of standard deviation of the oracle price at each update",
              "precision: PRICE_PRECISION"
            ],
            "type": "u64"
          },
          {
            "name": "lastMarkPriceTwapTs",
            "docs": [
              "the last unix_timestamp the mark twap was updated"
            ],
            "type": "i64"
          },
          {
            "name": "baseSpread",
            "docs": [
              "the minimum spread the AMM can quote. also used as step size for some spread logic increases."
            ],
            "type": "u32"
          },
          {
            "name": "maxSpread",
            "docs": [
              "the maximum spread the AMM can quote"
            ],
            "type": "u32"
          },
          {
            "name": "longSpread",
            "docs": [
              "the spread for asks vs the reserve price"
            ],
            "type": "u32"
          },
          {
            "name": "shortSpread",
            "docs": [
              "the spread for bids vs the reserve price"
            ],
            "type": "u32"
          },
          {
            "name": "mmOraclePrice",
            "docs": [
              "MM oracle price"
            ],
            "type": "i64"
          },
          {
            "name": "maxFillReserveFraction",
            "docs": [
              "the fraction of total available liquidity a single fill on the AMM can consume"
            ],
            "type": "u16"
          },
          {
            "name": "maxSlippageRatio",
            "docs": [
              "the maximum slippage a single fill on the AMM can push"
            ],
            "type": "u16"
          },
          {
            "name": "curveUpdateIntensity",
            "docs": [
              "the update intensity of AMM formulaic updates (adjusting k). 0-100"
            ],
            "type": "u8"
          },
          {
            "name": "ammJitIntensity",
            "docs": [
              "the jit intensity of AMM. larger intensity means larger participation in jit. 0 means no jit participation.",
              "(0, 100] is intensity for protocol-owned AMM. (100, 200] is intensity for user LP-owned AMM."
            ],
            "type": "u8"
          },
          {
            "name": "oracleSource",
            "docs": [
              "the oracle provider information. used to decode/scale the oracle public key"
            ],
            "type": {
              "defined": "OracleSource"
            }
          },
          {
            "name": "lastOracleValid",
            "docs": [
              "tracks whether the oracle was considered valid at the last AMM update"
            ],
            "type": "bool"
          },
          {
            "name": "targetBaseAssetAmountPerLp",
            "docs": [
              "the target value for `base_asset_amount_per_lp`, used during AMM JIT with LP split",
              "precision: BASE_PRECISION"
            ],
            "type": "i32"
          },
          {
            "name": "perLpBase",
            "docs": [
              "expo for unit of per_lp, base 10 (if per_lp_base=X, then per_lp unit is 10^X)"
            ],
            "type": "i8"
          },
          {
            "name": "takerSpeedBumpOverride",
            "docs": [
              "the override for the state.min_perp_auction_duration",
              "0 is no override, -1 is disable speed bump, 1-100 is literal speed bump"
            ],
            "type": "i8"
          },
          {
            "name": "ammSpreadAdjustment",
            "docs": [
              "signed scale amm_spread similar to fee_adjustment logic (-100 = 0, 100 = double)"
            ],
            "type": "i8"
          },
          {
            "name": "oracleSlotDelayOverride",
            "type": "i8"
          },
          {
            "name": "mmOracleSequenceId",
            "type": "u64"
          },
          {
            "name": "netUnsettledFundingPnl",
            "type": "i64"
          },
          {
            "name": "quoteAssetAmountWithUnsettledLp",
            "type": "i64"
          },
          {
            "name": "referencePriceOffset",
            "type": "i32"
          },
          {
            "name": "ammInventorySpreadAdjustment",
            "docs": [
              "signed scale amm_spread similar to fee_adjustment logic (-100 = 0, 100 = double)"
            ],
            "type": "i8"
          },
          {
            "name": "padding",
            "type": {
              "array": [
                "u8",
                11
              ]
            }
          }
        ]
      }
    },
    {
      "name": "CacheInfo",
      "type": {
        "kind": "struct",
        "fields": [
          {
            "name": "lastFeePoolTokenAmount",
            "type": "u128"
          },
          {
            "name": "lastNetPnlPoolTokenAmount",
            "type": "i128"
          },
          {
            "name": "position",
            "docs": [
              "BASE PRECISION"
            ],
            "type": "i64"
          },
          {
            "name": "slot",
            "type": "u64"
          },
          {
            "name": "maxConfidenceIntervalMultiplier",
            "type": "u64"
          },
          {
            "name": "lastOraclePriceTwap",
            "type": "i64"
          },
          {
            "name": "lastSettleAmount",
            "type": "u64"
          },
          {
            "name": "lastSettleTs",
            "type": "i64"
          },
          {
            "name": "quoteOwedFromLpPool",
            "type": "i64"
          },
          {
            "name": "oraclePrice",
            "type": "i64"
          },
          {
            "name": "oracleConfidence",
            "type": "u64"
          },
          {
            "name": "oracleDelay",
            "type": "i64"
          },
          {
            "name": "oracleSlot",
            "type": "u64"
          },
          {
            "name": "oracleSource",
            "type": "u8"
          },
          {
            "name": "padding",
            "type": {
              "array": [
                "u8",
                7
              ]
            }
          },
          {
            "name": "oracle",
            "type": "publicKey"
          }
        ]
      }
    },
    {
      "name": "AmmCacheFixed",
      "type": {
        "kind": "struct",
        "fields": [
          {
            "name": "bump",
            "type": "u8"
          },
          {
            "name": "pad",
            "type": {
              "array": [
                "u8",
                3
              ]
            }
          },
          {
            "name": "len",
            "type": "u32"
          }
        ]
      }
    },
    {
      "name": "SignedMsgOrderId",
      "type": {
        "kind": "struct",
        "fields": [
          {
            "name": "uuid",
            "type": {
              "array": [
                "u8",
                8
              ]
            }
          },
          {
            "name": "maxSlot",
            "type": "u64"
          },
          {
            "name": "orderId",
            "type": "u32"
          },
          {
            "name": "padding",
            "type": "u32"
          }
        ]
      }
    },
    {
      "name": "SignedMsgUserOrdersFixed",
      "type": {
        "kind": "struct",
        "fields": [
          {
            "name": "userPubkey",
            "type": "publicKey"
          },
          {
            "name": "padding",
            "type": "u32"
          },
          {
            "name": "len",
            "type": "u32"
          }
        ]
      }
    },
    {
      "name": "InsuranceFund",
      "type": {
        "kind": "struct",
        "fields": [
          {
            "name": "vault",
            "type": "publicKey"
          },
          {
            "name": "totalShares",
            "type": "u128"
          },
          {
            "name": "userShares",
            "type": "u128"
          },
          {
            "name": "sharesBase",
            "type": "u128"
          },
          {
            "name": "unstakingPeriod",
            "type": "i64"
          },
          {
            "name": "lastRevenueSettleTs",
            "type": "i64"
          },
          {
            "name": "revenueSettlePeriod",
            "type": "i64"
          },
          {
            "name": "totalFactor",
            "type": "u32"
          },
          {
            "name": "userFactor",
            "type": "u32"
          }
        ]
      }
    },
    {
      "name": "OracleGuardRails",
      "type": {
        "kind": "struct",
        "fields": [
          {
            "name": "priceDivergence",
            "type": {
              "defined": "PriceDivergenceGuardRails"
            }
          },
          {
            "name": "validity",
            "type": {
              "defined": "ValidityGuardRails"
            }
          }
        ]
      }
    },
    {
      "name": "PriceDivergenceGuardRails",
      "type": {
        "kind": "struct",
        "fields": [
          {
            "name": "markOraclePercentDivergence",
            "type": "u64"
          },
          {
            "name": "oracleTwap5minPercentDivergence",
            "type": "u64"
          }
        ]
      }
    },
    {
      "name": "ValidityGuardRails",
      "type": {
        "kind": "struct",
        "fields": [
          {
            "name": "slotsBeforeStaleForAmm",
            "type": "i64"
          },
          {
            "name": "slotsBeforeStaleForMargin",
            "type": "i64"
          },
          {
            "name": "confidenceIntervalMaxSize",
            "type": "u64"
          },
          {
            "name": "tooVolatileRatio",
            "type": "i64"
          }
        ]
      }
    },
    {
      "name": "FeeStructure",
      "type": {
        "kind": "struct",
        "fields": [
          {
            "name": "feeTiers",
            "type": {
              "array": [
                {
                  "defined": "FeeTier"
                },
                10
              ]
            }
          },
          {
            "name": "fillerRewardStructure",
            "type": {
              "defined": "OrderFillerRewardStructure"
            }
          },
          {
            "name": "referrerRewardEpochUpperBound",
            "type": "u64"
          },
          {
            "name": "flatFillerFee",
            "type": "u64"
          }
        ]
      }
    },
    {
      "name": "FeeTier",
      "type": {
        "kind": "struct",
        "fields": [
          {
            "name": "feeNumerator",
            "type": "u32"
          },
          {
            "name": "feeDenominator",
            "type": "u32"
          },
          {
            "name": "makerRebateNumerator",
            "type": "u32"
          },
          {
            "name": "makerRebateDenominator",
            "type": "u32"
          },
          {
            "name": "referrerRewardNumerator",
            "type": "u32"
          },
          {
            "name": "referrerRewardDenominator",
            "type": "u32"
          },
          {
            "name": "refereeFeeNumerator",
            "type": "u32"
          },
          {
            "name": "refereeFeeDenominator",
            "type": "u32"
          }
        ]
      }
    },
    {
      "name": "OrderFillerRewardStructure",
      "type": {
        "kind": "struct",
        "fields": [
          {
            "name": "rewardNumerator",
            "type": "u32"
          },
          {
            "name": "rewardDenominator",
            "type": "u32"
          },
          {
            "name": "timeBasedRewardLowerBound",
            "type": "u128"
          }
        ]
      }
    },
    {
      "name": "UserFees",
      "type": {
        "kind": "struct",
        "fields": [
          {
            "name": "totalFeePaid",
            "docs": [
              "Total taker fee paid",
              "precision: QUOTE_PRECISION"
            ],
            "type": "u64"
          },
          {
            "name": "totalFeeRebate",
            "docs": [
              "Total maker fee rebate",
              "precision: QUOTE_PRECISION"
            ],
            "type": "u64"
          },
          {
            "name": "totalTokenDiscount",
            "docs": [
              "Total discount from holding token",
              "precision: QUOTE_PRECISION"
            ],
            "type": "u64"
          },
          {
            "name": "totalRefereeDiscount",
            "docs": [
              "Total discount from being referred",
              "precision: QUOTE_PRECISION"
            ],
            "type": "u64"
          },
          {
            "name": "totalReferrerReward",
            "docs": [
              "Total reward to referrer",
              "precision: QUOTE_PRECISION"
            ],
            "type": "u64"
          },
          {
            "name": "currentEpochReferrerReward",
            "docs": [
              "Total reward to referrer this epoch",
              "precision: QUOTE_PRECISION"
            ],
            "type": "u64"
          }
        ]
      }
    },
    {
      "name": "SpotPosition",
      "type": {
        "kind": "struct",
        "fields": [
          {
            "name": "scaledBalance",
            "docs": [
              "The scaled balance of the position. To get the token amount, multiply by the cumulative deposit/borrow",
              "interest of corresponding market.",
              "precision: SPOT_BALANCE_PRECISION"
            ],
            "type": "u64"
          },
          {
            "name": "openBids",
            "docs": [
              "How many spot bids the user has open",
              "precision: token mint precision"
            ],
            "type": "i64"
          },
          {
            "name": "openAsks",
            "docs": [
              "How many spot asks the user has open",
              "precision: token mint precision"
            ],
            "type": "i64"
          },
          {
            "name": "cumulativeDeposits",
            "docs": [
              "The cumulative deposits/borrows a user has made into a market",
              "precision: token mint precision"
            ],
            "type": "i64"
          },
          {
            "name": "marketIndex",
            "docs": [
              "The market index of the corresponding spot market"
            ],
            "type": "u16"
          },
          {
            "name": "balanceType",
            "docs": [
              "Whether the position is deposit or borrow"
            ],
            "type": {
              "defined": "SpotBalanceType"
            }
          },
          {
            "name": "openOrders",
            "docs": [
              "Number of open orders"
            ],
            "type": "u8"
          },
          {
            "name": "padding",
            "type": {
              "array": [
                "u8",
                4
              ]
            }
          }
        ]
      }
    },
    {
      "name": "PerpPosition",
      "type": {
        "kind": "struct",
        "fields": [
          {
            "name": "lastCumulativeFundingRate",
            "docs": [
              "The perp market's last cumulative funding rate. Used to calculate the funding payment owed to user",
              "precision: FUNDING_RATE_PRECISION"
            ],
            "type": "i64"
          },
          {
            "name": "baseAssetAmount",
            "docs": [
              "the size of the users perp position",
              "precision: BASE_PRECISION"
            ],
            "type": "i64"
          },
          {
            "name": "quoteAssetAmount",
            "docs": [
              "Used to calculate the users pnl. Upon entry, is equal to base_asset_amount * avg entry price - fees",
              "Updated when the user open/closes position or settles pnl. Includes fees/funding",
              "precision: QUOTE_PRECISION"
            ],
            "type": "i64"
          },
          {
            "name": "quoteBreakEvenAmount",
            "docs": [
              "The amount of quote the user would need to exit their position at to break even",
              "Updated when the user open/closes position or settles pnl. Includes fees/funding",
              "precision: QUOTE_PRECISION"
            ],
            "type": "i64"
          },
          {
            "name": "quoteEntryAmount",
            "docs": [
              "The amount quote the user entered the position with. Equal to base asset amount * avg entry price",
              "Updated when the user open/closes position. Excludes fees/funding",
              "precision: QUOTE_PRECISION"
            ],
            "type": "i64"
          },
          {
            "name": "openBids",
            "docs": [
              "The amount of open bids the user has in this perp market",
              "precision: BASE_PRECISION"
            ],
            "type": "i64"
          },
          {
            "name": "openAsks",
            "docs": [
              "The amount of open asks the user has in this perp market",
              "precision: BASE_PRECISION"
            ],
            "type": "i64"
          },
          {
            "name": "settledPnl",
            "docs": [
              "The amount of pnl settled in this market since opening the position",
              "precision: QUOTE_PRECISION"
            ],
            "type": "i64"
          },
          {
            "name": "lpShares",
            "docs": [
              "The number of lp (liquidity provider) shares the user has in this perp market",
              "LP shares allow users to provide liquidity via the AMM",
              "precision: BASE_PRECISION"
            ],
            "type": "u64"
          },
          {
            "name": "lastBaseAssetAmountPerLp",
            "docs": [
              "The last base asset amount per lp the amm had",
              "Used to settle the users lp position",
              "precision: BASE_PRECISION"
            ],
            "type": "i64"
          },
          {
            "name": "lastQuoteAssetAmountPerLp",
            "docs": [
              "The last quote asset amount per lp the amm had",
              "Used to settle the users lp position",
              "precision: QUOTE_PRECISION"
            ],
            "type": "i64"
          },
          {
            "name": "remainderBaseAssetAmount",
            "docs": [
              "Settling LP position can lead to a small amount of base asset being left over smaller than step size",
              "This records that remainder so it can be settled later on",
              "precision: BASE_PRECISION"
            ],
            "type": "i32"
          },
          {
            "name": "marketIndex",
            "docs": [
              "The market index for the perp market"
            ],
            "type": "u16"
          },
          {
            "name": "openOrders",
            "docs": [
              "The number of open orders"
            ],
            "type": "u8"
          },
          {
            "name": "perLpBase",
            "type": "i8"
          }
        ]
      }
    },
    {
      "name": "Order",
      "type": {
        "kind": "struct",
        "fields": [
          {
            "name": "slot",
            "docs": [
              "The slot the order was placed"
            ],
            "type": "u64"
          },
          {
            "name": "price",
            "docs": [
              "The limit price for the order (can be 0 for market orders)",
              "For orders with an auction, this price isn't used until the auction is complete",
              "precision: PRICE_PRECISION"
            ],
            "type": "u64"
          },
          {
            "name": "baseAssetAmount",
            "docs": [
              "The size of the order",
              "precision for perps: BASE_PRECISION",
              "precision for spot: token mint precision"
            ],
            "type": "u64"
          },
          {
            "name": "baseAssetAmountFilled",
            "docs": [
              "The amount of the order filled",
              "precision for perps: BASE_PRECISION",
              "precision for spot: token mint precision"
            ],
            "type": "u64"
          },
          {
            "name": "quoteAssetAmountFilled",
            "docs": [
              "The amount of quote filled for the order",
              "precision: QUOTE_PRECISION"
            ],
            "type": "u64"
          },
          {
            "name": "triggerPrice",
            "docs": [
              "At what price the order will be triggered. Only relevant for trigger orders",
              "precision: PRICE_PRECISION"
            ],
            "type": "u64"
          },
          {
            "name": "auctionStartPrice",
            "docs": [
              "The start price for the auction. Only relevant for market/oracle orders",
              "precision: PRICE_PRECISION"
            ],
            "type": "i64"
          },
          {
            "name": "auctionEndPrice",
            "docs": [
              "The end price for the auction. Only relevant for market/oracle orders",
              "precision: PRICE_PRECISION"
            ],
            "type": "i64"
          },
          {
            "name": "maxTs",
            "docs": [
              "The time when the order will expire"
            ],
            "type": "i64"
          },
          {
            "name": "oraclePriceOffset",
            "docs": [
              "If set, the order limit price is the oracle price + this offset",
              "precision: PRICE_PRECISION"
            ],
            "type": "i32"
          },
          {
            "name": "orderId",
            "docs": [
              "The id for the order. Each users has their own order id space"
            ],
            "type": "u32"
          },
          {
            "name": "marketIndex",
            "docs": [
              "The perp/spot market index"
            ],
            "type": "u16"
          },
          {
            "name": "status",
            "docs": [
              "Whether the order is open or unused"
            ],
            "type": {
              "defined": "OrderStatus"
            }
          },
          {
            "name": "orderType",
            "docs": [
              "The type of order"
            ],
            "type": {
              "defined": "OrderType"
            }
          },
          {
            "name": "marketType",
            "docs": [
              "Whether market is spot or perp"
            ],
            "type": {
              "defined": "MarketType"
            }
          },
          {
            "name": "userOrderId",
            "docs": [
              "User generated order id. Can make it easier to place/cancel orders"
            ],
            "type": "u8"
          },
          {
            "name": "existingPositionDirection",
            "docs": [
              "What the users position was when the order was placed"
            ],
            "type": {
              "defined": "PositionDirection"
            }
          },
          {
            "name": "direction",
            "docs": [
              "Whether the user is going long or short. LONG = bid, SHORT = ask"
            ],
            "type": {
              "defined": "PositionDirection"
            }
          },
          {
            "name": "reduceOnly",
            "docs": [
              "Whether the order is allowed to only reduce position size"
            ],
            "type": "bool"
          },
          {
            "name": "postOnly",
            "docs": [
              "Whether the order must be a maker"
            ],
            "type": "bool"
          },
          {
            "name": "immediateOrCancel",
            "docs": [
              "Whether the order must be canceled the same slot it is placed"
            ],
            "type": "bool"
          },
          {
            "name": "triggerCondition",
            "docs": [
              "Whether the order is triggered above or below the trigger price. Only relevant for trigger orders"
            ],
            "type": {
              "defined": "OrderTriggerCondition"
            }
          },
          {
            "name": "auctionDuration",
            "docs": [
              "How many slots the auction lasts"
            ],
            "type": "u8"
          },
          {
            "name": "postedSlotTail",
            "docs": [
              "Last 8 bits of the slot the order was posted on-chain (not order slot for signed msg orders)"
            ],
            "type": "u8"
          },
          {
            "name": "bitFlags",
            "docs": [
              "Bitflags for further classification",
              "0: is_signed_message"
            ],
            "type": "u8"
          },
          {
            "name": "padding",
            "type": {
              "array": [
                "u8",
                1
              ]
            }
          }
        ]
      }
    },
    {
      "name": "SwapDirection",
      "type": {
        "kind": "enum",
        "variants": [
          {
            "name": "Add"
          },
          {
            "name": "Remove"
          }
        ]
      }
    },
    {
      "name": "ModifyOrderId",
      "type": {
        "kind": "enum",
        "variants": [
          {
            "name": "UserOrderId",
            "fields": [
              "u8"
            ]
          },
          {
            "name": "OrderId",
            "fields": [
              "u32"
            ]
          }
        ]
      }
    },
    {
      "name": "PositionDirection",
      "type": {
        "kind": "enum",
        "variants": [
          {
            "name": "Long"
          },
          {
            "name": "Short"
          }
        ]
      }
    },
    {
      "name": "SpotFulfillmentType",
      "type": {
        "kind": "enum",
        "variants": [
          {
            "name": "SerumV3"
          },
          {
            "name": "Match"
          },
          {
            "name": "PhoenixV1"
          },
          {
            "name": "OpenbookV2"
          }
        ]
      }
    },
    {
      "name": "SwapReduceOnly",
      "type": {
        "kind": "enum",
        "variants": [
          {
            "name": "In"
          },
          {
            "name": "Out"
          }
        ]
      }
    },
    {
      "name": "TwapPeriod",
      "type": {
        "kind": "enum",
        "variants": [
          {
            "name": "FundingPeriod"
          },
          {
            "name": "FiveMin"
          }
        ]
      }
    },
    {
      "name": "LiquidationMultiplierType",
      "type": {
        "kind": "enum",
        "variants": [
          {
            "name": "Discount"
          },
          {
            "name": "Premium"
          }
        ]
      }
    },
    {
      "name": "SettlementDirection",
      "type": {
        "kind": "enum",
        "variants": [
          {
            "name": "ToLpPool"
          },
          {
            "name": "FromLpPool"
          },
          {
            "name": "None"
          }
        ]
      }
    },
    {
      "name": "MarginRequirementType",
      "type": {
        "kind": "enum",
        "variants": [
          {
            "name": "Initial"
          },
          {
            "name": "Fill"
          },
          {
            "name": "Maintenance"
          }
        ]
      }
    },
    {
      "name": "OracleValidity",
      "type": {
        "kind": "enum",
        "variants": [
          {
            "name": "NonPositive"
          },
          {
            "name": "TooVolatile"
          },
          {
            "name": "TooUncertain"
          },
          {
            "name": "StaleForMargin"
          },
          {
            "name": "InsufficientDataPoints"
          },
          {
            "name": "StaleForAMM"
          },
          {
            "name": "Valid"
          }
        ]
      }
    },
    {
      "name": "DriftAction",
      "type": {
        "kind": "enum",
        "variants": [
          {
            "name": "UpdateFunding"
          },
          {
            "name": "SettlePnl"
          },
          {
            "name": "TriggerOrder"
          },
          {
            "name": "FillOrderMatch"
          },
          {
            "name": "FillOrderAmm"
          },
          {
            "name": "Liquidate"
          },
          {
            "name": "MarginCalc"
          },
          {
            "name": "UpdateTwap"
          },
          {
            "name": "UpdateAMMCurve"
          },
          {
            "name": "OracleOrderPrice"
          },
          {
<<<<<<< HEAD
            "name": "UpdateLpConstituentTargetBase"
          },
          {
            "name": "UpdateLpPoolAum"
          },
          {
            "name": "LpPoolSwap"
=======
            "name": "UseMMOraclePrice"
>>>>>>> c66099e0
          }
        ]
      }
    },
    {
      "name": "PositionUpdateType",
      "type": {
        "kind": "enum",
        "variants": [
          {
            "name": "Open"
          },
          {
            "name": "Increase"
          },
          {
            "name": "Reduce"
          },
          {
            "name": "Close"
          },
          {
            "name": "Flip"
          }
        ]
      }
    },
    {
      "name": "DepositExplanation",
      "type": {
        "kind": "enum",
        "variants": [
          {
            "name": "None"
          },
          {
            "name": "Transfer"
          },
          {
            "name": "Borrow"
          },
          {
            "name": "RepayBorrow"
          },
          {
            "name": "Reward"
          }
        ]
      }
    },
    {
      "name": "DepositDirection",
      "type": {
        "kind": "enum",
        "variants": [
          {
            "name": "Deposit"
          },
          {
            "name": "Withdraw"
          }
        ]
      }
    },
    {
      "name": "OrderAction",
      "type": {
        "kind": "enum",
        "variants": [
          {
            "name": "Place"
          },
          {
            "name": "Cancel"
          },
          {
            "name": "Fill"
          },
          {
            "name": "Trigger"
          },
          {
            "name": "Expire"
          }
        ]
      }
    },
    {
      "name": "OrderActionExplanation",
      "type": {
        "kind": "enum",
        "variants": [
          {
            "name": "None"
          },
          {
            "name": "InsufficientFreeCollateral"
          },
          {
            "name": "OraclePriceBreachedLimitPrice"
          },
          {
            "name": "MarketOrderFilledToLimitPrice"
          },
          {
            "name": "OrderExpired"
          },
          {
            "name": "Liquidation"
          },
          {
            "name": "OrderFilledWithAMM"
          },
          {
            "name": "OrderFilledWithAMMJit"
          },
          {
            "name": "OrderFilledWithMatch"
          },
          {
            "name": "OrderFilledWithMatchJit"
          },
          {
            "name": "MarketExpired"
          },
          {
            "name": "RiskingIncreasingOrder"
          },
          {
            "name": "ReduceOnlyOrderIncreasedPosition"
          },
          {
            "name": "OrderFillWithSerum"
          },
          {
            "name": "NoBorrowLiquidity"
          },
          {
            "name": "OrderFillWithPhoenix"
          },
          {
            "name": "OrderFilledWithAMMJitLPSplit"
          },
          {
            "name": "OrderFilledWithLPJit"
          },
          {
            "name": "DeriskLp"
          },
          {
            "name": "OrderFilledWithOpenbookV2"
          },
          {
            "name": "TransferPerpPosition"
          }
        ]
      }
    },
    {
      "name": "LPAction",
      "type": {
        "kind": "enum",
        "variants": [
          {
            "name": "AddLiquidity"
          },
          {
            "name": "RemoveLiquidity"
          },
          {
            "name": "SettleLiquidity"
          },
          {
            "name": "RemoveLiquidityDerisk"
          }
        ]
      }
    },
    {
      "name": "LiquidationType",
      "type": {
        "kind": "enum",
        "variants": [
          {
            "name": "LiquidatePerp"
          },
          {
            "name": "LiquidateSpot"
          },
          {
            "name": "LiquidateBorrowForPerpPnl"
          },
          {
            "name": "LiquidatePerpPnlForDeposit"
          },
          {
            "name": "PerpBankruptcy"
          },
          {
            "name": "SpotBankruptcy"
          }
        ]
      }
    },
    {
      "name": "SettlePnlExplanation",
      "type": {
        "kind": "enum",
        "variants": [
          {
            "name": "None"
          },
          {
            "name": "ExpiredPosition"
          }
        ]
      }
    },
    {
      "name": "StakeAction",
      "type": {
        "kind": "enum",
        "variants": [
          {
            "name": "Stake"
          },
          {
            "name": "UnstakeRequest"
          },
          {
            "name": "UnstakeCancelRequest"
          },
          {
            "name": "Unstake"
          },
          {
            "name": "UnstakeTransfer"
          },
          {
            "name": "StakeTransfer"
          }
        ]
      }
    },
    {
      "name": "FillMode",
      "type": {
        "kind": "enum",
        "variants": [
          {
            "name": "Fill"
          },
          {
            "name": "PlaceAndMake"
          },
          {
            "name": "PlaceAndTake",
            "fields": [
              "bool",
              "u8"
            ]
          },
          {
            "name": "Liquidation"
          }
        ]
      }
    },
    {
      "name": "PerpFulfillmentMethod",
      "type": {
        "kind": "enum",
        "variants": [
          {
            "name": "AMM",
            "fields": [
              {
                "option": "u64"
              }
            ]
          },
          {
            "name": "Match",
            "fields": [
              "publicKey",
              "u16",
              "u64"
            ]
          }
        ]
      }
    },
    {
      "name": "SpotFulfillmentMethod",
      "type": {
        "kind": "enum",
        "variants": [
          {
            "name": "ExternalMarket"
          },
          {
            "name": "Match",
            "fields": [
              "publicKey",
              "u16"
            ]
          }
        ]
      }
    },
    {
      "name": "WeightValidationFlags",
      "type": {
        "kind": "enum",
        "variants": [
          {
            "name": "NONE"
          },
          {
            "name": "EnforceTotalWeight100"
          },
          {
            "name": "NoNegativeWeights"
          },
          {
            "name": "NoOverweight"
          }
        ]
      }
    },
    {
      "name": "MarginCalculationMode",
      "type": {
        "kind": "enum",
        "variants": [
          {
            "name": "Standard",
            "fields": [
              {
                "name": "trackOpenOrdersFraction",
                "type": "bool"
              }
            ]
          },
          {
            "name": "Liquidation",
            "fields": [
              {
                "name": "marketToTrackMarginRequirement",
                "type": {
                  "option": {
                    "defined": "MarketIdentifier"
                  }
                }
              }
            ]
          }
        ]
      }
    },
    {
      "name": "OracleSource",
      "type": {
        "kind": "enum",
        "variants": [
          {
            "name": "Pyth"
          },
          {
            "name": "Switchboard"
          },
          {
            "name": "QuoteAsset"
          },
          {
            "name": "Pyth1K"
          },
          {
            "name": "Pyth1M"
          },
          {
            "name": "PythStableCoin"
          },
          {
            "name": "Prelaunch"
          },
          {
            "name": "PythPull"
          },
          {
            "name": "Pyth1KPull"
          },
          {
            "name": "Pyth1MPull"
          },
          {
            "name": "PythStableCoinPull"
          },
          {
            "name": "SwitchboardOnDemand"
          },
          {
            "name": "PythLazer"
          },
          {
            "name": "PythLazer1K"
          },
          {
            "name": "PythLazer1M"
          },
          {
            "name": "PythLazerStableCoin"
          }
        ]
      }
    },
    {
      "name": "OrderParamsBitFlag",
      "type": {
        "kind": "enum",
        "variants": [
          {
            "name": "ImmediateOrCancel"
          },
          {
            "name": "UpdateHighLeverageMode"
          }
        ]
      }
    },
    {
      "name": "PostOnlyParam",
      "type": {
        "kind": "enum",
        "variants": [
          {
            "name": "None"
          },
          {
            "name": "MustPostOnly"
          },
          {
            "name": "TryPostOnly"
          },
          {
            "name": "Slide"
          }
        ]
      }
    },
    {
      "name": "ModifyOrderPolicy",
      "type": {
        "kind": "enum",
        "variants": [
          {
            "name": "MustModify"
          },
          {
            "name": "ExcludePreviousFill"
          }
        ]
      }
    },
    {
      "name": "PlaceAndTakeOrderSuccessCondition",
      "type": {
        "kind": "enum",
        "variants": [
          {
            "name": "PartialFill"
          },
          {
            "name": "FullFill"
          }
        ]
      }
    },
    {
      "name": "PerpOperation",
      "type": {
        "kind": "enum",
        "variants": [
          {
            "name": "UpdateFunding"
          },
          {
            "name": "AmmFill"
          },
          {
            "name": "Fill"
          },
          {
            "name": "SettlePnl"
          },
          {
            "name": "SettlePnlWithPosition"
          },
          {
            "name": "Liquidation"
          },
          {
            "name": "AmmImmediateFill"
          }
        ]
      }
    },
    {
      "name": "SpotOperation",
      "type": {
        "kind": "enum",
        "variants": [
          {
            "name": "UpdateCumulativeInterest"
          },
          {
            "name": "Fill"
          },
          {
            "name": "Deposit"
          },
          {
            "name": "Withdraw"
          },
          {
            "name": "Liquidation"
          }
        ]
      }
    },
    {
      "name": "InsuranceFundOperation",
      "type": {
        "kind": "enum",
        "variants": [
          {
            "name": "Init"
          },
          {
            "name": "Add"
          },
          {
            "name": "RequestRemove"
          },
          {
            "name": "Remove"
          }
        ]
      }
    },
    {
      "name": "MarketStatus",
      "type": {
        "kind": "enum",
        "variants": [
          {
            "name": "Initialized"
          },
          {
            "name": "Active"
          },
          {
            "name": "FundingPaused"
          },
          {
            "name": "AmmPaused"
          },
          {
            "name": "FillPaused"
          },
          {
            "name": "WithdrawPaused"
          },
          {
            "name": "ReduceOnly"
          },
          {
            "name": "Settlement"
          },
          {
            "name": "Delisted"
          }
        ]
      }
    },
    {
      "name": "ContractType",
      "type": {
        "kind": "enum",
        "variants": [
          {
            "name": "Perpetual"
          },
          {
            "name": "Future"
          },
          {
            "name": "Prediction"
          }
        ]
      }
    },
    {
      "name": "ContractTier",
      "type": {
        "kind": "enum",
        "variants": [
          {
            "name": "A"
          },
          {
            "name": "B"
          },
          {
            "name": "C"
          },
          {
            "name": "Speculative"
          },
          {
            "name": "HighlySpeculative"
          },
          {
            "name": "Isolated"
          }
        ]
      }
    },
    {
      "name": "AMMLiquiditySplit",
      "type": {
        "kind": "enum",
        "variants": [
          {
            "name": "ProtocolOwned"
          },
          {
            "name": "LPOwned"
          },
          {
            "name": "Shared"
          }
        ]
      }
    },
    {
      "name": "AMMAvailability",
      "type": {
        "kind": "enum",
        "variants": [
          {
            "name": "Immediate"
          },
          {
            "name": "AfterMinDuration"
          },
          {
            "name": "Unavailable"
          }
        ]
      }
    },
    {
      "name": "SettlePnlMode",
      "type": {
        "kind": "enum",
        "variants": [
          {
            "name": "MustSettle"
          },
          {
            "name": "TrySettle"
          }
        ]
      }
    },
    {
      "name": "SpotBalanceType",
      "type": {
        "kind": "enum",
        "variants": [
          {
            "name": "Deposit"
          },
          {
            "name": "Borrow"
          }
        ]
      }
    },
    {
      "name": "SpotFulfillmentConfigStatus",
      "type": {
        "kind": "enum",
        "variants": [
          {
            "name": "Enabled"
          },
          {
            "name": "Disabled"
          }
        ]
      }
    },
    {
      "name": "AssetTier",
      "type": {
        "kind": "enum",
        "variants": [
          {
            "name": "Collateral"
          },
          {
            "name": "Protected"
          },
          {
            "name": "Cross"
          },
          {
            "name": "Isolated"
          },
          {
            "name": "Unlisted"
          }
        ]
      }
    },
    {
      "name": "TokenProgramFlag",
      "type": {
        "kind": "enum",
        "variants": [
          {
            "name": "Token2022"
          },
          {
            "name": "TransferHook"
          }
        ]
      }
    },
    {
      "name": "ExchangeStatus",
      "type": {
        "kind": "enum",
        "variants": [
          {
            "name": "DepositPaused"
          },
          {
            "name": "WithdrawPaused"
          },
          {
            "name": "AmmPaused"
          },
          {
            "name": "FillPaused"
          },
          {
            "name": "LiqPaused"
          },
          {
            "name": "FundingPaused"
          },
          {
            "name": "SettlePnlPaused"
          },
          {
            "name": "AmmImmediateFillPaused"
          }
        ]
      }
    },
    {
      "name": "UserStatus",
      "type": {
        "kind": "enum",
        "variants": [
          {
            "name": "BeingLiquidated"
          },
          {
            "name": "Bankrupt"
          },
          {
            "name": "ReduceOnly"
          },
          {
            "name": "AdvancedLp"
          },
          {
            "name": "ProtectedMakerOrders"
          }
        ]
      }
    },
    {
      "name": "AssetType",
      "type": {
        "kind": "enum",
        "variants": [
          {
            "name": "Base"
          },
          {
            "name": "Quote"
          }
        ]
      }
    },
    {
      "name": "OrderStatus",
      "type": {
        "kind": "enum",
        "variants": [
          {
            "name": "Init"
          },
          {
            "name": "Open"
          },
          {
            "name": "Filled"
          },
          {
            "name": "Canceled"
          }
        ]
      }
    },
    {
      "name": "OrderType",
      "type": {
        "kind": "enum",
        "variants": [
          {
            "name": "Market"
          },
          {
            "name": "Limit"
          },
          {
            "name": "TriggerMarket"
          },
          {
            "name": "TriggerLimit"
          },
          {
            "name": "Oracle"
          }
        ]
      }
    },
    {
      "name": "OrderTriggerCondition",
      "type": {
        "kind": "enum",
        "variants": [
          {
            "name": "Above"
          },
          {
            "name": "Below"
          },
          {
            "name": "TriggeredAbove"
          },
          {
            "name": "TriggeredBelow"
          }
        ]
      }
    },
    {
      "name": "MarketType",
      "type": {
        "kind": "enum",
        "variants": [
          {
            "name": "Spot"
          },
          {
            "name": "Perp"
          }
        ]
      }
    },
    {
      "name": "OrderBitFlag",
      "type": {
        "kind": "enum",
        "variants": [
          {
            "name": "SignedMessage"
          },
          {
            "name": "OracleTriggerMarket"
          },
          {
            "name": "SafeTriggerOrder"
          }
        ]
      }
    },
    {
      "name": "ReferrerStatus",
      "type": {
        "kind": "enum",
        "variants": [
          {
            "name": "IsReferrer"
          },
          {
            "name": "IsReferred"
          }
        ]
      }
    },
    {
      "name": "MarginMode",
      "type": {
        "kind": "enum",
        "variants": [
          {
            "name": "Default"
          },
          {
            "name": "HighLeverage"
          },
          {
            "name": "HighLeverageMaintenance"
          }
        ]
      }
    },
    {
      "name": "FuelOverflowStatus",
      "type": {
        "kind": "enum",
        "variants": [
          {
            "name": "Exists"
          }
        ]
      }
    },
    {
      "name": "SignatureVerificationError",
      "type": {
        "kind": "enum",
        "variants": [
          {
            "name": "InvalidEd25519InstructionProgramId"
          },
          {
            "name": "InvalidEd25519InstructionDataLength"
          },
          {
            "name": "InvalidSignatureIndex"
          },
          {
            "name": "InvalidSignatureOffset"
          },
          {
            "name": "InvalidPublicKeyOffset"
          },
          {
            "name": "InvalidMessageOffset"
          },
          {
            "name": "InvalidMessageDataSize"
          },
          {
            "name": "InvalidInstructionIndex"
          },
          {
            "name": "MessageOffsetOverflow"
          },
          {
            "name": "InvalidMessageHex"
          },
          {
            "name": "InvalidMessageData"
          },
          {
            "name": "LoadInstructionAtFailed"
          }
        ]
      }
    }
  ],
  "events": [
    {
      "name": "NewUserRecord",
      "fields": [
        {
          "name": "ts",
          "type": "i64",
          "index": false
        },
        {
          "name": "userAuthority",
          "type": "publicKey",
          "index": false
        },
        {
          "name": "user",
          "type": "publicKey",
          "index": false
        },
        {
          "name": "subAccountId",
          "type": "u16",
          "index": false
        },
        {
          "name": "name",
          "type": {
            "array": [
              "u8",
              32
            ]
          },
          "index": false
        },
        {
          "name": "referrer",
          "type": "publicKey",
          "index": false
        }
      ]
    },
    {
      "name": "DepositRecord",
      "fields": [
        {
          "name": "ts",
          "type": "i64",
          "index": false
        },
        {
          "name": "userAuthority",
          "type": "publicKey",
          "index": false
        },
        {
          "name": "user",
          "type": "publicKey",
          "index": false
        },
        {
          "name": "direction",
          "type": {
            "defined": "DepositDirection"
          },
          "index": false
        },
        {
          "name": "depositRecordId",
          "type": "u64",
          "index": false
        },
        {
          "name": "amount",
          "type": "u64",
          "index": false
        },
        {
          "name": "marketIndex",
          "type": "u16",
          "index": false
        },
        {
          "name": "oraclePrice",
          "type": "i64",
          "index": false
        },
        {
          "name": "marketDepositBalance",
          "type": "u128",
          "index": false
        },
        {
          "name": "marketWithdrawBalance",
          "type": "u128",
          "index": false
        },
        {
          "name": "marketCumulativeDepositInterest",
          "type": "u128",
          "index": false
        },
        {
          "name": "marketCumulativeBorrowInterest",
          "type": "u128",
          "index": false
        },
        {
          "name": "totalDepositsAfter",
          "type": "u64",
          "index": false
        },
        {
          "name": "totalWithdrawsAfter",
          "type": "u64",
          "index": false
        },
        {
          "name": "explanation",
          "type": {
            "defined": "DepositExplanation"
          },
          "index": false
        },
        {
          "name": "transferUser",
          "type": {
            "option": "publicKey"
          },
          "index": false
        }
      ]
    },
    {
      "name": "SpotInterestRecord",
      "fields": [
        {
          "name": "ts",
          "type": "i64",
          "index": false
        },
        {
          "name": "marketIndex",
          "type": "u16",
          "index": false
        },
        {
          "name": "depositBalance",
          "type": "u128",
          "index": false
        },
        {
          "name": "cumulativeDepositInterest",
          "type": "u128",
          "index": false
        },
        {
          "name": "borrowBalance",
          "type": "u128",
          "index": false
        },
        {
          "name": "cumulativeBorrowInterest",
          "type": "u128",
          "index": false
        },
        {
          "name": "optimalUtilization",
          "type": "u32",
          "index": false
        },
        {
          "name": "optimalBorrowRate",
          "type": "u32",
          "index": false
        },
        {
          "name": "maxBorrowRate",
          "type": "u32",
          "index": false
        }
      ]
    },
    {
      "name": "FundingPaymentRecord",
      "fields": [
        {
          "name": "ts",
          "type": "i64",
          "index": false
        },
        {
          "name": "userAuthority",
          "type": "publicKey",
          "index": false
        },
        {
          "name": "user",
          "type": "publicKey",
          "index": false
        },
        {
          "name": "marketIndex",
          "type": "u16",
          "index": false
        },
        {
          "name": "fundingPayment",
          "type": "i64",
          "index": false
        },
        {
          "name": "baseAssetAmount",
          "type": "i64",
          "index": false
        },
        {
          "name": "userLastCumulativeFunding",
          "type": "i64",
          "index": false
        },
        {
          "name": "ammCumulativeFundingLong",
          "type": "i128",
          "index": false
        },
        {
          "name": "ammCumulativeFundingShort",
          "type": "i128",
          "index": false
        }
      ]
    },
    {
      "name": "FundingRateRecord",
      "fields": [
        {
          "name": "ts",
          "type": "i64",
          "index": false
        },
        {
          "name": "recordId",
          "type": "u64",
          "index": false
        },
        {
          "name": "marketIndex",
          "type": "u16",
          "index": false
        },
        {
          "name": "fundingRate",
          "type": "i64",
          "index": false
        },
        {
          "name": "fundingRateLong",
          "type": "i128",
          "index": false
        },
        {
          "name": "fundingRateShort",
          "type": "i128",
          "index": false
        },
        {
          "name": "cumulativeFundingRateLong",
          "type": "i128",
          "index": false
        },
        {
          "name": "cumulativeFundingRateShort",
          "type": "i128",
          "index": false
        },
        {
          "name": "oraclePriceTwap",
          "type": "i64",
          "index": false
        },
        {
          "name": "markPriceTwap",
          "type": "u64",
          "index": false
        },
        {
          "name": "periodRevenue",
          "type": "i64",
          "index": false
        },
        {
          "name": "baseAssetAmountWithAmm",
          "type": "i128",
          "index": false
        },
        {
          "name": "baseAssetAmountWithUnsettledLp",
          "type": "i128",
          "index": false
        }
      ]
    },
    {
      "name": "CurveRecord",
      "fields": [
        {
          "name": "ts",
          "type": "i64",
          "index": false
        },
        {
          "name": "recordId",
          "type": "u64",
          "index": false
        },
        {
          "name": "pegMultiplierBefore",
          "type": "u128",
          "index": false
        },
        {
          "name": "baseAssetReserveBefore",
          "type": "u128",
          "index": false
        },
        {
          "name": "quoteAssetReserveBefore",
          "type": "u128",
          "index": false
        },
        {
          "name": "sqrtKBefore",
          "type": "u128",
          "index": false
        },
        {
          "name": "pegMultiplierAfter",
          "type": "u128",
          "index": false
        },
        {
          "name": "baseAssetReserveAfter",
          "type": "u128",
          "index": false
        },
        {
          "name": "quoteAssetReserveAfter",
          "type": "u128",
          "index": false
        },
        {
          "name": "sqrtKAfter",
          "type": "u128",
          "index": false
        },
        {
          "name": "baseAssetAmountLong",
          "type": "u128",
          "index": false
        },
        {
          "name": "baseAssetAmountShort",
          "type": "u128",
          "index": false
        },
        {
          "name": "baseAssetAmountWithAmm",
          "type": "i128",
          "index": false
        },
        {
          "name": "totalFee",
          "type": "i128",
          "index": false
        },
        {
          "name": "totalFeeMinusDistributions",
          "type": "i128",
          "index": false
        },
        {
          "name": "adjustmentCost",
          "type": "i128",
          "index": false
        },
        {
          "name": "oraclePrice",
          "type": "i64",
          "index": false
        },
        {
          "name": "fillRecord",
          "type": "u128",
          "index": false
        },
        {
          "name": "numberOfUsers",
          "type": "u32",
          "index": false
        },
        {
          "name": "marketIndex",
          "type": "u16",
          "index": false
        }
      ]
    },
    {
      "name": "SignedMsgOrderRecord",
      "fields": [
        {
          "name": "user",
          "type": "publicKey",
          "index": false
        },
        {
          "name": "hash",
          "type": "string",
          "index": false
        },
        {
          "name": "matchingOrderParams",
          "type": {
            "defined": "OrderParams"
          },
          "index": false
        },
        {
          "name": "userOrderId",
          "type": "u32",
          "index": false
        },
        {
          "name": "signedMsgOrderMaxSlot",
          "type": "u64",
          "index": false
        },
        {
          "name": "signedMsgOrderUuid",
          "type": {
            "array": [
              "u8",
              8
            ]
          },
          "index": false
        },
        {
          "name": "ts",
          "type": "i64",
          "index": false
        }
      ]
    },
    {
      "name": "OrderRecord",
      "fields": [
        {
          "name": "ts",
          "type": "i64",
          "index": false
        },
        {
          "name": "user",
          "type": "publicKey",
          "index": false
        },
        {
          "name": "order",
          "type": {
            "defined": "Order"
          },
          "index": false
        }
      ]
    },
    {
      "name": "OrderActionRecord",
      "fields": [
        {
          "name": "ts",
          "type": "i64",
          "index": false
        },
        {
          "name": "action",
          "type": {
            "defined": "OrderAction"
          },
          "index": false
        },
        {
          "name": "actionExplanation",
          "type": {
            "defined": "OrderActionExplanation"
          },
          "index": false
        },
        {
          "name": "marketIndex",
          "type": "u16",
          "index": false
        },
        {
          "name": "marketType",
          "type": {
            "defined": "MarketType"
          },
          "index": false
        },
        {
          "name": "filler",
          "type": {
            "option": "publicKey"
          },
          "index": false
        },
        {
          "name": "fillerReward",
          "type": {
            "option": "u64"
          },
          "index": false
        },
        {
          "name": "fillRecordId",
          "type": {
            "option": "u64"
          },
          "index": false
        },
        {
          "name": "baseAssetAmountFilled",
          "type": {
            "option": "u64"
          },
          "index": false
        },
        {
          "name": "quoteAssetAmountFilled",
          "type": {
            "option": "u64"
          },
          "index": false
        },
        {
          "name": "takerFee",
          "type": {
            "option": "u64"
          },
          "index": false
        },
        {
          "name": "makerFee",
          "type": {
            "option": "i64"
          },
          "index": false
        },
        {
          "name": "referrerReward",
          "type": {
            "option": "u32"
          },
          "index": false
        },
        {
          "name": "quoteAssetAmountSurplus",
          "type": {
            "option": "i64"
          },
          "index": false
        },
        {
          "name": "spotFulfillmentMethodFee",
          "type": {
            "option": "u64"
          },
          "index": false
        },
        {
          "name": "taker",
          "type": {
            "option": "publicKey"
          },
          "index": false
        },
        {
          "name": "takerOrderId",
          "type": {
            "option": "u32"
          },
          "index": false
        },
        {
          "name": "takerOrderDirection",
          "type": {
            "option": {
              "defined": "PositionDirection"
            }
          },
          "index": false
        },
        {
          "name": "takerOrderBaseAssetAmount",
          "type": {
            "option": "u64"
          },
          "index": false
        },
        {
          "name": "takerOrderCumulativeBaseAssetAmountFilled",
          "type": {
            "option": "u64"
          },
          "index": false
        },
        {
          "name": "takerOrderCumulativeQuoteAssetAmountFilled",
          "type": {
            "option": "u64"
          },
          "index": false
        },
        {
          "name": "maker",
          "type": {
            "option": "publicKey"
          },
          "index": false
        },
        {
          "name": "makerOrderId",
          "type": {
            "option": "u32"
          },
          "index": false
        },
        {
          "name": "makerOrderDirection",
          "type": {
            "option": {
              "defined": "PositionDirection"
            }
          },
          "index": false
        },
        {
          "name": "makerOrderBaseAssetAmount",
          "type": {
            "option": "u64"
          },
          "index": false
        },
        {
          "name": "makerOrderCumulativeBaseAssetAmountFilled",
          "type": {
            "option": "u64"
          },
          "index": false
        },
        {
          "name": "makerOrderCumulativeQuoteAssetAmountFilled",
          "type": {
            "option": "u64"
          },
          "index": false
        },
        {
          "name": "oraclePrice",
          "type": "i64",
          "index": false
        },
        {
          "name": "bitFlags",
          "type": "u8",
          "index": false
        },
        {
          "name": "takerExistingQuoteEntryAmount",
          "type": {
            "option": "u64"
          },
          "index": false
        },
        {
          "name": "takerExistingBaseAssetAmount",
          "type": {
            "option": "u64"
          },
          "index": false
        },
        {
          "name": "makerExistingQuoteEntryAmount",
          "type": {
            "option": "u64"
          },
          "index": false
        },
        {
          "name": "makerExistingBaseAssetAmount",
          "type": {
            "option": "u64"
          },
          "index": false
        }
      ]
    },
    {
      "name": "LPRecord",
      "fields": [
        {
          "name": "ts",
          "type": "i64",
          "index": false
        },
        {
          "name": "user",
          "type": "publicKey",
          "index": false
        },
        {
          "name": "action",
          "type": {
            "defined": "LPAction"
          },
          "index": false
        },
        {
          "name": "nShares",
          "type": "u64",
          "index": false
        },
        {
          "name": "marketIndex",
          "type": "u16",
          "index": false
        },
        {
          "name": "deltaBaseAssetAmount",
          "type": "i64",
          "index": false
        },
        {
          "name": "deltaQuoteAssetAmount",
          "type": "i64",
          "index": false
        },
        {
          "name": "pnl",
          "type": "i64",
          "index": false
        }
      ]
    },
    {
      "name": "LiquidationRecord",
      "fields": [
        {
          "name": "ts",
          "type": "i64",
          "index": false
        },
        {
          "name": "liquidationType",
          "type": {
            "defined": "LiquidationType"
          },
          "index": false
        },
        {
          "name": "user",
          "type": "publicKey",
          "index": false
        },
        {
          "name": "liquidator",
          "type": "publicKey",
          "index": false
        },
        {
          "name": "marginRequirement",
          "type": "u128",
          "index": false
        },
        {
          "name": "totalCollateral",
          "type": "i128",
          "index": false
        },
        {
          "name": "marginFreed",
          "type": "u64",
          "index": false
        },
        {
          "name": "liquidationId",
          "type": "u16",
          "index": false
        },
        {
          "name": "bankrupt",
          "type": "bool",
          "index": false
        },
        {
          "name": "canceledOrderIds",
          "type": {
            "vec": "u32"
          },
          "index": false
        },
        {
          "name": "liquidatePerp",
          "type": {
            "defined": "LiquidatePerpRecord"
          },
          "index": false
        },
        {
          "name": "liquidateSpot",
          "type": {
            "defined": "LiquidateSpotRecord"
          },
          "index": false
        },
        {
          "name": "liquidateBorrowForPerpPnl",
          "type": {
            "defined": "LiquidateBorrowForPerpPnlRecord"
          },
          "index": false
        },
        {
          "name": "liquidatePerpPnlForDeposit",
          "type": {
            "defined": "LiquidatePerpPnlForDepositRecord"
          },
          "index": false
        },
        {
          "name": "perpBankruptcy",
          "type": {
            "defined": "PerpBankruptcyRecord"
          },
          "index": false
        },
        {
          "name": "spotBankruptcy",
          "type": {
            "defined": "SpotBankruptcyRecord"
          },
          "index": false
        }
      ]
    },
    {
      "name": "SettlePnlRecord",
      "fields": [
        {
          "name": "ts",
          "type": "i64",
          "index": false
        },
        {
          "name": "user",
          "type": "publicKey",
          "index": false
        },
        {
          "name": "marketIndex",
          "type": "u16",
          "index": false
        },
        {
          "name": "pnl",
          "type": "i128",
          "index": false
        },
        {
          "name": "baseAssetAmount",
          "type": "i64",
          "index": false
        },
        {
          "name": "quoteAssetAmountAfter",
          "type": "i64",
          "index": false
        },
        {
          "name": "quoteEntryAmount",
          "type": "i64",
          "index": false
        },
        {
          "name": "settlePrice",
          "type": "i64",
          "index": false
        },
        {
          "name": "explanation",
          "type": {
            "defined": "SettlePnlExplanation"
          },
          "index": false
        }
      ]
    },
    {
      "name": "InsuranceFundRecord",
      "fields": [
        {
          "name": "ts",
          "type": "i64",
          "index": false
        },
        {
          "name": "spotMarketIndex",
          "type": "u16",
          "index": false
        },
        {
          "name": "perpMarketIndex",
          "type": "u16",
          "index": false
        },
        {
          "name": "userIfFactor",
          "type": "u32",
          "index": false
        },
        {
          "name": "totalIfFactor",
          "type": "u32",
          "index": false
        },
        {
          "name": "vaultAmountBefore",
          "type": "u64",
          "index": false
        },
        {
          "name": "insuranceVaultAmountBefore",
          "type": "u64",
          "index": false
        },
        {
          "name": "totalIfSharesBefore",
          "type": "u128",
          "index": false
        },
        {
          "name": "totalIfSharesAfter",
          "type": "u128",
          "index": false
        },
        {
          "name": "amount",
          "type": "i64",
          "index": false
        }
      ]
    },
    {
      "name": "InsuranceFundStakeRecord",
      "fields": [
        {
          "name": "ts",
          "type": "i64",
          "index": false
        },
        {
          "name": "userAuthority",
          "type": "publicKey",
          "index": false
        },
        {
          "name": "action",
          "type": {
            "defined": "StakeAction"
          },
          "index": false
        },
        {
          "name": "amount",
          "type": "u64",
          "index": false
        },
        {
          "name": "marketIndex",
          "type": "u16",
          "index": false
        },
        {
          "name": "insuranceVaultAmountBefore",
          "type": "u64",
          "index": false
        },
        {
          "name": "ifSharesBefore",
          "type": "u128",
          "index": false
        },
        {
          "name": "userIfSharesBefore",
          "type": "u128",
          "index": false
        },
        {
          "name": "totalIfSharesBefore",
          "type": "u128",
          "index": false
        },
        {
          "name": "ifSharesAfter",
          "type": "u128",
          "index": false
        },
        {
          "name": "userIfSharesAfter",
          "type": "u128",
          "index": false
        },
        {
          "name": "totalIfSharesAfter",
          "type": "u128",
          "index": false
        }
      ]
    },
    {
      "name": "InsuranceFundSwapRecord",
      "fields": [
        {
          "name": "rebalanceConfig",
          "type": "publicKey",
          "index": false
        },
        {
          "name": "inIfTotalSharesBefore",
          "type": "u128",
          "index": false
        },
        {
          "name": "outIfTotalSharesBefore",
          "type": "u128",
          "index": false
        },
        {
          "name": "inIfUserSharesBefore",
          "type": "u128",
          "index": false
        },
        {
          "name": "outIfUserSharesBefore",
          "type": "u128",
          "index": false
        },
        {
          "name": "inIfTotalSharesAfter",
          "type": "u128",
          "index": false
        },
        {
          "name": "outIfTotalSharesAfter",
          "type": "u128",
          "index": false
        },
        {
          "name": "inIfUserSharesAfter",
          "type": "u128",
          "index": false
        },
        {
          "name": "outIfUserSharesAfter",
          "type": "u128",
          "index": false
        },
        {
          "name": "ts",
          "type": "i64",
          "index": false
        },
        {
          "name": "inAmount",
          "type": "u64",
          "index": false
        },
        {
          "name": "outAmount",
          "type": "u64",
          "index": false
        },
        {
          "name": "outOraclePrice",
          "type": "u64",
          "index": false
        },
        {
          "name": "outOraclePriceTwap",
          "type": "i64",
          "index": false
        },
        {
          "name": "inVaultAmountBefore",
          "type": "u64",
          "index": false
        },
        {
          "name": "outVaultAmountBefore",
          "type": "u64",
          "index": false
        },
        {
          "name": "inFundVaultAmountAfter",
          "type": "u64",
          "index": false
        },
        {
          "name": "outFundVaultAmountAfter",
          "type": "u64",
          "index": false
        },
        {
          "name": "inMarketIndex",
          "type": "u16",
          "index": false
        },
        {
          "name": "outMarketIndex",
          "type": "u16",
          "index": false
        }
      ]
    },
    {
      "name": "TransferProtocolIfSharesToRevenuePoolRecord",
      "fields": [
        {
          "name": "ts",
          "type": "i64",
          "index": false
        },
        {
          "name": "marketIndex",
          "type": "u16",
          "index": false
        },
        {
          "name": "amount",
          "type": "u64",
          "index": false
        },
        {
          "name": "shares",
          "type": "u128",
          "index": false
        },
        {
          "name": "ifVaultAmountBefore",
          "type": "u64",
          "index": false
        },
        {
          "name": "protocolSharesBefore",
          "type": "u128",
          "index": false
        },
        {
          "name": "transferAmount",
          "type": "u64",
          "index": false
        }
      ]
    },
    {
      "name": "SwapRecord",
      "fields": [
        {
          "name": "ts",
          "type": "i64",
          "index": false
        },
        {
          "name": "user",
          "type": "publicKey",
          "index": false
        },
        {
          "name": "amountOut",
          "type": "u64",
          "index": false
        },
        {
          "name": "amountIn",
          "type": "u64",
          "index": false
        },
        {
          "name": "outMarketIndex",
          "type": "u16",
          "index": false
        },
        {
          "name": "inMarketIndex",
          "type": "u16",
          "index": false
        },
        {
          "name": "outOraclePrice",
          "type": "i64",
          "index": false
        },
        {
          "name": "inOraclePrice",
          "type": "i64",
          "index": false
        },
        {
          "name": "fee",
          "type": "u64",
          "index": false
        }
      ]
    },
    {
      "name": "SpotMarketVaultDepositRecord",
      "fields": [
        {
          "name": "ts",
          "type": "i64",
          "index": false
        },
        {
          "name": "marketIndex",
          "type": "u16",
          "index": false
        },
        {
          "name": "depositBalance",
          "type": "u128",
          "index": false
        },
        {
          "name": "cumulativeDepositInterestBefore",
          "type": "u128",
          "index": false
        },
        {
          "name": "cumulativeDepositInterestAfter",
          "type": "u128",
          "index": false
        },
        {
          "name": "depositTokenAmountBefore",
          "type": "u64",
          "index": false
        },
        {
          "name": "amount",
          "type": "u64",
          "index": false
        }
      ]
    },
    {
      "name": "DeleteUserRecord",
      "fields": [
        {
          "name": "ts",
          "type": "i64",
          "index": false
        },
        {
          "name": "userAuthority",
          "type": "publicKey",
          "index": false
        },
        {
          "name": "user",
          "type": "publicKey",
          "index": false
        },
        {
          "name": "subAccountId",
          "type": "u16",
          "index": false
        },
        {
          "name": "keeper",
          "type": {
            "option": "publicKey"
          },
          "index": false
        }
      ]
    },
    {
      "name": "FuelSweepRecord",
      "fields": [
        {
          "name": "ts",
          "type": "i64",
          "index": false
        },
        {
          "name": "authority",
          "type": "publicKey",
          "index": false
        },
        {
          "name": "userStatsFuelInsurance",
          "type": "u32",
          "index": false
        },
        {
          "name": "userStatsFuelDeposits",
          "type": "u32",
          "index": false
        },
        {
          "name": "userStatsFuelBorrows",
          "type": "u32",
          "index": false
        },
        {
          "name": "userStatsFuelPositions",
          "type": "u32",
          "index": false
        },
        {
          "name": "userStatsFuelTaker",
          "type": "u32",
          "index": false
        },
        {
          "name": "userStatsFuelMaker",
          "type": "u32",
          "index": false
        },
        {
          "name": "fuelOverflowFuelInsurance",
          "type": "u128",
          "index": false
        },
        {
          "name": "fuelOverflowFuelDeposits",
          "type": "u128",
          "index": false
        },
        {
          "name": "fuelOverflowFuelBorrows",
          "type": "u128",
          "index": false
        },
        {
          "name": "fuelOverflowFuelPositions",
          "type": "u128",
          "index": false
        },
        {
          "name": "fuelOverflowFuelTaker",
          "type": "u128",
          "index": false
        },
        {
          "name": "fuelOverflowFuelMaker",
          "type": "u128",
          "index": false
        }
      ]
    },
    {
      "name": "FuelSeasonRecord",
      "fields": [
        {
          "name": "ts",
          "type": "i64",
          "index": false
        },
        {
          "name": "authority",
          "type": "publicKey",
          "index": false
        },
        {
          "name": "fuelInsurance",
          "type": "u128",
          "index": false
        },
        {
          "name": "fuelDeposits",
          "type": "u128",
          "index": false
        },
        {
          "name": "fuelBorrows",
          "type": "u128",
          "index": false
        },
        {
          "name": "fuelPositions",
          "type": "u128",
          "index": false
        },
        {
          "name": "fuelTaker",
          "type": "u128",
          "index": false
        },
        {
          "name": "fuelMaker",
          "type": "u128",
          "index": false
        },
        {
          "name": "fuelTotal",
          "type": "u128",
          "index": false
        }
      ]
    },
    {
      "name": "LPSwapRecord",
      "fields": [
        {
          "name": "ts",
          "type": "i64",
          "index": false
        },
        {
          "name": "slot",
          "type": "u64",
          "index": false
        },
        {
          "name": "authority",
          "type": "publicKey",
          "index": false
        },
        {
          "name": "outAmount",
          "type": "u128",
          "index": false
        },
        {
          "name": "inAmount",
          "type": "u128",
          "index": false
        },
        {
          "name": "outFee",
          "type": "i128",
          "index": false
        },
        {
          "name": "inFee",
          "type": "i128",
          "index": false
        },
        {
          "name": "outSpotMarketIndex",
          "type": "u16",
          "index": false
        },
        {
          "name": "inSpotMarketIndex",
          "type": "u16",
          "index": false
        },
        {
          "name": "outConstituentIndex",
          "type": "u16",
          "index": false
        },
        {
          "name": "inConstituentIndex",
          "type": "u16",
          "index": false
        },
        {
          "name": "outOraclePrice",
          "type": "i64",
          "index": false
        },
        {
          "name": "inOraclePrice",
          "type": "i64",
          "index": false
        },
        {
          "name": "lastAum",
          "type": "u128",
          "index": false
        },
        {
          "name": "lastAumSlot",
          "type": "u64",
          "index": false
        },
        {
          "name": "inMarketCurrentWeight",
          "type": "i64",
          "index": false
        },
        {
          "name": "outMarketCurrentWeight",
          "type": "i64",
          "index": false
        },
        {
          "name": "inMarketTargetWeight",
          "type": "i64",
          "index": false
        },
        {
          "name": "outMarketTargetWeight",
          "type": "i64",
          "index": false
        },
        {
          "name": "inSwapId",
          "type": "u64",
          "index": false
        },
        {
          "name": "outSwapId",
          "type": "u64",
          "index": false
        }
      ]
    },
    {
      "name": "LPMintRedeemRecord",
      "fields": [
        {
          "name": "ts",
          "type": "i64",
          "index": false
        },
        {
          "name": "slot",
          "type": "u64",
          "index": false
        },
        {
          "name": "authority",
          "type": "publicKey",
          "index": false
        },
        {
          "name": "description",
          "type": "u8",
          "index": false
        },
        {
          "name": "amount",
          "type": "u128",
          "index": false
        },
        {
          "name": "fee",
          "type": "i128",
          "index": false
        },
        {
          "name": "spotMarketIndex",
          "type": "u16",
          "index": false
        },
        {
          "name": "constituentIndex",
          "type": "u16",
          "index": false
        },
        {
          "name": "oraclePrice",
          "type": "i64",
          "index": false
        },
        {
          "name": "mint",
          "type": "publicKey",
          "index": false
        },
        {
          "name": "lpAmount",
          "type": "u64",
          "index": false
        },
        {
          "name": "lpFee",
          "type": "i64",
          "index": false
        },
        {
          "name": "lpPrice",
          "type": "u128",
          "index": false
        },
        {
          "name": "mintRedeemId",
          "type": "u64",
          "index": false
        },
        {
          "name": "lastAum",
          "type": "u128",
          "index": false
        },
        {
          "name": "lastAumSlot",
          "type": "u64",
          "index": false
        },
        {
          "name": "inMarketCurrentWeight",
          "type": "i64",
          "index": false
        },
        {
          "name": "inMarketTargetWeight",
          "type": "i64",
          "index": false
        }
      ]
    }
  ],
  "errors": [
    {
      "code": 6000,
      "name": "InvalidSpotMarketAuthority",
      "msg": "Invalid Spot Market Authority"
    },
    {
      "code": 6001,
      "name": "InvalidInsuranceFundAuthority",
      "msg": "Clearing house not insurance fund authority"
    },
    {
      "code": 6002,
      "name": "InsufficientDeposit",
      "msg": "Insufficient deposit"
    },
    {
      "code": 6003,
      "name": "InsufficientCollateral",
      "msg": "Insufficient collateral"
    },
    {
      "code": 6004,
      "name": "SufficientCollateral",
      "msg": "Sufficient collateral"
    },
    {
      "code": 6005,
      "name": "MaxNumberOfPositions",
      "msg": "Max number of positions taken"
    },
    {
      "code": 6006,
      "name": "AdminControlsPricesDisabled",
      "msg": "Admin Controls Prices Disabled"
    },
    {
      "code": 6007,
      "name": "MarketDelisted",
      "msg": "Market Delisted"
    },
    {
      "code": 6008,
      "name": "MarketIndexAlreadyInitialized",
      "msg": "Market Index Already Initialized"
    },
    {
      "code": 6009,
      "name": "UserAccountAndUserPositionsAccountMismatch",
      "msg": "User Account And User Positions Account Mismatch"
    },
    {
      "code": 6010,
      "name": "UserHasNoPositionInMarket",
      "msg": "User Has No Position In Market"
    },
    {
      "code": 6011,
      "name": "InvalidInitialPeg",
      "msg": "Invalid Initial Peg"
    },
    {
      "code": 6012,
      "name": "InvalidRepegRedundant",
      "msg": "AMM repeg already configured with amt given"
    },
    {
      "code": 6013,
      "name": "InvalidRepegDirection",
      "msg": "AMM repeg incorrect repeg direction"
    },
    {
      "code": 6014,
      "name": "InvalidRepegProfitability",
      "msg": "AMM repeg out of bounds pnl"
    },
    {
      "code": 6015,
      "name": "SlippageOutsideLimit",
      "msg": "Slippage Outside Limit Price"
    },
    {
      "code": 6016,
      "name": "OrderSizeTooSmall",
      "msg": "Order Size Too Small"
    },
    {
      "code": 6017,
      "name": "InvalidUpdateK",
      "msg": "Price change too large when updating K"
    },
    {
      "code": 6018,
      "name": "AdminWithdrawTooLarge",
      "msg": "Admin tried to withdraw amount larger than fees collected"
    },
    {
      "code": 6019,
      "name": "MathError",
      "msg": "Math Error"
    },
    {
      "code": 6020,
      "name": "BnConversionError",
      "msg": "Conversion to u128/u64 failed with an overflow or underflow"
    },
    {
      "code": 6021,
      "name": "ClockUnavailable",
      "msg": "Clock unavailable"
    },
    {
      "code": 6022,
      "name": "UnableToLoadOracle",
      "msg": "Unable To Load Oracles"
    },
    {
      "code": 6023,
      "name": "PriceBandsBreached",
      "msg": "Price Bands Breached"
    },
    {
      "code": 6024,
      "name": "ExchangePaused",
      "msg": "Exchange is paused"
    },
    {
      "code": 6025,
      "name": "InvalidWhitelistToken",
      "msg": "Invalid whitelist token"
    },
    {
      "code": 6026,
      "name": "WhitelistTokenNotFound",
      "msg": "Whitelist token not found"
    },
    {
      "code": 6027,
      "name": "InvalidDiscountToken",
      "msg": "Invalid discount token"
    },
    {
      "code": 6028,
      "name": "DiscountTokenNotFound",
      "msg": "Discount token not found"
    },
    {
      "code": 6029,
      "name": "ReferrerNotFound",
      "msg": "Referrer not found"
    },
    {
      "code": 6030,
      "name": "ReferrerStatsNotFound",
      "msg": "ReferrerNotFound"
    },
    {
      "code": 6031,
      "name": "ReferrerMustBeWritable",
      "msg": "ReferrerMustBeWritable"
    },
    {
      "code": 6032,
      "name": "ReferrerStatsMustBeWritable",
      "msg": "ReferrerMustBeWritable"
    },
    {
      "code": 6033,
      "name": "ReferrerAndReferrerStatsAuthorityUnequal",
      "msg": "ReferrerAndReferrerStatsAuthorityUnequal"
    },
    {
      "code": 6034,
      "name": "InvalidReferrer",
      "msg": "InvalidReferrer"
    },
    {
      "code": 6035,
      "name": "InvalidOracle",
      "msg": "InvalidOracle"
    },
    {
      "code": 6036,
      "name": "OracleNotFound",
      "msg": "OracleNotFound"
    },
    {
      "code": 6037,
      "name": "LiquidationsBlockedByOracle",
      "msg": "Liquidations Blocked By Oracle"
    },
    {
      "code": 6038,
      "name": "MaxDeposit",
      "msg": "Can not deposit more than max deposit"
    },
    {
      "code": 6039,
      "name": "CantDeleteUserWithCollateral",
      "msg": "Can not delete user that still has collateral"
    },
    {
      "code": 6040,
      "name": "InvalidFundingProfitability",
      "msg": "AMM funding out of bounds pnl"
    },
    {
      "code": 6041,
      "name": "CastingFailure",
      "msg": "Casting Failure"
    },
    {
      "code": 6042,
      "name": "InvalidOrder",
      "msg": "InvalidOrder"
    },
    {
      "code": 6043,
      "name": "InvalidOrderMaxTs",
      "msg": "InvalidOrderMaxTs"
    },
    {
      "code": 6044,
      "name": "InvalidOrderMarketType",
      "msg": "InvalidOrderMarketType"
    },
    {
      "code": 6045,
      "name": "InvalidOrderForInitialMarginReq",
      "msg": "InvalidOrderForInitialMarginReq"
    },
    {
      "code": 6046,
      "name": "InvalidOrderNotRiskReducing",
      "msg": "InvalidOrderNotRiskReducing"
    },
    {
      "code": 6047,
      "name": "InvalidOrderSizeTooSmall",
      "msg": "InvalidOrderSizeTooSmall"
    },
    {
      "code": 6048,
      "name": "InvalidOrderNotStepSizeMultiple",
      "msg": "InvalidOrderNotStepSizeMultiple"
    },
    {
      "code": 6049,
      "name": "InvalidOrderBaseQuoteAsset",
      "msg": "InvalidOrderBaseQuoteAsset"
    },
    {
      "code": 6050,
      "name": "InvalidOrderIOC",
      "msg": "InvalidOrderIOC"
    },
    {
      "code": 6051,
      "name": "InvalidOrderPostOnly",
      "msg": "InvalidOrderPostOnly"
    },
    {
      "code": 6052,
      "name": "InvalidOrderIOCPostOnly",
      "msg": "InvalidOrderIOCPostOnly"
    },
    {
      "code": 6053,
      "name": "InvalidOrderTrigger",
      "msg": "InvalidOrderTrigger"
    },
    {
      "code": 6054,
      "name": "InvalidOrderAuction",
      "msg": "InvalidOrderAuction"
    },
    {
      "code": 6055,
      "name": "InvalidOrderOracleOffset",
      "msg": "InvalidOrderOracleOffset"
    },
    {
      "code": 6056,
      "name": "InvalidOrderMinOrderSize",
      "msg": "InvalidOrderMinOrderSize"
    },
    {
      "code": 6057,
      "name": "PlacePostOnlyLimitFailure",
      "msg": "Failed to Place Post-Only Limit Order"
    },
    {
      "code": 6058,
      "name": "UserHasNoOrder",
      "msg": "User has no order"
    },
    {
      "code": 6059,
      "name": "OrderAmountTooSmall",
      "msg": "Order Amount Too Small"
    },
    {
      "code": 6060,
      "name": "MaxNumberOfOrders",
      "msg": "Max number of orders taken"
    },
    {
      "code": 6061,
      "name": "OrderDoesNotExist",
      "msg": "Order does not exist"
    },
    {
      "code": 6062,
      "name": "OrderNotOpen",
      "msg": "Order not open"
    },
    {
      "code": 6063,
      "name": "FillOrderDidNotUpdateState",
      "msg": "FillOrderDidNotUpdateState"
    },
    {
      "code": 6064,
      "name": "ReduceOnlyOrderIncreasedRisk",
      "msg": "Reduce only order increased risk"
    },
    {
      "code": 6065,
      "name": "UnableToLoadAccountLoader",
      "msg": "Unable to load AccountLoader"
    },
    {
      "code": 6066,
      "name": "TradeSizeTooLarge",
      "msg": "Trade Size Too Large"
    },
    {
      "code": 6067,
      "name": "UserCantReferThemselves",
      "msg": "User cant refer themselves"
    },
    {
      "code": 6068,
      "name": "DidNotReceiveExpectedReferrer",
      "msg": "Did not receive expected referrer"
    },
    {
      "code": 6069,
      "name": "CouldNotDeserializeReferrer",
      "msg": "Could not deserialize referrer"
    },
    {
      "code": 6070,
      "name": "CouldNotDeserializeReferrerStats",
      "msg": "Could not deserialize referrer stats"
    },
    {
      "code": 6071,
      "name": "UserOrderIdAlreadyInUse",
      "msg": "User Order Id Already In Use"
    },
    {
      "code": 6072,
      "name": "NoPositionsLiquidatable",
      "msg": "No positions liquidatable"
    },
    {
      "code": 6073,
      "name": "InvalidMarginRatio",
      "msg": "Invalid Margin Ratio"
    },
    {
      "code": 6074,
      "name": "CantCancelPostOnlyOrder",
      "msg": "Cant Cancel Post Only Order"
    },
    {
      "code": 6075,
      "name": "InvalidOracleOffset",
      "msg": "InvalidOracleOffset"
    },
    {
      "code": 6076,
      "name": "CantExpireOrders",
      "msg": "CantExpireOrders"
    },
    {
      "code": 6077,
      "name": "CouldNotLoadMarketData",
      "msg": "CouldNotLoadMarketData"
    },
    {
      "code": 6078,
      "name": "PerpMarketNotFound",
      "msg": "PerpMarketNotFound"
    },
    {
      "code": 6079,
      "name": "InvalidMarketAccount",
      "msg": "InvalidMarketAccount"
    },
    {
      "code": 6080,
      "name": "UnableToLoadPerpMarketAccount",
      "msg": "UnableToLoadMarketAccount"
    },
    {
      "code": 6081,
      "name": "MarketWrongMutability",
      "msg": "MarketWrongMutability"
    },
    {
      "code": 6082,
      "name": "UnableToCastUnixTime",
      "msg": "UnableToCastUnixTime"
    },
    {
      "code": 6083,
      "name": "CouldNotFindSpotPosition",
      "msg": "CouldNotFindSpotPosition"
    },
    {
      "code": 6084,
      "name": "NoSpotPositionAvailable",
      "msg": "NoSpotPositionAvailable"
    },
    {
      "code": 6085,
      "name": "InvalidSpotMarketInitialization",
      "msg": "InvalidSpotMarketInitialization"
    },
    {
      "code": 6086,
      "name": "CouldNotLoadSpotMarketData",
      "msg": "CouldNotLoadSpotMarketData"
    },
    {
      "code": 6087,
      "name": "SpotMarketNotFound",
      "msg": "SpotMarketNotFound"
    },
    {
      "code": 6088,
      "name": "InvalidSpotMarketAccount",
      "msg": "InvalidSpotMarketAccount"
    },
    {
      "code": 6089,
      "name": "UnableToLoadSpotMarketAccount",
      "msg": "UnableToLoadSpotMarketAccount"
    },
    {
      "code": 6090,
      "name": "SpotMarketWrongMutability",
      "msg": "SpotMarketWrongMutability"
    },
    {
      "code": 6091,
      "name": "SpotMarketInterestNotUpToDate",
      "msg": "SpotInterestNotUpToDate"
    },
    {
      "code": 6092,
      "name": "SpotMarketInsufficientDeposits",
      "msg": "SpotMarketInsufficientDeposits"
    },
    {
      "code": 6093,
      "name": "UserMustSettleTheirOwnPositiveUnsettledPNL",
      "msg": "UserMustSettleTheirOwnPositiveUnsettledPNL"
    },
    {
      "code": 6094,
      "name": "CantUpdatePoolBalanceType",
      "msg": "CantUpdatePoolBalanceType"
    },
    {
      "code": 6095,
      "name": "InsufficientCollateralForSettlingPNL",
      "msg": "InsufficientCollateralForSettlingPNL"
    },
    {
      "code": 6096,
      "name": "AMMNotUpdatedInSameSlot",
      "msg": "AMMNotUpdatedInSameSlot"
    },
    {
      "code": 6097,
      "name": "AuctionNotComplete",
      "msg": "AuctionNotComplete"
    },
    {
      "code": 6098,
      "name": "MakerNotFound",
      "msg": "MakerNotFound"
    },
    {
      "code": 6099,
      "name": "MakerStatsNotFound",
      "msg": "MakerNotFound"
    },
    {
      "code": 6100,
      "name": "MakerMustBeWritable",
      "msg": "MakerMustBeWritable"
    },
    {
      "code": 6101,
      "name": "MakerStatsMustBeWritable",
      "msg": "MakerMustBeWritable"
    },
    {
      "code": 6102,
      "name": "MakerOrderNotFound",
      "msg": "MakerOrderNotFound"
    },
    {
      "code": 6103,
      "name": "CouldNotDeserializeMaker",
      "msg": "CouldNotDeserializeMaker"
    },
    {
      "code": 6104,
      "name": "CouldNotDeserializeMakerStats",
      "msg": "CouldNotDeserializeMaker"
    },
    {
      "code": 6105,
      "name": "AuctionPriceDoesNotSatisfyMaker",
      "msg": "AuctionPriceDoesNotSatisfyMaker"
    },
    {
      "code": 6106,
      "name": "MakerCantFulfillOwnOrder",
      "msg": "MakerCantFulfillOwnOrder"
    },
    {
      "code": 6107,
      "name": "MakerOrderMustBePostOnly",
      "msg": "MakerOrderMustBePostOnly"
    },
    {
      "code": 6108,
      "name": "CantMatchTwoPostOnlys",
      "msg": "CantMatchTwoPostOnlys"
    },
    {
      "code": 6109,
      "name": "OrderBreachesOraclePriceLimits",
      "msg": "OrderBreachesOraclePriceLimits"
    },
    {
      "code": 6110,
      "name": "OrderMustBeTriggeredFirst",
      "msg": "OrderMustBeTriggeredFirst"
    },
    {
      "code": 6111,
      "name": "OrderNotTriggerable",
      "msg": "OrderNotTriggerable"
    },
    {
      "code": 6112,
      "name": "OrderDidNotSatisfyTriggerCondition",
      "msg": "OrderDidNotSatisfyTriggerCondition"
    },
    {
      "code": 6113,
      "name": "PositionAlreadyBeingLiquidated",
      "msg": "PositionAlreadyBeingLiquidated"
    },
    {
      "code": 6114,
      "name": "PositionDoesntHaveOpenPositionOrOrders",
      "msg": "PositionDoesntHaveOpenPositionOrOrders"
    },
    {
      "code": 6115,
      "name": "AllOrdersAreAlreadyLiquidations",
      "msg": "AllOrdersAreAlreadyLiquidations"
    },
    {
      "code": 6116,
      "name": "CantCancelLiquidationOrder",
      "msg": "CantCancelLiquidationOrder"
    },
    {
      "code": 6117,
      "name": "UserIsBeingLiquidated",
      "msg": "UserIsBeingLiquidated"
    },
    {
      "code": 6118,
      "name": "LiquidationsOngoing",
      "msg": "LiquidationsOngoing"
    },
    {
      "code": 6119,
      "name": "WrongSpotBalanceType",
      "msg": "WrongSpotBalanceType"
    },
    {
      "code": 6120,
      "name": "UserCantLiquidateThemself",
      "msg": "UserCantLiquidateThemself"
    },
    {
      "code": 6121,
      "name": "InvalidPerpPositionToLiquidate",
      "msg": "InvalidPerpPositionToLiquidate"
    },
    {
      "code": 6122,
      "name": "InvalidBaseAssetAmountForLiquidatePerp",
      "msg": "InvalidBaseAssetAmountForLiquidatePerp"
    },
    {
      "code": 6123,
      "name": "InvalidPositionLastFundingRate",
      "msg": "InvalidPositionLastFundingRate"
    },
    {
      "code": 6124,
      "name": "InvalidPositionDelta",
      "msg": "InvalidPositionDelta"
    },
    {
      "code": 6125,
      "name": "UserBankrupt",
      "msg": "UserBankrupt"
    },
    {
      "code": 6126,
      "name": "UserNotBankrupt",
      "msg": "UserNotBankrupt"
    },
    {
      "code": 6127,
      "name": "UserHasInvalidBorrow",
      "msg": "UserHasInvalidBorrow"
    },
    {
      "code": 6128,
      "name": "DailyWithdrawLimit",
      "msg": "DailyWithdrawLimit"
    },
    {
      "code": 6129,
      "name": "DefaultError",
      "msg": "DefaultError"
    },
    {
      "code": 6130,
      "name": "InsufficientLPTokens",
      "msg": "Insufficient LP tokens"
    },
    {
      "code": 6131,
      "name": "CantLPWithPerpPosition",
      "msg": "Cant LP with a market position"
    },
    {
      "code": 6132,
      "name": "UnableToBurnLPTokens",
      "msg": "Unable to burn LP tokens"
    },
    {
      "code": 6133,
      "name": "TryingToRemoveLiquidityTooFast",
      "msg": "Trying to remove liqudity too fast after adding it"
    },
    {
      "code": 6134,
      "name": "InvalidSpotMarketVault",
      "msg": "Invalid Spot Market Vault"
    },
    {
      "code": 6135,
      "name": "InvalidSpotMarketState",
      "msg": "Invalid Spot Market State"
    },
    {
      "code": 6136,
      "name": "InvalidSerumProgram",
      "msg": "InvalidSerumProgram"
    },
    {
      "code": 6137,
      "name": "InvalidSerumMarket",
      "msg": "InvalidSerumMarket"
    },
    {
      "code": 6138,
      "name": "InvalidSerumBids",
      "msg": "InvalidSerumBids"
    },
    {
      "code": 6139,
      "name": "InvalidSerumAsks",
      "msg": "InvalidSerumAsks"
    },
    {
      "code": 6140,
      "name": "InvalidSerumOpenOrders",
      "msg": "InvalidSerumOpenOrders"
    },
    {
      "code": 6141,
      "name": "FailedSerumCPI",
      "msg": "FailedSerumCPI"
    },
    {
      "code": 6142,
      "name": "FailedToFillOnExternalMarket",
      "msg": "FailedToFillOnExternalMarket"
    },
    {
      "code": 6143,
      "name": "InvalidFulfillmentConfig",
      "msg": "InvalidFulfillmentConfig"
    },
    {
      "code": 6144,
      "name": "InvalidFeeStructure",
      "msg": "InvalidFeeStructure"
    },
    {
      "code": 6145,
      "name": "InsufficientIFShares",
      "msg": "Insufficient IF shares"
    },
    {
      "code": 6146,
      "name": "MarketActionPaused",
      "msg": "the Market has paused this action"
    },
    {
      "code": 6147,
      "name": "MarketPlaceOrderPaused",
      "msg": "the Market status doesnt allow placing orders"
    },
    {
      "code": 6148,
      "name": "MarketFillOrderPaused",
      "msg": "the Market status doesnt allow filling orders"
    },
    {
      "code": 6149,
      "name": "MarketWithdrawPaused",
      "msg": "the Market status doesnt allow withdraws"
    },
    {
      "code": 6150,
      "name": "ProtectedAssetTierViolation",
      "msg": "Action violates the Protected Asset Tier rules"
    },
    {
      "code": 6151,
      "name": "IsolatedAssetTierViolation",
      "msg": "Action violates the Isolated Asset Tier rules"
    },
    {
      "code": 6152,
      "name": "UserCantBeDeleted",
      "msg": "User Cant Be Deleted"
    },
    {
      "code": 6153,
      "name": "ReduceOnlyWithdrawIncreasedRisk",
      "msg": "Reduce Only Withdraw Increased Risk"
    },
    {
      "code": 6154,
      "name": "MaxOpenInterest",
      "msg": "Max Open Interest"
    },
    {
      "code": 6155,
      "name": "CantResolvePerpBankruptcy",
      "msg": "Cant Resolve Perp Bankruptcy"
    },
    {
      "code": 6156,
      "name": "LiquidationDoesntSatisfyLimitPrice",
      "msg": "Liquidation Doesnt Satisfy Limit Price"
    },
    {
      "code": 6157,
      "name": "MarginTradingDisabled",
      "msg": "Margin Trading Disabled"
    },
    {
      "code": 6158,
      "name": "InvalidMarketStatusToSettlePnl",
      "msg": "Invalid Market Status to Settle Perp Pnl"
    },
    {
      "code": 6159,
      "name": "PerpMarketNotInSettlement",
      "msg": "PerpMarketNotInSettlement"
    },
    {
      "code": 6160,
      "name": "PerpMarketNotInReduceOnly",
      "msg": "PerpMarketNotInReduceOnly"
    },
    {
      "code": 6161,
      "name": "PerpMarketSettlementBufferNotReached",
      "msg": "PerpMarketSettlementBufferNotReached"
    },
    {
      "code": 6162,
      "name": "PerpMarketSettlementUserHasOpenOrders",
      "msg": "PerpMarketSettlementUserHasOpenOrders"
    },
    {
      "code": 6163,
      "name": "PerpMarketSettlementUserHasActiveLP",
      "msg": "PerpMarketSettlementUserHasActiveLP"
    },
    {
      "code": 6164,
      "name": "UnableToSettleExpiredUserPosition",
      "msg": "UnableToSettleExpiredUserPosition"
    },
    {
      "code": 6165,
      "name": "UnequalMarketIndexForSpotTransfer",
      "msg": "UnequalMarketIndexForSpotTransfer"
    },
    {
      "code": 6166,
      "name": "InvalidPerpPositionDetected",
      "msg": "InvalidPerpPositionDetected"
    },
    {
      "code": 6167,
      "name": "InvalidSpotPositionDetected",
      "msg": "InvalidSpotPositionDetected"
    },
    {
      "code": 6168,
      "name": "InvalidAmmDetected",
      "msg": "InvalidAmmDetected"
    },
    {
      "code": 6169,
      "name": "InvalidAmmForFillDetected",
      "msg": "InvalidAmmForFillDetected"
    },
    {
      "code": 6170,
      "name": "InvalidAmmLimitPriceOverride",
      "msg": "InvalidAmmLimitPriceOverride"
    },
    {
      "code": 6171,
      "name": "InvalidOrderFillPrice",
      "msg": "InvalidOrderFillPrice"
    },
    {
      "code": 6172,
      "name": "SpotMarketBalanceInvariantViolated",
      "msg": "SpotMarketBalanceInvariantViolated"
    },
    {
      "code": 6173,
      "name": "SpotMarketVaultInvariantViolated",
      "msg": "SpotMarketVaultInvariantViolated"
    },
    {
      "code": 6174,
      "name": "InvalidPDA",
      "msg": "InvalidPDA"
    },
    {
      "code": 6175,
      "name": "InvalidPDASigner",
      "msg": "InvalidPDASigner"
    },
    {
      "code": 6176,
      "name": "RevenueSettingsCannotSettleToIF",
      "msg": "RevenueSettingsCannotSettleToIF"
    },
    {
      "code": 6177,
      "name": "NoRevenueToSettleToIF",
      "msg": "NoRevenueToSettleToIF"
    },
    {
      "code": 6178,
      "name": "NoAmmPerpPnlDeficit",
      "msg": "NoAmmPerpPnlDeficit"
    },
    {
      "code": 6179,
      "name": "SufficientPerpPnlPool",
      "msg": "SufficientPerpPnlPool"
    },
    {
      "code": 6180,
      "name": "InsufficientPerpPnlPool",
      "msg": "InsufficientPerpPnlPool"
    },
    {
      "code": 6181,
      "name": "PerpPnlDeficitBelowThreshold",
      "msg": "PerpPnlDeficitBelowThreshold"
    },
    {
      "code": 6182,
      "name": "MaxRevenueWithdrawPerPeriodReached",
      "msg": "MaxRevenueWithdrawPerPeriodReached"
    },
    {
      "code": 6183,
      "name": "MaxIFWithdrawReached",
      "msg": "InvalidSpotPositionDetected"
    },
    {
      "code": 6184,
      "name": "NoIFWithdrawAvailable",
      "msg": "NoIFWithdrawAvailable"
    },
    {
      "code": 6185,
      "name": "InvalidIFUnstake",
      "msg": "InvalidIFUnstake"
    },
    {
      "code": 6186,
      "name": "InvalidIFUnstakeSize",
      "msg": "InvalidIFUnstakeSize"
    },
    {
      "code": 6187,
      "name": "InvalidIFUnstakeCancel",
      "msg": "InvalidIFUnstakeCancel"
    },
    {
      "code": 6188,
      "name": "InvalidIFForNewStakes",
      "msg": "InvalidIFForNewStakes"
    },
    {
      "code": 6189,
      "name": "InvalidIFRebase",
      "msg": "InvalidIFRebase"
    },
    {
      "code": 6190,
      "name": "InvalidInsuranceUnstakeSize",
      "msg": "InvalidInsuranceUnstakeSize"
    },
    {
      "code": 6191,
      "name": "InvalidOrderLimitPrice",
      "msg": "InvalidOrderLimitPrice"
    },
    {
      "code": 6192,
      "name": "InvalidIFDetected",
      "msg": "InvalidIFDetected"
    },
    {
      "code": 6193,
      "name": "InvalidAmmMaxSpreadDetected",
      "msg": "InvalidAmmMaxSpreadDetected"
    },
    {
      "code": 6194,
      "name": "InvalidConcentrationCoef",
      "msg": "InvalidConcentrationCoef"
    },
    {
      "code": 6195,
      "name": "InvalidSrmVault",
      "msg": "InvalidSrmVault"
    },
    {
      "code": 6196,
      "name": "InvalidVaultOwner",
      "msg": "InvalidVaultOwner"
    },
    {
      "code": 6197,
      "name": "InvalidMarketStatusForFills",
      "msg": "InvalidMarketStatusForFills"
    },
    {
      "code": 6198,
      "name": "IFWithdrawRequestInProgress",
      "msg": "IFWithdrawRequestInProgress"
    },
    {
      "code": 6199,
      "name": "NoIFWithdrawRequestInProgress",
      "msg": "NoIFWithdrawRequestInProgress"
    },
    {
      "code": 6200,
      "name": "IFWithdrawRequestTooSmall",
      "msg": "IFWithdrawRequestTooSmall"
    },
    {
      "code": 6201,
      "name": "IncorrectSpotMarketAccountPassed",
      "msg": "IncorrectSpotMarketAccountPassed"
    },
    {
      "code": 6202,
      "name": "BlockchainClockInconsistency",
      "msg": "BlockchainClockInconsistency"
    },
    {
      "code": 6203,
      "name": "InvalidIFSharesDetected",
      "msg": "InvalidIFSharesDetected"
    },
    {
      "code": 6204,
      "name": "NewLPSizeTooSmall",
      "msg": "NewLPSizeTooSmall"
    },
    {
      "code": 6205,
      "name": "MarketStatusInvalidForNewLP",
      "msg": "MarketStatusInvalidForNewLP"
    },
    {
      "code": 6206,
      "name": "InvalidMarkTwapUpdateDetected",
      "msg": "InvalidMarkTwapUpdateDetected"
    },
    {
      "code": 6207,
      "name": "MarketSettlementAttemptOnActiveMarket",
      "msg": "MarketSettlementAttemptOnActiveMarket"
    },
    {
      "code": 6208,
      "name": "MarketSettlementRequiresSettledLP",
      "msg": "MarketSettlementRequiresSettledLP"
    },
    {
      "code": 6209,
      "name": "MarketSettlementAttemptTooEarly",
      "msg": "MarketSettlementAttemptTooEarly"
    },
    {
      "code": 6210,
      "name": "MarketSettlementTargetPriceInvalid",
      "msg": "MarketSettlementTargetPriceInvalid"
    },
    {
      "code": 6211,
      "name": "UnsupportedSpotMarket",
      "msg": "UnsupportedSpotMarket"
    },
    {
      "code": 6212,
      "name": "SpotOrdersDisabled",
      "msg": "SpotOrdersDisabled"
    },
    {
      "code": 6213,
      "name": "MarketBeingInitialized",
      "msg": "Market Being Initialized"
    },
    {
      "code": 6214,
      "name": "InvalidUserSubAccountId",
      "msg": "Invalid Sub Account Id"
    },
    {
      "code": 6215,
      "name": "InvalidTriggerOrderCondition",
      "msg": "Invalid Trigger Order Condition"
    },
    {
      "code": 6216,
      "name": "InvalidSpotPosition",
      "msg": "Invalid Spot Position"
    },
    {
      "code": 6217,
      "name": "CantTransferBetweenSameUserAccount",
      "msg": "Cant transfer between same user account"
    },
    {
      "code": 6218,
      "name": "InvalidPerpPosition",
      "msg": "Invalid Perp Position"
    },
    {
      "code": 6219,
      "name": "UnableToGetLimitPrice",
      "msg": "Unable To Get Limit Price"
    },
    {
      "code": 6220,
      "name": "InvalidLiquidation",
      "msg": "Invalid Liquidation"
    },
    {
      "code": 6221,
      "name": "SpotFulfillmentConfigDisabled",
      "msg": "Spot Fulfillment Config Disabled"
    },
    {
      "code": 6222,
      "name": "InvalidMaker",
      "msg": "Invalid Maker"
    },
    {
      "code": 6223,
      "name": "FailedUnwrap",
      "msg": "Failed Unwrap"
    },
    {
      "code": 6224,
      "name": "MaxNumberOfUsers",
      "msg": "Max Number Of Users"
    },
    {
      "code": 6225,
      "name": "InvalidOracleForSettlePnl",
      "msg": "InvalidOracleForSettlePnl"
    },
    {
      "code": 6226,
      "name": "MarginOrdersOpen",
      "msg": "MarginOrdersOpen"
    },
    {
      "code": 6227,
      "name": "TierViolationLiquidatingPerpPnl",
      "msg": "TierViolationLiquidatingPerpPnl"
    },
    {
      "code": 6228,
      "name": "CouldNotLoadUserData",
      "msg": "CouldNotLoadUserData"
    },
    {
      "code": 6229,
      "name": "UserWrongMutability",
      "msg": "UserWrongMutability"
    },
    {
      "code": 6230,
      "name": "InvalidUserAccount",
      "msg": "InvalidUserAccount"
    },
    {
      "code": 6231,
      "name": "CouldNotLoadUserStatsData",
      "msg": "CouldNotLoadUserData"
    },
    {
      "code": 6232,
      "name": "UserStatsWrongMutability",
      "msg": "UserWrongMutability"
    },
    {
      "code": 6233,
      "name": "InvalidUserStatsAccount",
      "msg": "InvalidUserAccount"
    },
    {
      "code": 6234,
      "name": "UserNotFound",
      "msg": "UserNotFound"
    },
    {
      "code": 6235,
      "name": "UnableToLoadUserAccount",
      "msg": "UnableToLoadUserAccount"
    },
    {
      "code": 6236,
      "name": "UserStatsNotFound",
      "msg": "UserStatsNotFound"
    },
    {
      "code": 6237,
      "name": "UnableToLoadUserStatsAccount",
      "msg": "UnableToLoadUserStatsAccount"
    },
    {
      "code": 6238,
      "name": "UserNotInactive",
      "msg": "User Not Inactive"
    },
    {
      "code": 6239,
      "name": "RevertFill",
      "msg": "RevertFill"
    },
    {
      "code": 6240,
      "name": "InvalidMarketAccountforDeletion",
      "msg": "Invalid MarketAccount for Deletion"
    },
    {
      "code": 6241,
      "name": "InvalidSpotFulfillmentParams",
      "msg": "Invalid Spot Fulfillment Params"
    },
    {
      "code": 6242,
      "name": "FailedToGetMint",
      "msg": "Failed to Get Mint"
    },
    {
      "code": 6243,
      "name": "FailedPhoenixCPI",
      "msg": "FailedPhoenixCPI"
    },
    {
      "code": 6244,
      "name": "FailedToDeserializePhoenixMarket",
      "msg": "FailedToDeserializePhoenixMarket"
    },
    {
      "code": 6245,
      "name": "InvalidPricePrecision",
      "msg": "InvalidPricePrecision"
    },
    {
      "code": 6246,
      "name": "InvalidPhoenixProgram",
      "msg": "InvalidPhoenixProgram"
    },
    {
      "code": 6247,
      "name": "InvalidPhoenixMarket",
      "msg": "InvalidPhoenixMarket"
    },
    {
      "code": 6248,
      "name": "InvalidSwap",
      "msg": "InvalidSwap"
    },
    {
      "code": 6249,
      "name": "SwapLimitPriceBreached",
      "msg": "SwapLimitPriceBreached"
    },
    {
      "code": 6250,
      "name": "SpotMarketReduceOnly",
      "msg": "SpotMarketReduceOnly"
    },
    {
      "code": 6251,
      "name": "FundingWasNotUpdated",
      "msg": "FundingWasNotUpdated"
    },
    {
      "code": 6252,
      "name": "ImpossibleFill",
      "msg": "ImpossibleFill"
    },
    {
      "code": 6253,
      "name": "CantUpdatePerpBidAskTwap",
      "msg": "CantUpdatePerpBidAskTwap"
    },
    {
      "code": 6254,
      "name": "UserReduceOnly",
      "msg": "UserReduceOnly"
    },
    {
      "code": 6255,
      "name": "InvalidMarginCalculation",
      "msg": "InvalidMarginCalculation"
    },
    {
      "code": 6256,
      "name": "CantPayUserInitFee",
      "msg": "CantPayUserInitFee"
    },
    {
      "code": 6257,
      "name": "CantReclaimRent",
      "msg": "CantReclaimRent"
    },
    {
      "code": 6258,
      "name": "InsuranceFundOperationPaused",
      "msg": "InsuranceFundOperationPaused"
    },
    {
      "code": 6259,
      "name": "NoUnsettledPnl",
      "msg": "NoUnsettledPnl"
    },
    {
      "code": 6260,
      "name": "PnlPoolCantSettleUser",
      "msg": "PnlPoolCantSettleUser"
    },
    {
      "code": 6261,
      "name": "OracleNonPositive",
      "msg": "OracleInvalid"
    },
    {
      "code": 6262,
      "name": "OracleTooVolatile",
      "msg": "OracleTooVolatile"
    },
    {
      "code": 6263,
      "name": "OracleTooUncertain",
      "msg": "OracleTooUncertain"
    },
    {
      "code": 6264,
      "name": "OracleStaleForMargin",
      "msg": "OracleStaleForMargin"
    },
    {
      "code": 6265,
      "name": "OracleInsufficientDataPoints",
      "msg": "OracleInsufficientDataPoints"
    },
    {
      "code": 6266,
      "name": "OracleStaleForAMM",
      "msg": "OracleStaleForAMM"
    },
    {
      "code": 6267,
      "name": "UnableToParsePullOracleMessage",
      "msg": "Unable to parse pull oracle message"
    },
    {
      "code": 6268,
      "name": "MaxBorrows",
      "msg": "Can not borow more than max borrows"
    },
    {
      "code": 6269,
      "name": "OracleUpdatesNotMonotonic",
      "msg": "Updates must be monotonically increasing"
    },
    {
      "code": 6270,
      "name": "OraclePriceFeedMessageMismatch",
      "msg": "Trying to update price feed with the wrong feed id"
    },
    {
      "code": 6271,
      "name": "OracleUnsupportedMessageType",
      "msg": "The message in the update must be a PriceFeedMessage"
    },
    {
      "code": 6272,
      "name": "OracleDeserializeMessageFailed",
      "msg": "Could not deserialize the message in the update"
    },
    {
      "code": 6273,
      "name": "OracleWrongGuardianSetOwner",
      "msg": "Wrong guardian set owner in update price atomic"
    },
    {
      "code": 6274,
      "name": "OracleWrongWriteAuthority",
      "msg": "Oracle post update atomic price feed account must be drift program"
    },
    {
      "code": 6275,
      "name": "OracleWrongVaaOwner",
      "msg": "Oracle vaa owner must be wormhole program"
    },
    {
      "code": 6276,
      "name": "OracleTooManyPriceAccountUpdates",
      "msg": "Multi updates must have 2 or fewer accounts passed in remaining accounts"
    },
    {
      "code": 6277,
      "name": "OracleMismatchedVaaAndPriceUpdates",
      "msg": "Don't have the same remaining accounts number and pyth updates left"
    },
    {
      "code": 6278,
      "name": "OracleBadRemainingAccountPublicKey",
      "msg": "Remaining account passed does not match oracle update derived pda"
    },
    {
      "code": 6279,
      "name": "FailedOpenbookV2CPI",
      "msg": "FailedOpenbookV2CPI"
    },
    {
      "code": 6280,
      "name": "InvalidOpenbookV2Program",
      "msg": "InvalidOpenbookV2Program"
    },
    {
      "code": 6281,
      "name": "InvalidOpenbookV2Market",
      "msg": "InvalidOpenbookV2Market"
    },
    {
      "code": 6282,
      "name": "NonZeroTransferFee",
      "msg": "Non zero transfer fee"
    },
    {
      "code": 6283,
      "name": "LiquidationOrderFailedToFill",
      "msg": "Liquidation order failed to fill"
    },
    {
      "code": 6284,
      "name": "InvalidPredictionMarketOrder",
      "msg": "Invalid prediction market order"
    },
    {
      "code": 6285,
      "name": "InvalidVerificationIxIndex",
      "msg": "Ed25519 Ix must be before place and make SignedMsg order ix"
    },
    {
      "code": 6286,
      "name": "SigVerificationFailed",
      "msg": "SignedMsg message verificaiton failed"
    },
    {
      "code": 6287,
      "name": "MismatchedSignedMsgOrderParamsMarketIndex",
      "msg": "Market index mismatched b/w taker and maker SignedMsg order params"
    },
    {
      "code": 6288,
      "name": "InvalidSignedMsgOrderParam",
      "msg": "Invalid SignedMsg order param"
    },
    {
      "code": 6289,
      "name": "PlaceAndTakeOrderSuccessConditionFailed",
      "msg": "Place and take order success condition failed"
    },
    {
      "code": 6290,
      "name": "InvalidHighLeverageModeConfig",
      "msg": "Invalid High Leverage Mode Config"
    },
    {
      "code": 6291,
      "name": "InvalidRFQUserAccount",
      "msg": "Invalid RFQ User Account"
    },
    {
      "code": 6292,
      "name": "RFQUserAccountWrongMutability",
      "msg": "RFQUserAccount should be mutable"
    },
    {
      "code": 6293,
      "name": "RFQUserAccountFull",
      "msg": "RFQUserAccount has too many active RFQs"
    },
    {
      "code": 6294,
      "name": "RFQOrderNotFilled",
      "msg": "RFQ order not filled as expected"
    },
    {
      "code": 6295,
      "name": "InvalidRFQOrder",
      "msg": "RFQ orders must be jit makers"
    },
    {
      "code": 6296,
      "name": "InvalidRFQMatch",
      "msg": "RFQ matches must be valid"
    },
    {
      "code": 6297,
      "name": "InvalidSignedMsgUserAccount",
      "msg": "Invalid SignedMsg user account"
    },
    {
      "code": 6298,
      "name": "SignedMsgUserAccountWrongMutability",
      "msg": "SignedMsg account wrong mutability"
    },
    {
      "code": 6299,
      "name": "SignedMsgUserOrdersAccountFull",
      "msg": "SignedMsgUserAccount has too many active orders"
    },
    {
      "code": 6300,
      "name": "SignedMsgOrderDoesNotExist",
      "msg": "Order with SignedMsg uuid does not exist"
    },
    {
      "code": 6301,
      "name": "InvalidSignedMsgOrderId",
      "msg": "SignedMsg order id cannot be 0s"
    },
    {
      "code": 6302,
      "name": "InvalidPoolId",
      "msg": "Invalid pool id"
    },
    {
      "code": 6303,
      "name": "InvalidProtectedMakerModeConfig",
      "msg": "Invalid Protected Maker Mode Config"
    },
    {
      "code": 6304,
      "name": "InvalidPythLazerStorageOwner",
      "msg": "Invalid pyth lazer storage owner"
    },
    {
      "code": 6305,
      "name": "UnverifiedPythLazerMessage",
      "msg": "Verification of pyth lazer message failed"
    },
    {
      "code": 6306,
      "name": "InvalidPythLazerMessage",
      "msg": "Invalid pyth lazer message"
    },
    {
      "code": 6307,
      "name": "PythLazerMessagePriceFeedMismatch",
      "msg": "Pyth lazer message does not correspond to correct fed id"
    },
    {
      "code": 6308,
      "name": "InvalidLiquidateSpotWithSwap",
      "msg": "InvalidLiquidateSpotWithSwap"
    },
    {
      "code": 6309,
      "name": "SignedMsgUserContextUserMismatch",
      "msg": "User in SignedMsg message does not match user in ix context"
    },
    {
      "code": 6310,
      "name": "UserFuelOverflowThresholdNotMet",
      "msg": "User fuel overflow threshold not met"
    },
    {
      "code": 6311,
      "name": "FuelOverflowAccountNotFound",
      "msg": "FuelOverflow account not found"
    },
    {
      "code": 6312,
      "name": "InvalidTransferPerpPosition",
      "msg": "Invalid Transfer Perp Position"
    },
    {
      "code": 6313,
      "name": "InvalidSignedMsgUserOrdersResize",
      "msg": "Invalid SignedMsgUserOrders resize"
    },
    {
      "code": 6314,
      "name": "CouldNotDeserializeHighLeverageModeConfig",
      "msg": "Could not deserialize high leverage mode config"
    },
    {
      "code": 6315,
      "name": "InvalidIfRebalanceConfig",
      "msg": "Invalid If Rebalance Config"
    },
    {
      "code": 6316,
      "name": "InvalidIfRebalanceSwap",
      "msg": "Invalid If Rebalance Swap"
    },
    {
      "code": 6317,
      "name": "InvalidConstituent",
      "msg": "Invalid Constituent"
    },
    {
      "code": 6318,
      "name": "InvalidAmmConstituentMappingArgument",
      "msg": "Invalid Amm Constituent Mapping argument"
    },
    {
      "code": 6319,
      "name": "InvalidUpdateConstituentTargetBaseArgument",
      "msg": "Invalid update constituent update target weights argument"
    },
    {
      "code": 6320,
      "name": "ConstituentNotFound",
      "msg": "Constituent not found"
    },
    {
      "code": 6321,
      "name": "ConstituentCouldNotLoad",
      "msg": "Constituent could not load"
    },
    {
      "code": 6322,
      "name": "ConstituentWrongMutability",
      "msg": "Constituent wrong mutability"
    },
    {
      "code": 6323,
      "name": "WrongNumberOfConstituents",
      "msg": "Wrong number of constituents passed to instruction"
    },
    {
      "code": 6324,
      "name": "OracleTooStaleForLPAUMUpdate",
      "msg": "Oracle too stale for LP AUM update"
    },
    {
      "code": 6325,
      "name": "InsufficientConstituentTokenBalance",
      "msg": "Insufficient constituent token balance"
    },
    {
      "code": 6326,
      "name": "AMMCacheStale",
      "msg": "Amm Cache data too stale"
    },
    {
      "code": 6327,
      "name": "LpPoolAumDelayed",
      "msg": "LP Pool AUM not updated recently"
    },
    {
      "code": 6328,
      "name": "ConstituentOracleStale",
      "msg": "Constituent oracle is stale"
    },
    {
      "code": 6329,
      "name": "LpInvariantFailed",
      "msg": "LP Invariant failed"
    },
    {
      "code": 6330,
      "name": "InvalidConstituentDerivativeWeights",
      "msg": "Invalid constituent derivative weights"
    }
  ],
  "metadata": {
    "address": "dRiftyHA39MWEi3m9aunc5MzRF1JYuBsbn6VPcn33UH"
  }
}<|MERGE_RESOLUTION|>--- conflicted
+++ resolved
@@ -7766,8 +7766,6 @@
         }
       ]
     },
-<<<<<<< HEAD
-=======
     {
       "name": "zeroMmOracleFields",
       "accounts": [
@@ -7788,10 +7786,7 @@
         }
       ],
       "args": []
-    }
-  ],
-  "accounts": [
->>>>>>> c66099e0
+    },
     {
       "name": "initializeConstituent",
       "accounts": [
@@ -14218,7 +14213,9 @@
             "name": "OracleOrderPrice"
           },
           {
-<<<<<<< HEAD
+            "name": "UseMMOraclePrice"
+          },
+          {
             "name": "UpdateLpConstituentTargetBase"
           },
           {
@@ -14226,9 +14223,6 @@
           },
           {
             "name": "LpPoolSwap"
-=======
-            "name": "UseMMOraclePrice"
->>>>>>> c66099e0
           }
         ]
       }
