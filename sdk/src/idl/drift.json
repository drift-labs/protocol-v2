--- conflicted
+++ resolved
@@ -14126,10 +14126,6 @@
     },
     {
       "code": 6297,
-<<<<<<< HEAD
-      "name": "InvalidPoolId",
-      "msg": "Invalid pool id"
-=======
       "name": "InvalidSwiftUserAccount",
       "msg": "Invalid swift user account"
     },
@@ -14152,7 +14148,11 @@
       "code": 6301,
       "name": "InvalidSwiftOrderId",
       "msg": "Swift order id cannot be 0s"
->>>>>>> 93740c9b
+    },
+    {
+      "code": 6302,
+      "name": "InvalidPoolId",
+      "msg": "Invalid pool id"
     }
   ],
   "metadata": {
