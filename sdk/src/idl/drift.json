--- conflicted
+++ resolved
@@ -1,8222 +1,8151 @@
 {
-  "version": "2.0.0",
-  "name": "drift",
-  "instructions": [
-    {
-      "name": "initializeUser",
-      "accounts": [
-        {
-          "name": "user",
-          "isMut": true,
-          "isSigner": false
-        },
-        {
-          "name": "userStats",
-          "isMut": true,
-          "isSigner": false
-        },
-        {
-          "name": "state",
-          "isMut": false,
-          "isSigner": false
-        },
-        {
-          "name": "authority",
-          "isMut": false,
-          "isSigner": true
-        },
-        {
-          "name": "payer",
-          "isMut": true,
-          "isSigner": true
-        },
-        {
-          "name": "rent",
-          "isMut": false,
-          "isSigner": false
-        },
-        {
-          "name": "systemProgram",
-          "isMut": false,
-          "isSigner": false
-        }
-      ],
-      "args": [
-        {
-          "name": "subAccountId",
-          "type": "u16"
-        },
-        {
-          "name": "name",
-          "type": {
-            "array": [
-              "u8",
-              32
-            ]
-          }
-        }
-      ]
-    },
-    {
-      "name": "initializeUserStats",
-      "accounts": [
-        {
-          "name": "userStats",
-          "isMut": true,
-          "isSigner": false
-        },
-        {
-          "name": "state",
-          "isMut": true,
-          "isSigner": false
-        },
-        {
-          "name": "authority",
-          "isMut": false,
-          "isSigner": true
-        },
-        {
-          "name": "payer",
-          "isMut": true,
-          "isSigner": true
-        },
-        {
-          "name": "rent",
-          "isMut": false,
-          "isSigner": false
-        },
-        {
-          "name": "systemProgram",
-          "isMut": false,
-          "isSigner": false
-        }
-      ],
-      "args": []
-    },
-    {
-      "name": "deposit",
-      "accounts": [
-        {
-          "name": "state",
-          "isMut": false,
-          "isSigner": false
-        },
-        {
-          "name": "user",
-          "isMut": true,
-          "isSigner": false
-        },
-        {
-          "name": "userStats",
-          "isMut": true,
-          "isSigner": false
-        },
-        {
-          "name": "authority",
-          "isMut": false,
-          "isSigner": true
-        },
-        {
-          "name": "spotMarketVault",
-          "isMut": true,
-          "isSigner": false
-        },
-        {
-          "name": "userTokenAccount",
-          "isMut": true,
-          "isSigner": false
-        },
-        {
-          "name": "tokenProgram",
-          "isMut": false,
-          "isSigner": false
-        }
-      ],
-      "args": [
-        {
-          "name": "marketIndex",
-          "type": "u16"
-        },
-        {
-          "name": "amount",
-          "type": "u64"
-        },
-        {
-          "name": "reduceOnly",
-          "type": "bool"
-        }
-      ]
-    },
-    {
-      "name": "withdraw",
-      "accounts": [
-        {
-          "name": "state",
-          "isMut": false,
-          "isSigner": false
-        },
-        {
-          "name": "user",
-          "isMut": true,
-          "isSigner": false
-        },
-        {
-          "name": "userStats",
-          "isMut": true,
-          "isSigner": false
-        },
-        {
-          "name": "authority",
-          "isMut": false,
-          "isSigner": true
-        },
-        {
-          "name": "spotMarketVault",
-          "isMut": true,
-          "isSigner": false
-        },
-        {
-          "name": "driftSigner",
-          "isMut": false,
-          "isSigner": false
-        },
-        {
-          "name": "userTokenAccount",
-          "isMut": true,
-          "isSigner": false
-        },
-        {
-          "name": "tokenProgram",
-          "isMut": false,
-          "isSigner": false
-        }
-      ],
-      "args": [
-        {
-          "name": "marketIndex",
-          "type": "u16"
-        },
-        {
-          "name": "amount",
-          "type": "u64"
-        },
-        {
-          "name": "reduceOnly",
-          "type": "bool"
-        }
-      ]
-    },
-    {
-      "name": "transferDeposit",
-      "accounts": [
-        {
-          "name": "fromUser",
-          "isMut": true,
-          "isSigner": false
-        },
-        {
-          "name": "toUser",
-          "isMut": true,
-          "isSigner": false
-        },
-        {
-          "name": "userStats",
-          "isMut": true,
-          "isSigner": false
-        },
-        {
-          "name": "authority",
-          "isMut": false,
-          "isSigner": true
-        },
-        {
-          "name": "state",
-          "isMut": false,
-          "isSigner": false
-        },
-        {
-          "name": "spotMarketVault",
-          "isMut": false,
-          "isSigner": false
-        }
-      ],
-      "args": [
-        {
-          "name": "marketIndex",
-          "type": "u16"
-        },
-        {
-          "name": "amount",
-          "type": "u64"
-        }
-      ]
-    },
-    {
-      "name": "placePerpOrder",
-      "accounts": [
-        {
-          "name": "state",
-          "isMut": false,
-          "isSigner": false
-        },
-        {
-          "name": "user",
-          "isMut": true,
-          "isSigner": false
-        },
-        {
-          "name": "authority",
-          "isMut": false,
-          "isSigner": true
-        }
-      ],
-      "args": [
-        {
-          "name": "params",
-          "type": {
-            "defined": "OrderParams"
-          }
-        }
-      ]
-    },
-    {
-      "name": "cancelOrder",
-      "accounts": [
-        {
-          "name": "state",
-          "isMut": false,
-          "isSigner": false
-        },
-        {
-          "name": "user",
-          "isMut": true,
-          "isSigner": false
-        },
-        {
-          "name": "authority",
-          "isMut": false,
-          "isSigner": true
-        }
-      ],
-      "args": [
-        {
-          "name": "orderId",
-          "type": {
-            "option": "u32"
-          }
-        }
-      ]
-    },
-    {
-      "name": "cancelOrderByUserId",
-      "accounts": [
-        {
-          "name": "state",
-          "isMut": false,
-          "isSigner": false
-        },
-        {
-          "name": "user",
-          "isMut": true,
-          "isSigner": false
-        },
-        {
-          "name": "authority",
-          "isMut": false,
-          "isSigner": true
-        }
-      ],
-      "args": [
-        {
-          "name": "userOrderId",
-          "type": "u8"
-        }
-      ]
-    },
-    {
-      "name": "cancelOrders",
-      "accounts": [
-        {
-          "name": "state",
-          "isMut": false,
-          "isSigner": false
-        },
-        {
-          "name": "user",
-          "isMut": true,
-          "isSigner": false
-        },
-        {
-          "name": "authority",
-          "isMut": false,
-          "isSigner": true
-        }
-      ],
-      "args": [
-        {
-          "name": "marketType",
-          "type": {
-            "option": {
-              "defined": "MarketType"
-            }
-          }
-        },
-        {
-          "name": "marketIndex",
-          "type": {
-            "option": "u16"
-          }
-        },
-        {
-          "name": "direction",
-          "type": {
-            "option": {
-              "defined": "PositionDirection"
-            }
-          }
-        }
-      ]
-    },
-    {
-      "name": "placeAndTakePerpOrder",
-      "accounts": [
-        {
-          "name": "state",
-          "isMut": false,
-          "isSigner": false
-        },
-        {
-          "name": "user",
-          "isMut": true,
-          "isSigner": false
-        },
-        {
-          "name": "userStats",
-          "isMut": true,
-          "isSigner": false
-        },
-        {
-          "name": "authority",
-          "isMut": false,
-          "isSigner": true
-        }
-      ],
-      "args": [
-        {
-          "name": "params",
-          "type": {
-            "defined": "OrderParams"
-          }
-        },
-        {
-          "name": "makerOrderId",
-          "type": {
-            "option": "u32"
-          }
-        }
-      ]
-    },
-    {
-      "name": "placeAndMakePerpOrder",
-      "accounts": [
-        {
-          "name": "state",
-          "isMut": false,
-          "isSigner": false
-        },
-        {
-          "name": "user",
-          "isMut": true,
-          "isSigner": false
-        },
-        {
-          "name": "userStats",
-          "isMut": true,
-          "isSigner": false
-        },
-        {
-          "name": "taker",
-          "isMut": true,
-          "isSigner": false
-        },
-        {
-          "name": "takerStats",
-          "isMut": true,
-          "isSigner": false
-        },
-        {
-          "name": "authority",
-          "isMut": false,
-          "isSigner": true
-        }
-      ],
-      "args": [
-        {
-          "name": "params",
-          "type": {
-            "defined": "OrderParams"
-          }
-        },
-        {
-          "name": "takerOrderId",
-          "type": "u32"
-        }
-      ]
-    },
-    {
-      "name": "placeSpotOrder",
-      "accounts": [
-        {
-          "name": "state",
-          "isMut": false,
-          "isSigner": false
-        },
-        {
-          "name": "user",
-          "isMut": true,
-          "isSigner": false
-        },
-        {
-          "name": "authority",
-          "isMut": false,
-          "isSigner": true
-        }
-      ],
-      "args": [
-        {
-          "name": "params",
-          "type": {
-            "defined": "OrderParams"
-          }
-        }
-      ]
-    },
-    {
-      "name": "placeAndTakeSpotOrder",
-      "accounts": [
-        {
-          "name": "state",
-          "isMut": false,
-          "isSigner": false
-        },
-        {
-          "name": "user",
-          "isMut": true,
-          "isSigner": false
-        },
-        {
-          "name": "userStats",
-          "isMut": true,
-          "isSigner": false
-        },
-        {
-          "name": "authority",
-          "isMut": false,
-          "isSigner": true
-        }
-      ],
-      "args": [
-        {
-          "name": "params",
-          "type": {
-            "defined": "OrderParams"
-          }
-        },
-        {
-          "name": "fulfillmentType",
-          "type": {
-            "option": {
-              "defined": "SpotFulfillmentType"
-            }
-          }
-        },
-        {
-          "name": "makerOrderId",
-          "type": {
-            "option": "u32"
-          }
-        }
-      ]
-    },
-    {
-      "name": "placeAndMakeSpotOrder",
-      "accounts": [
-        {
-          "name": "state",
-          "isMut": false,
-          "isSigner": false
-        },
-        {
-          "name": "user",
-          "isMut": true,
-          "isSigner": false
-        },
-        {
-          "name": "userStats",
-          "isMut": true,
-          "isSigner": false
-        },
-        {
-          "name": "taker",
-          "isMut": true,
-          "isSigner": false
-        },
-        {
-          "name": "takerStats",
-          "isMut": true,
-          "isSigner": false
-        },
-        {
-          "name": "authority",
-          "isMut": false,
-          "isSigner": true
-        }
-      ],
-      "args": [
-        {
-          "name": "params",
-          "type": {
-            "defined": "OrderParams"
-          }
-        },
-        {
-          "name": "takerOrderId",
-          "type": "u32"
-        },
-        {
-          "name": "fulfillmentType",
-          "type": {
-            "option": {
-              "defined": "SpotFulfillmentType"
-            }
-          }
-        }
-      ]
-    },
-    {
-      "name": "addPerpLpShares",
-      "accounts": [
-        {
-          "name": "state",
-          "isMut": false,
-          "isSigner": false
-        },
-        {
-          "name": "user",
-          "isMut": true,
-          "isSigner": false
-        },
-        {
-          "name": "authority",
-          "isMut": false,
-          "isSigner": true
-        }
-      ],
-      "args": [
-        {
-          "name": "nShares",
-          "type": "u64"
-        },
-        {
-          "name": "marketIndex",
-          "type": "u16"
-        }
-      ]
-    },
-    {
-      "name": "removePerpLpShares",
-      "accounts": [
-        {
-          "name": "state",
-          "isMut": false,
-          "isSigner": false
-        },
-        {
-          "name": "user",
-          "isMut": true,
-          "isSigner": false
-        },
-        {
-          "name": "authority",
-          "isMut": false,
-          "isSigner": true
-        }
-      ],
-      "args": [
-        {
-          "name": "sharesToBurn",
-          "type": "u64"
-        },
-        {
-          "name": "marketIndex",
-          "type": "u16"
-        }
-      ]
-    },
-    {
-      "name": "removePerpLpSharesInExpiringMarket",
-      "accounts": [
-        {
-          "name": "state",
-          "isMut": false,
-          "isSigner": false
-        },
-        {
-          "name": "user",
-          "isMut": true,
-          "isSigner": false
-        }
-      ],
-      "args": [
-        {
-          "name": "sharesToBurn",
-          "type": "u64"
-        },
-        {
-          "name": "marketIndex",
-          "type": "u16"
-        }
-      ]
-    },
-    {
-      "name": "updateUserName",
-      "accounts": [
-        {
-          "name": "user",
-          "isMut": true,
-          "isSigner": false
-        },
-        {
-          "name": "authority",
-          "isMut": false,
-          "isSigner": true
-        }
-      ],
-      "args": [
-        {
-          "name": "subAccountId",
-          "type": "u16"
-        },
-        {
-          "name": "name",
-          "type": {
-            "array": [
-              "u8",
-              32
-            ]
-          }
-        }
-      ]
-    },
-    {
-      "name": "updateUserCustomMarginRatio",
-      "accounts": [
-        {
-          "name": "user",
-          "isMut": true,
-          "isSigner": false
-        },
-        {
-          "name": "authority",
-          "isMut": false,
-          "isSigner": true
-        }
-      ],
-      "args": [
-        {
-          "name": "subAccountId",
-          "type": "u16"
-        },
-        {
-          "name": "marginRatio",
-          "type": "u32"
-        }
-      ]
-    },
-    {
-      "name": "updateUserDelegate",
-      "accounts": [
-        {
-          "name": "user",
-          "isMut": true,
-          "isSigner": false
-        },
-        {
-          "name": "authority",
-          "isMut": false,
-          "isSigner": true
-        }
-      ],
-      "args": [
-        {
-          "name": "subAccountId",
-          "type": "u16"
-        },
-        {
-          "name": "delegate",
-          "type": "publicKey"
-        }
-      ]
-    },
-    {
-      "name": "deleteUser",
-      "accounts": [
-        {
-          "name": "user",
-          "isMut": true,
-          "isSigner": false
-        },
-        {
-          "name": "userStats",
-          "isMut": true,
-          "isSigner": false
-        },
-        {
-          "name": "state",
-          "isMut": false,
-          "isSigner": false
-        },
-        {
-          "name": "authority",
-          "isMut": false,
-          "isSigner": true
-        }
-      ],
-      "args": []
-    },
-    {
-      "name": "fillPerpOrder",
-      "accounts": [
-        {
-          "name": "state",
-          "isMut": false,
-          "isSigner": false
-        },
-        {
-          "name": "authority",
-          "isMut": false,
-          "isSigner": true
-        },
-        {
-          "name": "filler",
-          "isMut": true,
-          "isSigner": false
-        },
-        {
-          "name": "fillerStats",
-          "isMut": true,
-          "isSigner": false
-        },
-        {
-          "name": "user",
-          "isMut": true,
-          "isSigner": false
-        },
-        {
-          "name": "userStats",
-          "isMut": true,
-          "isSigner": false
-        }
-      ],
-      "args": [
-        {
-          "name": "orderId",
-          "type": {
-            "option": "u32"
-          }
-        },
-        {
-          "name": "makerOrderId",
-          "type": {
-            "option": "u32"
-          }
-        }
-      ]
-    },
-    {
-      "name": "fillSpotOrder",
-      "accounts": [
-        {
-          "name": "state",
-          "isMut": false,
-          "isSigner": false
-        },
-        {
-          "name": "authority",
-          "isMut": false,
-          "isSigner": true
-        },
-        {
-          "name": "filler",
-          "isMut": true,
-          "isSigner": false
-        },
-        {
-          "name": "fillerStats",
-          "isMut": true,
-          "isSigner": false
-        },
-        {
-          "name": "user",
-          "isMut": true,
-          "isSigner": false
-        },
-        {
-          "name": "userStats",
-          "isMut": true,
-          "isSigner": false
-        }
-      ],
-      "args": [
-        {
-          "name": "orderId",
-          "type": {
-            "option": "u32"
-          }
-        },
-        {
-          "name": "fulfillmentType",
-          "type": {
-            "option": {
-              "defined": "SpotFulfillmentType"
-            }
-          }
-        },
-        {
-          "name": "makerOrderId",
-          "type": {
-            "option": "u32"
-          }
-        }
-      ]
-    },
-    {
-      "name": "triggerOrder",
-      "accounts": [
-        {
-          "name": "state",
-          "isMut": false,
-          "isSigner": false
-        },
-        {
-          "name": "authority",
-          "isMut": false,
-          "isSigner": true
-        },
-        {
-          "name": "filler",
-          "isMut": true,
-          "isSigner": false
-        },
-        {
-          "name": "user",
-          "isMut": true,
-          "isSigner": false
-        }
-      ],
-      "args": [
-        {
-          "name": "orderId",
-          "type": "u32"
-        }
-      ]
-    },
-    {
-      "name": "settlePnl",
-      "accounts": [
-        {
-          "name": "state",
-          "isMut": false,
-          "isSigner": false
-        },
-        {
-          "name": "user",
-          "isMut": true,
-          "isSigner": false
-        },
-        {
-          "name": "authority",
-          "isMut": false,
-          "isSigner": true
-        },
-        {
-          "name": "spotMarketVault",
-          "isMut": false,
-          "isSigner": false
-        }
-      ],
-      "args": [
-        {
-          "name": "marketIndex",
-          "type": "u16"
-        }
-      ]
-    },
-    {
-      "name": "settleFundingPayment",
-      "accounts": [
-        {
-          "name": "state",
-          "isMut": false,
-          "isSigner": false
-        },
-        {
-          "name": "user",
-          "isMut": true,
-          "isSigner": false
-        }
-      ],
-      "args": []
-    },
-    {
-      "name": "settleLp",
-      "accounts": [
-        {
-          "name": "state",
-          "isMut": false,
-          "isSigner": false
-        },
-        {
-          "name": "user",
-          "isMut": true,
-          "isSigner": false
-        }
-      ],
-      "args": [
-        {
-          "name": "marketIndex",
-          "type": "u16"
-        }
-      ]
-    },
-    {
-      "name": "settleExpiredMarket",
-      "accounts": [
-        {
-          "name": "state",
-          "isMut": false,
-          "isSigner": false
-        },
-        {
-          "name": "authority",
-          "isMut": false,
-          "isSigner": true
-        }
-      ],
-      "args": [
-        {
-          "name": "marketIndex",
-          "type": "u16"
-        }
-      ]
-    },
-    {
-      "name": "liquidatePerp",
-      "accounts": [
-        {
-          "name": "state",
-          "isMut": false,
-          "isSigner": false
-        },
-        {
-          "name": "authority",
-          "isMut": false,
-          "isSigner": true
-        },
-        {
-          "name": "liquidator",
-          "isMut": true,
-          "isSigner": false
-        },
-        {
-          "name": "liquidatorStats",
-          "isMut": true,
-          "isSigner": false
-        },
-        {
-          "name": "user",
-          "isMut": true,
-          "isSigner": false
-        },
-        {
-          "name": "userStats",
-          "isMut": true,
-          "isSigner": false
-        }
-      ],
-      "args": [
-        {
-          "name": "marketIndex",
-          "type": "u16"
-        },
-        {
-          "name": "liquidatorMaxBaseAssetAmount",
-          "type": "u64"
-        },
-        {
-          "name": "limitPrice",
-          "type": {
-            "option": "u64"
-          }
-        }
-      ]
-    },
-    {
-      "name": "liquidateSpot",
-      "accounts": [
-        {
-          "name": "state",
-          "isMut": false,
-          "isSigner": false
-        },
-        {
-          "name": "authority",
-          "isMut": false,
-          "isSigner": true
-        },
-        {
-          "name": "liquidator",
-          "isMut": true,
-          "isSigner": false
-        },
-        {
-          "name": "liquidatorStats",
-          "isMut": true,
-          "isSigner": false
-        },
-        {
-          "name": "user",
-          "isMut": true,
-          "isSigner": false
-        },
-        {
-          "name": "userStats",
-          "isMut": true,
-          "isSigner": false
-        }
-      ],
-      "args": [
-        {
-          "name": "assetMarketIndex",
-          "type": "u16"
-        },
-        {
-          "name": "liabilityMarketIndex",
-          "type": "u16"
-        },
-        {
-          "name": "liquidatorMaxLiabilityTransfer",
-          "type": "u128"
-        }
-      ]
-    },
-    {
-      "name": "liquidateBorrowForPerpPnl",
-      "accounts": [
-        {
-          "name": "state",
-          "isMut": false,
-          "isSigner": false
-        },
-        {
-          "name": "authority",
-          "isMut": false,
-          "isSigner": true
-        },
-        {
-          "name": "liquidator",
-          "isMut": true,
-          "isSigner": false
-        },
-        {
-          "name": "liquidatorStats",
-          "isMut": true,
-          "isSigner": false
-        },
-        {
-          "name": "user",
-          "isMut": true,
-          "isSigner": false
-        },
-        {
-          "name": "userStats",
-          "isMut": true,
-          "isSigner": false
-        }
-      ],
-      "args": [
-        {
-          "name": "perpMarketIndex",
-          "type": "u16"
-        },
-        {
-          "name": "spotMarketIndex",
-          "type": "u16"
-        },
-        {
-          "name": "liquidatorMaxLiabilityTransfer",
-          "type": "u128"
-        }
-      ]
-    },
-    {
-      "name": "liquidatePerpPnlForDeposit",
-      "accounts": [
-        {
-          "name": "state",
-          "isMut": false,
-          "isSigner": false
-        },
-        {
-          "name": "authority",
-          "isMut": false,
-          "isSigner": true
-        },
-        {
-          "name": "liquidator",
-          "isMut": true,
-          "isSigner": false
-        },
-        {
-          "name": "liquidatorStats",
-          "isMut": true,
-          "isSigner": false
-        },
-        {
-          "name": "user",
-          "isMut": true,
-          "isSigner": false
-        },
-        {
-          "name": "userStats",
-          "isMut": true,
-          "isSigner": false
-        }
-      ],
-      "args": [
-        {
-          "name": "perpMarketIndex",
-          "type": "u16"
-        },
-        {
-          "name": "spotMarketIndex",
-          "type": "u16"
-        },
-        {
-          "name": "liquidatorMaxPnlTransfer",
-          "type": "u128"
-        }
-      ]
-    },
-    {
-      "name": "resolvePerpPnlDeficit",
-      "accounts": [
-        {
-          "name": "state",
-          "isMut": false,
-          "isSigner": false
-        },
-        {
-          "name": "authority",
-          "isMut": false,
-          "isSigner": true
-        },
-        {
-          "name": "spotMarketVault",
-          "isMut": true,
-          "isSigner": false
-        },
-        {
-          "name": "insuranceFundVault",
-          "isMut": true,
-          "isSigner": false
-        },
-        {
-          "name": "driftSigner",
-          "isMut": false,
-          "isSigner": false
-        },
-        {
-          "name": "tokenProgram",
-          "isMut": false,
-          "isSigner": false
-        }
-      ],
-      "args": [
-        {
-          "name": "spotMarketIndex",
-          "type": "u16"
-        },
-        {
-          "name": "perpMarketIndex",
-          "type": "u16"
-        }
-      ]
-    },
-    {
-      "name": "resolvePerpBankruptcy",
-      "accounts": [
-        {
-          "name": "state",
-          "isMut": false,
-          "isSigner": false
-        },
-        {
-          "name": "authority",
-          "isMut": false,
-          "isSigner": true
-        },
-        {
-          "name": "liquidator",
-          "isMut": true,
-          "isSigner": false
-        },
-        {
-          "name": "liquidatorStats",
-          "isMut": true,
-          "isSigner": false
-        },
-        {
-          "name": "user",
-          "isMut": true,
-          "isSigner": false
-        },
-        {
-          "name": "userStats",
-          "isMut": true,
-          "isSigner": false
-        },
-        {
-          "name": "spotMarketVault",
-          "isMut": true,
-          "isSigner": false
-        },
-        {
-          "name": "insuranceFundVault",
-          "isMut": true,
-          "isSigner": false
-        },
-        {
-          "name": "driftSigner",
-          "isMut": false,
-          "isSigner": false
-        },
-        {
-          "name": "tokenProgram",
-          "isMut": false,
-          "isSigner": false
-        }
-      ],
-      "args": [
-        {
-          "name": "quoteSpotMarketIndex",
-          "type": "u16"
-        },
-        {
-          "name": "marketIndex",
-          "type": "u16"
-        }
-      ]
-    },
-    {
-      "name": "resolveSpotBankruptcy",
-      "accounts": [
-        {
-          "name": "state",
-          "isMut": false,
-          "isSigner": false
-        },
-        {
-          "name": "authority",
-          "isMut": false,
-          "isSigner": true
-        },
-        {
-          "name": "liquidator",
-          "isMut": true,
-          "isSigner": false
-        },
-        {
-          "name": "liquidatorStats",
-          "isMut": true,
-          "isSigner": false
-        },
-        {
-          "name": "user",
-          "isMut": true,
-          "isSigner": false
-        },
-        {
-          "name": "userStats",
-          "isMut": true,
-          "isSigner": false
-        },
-        {
-          "name": "spotMarketVault",
-          "isMut": true,
-          "isSigner": false
-        },
-        {
-          "name": "insuranceFundVault",
-          "isMut": true,
-          "isSigner": false
-        },
-        {
-          "name": "driftSigner",
-          "isMut": false,
-          "isSigner": false
-        },
-        {
-          "name": "tokenProgram",
-          "isMut": false,
-          "isSigner": false
-        }
-      ],
-      "args": [
-        {
-          "name": "marketIndex",
-          "type": "u16"
-        }
-      ]
-    },
-    {
-      "name": "settleRevenueToInsuranceFund",
-      "accounts": [
-        {
-          "name": "state",
-          "isMut": false,
-          "isSigner": false
-        },
-        {
-          "name": "spotMarket",
-          "isMut": false,
-          "isSigner": false
-        },
-        {
-          "name": "spotMarketVault",
-          "isMut": true,
-          "isSigner": false
-        },
-        {
-          "name": "driftSigner",
-          "isMut": false,
-          "isSigner": false
-        },
-        {
-          "name": "insuranceFundVault",
-          "isMut": true,
-          "isSigner": false
-        },
-        {
-          "name": "tokenProgram",
-          "isMut": false,
-          "isSigner": false
-        }
-      ],
-      "args": [
-        {
-          "name": "spotMarketIndex",
-          "type": "u16"
-        }
-      ]
-    },
-    {
-      "name": "updateFundingRate",
-      "accounts": [
-        {
-          "name": "state",
-          "isMut": false,
-          "isSigner": false
-        },
-        {
-          "name": "perpMarket",
-          "isMut": true,
-          "isSigner": false
-        },
-        {
-          "name": "oracle",
-          "isMut": false,
-          "isSigner": false
-        }
-      ],
-      "args": [
-        {
-          "name": "marketIndex",
-          "type": "u16"
-        }
-      ]
-    },
-    {
-      "name": "updateSpotMarketCumulativeInterest",
-      "accounts": [
-        {
-          "name": "state",
-          "isMut": false,
-          "isSigner": false
-        },
-        {
-          "name": "spotMarket",
-          "isMut": true,
-          "isSigner": false
-        },
-        {
-          "name": "oracle",
-          "isMut": false,
-          "isSigner": false
-        }
-      ],
-      "args": []
-    },
-    {
-      "name": "updateAmms",
-      "accounts": [
-        {
-          "name": "state",
-          "isMut": false,
-          "isSigner": false
-        },
-        {
-          "name": "authority",
-          "isMut": false,
-          "isSigner": true
-        }
-      ],
-      "args": [
-        {
-          "name": "marketIndexes",
-          "type": {
-            "array": [
-              "u16",
-              5
-            ]
-          }
-        }
-      ]
-    },
-    {
-      "name": "updateSpotMarketExpiry",
-      "accounts": [
-        {
-          "name": "admin",
-          "isMut": false,
-          "isSigner": true
-        },
-        {
-          "name": "state",
-          "isMut": false,
-          "isSigner": false
-        },
-        {
-          "name": "spotMarket",
-          "isMut": true,
-          "isSigner": false
-        }
-      ],
-      "args": [
-        {
-          "name": "expiryTs",
-          "type": "i64"
-        }
-      ]
-    },
-    {
-      "name": "updateUserQuoteAssetInsuranceStake",
-      "accounts": [
-        {
-          "name": "state",
-          "isMut": false,
-          "isSigner": false
-        },
-        {
-          "name": "spotMarket",
-          "isMut": false,
-          "isSigner": false
-        },
-        {
-          "name": "insuranceFundStake",
-          "isMut": true,
-          "isSigner": false
-        },
-        {
-          "name": "userStats",
-          "isMut": true,
-          "isSigner": false
-        },
-        {
-          "name": "authority",
-          "isMut": false,
-          "isSigner": true
-        },
-        {
-          "name": "insuranceFundVault",
-          "isMut": true,
-          "isSigner": false
-        }
-      ],
-      "args": []
-    },
-    {
-      "name": "initializeInsuranceFundStake",
-      "accounts": [
-        {
-          "name": "spotMarket",
-          "isMut": false,
-          "isSigner": false
-        },
-        {
-          "name": "insuranceFundStake",
-          "isMut": true,
-          "isSigner": false
-        },
-        {
-          "name": "userStats",
-          "isMut": true,
-          "isSigner": false
-        },
-        {
-          "name": "state",
-          "isMut": false,
-          "isSigner": false
-        },
-        {
-          "name": "authority",
-          "isMut": false,
-          "isSigner": true
-        },
-        {
-          "name": "payer",
-          "isMut": true,
-          "isSigner": true
-        },
-        {
-          "name": "rent",
-          "isMut": false,
-          "isSigner": false
-        },
-        {
-          "name": "systemProgram",
-          "isMut": false,
-          "isSigner": false
-        }
-      ],
-      "args": [
-        {
-          "name": "marketIndex",
-          "type": "u16"
-        }
-      ]
-    },
-    {
-      "name": "addInsuranceFundStake",
-      "accounts": [
-        {
-          "name": "state",
-          "isMut": false,
-          "isSigner": false
-        },
-        {
-          "name": "spotMarket",
-          "isMut": false,
-          "isSigner": false
-        },
-        {
-          "name": "insuranceFundStake",
-          "isMut": true,
-          "isSigner": false
-        },
-        {
-          "name": "userStats",
-          "isMut": true,
-          "isSigner": false
-        },
-        {
-          "name": "authority",
-          "isMut": false,
-          "isSigner": true
-        },
-        {
-          "name": "spotMarketVault",
-          "isMut": true,
-          "isSigner": false
-        },
-        {
-          "name": "insuranceFundVault",
-          "isMut": true,
-          "isSigner": false
-        },
-        {
-          "name": "driftSigner",
-          "isMut": false,
-          "isSigner": false
-        },
-        {
-          "name": "userTokenAccount",
-          "isMut": true,
-          "isSigner": false
-        },
-        {
-          "name": "tokenProgram",
-          "isMut": false,
-          "isSigner": false
-        }
-      ],
-      "args": [
-        {
-          "name": "marketIndex",
-          "type": "u16"
-        },
-        {
-          "name": "amount",
-          "type": "u64"
-        }
-      ]
-    },
-    {
-      "name": "requestRemoveInsuranceFundStake",
-      "accounts": [
-        {
-          "name": "spotMarket",
-          "isMut": false,
-          "isSigner": false
-        },
-        {
-          "name": "insuranceFundStake",
-          "isMut": true,
-          "isSigner": false
-        },
-        {
-          "name": "userStats",
-          "isMut": true,
-          "isSigner": false
-        },
-        {
-          "name": "authority",
-          "isMut": false,
-          "isSigner": true
-        },
-        {
-          "name": "insuranceFundVault",
-          "isMut": true,
-          "isSigner": false
-        }
-      ],
-      "args": [
-        {
-          "name": "marketIndex",
-          "type": "u16"
-        },
-        {
-          "name": "amount",
-          "type": "u64"
-        }
-      ]
-    },
-    {
-      "name": "cancelRequestRemoveInsuranceFundStake",
-      "accounts": [
-        {
-          "name": "spotMarket",
-          "isMut": false,
-          "isSigner": false
-        },
-        {
-          "name": "insuranceFundStake",
-          "isMut": true,
-          "isSigner": false
-        },
-        {
-          "name": "userStats",
-          "isMut": true,
-          "isSigner": false
-        },
-        {
-          "name": "authority",
-          "isMut": false,
-          "isSigner": true
-        },
-        {
-          "name": "insuranceFundVault",
-          "isMut": true,
-          "isSigner": false
-        }
-      ],
-      "args": [
-        {
-          "name": "marketIndex",
-          "type": "u16"
-        }
-      ]
-    },
-    {
-      "name": "removeInsuranceFundStake",
-      "accounts": [
-        {
-          "name": "state",
-          "isMut": false,
-          "isSigner": false
-        },
-        {
-          "name": "spotMarket",
-          "isMut": false,
-          "isSigner": false
-        },
-        {
-          "name": "insuranceFundStake",
-          "isMut": true,
-          "isSigner": false
-        },
-        {
-          "name": "userStats",
-          "isMut": true,
-          "isSigner": false
-        },
-        {
-          "name": "authority",
-          "isMut": false,
-          "isSigner": true
-        },
-        {
-          "name": "insuranceFundVault",
-          "isMut": true,
-          "isSigner": false
-        },
-        {
-          "name": "driftSigner",
-          "isMut": false,
-          "isSigner": false
-        },
-        {
-          "name": "userTokenAccount",
-          "isMut": true,
-          "isSigner": false
-        },
-        {
-          "name": "tokenProgram",
-          "isMut": false,
-          "isSigner": false
-        }
-      ],
-      "args": [
-        {
-          "name": "marketIndex",
-          "type": "u16"
-        }
-      ]
-    },
-    {
-      "name": "initialize",
-      "accounts": [
-        {
-          "name": "admin",
-          "isMut": true,
-          "isSigner": true
-        },
-        {
-          "name": "state",
-          "isMut": true,
-          "isSigner": false
-        },
-        {
-          "name": "quoteAssetMint",
-          "isMut": false,
-          "isSigner": false
-        },
-        {
-          "name": "driftSigner",
-          "isMut": false,
-          "isSigner": false
-        },
-        {
-          "name": "rent",
-          "isMut": false,
-          "isSigner": false
-        },
-        {
-          "name": "systemProgram",
-          "isMut": false,
-          "isSigner": false
-        },
-        {
-          "name": "tokenProgram",
-          "isMut": false,
-          "isSigner": false
-        }
-      ],
-      "args": []
-    },
-    {
-      "name": "initializeSpotMarket",
-      "accounts": [
-        {
-          "name": "spotMarket",
-          "isMut": true,
-          "isSigner": false
-        },
-        {
-          "name": "spotMarketMint",
-          "isMut": false,
-          "isSigner": false
-        },
-        {
-          "name": "spotMarketVault",
-          "isMut": true,
-          "isSigner": false
-        },
-        {
-          "name": "insuranceFundVault",
-          "isMut": true,
-          "isSigner": false
-        },
-        {
-          "name": "driftSigner",
-          "isMut": false,
-          "isSigner": false
-        },
-        {
-          "name": "state",
-          "isMut": true,
-          "isSigner": false
-        },
-        {
-          "name": "oracle",
-          "isMut": false,
-          "isSigner": false
-        },
-        {
-          "name": "admin",
-          "isMut": true,
-          "isSigner": true
-        },
-        {
-          "name": "rent",
-          "isMut": false,
-          "isSigner": false
-        },
-        {
-          "name": "systemProgram",
-          "isMut": false,
-          "isSigner": false
-        },
-        {
-          "name": "tokenProgram",
-          "isMut": false,
-          "isSigner": false
-        }
-      ],
-      "args": [
-        {
-          "name": "optimalUtilization",
-          "type": "u32"
-        },
-        {
-          "name": "optimalBorrowRate",
-          "type": "u32"
-        },
-        {
-          "name": "maxBorrowRate",
-          "type": "u32"
-        },
-        {
-          "name": "oracleSource",
-          "type": {
-            "defined": "OracleSource"
-          }
-        },
-        {
-          "name": "initialAssetWeight",
-          "type": "u32"
-        },
-        {
-          "name": "maintenanceAssetWeight",
-          "type": "u32"
-        },
-        {
-          "name": "initialLiabilityWeight",
-          "type": "u32"
-        },
-        {
-          "name": "maintenanceLiabilityWeight",
-          "type": "u32"
-        },
-        {
-          "name": "imfFactor",
-          "type": "u32"
-        },
-        {
-          "name": "liquidatorFee",
-          "type": "u32"
-        },
-        {
-          "name": "activeStatus",
-          "type": "bool"
-        },
-        {
-          "name": "name",
-          "type": {
-            "array": [
-              "u8",
-              32
-            ]
-          }
-        }
-      ]
-    },
-    {
-      "name": "initializeSerumFulfillmentConfig",
-      "accounts": [
-        {
-          "name": "baseSpotMarket",
-          "isMut": false,
-          "isSigner": false
-        },
-        {
-          "name": "quoteSpotMarket",
-          "isMut": false,
-          "isSigner": false
-        },
-        {
-          "name": "state",
-          "isMut": true,
-          "isSigner": false
-        },
-        {
-          "name": "serumProgram",
-          "isMut": false,
-          "isSigner": false
-        },
-        {
-          "name": "serumMarket",
-          "isMut": false,
-          "isSigner": false
-        },
-        {
-          "name": "serumOpenOrders",
-          "isMut": true,
-          "isSigner": false
-        },
-        {
-          "name": "driftSigner",
-          "isMut": false,
-          "isSigner": false
-        },
-        {
-          "name": "serumFulfillmentConfig",
-          "isMut": true,
-          "isSigner": false
-        },
-        {
-          "name": "admin",
-          "isMut": true,
-          "isSigner": true
-        },
-        {
-          "name": "rent",
-          "isMut": false,
-          "isSigner": false
-        },
-        {
-          "name": "systemProgram",
-          "isMut": false,
-          "isSigner": false
-        }
-      ],
-      "args": [
-        {
-          "name": "marketIndex",
-          "type": "u16"
-        }
-      ]
-    },
-    {
-      "name": "updateSerumVault",
-      "accounts": [
-        {
-          "name": "state",
-          "isMut": true,
-          "isSigner": false
-        },
-        {
-          "name": "admin",
-          "isMut": true,
-          "isSigner": true
-        },
-        {
-          "name": "srmVault",
-          "isMut": false,
-          "isSigner": false
-        }
-      ],
-      "args": []
-    },
-    {
-      "name": "initializePerpMarket",
-      "accounts": [
-        {
-          "name": "admin",
-          "isMut": true,
-          "isSigner": true
-        },
-        {
-          "name": "state",
-          "isMut": true,
-          "isSigner": false
-        },
-        {
-          "name": "perpMarket",
-          "isMut": true,
-          "isSigner": false
-        },
-        {
-          "name": "oracle",
-          "isMut": false,
-          "isSigner": false
-        },
-        {
-          "name": "rent",
-          "isMut": false,
-          "isSigner": false
-        },
-        {
-          "name": "systemProgram",
-          "isMut": false,
-          "isSigner": false
-        }
-      ],
-      "args": [
-        {
-          "name": "ammBaseAssetReserve",
-          "type": "u128"
-        },
-        {
-          "name": "ammQuoteAssetReserve",
-          "type": "u128"
-        },
-        {
-          "name": "ammPeriodicity",
-          "type": "i64"
-        },
-        {
-          "name": "ammPegMultiplier",
-          "type": "u128"
-        },
-        {
-          "name": "oracleSource",
-          "type": {
-            "defined": "OracleSource"
-          }
-        },
-        {
-          "name": "marginRatioInitial",
-          "type": "u32"
-        },
-        {
-          "name": "marginRatioMaintenance",
-          "type": "u32"
-        },
-        {
-          "name": "liquidatorFee",
-          "type": "u32"
-        },
-        {
-          "name": "activeStatus",
-          "type": "bool"
-        },
-        {
-          "name": "name",
-          "type": {
-            "array": [
-              "u8",
-              32
-            ]
-          }
-        }
-      ]
-    },
-    {
-      "name": "moveAmmPrice",
-      "accounts": [
-        {
-          "name": "admin",
-          "isMut": false,
-          "isSigner": true
-        },
-        {
-          "name": "state",
-          "isMut": false,
-          "isSigner": false
-        },
-        {
-          "name": "perpMarket",
-          "isMut": true,
-          "isSigner": false
-        }
-      ],
-      "args": [
-        {
-          "name": "baseAssetReserve",
-          "type": "u128"
-        },
-        {
-          "name": "quoteAssetReserve",
-          "type": "u128"
-        },
-        {
-          "name": "sqrtK",
-          "type": "u128"
-        }
-      ]
-    },
-    {
-      "name": "updatePerpMarketExpiry",
-      "accounts": [
-        {
-          "name": "admin",
-          "isMut": false,
-          "isSigner": true
-        },
-        {
-          "name": "state",
-          "isMut": false,
-          "isSigner": false
-        },
-        {
-          "name": "perpMarket",
-          "isMut": true,
-          "isSigner": false
-        }
-      ],
-      "args": [
-        {
-          "name": "expiryTs",
-          "type": "i64"
-        }
-      ]
-    },
-    {
-      "name": "settleExpiredMarketPoolsToRevenuePool",
-      "accounts": [
-        {
-          "name": "state",
-          "isMut": false,
-          "isSigner": false
-        },
-        {
-          "name": "admin",
-          "isMut": false,
-          "isSigner": true
-        },
-        {
-          "name": "spotMarket",
-          "isMut": true,
-          "isSigner": false
-        },
-        {
-          "name": "perpMarket",
-          "isMut": true,
-          "isSigner": false
-        }
-      ],
-      "args": []
-    },
-    {
-      "name": "depositIntoPerpMarketFeePool",
-      "accounts": [
-        {
-          "name": "state",
-          "isMut": true,
-          "isSigner": false
-        },
-        {
-          "name": "perpMarket",
-          "isMut": true,
-          "isSigner": false
-        },
-        {
-          "name": "admin",
-          "isMut": false,
-          "isSigner": true
-        },
-        {
-          "name": "sourceVault",
-          "isMut": true,
-          "isSigner": false
-        },
-        {
-          "name": "driftSigner",
-          "isMut": false,
-          "isSigner": false
-        },
-        {
-          "name": "quoteSpotMarket",
-          "isMut": true,
-          "isSigner": false
-        },
-        {
-          "name": "spotMarketVault",
-          "isMut": true,
-          "isSigner": false
-        },
-        {
-          "name": "tokenProgram",
-          "isMut": false,
-          "isSigner": false
-        }
-      ],
-      "args": [
-        {
-          "name": "amount",
-          "type": "u64"
-        }
-      ]
-    },
-    {
-      "name": "repegAmmCurve",
-      "accounts": [
-        {
-          "name": "state",
-          "isMut": false,
-          "isSigner": false
-        },
-        {
-          "name": "perpMarket",
-          "isMut": true,
-          "isSigner": false
-        },
-        {
-          "name": "oracle",
-          "isMut": false,
-          "isSigner": false
-        },
-        {
-          "name": "admin",
-          "isMut": false,
-          "isSigner": true
-        }
-      ],
-      "args": [
-        {
-          "name": "newPegCandidate",
-          "type": "u128"
-        }
-      ]
-    },
-    {
-      "name": "updatePerpMarketAmmOracleTwap",
-      "accounts": [
-        {
-          "name": "state",
-          "isMut": false,
-          "isSigner": false
-        },
-        {
-          "name": "perpMarket",
-          "isMut": true,
-          "isSigner": false
-        },
-        {
-          "name": "oracle",
-          "isMut": false,
-          "isSigner": false
-        },
-        {
-          "name": "admin",
-          "isMut": false,
-          "isSigner": true
-        }
-      ],
-      "args": []
-    },
-    {
-      "name": "resetPerpMarketAmmOracleTwap",
-      "accounts": [
-        {
-          "name": "state",
-          "isMut": false,
-          "isSigner": false
-        },
-        {
-          "name": "perpMarket",
-          "isMut": true,
-          "isSigner": false
-        },
-        {
-          "name": "oracle",
-          "isMut": false,
-          "isSigner": false
-        },
-        {
-          "name": "admin",
-          "isMut": false,
-          "isSigner": true
-        }
-      ],
-      "args": []
-    },
-    {
-      "name": "updateK",
-      "accounts": [
-        {
-          "name": "admin",
-          "isMut": false,
-          "isSigner": true
-        },
-        {
-          "name": "state",
-          "isMut": false,
-          "isSigner": false
-        },
-        {
-          "name": "perpMarket",
-          "isMut": true,
-          "isSigner": false
-        },
-        {
-          "name": "oracle",
-          "isMut": false,
-          "isSigner": false
-        }
-      ],
-      "args": [
-        {
-          "name": "sqrtK",
-          "type": "u128"
-        }
-      ]
-    },
-    {
-      "name": "updatePerpMarketMarginRatio",
-      "accounts": [
-        {
-          "name": "admin",
-          "isMut": false,
-          "isSigner": true
-        },
-        {
-          "name": "state",
-          "isMut": false,
-          "isSigner": false
-        },
-        {
-          "name": "perpMarket",
-          "isMut": true,
-          "isSigner": false
-        }
-      ],
-      "args": [
-        {
-          "name": "marginRatioInitial",
-          "type": "u32"
-        },
-        {
-          "name": "marginRatioMaintenance",
-          "type": "u32"
-        }
-      ]
-    },
-    {
-      "name": "updatePerpMarketMaxImbalances",
-      "accounts": [
-        {
-          "name": "admin",
-          "isMut": false,
-          "isSigner": true
-        },
-        {
-          "name": "state",
-          "isMut": false,
-          "isSigner": false
-        },
-        {
-          "name": "perpMarket",
-          "isMut": true,
-          "isSigner": false
-        }
-      ],
-      "args": [
-        {
-          "name": "unrealizedMaxImbalance",
-          "type": "u64"
-        },
-        {
-          "name": "maxRevenueWithdrawPerPeriod",
-          "type": "u64"
-        },
-        {
-          "name": "quoteMaxInsurance",
-          "type": "u64"
-        }
-      ]
-    },
-    {
-      "name": "updatePerpMarketLiquidationFee",
-      "accounts": [
-        {
-          "name": "admin",
-          "isMut": false,
-          "isSigner": true
-        },
-        {
-          "name": "state",
-          "isMut": false,
-          "isSigner": false
-        },
-        {
-          "name": "perpMarket",
-          "isMut": true,
-          "isSigner": false
-        }
-      ],
-      "args": [
-        {
-          "name": "liquidatorFee",
-          "type": "u32"
-        },
-        {
-          "name": "ifLiquidationFee",
-          "type": "u32"
-        }
-      ]
-    },
-    {
-      "name": "updateInsuranceFundUnstakingPeriod",
-      "accounts": [
-        {
-          "name": "admin",
-          "isMut": false,
-          "isSigner": true
-        },
-        {
-          "name": "state",
-          "isMut": false,
-          "isSigner": false
-        },
-        {
-          "name": "spotMarket",
-          "isMut": true,
-          "isSigner": false
-        }
-      ],
-      "args": [
-        {
-          "name": "insuranceFundUnstakingPeriod",
-          "type": "i64"
-        }
-      ]
-    },
-    {
-      "name": "updateSpotMarketLiquidationFee",
-      "accounts": [
-        {
-          "name": "admin",
-          "isMut": false,
-          "isSigner": true
-        },
-        {
-          "name": "state",
-          "isMut": false,
-          "isSigner": false
-        },
-        {
-          "name": "spotMarket",
-          "isMut": true,
-          "isSigner": false
-        }
-      ],
-      "args": [
-        {
-          "name": "liquidatorFee",
-          "type": "u32"
-        },
-        {
-          "name": "ifLiquidationFee",
-          "type": "u32"
-        }
-      ]
-    },
-    {
-      "name": "updateWithdrawGuardThreshold",
-      "accounts": [
-        {
-          "name": "admin",
-          "isMut": false,
-          "isSigner": true
-        },
-        {
-          "name": "state",
-          "isMut": false,
-          "isSigner": false
-        },
-        {
-          "name": "spotMarket",
-          "isMut": true,
-          "isSigner": false
-        }
-      ],
-      "args": [
-        {
-          "name": "withdrawGuardThreshold",
-          "type": "u64"
-        }
-      ]
-    },
-    {
-      "name": "updateSpotMarketIfFactor",
-      "accounts": [
-        {
-          "name": "admin",
-          "isMut": false,
-          "isSigner": true
-        },
-        {
-          "name": "state",
-          "isMut": false,
-          "isSigner": false
-        },
-        {
-          "name": "spotMarket",
-          "isMut": true,
-          "isSigner": false
-        }
-      ],
-      "args": [
-        {
-          "name": "spotMarketIndex",
-          "type": "u16"
-        },
-        {
-          "name": "userIfFactor",
-          "type": "u32"
-        },
-        {
-          "name": "totalIfFactor",
-          "type": "u32"
-        }
-      ]
-    },
-    {
-      "name": "updateSpotMarketRevenueSettlePeriod",
-      "accounts": [
-        {
-          "name": "admin",
-          "isMut": false,
-          "isSigner": true
-        },
-        {
-          "name": "state",
-          "isMut": false,
-          "isSigner": false
-        },
-        {
-          "name": "spotMarket",
-          "isMut": true,
-          "isSigner": false
-        }
-      ],
-      "args": [
-        {
-          "name": "revenueSettlePeriod",
-          "type": "i64"
-        }
-      ]
-    },
-    {
-      "name": "updateSpotMarketStatus",
-      "accounts": [
-        {
-          "name": "admin",
-          "isMut": false,
-          "isSigner": true
-        },
-        {
-          "name": "state",
-          "isMut": false,
-          "isSigner": false
-        },
-        {
-          "name": "spotMarket",
-          "isMut": true,
-          "isSigner": false
-        }
-      ],
-      "args": [
-        {
-          "name": "status",
-          "type": {
-            "defined": "MarketStatus"
-          }
-        }
-      ]
-    },
-    {
-      "name": "updateSpotMarketAssetTier",
-      "accounts": [
-        {
-          "name": "admin",
-          "isMut": false,
-          "isSigner": true
-        },
-        {
-          "name": "state",
-          "isMut": false,
-          "isSigner": false
-        },
-        {
-          "name": "spotMarket",
-          "isMut": true,
-          "isSigner": false
-        }
-      ],
-      "args": [
-        {
-          "name": "assetTier",
-          "type": {
-            "defined": "AssetTier"
-          }
-        }
-      ]
-    },
-    {
-      "name": "updateSpotMarketMarginWeights",
-      "accounts": [
-        {
-          "name": "admin",
-          "isMut": false,
-          "isSigner": true
-        },
-        {
-          "name": "state",
-          "isMut": false,
-          "isSigner": false
-        },
-        {
-          "name": "spotMarket",
-          "isMut": true,
-          "isSigner": false
-        }
-      ],
-      "args": [
-        {
-          "name": "initialAssetWeight",
-          "type": "u32"
-        },
-        {
-          "name": "maintenanceAssetWeight",
-          "type": "u32"
-        },
-        {
-          "name": "initialLiabilityWeight",
-          "type": "u32"
-        },
-        {
-          "name": "maintenanceLiabilityWeight",
-          "type": "u32"
-        },
-        {
-          "name": "imfFactor",
-          "type": "u32"
-        }
-      ]
-    },
-    {
-      "name": "updateSpotMarketBorrowRate",
-      "accounts": [
-        {
-          "name": "admin",
-          "isMut": false,
-          "isSigner": true
-        },
-        {
-          "name": "state",
-          "isMut": false,
-          "isSigner": false
-        },
-        {
-          "name": "spotMarket",
-          "isMut": true,
-          "isSigner": false
-        }
-      ],
-      "args": [
-        {
-          "name": "optimalUtilization",
-          "type": "u32"
-        },
-        {
-          "name": "optimalBorrowRate",
-          "type": "u32"
-        },
-        {
-          "name": "maxBorrowRate",
-          "type": "u32"
-        }
-      ]
-    },
-    {
-      "name": "updateSpotMarketMaxTokenDeposits",
-      "accounts": [
-        {
-          "name": "admin",
-          "isMut": false,
-          "isSigner": true
-        },
-        {
-          "name": "state",
-          "isMut": false,
-          "isSigner": false
-        },
-        {
-          "name": "spotMarket",
-          "isMut": true,
-          "isSigner": false
-        }
-      ],
-      "args": [
-        {
-          "name": "maxTokenDeposits",
-          "type": "u64"
-        }
-      ]
-    },
-    {
-      "name": "updateSpotMarketOracle",
-      "accounts": [
-        {
-          "name": "admin",
-          "isMut": false,
-          "isSigner": true
-        },
-        {
-          "name": "state",
-          "isMut": false,
-          "isSigner": false
-        },
-        {
-          "name": "spotMarket",
-          "isMut": true,
-          "isSigner": false
-        },
-        {
-          "name": "oracle",
-          "isMut": false,
-          "isSigner": false
-        }
-      ],
-      "args": [
-        {
-          "name": "oracle",
-          "type": "publicKey"
-        },
-        {
-          "name": "oracleSource",
-          "type": {
-            "defined": "OracleSource"
-          }
-        }
-      ]
-    },
-    {
-      "name": "updateSpotMarketStepSizeAndTickSize",
-      "accounts": [
-        {
-          "name": "admin",
-          "isMut": false,
-          "isSigner": true
-        },
-        {
-          "name": "state",
-          "isMut": false,
-          "isSigner": false
-        },
-        {
-          "name": "spotMarket",
-          "isMut": true,
-          "isSigner": false
-        }
-      ],
-      "args": [
-        {
-          "name": "stepSize",
-          "type": "u64"
-        },
-        {
-          "name": "tickSize",
-          "type": "u64"
-        }
-      ]
-    },
-    {
-      "name": "updateSpotMarketMinOrderSize",
-      "accounts": [
-        {
-          "name": "admin",
-          "isMut": false,
-          "isSigner": true
-        },
-        {
-          "name": "state",
-          "isMut": false,
-          "isSigner": false
-        },
-        {
-          "name": "spotMarket",
-          "isMut": true,
-          "isSigner": false
-        }
-      ],
-      "args": [
-        {
-          "name": "orderSize",
-          "type": "u64"
-        }
-      ]
-    },
-    {
-      "name": "updateSpotMarketOrdersEnabled",
-      "accounts": [
-        {
-          "name": "admin",
-          "isMut": false,
-          "isSigner": true
-        },
-        {
-          "name": "state",
-          "isMut": false,
-          "isSigner": false
-        },
-        {
-          "name": "spotMarket",
-          "isMut": true,
-          "isSigner": false
-        }
-      ],
-      "args": [
-        {
-          "name": "ordersEnabled",
-          "type": "bool"
-        }
-      ]
-    },
-    {
-      "name": "updatePerpMarketStatus",
-      "accounts": [
-        {
-          "name": "admin",
-          "isMut": false,
-          "isSigner": true
-        },
-        {
-          "name": "state",
-          "isMut": false,
-          "isSigner": false
-        },
-        {
-          "name": "perpMarket",
-          "isMut": true,
-          "isSigner": false
-        }
-      ],
-      "args": [
-        {
-          "name": "status",
-          "type": {
-            "defined": "MarketStatus"
-          }
-        }
-      ]
-    },
-    {
-      "name": "updatePerpMarketContractTier",
-      "accounts": [
-        {
-          "name": "admin",
-          "isMut": false,
-          "isSigner": true
-        },
-        {
-          "name": "state",
-          "isMut": false,
-          "isSigner": false
-        },
-        {
-          "name": "perpMarket",
-          "isMut": true,
-          "isSigner": false
-        }
-      ],
-      "args": [
-        {
-          "name": "contractTier",
-          "type": {
-            "defined": "ContractTier"
-          }
-        }
-      ]
-    },
-    {
-      "name": "updatePerpMarketImfFactor",
-      "accounts": [
-        {
-          "name": "admin",
-          "isMut": false,
-          "isSigner": true
-        },
-        {
-          "name": "state",
-          "isMut": false,
-          "isSigner": false
-        },
-        {
-          "name": "perpMarket",
-          "isMut": true,
-          "isSigner": false
-        }
-      ],
-      "args": [
-        {
-          "name": "imfFactor",
-          "type": "u32"
-        },
-        {
-          "name": "unrealizedPnlImfFactor",
-          "type": "u32"
-        }
-      ]
-    },
-    {
-      "name": "updatePerpMarketUnrealizedAssetWeight",
-      "accounts": [
-        {
-          "name": "admin",
-          "isMut": false,
-          "isSigner": true
-        },
-        {
-          "name": "state",
-          "isMut": false,
-          "isSigner": false
-        },
-        {
-          "name": "perpMarket",
-          "isMut": true,
-          "isSigner": false
-        }
-      ],
-      "args": [
-        {
-          "name": "unrealizedInitialAssetWeight",
-          "type": "u32"
-        },
-        {
-          "name": "unrealizedMaintenanceAssetWeight",
-          "type": "u32"
-        }
-      ]
-    },
-    {
-      "name": "updatePerpMarketConcentrationCoef",
-      "accounts": [
-        {
-          "name": "admin",
-          "isMut": false,
-          "isSigner": true
-        },
-        {
-          "name": "state",
-          "isMut": false,
-          "isSigner": false
-        },
-        {
-          "name": "perpMarket",
-          "isMut": true,
-          "isSigner": false
-        }
-      ],
-      "args": [
-        {
-          "name": "concentrationScale",
-          "type": "u128"
-        }
-      ]
-    },
-    {
-      "name": "updatePerpMarketCurveUpdateIntensity",
-      "accounts": [
-        {
-          "name": "admin",
-          "isMut": false,
-          "isSigner": true
-        },
-        {
-          "name": "state",
-          "isMut": false,
-          "isSigner": false
-        },
-        {
-          "name": "perpMarket",
-          "isMut": true,
-          "isSigner": false
-        }
-      ],
-      "args": [
-        {
-          "name": "curveUpdateIntensity",
-          "type": "u8"
-        }
-      ]
-    },
-    {
-      "name": "updateLpCooldownTime",
-      "accounts": [
-        {
-          "name": "admin",
-          "isMut": false,
-          "isSigner": true
-        },
-        {
-          "name": "state",
-          "isMut": true,
-          "isSigner": false
-        }
-      ],
-      "args": [
-        {
-          "name": "lpCooldownTime",
-          "type": "u64"
-        }
-      ]
-    },
-    {
-      "name": "updatePerpFeeStructure",
-      "accounts": [
-        {
-          "name": "admin",
-          "isMut": false,
-          "isSigner": true
-        },
-        {
-          "name": "state",
-          "isMut": true,
-          "isSigner": false
-        }
-      ],
-      "args": [
-        {
-          "name": "feeStructure",
-          "type": {
-            "defined": "FeeStructure"
-          }
-        }
-      ]
-    },
-    {
-      "name": "updateSpotFeeStructure",
-      "accounts": [
-        {
-          "name": "admin",
-          "isMut": false,
-          "isSigner": true
-        },
-        {
-          "name": "state",
-          "isMut": true,
-          "isSigner": false
-        }
-      ],
-      "args": [
-        {
-          "name": "feeStructure",
-          "type": {
-            "defined": "FeeStructure"
-          }
-        }
-      ]
-    },
-    {
-      "name": "updateOracleGuardRails",
-      "accounts": [
-        {
-          "name": "admin",
-          "isMut": false,
-          "isSigner": true
-        },
-        {
-          "name": "state",
-          "isMut": true,
-          "isSigner": false
-        }
-      ],
-      "args": [
-        {
-          "name": "oracleGuardRails",
-          "type": {
-            "defined": "OracleGuardRails"
-          }
-        }
-      ]
-    },
-    {
-      "name": "updateStateSettlementDuration",
-      "accounts": [
-        {
-          "name": "admin",
-          "isMut": false,
-          "isSigner": true
-        },
-        {
-          "name": "state",
-          "isMut": true,
-          "isSigner": false
-        }
-      ],
-      "args": [
-        {
-          "name": "settlementDuration",
-          "type": "u16"
-        }
-      ]
-    },
-    {
-      "name": "updatePerpMarketOracle",
-      "accounts": [
-        {
-          "name": "state",
-          "isMut": false,
-          "isSigner": false
-        },
-        {
-          "name": "perpMarket",
-          "isMut": true,
-          "isSigner": false
-        },
-        {
-          "name": "oracle",
-          "isMut": false,
-          "isSigner": false
-        },
-        {
-          "name": "admin",
-          "isMut": false,
-          "isSigner": true
-        }
-      ],
-      "args": [
-        {
-          "name": "oracle",
-          "type": "publicKey"
-        },
-        {
-          "name": "oracleSource",
-          "type": {
-            "defined": "OracleSource"
-          }
-        }
-      ]
-    },
-    {
-      "name": "updatePerpMarketBaseSpread",
-      "accounts": [
-        {
-          "name": "admin",
-          "isMut": false,
-          "isSigner": true
-        },
-        {
-          "name": "state",
-          "isMut": false,
-          "isSigner": false
-        },
-        {
-          "name": "perpMarket",
-          "isMut": true,
-          "isSigner": false
-        }
-      ],
-      "args": [
-        {
-          "name": "baseSpread",
-          "type": "u32"
-        }
-      ]
-    },
-    {
-      "name": "updateAmmJitIntensity",
-      "accounts": [
-        {
-          "name": "admin",
-          "isMut": false,
-          "isSigner": true
-        },
-        {
-          "name": "state",
-          "isMut": false,
-          "isSigner": false
-        },
-        {
-          "name": "perpMarket",
-          "isMut": true,
-          "isSigner": false
-        }
-      ],
-      "args": [
-        {
-          "name": "ammJitIntensity",
-          "type": "u8"
-        }
-      ]
-    },
-    {
-      "name": "updatePerpMarketMaxSpread",
-      "accounts": [
-        {
-          "name": "admin",
-          "isMut": false,
-          "isSigner": true
-        },
-        {
-          "name": "state",
-          "isMut": false,
-          "isSigner": false
-        },
-        {
-          "name": "perpMarket",
-          "isMut": true,
-          "isSigner": false
-        }
-      ],
-      "args": [
-        {
-          "name": "maxSpread",
-          "type": "u32"
-        }
-      ]
-    },
-    {
-      "name": "updatePerpMarketStepSizeAndTickSize",
-      "accounts": [
-        {
-          "name": "admin",
-          "isMut": false,
-          "isSigner": true
-        },
-        {
-          "name": "state",
-          "isMut": false,
-          "isSigner": false
-        },
-        {
-          "name": "perpMarket",
-          "isMut": true,
-          "isSigner": false
-        }
-      ],
-      "args": [
-        {
-          "name": "stepSize",
-          "type": "u64"
-        },
-        {
-          "name": "tickSize",
-          "type": "u64"
-        }
-      ]
-    },
-    {
-      "name": "updatePerpMarketName",
-      "accounts": [
-        {
-          "name": "admin",
-          "isMut": false,
-          "isSigner": true
-        },
-        {
-          "name": "state",
-          "isMut": false,
-          "isSigner": false
-        },
-        {
-          "name": "perpMarket",
-          "isMut": true,
-          "isSigner": false
-        }
-      ],
-      "args": [
-        {
-          "name": "name",
-          "type": {
-            "array": [
-              "u8",
-              32
-            ]
-          }
-        }
-      ]
-    },
-    {
-      "name": "updatePerpMarketMinOrderSize",
-      "accounts": [
-        {
-          "name": "admin",
-          "isMut": false,
-          "isSigner": true
-        },
-        {
-          "name": "state",
-          "isMut": false,
-          "isSigner": false
-        },
-        {
-          "name": "perpMarket",
-          "isMut": true,
-          "isSigner": false
-        }
-      ],
-      "args": [
-        {
-          "name": "orderSize",
-          "type": "u64"
-        }
-      ]
-    },
-    {
-      "name": "updatePerpMarketMaxSlippageRatio",
-      "accounts": [
-        {
-          "name": "admin",
-          "isMut": false,
-          "isSigner": true
-        },
-        {
-          "name": "state",
-          "isMut": false,
-          "isSigner": false
-        },
-        {
-          "name": "perpMarket",
-          "isMut": true,
-          "isSigner": false
-        }
-      ],
-      "args": [
-        {
-          "name": "maxSlippageRatio",
-          "type": "u16"
-        }
-      ]
-    },
-    {
-      "name": "updatePerpMarketMaxFillReserveFraction",
-      "accounts": [
-        {
-          "name": "admin",
-          "isMut": false,
-          "isSigner": true
-        },
-        {
-          "name": "state",
-          "isMut": false,
-          "isSigner": false
-        },
-        {
-          "name": "perpMarket",
-          "isMut": true,
-          "isSigner": false
-        }
-      ],
-      "args": [
-        {
-          "name": "maxFillReserveFraction",
-          "type": "u16"
-        }
-      ]
-    },
-    {
-      "name": "updatePerpMarketMaxOpenInterest",
-      "accounts": [
-        {
-          "name": "admin",
-          "isMut": false,
-          "isSigner": true
-        },
-        {
-          "name": "state",
-          "isMut": false,
-          "isSigner": false
-        },
-        {
-          "name": "perpMarket",
-          "isMut": true,
-          "isSigner": false
-        }
-      ],
-      "args": [
-        {
-          "name": "maxOpenInterest",
-          "type": "u128"
-        }
-      ]
-    },
-    {
-      "name": "updateAdmin",
-      "accounts": [
-        {
-          "name": "admin",
-          "isMut": false,
-          "isSigner": true
-        },
-        {
-          "name": "state",
-          "isMut": true,
-          "isSigner": false
-        }
-      ],
-      "args": [
-        {
-          "name": "admin",
-          "type": "publicKey"
-        }
-      ]
-    },
-    {
-      "name": "updateWhitelistMint",
-      "accounts": [
-        {
-          "name": "admin",
-          "isMut": false,
-          "isSigner": true
-        },
-        {
-          "name": "state",
-          "isMut": true,
-          "isSigner": false
-        }
-      ],
-      "args": [
-        {
-          "name": "whitelistMint",
-          "type": "publicKey"
-        }
-      ]
-    },
-    {
-      "name": "updateDiscountMint",
-      "accounts": [
-        {
-          "name": "admin",
-          "isMut": false,
-          "isSigner": true
-        },
-        {
-          "name": "state",
-          "isMut": true,
-          "isSigner": false
-        }
-      ],
-      "args": [
-        {
-          "name": "discountMint",
-          "type": "publicKey"
-        }
-      ]
-    },
-    {
-      "name": "updateExchangeStatus",
-      "accounts": [
-        {
-          "name": "admin",
-          "isMut": false,
-          "isSigner": true
-        },
-        {
-          "name": "state",
-          "isMut": true,
-          "isSigner": false
-        }
-      ],
-      "args": [
-        {
-          "name": "exchangeStatus",
-          "type": {
-            "defined": "ExchangeStatus"
-          }
-        }
-      ]
-    },
-    {
-      "name": "updatePerpAuctionDuration",
-      "accounts": [
-        {
-          "name": "admin",
-          "isMut": false,
-          "isSigner": true
-        },
-        {
-          "name": "state",
-          "isMut": true,
-          "isSigner": false
-        }
-      ],
-      "args": [
-        {
-          "name": "minPerpAuctionDuration",
-          "type": "u8"
-        }
-      ]
-    },
-    {
-      "name": "updateSpotAuctionDuration",
-      "accounts": [
-        {
-          "name": "admin",
-          "isMut": false,
-          "isSigner": true
-        },
-        {
-          "name": "state",
-          "isMut": true,
-          "isSigner": false
-        }
-      ],
-      "args": [
-        {
-          "name": "defaultSpotAuctionDuration",
-          "type": "u8"
-        }
-      ]
-    },
-    {
-      "name": "adminRemoveInsuranceFundStake",
-      "accounts": [
-        {
-          "name": "admin",
-          "isMut": false,
-          "isSigner": true
-        },
-        {
-          "name": "state",
-          "isMut": false,
-          "isSigner": false
-        },
-        {
-          "name": "spotMarket",
-          "isMut": false,
-          "isSigner": false
-        },
-        {
-          "name": "insuranceFundVault",
-          "isMut": true,
-          "isSigner": false
-        },
-        {
-          "name": "driftSigner",
-          "isMut": false,
-          "isSigner": false
-        },
-        {
-          "name": "adminTokenAccount",
-          "isMut": true,
-          "isSigner": false
-        },
-        {
-          "name": "tokenProgram",
-          "isMut": false,
-          "isSigner": false
-        }
-      ],
-      "args": [
-        {
-          "name": "marketIndex",
-          "type": "u16"
-        },
-        {
-          "name": "amount",
-          "type": "u64"
-        }
-      ]
-    }
-  ],
-  "accounts": [
-    {
-      "name": "InsuranceFundStake",
-      "type": {
-        "kind": "struct",
-        "fields": [
-          {
-            "name": "authority",
-            "type": "publicKey"
-          },
-          {
-            "name": "ifShares",
-            "type": "u128"
-          },
-          {
-            "name": "lastWithdrawRequestShares",
-            "type": "u128"
-          },
-          {
-            "name": "ifBase",
-            "type": "u128"
-          },
-          {
-            "name": "lastValidTs",
-            "type": "i64"
-          },
-          {
-            "name": "lastWithdrawRequestValue",
-            "type": "u64"
-          },
-          {
-            "name": "lastWithdrawRequestTs",
-            "type": "i64"
-          },
-          {
-            "name": "marketIndex",
-            "type": "u16"
-          },
-          {
-            "name": "costBasis",
-            "type": "i64"
-          },
-          {
-            "name": "padding",
-            "type": {
-              "array": [
-                "u8",
-                6
-              ]
-            }
-          }
-        ]
-      }
-    },
-    {
-      "name": "PerpMarket",
-      "type": {
-        "kind": "struct",
-        "fields": [
-          {
-            "name": "pubkey",
-            "type": "publicKey"
-          },
-          {
-            "name": "amm",
-            "type": {
-              "defined": "AMM"
-            }
-          },
-          {
-            "name": "pnlPool",
-            "type": {
-              "defined": "PoolBalance"
-            }
-          },
-          {
-            "name": "name",
-            "type": {
-              "array": [
-                "u8",
-                32
-              ]
-            }
-          },
-          {
-            "name": "insuranceClaim",
-            "type": {
-              "defined": "InsuranceClaim"
-            }
-          },
-          {
-            "name": "unrealizedPnlMaxImbalance",
-            "type": "u64"
-          },
-          {
-            "name": "expiryTs",
-            "type": "i64"
-          },
-          {
-            "name": "expiryPrice",
-            "type": "i64"
-          },
-          {
-            "name": "nextFillRecordId",
-            "type": "u64"
-          },
-          {
-            "name": "nextFundingRateRecordId",
-            "type": "u64"
-          },
-          {
-            "name": "nextCurveRecordId",
-            "type": "u64"
-          },
-          {
-            "name": "imfFactor",
-            "type": "u32"
-          },
-          {
-            "name": "unrealizedPnlImfFactor",
-            "type": "u32"
-          },
-          {
-            "name": "liquidatorFee",
-            "type": "u32"
-          },
-          {
-            "name": "ifLiquidationFee",
-            "type": "u32"
-          },
-          {
-            "name": "marginRatioInitial",
-            "type": "u32"
-          },
-          {
-            "name": "marginRatioMaintenance",
-            "type": "u32"
-          },
-          {
-            "name": "unrealizedPnlInitialAssetWeight",
-            "type": "u32"
-          },
-          {
-            "name": "unrealizedPnlMaintenanceAssetWeight",
-            "type": "u32"
-          },
-          {
-            "name": "numberOfUsersWithBase",
-            "type": "u32"
-          },
-          {
-            "name": "numberOfUsers",
-            "type": "u32"
-          },
-          {
-            "name": "marketIndex",
-            "type": "u16"
-          },
-          {
-            "name": "status",
-            "type": {
-              "defined": "MarketStatus"
-            }
-          },
-          {
-            "name": "contractType",
-            "type": {
-              "defined": "ContractType"
-            }
-          },
-          {
-            "name": "contractTier",
-            "type": {
-              "defined": "ContractTier"
-            }
-          },
-          {
-            "name": "padding",
-            "type": {
-              "array": [
-                "u8",
-                3
-              ]
-            }
-          }
-        ]
-      }
-    },
-    {
-      "name": "SpotMarket",
-      "type": {
-        "kind": "struct",
-        "fields": [
-          {
-            "name": "pubkey",
-            "type": "publicKey"
-          },
-          {
-            "name": "oracle",
-            "type": "publicKey"
-          },
-          {
-            "name": "mint",
-            "type": "publicKey"
-          },
-          {
-            "name": "vault",
-            "type": "publicKey"
-          },
-          {
-            "name": "name",
-            "type": {
-              "array": [
-                "u8",
-                32
-              ]
-            }
-          },
-          {
-            "name": "historicalOracleData",
-            "type": {
-              "defined": "HistoricalOracleData"
-            }
-          },
-          {
-            "name": "historicalIndexData",
-            "type": {
-              "defined": "HistoricalIndexData"
-            }
-          },
-          {
-            "name": "revenuePool",
-            "type": {
-              "defined": "PoolBalance"
-            }
-          },
-          {
-            "name": "spotFeePool",
-            "type": {
-              "defined": "PoolBalance"
-            }
-          },
-          {
-            "name": "insuranceFund",
-            "type": {
-              "defined": "InsuranceFund"
-            }
-          },
-          {
-            "name": "totalSpotFee",
-            "type": "u128"
-          },
-          {
-            "name": "depositBalance",
-            "type": "u128"
-          },
-          {
-            "name": "borrowBalance",
-            "type": "u128"
-          },
-          {
-            "name": "cumulativeDepositInterest",
-            "type": "u128"
-          },
-          {
-            "name": "cumulativeBorrowInterest",
-            "type": "u128"
-          },
-          {
-            "name": "withdrawGuardThreshold",
-            "type": "u64"
-          },
-          {
-            "name": "maxTokenDeposits",
-            "type": "u64"
-          },
-          {
-            "name": "depositTokenTwap",
-            "type": "u64"
-          },
-          {
-            "name": "borrowTokenTwap",
-            "type": "u64"
-          },
-          {
-            "name": "utilizationTwap",
-            "type": "u64"
-          },
-          {
-            "name": "lastInterestTs",
-            "type": "u64"
-          },
-          {
-            "name": "lastTwapTs",
-            "type": "u64"
-          },
-          {
-            "name": "expiryTs",
-            "type": "i64"
-          },
-          {
-            "name": "orderStepSize",
-            "type": "u64"
-          },
-          {
-            "name": "orderTickSize",
-            "type": "u64"
-          },
-          {
-            "name": "minOrderSize",
-            "type": "u64"
-          },
-          {
-            "name": "maxPositionSize",
-            "type": "u64"
-          },
-          {
-            "name": "nextFillRecordId",
-            "type": "u64"
-          },
-          {
-            "name": "nextDepositRecordId",
-            "type": "u64"
-          },
-          {
-            "name": "initialAssetWeight",
-            "type": "u32"
-          },
-          {
-            "name": "maintenanceAssetWeight",
-            "type": "u32"
-          },
-          {
-            "name": "initialLiabilityWeight",
-            "type": "u32"
-          },
-          {
-            "name": "maintenanceLiabilityWeight",
-            "type": "u32"
-          },
-          {
-            "name": "imfFactor",
-            "type": "u32"
-          },
-          {
-            "name": "liquidatorFee",
-            "type": "u32"
-          },
-          {
-            "name": "ifLiquidationFee",
-            "type": "u32"
-          },
-          {
-            "name": "optimalUtilization",
-            "type": "u32"
-          },
-          {
-            "name": "optimalBorrowRate",
-            "type": "u32"
-          },
-          {
-            "name": "maxBorrowRate",
-            "type": "u32"
-          },
-          {
-            "name": "decimals",
-            "type": "u32"
-          },
-          {
-            "name": "marketIndex",
-            "type": "u16"
-          },
-          {
-            "name": "ordersEnabled",
-            "type": "bool"
-          },
-          {
-            "name": "oracleSource",
-            "type": {
-              "defined": "OracleSource"
-            }
-          },
-          {
-            "name": "status",
-            "type": {
-              "defined": "MarketStatus"
-            }
-          },
-          {
-            "name": "assetTier",
-            "type": {
-              "defined": "AssetTier"
-            }
-          },
-          {
-            "name": "padding",
-            "type": {
-              "array": [
-                "u8",
-                6
-              ]
-            }
-          }
-        ]
-      }
-    },
-    {
-      "name": "SerumV3FulfillmentConfig",
-      "type": {
-        "kind": "struct",
-        "fields": [
-          {
-            "name": "pubkey",
-            "type": "publicKey"
-          },
-          {
-            "name": "serumProgramId",
-            "type": "publicKey"
-          },
-          {
-            "name": "serumMarket",
-            "type": "publicKey"
-          },
-          {
-            "name": "serumRequestQueue",
-            "type": "publicKey"
-          },
-          {
-            "name": "serumEventQueue",
-            "type": "publicKey"
-          },
-          {
-            "name": "serumBids",
-            "type": "publicKey"
-          },
-          {
-            "name": "serumAsks",
-            "type": "publicKey"
-          },
-          {
-            "name": "serumBaseVault",
-            "type": "publicKey"
-          },
-          {
-            "name": "serumQuoteVault",
-            "type": "publicKey"
-          },
-          {
-            "name": "serumOpenOrders",
-            "type": "publicKey"
-          },
-          {
-            "name": "serumSignerNonce",
-            "type": "u64"
-          },
-          {
-            "name": "marketIndex",
-            "type": "u16"
-          },
-          {
-            "name": "fulfillmentType",
-            "type": {
-              "defined": "SpotFulfillmentType"
-            }
-          },
-          {
-            "name": "status",
-            "type": {
-              "defined": "SpotFulfillmentStatus"
-            }
-          },
-          {
-            "name": "padding",
-            "type": {
-              "array": [
-                "u8",
-                4
-              ]
-            }
-          }
-        ]
-      }
-    },
-    {
-      "name": "State",
-      "type": {
-        "kind": "struct",
-        "fields": [
-          {
-            "name": "admin",
-            "type": "publicKey"
-          },
-          {
-            "name": "whitelistMint",
-            "type": "publicKey"
-          },
-          {
-            "name": "discountMint",
-            "type": "publicKey"
-          },
-          {
-            "name": "signer",
-            "type": "publicKey"
-          },
-          {
-            "name": "srmVault",
-            "type": "publicKey"
-          },
-          {
-            "name": "perpFeeStructure",
-            "type": {
-              "defined": "FeeStructure"
-            }
-          },
-          {
-            "name": "spotFeeStructure",
-            "type": {
-              "defined": "FeeStructure"
-            }
-          },
-          {
-            "name": "oracleGuardRails",
-            "type": {
-              "defined": "OracleGuardRails"
-            }
-          },
-          {
-            "name": "numberOfAuthorities",
-            "type": "u64"
-          },
-          {
-            "name": "lpCooldownTime",
-            "type": "u64"
-          },
-          {
-            "name": "liquidationMarginBufferRatio",
-            "type": "u32"
-          },
-          {
-            "name": "settlementDuration",
-            "type": "u16"
-          },
-          {
-            "name": "numberOfMarkets",
-            "type": "u16"
-          },
-          {
-            "name": "numberOfSpotMarkets",
-            "type": "u16"
-          },
-          {
-            "name": "signerNonce",
-            "type": "u8"
-          },
-          {
-            "name": "minPerpAuctionDuration",
-            "type": "u8"
-          },
-          {
-            "name": "defaultMarketOrderTimeInForce",
-            "type": "u8"
-          },
-          {
-            "name": "defaultSpotAuctionDuration",
-            "type": "u8"
-          },
-          {
-            "name": "exchangeStatus",
-            "type": {
-              "defined": "ExchangeStatus"
-            }
-          },
-          {
-            "name": "padding",
-            "type": {
-              "array": [
-                "u8",
-                1
-              ]
-            }
-          }
-        ]
-      }
-    },
-    {
-      "name": "User",
-      "type": {
-        "kind": "struct",
-        "fields": [
-          {
-            "name": "authority",
-            "type": "publicKey"
-          },
-          {
-            "name": "delegate",
-            "type": "publicKey"
-          },
-          {
-            "name": "name",
-            "type": {
-              "array": [
-                "u8",
-                32
-              ]
-            }
-          },
-          {
-            "name": "spotPositions",
-            "type": {
-              "array": [
-                {
-                  "defined": "SpotPosition"
-                },
-                8
-              ]
-            }
-          },
-          {
-            "name": "perpPositions",
-            "type": {
-              "array": [
-                {
-                  "defined": "PerpPosition"
-                },
-                8
-              ]
-            }
-          },
-          {
-            "name": "orders",
-            "type": {
-              "array": [
-                {
-                  "defined": "Order"
-                },
-                32
-              ]
-            }
-          },
-          {
-            "name": "lastAddPerpLpSharesTs",
-            "type": "i64"
-          },
-          {
-            "name": "totalDeposits",
-            "type": "u64"
-          },
-          {
-            "name": "totalWithdraws",
-            "type": "u64"
-          },
-          {
-            "name": "settledPerpPnl",
-            "type": "i64"
-          },
-          {
-            "name": "cumulativeSpotFees",
-            "type": "i64"
-          },
-          {
-            "name": "cumulativePerpFunding",
-            "type": "i64"
-          },
-          {
-            "name": "nextOrderId",
-            "type": "u32"
-          },
-          {
-            "name": "maxMarginRatio",
-            "type": "u32"
-          },
-          {
-            "name": "nextLiquidationId",
-            "type": "u16"
-          },
-          {
-            "name": "subAccountId",
-            "type": "u16"
-          },
-          {
-            "name": "isBeingLiquidated",
-            "type": "bool"
-          },
-          {
-            "name": "isBankrupt",
-            "type": "bool"
-          },
-          {
-            "name": "isMarginTradingEnabled",
-            "type": "bool"
-          },
-          {
-            "name": "padding",
-            "type": {
-              "array": [
-                "u8",
-                1
-              ]
-            }
-          }
-        ]
-      }
-    },
-    {
-      "name": "UserStats",
-      "type": {
-        "kind": "struct",
-        "fields": [
-          {
-            "name": "authority",
-            "type": "publicKey"
-          },
-          {
-            "name": "referrer",
-            "type": "publicKey"
-          },
-          {
-            "name": "fees",
-            "type": {
-              "defined": "UserFees"
-            }
-          },
-          {
-            "name": "nextEpochTs",
-            "type": "i64"
-          },
-          {
-            "name": "makerVolume30d",
-            "type": "u64"
-          },
-          {
-            "name": "takerVolume30d",
-            "type": "u64"
-          },
-          {
-            "name": "fillerVolume30d",
-            "type": "u64"
-          },
-          {
-            "name": "lastMakerVolume30dTs",
-            "type": "i64"
-          },
-          {
-            "name": "lastTakerVolume30dTs",
-            "type": "i64"
-          },
-          {
-            "name": "lastFillerVolume30dTs",
-            "type": "i64"
-          },
-          {
-            "name": "ifStakedQuoteAssetAmount",
-            "type": "u64"
-          },
-          {
-            "name": "numberOfSubAccounts",
-            "type": "u16"
-          },
-          {
-            "name": "maxSubAccountId",
-            "type": "u16"
-          },
-          {
-            "name": "isReferrer",
-            "type": "bool"
-          },
-          {
-            "name": "padding",
-            "type": {
-              "array": [
-                "u8",
-                3
-              ]
-            }
-          }
-        ]
-      }
-    }
-  ],
-  "types": [
-    {
-      "name": "OrderParams",
-      "type": {
-        "kind": "struct",
-        "fields": [
-          {
-            "name": "orderType",
-            "type": {
-              "defined": "OrderType"
-            }
-          },
-          {
-            "name": "marketType",
-            "type": {
-              "defined": "MarketType"
-            }
-          },
-          {
-            "name": "direction",
-            "type": {
-              "defined": "PositionDirection"
-            }
-          },
-          {
-            "name": "userOrderId",
-            "type": "u8"
-          },
-          {
-            "name": "baseAssetAmount",
-            "type": "u64"
-          },
-          {
-            "name": "price",
-            "type": "u64"
-          },
-          {
-            "name": "marketIndex",
-            "type": "u16"
-          },
-          {
-            "name": "reduceOnly",
-            "type": "bool"
-          },
-          {
-            "name": "postOnly",
-            "type": "bool"
-          },
-          {
-            "name": "immediateOrCancel",
-            "type": "bool"
-          },
-          {
-            "name": "maxTs",
-            "type": {
-              "option": "i64"
-            }
-          },
-          {
-            "name": "triggerPrice",
-            "type": {
-              "option": "u64"
-            }
-          },
-          {
-            "name": "triggerCondition",
-            "type": {
-              "defined": "OrderTriggerCondition"
-            }
-          },
-          {
-            "name": "oraclePriceOffset",
-            "type": {
-              "option": "i32"
-            }
-          },
-          {
-            "name": "auctionDuration",
-            "type": {
-              "option": "u8"
-            }
-          },
-          {
-            "name": "auctionStartPrice",
-            "type": {
-              "option": "u64"
-            }
-          },
-          {
-            "name": "auctionEndPrice",
-            "type": {
-              "option": "u64"
-            }
-          }
-        ]
-      }
-    },
-    {
-      "name": "LiquidatePerpRecord",
-      "type": {
-        "kind": "struct",
-        "fields": [
-          {
-            "name": "marketIndex",
-            "type": "u16"
-          },
-          {
-            "name": "oraclePrice",
-            "type": "i64"
-          },
-          {
-            "name": "baseAssetAmount",
-            "type": "i64"
-          },
-          {
-            "name": "quoteAssetAmount",
-            "type": "i64"
-          },
-          {
-            "name": "lpShares",
-            "type": "u64"
-          },
-          {
-            "name": "fillRecordId",
-            "type": "u64"
-          },
-          {
-            "name": "userOrderId",
-            "type": "u32"
-          },
-          {
-            "name": "liquidatorOrderId",
-            "type": "u32"
-          },
-          {
-            "name": "ifFee",
-            "type": "u64"
-          }
-        ]
-      }
-    },
-    {
-      "name": "LiquidateSpotRecord",
-      "type": {
-        "kind": "struct",
-        "fields": [
-          {
-            "name": "assetMarketIndex",
-            "type": "u16"
-          },
-          {
-            "name": "assetPrice",
-            "type": "i64"
-          },
-          {
-            "name": "assetTransfer",
-            "type": "u128"
-          },
-          {
-            "name": "liabilityMarketIndex",
-            "type": "u16"
-          },
-          {
-            "name": "liabilityPrice",
-            "type": "i64"
-          },
-          {
-            "name": "liabilityTransfer",
-            "type": "u128"
-          },
-          {
-            "name": "ifFee",
-            "type": "u64"
-          }
-        ]
-      }
-    },
-    {
-      "name": "LiquidateBorrowForPerpPnlRecord",
-      "type": {
-        "kind": "struct",
-        "fields": [
-          {
-            "name": "perpMarketIndex",
-            "type": "u16"
-          },
-          {
-            "name": "marketOraclePrice",
-            "type": "i64"
-          },
-          {
-            "name": "pnlTransfer",
-            "type": "u128"
-          },
-          {
-            "name": "liabilityMarketIndex",
-            "type": "u16"
-          },
-          {
-            "name": "liabilityPrice",
-            "type": "i64"
-          },
-          {
-            "name": "liabilityTransfer",
-            "type": "u128"
-          }
-        ]
-      }
-    },
-    {
-      "name": "LiquidatePerpPnlForDepositRecord",
-      "type": {
-        "kind": "struct",
-        "fields": [
-          {
-            "name": "perpMarketIndex",
-            "type": "u16"
-          },
-          {
-            "name": "marketOraclePrice",
-            "type": "i64"
-          },
-          {
-            "name": "pnlTransfer",
-            "type": "u128"
-          },
-          {
-            "name": "assetMarketIndex",
-            "type": "u16"
-          },
-          {
-            "name": "assetPrice",
-            "type": "i64"
-          },
-          {
-            "name": "assetTransfer",
-            "type": "u128"
-          }
-        ]
-      }
-    },
-    {
-      "name": "PerpBankruptcyRecord",
-      "type": {
-        "kind": "struct",
-        "fields": [
-          {
-            "name": "marketIndex",
-            "type": "u16"
-          },
-          {
-            "name": "pnl",
-            "type": "i128"
-          },
-          {
-            "name": "ifPayment",
-            "type": "u128"
-          },
-          {
-<<<<<<< HEAD
-            "name": "deleverUserKey",
-=======
-            "name": "clawbackUser",
->>>>>>> b40d3729
-            "type": {
-              "option": "publicKey"
-            }
-          },
-          {
-<<<<<<< HEAD
-            "name": "deleverUserPayment",
-=======
-            "name": "clawbackUserPayment",
->>>>>>> b40d3729
-            "type": {
-              "option": "u128"
-            }
-          },
-          {
-            "name": "cumulativeFundingRateDelta",
-            "type": "i128"
-          }
-        ]
-      }
-    },
-    {
-      "name": "SpotBankruptcyRecord",
-      "type": {
-        "kind": "struct",
-        "fields": [
-          {
-            "name": "marketIndex",
-            "type": "u16"
-          },
-          {
-            "name": "borrowAmount",
-            "type": "u128"
-          },
-          {
-            "name": "ifPayment",
-            "type": "u128"
-          },
-          {
-            "name": "cumulativeDepositInterestDelta",
-            "type": "u128"
-          }
-        ]
-      }
-    },
-    {
-      "name": "HistoricalOracleData",
-      "type": {
-        "kind": "struct",
-        "fields": [
-          {
-            "name": "lastOraclePrice",
-            "type": "i64"
-          },
-          {
-            "name": "lastOracleConf",
-            "type": "u64"
-          },
-          {
-            "name": "lastOracleDelay",
-            "type": "i64"
-          },
-          {
-            "name": "lastOraclePriceTwap",
-            "type": "i64"
-          },
-          {
-            "name": "lastOraclePriceTwap5min",
-            "type": "i64"
-          },
-          {
-            "name": "lastOraclePriceTwapTs",
-            "type": "i64"
-          }
-        ]
-      }
-    },
-    {
-      "name": "HistoricalIndexData",
-      "type": {
-        "kind": "struct",
-        "fields": [
-          {
-            "name": "lastIndexBidPrice",
-            "type": "u64"
-          },
-          {
-            "name": "lastIndexAskPrice",
-            "type": "u64"
-          },
-          {
-            "name": "lastIndexPriceTwap",
-            "type": "u64"
-          },
-          {
-            "name": "lastIndexPriceTwap5min",
-            "type": "u64"
-          },
-          {
-            "name": "lastIndexPriceTwapTs",
-            "type": "i64"
-          }
-        ]
-      }
-    },
-    {
-      "name": "InsuranceClaim",
-      "type": {
-        "kind": "struct",
-        "fields": [
-          {
-            "name": "revenueWithdrawSinceLastSettle",
-            "type": "u64"
-          },
-          {
-            "name": "maxRevenueWithdrawPerPeriod",
-            "type": "u64"
-          },
-          {
-            "name": "quoteMaxInsurance",
-            "type": "u64"
-          },
-          {
-            "name": "quoteSettledInsurance",
-            "type": "u64"
-          },
-          {
-            "name": "lastRevenueWithdrawTs",
-            "type": "i64"
-          }
-        ]
-      }
-    },
-    {
-      "name": "PoolBalance",
-      "type": {
-        "kind": "struct",
-        "fields": [
-          {
-            "name": "scaledBalance",
-            "type": "u128"
-          },
-          {
-            "name": "marketIndex",
-            "type": "u16"
-          },
-          {
-            "name": "padding",
-            "type": {
-              "array": [
-                "u8",
-                6
-              ]
-            }
-          }
-        ]
-      }
-    },
-    {
-      "name": "AMM",
-      "type": {
-        "kind": "struct",
-        "fields": [
-          {
-            "name": "oracle",
-            "type": "publicKey"
-          },
-          {
-            "name": "historicalOracleData",
-            "type": {
-              "defined": "HistoricalOracleData"
-            }
-          },
-          {
-            "name": "baseAssetAmountPerLp",
-            "type": "i128"
-          },
-          {
-            "name": "quoteAssetAmountPerLp",
-            "type": "i128"
-          },
-          {
-            "name": "feePool",
-            "type": {
-              "defined": "PoolBalance"
-            }
-          },
-          {
-            "name": "baseAssetReserve",
-            "type": "u128"
-          },
-          {
-            "name": "quoteAssetReserve",
-            "type": "u128"
-          },
-          {
-            "name": "concentrationCoef",
-            "type": "u128"
-          },
-          {
-            "name": "minBaseAssetReserve",
-            "type": "u128"
-          },
-          {
-            "name": "maxBaseAssetReserve",
-            "type": "u128"
-          },
-          {
-            "name": "sqrtK",
-            "type": "u128"
-          },
-          {
-            "name": "pegMultiplier",
-            "type": "u128"
-          },
-          {
-            "name": "terminalQuoteAssetReserve",
-            "type": "u128"
-          },
-          {
-            "name": "baseAssetAmountLong",
-            "type": "i128"
-          },
-          {
-            "name": "baseAssetAmountShort",
-            "type": "i128"
-          },
-          {
-            "name": "baseAssetAmountWithAmm",
-            "type": "i128"
-          },
-          {
-            "name": "baseAssetAmountWithUnsettledLp",
-            "type": "i128"
-          },
-          {
-            "name": "maxOpenInterest",
-            "type": "u128"
-          },
-          {
-            "name": "quoteAssetAmount",
-            "type": "i128"
-          },
-          {
-            "name": "quoteEntryAmountLong",
-            "type": "i128"
-          },
-          {
-            "name": "quoteEntryAmountShort",
-            "type": "i128"
-          },
-          {
-            "name": "quoteBreakEvenAmountLong",
-            "type": "i128"
-          },
-          {
-            "name": "quoteBreakEvenAmountShort",
-            "type": "i128"
-          },
-          {
-            "name": "userLpShares",
-            "type": "u128"
-          },
-          {
-            "name": "lastFundingRate",
-            "type": "i64"
-          },
-          {
-            "name": "lastFundingRateLong",
-            "type": "i64"
-          },
-          {
-            "name": "lastFundingRateShort",
-            "type": "i64"
-          },
-          {
-            "name": "last24hAvgFundingRate",
-            "type": "i64"
-          },
-          {
-            "name": "totalFee",
-            "type": "i128"
-          },
-          {
-            "name": "totalMmFee",
-            "type": "i128"
-          },
-          {
-            "name": "totalExchangeFee",
-            "type": "u128"
-          },
-          {
-            "name": "totalFeeMinusDistributions",
-            "type": "i128"
-          },
-          {
-            "name": "totalFeeWithdrawn",
-            "type": "u128"
-          },
-          {
-            "name": "totalLiquidationFee",
-            "type": "u128"
-          },
-          {
-            "name": "cumulativeFundingRateLong",
-            "type": "i128"
-          },
-          {
-            "name": "cumulativeFundingRateShort",
-            "type": "i128"
-          },
-          {
-            "name": "cumulativeSocialLoss",
-            "type": "i128"
-          },
-          {
-            "name": "askBaseAssetReserve",
-            "type": "u128"
-          },
-          {
-            "name": "askQuoteAssetReserve",
-            "type": "u128"
-          },
-          {
-            "name": "bidBaseAssetReserve",
-            "type": "u128"
-          },
-          {
-            "name": "bidQuoteAssetReserve",
-            "type": "u128"
-          },
-          {
-            "name": "lastOracleNormalisedPrice",
-            "type": "i64"
-          },
-          {
-            "name": "lastOracleReservePriceSpreadPct",
-            "type": "i64"
-          },
-          {
-            "name": "lastBidPriceTwap",
-            "type": "u64"
-          },
-          {
-            "name": "lastAskPriceTwap",
-            "type": "u64"
-          },
-          {
-            "name": "lastMarkPriceTwap",
-            "type": "u64"
-          },
-          {
-            "name": "lastMarkPriceTwap5min",
-            "type": "u64"
-          },
-          {
-            "name": "lastUpdateSlot",
-            "type": "u64"
-          },
-          {
-            "name": "lastOracleConfPct",
-            "type": "u64"
-          },
-          {
-            "name": "netRevenueSinceLastFunding",
-            "type": "i64"
-          },
-          {
-            "name": "lastFundingRateTs",
-            "type": "i64"
-          },
-          {
-            "name": "fundingPeriod",
-            "type": "i64"
-          },
-          {
-            "name": "orderStepSize",
-            "type": "u64"
-          },
-          {
-            "name": "orderTickSize",
-            "type": "u64"
-          },
-          {
-            "name": "minOrderSize",
-            "type": "u64"
-          },
-          {
-            "name": "maxPositionSize",
-            "type": "u64"
-          },
-          {
-            "name": "volume24h",
-            "type": "u64"
-          },
-          {
-            "name": "longIntensityVolume",
-            "type": "u64"
-          },
-          {
-            "name": "shortIntensityVolume",
-            "type": "u64"
-          },
-          {
-            "name": "lastTradeTs",
-            "type": "i64"
-          },
-          {
-            "name": "markStd",
-            "type": "u64"
-          },
-          {
-            "name": "lastMarkPriceTwapTs",
-            "type": "i64"
-          },
-          {
-            "name": "baseSpread",
-            "type": "u32"
-          },
-          {
-            "name": "maxSpread",
-            "type": "u32"
-          },
-          {
-            "name": "longSpread",
-            "type": "u32"
-          },
-          {
-            "name": "shortSpread",
-            "type": "u32"
-          },
-          {
-            "name": "longIntensityCount",
-            "type": "u32"
-          },
-          {
-            "name": "shortIntensityCount",
-            "type": "u32"
-          },
-          {
-            "name": "maxFillReserveFraction",
-            "type": "u16"
-          },
-          {
-            "name": "maxSlippageRatio",
-            "type": "u16"
-          },
-          {
-            "name": "curveUpdateIntensity",
-            "type": "u8"
-          },
-          {
-            "name": "ammJitIntensity",
-            "type": "u8"
-          },
-          {
-            "name": "oracleSource",
-            "type": {
-              "defined": "OracleSource"
-            }
-          },
-          {
-            "name": "lastOracleValid",
-            "type": "bool"
-          }
-        ]
-      }
-    },
-    {
-      "name": "InsuranceFund",
-      "type": {
-        "kind": "struct",
-        "fields": [
-          {
-            "name": "vault",
-            "type": "publicKey"
-          },
-          {
-            "name": "totalShares",
-            "type": "u128"
-          },
-          {
-            "name": "userShares",
-            "type": "u128"
-          },
-          {
-            "name": "sharesBase",
-            "type": "u128"
-          },
-          {
-            "name": "unstakingPeriod",
-            "type": "i64"
-          },
-          {
-            "name": "lastRevenueSettleTs",
-            "type": "i64"
-          },
-          {
-            "name": "revenueSettlePeriod",
-            "type": "i64"
-          },
-          {
-            "name": "totalFactor",
-            "type": "u32"
-          },
-          {
-            "name": "userFactor",
-            "type": "u32"
-          }
-        ]
-      }
-    },
-    {
-      "name": "OracleGuardRails",
-      "type": {
-        "kind": "struct",
-        "fields": [
-          {
-            "name": "priceDivergence",
-            "type": {
-              "defined": "PriceDivergenceGuardRails"
-            }
-          },
-          {
-            "name": "validity",
-            "type": {
-              "defined": "ValidityGuardRails"
-            }
-          },
-          {
-            "name": "useForLiquidations",
-            "type": "bool"
-          }
-        ]
-      }
-    },
-    {
-      "name": "PriceDivergenceGuardRails",
-      "type": {
-        "kind": "struct",
-        "fields": [
-          {
-            "name": "markOracleDivergenceNumerator",
-            "type": "u128"
-          },
-          {
-            "name": "markOracleDivergenceDenominator",
-            "type": "u128"
-          }
-        ]
-      }
-    },
-    {
-      "name": "ValidityGuardRails",
-      "type": {
-        "kind": "struct",
-        "fields": [
-          {
-            "name": "slotsBeforeStaleForAmm",
-            "type": "i64"
-          },
-          {
-            "name": "slotsBeforeStaleForMargin",
-            "type": "i64"
-          },
-          {
-            "name": "confidenceIntervalMaxSize",
-            "type": "u64"
-          },
-          {
-            "name": "tooVolatileRatio",
-            "type": "i64"
-          }
-        ]
-      }
-    },
-    {
-      "name": "FeeStructure",
-      "type": {
-        "kind": "struct",
-        "fields": [
-          {
-            "name": "feeTiers",
-            "type": {
-              "array": [
-                {
-                  "defined": "FeeTier"
-                },
-                10
-              ]
-            }
-          },
-          {
-            "name": "fillerRewardStructure",
-            "type": {
-              "defined": "OrderFillerRewardStructure"
-            }
-          },
-          {
-            "name": "referrerRewardEpochUpperBound",
-            "type": "u64"
-          },
-          {
-            "name": "flatFillerFee",
-            "type": "u64"
-          }
-        ]
-      }
-    },
-    {
-      "name": "FeeTier",
-      "type": {
-        "kind": "struct",
-        "fields": [
-          {
-            "name": "feeNumerator",
-            "type": "u32"
-          },
-          {
-            "name": "feeDenominator",
-            "type": "u32"
-          },
-          {
-            "name": "makerRebateNumerator",
-            "type": "u32"
-          },
-          {
-            "name": "makerRebateDenominator",
-            "type": "u32"
-          },
-          {
-            "name": "referrerRewardNumerator",
-            "type": "u32"
-          },
-          {
-            "name": "referrerRewardDenominator",
-            "type": "u32"
-          },
-          {
-            "name": "refereeFeeNumerator",
-            "type": "u32"
-          },
-          {
-            "name": "refereeFeeDenominator",
-            "type": "u32"
-          }
-        ]
-      }
-    },
-    {
-      "name": "OrderFillerRewardStructure",
-      "type": {
-        "kind": "struct",
-        "fields": [
-          {
-            "name": "rewardNumerator",
-            "type": "u32"
-          },
-          {
-            "name": "rewardDenominator",
-            "type": "u32"
-          },
-          {
-            "name": "timeBasedRewardLowerBound",
-            "type": "u128"
-          }
-        ]
-      }
-    },
-    {
-      "name": "UserFees",
-      "type": {
-        "kind": "struct",
-        "fields": [
-          {
-            "name": "totalFeePaid",
-            "type": "u64"
-          },
-          {
-            "name": "totalFeeRebate",
-            "type": "u64"
-          },
-          {
-            "name": "totalTokenDiscount",
-            "type": "u64"
-          },
-          {
-            "name": "totalRefereeDiscount",
-            "type": "u64"
-          },
-          {
-            "name": "totalReferrerReward",
-            "type": "u64"
-          },
-          {
-            "name": "currentEpochReferrerReward",
-            "type": "u64"
-          }
-        ]
-      }
-    },
-    {
-      "name": "SpotPosition",
-      "type": {
-        "kind": "struct",
-        "fields": [
-          {
-            "name": "scaledBalance",
-            "type": "u64"
-          },
-          {
-            "name": "openBids",
-            "type": "i64"
-          },
-          {
-            "name": "openAsks",
-            "type": "i64"
-          },
-          {
-            "name": "cumulativeDeposits",
-            "type": "i64"
-          },
-          {
-            "name": "marketIndex",
-            "type": "u16"
-          },
-          {
-            "name": "balanceType",
-            "type": {
-              "defined": "SpotBalanceType"
-            }
-          },
-          {
-            "name": "openOrders",
-            "type": "u8"
-          },
-          {
-            "name": "padding",
-            "type": {
-              "array": [
-                "u8",
-                4
-              ]
-            }
-          }
-        ]
-      }
-    },
-    {
-      "name": "PerpPosition",
-      "type": {
-        "kind": "struct",
-        "fields": [
-          {
-            "name": "lastCumulativeFundingRate",
-            "type": "i64"
-          },
-          {
-            "name": "baseAssetAmount",
-            "type": "i64"
-          },
-          {
-            "name": "quoteAssetAmount",
-            "type": "i64"
-          },
-          {
-            "name": "quoteBreakEvenAmount",
-            "type": "i64"
-          },
-          {
-            "name": "quoteEntryAmount",
-            "type": "i64"
-          },
-          {
-            "name": "openBids",
-            "type": "i64"
-          },
-          {
-            "name": "openAsks",
-            "type": "i64"
-          },
-          {
-            "name": "settledPnl",
-            "type": "i64"
-          },
-          {
-            "name": "lpShares",
-            "type": "u64"
-          },
-          {
-            "name": "lastNetBaseAssetAmountPerLp",
-            "type": "i64"
-          },
-          {
-            "name": "lastNetQuoteAssetAmountPerLp",
-            "type": "i64"
-          },
-          {
-            "name": "remainderBaseAssetAmount",
-            "type": "i32"
-          },
-          {
-            "name": "marketIndex",
-            "type": "u16"
-          },
-          {
-            "name": "openOrders",
-            "type": "u8"
-          },
-          {
-            "name": "padding",
-            "type": {
-              "array": [
-                "u8",
-                1
-              ]
-            }
-          }
-        ]
-      }
-    },
-    {
-      "name": "Order",
-      "type": {
-        "kind": "struct",
-        "fields": [
-          {
-            "name": "slot",
-            "type": "u64"
-          },
-          {
-            "name": "price",
-            "type": "u64"
-          },
-          {
-            "name": "baseAssetAmount",
-            "type": "u64"
-          },
-          {
-            "name": "baseAssetAmountFilled",
-            "type": "u64"
-          },
-          {
-            "name": "quoteAssetAmountFilled",
-            "type": "u64"
-          },
-          {
-            "name": "triggerPrice",
-            "type": "u64"
-          },
-          {
-            "name": "auctionStartPrice",
-            "type": "u64"
-          },
-          {
-            "name": "auctionEndPrice",
-            "type": "u64"
-          },
-          {
-            "name": "maxTs",
-            "type": "i64"
-          },
-          {
-            "name": "oraclePriceOffset",
-            "type": "i32"
-          },
-          {
-            "name": "orderId",
-            "type": "u32"
-          },
-          {
-            "name": "marketIndex",
-            "type": "u16"
-          },
-          {
-            "name": "status",
-            "type": {
-              "defined": "OrderStatus"
-            }
-          },
-          {
-            "name": "orderType",
-            "type": {
-              "defined": "OrderType"
-            }
-          },
-          {
-            "name": "marketType",
-            "type": {
-              "defined": "MarketType"
-            }
-          },
-          {
-            "name": "userOrderId",
-            "type": "u8"
-          },
-          {
-            "name": "existingPositionDirection",
-            "type": {
-              "defined": "PositionDirection"
-            }
-          },
-          {
-            "name": "direction",
-            "type": {
-              "defined": "PositionDirection"
-            }
-          },
-          {
-            "name": "reduceOnly",
-            "type": "bool"
-          },
-          {
-            "name": "postOnly",
-            "type": "bool"
-          },
-          {
-            "name": "immediateOrCancel",
-            "type": "bool"
-          },
-          {
-            "name": "triggerCondition",
-            "type": {
-              "defined": "OrderTriggerCondition"
-            }
-          },
-          {
-            "name": "triggered",
-            "type": "bool"
-          },
-          {
-            "name": "auctionDuration",
-            "type": "u8"
-          },
-          {
-            "name": "padding",
-            "type": {
-              "array": [
-                "u8",
-                2
-              ]
-            }
-          }
-        ]
-      }
-    },
-    {
-      "name": "SwapDirection",
-      "type": {
-        "kind": "enum",
-        "variants": [
-          {
-            "name": "Add"
-          },
-          {
-            "name": "Remove"
-          }
-        ]
-      }
-    },
-    {
-      "name": "PositionDirection",
-      "type": {
-        "kind": "enum",
-        "variants": [
-          {
-            "name": "Long"
-          },
-          {
-            "name": "Short"
-          }
-        ]
-      }
-    },
-    {
-      "name": "SpotFulfillmentType",
-      "type": {
-        "kind": "enum",
-        "variants": [
-          {
-            "name": "SerumV3"
-          },
-          {
-            "name": "None"
-          }
-        ]
-      }
-    },
-    {
-      "name": "TwapPeriod",
-      "type": {
-        "kind": "enum",
-        "variants": [
-          {
-            "name": "FundingPeriod"
-          },
-          {
-            "name": "FiveMin"
-          }
-        ]
-      }
-    },
-    {
-      "name": "LiquidationMultiplierType",
-      "type": {
-        "kind": "enum",
-        "variants": [
-          {
-            "name": "Discount"
-          },
-          {
-            "name": "Premium"
-          }
-        ]
-      }
-    },
-    {
-      "name": "MarginRequirementType",
-      "type": {
-        "kind": "enum",
-        "variants": [
-          {
-            "name": "Initial"
-          },
-          {
-            "name": "Maintenance"
-          }
-        ]
-      }
-    },
-    {
-      "name": "OracleValidity",
-      "type": {
-        "kind": "enum",
-        "variants": [
-          {
-            "name": "Invalid"
-          },
-          {
-            "name": "TooVolatile"
-          },
-          {
-            "name": "TooUncertain"
-          },
-          {
-            "name": "StaleForMargin"
-          },
-          {
-            "name": "InsufficientDataPoints"
-          },
-          {
-            "name": "StaleForAMM"
-          },
-          {
-            "name": "Valid"
-          }
-        ]
-      }
-    },
-    {
-      "name": "DriftAction",
-      "type": {
-        "kind": "enum",
-        "variants": [
-          {
-            "name": "UpdateFunding"
-          },
-          {
-            "name": "SettlePnl"
-          },
-          {
-            "name": "TriggerOrder"
-          },
-          {
-            "name": "FillOrderMatch"
-          },
-          {
-            "name": "FillOrderAmm"
-          },
-          {
-            "name": "Liquidate"
-          },
-          {
-            "name": "MarginCalc"
-          },
-          {
-            "name": "UpdateTwap"
-          },
-          {
-            "name": "UpdateAMMCurve"
-          }
-        ]
-      }
-    },
-    {
-      "name": "PositionUpdateType",
-      "type": {
-        "kind": "enum",
-        "variants": [
-          {
-            "name": "Open"
-          },
-          {
-            "name": "Increase"
-          },
-          {
-            "name": "Reduce"
-          },
-          {
-            "name": "Close"
-          },
-          {
-            "name": "Flip"
-          }
-        ]
-      }
-    },
-    {
-      "name": "DepositDirection",
-      "type": {
-        "kind": "enum",
-        "variants": [
-          {
-            "name": "DEPOSIT"
-          },
-          {
-            "name": "WITHDRAW"
-          }
-        ]
-      }
-    },
-    {
-      "name": "OrderAction",
-      "type": {
-        "kind": "enum",
-        "variants": [
-          {
-            "name": "Place"
-          },
-          {
-            "name": "Cancel"
-          },
-          {
-            "name": "Fill"
-          },
-          {
-            "name": "Trigger"
-          },
-          {
-            "name": "Expire"
-          }
-        ]
-      }
-    },
-    {
-      "name": "OrderActionExplanation",
-      "type": {
-        "kind": "enum",
-        "variants": [
-          {
-            "name": "None"
-          },
-          {
-            "name": "InsufficientFreeCollateral"
-          },
-          {
-            "name": "OraclePriceBreachedLimitPrice"
-          },
-          {
-            "name": "MarketOrderFilledToLimitPrice"
-          },
-          {
-            "name": "OrderExpired"
-          },
-          {
-            "name": "CanceledForLiquidation"
-          },
-          {
-            "name": "OrderFilledWithAMM"
-          },
-          {
-            "name": "OrderFilledWithAMMJit"
-          },
-          {
-            "name": "OrderFilledWithMatch"
-          },
-          {
-            "name": "MarketExpired"
-          },
-          {
-            "name": "RiskingIncreasingOrder"
-          }
-        ]
-      }
-    },
-    {
-      "name": "LPAction",
-      "type": {
-        "kind": "enum",
-        "variants": [
-          {
-            "name": "AddLiquidity"
-          },
-          {
-            "name": "RemoveLiquidity"
-          },
-          {
-            "name": "SettleLiquidity"
-          }
-        ]
-      }
-    },
-    {
-      "name": "LiquidationType",
-      "type": {
-        "kind": "enum",
-        "variants": [
-          {
-            "name": "LiquidatePerp"
-          },
-          {
-            "name": "LiquidateSpot"
-          },
-          {
-            "name": "LiquidateBorrowForPerpPnl"
-          },
-          {
-            "name": "LiquidatePerpPnlForDeposit"
-          },
-          {
-            "name": "PerpBankruptcy"
-          },
-          {
-            "name": "SpotBankruptcy"
-          }
-        ]
-      }
-    },
-    {
-      "name": "StakeAction",
-      "type": {
-        "kind": "enum",
-        "variants": [
-          {
-            "name": "Stake"
-          },
-          {
-            "name": "UnstakeRequest"
-          },
-          {
-            "name": "UnstakeCancelRequest"
-          },
-          {
-            "name": "Unstake"
-          }
-        ]
-      }
-    },
-    {
-      "name": "PerpFulfillmentMethod",
-      "type": {
-        "kind": "enum",
-        "variants": [
-          {
-            "name": "AMM",
-            "fields": [
-              {
-                "option": "u64"
-              }
-            ]
-          },
-          {
-            "name": "Match"
-          }
-        ]
-      }
-    },
-    {
-      "name": "SpotFulfillmentMethod",
-      "type": {
-        "kind": "enum",
-        "variants": [
-          {
-            "name": "SerumV3"
-          },
-          {
-            "name": "Match"
-          }
-        ]
-      }
-    },
-    {
-      "name": "OracleSource",
-      "type": {
-        "kind": "enum",
-        "variants": [
-          {
-            "name": "Pyth"
-          },
-          {
-            "name": "Switchboard"
-          },
-          {
-            "name": "QuoteAsset"
-          }
-        ]
-      }
-    },
-    {
-      "name": "MarketStatus",
-      "type": {
-        "kind": "enum",
-        "variants": [
-          {
-            "name": "Initialized"
-          },
-          {
-            "name": "Active"
-          },
-          {
-            "name": "FundingPaused"
-          },
-          {
-            "name": "AmmPaused"
-          },
-          {
-            "name": "FillPaused"
-          },
-          {
-            "name": "WithdrawPaused"
-          },
-          {
-            "name": "ReduceOnly"
-          },
-          {
-            "name": "Settlement"
-          },
-          {
-            "name": "Delisted"
-          }
-        ]
-      }
-    },
-    {
-      "name": "ContractType",
-      "type": {
-        "kind": "enum",
-        "variants": [
-          {
-            "name": "Perpetual"
-          },
-          {
-            "name": "Future"
-          }
-        ]
-      }
-    },
-    {
-      "name": "ContractTier",
-      "type": {
-        "kind": "enum",
-        "variants": [
-          {
-            "name": "A"
-          },
-          {
-            "name": "B"
-          },
-          {
-            "name": "C"
-          },
-          {
-            "name": "Speculative"
-          },
-          {
-            "name": "Isolated"
-          }
-        ]
-      }
-    },
-    {
-      "name": "SpotBalanceType",
-      "type": {
-        "kind": "enum",
-        "variants": [
-          {
-            "name": "Deposit"
-          },
-          {
-            "name": "Borrow"
-          }
-        ]
-      }
-    },
-    {
-      "name": "SpotFulfillmentStatus",
-      "type": {
-        "kind": "enum",
-        "variants": [
-          {
-            "name": "Enabled"
-          },
-          {
-            "name": "Disabled"
-          }
-        ]
-      }
-    },
-    {
-      "name": "AssetTier",
-      "type": {
-        "kind": "enum",
-        "variants": [
-          {
-            "name": "Collateral"
-          },
-          {
-            "name": "Protected"
-          },
-          {
-            "name": "Cross"
-          },
-          {
-            "name": "Isolated"
-          },
-          {
-            "name": "Unlisted"
-          }
-        ]
-      }
-    },
-    {
-      "name": "ExchangeStatus",
-      "type": {
-        "kind": "enum",
-        "variants": [
-          {
-            "name": "Active"
-          },
-          {
-            "name": "FundingPaused"
-          },
-          {
-            "name": "AmmPaused"
-          },
-          {
-            "name": "FillPaused"
-          },
-          {
-            "name": "LiqPaused"
-          },
-          {
-            "name": "WithdrawPaused"
-          },
-          {
-            "name": "Paused"
-          }
-        ]
-      }
-    },
-    {
-      "name": "AssetType",
-      "type": {
-        "kind": "enum",
-        "variants": [
-          {
-            "name": "Base"
-          },
-          {
-            "name": "Quote"
-          }
-        ]
-      }
-    },
-    {
-      "name": "OrderStatus",
-      "type": {
-        "kind": "enum",
-        "variants": [
-          {
-            "name": "Init"
-          },
-          {
-            "name": "Open"
-          },
-          {
-            "name": "Filled"
-          },
-          {
-            "name": "Canceled"
-          }
-        ]
-      }
-    },
-    {
-      "name": "OrderType",
-      "type": {
-        "kind": "enum",
-        "variants": [
-          {
-            "name": "Market"
-          },
-          {
-            "name": "Limit"
-          },
-          {
-            "name": "TriggerMarket"
-          },
-          {
-            "name": "TriggerLimit"
-          }
-        ]
-      }
-    },
-    {
-      "name": "OrderTriggerCondition",
-      "type": {
-        "kind": "enum",
-        "variants": [
-          {
-            "name": "Above"
-          },
-          {
-            "name": "Below"
-          }
-        ]
-      }
-    },
-    {
-      "name": "MarketType",
-      "type": {
-        "kind": "enum",
-        "variants": [
-          {
-            "name": "Spot"
-          },
-          {
-            "name": "Perp"
-          }
-        ]
-      }
-    }
-  ],
-  "events": [
-    {
-      "name": "NewUserRecord",
-      "fields": [
-        {
-          "name": "ts",
-          "type": "i64",
-          "index": false
-        },
-        {
-          "name": "userAuthority",
-          "type": "publicKey",
-          "index": false
-        },
-        {
-          "name": "user",
-          "type": "publicKey",
-          "index": false
-        },
-        {
-          "name": "subAccountId",
-          "type": "u16",
-          "index": false
-        },
-        {
-          "name": "name",
-          "type": {
-            "array": [
-              "u8",
-              32
-            ]
-          },
-          "index": false
-        },
-        {
-          "name": "referrer",
-          "type": "publicKey",
-          "index": false
-        }
-      ]
-    },
-    {
-      "name": "DepositRecord",
-      "fields": [
-        {
-          "name": "ts",
-          "type": "i64",
-          "index": false
-        },
-        {
-          "name": "userAuthority",
-          "type": "publicKey",
-          "index": false
-        },
-        {
-          "name": "user",
-          "type": "publicKey",
-          "index": false
-        },
-        {
-          "name": "direction",
-          "type": {
-            "defined": "DepositDirection"
-          },
-          "index": false
-        },
-        {
-          "name": "depositRecordId",
-          "type": "u64",
-          "index": false
-        },
-        {
-          "name": "amount",
-          "type": "u64",
-          "index": false
-        },
-        {
-          "name": "marketIndex",
-          "type": "u16",
-          "index": false
-        },
-        {
-          "name": "oraclePrice",
-          "type": "i64",
-          "index": false
-        },
-        {
-          "name": "marketDepositBalance",
-          "type": "u128",
-          "index": false
-        },
-        {
-          "name": "marketWithdrawBalance",
-          "type": "u128",
-          "index": false
-        },
-        {
-          "name": "marketCumulativeDepositInterest",
-          "type": "u128",
-          "index": false
-        },
-        {
-          "name": "marketCumulativeBorrowInterest",
-          "type": "u128",
-          "index": false
-        },
-        {
-          "name": "totalDepositsAfter",
-          "type": "u64",
-          "index": false
-        },
-        {
-          "name": "totalWithdrawsAfter",
-          "type": "u64",
-          "index": false
-        },
-        {
-          "name": "transferUser",
-          "type": {
-            "option": "publicKey"
-          },
-          "index": false
-        }
-      ]
-    },
-    {
-      "name": "SpotInterestRecord",
-      "fields": [
-        {
-          "name": "ts",
-          "type": "i64",
-          "index": false
-        },
-        {
-          "name": "marketIndex",
-          "type": "u16",
-          "index": false
-        },
-        {
-          "name": "depositBalance",
-          "type": "u128",
-          "index": false
-        },
-        {
-          "name": "cumulativeDepositInterest",
-          "type": "u128",
-          "index": false
-        },
-        {
-          "name": "borrowBalance",
-          "type": "u128",
-          "index": false
-        },
-        {
-          "name": "cumulativeBorrowInterest",
-          "type": "u128",
-          "index": false
-        },
-        {
-          "name": "optimalUtilization",
-          "type": "u32",
-          "index": false
-        },
-        {
-          "name": "optimalBorrowRate",
-          "type": "u32",
-          "index": false
-        },
-        {
-          "name": "maxBorrowRate",
-          "type": "u32",
-          "index": false
-        }
-      ]
-    },
-    {
-      "name": "FundingPaymentRecord",
-      "fields": [
-        {
-          "name": "ts",
-          "type": "i64",
-          "index": false
-        },
-        {
-          "name": "userAuthority",
-          "type": "publicKey",
-          "index": false
-        },
-        {
-          "name": "user",
-          "type": "publicKey",
-          "index": false
-        },
-        {
-          "name": "marketIndex",
-          "type": "u16",
-          "index": false
-        },
-        {
-          "name": "fundingPayment",
-          "type": "i64",
-          "index": false
-        },
-        {
-          "name": "baseAssetAmount",
-          "type": "i64",
-          "index": false
-        },
-        {
-          "name": "userLastCumulativeFunding",
-          "type": "i64",
-          "index": false
-        },
-        {
-          "name": "ammCumulativeFundingLong",
-          "type": "i128",
-          "index": false
-        },
-        {
-          "name": "ammCumulativeFundingShort",
-          "type": "i128",
-          "index": false
-        }
-      ]
-    },
-    {
-      "name": "FundingRateRecord",
-      "fields": [
-        {
-          "name": "ts",
-          "type": "i64",
-          "index": false
-        },
-        {
-          "name": "recordId",
-          "type": "u64",
-          "index": false
-        },
-        {
-          "name": "marketIndex",
-          "type": "u16",
-          "index": false
-        },
-        {
-          "name": "fundingRate",
-          "type": "i64",
-          "index": false
-        },
-        {
-          "name": "fundingRateLong",
-          "type": "i128",
-          "index": false
-        },
-        {
-          "name": "fundingRateShort",
-          "type": "i128",
-          "index": false
-        },
-        {
-          "name": "cumulativeFundingRateLong",
-          "type": "i128",
-          "index": false
-        },
-        {
-          "name": "cumulativeFundingRateShort",
-          "type": "i128",
-          "index": false
-        },
-        {
-          "name": "oraclePriceTwap",
-          "type": "i64",
-          "index": false
-        },
-        {
-          "name": "markPriceTwap",
-          "type": "u64",
-          "index": false
-        },
-        {
-          "name": "periodRevenue",
-          "type": "i64",
-          "index": false
-        },
-        {
-          "name": "baseAssetAmountWithAmm",
-          "type": "i128",
-          "index": false
-        },
-        {
-          "name": "baseAssetAmountWithUnsettledLp",
-          "type": "i128",
-          "index": false
-        }
-      ]
-    },
-    {
-      "name": "CurveRecord",
-      "fields": [
-        {
-          "name": "ts",
-          "type": "i64",
-          "index": false
-        },
-        {
-          "name": "recordId",
-          "type": "u64",
-          "index": false
-        },
-        {
-          "name": "pegMultiplierBefore",
-          "type": "u128",
-          "index": false
-        },
-        {
-          "name": "baseAssetReserveBefore",
-          "type": "u128",
-          "index": false
-        },
-        {
-          "name": "quoteAssetReserveBefore",
-          "type": "u128",
-          "index": false
-        },
-        {
-          "name": "sqrtKBefore",
-          "type": "u128",
-          "index": false
-        },
-        {
-          "name": "pegMultiplierAfter",
-          "type": "u128",
-          "index": false
-        },
-        {
-          "name": "baseAssetReserveAfter",
-          "type": "u128",
-          "index": false
-        },
-        {
-          "name": "quoteAssetReserveAfter",
-          "type": "u128",
-          "index": false
-        },
-        {
-          "name": "sqrtKAfter",
-          "type": "u128",
-          "index": false
-        },
-        {
-          "name": "baseAssetAmountLong",
-          "type": "u128",
-          "index": false
-        },
-        {
-          "name": "baseAssetAmountShort",
-          "type": "u128",
-          "index": false
-        },
-        {
-          "name": "baseAssetAmountWithAmm",
-          "type": "i128",
-          "index": false
-        },
-        {
-          "name": "totalFee",
-          "type": "i128",
-          "index": false
-        },
-        {
-          "name": "totalFeeMinusDistributions",
-          "type": "i128",
-          "index": false
-        },
-        {
-          "name": "adjustmentCost",
-          "type": "i128",
-          "index": false
-        },
-        {
-          "name": "oraclePrice",
-          "type": "i64",
-          "index": false
-        },
-        {
-          "name": "fillRecord",
-          "type": "u128",
-          "index": false
-        },
-        {
-          "name": "numberOfUsers",
-          "type": "u32",
-          "index": false
-        },
-        {
-          "name": "marketIndex",
-          "type": "u16",
-          "index": false
-        }
-      ]
-    },
-    {
-      "name": "OrderRecord",
-      "fields": [
-        {
-          "name": "ts",
-          "type": "i64",
-          "index": false
-        },
-        {
-          "name": "user",
-          "type": "publicKey",
-          "index": false
-        },
-        {
-          "name": "order",
-          "type": {
-            "defined": "Order"
-          },
-          "index": false
-        }
-      ]
-    },
-    {
-      "name": "OrderActionRecord",
-      "fields": [
-        {
-          "name": "ts",
-          "type": "i64",
-          "index": false
-        },
-        {
-          "name": "action",
-          "type": {
-            "defined": "OrderAction"
-          },
-          "index": false
-        },
-        {
-          "name": "actionExplanation",
-          "type": {
-            "defined": "OrderActionExplanation"
-          },
-          "index": false
-        },
-        {
-          "name": "marketIndex",
-          "type": "u16",
-          "index": false
-        },
-        {
-          "name": "marketType",
-          "type": {
-            "defined": "MarketType"
-          },
-          "index": false
-        },
-        {
-          "name": "filler",
-          "type": {
-            "option": "publicKey"
-          },
-          "index": false
-        },
-        {
-          "name": "fillerReward",
-          "type": {
-            "option": "u64"
-          },
-          "index": false
-        },
-        {
-          "name": "fillRecordId",
-          "type": {
-            "option": "u64"
-          },
-          "index": false
-        },
-        {
-          "name": "baseAssetAmountFilled",
-          "type": {
-            "option": "u64"
-          },
-          "index": false
-        },
-        {
-          "name": "quoteAssetAmountFilled",
-          "type": {
-            "option": "u64"
-          },
-          "index": false
-        },
-        {
-          "name": "takerFee",
-          "type": {
-            "option": "u64"
-          },
-          "index": false
-        },
-        {
-          "name": "makerFee",
-          "type": {
-            "option": "i64"
-          },
-          "index": false
-        },
-        {
-          "name": "referrerReward",
-          "type": {
-            "option": "u32"
-          },
-          "index": false
-        },
-        {
-          "name": "quoteAssetAmountSurplus",
-          "type": {
-            "option": "i64"
-          },
-          "index": false
-        },
-        {
-          "name": "spotFulfillmentMethodFee",
-          "type": {
-            "option": "u64"
-          },
-          "index": false
-        },
-        {
-          "name": "taker",
-          "type": {
-            "option": "publicKey"
-          },
-          "index": false
-        },
-        {
-          "name": "takerOrderId",
-          "type": {
-            "option": "u32"
-          },
-          "index": false
-        },
-        {
-          "name": "takerOrderDirection",
-          "type": {
-            "option": {
-              "defined": "PositionDirection"
-            }
-          },
-          "index": false
-        },
-        {
-          "name": "takerOrderBaseAssetAmount",
-          "type": {
-            "option": "u64"
-          },
-          "index": false
-        },
-        {
-          "name": "takerOrderCumulativeBaseAssetAmountFilled",
-          "type": {
-            "option": "u64"
-          },
-          "index": false
-        },
-        {
-          "name": "takerOrderCumulativeQuoteAssetAmountFilled",
-          "type": {
-            "option": "u64"
-          },
-          "index": false
-        },
-        {
-          "name": "maker",
-          "type": {
-            "option": "publicKey"
-          },
-          "index": false
-        },
-        {
-          "name": "makerOrderId",
-          "type": {
-            "option": "u32"
-          },
-          "index": false
-        },
-        {
-          "name": "makerOrderDirection",
-          "type": {
-            "option": {
-              "defined": "PositionDirection"
-            }
-          },
-          "index": false
-        },
-        {
-          "name": "makerOrderBaseAssetAmount",
-          "type": {
-            "option": "u64"
-          },
-          "index": false
-        },
-        {
-          "name": "makerOrderCumulativeBaseAssetAmountFilled",
-          "type": {
-            "option": "u64"
-          },
-          "index": false
-        },
-        {
-          "name": "makerOrderCumulativeQuoteAssetAmountFilled",
-          "type": {
-            "option": "u64"
-          },
-          "index": false
-        },
-        {
-          "name": "oraclePrice",
-          "type": "i64",
-          "index": false
-        }
-      ]
-    },
-    {
-      "name": "LPRecord",
-      "fields": [
-        {
-          "name": "ts",
-          "type": "i64",
-          "index": false
-        },
-        {
-          "name": "user",
-          "type": "publicKey",
-          "index": false
-        },
-        {
-          "name": "action",
-          "type": {
-            "defined": "LPAction"
-          },
-          "index": false
-        },
-        {
-          "name": "nShares",
-          "type": "u64",
-          "index": false
-        },
-        {
-          "name": "marketIndex",
-          "type": "u16",
-          "index": false
-        },
-        {
-          "name": "deltaBaseAssetAmount",
-          "type": "i64",
-          "index": false
-        },
-        {
-          "name": "deltaQuoteAssetAmount",
-          "type": "i64",
-          "index": false
-        },
-        {
-          "name": "pnl",
-          "type": "i64",
-          "index": false
-        }
-      ]
-    },
-    {
-      "name": "LiquidationRecord",
-      "fields": [
-        {
-          "name": "ts",
-          "type": "i64",
-          "index": false
-        },
-        {
-          "name": "liquidationType",
-          "type": {
-            "defined": "LiquidationType"
-          },
-          "index": false
-        },
-        {
-          "name": "user",
-          "type": "publicKey",
-          "index": false
-        },
-        {
-          "name": "liquidator",
-          "type": "publicKey",
-          "index": false
-        },
-        {
-          "name": "marginRequirement",
-          "type": "u128",
-          "index": false
-        },
-        {
-          "name": "totalCollateral",
-          "type": "i128",
-          "index": false
-        },
-        {
-          "name": "liquidationId",
-          "type": "u16",
-          "index": false
-        },
-        {
-          "name": "bankrupt",
-          "type": "bool",
-          "index": false
-        },
-        {
-          "name": "canceledOrderIds",
-          "type": {
-            "vec": "u32"
-          },
-          "index": false
-        },
-        {
-          "name": "liquidatePerp",
-          "type": {
-            "defined": "LiquidatePerpRecord"
-          },
-          "index": false
-        },
-        {
-          "name": "liquidateSpot",
-          "type": {
-            "defined": "LiquidateSpotRecord"
-          },
-          "index": false
-        },
-        {
-          "name": "liquidateBorrowForPerpPnl",
-          "type": {
-            "defined": "LiquidateBorrowForPerpPnlRecord"
-          },
-          "index": false
-        },
-        {
-          "name": "liquidatePerpPnlForDeposit",
-          "type": {
-            "defined": "LiquidatePerpPnlForDepositRecord"
-          },
-          "index": false
-        },
-        {
-          "name": "perpBankruptcy",
-          "type": {
-            "defined": "PerpBankruptcyRecord"
-          },
-          "index": false
-        },
-        {
-          "name": "spotBankruptcy",
-          "type": {
-            "defined": "SpotBankruptcyRecord"
-          },
-          "index": false
-        }
-      ]
-    },
-    {
-      "name": "SettlePnlRecord",
-      "fields": [
-        {
-          "name": "ts",
-          "type": "i64",
-          "index": false
-        },
-        {
-          "name": "user",
-          "type": "publicKey",
-          "index": false
-        },
-        {
-          "name": "marketIndex",
-          "type": "u16",
-          "index": false
-        },
-        {
-          "name": "pnl",
-          "type": "i128",
-          "index": false
-        },
-        {
-          "name": "baseAssetAmount",
-          "type": "i64",
-          "index": false
-        },
-        {
-          "name": "quoteAssetAmountAfter",
-          "type": "i64",
-          "index": false
-        },
-        {
-          "name": "quoteEntryAmount",
-          "type": "i64",
-          "index": false
-        },
-        {
-          "name": "settlePrice",
-          "type": "i64",
-          "index": false
-        }
-      ]
-    },
-    {
-      "name": "InsuranceFundRecord",
-      "fields": [
-        {
-          "name": "ts",
-          "type": "i64",
-          "index": false
-        },
-        {
-          "name": "spotMarketIndex",
-          "type": "u16",
-          "index": false
-        },
-        {
-          "name": "perpMarketIndex",
-          "type": "u16",
-          "index": false
-        },
-        {
-          "name": "userIfFactor",
-          "type": "u32",
-          "index": false
-        },
-        {
-          "name": "totalIfFactor",
-          "type": "u32",
-          "index": false
-        },
-        {
-          "name": "vaultAmountBefore",
-          "type": "u64",
-          "index": false
-        },
-        {
-          "name": "insuranceVaultAmountBefore",
-          "type": "u64",
-          "index": false
-        },
-        {
-          "name": "totalIfSharesBefore",
-          "type": "u128",
-          "index": false
-        },
-        {
-          "name": "totalIfSharesAfter",
-          "type": "u128",
-          "index": false
-        },
-        {
-          "name": "amount",
-          "type": "i64",
-          "index": false
-        }
-      ]
-    },
-    {
-      "name": "InsuranceFundStakeRecord",
-      "fields": [
-        {
-          "name": "ts",
-          "type": "i64",
-          "index": false
-        },
-        {
-          "name": "userAuthority",
-          "type": "publicKey",
-          "index": false
-        },
-        {
-          "name": "action",
-          "type": {
-            "defined": "StakeAction"
-          },
-          "index": false
-        },
-        {
-          "name": "amount",
-          "type": "u64",
-          "index": false
-        },
-        {
-          "name": "marketIndex",
-          "type": "u16",
-          "index": false
-        },
-        {
-          "name": "insuranceVaultAmountBefore",
-          "type": "u64",
-          "index": false
-        },
-        {
-          "name": "ifSharesBefore",
-          "type": "u128",
-          "index": false
-        },
-        {
-          "name": "userIfSharesBefore",
-          "type": "u128",
-          "index": false
-        },
-        {
-          "name": "totalIfSharesBefore",
-          "type": "u128",
-          "index": false
-        },
-        {
-          "name": "ifSharesAfter",
-          "type": "u128",
-          "index": false
-        },
-        {
-          "name": "userIfSharesAfter",
-          "type": "u128",
-          "index": false
-        },
-        {
-          "name": "totalIfSharesAfter",
-          "type": "u128",
-          "index": false
-        }
-      ]
-    }
-  ],
-  "errors": [
-    {
-      "code": 6000,
-      "name": "InvalidSpotMarketAuthority",
-      "msg": "Invalid Spot Market Authority"
-    },
-    {
-      "code": 6001,
-      "name": "InvalidInsuranceFundAuthority",
-      "msg": "Clearing house not insurance fund authority"
-    },
-    {
-      "code": 6002,
-      "name": "InsufficientDeposit",
-      "msg": "Insufficient deposit"
-    },
-    {
-      "code": 6003,
-      "name": "InsufficientCollateral",
-      "msg": "Insufficient collateral"
-    },
-    {
-      "code": 6004,
-      "name": "SufficientCollateral",
-      "msg": "Sufficient collateral"
-    },
-    {
-      "code": 6005,
-      "name": "MaxNumberOfPositions",
-      "msg": "Max number of positions taken"
-    },
-    {
-      "code": 6006,
-      "name": "AdminControlsPricesDisabled",
-      "msg": "Admin Controls Prices Disabled"
-    },
-    {
-      "code": 6007,
-      "name": "MarketIndexNotInitialized",
-      "msg": "Market Index Not Initialized"
-    },
-    {
-      "code": 6008,
-      "name": "MarketIndexAlreadyInitialized",
-      "msg": "Market Index Already Initialized"
-    },
-    {
-      "code": 6009,
-      "name": "UserAccountAndUserPositionsAccountMismatch",
-      "msg": "User Account And User Positions Account Mismatch"
-    },
-    {
-      "code": 6010,
-      "name": "UserHasNoPositionInMarket",
-      "msg": "User Has No Position In Market"
-    },
-    {
-      "code": 6011,
-      "name": "InvalidInitialPeg",
-      "msg": "Invalid Initial Peg"
-    },
-    {
-      "code": 6012,
-      "name": "InvalidRepegRedundant",
-      "msg": "AMM repeg already configured with amt given"
-    },
-    {
-      "code": 6013,
-      "name": "InvalidRepegDirection",
-      "msg": "AMM repeg incorrect repeg direction"
-    },
-    {
-      "code": 6014,
-      "name": "InvalidRepegProfitability",
-      "msg": "AMM repeg out of bounds pnl"
-    },
-    {
-      "code": 6015,
-      "name": "SlippageOutsideLimit",
-      "msg": "Slippage Outside Limit Price"
-    },
-    {
-      "code": 6016,
-      "name": "OrderSizeTooSmall",
-      "msg": "Order Size Too Small"
-    },
-    {
-      "code": 6017,
-      "name": "InvalidUpdateK",
-      "msg": "Price change too large when updating K"
-    },
-    {
-      "code": 6018,
-      "name": "AdminWithdrawTooLarge",
-      "msg": "Admin tried to withdraw amount larger than fees collected"
-    },
-    {
-      "code": 6019,
-      "name": "MathError",
-      "msg": "Math Error"
-    },
-    {
-      "code": 6020,
-      "name": "BnConversionError",
-      "msg": "Conversion to u128/u64 failed with an overflow or underflow"
-    },
-    {
-      "code": 6021,
-      "name": "ClockUnavailable",
-      "msg": "Clock unavailable"
-    },
-    {
-      "code": 6022,
-      "name": "UnableToLoadOracle",
-      "msg": "Unable To Load Oracles"
-    },
-    {
-      "code": 6023,
-      "name": "PriceBandsBreached",
-      "msg": "Price Bands Breached"
-    },
-    {
-      "code": 6024,
-      "name": "ExchangePaused",
-      "msg": "Exchange is paused"
-    },
-    {
-      "code": 6025,
-      "name": "InvalidWhitelistToken",
-      "msg": "Invalid whitelist token"
-    },
-    {
-      "code": 6026,
-      "name": "WhitelistTokenNotFound",
-      "msg": "Whitelist token not found"
-    },
-    {
-      "code": 6027,
-      "name": "InvalidDiscountToken",
-      "msg": "Invalid discount token"
-    },
-    {
-      "code": 6028,
-      "name": "DiscountTokenNotFound",
-      "msg": "Discount token not found"
-    },
-    {
-      "code": 6029,
-      "name": "ReferrerNotFound",
-      "msg": "Referrer not found"
-    },
-    {
-      "code": 6030,
-      "name": "ReferrerStatsNotFound",
-      "msg": "ReferrerNotFound"
-    },
-    {
-      "code": 6031,
-      "name": "ReferrerMustBeWritable",
-      "msg": "ReferrerMustBeWritable"
-    },
-    {
-      "code": 6032,
-      "name": "ReferrerStatsMustBeWritable",
-      "msg": "ReferrerMustBeWritable"
-    },
-    {
-      "code": 6033,
-      "name": "ReferrerAndReferrerStatsAuthorityUnequal",
-      "msg": "ReferrerAndReferrerStatsAuthorityUnequal"
-    },
-    {
-      "code": 6034,
-      "name": "InvalidReferrer",
-      "msg": "InvalidReferrer"
-    },
-    {
-      "code": 6035,
-      "name": "InvalidOracle",
-      "msg": "InvalidOracle"
-    },
-    {
-      "code": 6036,
-      "name": "OracleNotFound",
-      "msg": "OracleNotFound"
-    },
-    {
-      "code": 6037,
-      "name": "LiquidationsBlockedByOracle",
-      "msg": "Liquidations Blocked By Oracle"
-    },
-    {
-      "code": 6038,
-      "name": "MaxDeposit",
-      "msg": "Can not deposit more than max deposit"
-    },
-    {
-      "code": 6039,
-      "name": "CantDeleteUserWithCollateral",
-      "msg": "Can not delete user that still has collateral"
-    },
-    {
-      "code": 6040,
-      "name": "InvalidFundingProfitability",
-      "msg": "AMM funding out of bounds pnl"
-    },
-    {
-      "code": 6041,
-      "name": "CastingFailure",
-      "msg": "Casting Failure"
-    },
-    {
-      "code": 6042,
-      "name": "InvalidOrder",
-      "msg": "InvalidOrder"
-    },
-    {
-      "code": 6043,
-      "name": "InvalidOrderMaxTs",
-      "msg": "InvalidOrderMaxTs"
-    },
-    {
-      "code": 6044,
-      "name": "InvalidOrderMarketType",
-      "msg": "InvalidOrderMarketType"
-    },
-    {
-      "code": 6045,
-      "name": "InvalidOrderForInitialMarginReq",
-      "msg": "InvalidOrderForInitialMarginReq"
-    },
-    {
-      "code": 6046,
-      "name": "InvalidOrderNotRiskReducing",
-      "msg": "InvalidOrderNotRiskReducing"
-    },
-    {
-      "code": 6047,
-      "name": "InvalidOrderSizeTooSmall",
-      "msg": "InvalidOrderSizeTooSmall"
-    },
-    {
-      "code": 6048,
-      "name": "InvalidOrderNotStepSizeMultiple",
-      "msg": "InvalidOrderNotStepSizeMultiple"
-    },
-    {
-      "code": 6049,
-      "name": "InvalidOrderBaseQuoteAsset",
-      "msg": "InvalidOrderBaseQuoteAsset"
-    },
-    {
-      "code": 6050,
-      "name": "InvalidOrderIOC",
-      "msg": "InvalidOrderIOC"
-    },
-    {
-      "code": 6051,
-      "name": "InvalidOrderPostOnly",
-      "msg": "InvalidOrderPostOnly"
-    },
-    {
-      "code": 6052,
-      "name": "InvalidOrderIOCPostOnly",
-      "msg": "InvalidOrderIOCPostOnly"
-    },
-    {
-      "code": 6053,
-      "name": "InvalidOrderTrigger",
-      "msg": "InvalidOrderTrigger"
-    },
-    {
-      "code": 6054,
-      "name": "InvalidOrderAuction",
-      "msg": "InvalidOrderAuction"
-    },
-    {
-      "code": 6055,
-      "name": "InvalidOrderOracleOffset",
-      "msg": "InvalidOrderOracleOffset"
-    },
-    {
-      "code": 6056,
-      "name": "InvalidOrderMinOrderSize",
-      "msg": "InvalidOrderMinOrderSize"
-    },
-    {
-      "code": 6057,
-      "name": "PlacePostOnlyLimitFailure",
-      "msg": "Failed to Place Post-Only Limit Order"
-    },
-    {
-      "code": 6058,
-      "name": "UserHasNoOrder",
-      "msg": "User has no order"
-    },
-    {
-      "code": 6059,
-      "name": "OrderAmountTooSmall",
-      "msg": "Order Amount Too Small"
-    },
-    {
-      "code": 6060,
-      "name": "MaxNumberOfOrders",
-      "msg": "Max number of orders taken"
-    },
-    {
-      "code": 6061,
-      "name": "OrderDoesNotExist",
-      "msg": "Order does not exist"
-    },
-    {
-      "code": 6062,
-      "name": "OrderNotOpen",
-      "msg": "Order not open"
-    },
-    {
-      "code": 6063,
-      "name": "FillOrderDidNotUpdateState",
-      "msg": "FillOrderDidNotUpdateState"
-    },
-    {
-      "code": 6064,
-      "name": "ReduceOnlyOrderIncreasedRisk",
-      "msg": "Reduce only order increased risk"
-    },
-    {
-      "code": 6065,
-      "name": "UnableToLoadAccountLoader",
-      "msg": "Unable to load AccountLoader"
-    },
-    {
-      "code": 6066,
-      "name": "TradeSizeTooLarge",
-      "msg": "Trade Size Too Large"
-    },
-    {
-      "code": 6067,
-      "name": "UserCantReferThemselves",
-      "msg": "User cant refer themselves"
-    },
-    {
-      "code": 6068,
-      "name": "DidNotReceiveExpectedReferrer",
-      "msg": "Did not receive expected referrer"
-    },
-    {
-      "code": 6069,
-      "name": "CouldNotDeserializeReferrer",
-      "msg": "Could not deserialize referrer"
-    },
-    {
-      "code": 6070,
-      "name": "CouldNotDeserializeReferrerStats",
-      "msg": "Could not deserialize referrer stats"
-    },
-    {
-      "code": 6071,
-      "name": "UserOrderIdAlreadyInUse",
-      "msg": "User Order Id Already In Use"
-    },
-    {
-      "code": 6072,
-      "name": "NoPositionsLiquidatable",
-      "msg": "No positions liquidatable"
-    },
-    {
-      "code": 6073,
-      "name": "InvalidMarginRatio",
-      "msg": "Invalid Margin Ratio"
-    },
-    {
-      "code": 6074,
-      "name": "CantCancelPostOnlyOrder",
-      "msg": "Cant Cancel Post Only Order"
-    },
-    {
-      "code": 6075,
-      "name": "InvalidOracleOffset",
-      "msg": "InvalidOracleOffset"
-    },
-    {
-      "code": 6076,
-      "name": "CantExpireOrders",
-      "msg": "CantExpireOrders"
-    },
-    {
-      "code": 6077,
-      "name": "CouldNotLoadMarketData",
-      "msg": "CouldNotLoadMarketData"
-    },
-    {
-      "code": 6078,
-      "name": "MarketNotFound",
-      "msg": "MarketNotFound"
-    },
-    {
-      "code": 6079,
-      "name": "InvalidMarketAccount",
-      "msg": "InvalidMarketAccount"
-    },
-    {
-      "code": 6080,
-      "name": "UnableToLoadMarketAccount",
-      "msg": "UnableToLoadMarketAccount"
-    },
-    {
-      "code": 6081,
-      "name": "MarketWrongMutability",
-      "msg": "MarketWrongMutability"
-    },
-    {
-      "code": 6082,
-      "name": "UnableToCastUnixTime",
-      "msg": "UnableToCastUnixTime"
-    },
-    {
-      "code": 6083,
-      "name": "CouldNotFindSpotPosition",
-      "msg": "CouldNotFindSpotPosition"
-    },
-    {
-      "code": 6084,
-      "name": "NoSpotPositionAvailable",
-      "msg": "NoSpotPositionAvailable"
-    },
-    {
-      "code": 6085,
-      "name": "InvalidSpotMarketInitialization",
-      "msg": "InvalidSpotMarketInitialization"
-    },
-    {
-      "code": 6086,
-      "name": "CouldNotLoadSpotMarketData",
-      "msg": "CouldNotLoadSpotMarketData"
-    },
-    {
-      "code": 6087,
-      "name": "SpotMarketNotFound",
-      "msg": "SpotMarketNotFound"
-    },
-    {
-      "code": 6088,
-      "name": "InvalidSpotMarketAccount",
-      "msg": "InvalidSpotMarketAccount"
-    },
-    {
-      "code": 6089,
-      "name": "UnableToLoadSpotMarketAccount",
-      "msg": "UnableToLoadSpotMarketAccount"
-    },
-    {
-      "code": 6090,
-      "name": "SpotMarketWrongMutability",
-      "msg": "SpotMarketWrongMutability"
-    },
-    {
-      "code": 6091,
-      "name": "SpotMarketInterestNotUpToDate",
-      "msg": "SpotInterestNotUpToDate"
-    },
-    {
-      "code": 6092,
-      "name": "SpotMarketInsufficientDeposits",
-      "msg": "SpotMarketInsufficientDeposits"
-    },
-    {
-      "code": 6093,
-      "name": "UserMustSettleTheirOwnPositiveUnsettledPNL",
-      "msg": "UserMustSettleTheirOwnPositiveUnsettledPNL"
-    },
-    {
-      "code": 6094,
-      "name": "CantUpdatePoolBalanceType",
-      "msg": "CantUpdatePoolBalanceType"
-    },
-    {
-      "code": 6095,
-      "name": "InsufficientCollateralForSettlingPNL",
-      "msg": "InsufficientCollateralForSettlingPNL"
-    },
-    {
-      "code": 6096,
-      "name": "AMMNotUpdatedInSameSlot",
-      "msg": "AMMNotUpdatedInSameSlot"
-    },
-    {
-      "code": 6097,
-      "name": "AuctionNotComplete",
-      "msg": "AuctionNotComplete"
-    },
-    {
-      "code": 6098,
-      "name": "MakerNotFound",
-      "msg": "MakerNotFound"
-    },
-    {
-      "code": 6099,
-      "name": "MakerStatsNotFound",
-      "msg": "MakerNotFound"
-    },
-    {
-      "code": 6100,
-      "name": "MakerMustBeWritable",
-      "msg": "MakerMustBeWritable"
-    },
-    {
-      "code": 6101,
-      "name": "MakerStatsMustBeWritable",
-      "msg": "MakerMustBeWritable"
-    },
-    {
-      "code": 6102,
-      "name": "MakerOrderNotFound",
-      "msg": "MakerOrderNotFound"
-    },
-    {
-      "code": 6103,
-      "name": "CouldNotDeserializeMaker",
-      "msg": "CouldNotDeserializeMaker"
-    },
-    {
-      "code": 6104,
-      "name": "CouldNotDeserializeMakerStats",
-      "msg": "CouldNotDeserializeMaker"
-    },
-    {
-      "code": 6105,
-      "name": "AuctionPriceDoesNotSatisfyMaker",
-      "msg": "AuctionPriceDoesNotSatisfyMaker"
-    },
-    {
-      "code": 6106,
-      "name": "MakerCantFulfillOwnOrder",
-      "msg": "MakerCantFulfillOwnOrder"
-    },
-    {
-      "code": 6107,
-      "name": "MakerOrderMustBePostOnly",
-      "msg": "MakerOrderMustBePostOnly"
-    },
-    {
-      "code": 6108,
-      "name": "CantMatchTwoPostOnlys",
-      "msg": "CantMatchTwoPostOnlys"
-    },
-    {
-      "code": 6109,
-      "name": "OrderBreachesOraclePriceLimits",
-      "msg": "OrderBreachesOraclePriceLimits"
-    },
-    {
-      "code": 6110,
-      "name": "OrderMustBeTriggeredFirst",
-      "msg": "OrderMustBeTriggeredFirst"
-    },
-    {
-      "code": 6111,
-      "name": "OrderNotTriggerable",
-      "msg": "OrderNotTriggerable"
-    },
-    {
-      "code": 6112,
-      "name": "OrderDidNotSatisfyTriggerCondition",
-      "msg": "OrderDidNotSatisfyTriggerCondition"
-    },
-    {
-      "code": 6113,
-      "name": "PositionAlreadyBeingLiquidated",
-      "msg": "PositionAlreadyBeingLiquidated"
-    },
-    {
-      "code": 6114,
-      "name": "PositionDoesntHaveOpenPositionOrOrders",
-      "msg": "PositionDoesntHaveOpenPositionOrOrders"
-    },
-    {
-      "code": 6115,
-      "name": "AllOrdersAreAlreadyLiquidations",
-      "msg": "AllOrdersAreAlreadyLiquidations"
-    },
-    {
-      "code": 6116,
-      "name": "CantCancelLiquidationOrder",
-      "msg": "CantCancelLiquidationOrder"
-    },
-    {
-      "code": 6117,
-      "name": "UserIsBeingLiquidated",
-      "msg": "UserIsBeingLiquidated"
-    },
-    {
-      "code": 6118,
-      "name": "LiquidationsOngoing",
-      "msg": "LiquidationsOngoing"
-    },
-    {
-      "code": 6119,
-      "name": "WrongSpotBalanceType",
-      "msg": "WrongSpotBalanceType"
-    },
-    {
-      "code": 6120,
-      "name": "UserCantLiquidateThemself",
-      "msg": "UserCantLiquidateThemself"
-    },
-    {
-      "code": 6121,
-      "name": "InvalidPerpPositionToLiquidate",
-      "msg": "InvalidPerpPositionToLiquidate"
-    },
-    {
-      "code": 6122,
-      "name": "InvalidBaseAssetAmountForLiquidatePerp",
-      "msg": "InvalidBaseAssetAmountForLiquidatePerp"
-    },
-    {
-      "code": 6123,
-      "name": "InvalidPositionLastFundingRate",
-      "msg": "InvalidPositionLastFundingRate"
-    },
-    {
-      "code": 6124,
-      "name": "InvalidPositionDelta",
-      "msg": "InvalidPositionDelta"
-    },
-    {
-      "code": 6125,
-      "name": "UserBankrupt",
-      "msg": "UserBankrupt"
-    },
-    {
-      "code": 6126,
-      "name": "UserNotBankrupt",
-      "msg": "UserNotBankrupt"
-    },
-    {
-      "code": 6127,
-      "name": "UserHasInvalidBorrow",
-      "msg": "UserHasInvalidBorrow"
-    },
-    {
-      "code": 6128,
-      "name": "DailyWithdrawLimit",
-      "msg": "DailyWithdrawLimit"
-    },
-    {
-      "code": 6129,
-      "name": "DefaultError",
-      "msg": "DefaultError"
-    },
-    {
-      "code": 6130,
-      "name": "InsufficientLPTokens",
-      "msg": "Insufficient LP tokens"
-    },
-    {
-      "code": 6131,
-      "name": "CantLPWithPerpPosition",
-      "msg": "Cant LP with a market position"
-    },
-    {
-      "code": 6132,
-      "name": "UnableToBurnLPTokens",
-      "msg": "Unable to burn LP tokens"
-    },
-    {
-      "code": 6133,
-      "name": "TryingToRemoveLiquidityTooFast",
-      "msg": "Trying to remove liqudity too fast after adding it"
-    },
-    {
-      "code": 6134,
-      "name": "InvalidSpotMarketVault",
-      "msg": "Invalid Spot Market Vault"
-    },
-    {
-      "code": 6135,
-      "name": "InvalidSpotMarketState",
-      "msg": "Invalid Spot Market State"
-    },
-    {
-      "code": 6136,
-      "name": "InvalidSerumProgram",
-      "msg": "InvalidSerumProgram"
-    },
-    {
-      "code": 6137,
-      "name": "InvalidSerumMarket",
-      "msg": "InvalidSerumMarket"
-    },
-    {
-      "code": 6138,
-      "name": "InvalidSerumBids",
-      "msg": "InvalidSerumBids"
-    },
-    {
-      "code": 6139,
-      "name": "InvalidSerumAsks",
-      "msg": "InvalidSerumAsks"
-    },
-    {
-      "code": 6140,
-      "name": "InvalidSerumOpenOrders",
-      "msg": "InvalidSerumOpenOrders"
-    },
-    {
-      "code": 6141,
-      "name": "FailedSerumCPI",
-      "msg": "FailedSerumCPI"
-    },
-    {
-      "code": 6142,
-      "name": "FailedToFillOnSerum",
-      "msg": "FailedToFillOnSerum"
-    },
-    {
-      "code": 6143,
-      "name": "InvalidSerumFulfillmentConfig",
-      "msg": "InvalidSerumFulfillmentConfig"
-    },
-    {
-      "code": 6144,
-      "name": "InvalidFeeStructure",
-      "msg": "InvalidFeeStructure"
-    },
-    {
-      "code": 6145,
-      "name": "InsufficientIFShares",
-      "msg": "Insufficient IF shares"
-    },
-    {
-      "code": 6146,
-      "name": "MarketActionPaused",
-      "msg": "the Market has paused this action"
-    },
-    {
-      "code": 6147,
-      "name": "MarketPlaceOrderPaused",
-      "msg": "the Market status doesnt allow placing orders"
-    },
-    {
-      "code": 6148,
-      "name": "MarketFillOrderPaused",
-      "msg": "the Market status doesnt allow filling orders"
-    },
-    {
-      "code": 6149,
-      "name": "MarketWithdrawPaused",
-      "msg": "the Market status doesnt allow withdraws"
-    },
-    {
-      "code": 6150,
-      "name": "ProtectedAssetTierViolation",
-      "msg": "Action violates the Protected Asset Tier rules"
-    },
-    {
-      "code": 6151,
-      "name": "IsolatedAssetTierViolation",
-      "msg": "Action violates the Isolated Asset Tier rules"
-    },
-    {
-      "code": 6152,
-      "name": "UserCantBeDeleted",
-      "msg": "User Cant Be Deleted"
-    },
-    {
-      "code": 6153,
-      "name": "ReduceOnlyWithdrawIncreasedRisk",
-      "msg": "Reduce Only Withdraw Increased Risk"
-    },
-    {
-      "code": 6154,
-      "name": "MaxOpenInterest",
-      "msg": "Max Open Interest"
-    },
-    {
-      "code": 6155,
-      "name": "CantResolvePerpBankruptcy",
-      "msg": "Cant Resolve Perp Bankruptcy"
-    },
-    {
-      "code": 6156,
-      "name": "LiquidationDoesntSatisfyLimitPrice",
-      "msg": "Liquidation Doesnt Satisfy Limit Price"
-    },
-    {
-      "code": 6157,
-      "name": "MarginTradingDisabled",
-      "msg": "Margin Trading Disabled"
-    },
-    {
-      "code": 6158,
-      "name": "InvalidMarketStatusToSettlePnl",
-      "msg": "Invalid Market Status to Settle Perp Pnl"
-    },
-    {
-      "code": 6159,
-      "name": "PerpMarketNotInSettlement",
-      "msg": "PerpMarketNotInSettlement"
-    },
-    {
-      "code": 6160,
-      "name": "PerpMarketNotInReduceOnly",
-      "msg": "PerpMarketNotInReduceOnly"
-    },
-    {
-      "code": 6161,
-      "name": "PerpMarketSettlementBufferNotReached",
-      "msg": "PerpMarketSettlementBufferNotReached"
-    },
-    {
-      "code": 6162,
-      "name": "PerpMarketSettlementUserHasOpenOrders",
-      "msg": "PerpMarketSettlementUserHasOpenOrders"
-    },
-    {
-      "code": 6163,
-      "name": "PerpMarketSettlementUserHasActiveLP",
-      "msg": "PerpMarketSettlementUserHasActiveLP"
-    },
-    {
-      "code": 6164,
-      "name": "UnableToSettleExpiredUserPosition",
-      "msg": "UnableToSettleExpiredUserPosition"
-    },
-    {
-      "code": 6165,
-      "name": "UnequalMarketIndexForSpotTransfer",
-      "msg": "UnequalMarketIndexForSpotTransfer"
-    },
-    {
-      "code": 6166,
-      "name": "InvalidPerpPositionDetected",
-      "msg": "InvalidPerpPositionDetected"
-    },
-    {
-      "code": 6167,
-      "name": "InvalidSpotPositionDetected",
-      "msg": "InvalidSpotPositionDetected"
-    },
-    {
-      "code": 6168,
-      "name": "InvalidAmmDetected",
-      "msg": "InvalidAmmDetected"
-    },
-    {
-      "code": 6169,
-      "name": "InvalidAmmForFillDetected",
-      "msg": "InvalidAmmForFillDetected"
-    },
-    {
-      "code": 6170,
-      "name": "InvalidAmmLimitPriceOverride",
-      "msg": "InvalidAmmLimitPriceOverride"
-    },
-    {
-      "code": 6171,
-      "name": "InvalidOrderFillPrice",
-      "msg": "InvalidOrderFillPrice"
-    },
-    {
-      "code": 6172,
-      "name": "SpotMarketBalanceInvariantViolated",
-      "msg": "SpotMarketBalanceInvariantViolated"
-    },
-    {
-      "code": 6173,
-      "name": "SpotMarketVaultInvariantViolated",
-      "msg": "SpotMarketVaultInvariantViolated"
-    },
-    {
-      "code": 6174,
-      "name": "InvalidPDA",
-      "msg": "InvalidPDA"
-    },
-    {
-      "code": 6175,
-      "name": "InvalidPDASigner",
-      "msg": "InvalidPDASigner"
-    },
-    {
-      "code": 6176,
-      "name": "RevenueSettingsCannotSettleToIF",
-      "msg": "RevenueSettingsCannotSettleToIF"
-    },
-    {
-      "code": 6177,
-      "name": "NoRevenueToSettleToIF",
-      "msg": "NoRevenueToSettleToIF"
-    },
-    {
-      "code": 6178,
-      "name": "NoAmmPerpPnlDeficit",
-      "msg": "NoAmmPerpPnlDeficit"
-    },
-    {
-      "code": 6179,
-      "name": "SufficientPerpPnlPool",
-      "msg": "SufficientPerpPnlPool"
-    },
-    {
-      "code": 6180,
-      "name": "InsufficientPerpPnlPool",
-      "msg": "InsufficientPerpPnlPool"
-    },
-    {
-      "code": 6181,
-      "name": "PerpPnlDeficitBelowThreshold",
-      "msg": "PerpPnlDeficitBelowThreshold"
-    },
-    {
-      "code": 6182,
-      "name": "MaxRevenueWithdrawPerPeriodReached",
-      "msg": "MaxRevenueWithdrawPerPeriodReached"
-    },
-    {
-      "code": 6183,
-      "name": "MaxIFWithdrawReached",
-      "msg": "InvalidSpotPositionDetected"
-    },
-    {
-      "code": 6184,
-      "name": "NoIFWithdrawAvailable",
-      "msg": "NoIFWithdrawAvailable"
-    },
-    {
-      "code": 6185,
-      "name": "InvalidIFUnstake",
-      "msg": "InvalidIFUnstake"
-    },
-    {
-      "code": 6186,
-      "name": "InvalidIFUnstakeSize",
-      "msg": "InvalidIFUnstakeSize"
-    },
-    {
-      "code": 6187,
-      "name": "InvalidIFUnstakeCancel",
-      "msg": "InvalidIFUnstakeCancel"
-    },
-    {
-      "code": 6188,
-      "name": "InvalidIFForNewStakes",
-      "msg": "InvalidIFForNewStakes"
-    },
-    {
-      "code": 6189,
-      "name": "InvalidIFRebase",
-      "msg": "InvalidIFRebase"
-    },
-    {
-      "code": 6190,
-      "name": "InvalidInsuranceUnstakeSize",
-      "msg": "InvalidInsuranceUnstakeSize"
-    },
-    {
-      "code": 6191,
-      "name": "InvalidOrderLimitPrice",
-      "msg": "InvalidOrderLimitPrice"
-    },
-    {
-      "code": 6192,
-      "name": "InvalidIFDetected",
-      "msg": "InvalidIFDetected"
-    },
-    {
-      "code": 6193,
-      "name": "InvalidAmmMaxSpreadDetected",
-      "msg": "InvalidAmmMaxSpreadDetected"
-    },
-    {
-      "code": 6194,
-      "name": "InvalidConcentrationCoef",
-      "msg": "InvalidConcentrationCoef"
-    },
-    {
-      "code": 6195,
-      "name": "InvalidSrmVault",
-      "msg": "InvalidSrmVault"
-    },
-    {
-      "code": 6196,
-      "name": "InvalidVaultOwner",
-      "msg": "InvalidVaultOwner"
-    },
-    {
-      "code": 6197,
-      "name": "InvalidMarketStatusForFills",
-      "msg": "InvalidMarketStatusForFills"
-    },
-    {
-      "code": 6198,
-      "name": "IFWithdrawRequestInProgress",
-      "msg": "IFWithdrawRequestInProgress"
-    },
-    {
-      "code": 6199,
-      "name": "NoIFWithdrawRequestInProgress",
-      "msg": "NoIFWithdrawRequestInProgress"
-    },
-    {
-      "code": 6200,
-      "name": "IFWithdrawRequestTooSmall",
-      "msg": "IFWithdrawRequestTooSmall"
-    },
-    {
-      "code": 6201,
-      "name": "IncorrectSpotMarketAccountPassed",
-      "msg": "IncorrectSpotMarketAccountPassed"
-    },
-    {
-      "code": 6202,
-      "name": "BlockchainClockInconsistency",
-      "msg": "BlockchainClockInconsistency"
-    },
-    {
-      "code": 6203,
-      "name": "InvalidIFSharesDetected",
-      "msg": "InvalidIFSharesDetected"
-    },
-    {
-      "code": 6204,
-      "name": "NewLPSizeTooSmall",
-      "msg": "NewLPSizeTooSmall"
-    },
-    {
-      "code": 6205,
-      "name": "MarketStatusInvalidForNewLP",
-      "msg": "MarketStatusInvalidForNewLP"
-    },
-    {
-      "code": 6206,
-      "name": "InvalidMarkTwapUpdateDetected",
-      "msg": "InvalidMarkTwapUpdateDetected"
-    },
-    {
-      "code": 6207,
-      "name": "MarketSettlementAttemptOnActiveMarket",
-      "msg": "MarketSettlementAttemptOnActiveMarket"
-    },
-    {
-      "code": 6208,
-      "name": "MarketSettlementRequiresSettledLP",
-      "msg": "MarketSettlementRequiresSettledLP"
-    },
-    {
-      "code": 6209,
-      "name": "MarketSettlementAttemptTooEarly",
-      "msg": "MarketSettlementAttemptTooEarly"
-    },
-    {
-      "code": 6210,
-      "name": "MarketSettlementTargetPriceInvalid",
-      "msg": "MarketSettlementTargetPriceInvalid"
-    },
-    {
-      "code": 6211,
-      "name": "UnsupportedSpotMarket",
-      "msg": "UnsupportedSpotMarket"
-    },
-    {
-      "code": 6212,
-      "name": "SpotOrdersDisabled",
-      "msg": "SpotOrdersDisabled"
-    }
-  ]
+	"version": "2.0.0",
+	"name": "drift",
+	"instructions": [
+		{
+			"name": "initializeUser",
+			"accounts": [
+				{
+					"name": "user",
+					"isMut": true,
+					"isSigner": false
+				},
+				{
+					"name": "userStats",
+					"isMut": true,
+					"isSigner": false
+				},
+				{
+					"name": "state",
+					"isMut": false,
+					"isSigner": false
+				},
+				{
+					"name": "authority",
+					"isMut": false,
+					"isSigner": true
+				},
+				{
+					"name": "payer",
+					"isMut": true,
+					"isSigner": true
+				},
+				{
+					"name": "rent",
+					"isMut": false,
+					"isSigner": false
+				},
+				{
+					"name": "systemProgram",
+					"isMut": false,
+					"isSigner": false
+				}
+			],
+			"args": [
+				{
+					"name": "subAccountId",
+					"type": "u16"
+				},
+				{
+					"name": "name",
+					"type": {
+						"array": ["u8", 32]
+					}
+				}
+			]
+		},
+		{
+			"name": "initializeUserStats",
+			"accounts": [
+				{
+					"name": "userStats",
+					"isMut": true,
+					"isSigner": false
+				},
+				{
+					"name": "state",
+					"isMut": true,
+					"isSigner": false
+				},
+				{
+					"name": "authority",
+					"isMut": false,
+					"isSigner": true
+				},
+				{
+					"name": "payer",
+					"isMut": true,
+					"isSigner": true
+				},
+				{
+					"name": "rent",
+					"isMut": false,
+					"isSigner": false
+				},
+				{
+					"name": "systemProgram",
+					"isMut": false,
+					"isSigner": false
+				}
+			],
+			"args": []
+		},
+		{
+			"name": "deposit",
+			"accounts": [
+				{
+					"name": "state",
+					"isMut": false,
+					"isSigner": false
+				},
+				{
+					"name": "user",
+					"isMut": true,
+					"isSigner": false
+				},
+				{
+					"name": "userStats",
+					"isMut": true,
+					"isSigner": false
+				},
+				{
+					"name": "authority",
+					"isMut": false,
+					"isSigner": true
+				},
+				{
+					"name": "spotMarketVault",
+					"isMut": true,
+					"isSigner": false
+				},
+				{
+					"name": "userTokenAccount",
+					"isMut": true,
+					"isSigner": false
+				},
+				{
+					"name": "tokenProgram",
+					"isMut": false,
+					"isSigner": false
+				}
+			],
+			"args": [
+				{
+					"name": "marketIndex",
+					"type": "u16"
+				},
+				{
+					"name": "amount",
+					"type": "u64"
+				},
+				{
+					"name": "reduceOnly",
+					"type": "bool"
+				}
+			]
+		},
+		{
+			"name": "withdraw",
+			"accounts": [
+				{
+					"name": "state",
+					"isMut": false,
+					"isSigner": false
+				},
+				{
+					"name": "user",
+					"isMut": true,
+					"isSigner": false
+				},
+				{
+					"name": "userStats",
+					"isMut": true,
+					"isSigner": false
+				},
+				{
+					"name": "authority",
+					"isMut": false,
+					"isSigner": true
+				},
+				{
+					"name": "spotMarketVault",
+					"isMut": true,
+					"isSigner": false
+				},
+				{
+					"name": "driftSigner",
+					"isMut": false,
+					"isSigner": false
+				},
+				{
+					"name": "userTokenAccount",
+					"isMut": true,
+					"isSigner": false
+				},
+				{
+					"name": "tokenProgram",
+					"isMut": false,
+					"isSigner": false
+				}
+			],
+			"args": [
+				{
+					"name": "marketIndex",
+					"type": "u16"
+				},
+				{
+					"name": "amount",
+					"type": "u64"
+				},
+				{
+					"name": "reduceOnly",
+					"type": "bool"
+				}
+			]
+		},
+		{
+			"name": "transferDeposit",
+			"accounts": [
+				{
+					"name": "fromUser",
+					"isMut": true,
+					"isSigner": false
+				},
+				{
+					"name": "toUser",
+					"isMut": true,
+					"isSigner": false
+				},
+				{
+					"name": "userStats",
+					"isMut": true,
+					"isSigner": false
+				},
+				{
+					"name": "authority",
+					"isMut": false,
+					"isSigner": true
+				},
+				{
+					"name": "state",
+					"isMut": false,
+					"isSigner": false
+				},
+				{
+					"name": "spotMarketVault",
+					"isMut": false,
+					"isSigner": false
+				}
+			],
+			"args": [
+				{
+					"name": "marketIndex",
+					"type": "u16"
+				},
+				{
+					"name": "amount",
+					"type": "u64"
+				}
+			]
+		},
+		{
+			"name": "placePerpOrder",
+			"accounts": [
+				{
+					"name": "state",
+					"isMut": false,
+					"isSigner": false
+				},
+				{
+					"name": "user",
+					"isMut": true,
+					"isSigner": false
+				},
+				{
+					"name": "authority",
+					"isMut": false,
+					"isSigner": true
+				}
+			],
+			"args": [
+				{
+					"name": "params",
+					"type": {
+						"defined": "OrderParams"
+					}
+				}
+			]
+		},
+		{
+			"name": "cancelOrder",
+			"accounts": [
+				{
+					"name": "state",
+					"isMut": false,
+					"isSigner": false
+				},
+				{
+					"name": "user",
+					"isMut": true,
+					"isSigner": false
+				},
+				{
+					"name": "authority",
+					"isMut": false,
+					"isSigner": true
+				}
+			],
+			"args": [
+				{
+					"name": "orderId",
+					"type": {
+						"option": "u32"
+					}
+				}
+			]
+		},
+		{
+			"name": "cancelOrderByUserId",
+			"accounts": [
+				{
+					"name": "state",
+					"isMut": false,
+					"isSigner": false
+				},
+				{
+					"name": "user",
+					"isMut": true,
+					"isSigner": false
+				},
+				{
+					"name": "authority",
+					"isMut": false,
+					"isSigner": true
+				}
+			],
+			"args": [
+				{
+					"name": "userOrderId",
+					"type": "u8"
+				}
+			]
+		},
+		{
+			"name": "cancelOrders",
+			"accounts": [
+				{
+					"name": "state",
+					"isMut": false,
+					"isSigner": false
+				},
+				{
+					"name": "user",
+					"isMut": true,
+					"isSigner": false
+				},
+				{
+					"name": "authority",
+					"isMut": false,
+					"isSigner": true
+				}
+			],
+			"args": [
+				{
+					"name": "marketType",
+					"type": {
+						"option": {
+							"defined": "MarketType"
+						}
+					}
+				},
+				{
+					"name": "marketIndex",
+					"type": {
+						"option": "u16"
+					}
+				},
+				{
+					"name": "direction",
+					"type": {
+						"option": {
+							"defined": "PositionDirection"
+						}
+					}
+				}
+			]
+		},
+		{
+			"name": "placeAndTakePerpOrder",
+			"accounts": [
+				{
+					"name": "state",
+					"isMut": false,
+					"isSigner": false
+				},
+				{
+					"name": "user",
+					"isMut": true,
+					"isSigner": false
+				},
+				{
+					"name": "userStats",
+					"isMut": true,
+					"isSigner": false
+				},
+				{
+					"name": "authority",
+					"isMut": false,
+					"isSigner": true
+				}
+			],
+			"args": [
+				{
+					"name": "params",
+					"type": {
+						"defined": "OrderParams"
+					}
+				},
+				{
+					"name": "makerOrderId",
+					"type": {
+						"option": "u32"
+					}
+				}
+			]
+		},
+		{
+			"name": "placeAndMakePerpOrder",
+			"accounts": [
+				{
+					"name": "state",
+					"isMut": false,
+					"isSigner": false
+				},
+				{
+					"name": "user",
+					"isMut": true,
+					"isSigner": false
+				},
+				{
+					"name": "userStats",
+					"isMut": true,
+					"isSigner": false
+				},
+				{
+					"name": "taker",
+					"isMut": true,
+					"isSigner": false
+				},
+				{
+					"name": "takerStats",
+					"isMut": true,
+					"isSigner": false
+				},
+				{
+					"name": "authority",
+					"isMut": false,
+					"isSigner": true
+				}
+			],
+			"args": [
+				{
+					"name": "params",
+					"type": {
+						"defined": "OrderParams"
+					}
+				},
+				{
+					"name": "takerOrderId",
+					"type": "u32"
+				}
+			]
+		},
+		{
+			"name": "placeSpotOrder",
+			"accounts": [
+				{
+					"name": "state",
+					"isMut": false,
+					"isSigner": false
+				},
+				{
+					"name": "user",
+					"isMut": true,
+					"isSigner": false
+				},
+				{
+					"name": "authority",
+					"isMut": false,
+					"isSigner": true
+				}
+			],
+			"args": [
+				{
+					"name": "params",
+					"type": {
+						"defined": "OrderParams"
+					}
+				}
+			]
+		},
+		{
+			"name": "placeAndTakeSpotOrder",
+			"accounts": [
+				{
+					"name": "state",
+					"isMut": false,
+					"isSigner": false
+				},
+				{
+					"name": "user",
+					"isMut": true,
+					"isSigner": false
+				},
+				{
+					"name": "userStats",
+					"isMut": true,
+					"isSigner": false
+				},
+				{
+					"name": "authority",
+					"isMut": false,
+					"isSigner": true
+				}
+			],
+			"args": [
+				{
+					"name": "params",
+					"type": {
+						"defined": "OrderParams"
+					}
+				},
+				{
+					"name": "fulfillmentType",
+					"type": {
+						"option": {
+							"defined": "SpotFulfillmentType"
+						}
+					}
+				},
+				{
+					"name": "makerOrderId",
+					"type": {
+						"option": "u32"
+					}
+				}
+			]
+		},
+		{
+			"name": "placeAndMakeSpotOrder",
+			"accounts": [
+				{
+					"name": "state",
+					"isMut": false,
+					"isSigner": false
+				},
+				{
+					"name": "user",
+					"isMut": true,
+					"isSigner": false
+				},
+				{
+					"name": "userStats",
+					"isMut": true,
+					"isSigner": false
+				},
+				{
+					"name": "taker",
+					"isMut": true,
+					"isSigner": false
+				},
+				{
+					"name": "takerStats",
+					"isMut": true,
+					"isSigner": false
+				},
+				{
+					"name": "authority",
+					"isMut": false,
+					"isSigner": true
+				}
+			],
+			"args": [
+				{
+					"name": "params",
+					"type": {
+						"defined": "OrderParams"
+					}
+				},
+				{
+					"name": "takerOrderId",
+					"type": "u32"
+				},
+				{
+					"name": "fulfillmentType",
+					"type": {
+						"option": {
+							"defined": "SpotFulfillmentType"
+						}
+					}
+				}
+			]
+		},
+		{
+			"name": "addPerpLpShares",
+			"accounts": [
+				{
+					"name": "state",
+					"isMut": false,
+					"isSigner": false
+				},
+				{
+					"name": "user",
+					"isMut": true,
+					"isSigner": false
+				},
+				{
+					"name": "authority",
+					"isMut": false,
+					"isSigner": true
+				}
+			],
+			"args": [
+				{
+					"name": "nShares",
+					"type": "u64"
+				},
+				{
+					"name": "marketIndex",
+					"type": "u16"
+				}
+			]
+		},
+		{
+			"name": "removePerpLpShares",
+			"accounts": [
+				{
+					"name": "state",
+					"isMut": false,
+					"isSigner": false
+				},
+				{
+					"name": "user",
+					"isMut": true,
+					"isSigner": false
+				},
+				{
+					"name": "authority",
+					"isMut": false,
+					"isSigner": true
+				}
+			],
+			"args": [
+				{
+					"name": "sharesToBurn",
+					"type": "u64"
+				},
+				{
+					"name": "marketIndex",
+					"type": "u16"
+				}
+			]
+		},
+		{
+			"name": "removePerpLpSharesInExpiringMarket",
+			"accounts": [
+				{
+					"name": "state",
+					"isMut": false,
+					"isSigner": false
+				},
+				{
+					"name": "user",
+					"isMut": true,
+					"isSigner": false
+				}
+			],
+			"args": [
+				{
+					"name": "sharesToBurn",
+					"type": "u64"
+				},
+				{
+					"name": "marketIndex",
+					"type": "u16"
+				}
+			]
+		},
+		{
+			"name": "updateUserName",
+			"accounts": [
+				{
+					"name": "user",
+					"isMut": true,
+					"isSigner": false
+				},
+				{
+					"name": "authority",
+					"isMut": false,
+					"isSigner": true
+				}
+			],
+			"args": [
+				{
+					"name": "subAccountId",
+					"type": "u16"
+				},
+				{
+					"name": "name",
+					"type": {
+						"array": ["u8", 32]
+					}
+				}
+			]
+		},
+		{
+			"name": "updateUserCustomMarginRatio",
+			"accounts": [
+				{
+					"name": "user",
+					"isMut": true,
+					"isSigner": false
+				},
+				{
+					"name": "authority",
+					"isMut": false,
+					"isSigner": true
+				}
+			],
+			"args": [
+				{
+					"name": "subAccountId",
+					"type": "u16"
+				},
+				{
+					"name": "marginRatio",
+					"type": "u32"
+				}
+			]
+		},
+		{
+			"name": "updateUserDelegate",
+			"accounts": [
+				{
+					"name": "user",
+					"isMut": true,
+					"isSigner": false
+				},
+				{
+					"name": "authority",
+					"isMut": false,
+					"isSigner": true
+				}
+			],
+			"args": [
+				{
+					"name": "subAccountId",
+					"type": "u16"
+				},
+				{
+					"name": "delegate",
+					"type": "publicKey"
+				}
+			]
+		},
+		{
+			"name": "deleteUser",
+			"accounts": [
+				{
+					"name": "user",
+					"isMut": true,
+					"isSigner": false
+				},
+				{
+					"name": "userStats",
+					"isMut": true,
+					"isSigner": false
+				},
+				{
+					"name": "state",
+					"isMut": false,
+					"isSigner": false
+				},
+				{
+					"name": "authority",
+					"isMut": false,
+					"isSigner": true
+				}
+			],
+			"args": []
+		},
+		{
+			"name": "fillPerpOrder",
+			"accounts": [
+				{
+					"name": "state",
+					"isMut": false,
+					"isSigner": false
+				},
+				{
+					"name": "authority",
+					"isMut": false,
+					"isSigner": true
+				},
+				{
+					"name": "filler",
+					"isMut": true,
+					"isSigner": false
+				},
+				{
+					"name": "fillerStats",
+					"isMut": true,
+					"isSigner": false
+				},
+				{
+					"name": "user",
+					"isMut": true,
+					"isSigner": false
+				},
+				{
+					"name": "userStats",
+					"isMut": true,
+					"isSigner": false
+				}
+			],
+			"args": [
+				{
+					"name": "orderId",
+					"type": {
+						"option": "u32"
+					}
+				},
+				{
+					"name": "makerOrderId",
+					"type": {
+						"option": "u32"
+					}
+				}
+			]
+		},
+		{
+			"name": "fillSpotOrder",
+			"accounts": [
+				{
+					"name": "state",
+					"isMut": false,
+					"isSigner": false
+				},
+				{
+					"name": "authority",
+					"isMut": false,
+					"isSigner": true
+				},
+				{
+					"name": "filler",
+					"isMut": true,
+					"isSigner": false
+				},
+				{
+					"name": "fillerStats",
+					"isMut": true,
+					"isSigner": false
+				},
+				{
+					"name": "user",
+					"isMut": true,
+					"isSigner": false
+				},
+				{
+					"name": "userStats",
+					"isMut": true,
+					"isSigner": false
+				}
+			],
+			"args": [
+				{
+					"name": "orderId",
+					"type": {
+						"option": "u32"
+					}
+				},
+				{
+					"name": "fulfillmentType",
+					"type": {
+						"option": {
+							"defined": "SpotFulfillmentType"
+						}
+					}
+				},
+				{
+					"name": "makerOrderId",
+					"type": {
+						"option": "u32"
+					}
+				}
+			]
+		},
+		{
+			"name": "triggerOrder",
+			"accounts": [
+				{
+					"name": "state",
+					"isMut": false,
+					"isSigner": false
+				},
+				{
+					"name": "authority",
+					"isMut": false,
+					"isSigner": true
+				},
+				{
+					"name": "filler",
+					"isMut": true,
+					"isSigner": false
+				},
+				{
+					"name": "user",
+					"isMut": true,
+					"isSigner": false
+				}
+			],
+			"args": [
+				{
+					"name": "orderId",
+					"type": "u32"
+				}
+			]
+		},
+		{
+			"name": "settlePnl",
+			"accounts": [
+				{
+					"name": "state",
+					"isMut": false,
+					"isSigner": false
+				},
+				{
+					"name": "user",
+					"isMut": true,
+					"isSigner": false
+				},
+				{
+					"name": "authority",
+					"isMut": false,
+					"isSigner": true
+				},
+				{
+					"name": "spotMarketVault",
+					"isMut": false,
+					"isSigner": false
+				}
+			],
+			"args": [
+				{
+					"name": "marketIndex",
+					"type": "u16"
+				}
+			]
+		},
+		{
+			"name": "settleFundingPayment",
+			"accounts": [
+				{
+					"name": "state",
+					"isMut": false,
+					"isSigner": false
+				},
+				{
+					"name": "user",
+					"isMut": true,
+					"isSigner": false
+				}
+			],
+			"args": []
+		},
+		{
+			"name": "settleLp",
+			"accounts": [
+				{
+					"name": "state",
+					"isMut": false,
+					"isSigner": false
+				},
+				{
+					"name": "user",
+					"isMut": true,
+					"isSigner": false
+				}
+			],
+			"args": [
+				{
+					"name": "marketIndex",
+					"type": "u16"
+				}
+			]
+		},
+		{
+			"name": "settleExpiredMarket",
+			"accounts": [
+				{
+					"name": "state",
+					"isMut": false,
+					"isSigner": false
+				},
+				{
+					"name": "authority",
+					"isMut": false,
+					"isSigner": true
+				}
+			],
+			"args": [
+				{
+					"name": "marketIndex",
+					"type": "u16"
+				}
+			]
+		},
+		{
+			"name": "liquidatePerp",
+			"accounts": [
+				{
+					"name": "state",
+					"isMut": false,
+					"isSigner": false
+				},
+				{
+					"name": "authority",
+					"isMut": false,
+					"isSigner": true
+				},
+				{
+					"name": "liquidator",
+					"isMut": true,
+					"isSigner": false
+				},
+				{
+					"name": "liquidatorStats",
+					"isMut": true,
+					"isSigner": false
+				},
+				{
+					"name": "user",
+					"isMut": true,
+					"isSigner": false
+				},
+				{
+					"name": "userStats",
+					"isMut": true,
+					"isSigner": false
+				}
+			],
+			"args": [
+				{
+					"name": "marketIndex",
+					"type": "u16"
+				},
+				{
+					"name": "liquidatorMaxBaseAssetAmount",
+					"type": "u64"
+				},
+				{
+					"name": "limitPrice",
+					"type": {
+						"option": "u64"
+					}
+				}
+			]
+		},
+		{
+			"name": "liquidateSpot",
+			"accounts": [
+				{
+					"name": "state",
+					"isMut": false,
+					"isSigner": false
+				},
+				{
+					"name": "authority",
+					"isMut": false,
+					"isSigner": true
+				},
+				{
+					"name": "liquidator",
+					"isMut": true,
+					"isSigner": false
+				},
+				{
+					"name": "liquidatorStats",
+					"isMut": true,
+					"isSigner": false
+				},
+				{
+					"name": "user",
+					"isMut": true,
+					"isSigner": false
+				},
+				{
+					"name": "userStats",
+					"isMut": true,
+					"isSigner": false
+				}
+			],
+			"args": [
+				{
+					"name": "assetMarketIndex",
+					"type": "u16"
+				},
+				{
+					"name": "liabilityMarketIndex",
+					"type": "u16"
+				},
+				{
+					"name": "liquidatorMaxLiabilityTransfer",
+					"type": "u128"
+				}
+			]
+		},
+		{
+			"name": "liquidateBorrowForPerpPnl",
+			"accounts": [
+				{
+					"name": "state",
+					"isMut": false,
+					"isSigner": false
+				},
+				{
+					"name": "authority",
+					"isMut": false,
+					"isSigner": true
+				},
+				{
+					"name": "liquidator",
+					"isMut": true,
+					"isSigner": false
+				},
+				{
+					"name": "liquidatorStats",
+					"isMut": true,
+					"isSigner": false
+				},
+				{
+					"name": "user",
+					"isMut": true,
+					"isSigner": false
+				},
+				{
+					"name": "userStats",
+					"isMut": true,
+					"isSigner": false
+				}
+			],
+			"args": [
+				{
+					"name": "perpMarketIndex",
+					"type": "u16"
+				},
+				{
+					"name": "spotMarketIndex",
+					"type": "u16"
+				},
+				{
+					"name": "liquidatorMaxLiabilityTransfer",
+					"type": "u128"
+				}
+			]
+		},
+		{
+			"name": "liquidatePerpPnlForDeposit",
+			"accounts": [
+				{
+					"name": "state",
+					"isMut": false,
+					"isSigner": false
+				},
+				{
+					"name": "authority",
+					"isMut": false,
+					"isSigner": true
+				},
+				{
+					"name": "liquidator",
+					"isMut": true,
+					"isSigner": false
+				},
+				{
+					"name": "liquidatorStats",
+					"isMut": true,
+					"isSigner": false
+				},
+				{
+					"name": "user",
+					"isMut": true,
+					"isSigner": false
+				},
+				{
+					"name": "userStats",
+					"isMut": true,
+					"isSigner": false
+				}
+			],
+			"args": [
+				{
+					"name": "perpMarketIndex",
+					"type": "u16"
+				},
+				{
+					"name": "spotMarketIndex",
+					"type": "u16"
+				},
+				{
+					"name": "liquidatorMaxPnlTransfer",
+					"type": "u128"
+				}
+			]
+		},
+		{
+			"name": "resolvePerpPnlDeficit",
+			"accounts": [
+				{
+					"name": "state",
+					"isMut": false,
+					"isSigner": false
+				},
+				{
+					"name": "authority",
+					"isMut": false,
+					"isSigner": true
+				},
+				{
+					"name": "spotMarketVault",
+					"isMut": true,
+					"isSigner": false
+				},
+				{
+					"name": "insuranceFundVault",
+					"isMut": true,
+					"isSigner": false
+				},
+				{
+					"name": "driftSigner",
+					"isMut": false,
+					"isSigner": false
+				},
+				{
+					"name": "tokenProgram",
+					"isMut": false,
+					"isSigner": false
+				}
+			],
+			"args": [
+				{
+					"name": "spotMarketIndex",
+					"type": "u16"
+				},
+				{
+					"name": "perpMarketIndex",
+					"type": "u16"
+				}
+			]
+		},
+		{
+			"name": "resolvePerpBankruptcy",
+			"accounts": [
+				{
+					"name": "state",
+					"isMut": false,
+					"isSigner": false
+				},
+				{
+					"name": "authority",
+					"isMut": false,
+					"isSigner": true
+				},
+				{
+					"name": "liquidator",
+					"isMut": true,
+					"isSigner": false
+				},
+				{
+					"name": "liquidatorStats",
+					"isMut": true,
+					"isSigner": false
+				},
+				{
+					"name": "user",
+					"isMut": true,
+					"isSigner": false
+				},
+				{
+					"name": "userStats",
+					"isMut": true,
+					"isSigner": false
+				},
+				{
+					"name": "spotMarketVault",
+					"isMut": true,
+					"isSigner": false
+				},
+				{
+					"name": "insuranceFundVault",
+					"isMut": true,
+					"isSigner": false
+				},
+				{
+					"name": "driftSigner",
+					"isMut": false,
+					"isSigner": false
+				},
+				{
+					"name": "tokenProgram",
+					"isMut": false,
+					"isSigner": false
+				}
+			],
+			"args": [
+				{
+					"name": "quoteSpotMarketIndex",
+					"type": "u16"
+				},
+				{
+					"name": "marketIndex",
+					"type": "u16"
+				}
+			]
+		},
+		{
+			"name": "resolveSpotBankruptcy",
+			"accounts": [
+				{
+					"name": "state",
+					"isMut": false,
+					"isSigner": false
+				},
+				{
+					"name": "authority",
+					"isMut": false,
+					"isSigner": true
+				},
+				{
+					"name": "liquidator",
+					"isMut": true,
+					"isSigner": false
+				},
+				{
+					"name": "liquidatorStats",
+					"isMut": true,
+					"isSigner": false
+				},
+				{
+					"name": "user",
+					"isMut": true,
+					"isSigner": false
+				},
+				{
+					"name": "userStats",
+					"isMut": true,
+					"isSigner": false
+				},
+				{
+					"name": "spotMarketVault",
+					"isMut": true,
+					"isSigner": false
+				},
+				{
+					"name": "insuranceFundVault",
+					"isMut": true,
+					"isSigner": false
+				},
+				{
+					"name": "driftSigner",
+					"isMut": false,
+					"isSigner": false
+				},
+				{
+					"name": "tokenProgram",
+					"isMut": false,
+					"isSigner": false
+				}
+			],
+			"args": [
+				{
+					"name": "marketIndex",
+					"type": "u16"
+				}
+			]
+		},
+		{
+			"name": "settleRevenueToInsuranceFund",
+			"accounts": [
+				{
+					"name": "state",
+					"isMut": false,
+					"isSigner": false
+				},
+				{
+					"name": "spotMarket",
+					"isMut": false,
+					"isSigner": false
+				},
+				{
+					"name": "spotMarketVault",
+					"isMut": true,
+					"isSigner": false
+				},
+				{
+					"name": "driftSigner",
+					"isMut": false,
+					"isSigner": false
+				},
+				{
+					"name": "insuranceFundVault",
+					"isMut": true,
+					"isSigner": false
+				},
+				{
+					"name": "tokenProgram",
+					"isMut": false,
+					"isSigner": false
+				}
+			],
+			"args": [
+				{
+					"name": "spotMarketIndex",
+					"type": "u16"
+				}
+			]
+		},
+		{
+			"name": "updateFundingRate",
+			"accounts": [
+				{
+					"name": "state",
+					"isMut": false,
+					"isSigner": false
+				},
+				{
+					"name": "perpMarket",
+					"isMut": true,
+					"isSigner": false
+				},
+				{
+					"name": "oracle",
+					"isMut": false,
+					"isSigner": false
+				}
+			],
+			"args": [
+				{
+					"name": "marketIndex",
+					"type": "u16"
+				}
+			]
+		},
+		{
+			"name": "updateSpotMarketCumulativeInterest",
+			"accounts": [
+				{
+					"name": "state",
+					"isMut": false,
+					"isSigner": false
+				},
+				{
+					"name": "spotMarket",
+					"isMut": true,
+					"isSigner": false
+				},
+				{
+					"name": "oracle",
+					"isMut": false,
+					"isSigner": false
+				}
+			],
+			"args": []
+		},
+		{
+			"name": "updateAmms",
+			"accounts": [
+				{
+					"name": "state",
+					"isMut": false,
+					"isSigner": false
+				},
+				{
+					"name": "authority",
+					"isMut": false,
+					"isSigner": true
+				}
+			],
+			"args": [
+				{
+					"name": "marketIndexes",
+					"type": {
+						"array": ["u16", 5]
+					}
+				}
+			]
+		},
+		{
+			"name": "updateSpotMarketExpiry",
+			"accounts": [
+				{
+					"name": "admin",
+					"isMut": false,
+					"isSigner": true
+				},
+				{
+					"name": "state",
+					"isMut": false,
+					"isSigner": false
+				},
+				{
+					"name": "spotMarket",
+					"isMut": true,
+					"isSigner": false
+				}
+			],
+			"args": [
+				{
+					"name": "expiryTs",
+					"type": "i64"
+				}
+			]
+		},
+		{
+			"name": "updateUserQuoteAssetInsuranceStake",
+			"accounts": [
+				{
+					"name": "state",
+					"isMut": false,
+					"isSigner": false
+				},
+				{
+					"name": "spotMarket",
+					"isMut": false,
+					"isSigner": false
+				},
+				{
+					"name": "insuranceFundStake",
+					"isMut": true,
+					"isSigner": false
+				},
+				{
+					"name": "userStats",
+					"isMut": true,
+					"isSigner": false
+				},
+				{
+					"name": "authority",
+					"isMut": false,
+					"isSigner": true
+				},
+				{
+					"name": "insuranceFundVault",
+					"isMut": true,
+					"isSigner": false
+				}
+			],
+			"args": []
+		},
+		{
+			"name": "initializeInsuranceFundStake",
+			"accounts": [
+				{
+					"name": "spotMarket",
+					"isMut": false,
+					"isSigner": false
+				},
+				{
+					"name": "insuranceFundStake",
+					"isMut": true,
+					"isSigner": false
+				},
+				{
+					"name": "userStats",
+					"isMut": true,
+					"isSigner": false
+				},
+				{
+					"name": "state",
+					"isMut": false,
+					"isSigner": false
+				},
+				{
+					"name": "authority",
+					"isMut": false,
+					"isSigner": true
+				},
+				{
+					"name": "payer",
+					"isMut": true,
+					"isSigner": true
+				},
+				{
+					"name": "rent",
+					"isMut": false,
+					"isSigner": false
+				},
+				{
+					"name": "systemProgram",
+					"isMut": false,
+					"isSigner": false
+				}
+			],
+			"args": [
+				{
+					"name": "marketIndex",
+					"type": "u16"
+				}
+			]
+		},
+		{
+			"name": "addInsuranceFundStake",
+			"accounts": [
+				{
+					"name": "state",
+					"isMut": false,
+					"isSigner": false
+				},
+				{
+					"name": "spotMarket",
+					"isMut": false,
+					"isSigner": false
+				},
+				{
+					"name": "insuranceFundStake",
+					"isMut": true,
+					"isSigner": false
+				},
+				{
+					"name": "userStats",
+					"isMut": true,
+					"isSigner": false
+				},
+				{
+					"name": "authority",
+					"isMut": false,
+					"isSigner": true
+				},
+				{
+					"name": "spotMarketVault",
+					"isMut": true,
+					"isSigner": false
+				},
+				{
+					"name": "insuranceFundVault",
+					"isMut": true,
+					"isSigner": false
+				},
+				{
+					"name": "driftSigner",
+					"isMut": false,
+					"isSigner": false
+				},
+				{
+					"name": "userTokenAccount",
+					"isMut": true,
+					"isSigner": false
+				},
+				{
+					"name": "tokenProgram",
+					"isMut": false,
+					"isSigner": false
+				}
+			],
+			"args": [
+				{
+					"name": "marketIndex",
+					"type": "u16"
+				},
+				{
+					"name": "amount",
+					"type": "u64"
+				}
+			]
+		},
+		{
+			"name": "requestRemoveInsuranceFundStake",
+			"accounts": [
+				{
+					"name": "spotMarket",
+					"isMut": false,
+					"isSigner": false
+				},
+				{
+					"name": "insuranceFundStake",
+					"isMut": true,
+					"isSigner": false
+				},
+				{
+					"name": "userStats",
+					"isMut": true,
+					"isSigner": false
+				},
+				{
+					"name": "authority",
+					"isMut": false,
+					"isSigner": true
+				},
+				{
+					"name": "insuranceFundVault",
+					"isMut": true,
+					"isSigner": false
+				}
+			],
+			"args": [
+				{
+					"name": "marketIndex",
+					"type": "u16"
+				},
+				{
+					"name": "amount",
+					"type": "u64"
+				}
+			]
+		},
+		{
+			"name": "cancelRequestRemoveInsuranceFundStake",
+			"accounts": [
+				{
+					"name": "spotMarket",
+					"isMut": false,
+					"isSigner": false
+				},
+				{
+					"name": "insuranceFundStake",
+					"isMut": true,
+					"isSigner": false
+				},
+				{
+					"name": "userStats",
+					"isMut": true,
+					"isSigner": false
+				},
+				{
+					"name": "authority",
+					"isMut": false,
+					"isSigner": true
+				},
+				{
+					"name": "insuranceFundVault",
+					"isMut": true,
+					"isSigner": false
+				}
+			],
+			"args": [
+				{
+					"name": "marketIndex",
+					"type": "u16"
+				}
+			]
+		},
+		{
+			"name": "removeInsuranceFundStake",
+			"accounts": [
+				{
+					"name": "state",
+					"isMut": false,
+					"isSigner": false
+				},
+				{
+					"name": "spotMarket",
+					"isMut": false,
+					"isSigner": false
+				},
+				{
+					"name": "insuranceFundStake",
+					"isMut": true,
+					"isSigner": false
+				},
+				{
+					"name": "userStats",
+					"isMut": true,
+					"isSigner": false
+				},
+				{
+					"name": "authority",
+					"isMut": false,
+					"isSigner": true
+				},
+				{
+					"name": "insuranceFundVault",
+					"isMut": true,
+					"isSigner": false
+				},
+				{
+					"name": "driftSigner",
+					"isMut": false,
+					"isSigner": false
+				},
+				{
+					"name": "userTokenAccount",
+					"isMut": true,
+					"isSigner": false
+				},
+				{
+					"name": "tokenProgram",
+					"isMut": false,
+					"isSigner": false
+				}
+			],
+			"args": [
+				{
+					"name": "marketIndex",
+					"type": "u16"
+				}
+			]
+		},
+		{
+			"name": "initialize",
+			"accounts": [
+				{
+					"name": "admin",
+					"isMut": true,
+					"isSigner": true
+				},
+				{
+					"name": "state",
+					"isMut": true,
+					"isSigner": false
+				},
+				{
+					"name": "quoteAssetMint",
+					"isMut": false,
+					"isSigner": false
+				},
+				{
+					"name": "driftSigner",
+					"isMut": false,
+					"isSigner": false
+				},
+				{
+					"name": "rent",
+					"isMut": false,
+					"isSigner": false
+				},
+				{
+					"name": "systemProgram",
+					"isMut": false,
+					"isSigner": false
+				},
+				{
+					"name": "tokenProgram",
+					"isMut": false,
+					"isSigner": false
+				}
+			],
+			"args": []
+		},
+		{
+			"name": "initializeSpotMarket",
+			"accounts": [
+				{
+					"name": "spotMarket",
+					"isMut": true,
+					"isSigner": false
+				},
+				{
+					"name": "spotMarketMint",
+					"isMut": false,
+					"isSigner": false
+				},
+				{
+					"name": "spotMarketVault",
+					"isMut": true,
+					"isSigner": false
+				},
+				{
+					"name": "insuranceFundVault",
+					"isMut": true,
+					"isSigner": false
+				},
+				{
+					"name": "driftSigner",
+					"isMut": false,
+					"isSigner": false
+				},
+				{
+					"name": "state",
+					"isMut": true,
+					"isSigner": false
+				},
+				{
+					"name": "oracle",
+					"isMut": false,
+					"isSigner": false
+				},
+				{
+					"name": "admin",
+					"isMut": true,
+					"isSigner": true
+				},
+				{
+					"name": "rent",
+					"isMut": false,
+					"isSigner": false
+				},
+				{
+					"name": "systemProgram",
+					"isMut": false,
+					"isSigner": false
+				},
+				{
+					"name": "tokenProgram",
+					"isMut": false,
+					"isSigner": false
+				}
+			],
+			"args": [
+				{
+					"name": "optimalUtilization",
+					"type": "u32"
+				},
+				{
+					"name": "optimalBorrowRate",
+					"type": "u32"
+				},
+				{
+					"name": "maxBorrowRate",
+					"type": "u32"
+				},
+				{
+					"name": "oracleSource",
+					"type": {
+						"defined": "OracleSource"
+					}
+				},
+				{
+					"name": "initialAssetWeight",
+					"type": "u32"
+				},
+				{
+					"name": "maintenanceAssetWeight",
+					"type": "u32"
+				},
+				{
+					"name": "initialLiabilityWeight",
+					"type": "u32"
+				},
+				{
+					"name": "maintenanceLiabilityWeight",
+					"type": "u32"
+				},
+				{
+					"name": "imfFactor",
+					"type": "u32"
+				},
+				{
+					"name": "liquidatorFee",
+					"type": "u32"
+				},
+				{
+					"name": "activeStatus",
+					"type": "bool"
+				},
+				{
+					"name": "name",
+					"type": {
+						"array": ["u8", 32]
+					}
+				}
+			]
+		},
+		{
+			"name": "initializeSerumFulfillmentConfig",
+			"accounts": [
+				{
+					"name": "baseSpotMarket",
+					"isMut": false,
+					"isSigner": false
+				},
+				{
+					"name": "quoteSpotMarket",
+					"isMut": false,
+					"isSigner": false
+				},
+				{
+					"name": "state",
+					"isMut": true,
+					"isSigner": false
+				},
+				{
+					"name": "serumProgram",
+					"isMut": false,
+					"isSigner": false
+				},
+				{
+					"name": "serumMarket",
+					"isMut": false,
+					"isSigner": false
+				},
+				{
+					"name": "serumOpenOrders",
+					"isMut": true,
+					"isSigner": false
+				},
+				{
+					"name": "driftSigner",
+					"isMut": false,
+					"isSigner": false
+				},
+				{
+					"name": "serumFulfillmentConfig",
+					"isMut": true,
+					"isSigner": false
+				},
+				{
+					"name": "admin",
+					"isMut": true,
+					"isSigner": true
+				},
+				{
+					"name": "rent",
+					"isMut": false,
+					"isSigner": false
+				},
+				{
+					"name": "systemProgram",
+					"isMut": false,
+					"isSigner": false
+				}
+			],
+			"args": [
+				{
+					"name": "marketIndex",
+					"type": "u16"
+				}
+			]
+		},
+		{
+			"name": "updateSerumVault",
+			"accounts": [
+				{
+					"name": "state",
+					"isMut": true,
+					"isSigner": false
+				},
+				{
+					"name": "admin",
+					"isMut": true,
+					"isSigner": true
+				},
+				{
+					"name": "srmVault",
+					"isMut": false,
+					"isSigner": false
+				}
+			],
+			"args": []
+		},
+		{
+			"name": "initializePerpMarket",
+			"accounts": [
+				{
+					"name": "admin",
+					"isMut": true,
+					"isSigner": true
+				},
+				{
+					"name": "state",
+					"isMut": true,
+					"isSigner": false
+				},
+				{
+					"name": "perpMarket",
+					"isMut": true,
+					"isSigner": false
+				},
+				{
+					"name": "oracle",
+					"isMut": false,
+					"isSigner": false
+				},
+				{
+					"name": "rent",
+					"isMut": false,
+					"isSigner": false
+				},
+				{
+					"name": "systemProgram",
+					"isMut": false,
+					"isSigner": false
+				}
+			],
+			"args": [
+				{
+					"name": "ammBaseAssetReserve",
+					"type": "u128"
+				},
+				{
+					"name": "ammQuoteAssetReserve",
+					"type": "u128"
+				},
+				{
+					"name": "ammPeriodicity",
+					"type": "i64"
+				},
+				{
+					"name": "ammPegMultiplier",
+					"type": "u128"
+				},
+				{
+					"name": "oracleSource",
+					"type": {
+						"defined": "OracleSource"
+					}
+				},
+				{
+					"name": "marginRatioInitial",
+					"type": "u32"
+				},
+				{
+					"name": "marginRatioMaintenance",
+					"type": "u32"
+				},
+				{
+					"name": "liquidatorFee",
+					"type": "u32"
+				},
+				{
+					"name": "activeStatus",
+					"type": "bool"
+				},
+				{
+					"name": "name",
+					"type": {
+						"array": ["u8", 32]
+					}
+				}
+			]
+		},
+		{
+			"name": "moveAmmPrice",
+			"accounts": [
+				{
+					"name": "admin",
+					"isMut": false,
+					"isSigner": true
+				},
+				{
+					"name": "state",
+					"isMut": false,
+					"isSigner": false
+				},
+				{
+					"name": "perpMarket",
+					"isMut": true,
+					"isSigner": false
+				}
+			],
+			"args": [
+				{
+					"name": "baseAssetReserve",
+					"type": "u128"
+				},
+				{
+					"name": "quoteAssetReserve",
+					"type": "u128"
+				},
+				{
+					"name": "sqrtK",
+					"type": "u128"
+				}
+			]
+		},
+		{
+			"name": "updatePerpMarketExpiry",
+			"accounts": [
+				{
+					"name": "admin",
+					"isMut": false,
+					"isSigner": true
+				},
+				{
+					"name": "state",
+					"isMut": false,
+					"isSigner": false
+				},
+				{
+					"name": "perpMarket",
+					"isMut": true,
+					"isSigner": false
+				}
+			],
+			"args": [
+				{
+					"name": "expiryTs",
+					"type": "i64"
+				}
+			]
+		},
+		{
+			"name": "settleExpiredMarketPoolsToRevenuePool",
+			"accounts": [
+				{
+					"name": "state",
+					"isMut": false,
+					"isSigner": false
+				},
+				{
+					"name": "admin",
+					"isMut": false,
+					"isSigner": true
+				},
+				{
+					"name": "spotMarket",
+					"isMut": true,
+					"isSigner": false
+				},
+				{
+					"name": "perpMarket",
+					"isMut": true,
+					"isSigner": false
+				}
+			],
+			"args": []
+		},
+		{
+			"name": "depositIntoPerpMarketFeePool",
+			"accounts": [
+				{
+					"name": "state",
+					"isMut": true,
+					"isSigner": false
+				},
+				{
+					"name": "perpMarket",
+					"isMut": true,
+					"isSigner": false
+				},
+				{
+					"name": "admin",
+					"isMut": false,
+					"isSigner": true
+				},
+				{
+					"name": "sourceVault",
+					"isMut": true,
+					"isSigner": false
+				},
+				{
+					"name": "driftSigner",
+					"isMut": false,
+					"isSigner": false
+				},
+				{
+					"name": "quoteSpotMarket",
+					"isMut": true,
+					"isSigner": false
+				},
+				{
+					"name": "spotMarketVault",
+					"isMut": true,
+					"isSigner": false
+				},
+				{
+					"name": "tokenProgram",
+					"isMut": false,
+					"isSigner": false
+				}
+			],
+			"args": [
+				{
+					"name": "amount",
+					"type": "u64"
+				}
+			]
+		},
+		{
+			"name": "repegAmmCurve",
+			"accounts": [
+				{
+					"name": "state",
+					"isMut": false,
+					"isSigner": false
+				},
+				{
+					"name": "perpMarket",
+					"isMut": true,
+					"isSigner": false
+				},
+				{
+					"name": "oracle",
+					"isMut": false,
+					"isSigner": false
+				},
+				{
+					"name": "admin",
+					"isMut": false,
+					"isSigner": true
+				}
+			],
+			"args": [
+				{
+					"name": "newPegCandidate",
+					"type": "u128"
+				}
+			]
+		},
+		{
+			"name": "updatePerpMarketAmmOracleTwap",
+			"accounts": [
+				{
+					"name": "state",
+					"isMut": false,
+					"isSigner": false
+				},
+				{
+					"name": "perpMarket",
+					"isMut": true,
+					"isSigner": false
+				},
+				{
+					"name": "oracle",
+					"isMut": false,
+					"isSigner": false
+				},
+				{
+					"name": "admin",
+					"isMut": false,
+					"isSigner": true
+				}
+			],
+			"args": []
+		},
+		{
+			"name": "resetPerpMarketAmmOracleTwap",
+			"accounts": [
+				{
+					"name": "state",
+					"isMut": false,
+					"isSigner": false
+				},
+				{
+					"name": "perpMarket",
+					"isMut": true,
+					"isSigner": false
+				},
+				{
+					"name": "oracle",
+					"isMut": false,
+					"isSigner": false
+				},
+				{
+					"name": "admin",
+					"isMut": false,
+					"isSigner": true
+				}
+			],
+			"args": []
+		},
+		{
+			"name": "updateK",
+			"accounts": [
+				{
+					"name": "admin",
+					"isMut": false,
+					"isSigner": true
+				},
+				{
+					"name": "state",
+					"isMut": false,
+					"isSigner": false
+				},
+				{
+					"name": "perpMarket",
+					"isMut": true,
+					"isSigner": false
+				},
+				{
+					"name": "oracle",
+					"isMut": false,
+					"isSigner": false
+				}
+			],
+			"args": [
+				{
+					"name": "sqrtK",
+					"type": "u128"
+				}
+			]
+		},
+		{
+			"name": "updatePerpMarketMarginRatio",
+			"accounts": [
+				{
+					"name": "admin",
+					"isMut": false,
+					"isSigner": true
+				},
+				{
+					"name": "state",
+					"isMut": false,
+					"isSigner": false
+				},
+				{
+					"name": "perpMarket",
+					"isMut": true,
+					"isSigner": false
+				}
+			],
+			"args": [
+				{
+					"name": "marginRatioInitial",
+					"type": "u32"
+				},
+				{
+					"name": "marginRatioMaintenance",
+					"type": "u32"
+				}
+			]
+		},
+		{
+			"name": "updatePerpMarketMaxImbalances",
+			"accounts": [
+				{
+					"name": "admin",
+					"isMut": false,
+					"isSigner": true
+				},
+				{
+					"name": "state",
+					"isMut": false,
+					"isSigner": false
+				},
+				{
+					"name": "perpMarket",
+					"isMut": true,
+					"isSigner": false
+				}
+			],
+			"args": [
+				{
+					"name": "unrealizedMaxImbalance",
+					"type": "u64"
+				},
+				{
+					"name": "maxRevenueWithdrawPerPeriod",
+					"type": "u64"
+				},
+				{
+					"name": "quoteMaxInsurance",
+					"type": "u64"
+				}
+			]
+		},
+		{
+			"name": "updatePerpMarketLiquidationFee",
+			"accounts": [
+				{
+					"name": "admin",
+					"isMut": false,
+					"isSigner": true
+				},
+				{
+					"name": "state",
+					"isMut": false,
+					"isSigner": false
+				},
+				{
+					"name": "perpMarket",
+					"isMut": true,
+					"isSigner": false
+				}
+			],
+			"args": [
+				{
+					"name": "liquidatorFee",
+					"type": "u32"
+				},
+				{
+					"name": "ifLiquidationFee",
+					"type": "u32"
+				}
+			]
+		},
+		{
+			"name": "updateInsuranceFundUnstakingPeriod",
+			"accounts": [
+				{
+					"name": "admin",
+					"isMut": false,
+					"isSigner": true
+				},
+				{
+					"name": "state",
+					"isMut": false,
+					"isSigner": false
+				},
+				{
+					"name": "spotMarket",
+					"isMut": true,
+					"isSigner": false
+				}
+			],
+			"args": [
+				{
+					"name": "insuranceFundUnstakingPeriod",
+					"type": "i64"
+				}
+			]
+		},
+		{
+			"name": "updateSpotMarketLiquidationFee",
+			"accounts": [
+				{
+					"name": "admin",
+					"isMut": false,
+					"isSigner": true
+				},
+				{
+					"name": "state",
+					"isMut": false,
+					"isSigner": false
+				},
+				{
+					"name": "spotMarket",
+					"isMut": true,
+					"isSigner": false
+				}
+			],
+			"args": [
+				{
+					"name": "liquidatorFee",
+					"type": "u32"
+				},
+				{
+					"name": "ifLiquidationFee",
+					"type": "u32"
+				}
+			]
+		},
+		{
+			"name": "updateWithdrawGuardThreshold",
+			"accounts": [
+				{
+					"name": "admin",
+					"isMut": false,
+					"isSigner": true
+				},
+				{
+					"name": "state",
+					"isMut": false,
+					"isSigner": false
+				},
+				{
+					"name": "spotMarket",
+					"isMut": true,
+					"isSigner": false
+				}
+			],
+			"args": [
+				{
+					"name": "withdrawGuardThreshold",
+					"type": "u64"
+				}
+			]
+		},
+		{
+			"name": "updateSpotMarketIfFactor",
+			"accounts": [
+				{
+					"name": "admin",
+					"isMut": false,
+					"isSigner": true
+				},
+				{
+					"name": "state",
+					"isMut": false,
+					"isSigner": false
+				},
+				{
+					"name": "spotMarket",
+					"isMut": true,
+					"isSigner": false
+				}
+			],
+			"args": [
+				{
+					"name": "spotMarketIndex",
+					"type": "u16"
+				},
+				{
+					"name": "userIfFactor",
+					"type": "u32"
+				},
+				{
+					"name": "totalIfFactor",
+					"type": "u32"
+				}
+			]
+		},
+		{
+			"name": "updateSpotMarketRevenueSettlePeriod",
+			"accounts": [
+				{
+					"name": "admin",
+					"isMut": false,
+					"isSigner": true
+				},
+				{
+					"name": "state",
+					"isMut": false,
+					"isSigner": false
+				},
+				{
+					"name": "spotMarket",
+					"isMut": true,
+					"isSigner": false
+				}
+			],
+			"args": [
+				{
+					"name": "revenueSettlePeriod",
+					"type": "i64"
+				}
+			]
+		},
+		{
+			"name": "updateSpotMarketStatus",
+			"accounts": [
+				{
+					"name": "admin",
+					"isMut": false,
+					"isSigner": true
+				},
+				{
+					"name": "state",
+					"isMut": false,
+					"isSigner": false
+				},
+				{
+					"name": "spotMarket",
+					"isMut": true,
+					"isSigner": false
+				}
+			],
+			"args": [
+				{
+					"name": "status",
+					"type": {
+						"defined": "MarketStatus"
+					}
+				}
+			]
+		},
+		{
+			"name": "updateSpotMarketAssetTier",
+			"accounts": [
+				{
+					"name": "admin",
+					"isMut": false,
+					"isSigner": true
+				},
+				{
+					"name": "state",
+					"isMut": false,
+					"isSigner": false
+				},
+				{
+					"name": "spotMarket",
+					"isMut": true,
+					"isSigner": false
+				}
+			],
+			"args": [
+				{
+					"name": "assetTier",
+					"type": {
+						"defined": "AssetTier"
+					}
+				}
+			]
+		},
+		{
+			"name": "updateSpotMarketMarginWeights",
+			"accounts": [
+				{
+					"name": "admin",
+					"isMut": false,
+					"isSigner": true
+				},
+				{
+					"name": "state",
+					"isMut": false,
+					"isSigner": false
+				},
+				{
+					"name": "spotMarket",
+					"isMut": true,
+					"isSigner": false
+				}
+			],
+			"args": [
+				{
+					"name": "initialAssetWeight",
+					"type": "u32"
+				},
+				{
+					"name": "maintenanceAssetWeight",
+					"type": "u32"
+				},
+				{
+					"name": "initialLiabilityWeight",
+					"type": "u32"
+				},
+				{
+					"name": "maintenanceLiabilityWeight",
+					"type": "u32"
+				},
+				{
+					"name": "imfFactor",
+					"type": "u32"
+				}
+			]
+		},
+		{
+			"name": "updateSpotMarketBorrowRate",
+			"accounts": [
+				{
+					"name": "admin",
+					"isMut": false,
+					"isSigner": true
+				},
+				{
+					"name": "state",
+					"isMut": false,
+					"isSigner": false
+				},
+				{
+					"name": "spotMarket",
+					"isMut": true,
+					"isSigner": false
+				}
+			],
+			"args": [
+				{
+					"name": "optimalUtilization",
+					"type": "u32"
+				},
+				{
+					"name": "optimalBorrowRate",
+					"type": "u32"
+				},
+				{
+					"name": "maxBorrowRate",
+					"type": "u32"
+				}
+			]
+		},
+		{
+			"name": "updateSpotMarketMaxTokenDeposits",
+			"accounts": [
+				{
+					"name": "admin",
+					"isMut": false,
+					"isSigner": true
+				},
+				{
+					"name": "state",
+					"isMut": false,
+					"isSigner": false
+				},
+				{
+					"name": "spotMarket",
+					"isMut": true,
+					"isSigner": false
+				}
+			],
+			"args": [
+				{
+					"name": "maxTokenDeposits",
+					"type": "u64"
+				}
+			]
+		},
+		{
+			"name": "updateSpotMarketOracle",
+			"accounts": [
+				{
+					"name": "admin",
+					"isMut": false,
+					"isSigner": true
+				},
+				{
+					"name": "state",
+					"isMut": false,
+					"isSigner": false
+				},
+				{
+					"name": "spotMarket",
+					"isMut": true,
+					"isSigner": false
+				},
+				{
+					"name": "oracle",
+					"isMut": false,
+					"isSigner": false
+				}
+			],
+			"args": [
+				{
+					"name": "oracle",
+					"type": "publicKey"
+				},
+				{
+					"name": "oracleSource",
+					"type": {
+						"defined": "OracleSource"
+					}
+				}
+			]
+		},
+		{
+			"name": "updateSpotMarketStepSizeAndTickSize",
+			"accounts": [
+				{
+					"name": "admin",
+					"isMut": false,
+					"isSigner": true
+				},
+				{
+					"name": "state",
+					"isMut": false,
+					"isSigner": false
+				},
+				{
+					"name": "spotMarket",
+					"isMut": true,
+					"isSigner": false
+				}
+			],
+			"args": [
+				{
+					"name": "stepSize",
+					"type": "u64"
+				},
+				{
+					"name": "tickSize",
+					"type": "u64"
+				}
+			]
+		},
+		{
+			"name": "updateSpotMarketMinOrderSize",
+			"accounts": [
+				{
+					"name": "admin",
+					"isMut": false,
+					"isSigner": true
+				},
+				{
+					"name": "state",
+					"isMut": false,
+					"isSigner": false
+				},
+				{
+					"name": "spotMarket",
+					"isMut": true,
+					"isSigner": false
+				}
+			],
+			"args": [
+				{
+					"name": "orderSize",
+					"type": "u64"
+				}
+			]
+		},
+		{
+			"name": "updateSpotMarketOrdersEnabled",
+			"accounts": [
+				{
+					"name": "admin",
+					"isMut": false,
+					"isSigner": true
+				},
+				{
+					"name": "state",
+					"isMut": false,
+					"isSigner": false
+				},
+				{
+					"name": "spotMarket",
+					"isMut": true,
+					"isSigner": false
+				}
+			],
+			"args": [
+				{
+					"name": "ordersEnabled",
+					"type": "bool"
+				}
+			]
+		},
+		{
+			"name": "updatePerpMarketStatus",
+			"accounts": [
+				{
+					"name": "admin",
+					"isMut": false,
+					"isSigner": true
+				},
+				{
+					"name": "state",
+					"isMut": false,
+					"isSigner": false
+				},
+				{
+					"name": "perpMarket",
+					"isMut": true,
+					"isSigner": false
+				}
+			],
+			"args": [
+				{
+					"name": "status",
+					"type": {
+						"defined": "MarketStatus"
+					}
+				}
+			]
+		},
+		{
+			"name": "updatePerpMarketContractTier",
+			"accounts": [
+				{
+					"name": "admin",
+					"isMut": false,
+					"isSigner": true
+				},
+				{
+					"name": "state",
+					"isMut": false,
+					"isSigner": false
+				},
+				{
+					"name": "perpMarket",
+					"isMut": true,
+					"isSigner": false
+				}
+			],
+			"args": [
+				{
+					"name": "contractTier",
+					"type": {
+						"defined": "ContractTier"
+					}
+				}
+			]
+		},
+		{
+			"name": "updatePerpMarketImfFactor",
+			"accounts": [
+				{
+					"name": "admin",
+					"isMut": false,
+					"isSigner": true
+				},
+				{
+					"name": "state",
+					"isMut": false,
+					"isSigner": false
+				},
+				{
+					"name": "perpMarket",
+					"isMut": true,
+					"isSigner": false
+				}
+			],
+			"args": [
+				{
+					"name": "imfFactor",
+					"type": "u32"
+				},
+				{
+					"name": "unrealizedPnlImfFactor",
+					"type": "u32"
+				}
+			]
+		},
+		{
+			"name": "updatePerpMarketUnrealizedAssetWeight",
+			"accounts": [
+				{
+					"name": "admin",
+					"isMut": false,
+					"isSigner": true
+				},
+				{
+					"name": "state",
+					"isMut": false,
+					"isSigner": false
+				},
+				{
+					"name": "perpMarket",
+					"isMut": true,
+					"isSigner": false
+				}
+			],
+			"args": [
+				{
+					"name": "unrealizedInitialAssetWeight",
+					"type": "u32"
+				},
+				{
+					"name": "unrealizedMaintenanceAssetWeight",
+					"type": "u32"
+				}
+			]
+		},
+		{
+			"name": "updatePerpMarketConcentrationCoef",
+			"accounts": [
+				{
+					"name": "admin",
+					"isMut": false,
+					"isSigner": true
+				},
+				{
+					"name": "state",
+					"isMut": false,
+					"isSigner": false
+				},
+				{
+					"name": "perpMarket",
+					"isMut": true,
+					"isSigner": false
+				}
+			],
+			"args": [
+				{
+					"name": "concentrationScale",
+					"type": "u128"
+				}
+			]
+		},
+		{
+			"name": "updatePerpMarketCurveUpdateIntensity",
+			"accounts": [
+				{
+					"name": "admin",
+					"isMut": false,
+					"isSigner": true
+				},
+				{
+					"name": "state",
+					"isMut": false,
+					"isSigner": false
+				},
+				{
+					"name": "perpMarket",
+					"isMut": true,
+					"isSigner": false
+				}
+			],
+			"args": [
+				{
+					"name": "curveUpdateIntensity",
+					"type": "u8"
+				}
+			]
+		},
+		{
+			"name": "updateLpCooldownTime",
+			"accounts": [
+				{
+					"name": "admin",
+					"isMut": false,
+					"isSigner": true
+				},
+				{
+					"name": "state",
+					"isMut": true,
+					"isSigner": false
+				}
+			],
+			"args": [
+				{
+					"name": "lpCooldownTime",
+					"type": "u64"
+				}
+			]
+		},
+		{
+			"name": "updatePerpFeeStructure",
+			"accounts": [
+				{
+					"name": "admin",
+					"isMut": false,
+					"isSigner": true
+				},
+				{
+					"name": "state",
+					"isMut": true,
+					"isSigner": false
+				}
+			],
+			"args": [
+				{
+					"name": "feeStructure",
+					"type": {
+						"defined": "FeeStructure"
+					}
+				}
+			]
+		},
+		{
+			"name": "updateSpotFeeStructure",
+			"accounts": [
+				{
+					"name": "admin",
+					"isMut": false,
+					"isSigner": true
+				},
+				{
+					"name": "state",
+					"isMut": true,
+					"isSigner": false
+				}
+			],
+			"args": [
+				{
+					"name": "feeStructure",
+					"type": {
+						"defined": "FeeStructure"
+					}
+				}
+			]
+		},
+		{
+			"name": "updateOracleGuardRails",
+			"accounts": [
+				{
+					"name": "admin",
+					"isMut": false,
+					"isSigner": true
+				},
+				{
+					"name": "state",
+					"isMut": true,
+					"isSigner": false
+				}
+			],
+			"args": [
+				{
+					"name": "oracleGuardRails",
+					"type": {
+						"defined": "OracleGuardRails"
+					}
+				}
+			]
+		},
+		{
+			"name": "updateStateSettlementDuration",
+			"accounts": [
+				{
+					"name": "admin",
+					"isMut": false,
+					"isSigner": true
+				},
+				{
+					"name": "state",
+					"isMut": true,
+					"isSigner": false
+				}
+			],
+			"args": [
+				{
+					"name": "settlementDuration",
+					"type": "u16"
+				}
+			]
+		},
+		{
+			"name": "updatePerpMarketOracle",
+			"accounts": [
+				{
+					"name": "state",
+					"isMut": false,
+					"isSigner": false
+				},
+				{
+					"name": "perpMarket",
+					"isMut": true,
+					"isSigner": false
+				},
+				{
+					"name": "oracle",
+					"isMut": false,
+					"isSigner": false
+				},
+				{
+					"name": "admin",
+					"isMut": false,
+					"isSigner": true
+				}
+			],
+			"args": [
+				{
+					"name": "oracle",
+					"type": "publicKey"
+				},
+				{
+					"name": "oracleSource",
+					"type": {
+						"defined": "OracleSource"
+					}
+				}
+			]
+		},
+		{
+			"name": "updatePerpMarketBaseSpread",
+			"accounts": [
+				{
+					"name": "admin",
+					"isMut": false,
+					"isSigner": true
+				},
+				{
+					"name": "state",
+					"isMut": false,
+					"isSigner": false
+				},
+				{
+					"name": "perpMarket",
+					"isMut": true,
+					"isSigner": false
+				}
+			],
+			"args": [
+				{
+					"name": "baseSpread",
+					"type": "u32"
+				}
+			]
+		},
+		{
+			"name": "updateAmmJitIntensity",
+			"accounts": [
+				{
+					"name": "admin",
+					"isMut": false,
+					"isSigner": true
+				},
+				{
+					"name": "state",
+					"isMut": false,
+					"isSigner": false
+				},
+				{
+					"name": "perpMarket",
+					"isMut": true,
+					"isSigner": false
+				}
+			],
+			"args": [
+				{
+					"name": "ammJitIntensity",
+					"type": "u8"
+				}
+			]
+		},
+		{
+			"name": "updatePerpMarketMaxSpread",
+			"accounts": [
+				{
+					"name": "admin",
+					"isMut": false,
+					"isSigner": true
+				},
+				{
+					"name": "state",
+					"isMut": false,
+					"isSigner": false
+				},
+				{
+					"name": "perpMarket",
+					"isMut": true,
+					"isSigner": false
+				}
+			],
+			"args": [
+				{
+					"name": "maxSpread",
+					"type": "u32"
+				}
+			]
+		},
+		{
+			"name": "updatePerpMarketStepSizeAndTickSize",
+			"accounts": [
+				{
+					"name": "admin",
+					"isMut": false,
+					"isSigner": true
+				},
+				{
+					"name": "state",
+					"isMut": false,
+					"isSigner": false
+				},
+				{
+					"name": "perpMarket",
+					"isMut": true,
+					"isSigner": false
+				}
+			],
+			"args": [
+				{
+					"name": "stepSize",
+					"type": "u64"
+				},
+				{
+					"name": "tickSize",
+					"type": "u64"
+				}
+			]
+		},
+		{
+			"name": "updatePerpMarketName",
+			"accounts": [
+				{
+					"name": "admin",
+					"isMut": false,
+					"isSigner": true
+				},
+				{
+					"name": "state",
+					"isMut": false,
+					"isSigner": false
+				},
+				{
+					"name": "perpMarket",
+					"isMut": true,
+					"isSigner": false
+				}
+			],
+			"args": [
+				{
+					"name": "name",
+					"type": {
+						"array": ["u8", 32]
+					}
+				}
+			]
+		},
+		{
+			"name": "updatePerpMarketMinOrderSize",
+			"accounts": [
+				{
+					"name": "admin",
+					"isMut": false,
+					"isSigner": true
+				},
+				{
+					"name": "state",
+					"isMut": false,
+					"isSigner": false
+				},
+				{
+					"name": "perpMarket",
+					"isMut": true,
+					"isSigner": false
+				}
+			],
+			"args": [
+				{
+					"name": "orderSize",
+					"type": "u64"
+				}
+			]
+		},
+		{
+			"name": "updatePerpMarketMaxSlippageRatio",
+			"accounts": [
+				{
+					"name": "admin",
+					"isMut": false,
+					"isSigner": true
+				},
+				{
+					"name": "state",
+					"isMut": false,
+					"isSigner": false
+				},
+				{
+					"name": "perpMarket",
+					"isMut": true,
+					"isSigner": false
+				}
+			],
+			"args": [
+				{
+					"name": "maxSlippageRatio",
+					"type": "u16"
+				}
+			]
+		},
+		{
+			"name": "updatePerpMarketMaxFillReserveFraction",
+			"accounts": [
+				{
+					"name": "admin",
+					"isMut": false,
+					"isSigner": true
+				},
+				{
+					"name": "state",
+					"isMut": false,
+					"isSigner": false
+				},
+				{
+					"name": "perpMarket",
+					"isMut": true,
+					"isSigner": false
+				}
+			],
+			"args": [
+				{
+					"name": "maxFillReserveFraction",
+					"type": "u16"
+				}
+			]
+		},
+		{
+			"name": "updatePerpMarketMaxOpenInterest",
+			"accounts": [
+				{
+					"name": "admin",
+					"isMut": false,
+					"isSigner": true
+				},
+				{
+					"name": "state",
+					"isMut": false,
+					"isSigner": false
+				},
+				{
+					"name": "perpMarket",
+					"isMut": true,
+					"isSigner": false
+				}
+			],
+			"args": [
+				{
+					"name": "maxOpenInterest",
+					"type": "u128"
+				}
+			]
+		},
+		{
+			"name": "updateAdmin",
+			"accounts": [
+				{
+					"name": "admin",
+					"isMut": false,
+					"isSigner": true
+				},
+				{
+					"name": "state",
+					"isMut": true,
+					"isSigner": false
+				}
+			],
+			"args": [
+				{
+					"name": "admin",
+					"type": "publicKey"
+				}
+			]
+		},
+		{
+			"name": "updateWhitelistMint",
+			"accounts": [
+				{
+					"name": "admin",
+					"isMut": false,
+					"isSigner": true
+				},
+				{
+					"name": "state",
+					"isMut": true,
+					"isSigner": false
+				}
+			],
+			"args": [
+				{
+					"name": "whitelistMint",
+					"type": "publicKey"
+				}
+			]
+		},
+		{
+			"name": "updateDiscountMint",
+			"accounts": [
+				{
+					"name": "admin",
+					"isMut": false,
+					"isSigner": true
+				},
+				{
+					"name": "state",
+					"isMut": true,
+					"isSigner": false
+				}
+			],
+			"args": [
+				{
+					"name": "discountMint",
+					"type": "publicKey"
+				}
+			]
+		},
+		{
+			"name": "updateExchangeStatus",
+			"accounts": [
+				{
+					"name": "admin",
+					"isMut": false,
+					"isSigner": true
+				},
+				{
+					"name": "state",
+					"isMut": true,
+					"isSigner": false
+				}
+			],
+			"args": [
+				{
+					"name": "exchangeStatus",
+					"type": {
+						"defined": "ExchangeStatus"
+					}
+				}
+			]
+		},
+		{
+			"name": "updatePerpAuctionDuration",
+			"accounts": [
+				{
+					"name": "admin",
+					"isMut": false,
+					"isSigner": true
+				},
+				{
+					"name": "state",
+					"isMut": true,
+					"isSigner": false
+				}
+			],
+			"args": [
+				{
+					"name": "minPerpAuctionDuration",
+					"type": "u8"
+				}
+			]
+		},
+		{
+			"name": "updateSpotAuctionDuration",
+			"accounts": [
+				{
+					"name": "admin",
+					"isMut": false,
+					"isSigner": true
+				},
+				{
+					"name": "state",
+					"isMut": true,
+					"isSigner": false
+				}
+			],
+			"args": [
+				{
+					"name": "defaultSpotAuctionDuration",
+					"type": "u8"
+				}
+			]
+		},
+		{
+			"name": "adminRemoveInsuranceFundStake",
+			"accounts": [
+				{
+					"name": "admin",
+					"isMut": false,
+					"isSigner": true
+				},
+				{
+					"name": "state",
+					"isMut": false,
+					"isSigner": false
+				},
+				{
+					"name": "spotMarket",
+					"isMut": false,
+					"isSigner": false
+				},
+				{
+					"name": "insuranceFundVault",
+					"isMut": true,
+					"isSigner": false
+				},
+				{
+					"name": "driftSigner",
+					"isMut": false,
+					"isSigner": false
+				},
+				{
+					"name": "adminTokenAccount",
+					"isMut": true,
+					"isSigner": false
+				},
+				{
+					"name": "tokenProgram",
+					"isMut": false,
+					"isSigner": false
+				}
+			],
+			"args": [
+				{
+					"name": "marketIndex",
+					"type": "u16"
+				},
+				{
+					"name": "amount",
+					"type": "u64"
+				}
+			]
+		}
+	],
+	"accounts": [
+		{
+			"name": "InsuranceFundStake",
+			"type": {
+				"kind": "struct",
+				"fields": [
+					{
+						"name": "authority",
+						"type": "publicKey"
+					},
+					{
+						"name": "ifShares",
+						"type": "u128"
+					},
+					{
+						"name": "lastWithdrawRequestShares",
+						"type": "u128"
+					},
+					{
+						"name": "ifBase",
+						"type": "u128"
+					},
+					{
+						"name": "lastValidTs",
+						"type": "i64"
+					},
+					{
+						"name": "lastWithdrawRequestValue",
+						"type": "u64"
+					},
+					{
+						"name": "lastWithdrawRequestTs",
+						"type": "i64"
+					},
+					{
+						"name": "marketIndex",
+						"type": "u16"
+					},
+					{
+						"name": "costBasis",
+						"type": "i64"
+					},
+					{
+						"name": "padding",
+						"type": {
+							"array": ["u8", 6]
+						}
+					}
+				]
+			}
+		},
+		{
+			"name": "PerpMarket",
+			"type": {
+				"kind": "struct",
+				"fields": [
+					{
+						"name": "pubkey",
+						"type": "publicKey"
+					},
+					{
+						"name": "amm",
+						"type": {
+							"defined": "AMM"
+						}
+					},
+					{
+						"name": "pnlPool",
+						"type": {
+							"defined": "PoolBalance"
+						}
+					},
+					{
+						"name": "name",
+						"type": {
+							"array": ["u8", 32]
+						}
+					},
+					{
+						"name": "insuranceClaim",
+						"type": {
+							"defined": "InsuranceClaim"
+						}
+					},
+					{
+						"name": "unrealizedPnlMaxImbalance",
+						"type": "u64"
+					},
+					{
+						"name": "expiryTs",
+						"type": "i64"
+					},
+					{
+						"name": "expiryPrice",
+						"type": "i64"
+					},
+					{
+						"name": "nextFillRecordId",
+						"type": "u64"
+					},
+					{
+						"name": "nextFundingRateRecordId",
+						"type": "u64"
+					},
+					{
+						"name": "nextCurveRecordId",
+						"type": "u64"
+					},
+					{
+						"name": "imfFactor",
+						"type": "u32"
+					},
+					{
+						"name": "unrealizedPnlImfFactor",
+						"type": "u32"
+					},
+					{
+						"name": "liquidatorFee",
+						"type": "u32"
+					},
+					{
+						"name": "ifLiquidationFee",
+						"type": "u32"
+					},
+					{
+						"name": "marginRatioInitial",
+						"type": "u32"
+					},
+					{
+						"name": "marginRatioMaintenance",
+						"type": "u32"
+					},
+					{
+						"name": "unrealizedPnlInitialAssetWeight",
+						"type": "u32"
+					},
+					{
+						"name": "unrealizedPnlMaintenanceAssetWeight",
+						"type": "u32"
+					},
+					{
+						"name": "numberOfUsersWithBase",
+						"type": "u32"
+					},
+					{
+						"name": "numberOfUsers",
+						"type": "u32"
+					},
+					{
+						"name": "marketIndex",
+						"type": "u16"
+					},
+					{
+						"name": "status",
+						"type": {
+							"defined": "MarketStatus"
+						}
+					},
+					{
+						"name": "contractType",
+						"type": {
+							"defined": "ContractType"
+						}
+					},
+					{
+						"name": "contractTier",
+						"type": {
+							"defined": "ContractTier"
+						}
+					},
+					{
+						"name": "padding",
+						"type": {
+							"array": ["u8", 3]
+						}
+					}
+				]
+			}
+		},
+		{
+			"name": "SpotMarket",
+			"type": {
+				"kind": "struct",
+				"fields": [
+					{
+						"name": "pubkey",
+						"type": "publicKey"
+					},
+					{
+						"name": "oracle",
+						"type": "publicKey"
+					},
+					{
+						"name": "mint",
+						"type": "publicKey"
+					},
+					{
+						"name": "vault",
+						"type": "publicKey"
+					},
+					{
+						"name": "name",
+						"type": {
+							"array": ["u8", 32]
+						}
+					},
+					{
+						"name": "historicalOracleData",
+						"type": {
+							"defined": "HistoricalOracleData"
+						}
+					},
+					{
+						"name": "historicalIndexData",
+						"type": {
+							"defined": "HistoricalIndexData"
+						}
+					},
+					{
+						"name": "revenuePool",
+						"type": {
+							"defined": "PoolBalance"
+						}
+					},
+					{
+						"name": "spotFeePool",
+						"type": {
+							"defined": "PoolBalance"
+						}
+					},
+					{
+						"name": "insuranceFund",
+						"type": {
+							"defined": "InsuranceFund"
+						}
+					},
+					{
+						"name": "totalSpotFee",
+						"type": "u128"
+					},
+					{
+						"name": "depositBalance",
+						"type": "u128"
+					},
+					{
+						"name": "borrowBalance",
+						"type": "u128"
+					},
+					{
+						"name": "cumulativeDepositInterest",
+						"type": "u128"
+					},
+					{
+						"name": "cumulativeBorrowInterest",
+						"type": "u128"
+					},
+					{
+						"name": "withdrawGuardThreshold",
+						"type": "u64"
+					},
+					{
+						"name": "maxTokenDeposits",
+						"type": "u64"
+					},
+					{
+						"name": "depositTokenTwap",
+						"type": "u64"
+					},
+					{
+						"name": "borrowTokenTwap",
+						"type": "u64"
+					},
+					{
+						"name": "utilizationTwap",
+						"type": "u64"
+					},
+					{
+						"name": "lastInterestTs",
+						"type": "u64"
+					},
+					{
+						"name": "lastTwapTs",
+						"type": "u64"
+					},
+					{
+						"name": "expiryTs",
+						"type": "i64"
+					},
+					{
+						"name": "orderStepSize",
+						"type": "u64"
+					},
+					{
+						"name": "orderTickSize",
+						"type": "u64"
+					},
+					{
+						"name": "minOrderSize",
+						"type": "u64"
+					},
+					{
+						"name": "maxPositionSize",
+						"type": "u64"
+					},
+					{
+						"name": "nextFillRecordId",
+						"type": "u64"
+					},
+					{
+						"name": "nextDepositRecordId",
+						"type": "u64"
+					},
+					{
+						"name": "initialAssetWeight",
+						"type": "u32"
+					},
+					{
+						"name": "maintenanceAssetWeight",
+						"type": "u32"
+					},
+					{
+						"name": "initialLiabilityWeight",
+						"type": "u32"
+					},
+					{
+						"name": "maintenanceLiabilityWeight",
+						"type": "u32"
+					},
+					{
+						"name": "imfFactor",
+						"type": "u32"
+					},
+					{
+						"name": "liquidatorFee",
+						"type": "u32"
+					},
+					{
+						"name": "ifLiquidationFee",
+						"type": "u32"
+					},
+					{
+						"name": "optimalUtilization",
+						"type": "u32"
+					},
+					{
+						"name": "optimalBorrowRate",
+						"type": "u32"
+					},
+					{
+						"name": "maxBorrowRate",
+						"type": "u32"
+					},
+					{
+						"name": "decimals",
+						"type": "u32"
+					},
+					{
+						"name": "marketIndex",
+						"type": "u16"
+					},
+					{
+						"name": "ordersEnabled",
+						"type": "bool"
+					},
+					{
+						"name": "oracleSource",
+						"type": {
+							"defined": "OracleSource"
+						}
+					},
+					{
+						"name": "status",
+						"type": {
+							"defined": "MarketStatus"
+						}
+					},
+					{
+						"name": "assetTier",
+						"type": {
+							"defined": "AssetTier"
+						}
+					},
+					{
+						"name": "padding",
+						"type": {
+							"array": ["u8", 6]
+						}
+					}
+				]
+			}
+		},
+		{
+			"name": "SerumV3FulfillmentConfig",
+			"type": {
+				"kind": "struct",
+				"fields": [
+					{
+						"name": "pubkey",
+						"type": "publicKey"
+					},
+					{
+						"name": "serumProgramId",
+						"type": "publicKey"
+					},
+					{
+						"name": "serumMarket",
+						"type": "publicKey"
+					},
+					{
+						"name": "serumRequestQueue",
+						"type": "publicKey"
+					},
+					{
+						"name": "serumEventQueue",
+						"type": "publicKey"
+					},
+					{
+						"name": "serumBids",
+						"type": "publicKey"
+					},
+					{
+						"name": "serumAsks",
+						"type": "publicKey"
+					},
+					{
+						"name": "serumBaseVault",
+						"type": "publicKey"
+					},
+					{
+						"name": "serumQuoteVault",
+						"type": "publicKey"
+					},
+					{
+						"name": "serumOpenOrders",
+						"type": "publicKey"
+					},
+					{
+						"name": "serumSignerNonce",
+						"type": "u64"
+					},
+					{
+						"name": "marketIndex",
+						"type": "u16"
+					},
+					{
+						"name": "fulfillmentType",
+						"type": {
+							"defined": "SpotFulfillmentType"
+						}
+					},
+					{
+						"name": "status",
+						"type": {
+							"defined": "SpotFulfillmentStatus"
+						}
+					},
+					{
+						"name": "padding",
+						"type": {
+							"array": ["u8", 4]
+						}
+					}
+				]
+			}
+		},
+		{
+			"name": "State",
+			"type": {
+				"kind": "struct",
+				"fields": [
+					{
+						"name": "admin",
+						"type": "publicKey"
+					},
+					{
+						"name": "whitelistMint",
+						"type": "publicKey"
+					},
+					{
+						"name": "discountMint",
+						"type": "publicKey"
+					},
+					{
+						"name": "signer",
+						"type": "publicKey"
+					},
+					{
+						"name": "srmVault",
+						"type": "publicKey"
+					},
+					{
+						"name": "perpFeeStructure",
+						"type": {
+							"defined": "FeeStructure"
+						}
+					},
+					{
+						"name": "spotFeeStructure",
+						"type": {
+							"defined": "FeeStructure"
+						}
+					},
+					{
+						"name": "oracleGuardRails",
+						"type": {
+							"defined": "OracleGuardRails"
+						}
+					},
+					{
+						"name": "numberOfAuthorities",
+						"type": "u64"
+					},
+					{
+						"name": "lpCooldownTime",
+						"type": "u64"
+					},
+					{
+						"name": "liquidationMarginBufferRatio",
+						"type": "u32"
+					},
+					{
+						"name": "settlementDuration",
+						"type": "u16"
+					},
+					{
+						"name": "numberOfMarkets",
+						"type": "u16"
+					},
+					{
+						"name": "numberOfSpotMarkets",
+						"type": "u16"
+					},
+					{
+						"name": "signerNonce",
+						"type": "u8"
+					},
+					{
+						"name": "minPerpAuctionDuration",
+						"type": "u8"
+					},
+					{
+						"name": "defaultMarketOrderTimeInForce",
+						"type": "u8"
+					},
+					{
+						"name": "defaultSpotAuctionDuration",
+						"type": "u8"
+					},
+					{
+						"name": "exchangeStatus",
+						"type": {
+							"defined": "ExchangeStatus"
+						}
+					},
+					{
+						"name": "padding",
+						"type": {
+							"array": ["u8", 1]
+						}
+					}
+				]
+			}
+		},
+		{
+			"name": "User",
+			"type": {
+				"kind": "struct",
+				"fields": [
+					{
+						"name": "authority",
+						"type": "publicKey"
+					},
+					{
+						"name": "delegate",
+						"type": "publicKey"
+					},
+					{
+						"name": "name",
+						"type": {
+							"array": ["u8", 32]
+						}
+					},
+					{
+						"name": "spotPositions",
+						"type": {
+							"array": [
+								{
+									"defined": "SpotPosition"
+								},
+								8
+							]
+						}
+					},
+					{
+						"name": "perpPositions",
+						"type": {
+							"array": [
+								{
+									"defined": "PerpPosition"
+								},
+								8
+							]
+						}
+					},
+					{
+						"name": "orders",
+						"type": {
+							"array": [
+								{
+									"defined": "Order"
+								},
+								32
+							]
+						}
+					},
+					{
+						"name": "lastAddPerpLpSharesTs",
+						"type": "i64"
+					},
+					{
+						"name": "totalDeposits",
+						"type": "u64"
+					},
+					{
+						"name": "totalWithdraws",
+						"type": "u64"
+					},
+					{
+						"name": "settledPerpPnl",
+						"type": "i64"
+					},
+					{
+						"name": "cumulativeSpotFees",
+						"type": "i64"
+					},
+					{
+						"name": "cumulativePerpFunding",
+						"type": "i64"
+					},
+					{
+						"name": "nextOrderId",
+						"type": "u32"
+					},
+					{
+						"name": "maxMarginRatio",
+						"type": "u32"
+					},
+					{
+						"name": "nextLiquidationId",
+						"type": "u16"
+					},
+					{
+						"name": "subAccountId",
+						"type": "u16"
+					},
+					{
+						"name": "isBeingLiquidated",
+						"type": "bool"
+					},
+					{
+						"name": "isBankrupt",
+						"type": "bool"
+					},
+					{
+						"name": "isMarginTradingEnabled",
+						"type": "bool"
+					},
+					{
+						"name": "padding",
+						"type": {
+							"array": ["u8", 1]
+						}
+					}
+				]
+			}
+		},
+		{
+			"name": "UserStats",
+			"type": {
+				"kind": "struct",
+				"fields": [
+					{
+						"name": "authority",
+						"type": "publicKey"
+					},
+					{
+						"name": "referrer",
+						"type": "publicKey"
+					},
+					{
+						"name": "fees",
+						"type": {
+							"defined": "UserFees"
+						}
+					},
+					{
+						"name": "nextEpochTs",
+						"type": "i64"
+					},
+					{
+						"name": "makerVolume30d",
+						"type": "u64"
+					},
+					{
+						"name": "takerVolume30d",
+						"type": "u64"
+					},
+					{
+						"name": "fillerVolume30d",
+						"type": "u64"
+					},
+					{
+						"name": "lastMakerVolume30dTs",
+						"type": "i64"
+					},
+					{
+						"name": "lastTakerVolume30dTs",
+						"type": "i64"
+					},
+					{
+						"name": "lastFillerVolume30dTs",
+						"type": "i64"
+					},
+					{
+						"name": "ifStakedQuoteAssetAmount",
+						"type": "u64"
+					},
+					{
+						"name": "numberOfSubAccounts",
+						"type": "u16"
+					},
+					{
+						"name": "maxSubAccountId",
+						"type": "u16"
+					},
+					{
+						"name": "isReferrer",
+						"type": "bool"
+					},
+					{
+						"name": "padding",
+						"type": {
+							"array": ["u8", 3]
+						}
+					}
+				]
+			}
+		}
+	],
+	"types": [
+		{
+			"name": "OrderParams",
+			"type": {
+				"kind": "struct",
+				"fields": [
+					{
+						"name": "orderType",
+						"type": {
+							"defined": "OrderType"
+						}
+					},
+					{
+						"name": "marketType",
+						"type": {
+							"defined": "MarketType"
+						}
+					},
+					{
+						"name": "direction",
+						"type": {
+							"defined": "PositionDirection"
+						}
+					},
+					{
+						"name": "userOrderId",
+						"type": "u8"
+					},
+					{
+						"name": "baseAssetAmount",
+						"type": "u64"
+					},
+					{
+						"name": "price",
+						"type": "u64"
+					},
+					{
+						"name": "marketIndex",
+						"type": "u16"
+					},
+					{
+						"name": "reduceOnly",
+						"type": "bool"
+					},
+					{
+						"name": "postOnly",
+						"type": "bool"
+					},
+					{
+						"name": "immediateOrCancel",
+						"type": "bool"
+					},
+					{
+						"name": "maxTs",
+						"type": {
+							"option": "i64"
+						}
+					},
+					{
+						"name": "triggerPrice",
+						"type": {
+							"option": "u64"
+						}
+					},
+					{
+						"name": "triggerCondition",
+						"type": {
+							"defined": "OrderTriggerCondition"
+						}
+					},
+					{
+						"name": "oraclePriceOffset",
+						"type": {
+							"option": "i32"
+						}
+					},
+					{
+						"name": "auctionDuration",
+						"type": {
+							"option": "u8"
+						}
+					},
+					{
+						"name": "auctionStartPrice",
+						"type": {
+							"option": "u64"
+						}
+					},
+					{
+						"name": "auctionEndPrice",
+						"type": {
+							"option": "u64"
+						}
+					}
+				]
+			}
+		},
+		{
+			"name": "LiquidatePerpRecord",
+			"type": {
+				"kind": "struct",
+				"fields": [
+					{
+						"name": "marketIndex",
+						"type": "u16"
+					},
+					{
+						"name": "oraclePrice",
+						"type": "i64"
+					},
+					{
+						"name": "baseAssetAmount",
+						"type": "i64"
+					},
+					{
+						"name": "quoteAssetAmount",
+						"type": "i64"
+					},
+					{
+						"name": "lpShares",
+						"type": "u64"
+					},
+					{
+						"name": "fillRecordId",
+						"type": "u64"
+					},
+					{
+						"name": "userOrderId",
+						"type": "u32"
+					},
+					{
+						"name": "liquidatorOrderId",
+						"type": "u32"
+					},
+					{
+						"name": "ifFee",
+						"type": "u64"
+					}
+				]
+			}
+		},
+		{
+			"name": "LiquidateSpotRecord",
+			"type": {
+				"kind": "struct",
+				"fields": [
+					{
+						"name": "assetMarketIndex",
+						"type": "u16"
+					},
+					{
+						"name": "assetPrice",
+						"type": "i64"
+					},
+					{
+						"name": "assetTransfer",
+						"type": "u128"
+					},
+					{
+						"name": "liabilityMarketIndex",
+						"type": "u16"
+					},
+					{
+						"name": "liabilityPrice",
+						"type": "i64"
+					},
+					{
+						"name": "liabilityTransfer",
+						"type": "u128"
+					},
+					{
+						"name": "ifFee",
+						"type": "u64"
+					}
+				]
+			}
+		},
+		{
+			"name": "LiquidateBorrowForPerpPnlRecord",
+			"type": {
+				"kind": "struct",
+				"fields": [
+					{
+						"name": "perpMarketIndex",
+						"type": "u16"
+					},
+					{
+						"name": "marketOraclePrice",
+						"type": "i64"
+					},
+					{
+						"name": "pnlTransfer",
+						"type": "u128"
+					},
+					{
+						"name": "liabilityMarketIndex",
+						"type": "u16"
+					},
+					{
+						"name": "liabilityPrice",
+						"type": "i64"
+					},
+					{
+						"name": "liabilityTransfer",
+						"type": "u128"
+					}
+				]
+			}
+		},
+		{
+			"name": "LiquidatePerpPnlForDepositRecord",
+			"type": {
+				"kind": "struct",
+				"fields": [
+					{
+						"name": "perpMarketIndex",
+						"type": "u16"
+					},
+					{
+						"name": "marketOraclePrice",
+						"type": "i64"
+					},
+					{
+						"name": "pnlTransfer",
+						"type": "u128"
+					},
+					{
+						"name": "assetMarketIndex",
+						"type": "u16"
+					},
+					{
+						"name": "assetPrice",
+						"type": "i64"
+					},
+					{
+						"name": "assetTransfer",
+						"type": "u128"
+					}
+				]
+			}
+		},
+		{
+			"name": "PerpBankruptcyRecord",
+			"type": {
+				"kind": "struct",
+				"fields": [
+					{
+						"name": "marketIndex",
+						"type": "u16"
+					},
+					{
+						"name": "pnl",
+						"type": "i128"
+					},
+					{
+						"name": "ifPayment",
+						"type": "u128"
+					},
+					{
+						"name": "clawbackUser",
+						"type": {
+							"option": "publicKey"
+						}
+					},
+					{
+						"name": "clawbackUserPayment",
+						"type": {
+							"option": "u128"
+						}
+					},
+					{
+						"name": "cumulativeFundingRateDelta",
+						"type": "i128"
+					}
+				]
+			}
+		},
+		{
+			"name": "SpotBankruptcyRecord",
+			"type": {
+				"kind": "struct",
+				"fields": [
+					{
+						"name": "marketIndex",
+						"type": "u16"
+					},
+					{
+						"name": "borrowAmount",
+						"type": "u128"
+					},
+					{
+						"name": "ifPayment",
+						"type": "u128"
+					},
+					{
+						"name": "cumulativeDepositInterestDelta",
+						"type": "u128"
+					}
+				]
+			}
+		},
+		{
+			"name": "HistoricalOracleData",
+			"type": {
+				"kind": "struct",
+				"fields": [
+					{
+						"name": "lastOraclePrice",
+						"type": "i64"
+					},
+					{
+						"name": "lastOracleConf",
+						"type": "u64"
+					},
+					{
+						"name": "lastOracleDelay",
+						"type": "i64"
+					},
+					{
+						"name": "lastOraclePriceTwap",
+						"type": "i64"
+					},
+					{
+						"name": "lastOraclePriceTwap5min",
+						"type": "i64"
+					},
+					{
+						"name": "lastOraclePriceTwapTs",
+						"type": "i64"
+					}
+				]
+			}
+		},
+		{
+			"name": "HistoricalIndexData",
+			"type": {
+				"kind": "struct",
+				"fields": [
+					{
+						"name": "lastIndexBidPrice",
+						"type": "u64"
+					},
+					{
+						"name": "lastIndexAskPrice",
+						"type": "u64"
+					},
+					{
+						"name": "lastIndexPriceTwap",
+						"type": "u64"
+					},
+					{
+						"name": "lastIndexPriceTwap5min",
+						"type": "u64"
+					},
+					{
+						"name": "lastIndexPriceTwapTs",
+						"type": "i64"
+					}
+				]
+			}
+		},
+		{
+			"name": "InsuranceClaim",
+			"type": {
+				"kind": "struct",
+				"fields": [
+					{
+						"name": "revenueWithdrawSinceLastSettle",
+						"type": "u64"
+					},
+					{
+						"name": "maxRevenueWithdrawPerPeriod",
+						"type": "u64"
+					},
+					{
+						"name": "quoteMaxInsurance",
+						"type": "u64"
+					},
+					{
+						"name": "quoteSettledInsurance",
+						"type": "u64"
+					},
+					{
+						"name": "lastRevenueWithdrawTs",
+						"type": "i64"
+					}
+				]
+			}
+		},
+		{
+			"name": "PoolBalance",
+			"type": {
+				"kind": "struct",
+				"fields": [
+					{
+						"name": "scaledBalance",
+						"type": "u128"
+					},
+					{
+						"name": "marketIndex",
+						"type": "u16"
+					},
+					{
+						"name": "padding",
+						"type": {
+							"array": ["u8", 6]
+						}
+					}
+				]
+			}
+		},
+		{
+			"name": "AMM",
+			"type": {
+				"kind": "struct",
+				"fields": [
+					{
+						"name": "oracle",
+						"type": "publicKey"
+					},
+					{
+						"name": "historicalOracleData",
+						"type": {
+							"defined": "HistoricalOracleData"
+						}
+					},
+					{
+						"name": "baseAssetAmountPerLp",
+						"type": "i128"
+					},
+					{
+						"name": "quoteAssetAmountPerLp",
+						"type": "i128"
+					},
+					{
+						"name": "feePool",
+						"type": {
+							"defined": "PoolBalance"
+						}
+					},
+					{
+						"name": "baseAssetReserve",
+						"type": "u128"
+					},
+					{
+						"name": "quoteAssetReserve",
+						"type": "u128"
+					},
+					{
+						"name": "concentrationCoef",
+						"type": "u128"
+					},
+					{
+						"name": "minBaseAssetReserve",
+						"type": "u128"
+					},
+					{
+						"name": "maxBaseAssetReserve",
+						"type": "u128"
+					},
+					{
+						"name": "sqrtK",
+						"type": "u128"
+					},
+					{
+						"name": "pegMultiplier",
+						"type": "u128"
+					},
+					{
+						"name": "terminalQuoteAssetReserve",
+						"type": "u128"
+					},
+					{
+						"name": "baseAssetAmountLong",
+						"type": "i128"
+					},
+					{
+						"name": "baseAssetAmountShort",
+						"type": "i128"
+					},
+					{
+						"name": "baseAssetAmountWithAmm",
+						"type": "i128"
+					},
+					{
+						"name": "baseAssetAmountWithUnsettledLp",
+						"type": "i128"
+					},
+					{
+						"name": "maxOpenInterest",
+						"type": "u128"
+					},
+					{
+						"name": "quoteAssetAmount",
+						"type": "i128"
+					},
+					{
+						"name": "quoteEntryAmountLong",
+						"type": "i128"
+					},
+					{
+						"name": "quoteEntryAmountShort",
+						"type": "i128"
+					},
+					{
+						"name": "quoteBreakEvenAmountLong",
+						"type": "i128"
+					},
+					{
+						"name": "quoteBreakEvenAmountShort",
+						"type": "i128"
+					},
+					{
+						"name": "userLpShares",
+						"type": "u128"
+					},
+					{
+						"name": "lastFundingRate",
+						"type": "i64"
+					},
+					{
+						"name": "lastFundingRateLong",
+						"type": "i64"
+					},
+					{
+						"name": "lastFundingRateShort",
+						"type": "i64"
+					},
+					{
+						"name": "last24hAvgFundingRate",
+						"type": "i64"
+					},
+					{
+						"name": "totalFee",
+						"type": "i128"
+					},
+					{
+						"name": "totalMmFee",
+						"type": "i128"
+					},
+					{
+						"name": "totalExchangeFee",
+						"type": "u128"
+					},
+					{
+						"name": "totalFeeMinusDistributions",
+						"type": "i128"
+					},
+					{
+						"name": "totalFeeWithdrawn",
+						"type": "u128"
+					},
+					{
+						"name": "totalLiquidationFee",
+						"type": "u128"
+					},
+					{
+						"name": "cumulativeFundingRateLong",
+						"type": "i128"
+					},
+					{
+						"name": "cumulativeFundingRateShort",
+						"type": "i128"
+					},
+					{
+						"name": "cumulativeSocialLoss",
+						"type": "i128"
+					},
+					{
+						"name": "askBaseAssetReserve",
+						"type": "u128"
+					},
+					{
+						"name": "askQuoteAssetReserve",
+						"type": "u128"
+					},
+					{
+						"name": "bidBaseAssetReserve",
+						"type": "u128"
+					},
+					{
+						"name": "bidQuoteAssetReserve",
+						"type": "u128"
+					},
+					{
+						"name": "lastOracleNormalisedPrice",
+						"type": "i64"
+					},
+					{
+						"name": "lastOracleReservePriceSpreadPct",
+						"type": "i64"
+					},
+					{
+						"name": "lastBidPriceTwap",
+						"type": "u64"
+					},
+					{
+						"name": "lastAskPriceTwap",
+						"type": "u64"
+					},
+					{
+						"name": "lastMarkPriceTwap",
+						"type": "u64"
+					},
+					{
+						"name": "lastMarkPriceTwap5min",
+						"type": "u64"
+					},
+					{
+						"name": "lastUpdateSlot",
+						"type": "u64"
+					},
+					{
+						"name": "lastOracleConfPct",
+						"type": "u64"
+					},
+					{
+						"name": "netRevenueSinceLastFunding",
+						"type": "i64"
+					},
+					{
+						"name": "lastFundingRateTs",
+						"type": "i64"
+					},
+					{
+						"name": "fundingPeriod",
+						"type": "i64"
+					},
+					{
+						"name": "orderStepSize",
+						"type": "u64"
+					},
+					{
+						"name": "orderTickSize",
+						"type": "u64"
+					},
+					{
+						"name": "minOrderSize",
+						"type": "u64"
+					},
+					{
+						"name": "maxPositionSize",
+						"type": "u64"
+					},
+					{
+						"name": "volume24h",
+						"type": "u64"
+					},
+					{
+						"name": "longIntensityVolume",
+						"type": "u64"
+					},
+					{
+						"name": "shortIntensityVolume",
+						"type": "u64"
+					},
+					{
+						"name": "lastTradeTs",
+						"type": "i64"
+					},
+					{
+						"name": "markStd",
+						"type": "u64"
+					},
+					{
+						"name": "lastMarkPriceTwapTs",
+						"type": "i64"
+					},
+					{
+						"name": "baseSpread",
+						"type": "u32"
+					},
+					{
+						"name": "maxSpread",
+						"type": "u32"
+					},
+					{
+						"name": "longSpread",
+						"type": "u32"
+					},
+					{
+						"name": "shortSpread",
+						"type": "u32"
+					},
+					{
+						"name": "longIntensityCount",
+						"type": "u32"
+					},
+					{
+						"name": "shortIntensityCount",
+						"type": "u32"
+					},
+					{
+						"name": "maxFillReserveFraction",
+						"type": "u16"
+					},
+					{
+						"name": "maxSlippageRatio",
+						"type": "u16"
+					},
+					{
+						"name": "curveUpdateIntensity",
+						"type": "u8"
+					},
+					{
+						"name": "ammJitIntensity",
+						"type": "u8"
+					},
+					{
+						"name": "oracleSource",
+						"type": {
+							"defined": "OracleSource"
+						}
+					},
+					{
+						"name": "lastOracleValid",
+						"type": "bool"
+					}
+				]
+			}
+		},
+		{
+			"name": "InsuranceFund",
+			"type": {
+				"kind": "struct",
+				"fields": [
+					{
+						"name": "vault",
+						"type": "publicKey"
+					},
+					{
+						"name": "totalShares",
+						"type": "u128"
+					},
+					{
+						"name": "userShares",
+						"type": "u128"
+					},
+					{
+						"name": "sharesBase",
+						"type": "u128"
+					},
+					{
+						"name": "unstakingPeriod",
+						"type": "i64"
+					},
+					{
+						"name": "lastRevenueSettleTs",
+						"type": "i64"
+					},
+					{
+						"name": "revenueSettlePeriod",
+						"type": "i64"
+					},
+					{
+						"name": "totalFactor",
+						"type": "u32"
+					},
+					{
+						"name": "userFactor",
+						"type": "u32"
+					}
+				]
+			}
+		},
+		{
+			"name": "OracleGuardRails",
+			"type": {
+				"kind": "struct",
+				"fields": [
+					{
+						"name": "priceDivergence",
+						"type": {
+							"defined": "PriceDivergenceGuardRails"
+						}
+					},
+					{
+						"name": "validity",
+						"type": {
+							"defined": "ValidityGuardRails"
+						}
+					},
+					{
+						"name": "useForLiquidations",
+						"type": "bool"
+					}
+				]
+			}
+		},
+		{
+			"name": "PriceDivergenceGuardRails",
+			"type": {
+				"kind": "struct",
+				"fields": [
+					{
+						"name": "markOracleDivergenceNumerator",
+						"type": "u128"
+					},
+					{
+						"name": "markOracleDivergenceDenominator",
+						"type": "u128"
+					}
+				]
+			}
+		},
+		{
+			"name": "ValidityGuardRails",
+			"type": {
+				"kind": "struct",
+				"fields": [
+					{
+						"name": "slotsBeforeStaleForAmm",
+						"type": "i64"
+					},
+					{
+						"name": "slotsBeforeStaleForMargin",
+						"type": "i64"
+					},
+					{
+						"name": "confidenceIntervalMaxSize",
+						"type": "u64"
+					},
+					{
+						"name": "tooVolatileRatio",
+						"type": "i64"
+					}
+				]
+			}
+		},
+		{
+			"name": "FeeStructure",
+			"type": {
+				"kind": "struct",
+				"fields": [
+					{
+						"name": "feeTiers",
+						"type": {
+							"array": [
+								{
+									"defined": "FeeTier"
+								},
+								10
+							]
+						}
+					},
+					{
+						"name": "fillerRewardStructure",
+						"type": {
+							"defined": "OrderFillerRewardStructure"
+						}
+					},
+					{
+						"name": "referrerRewardEpochUpperBound",
+						"type": "u64"
+					},
+					{
+						"name": "flatFillerFee",
+						"type": "u64"
+					}
+				]
+			}
+		},
+		{
+			"name": "FeeTier",
+			"type": {
+				"kind": "struct",
+				"fields": [
+					{
+						"name": "feeNumerator",
+						"type": "u32"
+					},
+					{
+						"name": "feeDenominator",
+						"type": "u32"
+					},
+					{
+						"name": "makerRebateNumerator",
+						"type": "u32"
+					},
+					{
+						"name": "makerRebateDenominator",
+						"type": "u32"
+					},
+					{
+						"name": "referrerRewardNumerator",
+						"type": "u32"
+					},
+					{
+						"name": "referrerRewardDenominator",
+						"type": "u32"
+					},
+					{
+						"name": "refereeFeeNumerator",
+						"type": "u32"
+					},
+					{
+						"name": "refereeFeeDenominator",
+						"type": "u32"
+					}
+				]
+			}
+		},
+		{
+			"name": "OrderFillerRewardStructure",
+			"type": {
+				"kind": "struct",
+				"fields": [
+					{
+						"name": "rewardNumerator",
+						"type": "u32"
+					},
+					{
+						"name": "rewardDenominator",
+						"type": "u32"
+					},
+					{
+						"name": "timeBasedRewardLowerBound",
+						"type": "u128"
+					}
+				]
+			}
+		},
+		{
+			"name": "UserFees",
+			"type": {
+				"kind": "struct",
+				"fields": [
+					{
+						"name": "totalFeePaid",
+						"type": "u64"
+					},
+					{
+						"name": "totalFeeRebate",
+						"type": "u64"
+					},
+					{
+						"name": "totalTokenDiscount",
+						"type": "u64"
+					},
+					{
+						"name": "totalRefereeDiscount",
+						"type": "u64"
+					},
+					{
+						"name": "totalReferrerReward",
+						"type": "u64"
+					},
+					{
+						"name": "currentEpochReferrerReward",
+						"type": "u64"
+					}
+				]
+			}
+		},
+		{
+			"name": "SpotPosition",
+			"type": {
+				"kind": "struct",
+				"fields": [
+					{
+						"name": "scaledBalance",
+						"type": "u64"
+					},
+					{
+						"name": "openBids",
+						"type": "i64"
+					},
+					{
+						"name": "openAsks",
+						"type": "i64"
+					},
+					{
+						"name": "cumulativeDeposits",
+						"type": "i64"
+					},
+					{
+						"name": "marketIndex",
+						"type": "u16"
+					},
+					{
+						"name": "balanceType",
+						"type": {
+							"defined": "SpotBalanceType"
+						}
+					},
+					{
+						"name": "openOrders",
+						"type": "u8"
+					},
+					{
+						"name": "padding",
+						"type": {
+							"array": ["u8", 4]
+						}
+					}
+				]
+			}
+		},
+		{
+			"name": "PerpPosition",
+			"type": {
+				"kind": "struct",
+				"fields": [
+					{
+						"name": "lastCumulativeFundingRate",
+						"type": "i64"
+					},
+					{
+						"name": "baseAssetAmount",
+						"type": "i64"
+					},
+					{
+						"name": "quoteAssetAmount",
+						"type": "i64"
+					},
+					{
+						"name": "quoteBreakEvenAmount",
+						"type": "i64"
+					},
+					{
+						"name": "quoteEntryAmount",
+						"type": "i64"
+					},
+					{
+						"name": "openBids",
+						"type": "i64"
+					},
+					{
+						"name": "openAsks",
+						"type": "i64"
+					},
+					{
+						"name": "settledPnl",
+						"type": "i64"
+					},
+					{
+						"name": "lpShares",
+						"type": "u64"
+					},
+					{
+						"name": "lastNetBaseAssetAmountPerLp",
+						"type": "i64"
+					},
+					{
+						"name": "lastNetQuoteAssetAmountPerLp",
+						"type": "i64"
+					},
+					{
+						"name": "remainderBaseAssetAmount",
+						"type": "i32"
+					},
+					{
+						"name": "marketIndex",
+						"type": "u16"
+					},
+					{
+						"name": "openOrders",
+						"type": "u8"
+					},
+					{
+						"name": "padding",
+						"type": {
+							"array": ["u8", 1]
+						}
+					}
+				]
+			}
+		},
+		{
+			"name": "Order",
+			"type": {
+				"kind": "struct",
+				"fields": [
+					{
+						"name": "slot",
+						"type": "u64"
+					},
+					{
+						"name": "price",
+						"type": "u64"
+					},
+					{
+						"name": "baseAssetAmount",
+						"type": "u64"
+					},
+					{
+						"name": "baseAssetAmountFilled",
+						"type": "u64"
+					},
+					{
+						"name": "quoteAssetAmountFilled",
+						"type": "u64"
+					},
+					{
+						"name": "triggerPrice",
+						"type": "u64"
+					},
+					{
+						"name": "auctionStartPrice",
+						"type": "u64"
+					},
+					{
+						"name": "auctionEndPrice",
+						"type": "u64"
+					},
+					{
+						"name": "maxTs",
+						"type": "i64"
+					},
+					{
+						"name": "oraclePriceOffset",
+						"type": "i32"
+					},
+					{
+						"name": "orderId",
+						"type": "u32"
+					},
+					{
+						"name": "marketIndex",
+						"type": "u16"
+					},
+					{
+						"name": "status",
+						"type": {
+							"defined": "OrderStatus"
+						}
+					},
+					{
+						"name": "orderType",
+						"type": {
+							"defined": "OrderType"
+						}
+					},
+					{
+						"name": "marketType",
+						"type": {
+							"defined": "MarketType"
+						}
+					},
+					{
+						"name": "userOrderId",
+						"type": "u8"
+					},
+					{
+						"name": "existingPositionDirection",
+						"type": {
+							"defined": "PositionDirection"
+						}
+					},
+					{
+						"name": "direction",
+						"type": {
+							"defined": "PositionDirection"
+						}
+					},
+					{
+						"name": "reduceOnly",
+						"type": "bool"
+					},
+					{
+						"name": "postOnly",
+						"type": "bool"
+					},
+					{
+						"name": "immediateOrCancel",
+						"type": "bool"
+					},
+					{
+						"name": "triggerCondition",
+						"type": {
+							"defined": "OrderTriggerCondition"
+						}
+					},
+					{
+						"name": "triggered",
+						"type": "bool"
+					},
+					{
+						"name": "auctionDuration",
+						"type": "u8"
+					},
+					{
+						"name": "padding",
+						"type": {
+							"array": ["u8", 2]
+						}
+					}
+				]
+			}
+		},
+		{
+			"name": "SwapDirection",
+			"type": {
+				"kind": "enum",
+				"variants": [
+					{
+						"name": "Add"
+					},
+					{
+						"name": "Remove"
+					}
+				]
+			}
+		},
+		{
+			"name": "PositionDirection",
+			"type": {
+				"kind": "enum",
+				"variants": [
+					{
+						"name": "Long"
+					},
+					{
+						"name": "Short"
+					}
+				]
+			}
+		},
+		{
+			"name": "SpotFulfillmentType",
+			"type": {
+				"kind": "enum",
+				"variants": [
+					{
+						"name": "SerumV3"
+					},
+					{
+						"name": "None"
+					}
+				]
+			}
+		},
+		{
+			"name": "TwapPeriod",
+			"type": {
+				"kind": "enum",
+				"variants": [
+					{
+						"name": "FundingPeriod"
+					},
+					{
+						"name": "FiveMin"
+					}
+				]
+			}
+		},
+		{
+			"name": "LiquidationMultiplierType",
+			"type": {
+				"kind": "enum",
+				"variants": [
+					{
+						"name": "Discount"
+					},
+					{
+						"name": "Premium"
+					}
+				]
+			}
+		},
+		{
+			"name": "MarginRequirementType",
+			"type": {
+				"kind": "enum",
+				"variants": [
+					{
+						"name": "Initial"
+					},
+					{
+						"name": "Maintenance"
+					}
+				]
+			}
+		},
+		{
+			"name": "OracleValidity",
+			"type": {
+				"kind": "enum",
+				"variants": [
+					{
+						"name": "Invalid"
+					},
+					{
+						"name": "TooVolatile"
+					},
+					{
+						"name": "TooUncertain"
+					},
+					{
+						"name": "StaleForMargin"
+					},
+					{
+						"name": "InsufficientDataPoints"
+					},
+					{
+						"name": "StaleForAMM"
+					},
+					{
+						"name": "Valid"
+					}
+				]
+			}
+		},
+		{
+			"name": "DriftAction",
+			"type": {
+				"kind": "enum",
+				"variants": [
+					{
+						"name": "UpdateFunding"
+					},
+					{
+						"name": "SettlePnl"
+					},
+					{
+						"name": "TriggerOrder"
+					},
+					{
+						"name": "FillOrderMatch"
+					},
+					{
+						"name": "FillOrderAmm"
+					},
+					{
+						"name": "Liquidate"
+					},
+					{
+						"name": "MarginCalc"
+					},
+					{
+						"name": "UpdateTwap"
+					},
+					{
+						"name": "UpdateAMMCurve"
+					}
+				]
+			}
+		},
+		{
+			"name": "PositionUpdateType",
+			"type": {
+				"kind": "enum",
+				"variants": [
+					{
+						"name": "Open"
+					},
+					{
+						"name": "Increase"
+					},
+					{
+						"name": "Reduce"
+					},
+					{
+						"name": "Close"
+					},
+					{
+						"name": "Flip"
+					}
+				]
+			}
+		},
+		{
+			"name": "DepositDirection",
+			"type": {
+				"kind": "enum",
+				"variants": [
+					{
+						"name": "DEPOSIT"
+					},
+					{
+						"name": "WITHDRAW"
+					}
+				]
+			}
+		},
+		{
+			"name": "OrderAction",
+			"type": {
+				"kind": "enum",
+				"variants": [
+					{
+						"name": "Place"
+					},
+					{
+						"name": "Cancel"
+					},
+					{
+						"name": "Fill"
+					},
+					{
+						"name": "Trigger"
+					},
+					{
+						"name": "Expire"
+					}
+				]
+			}
+		},
+		{
+			"name": "OrderActionExplanation",
+			"type": {
+				"kind": "enum",
+				"variants": [
+					{
+						"name": "None"
+					},
+					{
+						"name": "InsufficientFreeCollateral"
+					},
+					{
+						"name": "OraclePriceBreachedLimitPrice"
+					},
+					{
+						"name": "MarketOrderFilledToLimitPrice"
+					},
+					{
+						"name": "OrderExpired"
+					},
+					{
+						"name": "CanceledForLiquidation"
+					},
+					{
+						"name": "OrderFilledWithAMM"
+					},
+					{
+						"name": "OrderFilledWithAMMJit"
+					},
+					{
+						"name": "OrderFilledWithMatch"
+					},
+					{
+						"name": "MarketExpired"
+					},
+					{
+						"name": "RiskingIncreasingOrder"
+					}
+				]
+			}
+		},
+		{
+			"name": "LPAction",
+			"type": {
+				"kind": "enum",
+				"variants": [
+					{
+						"name": "AddLiquidity"
+					},
+					{
+						"name": "RemoveLiquidity"
+					},
+					{
+						"name": "SettleLiquidity"
+					}
+				]
+			}
+		},
+		{
+			"name": "LiquidationType",
+			"type": {
+				"kind": "enum",
+				"variants": [
+					{
+						"name": "LiquidatePerp"
+					},
+					{
+						"name": "LiquidateSpot"
+					},
+					{
+						"name": "LiquidateBorrowForPerpPnl"
+					},
+					{
+						"name": "LiquidatePerpPnlForDeposit"
+					},
+					{
+						"name": "PerpBankruptcy"
+					},
+					{
+						"name": "SpotBankruptcy"
+					}
+				]
+			}
+		},
+		{
+			"name": "StakeAction",
+			"type": {
+				"kind": "enum",
+				"variants": [
+					{
+						"name": "Stake"
+					},
+					{
+						"name": "UnstakeRequest"
+					},
+					{
+						"name": "UnstakeCancelRequest"
+					},
+					{
+						"name": "Unstake"
+					}
+				]
+			}
+		},
+		{
+			"name": "PerpFulfillmentMethod",
+			"type": {
+				"kind": "enum",
+				"variants": [
+					{
+						"name": "AMM",
+						"fields": [
+							{
+								"option": "u64"
+							}
+						]
+					},
+					{
+						"name": "Match"
+					}
+				]
+			}
+		},
+		{
+			"name": "SpotFulfillmentMethod",
+			"type": {
+				"kind": "enum",
+				"variants": [
+					{
+						"name": "SerumV3"
+					},
+					{
+						"name": "Match"
+					}
+				]
+			}
+		},
+		{
+			"name": "OracleSource",
+			"type": {
+				"kind": "enum",
+				"variants": [
+					{
+						"name": "Pyth"
+					},
+					{
+						"name": "Switchboard"
+					},
+					{
+						"name": "QuoteAsset"
+					}
+				]
+			}
+		},
+		{
+			"name": "MarketStatus",
+			"type": {
+				"kind": "enum",
+				"variants": [
+					{
+						"name": "Initialized"
+					},
+					{
+						"name": "Active"
+					},
+					{
+						"name": "FundingPaused"
+					},
+					{
+						"name": "AmmPaused"
+					},
+					{
+						"name": "FillPaused"
+					},
+					{
+						"name": "WithdrawPaused"
+					},
+					{
+						"name": "ReduceOnly"
+					},
+					{
+						"name": "Settlement"
+					},
+					{
+						"name": "Delisted"
+					}
+				]
+			}
+		},
+		{
+			"name": "ContractType",
+			"type": {
+				"kind": "enum",
+				"variants": [
+					{
+						"name": "Perpetual"
+					},
+					{
+						"name": "Future"
+					}
+				]
+			}
+		},
+		{
+			"name": "ContractTier",
+			"type": {
+				"kind": "enum",
+				"variants": [
+					{
+						"name": "A"
+					},
+					{
+						"name": "B"
+					},
+					{
+						"name": "C"
+					},
+					{
+						"name": "Speculative"
+					},
+					{
+						"name": "Isolated"
+					}
+				]
+			}
+		},
+		{
+			"name": "SpotBalanceType",
+			"type": {
+				"kind": "enum",
+				"variants": [
+					{
+						"name": "Deposit"
+					},
+					{
+						"name": "Borrow"
+					}
+				]
+			}
+		},
+		{
+			"name": "SpotFulfillmentStatus",
+			"type": {
+				"kind": "enum",
+				"variants": [
+					{
+						"name": "Enabled"
+					},
+					{
+						"name": "Disabled"
+					}
+				]
+			}
+		},
+		{
+			"name": "AssetTier",
+			"type": {
+				"kind": "enum",
+				"variants": [
+					{
+						"name": "Collateral"
+					},
+					{
+						"name": "Protected"
+					},
+					{
+						"name": "Cross"
+					},
+					{
+						"name": "Isolated"
+					},
+					{
+						"name": "Unlisted"
+					}
+				]
+			}
+		},
+		{
+			"name": "ExchangeStatus",
+			"type": {
+				"kind": "enum",
+				"variants": [
+					{
+						"name": "Active"
+					},
+					{
+						"name": "FundingPaused"
+					},
+					{
+						"name": "AmmPaused"
+					},
+					{
+						"name": "FillPaused"
+					},
+					{
+						"name": "LiqPaused"
+					},
+					{
+						"name": "WithdrawPaused"
+					},
+					{
+						"name": "Paused"
+					}
+				]
+			}
+		},
+		{
+			"name": "AssetType",
+			"type": {
+				"kind": "enum",
+				"variants": [
+					{
+						"name": "Base"
+					},
+					{
+						"name": "Quote"
+					}
+				]
+			}
+		},
+		{
+			"name": "OrderStatus",
+			"type": {
+				"kind": "enum",
+				"variants": [
+					{
+						"name": "Init"
+					},
+					{
+						"name": "Open"
+					},
+					{
+						"name": "Filled"
+					},
+					{
+						"name": "Canceled"
+					}
+				]
+			}
+		},
+		{
+			"name": "OrderType",
+			"type": {
+				"kind": "enum",
+				"variants": [
+					{
+						"name": "Market"
+					},
+					{
+						"name": "Limit"
+					},
+					{
+						"name": "TriggerMarket"
+					},
+					{
+						"name": "TriggerLimit"
+					}
+				]
+			}
+		},
+		{
+			"name": "OrderTriggerCondition",
+			"type": {
+				"kind": "enum",
+				"variants": [
+					{
+						"name": "Above"
+					},
+					{
+						"name": "Below"
+					}
+				]
+			}
+		},
+		{
+			"name": "MarketType",
+			"type": {
+				"kind": "enum",
+				"variants": [
+					{
+						"name": "Spot"
+					},
+					{
+						"name": "Perp"
+					}
+				]
+			}
+		}
+	],
+	"events": [
+		{
+			"name": "NewUserRecord",
+			"fields": [
+				{
+					"name": "ts",
+					"type": "i64",
+					"index": false
+				},
+				{
+					"name": "userAuthority",
+					"type": "publicKey",
+					"index": false
+				},
+				{
+					"name": "user",
+					"type": "publicKey",
+					"index": false
+				},
+				{
+					"name": "subAccountId",
+					"type": "u16",
+					"index": false
+				},
+				{
+					"name": "name",
+					"type": {
+						"array": ["u8", 32]
+					},
+					"index": false
+				},
+				{
+					"name": "referrer",
+					"type": "publicKey",
+					"index": false
+				}
+			]
+		},
+		{
+			"name": "DepositRecord",
+			"fields": [
+				{
+					"name": "ts",
+					"type": "i64",
+					"index": false
+				},
+				{
+					"name": "userAuthority",
+					"type": "publicKey",
+					"index": false
+				},
+				{
+					"name": "user",
+					"type": "publicKey",
+					"index": false
+				},
+				{
+					"name": "direction",
+					"type": {
+						"defined": "DepositDirection"
+					},
+					"index": false
+				},
+				{
+					"name": "depositRecordId",
+					"type": "u64",
+					"index": false
+				},
+				{
+					"name": "amount",
+					"type": "u64",
+					"index": false
+				},
+				{
+					"name": "marketIndex",
+					"type": "u16",
+					"index": false
+				},
+				{
+					"name": "oraclePrice",
+					"type": "i64",
+					"index": false
+				},
+				{
+					"name": "marketDepositBalance",
+					"type": "u128",
+					"index": false
+				},
+				{
+					"name": "marketWithdrawBalance",
+					"type": "u128",
+					"index": false
+				},
+				{
+					"name": "marketCumulativeDepositInterest",
+					"type": "u128",
+					"index": false
+				},
+				{
+					"name": "marketCumulativeBorrowInterest",
+					"type": "u128",
+					"index": false
+				},
+				{
+					"name": "totalDepositsAfter",
+					"type": "u64",
+					"index": false
+				},
+				{
+					"name": "totalWithdrawsAfter",
+					"type": "u64",
+					"index": false
+				},
+				{
+					"name": "transferUser",
+					"type": {
+						"option": "publicKey"
+					},
+					"index": false
+				}
+			]
+		},
+		{
+			"name": "SpotInterestRecord",
+			"fields": [
+				{
+					"name": "ts",
+					"type": "i64",
+					"index": false
+				},
+				{
+					"name": "marketIndex",
+					"type": "u16",
+					"index": false
+				},
+				{
+					"name": "depositBalance",
+					"type": "u128",
+					"index": false
+				},
+				{
+					"name": "cumulativeDepositInterest",
+					"type": "u128",
+					"index": false
+				},
+				{
+					"name": "borrowBalance",
+					"type": "u128",
+					"index": false
+				},
+				{
+					"name": "cumulativeBorrowInterest",
+					"type": "u128",
+					"index": false
+				},
+				{
+					"name": "optimalUtilization",
+					"type": "u32",
+					"index": false
+				},
+				{
+					"name": "optimalBorrowRate",
+					"type": "u32",
+					"index": false
+				},
+				{
+					"name": "maxBorrowRate",
+					"type": "u32",
+					"index": false
+				}
+			]
+		},
+		{
+			"name": "FundingPaymentRecord",
+			"fields": [
+				{
+					"name": "ts",
+					"type": "i64",
+					"index": false
+				},
+				{
+					"name": "userAuthority",
+					"type": "publicKey",
+					"index": false
+				},
+				{
+					"name": "user",
+					"type": "publicKey",
+					"index": false
+				},
+				{
+					"name": "marketIndex",
+					"type": "u16",
+					"index": false
+				},
+				{
+					"name": "fundingPayment",
+					"type": "i64",
+					"index": false
+				},
+				{
+					"name": "baseAssetAmount",
+					"type": "i64",
+					"index": false
+				},
+				{
+					"name": "userLastCumulativeFunding",
+					"type": "i64",
+					"index": false
+				},
+				{
+					"name": "ammCumulativeFundingLong",
+					"type": "i128",
+					"index": false
+				},
+				{
+					"name": "ammCumulativeFundingShort",
+					"type": "i128",
+					"index": false
+				}
+			]
+		},
+		{
+			"name": "FundingRateRecord",
+			"fields": [
+				{
+					"name": "ts",
+					"type": "i64",
+					"index": false
+				},
+				{
+					"name": "recordId",
+					"type": "u64",
+					"index": false
+				},
+				{
+					"name": "marketIndex",
+					"type": "u16",
+					"index": false
+				},
+				{
+					"name": "fundingRate",
+					"type": "i64",
+					"index": false
+				},
+				{
+					"name": "fundingRateLong",
+					"type": "i128",
+					"index": false
+				},
+				{
+					"name": "fundingRateShort",
+					"type": "i128",
+					"index": false
+				},
+				{
+					"name": "cumulativeFundingRateLong",
+					"type": "i128",
+					"index": false
+				},
+				{
+					"name": "cumulativeFundingRateShort",
+					"type": "i128",
+					"index": false
+				},
+				{
+					"name": "oraclePriceTwap",
+					"type": "i64",
+					"index": false
+				},
+				{
+					"name": "markPriceTwap",
+					"type": "u64",
+					"index": false
+				},
+				{
+					"name": "periodRevenue",
+					"type": "i64",
+					"index": false
+				},
+				{
+					"name": "baseAssetAmountWithAmm",
+					"type": "i128",
+					"index": false
+				},
+				{
+					"name": "baseAssetAmountWithUnsettledLp",
+					"type": "i128",
+					"index": false
+				}
+			]
+		},
+		{
+			"name": "CurveRecord",
+			"fields": [
+				{
+					"name": "ts",
+					"type": "i64",
+					"index": false
+				},
+				{
+					"name": "recordId",
+					"type": "u64",
+					"index": false
+				},
+				{
+					"name": "pegMultiplierBefore",
+					"type": "u128",
+					"index": false
+				},
+				{
+					"name": "baseAssetReserveBefore",
+					"type": "u128",
+					"index": false
+				},
+				{
+					"name": "quoteAssetReserveBefore",
+					"type": "u128",
+					"index": false
+				},
+				{
+					"name": "sqrtKBefore",
+					"type": "u128",
+					"index": false
+				},
+				{
+					"name": "pegMultiplierAfter",
+					"type": "u128",
+					"index": false
+				},
+				{
+					"name": "baseAssetReserveAfter",
+					"type": "u128",
+					"index": false
+				},
+				{
+					"name": "quoteAssetReserveAfter",
+					"type": "u128",
+					"index": false
+				},
+				{
+					"name": "sqrtKAfter",
+					"type": "u128",
+					"index": false
+				},
+				{
+					"name": "baseAssetAmountLong",
+					"type": "u128",
+					"index": false
+				},
+				{
+					"name": "baseAssetAmountShort",
+					"type": "u128",
+					"index": false
+				},
+				{
+					"name": "baseAssetAmountWithAmm",
+					"type": "i128",
+					"index": false
+				},
+				{
+					"name": "totalFee",
+					"type": "i128",
+					"index": false
+				},
+				{
+					"name": "totalFeeMinusDistributions",
+					"type": "i128",
+					"index": false
+				},
+				{
+					"name": "adjustmentCost",
+					"type": "i128",
+					"index": false
+				},
+				{
+					"name": "oraclePrice",
+					"type": "i64",
+					"index": false
+				},
+				{
+					"name": "fillRecord",
+					"type": "u128",
+					"index": false
+				},
+				{
+					"name": "numberOfUsers",
+					"type": "u32",
+					"index": false
+				},
+				{
+					"name": "marketIndex",
+					"type": "u16",
+					"index": false
+				}
+			]
+		},
+		{
+			"name": "OrderRecord",
+			"fields": [
+				{
+					"name": "ts",
+					"type": "i64",
+					"index": false
+				},
+				{
+					"name": "user",
+					"type": "publicKey",
+					"index": false
+				},
+				{
+					"name": "order",
+					"type": {
+						"defined": "Order"
+					},
+					"index": false
+				}
+			]
+		},
+		{
+			"name": "OrderActionRecord",
+			"fields": [
+				{
+					"name": "ts",
+					"type": "i64",
+					"index": false
+				},
+				{
+					"name": "action",
+					"type": {
+						"defined": "OrderAction"
+					},
+					"index": false
+				},
+				{
+					"name": "actionExplanation",
+					"type": {
+						"defined": "OrderActionExplanation"
+					},
+					"index": false
+				},
+				{
+					"name": "marketIndex",
+					"type": "u16",
+					"index": false
+				},
+				{
+					"name": "marketType",
+					"type": {
+						"defined": "MarketType"
+					},
+					"index": false
+				},
+				{
+					"name": "filler",
+					"type": {
+						"option": "publicKey"
+					},
+					"index": false
+				},
+				{
+					"name": "fillerReward",
+					"type": {
+						"option": "u64"
+					},
+					"index": false
+				},
+				{
+					"name": "fillRecordId",
+					"type": {
+						"option": "u64"
+					},
+					"index": false
+				},
+				{
+					"name": "baseAssetAmountFilled",
+					"type": {
+						"option": "u64"
+					},
+					"index": false
+				},
+				{
+					"name": "quoteAssetAmountFilled",
+					"type": {
+						"option": "u64"
+					},
+					"index": false
+				},
+				{
+					"name": "takerFee",
+					"type": {
+						"option": "u64"
+					},
+					"index": false
+				},
+				{
+					"name": "makerFee",
+					"type": {
+						"option": "i64"
+					},
+					"index": false
+				},
+				{
+					"name": "referrerReward",
+					"type": {
+						"option": "u32"
+					},
+					"index": false
+				},
+				{
+					"name": "quoteAssetAmountSurplus",
+					"type": {
+						"option": "i64"
+					},
+					"index": false
+				},
+				{
+					"name": "spotFulfillmentMethodFee",
+					"type": {
+						"option": "u64"
+					},
+					"index": false
+				},
+				{
+					"name": "taker",
+					"type": {
+						"option": "publicKey"
+					},
+					"index": false
+				},
+				{
+					"name": "takerOrderId",
+					"type": {
+						"option": "u32"
+					},
+					"index": false
+				},
+				{
+					"name": "takerOrderDirection",
+					"type": {
+						"option": {
+							"defined": "PositionDirection"
+						}
+					},
+					"index": false
+				},
+				{
+					"name": "takerOrderBaseAssetAmount",
+					"type": {
+						"option": "u64"
+					},
+					"index": false
+				},
+				{
+					"name": "takerOrderCumulativeBaseAssetAmountFilled",
+					"type": {
+						"option": "u64"
+					},
+					"index": false
+				},
+				{
+					"name": "takerOrderCumulativeQuoteAssetAmountFilled",
+					"type": {
+						"option": "u64"
+					},
+					"index": false
+				},
+				{
+					"name": "maker",
+					"type": {
+						"option": "publicKey"
+					},
+					"index": false
+				},
+				{
+					"name": "makerOrderId",
+					"type": {
+						"option": "u32"
+					},
+					"index": false
+				},
+				{
+					"name": "makerOrderDirection",
+					"type": {
+						"option": {
+							"defined": "PositionDirection"
+						}
+					},
+					"index": false
+				},
+				{
+					"name": "makerOrderBaseAssetAmount",
+					"type": {
+						"option": "u64"
+					},
+					"index": false
+				},
+				{
+					"name": "makerOrderCumulativeBaseAssetAmountFilled",
+					"type": {
+						"option": "u64"
+					},
+					"index": false
+				},
+				{
+					"name": "makerOrderCumulativeQuoteAssetAmountFilled",
+					"type": {
+						"option": "u64"
+					},
+					"index": false
+				},
+				{
+					"name": "oraclePrice",
+					"type": "i64",
+					"index": false
+				}
+			]
+		},
+		{
+			"name": "LPRecord",
+			"fields": [
+				{
+					"name": "ts",
+					"type": "i64",
+					"index": false
+				},
+				{
+					"name": "user",
+					"type": "publicKey",
+					"index": false
+				},
+				{
+					"name": "action",
+					"type": {
+						"defined": "LPAction"
+					},
+					"index": false
+				},
+				{
+					"name": "nShares",
+					"type": "u64",
+					"index": false
+				},
+				{
+					"name": "marketIndex",
+					"type": "u16",
+					"index": false
+				},
+				{
+					"name": "deltaBaseAssetAmount",
+					"type": "i64",
+					"index": false
+				},
+				{
+					"name": "deltaQuoteAssetAmount",
+					"type": "i64",
+					"index": false
+				},
+				{
+					"name": "pnl",
+					"type": "i64",
+					"index": false
+				}
+			]
+		},
+		{
+			"name": "LiquidationRecord",
+			"fields": [
+				{
+					"name": "ts",
+					"type": "i64",
+					"index": false
+				},
+				{
+					"name": "liquidationType",
+					"type": {
+						"defined": "LiquidationType"
+					},
+					"index": false
+				},
+				{
+					"name": "user",
+					"type": "publicKey",
+					"index": false
+				},
+				{
+					"name": "liquidator",
+					"type": "publicKey",
+					"index": false
+				},
+				{
+					"name": "marginRequirement",
+					"type": "u128",
+					"index": false
+				},
+				{
+					"name": "totalCollateral",
+					"type": "i128",
+					"index": false
+				},
+				{
+					"name": "liquidationId",
+					"type": "u16",
+					"index": false
+				},
+				{
+					"name": "bankrupt",
+					"type": "bool",
+					"index": false
+				},
+				{
+					"name": "canceledOrderIds",
+					"type": {
+						"vec": "u32"
+					},
+					"index": false
+				},
+				{
+					"name": "liquidatePerp",
+					"type": {
+						"defined": "LiquidatePerpRecord"
+					},
+					"index": false
+				},
+				{
+					"name": "liquidateSpot",
+					"type": {
+						"defined": "LiquidateSpotRecord"
+					},
+					"index": false
+				},
+				{
+					"name": "liquidateBorrowForPerpPnl",
+					"type": {
+						"defined": "LiquidateBorrowForPerpPnlRecord"
+					},
+					"index": false
+				},
+				{
+					"name": "liquidatePerpPnlForDeposit",
+					"type": {
+						"defined": "LiquidatePerpPnlForDepositRecord"
+					},
+					"index": false
+				},
+				{
+					"name": "perpBankruptcy",
+					"type": {
+						"defined": "PerpBankruptcyRecord"
+					},
+					"index": false
+				},
+				{
+					"name": "spotBankruptcy",
+					"type": {
+						"defined": "SpotBankruptcyRecord"
+					},
+					"index": false
+				}
+			]
+		},
+		{
+			"name": "SettlePnlRecord",
+			"fields": [
+				{
+					"name": "ts",
+					"type": "i64",
+					"index": false
+				},
+				{
+					"name": "user",
+					"type": "publicKey",
+					"index": false
+				},
+				{
+					"name": "marketIndex",
+					"type": "u16",
+					"index": false
+				},
+				{
+					"name": "pnl",
+					"type": "i128",
+					"index": false
+				},
+				{
+					"name": "baseAssetAmount",
+					"type": "i64",
+					"index": false
+				},
+				{
+					"name": "quoteAssetAmountAfter",
+					"type": "i64",
+					"index": false
+				},
+				{
+					"name": "quoteEntryAmount",
+					"type": "i64",
+					"index": false
+				},
+				{
+					"name": "settlePrice",
+					"type": "i64",
+					"index": false
+				}
+			]
+		},
+		{
+			"name": "InsuranceFundRecord",
+			"fields": [
+				{
+					"name": "ts",
+					"type": "i64",
+					"index": false
+				},
+				{
+					"name": "spotMarketIndex",
+					"type": "u16",
+					"index": false
+				},
+				{
+					"name": "perpMarketIndex",
+					"type": "u16",
+					"index": false
+				},
+				{
+					"name": "userIfFactor",
+					"type": "u32",
+					"index": false
+				},
+				{
+					"name": "totalIfFactor",
+					"type": "u32",
+					"index": false
+				},
+				{
+					"name": "vaultAmountBefore",
+					"type": "u64",
+					"index": false
+				},
+				{
+					"name": "insuranceVaultAmountBefore",
+					"type": "u64",
+					"index": false
+				},
+				{
+					"name": "totalIfSharesBefore",
+					"type": "u128",
+					"index": false
+				},
+				{
+					"name": "totalIfSharesAfter",
+					"type": "u128",
+					"index": false
+				},
+				{
+					"name": "amount",
+					"type": "i64",
+					"index": false
+				}
+			]
+		},
+		{
+			"name": "InsuranceFundStakeRecord",
+			"fields": [
+				{
+					"name": "ts",
+					"type": "i64",
+					"index": false
+				},
+				{
+					"name": "userAuthority",
+					"type": "publicKey",
+					"index": false
+				},
+				{
+					"name": "action",
+					"type": {
+						"defined": "StakeAction"
+					},
+					"index": false
+				},
+				{
+					"name": "amount",
+					"type": "u64",
+					"index": false
+				},
+				{
+					"name": "marketIndex",
+					"type": "u16",
+					"index": false
+				},
+				{
+					"name": "insuranceVaultAmountBefore",
+					"type": "u64",
+					"index": false
+				},
+				{
+					"name": "ifSharesBefore",
+					"type": "u128",
+					"index": false
+				},
+				{
+					"name": "userIfSharesBefore",
+					"type": "u128",
+					"index": false
+				},
+				{
+					"name": "totalIfSharesBefore",
+					"type": "u128",
+					"index": false
+				},
+				{
+					"name": "ifSharesAfter",
+					"type": "u128",
+					"index": false
+				},
+				{
+					"name": "userIfSharesAfter",
+					"type": "u128",
+					"index": false
+				},
+				{
+					"name": "totalIfSharesAfter",
+					"type": "u128",
+					"index": false
+				}
+			]
+		}
+	],
+	"errors": [
+		{
+			"code": 6000,
+			"name": "InvalidSpotMarketAuthority",
+			"msg": "Invalid Spot Market Authority"
+		},
+		{
+			"code": 6001,
+			"name": "InvalidInsuranceFundAuthority",
+			"msg": "Clearing house not insurance fund authority"
+		},
+		{
+			"code": 6002,
+			"name": "InsufficientDeposit",
+			"msg": "Insufficient deposit"
+		},
+		{
+			"code": 6003,
+			"name": "InsufficientCollateral",
+			"msg": "Insufficient collateral"
+		},
+		{
+			"code": 6004,
+			"name": "SufficientCollateral",
+			"msg": "Sufficient collateral"
+		},
+		{
+			"code": 6005,
+			"name": "MaxNumberOfPositions",
+			"msg": "Max number of positions taken"
+		},
+		{
+			"code": 6006,
+			"name": "AdminControlsPricesDisabled",
+			"msg": "Admin Controls Prices Disabled"
+		},
+		{
+			"code": 6007,
+			"name": "MarketIndexNotInitialized",
+			"msg": "Market Index Not Initialized"
+		},
+		{
+			"code": 6008,
+			"name": "MarketIndexAlreadyInitialized",
+			"msg": "Market Index Already Initialized"
+		},
+		{
+			"code": 6009,
+			"name": "UserAccountAndUserPositionsAccountMismatch",
+			"msg": "User Account And User Positions Account Mismatch"
+		},
+		{
+			"code": 6010,
+			"name": "UserHasNoPositionInMarket",
+			"msg": "User Has No Position In Market"
+		},
+		{
+			"code": 6011,
+			"name": "InvalidInitialPeg",
+			"msg": "Invalid Initial Peg"
+		},
+		{
+			"code": 6012,
+			"name": "InvalidRepegRedundant",
+			"msg": "AMM repeg already configured with amt given"
+		},
+		{
+			"code": 6013,
+			"name": "InvalidRepegDirection",
+			"msg": "AMM repeg incorrect repeg direction"
+		},
+		{
+			"code": 6014,
+			"name": "InvalidRepegProfitability",
+			"msg": "AMM repeg out of bounds pnl"
+		},
+		{
+			"code": 6015,
+			"name": "SlippageOutsideLimit",
+			"msg": "Slippage Outside Limit Price"
+		},
+		{
+			"code": 6016,
+			"name": "OrderSizeTooSmall",
+			"msg": "Order Size Too Small"
+		},
+		{
+			"code": 6017,
+			"name": "InvalidUpdateK",
+			"msg": "Price change too large when updating K"
+		},
+		{
+			"code": 6018,
+			"name": "AdminWithdrawTooLarge",
+			"msg": "Admin tried to withdraw amount larger than fees collected"
+		},
+		{
+			"code": 6019,
+			"name": "MathError",
+			"msg": "Math Error"
+		},
+		{
+			"code": 6020,
+			"name": "BnConversionError",
+			"msg": "Conversion to u128/u64 failed with an overflow or underflow"
+		},
+		{
+			"code": 6021,
+			"name": "ClockUnavailable",
+			"msg": "Clock unavailable"
+		},
+		{
+			"code": 6022,
+			"name": "UnableToLoadOracle",
+			"msg": "Unable To Load Oracles"
+		},
+		{
+			"code": 6023,
+			"name": "PriceBandsBreached",
+			"msg": "Price Bands Breached"
+		},
+		{
+			"code": 6024,
+			"name": "ExchangePaused",
+			"msg": "Exchange is paused"
+		},
+		{
+			"code": 6025,
+			"name": "InvalidWhitelistToken",
+			"msg": "Invalid whitelist token"
+		},
+		{
+			"code": 6026,
+			"name": "WhitelistTokenNotFound",
+			"msg": "Whitelist token not found"
+		},
+		{
+			"code": 6027,
+			"name": "InvalidDiscountToken",
+			"msg": "Invalid discount token"
+		},
+		{
+			"code": 6028,
+			"name": "DiscountTokenNotFound",
+			"msg": "Discount token not found"
+		},
+		{
+			"code": 6029,
+			"name": "ReferrerNotFound",
+			"msg": "Referrer not found"
+		},
+		{
+			"code": 6030,
+			"name": "ReferrerStatsNotFound",
+			"msg": "ReferrerNotFound"
+		},
+		{
+			"code": 6031,
+			"name": "ReferrerMustBeWritable",
+			"msg": "ReferrerMustBeWritable"
+		},
+		{
+			"code": 6032,
+			"name": "ReferrerStatsMustBeWritable",
+			"msg": "ReferrerMustBeWritable"
+		},
+		{
+			"code": 6033,
+			"name": "ReferrerAndReferrerStatsAuthorityUnequal",
+			"msg": "ReferrerAndReferrerStatsAuthorityUnequal"
+		},
+		{
+			"code": 6034,
+			"name": "InvalidReferrer",
+			"msg": "InvalidReferrer"
+		},
+		{
+			"code": 6035,
+			"name": "InvalidOracle",
+			"msg": "InvalidOracle"
+		},
+		{
+			"code": 6036,
+			"name": "OracleNotFound",
+			"msg": "OracleNotFound"
+		},
+		{
+			"code": 6037,
+			"name": "LiquidationsBlockedByOracle",
+			"msg": "Liquidations Blocked By Oracle"
+		},
+		{
+			"code": 6038,
+			"name": "MaxDeposit",
+			"msg": "Can not deposit more than max deposit"
+		},
+		{
+			"code": 6039,
+			"name": "CantDeleteUserWithCollateral",
+			"msg": "Can not delete user that still has collateral"
+		},
+		{
+			"code": 6040,
+			"name": "InvalidFundingProfitability",
+			"msg": "AMM funding out of bounds pnl"
+		},
+		{
+			"code": 6041,
+			"name": "CastingFailure",
+			"msg": "Casting Failure"
+		},
+		{
+			"code": 6042,
+			"name": "InvalidOrder",
+			"msg": "InvalidOrder"
+		},
+		{
+			"code": 6043,
+			"name": "InvalidOrderMaxTs",
+			"msg": "InvalidOrderMaxTs"
+		},
+		{
+			"code": 6044,
+			"name": "InvalidOrderMarketType",
+			"msg": "InvalidOrderMarketType"
+		},
+		{
+			"code": 6045,
+			"name": "InvalidOrderForInitialMarginReq",
+			"msg": "InvalidOrderForInitialMarginReq"
+		},
+		{
+			"code": 6046,
+			"name": "InvalidOrderNotRiskReducing",
+			"msg": "InvalidOrderNotRiskReducing"
+		},
+		{
+			"code": 6047,
+			"name": "InvalidOrderSizeTooSmall",
+			"msg": "InvalidOrderSizeTooSmall"
+		},
+		{
+			"code": 6048,
+			"name": "InvalidOrderNotStepSizeMultiple",
+			"msg": "InvalidOrderNotStepSizeMultiple"
+		},
+		{
+			"code": 6049,
+			"name": "InvalidOrderBaseQuoteAsset",
+			"msg": "InvalidOrderBaseQuoteAsset"
+		},
+		{
+			"code": 6050,
+			"name": "InvalidOrderIOC",
+			"msg": "InvalidOrderIOC"
+		},
+		{
+			"code": 6051,
+			"name": "InvalidOrderPostOnly",
+			"msg": "InvalidOrderPostOnly"
+		},
+		{
+			"code": 6052,
+			"name": "InvalidOrderIOCPostOnly",
+			"msg": "InvalidOrderIOCPostOnly"
+		},
+		{
+			"code": 6053,
+			"name": "InvalidOrderTrigger",
+			"msg": "InvalidOrderTrigger"
+		},
+		{
+			"code": 6054,
+			"name": "InvalidOrderAuction",
+			"msg": "InvalidOrderAuction"
+		},
+		{
+			"code": 6055,
+			"name": "InvalidOrderOracleOffset",
+			"msg": "InvalidOrderOracleOffset"
+		},
+		{
+			"code": 6056,
+			"name": "InvalidOrderMinOrderSize",
+			"msg": "InvalidOrderMinOrderSize"
+		},
+		{
+			"code": 6057,
+			"name": "PlacePostOnlyLimitFailure",
+			"msg": "Failed to Place Post-Only Limit Order"
+		},
+		{
+			"code": 6058,
+			"name": "UserHasNoOrder",
+			"msg": "User has no order"
+		},
+		{
+			"code": 6059,
+			"name": "OrderAmountTooSmall",
+			"msg": "Order Amount Too Small"
+		},
+		{
+			"code": 6060,
+			"name": "MaxNumberOfOrders",
+			"msg": "Max number of orders taken"
+		},
+		{
+			"code": 6061,
+			"name": "OrderDoesNotExist",
+			"msg": "Order does not exist"
+		},
+		{
+			"code": 6062,
+			"name": "OrderNotOpen",
+			"msg": "Order not open"
+		},
+		{
+			"code": 6063,
+			"name": "FillOrderDidNotUpdateState",
+			"msg": "FillOrderDidNotUpdateState"
+		},
+		{
+			"code": 6064,
+			"name": "ReduceOnlyOrderIncreasedRisk",
+			"msg": "Reduce only order increased risk"
+		},
+		{
+			"code": 6065,
+			"name": "UnableToLoadAccountLoader",
+			"msg": "Unable to load AccountLoader"
+		},
+		{
+			"code": 6066,
+			"name": "TradeSizeTooLarge",
+			"msg": "Trade Size Too Large"
+		},
+		{
+			"code": 6067,
+			"name": "UserCantReferThemselves",
+			"msg": "User cant refer themselves"
+		},
+		{
+			"code": 6068,
+			"name": "DidNotReceiveExpectedReferrer",
+			"msg": "Did not receive expected referrer"
+		},
+		{
+			"code": 6069,
+			"name": "CouldNotDeserializeReferrer",
+			"msg": "Could not deserialize referrer"
+		},
+		{
+			"code": 6070,
+			"name": "CouldNotDeserializeReferrerStats",
+			"msg": "Could not deserialize referrer stats"
+		},
+		{
+			"code": 6071,
+			"name": "UserOrderIdAlreadyInUse",
+			"msg": "User Order Id Already In Use"
+		},
+		{
+			"code": 6072,
+			"name": "NoPositionsLiquidatable",
+			"msg": "No positions liquidatable"
+		},
+		{
+			"code": 6073,
+			"name": "InvalidMarginRatio",
+			"msg": "Invalid Margin Ratio"
+		},
+		{
+			"code": 6074,
+			"name": "CantCancelPostOnlyOrder",
+			"msg": "Cant Cancel Post Only Order"
+		},
+		{
+			"code": 6075,
+			"name": "InvalidOracleOffset",
+			"msg": "InvalidOracleOffset"
+		},
+		{
+			"code": 6076,
+			"name": "CantExpireOrders",
+			"msg": "CantExpireOrders"
+		},
+		{
+			"code": 6077,
+			"name": "CouldNotLoadMarketData",
+			"msg": "CouldNotLoadMarketData"
+		},
+		{
+			"code": 6078,
+			"name": "MarketNotFound",
+			"msg": "MarketNotFound"
+		},
+		{
+			"code": 6079,
+			"name": "InvalidMarketAccount",
+			"msg": "InvalidMarketAccount"
+		},
+		{
+			"code": 6080,
+			"name": "UnableToLoadMarketAccount",
+			"msg": "UnableToLoadMarketAccount"
+		},
+		{
+			"code": 6081,
+			"name": "MarketWrongMutability",
+			"msg": "MarketWrongMutability"
+		},
+		{
+			"code": 6082,
+			"name": "UnableToCastUnixTime",
+			"msg": "UnableToCastUnixTime"
+		},
+		{
+			"code": 6083,
+			"name": "CouldNotFindSpotPosition",
+			"msg": "CouldNotFindSpotPosition"
+		},
+		{
+			"code": 6084,
+			"name": "NoSpotPositionAvailable",
+			"msg": "NoSpotPositionAvailable"
+		},
+		{
+			"code": 6085,
+			"name": "InvalidSpotMarketInitialization",
+			"msg": "InvalidSpotMarketInitialization"
+		},
+		{
+			"code": 6086,
+			"name": "CouldNotLoadSpotMarketData",
+			"msg": "CouldNotLoadSpotMarketData"
+		},
+		{
+			"code": 6087,
+			"name": "SpotMarketNotFound",
+			"msg": "SpotMarketNotFound"
+		},
+		{
+			"code": 6088,
+			"name": "InvalidSpotMarketAccount",
+			"msg": "InvalidSpotMarketAccount"
+		},
+		{
+			"code": 6089,
+			"name": "UnableToLoadSpotMarketAccount",
+			"msg": "UnableToLoadSpotMarketAccount"
+		},
+		{
+			"code": 6090,
+			"name": "SpotMarketWrongMutability",
+			"msg": "SpotMarketWrongMutability"
+		},
+		{
+			"code": 6091,
+			"name": "SpotMarketInterestNotUpToDate",
+			"msg": "SpotInterestNotUpToDate"
+		},
+		{
+			"code": 6092,
+			"name": "SpotMarketInsufficientDeposits",
+			"msg": "SpotMarketInsufficientDeposits"
+		},
+		{
+			"code": 6093,
+			"name": "UserMustSettleTheirOwnPositiveUnsettledPNL",
+			"msg": "UserMustSettleTheirOwnPositiveUnsettledPNL"
+		},
+		{
+			"code": 6094,
+			"name": "CantUpdatePoolBalanceType",
+			"msg": "CantUpdatePoolBalanceType"
+		},
+		{
+			"code": 6095,
+			"name": "InsufficientCollateralForSettlingPNL",
+			"msg": "InsufficientCollateralForSettlingPNL"
+		},
+		{
+			"code": 6096,
+			"name": "AMMNotUpdatedInSameSlot",
+			"msg": "AMMNotUpdatedInSameSlot"
+		},
+		{
+			"code": 6097,
+			"name": "AuctionNotComplete",
+			"msg": "AuctionNotComplete"
+		},
+		{
+			"code": 6098,
+			"name": "MakerNotFound",
+			"msg": "MakerNotFound"
+		},
+		{
+			"code": 6099,
+			"name": "MakerStatsNotFound",
+			"msg": "MakerNotFound"
+		},
+		{
+			"code": 6100,
+			"name": "MakerMustBeWritable",
+			"msg": "MakerMustBeWritable"
+		},
+		{
+			"code": 6101,
+			"name": "MakerStatsMustBeWritable",
+			"msg": "MakerMustBeWritable"
+		},
+		{
+			"code": 6102,
+			"name": "MakerOrderNotFound",
+			"msg": "MakerOrderNotFound"
+		},
+		{
+			"code": 6103,
+			"name": "CouldNotDeserializeMaker",
+			"msg": "CouldNotDeserializeMaker"
+		},
+		{
+			"code": 6104,
+			"name": "CouldNotDeserializeMakerStats",
+			"msg": "CouldNotDeserializeMaker"
+		},
+		{
+			"code": 6105,
+			"name": "AuctionPriceDoesNotSatisfyMaker",
+			"msg": "AuctionPriceDoesNotSatisfyMaker"
+		},
+		{
+			"code": 6106,
+			"name": "MakerCantFulfillOwnOrder",
+			"msg": "MakerCantFulfillOwnOrder"
+		},
+		{
+			"code": 6107,
+			"name": "MakerOrderMustBePostOnly",
+			"msg": "MakerOrderMustBePostOnly"
+		},
+		{
+			"code": 6108,
+			"name": "CantMatchTwoPostOnlys",
+			"msg": "CantMatchTwoPostOnlys"
+		},
+		{
+			"code": 6109,
+			"name": "OrderBreachesOraclePriceLimits",
+			"msg": "OrderBreachesOraclePriceLimits"
+		},
+		{
+			"code": 6110,
+			"name": "OrderMustBeTriggeredFirst",
+			"msg": "OrderMustBeTriggeredFirst"
+		},
+		{
+			"code": 6111,
+			"name": "OrderNotTriggerable",
+			"msg": "OrderNotTriggerable"
+		},
+		{
+			"code": 6112,
+			"name": "OrderDidNotSatisfyTriggerCondition",
+			"msg": "OrderDidNotSatisfyTriggerCondition"
+		},
+		{
+			"code": 6113,
+			"name": "PositionAlreadyBeingLiquidated",
+			"msg": "PositionAlreadyBeingLiquidated"
+		},
+		{
+			"code": 6114,
+			"name": "PositionDoesntHaveOpenPositionOrOrders",
+			"msg": "PositionDoesntHaveOpenPositionOrOrders"
+		},
+		{
+			"code": 6115,
+			"name": "AllOrdersAreAlreadyLiquidations",
+			"msg": "AllOrdersAreAlreadyLiquidations"
+		},
+		{
+			"code": 6116,
+			"name": "CantCancelLiquidationOrder",
+			"msg": "CantCancelLiquidationOrder"
+		},
+		{
+			"code": 6117,
+			"name": "UserIsBeingLiquidated",
+			"msg": "UserIsBeingLiquidated"
+		},
+		{
+			"code": 6118,
+			"name": "LiquidationsOngoing",
+			"msg": "LiquidationsOngoing"
+		},
+		{
+			"code": 6119,
+			"name": "WrongSpotBalanceType",
+			"msg": "WrongSpotBalanceType"
+		},
+		{
+			"code": 6120,
+			"name": "UserCantLiquidateThemself",
+			"msg": "UserCantLiquidateThemself"
+		},
+		{
+			"code": 6121,
+			"name": "InvalidPerpPositionToLiquidate",
+			"msg": "InvalidPerpPositionToLiquidate"
+		},
+		{
+			"code": 6122,
+			"name": "InvalidBaseAssetAmountForLiquidatePerp",
+			"msg": "InvalidBaseAssetAmountForLiquidatePerp"
+		},
+		{
+			"code": 6123,
+			"name": "InvalidPositionLastFundingRate",
+			"msg": "InvalidPositionLastFundingRate"
+		},
+		{
+			"code": 6124,
+			"name": "InvalidPositionDelta",
+			"msg": "InvalidPositionDelta"
+		},
+		{
+			"code": 6125,
+			"name": "UserBankrupt",
+			"msg": "UserBankrupt"
+		},
+		{
+			"code": 6126,
+			"name": "UserNotBankrupt",
+			"msg": "UserNotBankrupt"
+		},
+		{
+			"code": 6127,
+			"name": "UserHasInvalidBorrow",
+			"msg": "UserHasInvalidBorrow"
+		},
+		{
+			"code": 6128,
+			"name": "DailyWithdrawLimit",
+			"msg": "DailyWithdrawLimit"
+		},
+		{
+			"code": 6129,
+			"name": "DefaultError",
+			"msg": "DefaultError"
+		},
+		{
+			"code": 6130,
+			"name": "InsufficientLPTokens",
+			"msg": "Insufficient LP tokens"
+		},
+		{
+			"code": 6131,
+			"name": "CantLPWithPerpPosition",
+			"msg": "Cant LP with a market position"
+		},
+		{
+			"code": 6132,
+			"name": "UnableToBurnLPTokens",
+			"msg": "Unable to burn LP tokens"
+		},
+		{
+			"code": 6133,
+			"name": "TryingToRemoveLiquidityTooFast",
+			"msg": "Trying to remove liqudity too fast after adding it"
+		},
+		{
+			"code": 6134,
+			"name": "InvalidSpotMarketVault",
+			"msg": "Invalid Spot Market Vault"
+		},
+		{
+			"code": 6135,
+			"name": "InvalidSpotMarketState",
+			"msg": "Invalid Spot Market State"
+		},
+		{
+			"code": 6136,
+			"name": "InvalidSerumProgram",
+			"msg": "InvalidSerumProgram"
+		},
+		{
+			"code": 6137,
+			"name": "InvalidSerumMarket",
+			"msg": "InvalidSerumMarket"
+		},
+		{
+			"code": 6138,
+			"name": "InvalidSerumBids",
+			"msg": "InvalidSerumBids"
+		},
+		{
+			"code": 6139,
+			"name": "InvalidSerumAsks",
+			"msg": "InvalidSerumAsks"
+		},
+		{
+			"code": 6140,
+			"name": "InvalidSerumOpenOrders",
+			"msg": "InvalidSerumOpenOrders"
+		},
+		{
+			"code": 6141,
+			"name": "FailedSerumCPI",
+			"msg": "FailedSerumCPI"
+		},
+		{
+			"code": 6142,
+			"name": "FailedToFillOnSerum",
+			"msg": "FailedToFillOnSerum"
+		},
+		{
+			"code": 6143,
+			"name": "InvalidSerumFulfillmentConfig",
+			"msg": "InvalidSerumFulfillmentConfig"
+		},
+		{
+			"code": 6144,
+			"name": "InvalidFeeStructure",
+			"msg": "InvalidFeeStructure"
+		},
+		{
+			"code": 6145,
+			"name": "InsufficientIFShares",
+			"msg": "Insufficient IF shares"
+		},
+		{
+			"code": 6146,
+			"name": "MarketActionPaused",
+			"msg": "the Market has paused this action"
+		},
+		{
+			"code": 6147,
+			"name": "MarketPlaceOrderPaused",
+			"msg": "the Market status doesnt allow placing orders"
+		},
+		{
+			"code": 6148,
+			"name": "MarketFillOrderPaused",
+			"msg": "the Market status doesnt allow filling orders"
+		},
+		{
+			"code": 6149,
+			"name": "MarketWithdrawPaused",
+			"msg": "the Market status doesnt allow withdraws"
+		},
+		{
+			"code": 6150,
+			"name": "ProtectedAssetTierViolation",
+			"msg": "Action violates the Protected Asset Tier rules"
+		},
+		{
+			"code": 6151,
+			"name": "IsolatedAssetTierViolation",
+			"msg": "Action violates the Isolated Asset Tier rules"
+		},
+		{
+			"code": 6152,
+			"name": "UserCantBeDeleted",
+			"msg": "User Cant Be Deleted"
+		},
+		{
+			"code": 6153,
+			"name": "ReduceOnlyWithdrawIncreasedRisk",
+			"msg": "Reduce Only Withdraw Increased Risk"
+		},
+		{
+			"code": 6154,
+			"name": "MaxOpenInterest",
+			"msg": "Max Open Interest"
+		},
+		{
+			"code": 6155,
+			"name": "CantResolvePerpBankruptcy",
+			"msg": "Cant Resolve Perp Bankruptcy"
+		},
+		{
+			"code": 6156,
+			"name": "LiquidationDoesntSatisfyLimitPrice",
+			"msg": "Liquidation Doesnt Satisfy Limit Price"
+		},
+		{
+			"code": 6157,
+			"name": "MarginTradingDisabled",
+			"msg": "Margin Trading Disabled"
+		},
+		{
+			"code": 6158,
+			"name": "InvalidMarketStatusToSettlePnl",
+			"msg": "Invalid Market Status to Settle Perp Pnl"
+		},
+		{
+			"code": 6159,
+			"name": "PerpMarketNotInSettlement",
+			"msg": "PerpMarketNotInSettlement"
+		},
+		{
+			"code": 6160,
+			"name": "PerpMarketNotInReduceOnly",
+			"msg": "PerpMarketNotInReduceOnly"
+		},
+		{
+			"code": 6161,
+			"name": "PerpMarketSettlementBufferNotReached",
+			"msg": "PerpMarketSettlementBufferNotReached"
+		},
+		{
+			"code": 6162,
+			"name": "PerpMarketSettlementUserHasOpenOrders",
+			"msg": "PerpMarketSettlementUserHasOpenOrders"
+		},
+		{
+			"code": 6163,
+			"name": "PerpMarketSettlementUserHasActiveLP",
+			"msg": "PerpMarketSettlementUserHasActiveLP"
+		},
+		{
+			"code": 6164,
+			"name": "UnableToSettleExpiredUserPosition",
+			"msg": "UnableToSettleExpiredUserPosition"
+		},
+		{
+			"code": 6165,
+			"name": "UnequalMarketIndexForSpotTransfer",
+			"msg": "UnequalMarketIndexForSpotTransfer"
+		},
+		{
+			"code": 6166,
+			"name": "InvalidPerpPositionDetected",
+			"msg": "InvalidPerpPositionDetected"
+		},
+		{
+			"code": 6167,
+			"name": "InvalidSpotPositionDetected",
+			"msg": "InvalidSpotPositionDetected"
+		},
+		{
+			"code": 6168,
+			"name": "InvalidAmmDetected",
+			"msg": "InvalidAmmDetected"
+		},
+		{
+			"code": 6169,
+			"name": "InvalidAmmForFillDetected",
+			"msg": "InvalidAmmForFillDetected"
+		},
+		{
+			"code": 6170,
+			"name": "InvalidAmmLimitPriceOverride",
+			"msg": "InvalidAmmLimitPriceOverride"
+		},
+		{
+			"code": 6171,
+			"name": "InvalidOrderFillPrice",
+			"msg": "InvalidOrderFillPrice"
+		},
+		{
+			"code": 6172,
+			"name": "SpotMarketBalanceInvariantViolated",
+			"msg": "SpotMarketBalanceInvariantViolated"
+		},
+		{
+			"code": 6173,
+			"name": "SpotMarketVaultInvariantViolated",
+			"msg": "SpotMarketVaultInvariantViolated"
+		},
+		{
+			"code": 6174,
+			"name": "InvalidPDA",
+			"msg": "InvalidPDA"
+		},
+		{
+			"code": 6175,
+			"name": "InvalidPDASigner",
+			"msg": "InvalidPDASigner"
+		},
+		{
+			"code": 6176,
+			"name": "RevenueSettingsCannotSettleToIF",
+			"msg": "RevenueSettingsCannotSettleToIF"
+		},
+		{
+			"code": 6177,
+			"name": "NoRevenueToSettleToIF",
+			"msg": "NoRevenueToSettleToIF"
+		},
+		{
+			"code": 6178,
+			"name": "NoAmmPerpPnlDeficit",
+			"msg": "NoAmmPerpPnlDeficit"
+		},
+		{
+			"code": 6179,
+			"name": "SufficientPerpPnlPool",
+			"msg": "SufficientPerpPnlPool"
+		},
+		{
+			"code": 6180,
+			"name": "InsufficientPerpPnlPool",
+			"msg": "InsufficientPerpPnlPool"
+		},
+		{
+			"code": 6181,
+			"name": "PerpPnlDeficitBelowThreshold",
+			"msg": "PerpPnlDeficitBelowThreshold"
+		},
+		{
+			"code": 6182,
+			"name": "MaxRevenueWithdrawPerPeriodReached",
+			"msg": "MaxRevenueWithdrawPerPeriodReached"
+		},
+		{
+			"code": 6183,
+			"name": "MaxIFWithdrawReached",
+			"msg": "InvalidSpotPositionDetected"
+		},
+		{
+			"code": 6184,
+			"name": "NoIFWithdrawAvailable",
+			"msg": "NoIFWithdrawAvailable"
+		},
+		{
+			"code": 6185,
+			"name": "InvalidIFUnstake",
+			"msg": "InvalidIFUnstake"
+		},
+		{
+			"code": 6186,
+			"name": "InvalidIFUnstakeSize",
+			"msg": "InvalidIFUnstakeSize"
+		},
+		{
+			"code": 6187,
+			"name": "InvalidIFUnstakeCancel",
+			"msg": "InvalidIFUnstakeCancel"
+		},
+		{
+			"code": 6188,
+			"name": "InvalidIFForNewStakes",
+			"msg": "InvalidIFForNewStakes"
+		},
+		{
+			"code": 6189,
+			"name": "InvalidIFRebase",
+			"msg": "InvalidIFRebase"
+		},
+		{
+			"code": 6190,
+			"name": "InvalidInsuranceUnstakeSize",
+			"msg": "InvalidInsuranceUnstakeSize"
+		},
+		{
+			"code": 6191,
+			"name": "InvalidOrderLimitPrice",
+			"msg": "InvalidOrderLimitPrice"
+		},
+		{
+			"code": 6192,
+			"name": "InvalidIFDetected",
+			"msg": "InvalidIFDetected"
+		},
+		{
+			"code": 6193,
+			"name": "InvalidAmmMaxSpreadDetected",
+			"msg": "InvalidAmmMaxSpreadDetected"
+		},
+		{
+			"code": 6194,
+			"name": "InvalidConcentrationCoef",
+			"msg": "InvalidConcentrationCoef"
+		},
+		{
+			"code": 6195,
+			"name": "InvalidSrmVault",
+			"msg": "InvalidSrmVault"
+		},
+		{
+			"code": 6196,
+			"name": "InvalidVaultOwner",
+			"msg": "InvalidVaultOwner"
+		},
+		{
+			"code": 6197,
+			"name": "InvalidMarketStatusForFills",
+			"msg": "InvalidMarketStatusForFills"
+		},
+		{
+			"code": 6198,
+			"name": "IFWithdrawRequestInProgress",
+			"msg": "IFWithdrawRequestInProgress"
+		},
+		{
+			"code": 6199,
+			"name": "NoIFWithdrawRequestInProgress",
+			"msg": "NoIFWithdrawRequestInProgress"
+		},
+		{
+			"code": 6200,
+			"name": "IFWithdrawRequestTooSmall",
+			"msg": "IFWithdrawRequestTooSmall"
+		},
+		{
+			"code": 6201,
+			"name": "IncorrectSpotMarketAccountPassed",
+			"msg": "IncorrectSpotMarketAccountPassed"
+		},
+		{
+			"code": 6202,
+			"name": "BlockchainClockInconsistency",
+			"msg": "BlockchainClockInconsistency"
+		},
+		{
+			"code": 6203,
+			"name": "InvalidIFSharesDetected",
+			"msg": "InvalidIFSharesDetected"
+		},
+		{
+			"code": 6204,
+			"name": "NewLPSizeTooSmall",
+			"msg": "NewLPSizeTooSmall"
+		},
+		{
+			"code": 6205,
+			"name": "MarketStatusInvalidForNewLP",
+			"msg": "MarketStatusInvalidForNewLP"
+		},
+		{
+			"code": 6206,
+			"name": "InvalidMarkTwapUpdateDetected",
+			"msg": "InvalidMarkTwapUpdateDetected"
+		},
+		{
+			"code": 6207,
+			"name": "MarketSettlementAttemptOnActiveMarket",
+			"msg": "MarketSettlementAttemptOnActiveMarket"
+		},
+		{
+			"code": 6208,
+			"name": "MarketSettlementRequiresSettledLP",
+			"msg": "MarketSettlementRequiresSettledLP"
+		},
+		{
+			"code": 6209,
+			"name": "MarketSettlementAttemptTooEarly",
+			"msg": "MarketSettlementAttemptTooEarly"
+		},
+		{
+			"code": 6210,
+			"name": "MarketSettlementTargetPriceInvalid",
+			"msg": "MarketSettlementTargetPriceInvalid"
+		},
+		{
+			"code": 6211,
+			"name": "UnsupportedSpotMarket",
+			"msg": "UnsupportedSpotMarket"
+		},
+		{
+			"code": 6212,
+			"name": "SpotOrdersDisabled",
+			"msg": "SpotOrdersDisabled"
+		}
+	]
 }