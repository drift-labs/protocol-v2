--- conflicted
+++ resolved
@@ -7938,19 +7938,18 @@
             "type": "i64"
           },
           {
-<<<<<<< HEAD
+            "name": "tokenBalance",
+            "docs": [
+              "ata token balance in SPOT_BALANCE_PRECISION"
+            ],
+            "type": "u64"
+          },
+          {
             "name": "totalSwapFees",
             "docs": [
               "total fees received by the constituent. Positive = fees received, Negative = fees paid"
             ],
             "type": "i128"
-=======
-            "name": "tokenBalance",
-            "docs": [
-              "ata token balance in SPOT_BALANCE_PRECISION"
-            ],
-            "type": "u64"
->>>>>>> b6ec47cd
           },
           {
             "name": "spotBalance",
