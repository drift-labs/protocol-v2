--- conflicted
+++ resolved
@@ -1,9 +1,5 @@
 {
-<<<<<<< HEAD
-  "version": "2.12.0",
-=======
   "version": "2.13.0-beta.0",
->>>>>>> 527ac50d
   "name": "drift",
   "instructions": [
     {
