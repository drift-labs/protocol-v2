--- conflicted
+++ resolved
@@ -1672,6 +1672,47 @@
           "type": {
             "option": "u64"
           }
+        }
+      ]
+    },
+    {
+      "name": "liquidatePerpWithFill",
+      "accounts": [
+        {
+          "name": "state",
+          "isMut": false,
+          "isSigner": false
+        },
+        {
+          "name": "authority",
+          "isMut": false,
+          "isSigner": true
+        },
+        {
+          "name": "liquidator",
+          "isMut": true,
+          "isSigner": false
+        },
+        {
+          "name": "liquidatorStats",
+          "isMut": true,
+          "isSigner": false
+        },
+        {
+          "name": "user",
+          "isMut": true,
+          "isSigner": false
+        },
+        {
+          "name": "userStats",
+          "isMut": true,
+          "isSigner": false
+        }
+      ],
+      "args": [
+        {
+          "name": "marketIndex",
+          "type": "u16"
         }
       ]
     },
@@ -6796,9 +6837,6 @@
             "type": "u8"
           },
           {
-<<<<<<< HEAD
-            "name": "tokenProgram",
-=======
             "name": "fuelBoostDeposits",
             "docs": [
               "fuel multiplier for spot deposits",
@@ -6836,7 +6874,6 @@
               "fuel multiplier for spot insurance stake",
               "precision: 10"
             ],
->>>>>>> d7fa4068
             "type": "u8"
           },
           {
@@ -6844,11 +6881,7 @@
             "type": {
               "array": [
                 "u8",
-<<<<<<< HEAD
-                46
-=======
                 42
->>>>>>> d7fa4068
               ]
             }
           }
@@ -9841,6 +9874,9 @@
           },
           {
             "name": "PlaceAndTake"
+          },
+          {
+            "name": "Liquidation"
           }
         ]
       }
@@ -12742,10 +12778,6 @@
     },
     {
       "code": 6276,
-<<<<<<< HEAD
-      "name": "NonZeroTransferFee",
-      "msg": "Non zero transfer fee"
-=======
       "name": "OracleTooManyPriceAccountUpdates",
       "msg": "Multi updates must have 2 or fewer accounts passed in remaining accounts"
     },
@@ -12773,7 +12805,11 @@
       "code": 6281,
       "name": "InvalidOpenbookV2Market",
       "msg": "InvalidOpenbookV2Market"
->>>>>>> d7fa4068
+    },
+    {
+      "code": 6282,
+      "name": "LiquidationOrderFailedToFill",
+      "msg": "Liquidation order failed to fill"
     }
   ],
   "metadata": {
