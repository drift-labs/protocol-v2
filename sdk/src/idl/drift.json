--- conflicted
+++ resolved
@@ -1,13382 +1,13048 @@
 {
-  "version": "2.96.0",
-  "name": "drift",
-  "instructions": [
-    {
-      "name": "initializeUser",
-      "accounts": [
-        {
-          "name": "user",
-          "isMut": true,
-          "isSigner": false
-        },
-        {
-          "name": "userStats",
-          "isMut": true,
-          "isSigner": false
-        },
-        {
-          "name": "state",
-          "isMut": true,
-          "isSigner": false
-        },
-        {
-          "name": "authority",
-          "isMut": false,
-          "isSigner": true
-        },
-        {
-          "name": "payer",
-          "isMut": true,
-          "isSigner": true
-        },
-        {
-          "name": "rent",
-          "isMut": false,
-          "isSigner": false
-        },
-        {
-          "name": "systemProgram",
-          "isMut": false,
-          "isSigner": false
-        }
-      ],
-      "args": [
-        {
-          "name": "subAccountId",
-          "type": "u16"
-        },
-        {
-          "name": "name",
-          "type": {
-            "array": [
-              "u8",
-              32
-            ]
-          }
-        }
-      ]
-    },
-    {
-      "name": "initializeUserStats",
-      "accounts": [
-        {
-          "name": "userStats",
-          "isMut": true,
-          "isSigner": false
-        },
-        {
-          "name": "state",
-          "isMut": true,
-          "isSigner": false
-        },
-        {
-          "name": "authority",
-          "isMut": false,
-          "isSigner": true
-        },
-        {
-          "name": "payer",
-          "isMut": true,
-          "isSigner": true
-        },
-        {
-          "name": "rent",
-          "isMut": false,
-          "isSigner": false
-        },
-        {
-          "name": "systemProgram",
-          "isMut": false,
-          "isSigner": false
-        }
-      ],
-      "args": []
-    },
-    {
-      "name": "initializeReferrerName",
-      "accounts": [
-        {
-          "name": "referrerName",
-          "isMut": true,
-          "isSigner": false
-        },
-        {
-          "name": "user",
-          "isMut": true,
-          "isSigner": false
-        },
-        {
-          "name": "userStats",
-          "isMut": true,
-          "isSigner": false
-        },
-        {
-          "name": "authority",
-          "isMut": false,
-          "isSigner": true
-        },
-        {
-          "name": "payer",
-          "isMut": true,
-          "isSigner": true
-        },
-        {
-          "name": "rent",
-          "isMut": false,
-          "isSigner": false
-        },
-        {
-          "name": "systemProgram",
-          "isMut": false,
-          "isSigner": false
-        }
-      ],
-      "args": [
-        {
-          "name": "name",
-          "type": {
-            "array": [
-              "u8",
-              32
-            ]
-          }
-        }
-      ]
-    },
-    {
-      "name": "deposit",
-      "accounts": [
-        {
-          "name": "state",
-          "isMut": false,
-          "isSigner": false
-        },
-        {
-          "name": "user",
-          "isMut": true,
-          "isSigner": false
-        },
-        {
-          "name": "userStats",
-          "isMut": true,
-          "isSigner": false
-        },
-        {
-          "name": "authority",
-          "isMut": false,
-          "isSigner": true
-        },
-        {
-          "name": "spotMarketVault",
-          "isMut": true,
-          "isSigner": false
-        },
-        {
-          "name": "userTokenAccount",
-          "isMut": true,
-          "isSigner": false
-        },
-        {
-          "name": "tokenProgram",
-          "isMut": false,
-          "isSigner": false
-        }
-      ],
-      "args": [
-        {
-          "name": "marketIndex",
-          "type": "u16"
-        },
-        {
-          "name": "amount",
-          "type": "u64"
-        },
-        {
-          "name": "reduceOnly",
-          "type": "bool"
-        }
-      ]
-    },
-    {
-      "name": "withdraw",
-      "accounts": [
-        {
-          "name": "state",
-          "isMut": false,
-          "isSigner": false
-        },
-        {
-          "name": "user",
-          "isMut": true,
-          "isSigner": false
-        },
-        {
-          "name": "userStats",
-          "isMut": true,
-          "isSigner": false
-        },
-        {
-          "name": "authority",
-          "isMut": false,
-          "isSigner": true
-        },
-        {
-          "name": "spotMarketVault",
-          "isMut": true,
-          "isSigner": false
-        },
-        {
-          "name": "driftSigner",
-          "isMut": false,
-          "isSigner": false
-        },
-        {
-          "name": "userTokenAccount",
-          "isMut": true,
-          "isSigner": false
-        },
-        {
-          "name": "tokenProgram",
-          "isMut": false,
-          "isSigner": false
-        }
-      ],
-      "args": [
-        {
-          "name": "marketIndex",
-          "type": "u16"
-        },
-        {
-          "name": "amount",
-          "type": "u64"
-        },
-        {
-          "name": "reduceOnly",
-          "type": "bool"
-        }
-      ]
-    },
-    {
-      "name": "transferDeposit",
-      "accounts": [
-        {
-          "name": "fromUser",
-          "isMut": true,
-          "isSigner": false
-        },
-        {
-          "name": "toUser",
-          "isMut": true,
-          "isSigner": false
-        },
-        {
-          "name": "userStats",
-          "isMut": true,
-          "isSigner": false
-        },
-        {
-          "name": "authority",
-          "isMut": false,
-          "isSigner": true
-        },
-        {
-          "name": "state",
-          "isMut": false,
-          "isSigner": false
-        },
-        {
-          "name": "spotMarketVault",
-          "isMut": false,
-          "isSigner": false
-        }
-      ],
-      "args": [
-        {
-          "name": "marketIndex",
-          "type": "u16"
-        },
-        {
-          "name": "amount",
-          "type": "u64"
-        }
-      ]
-    },
-    {
-      "name": "placePerpOrder",
-      "accounts": [
-        {
-          "name": "state",
-          "isMut": false,
-          "isSigner": false
-        },
-        {
-          "name": "user",
-          "isMut": true,
-          "isSigner": false
-        },
-        {
-          "name": "authority",
-          "isMut": false,
-          "isSigner": true
-        }
-      ],
-      "args": [
-        {
-          "name": "params",
-          "type": {
-            "defined": "OrderParams"
-          }
-        }
-      ]
-    },
-    {
-      "name": "cancelOrder",
-      "accounts": [
-        {
-          "name": "state",
-          "isMut": false,
-          "isSigner": false
-        },
-        {
-          "name": "user",
-          "isMut": true,
-          "isSigner": false
-        },
-        {
-          "name": "authority",
-          "isMut": false,
-          "isSigner": true
-        }
-      ],
-      "args": [
-        {
-          "name": "orderId",
-          "type": {
-            "option": "u32"
-          }
-        }
-      ]
-    },
-    {
-      "name": "cancelOrderByUserId",
-      "accounts": [
-        {
-          "name": "state",
-          "isMut": false,
-          "isSigner": false
-        },
-        {
-          "name": "user",
-          "isMut": true,
-          "isSigner": false
-        },
-        {
-          "name": "authority",
-          "isMut": false,
-          "isSigner": true
-        }
-      ],
-      "args": [
-        {
-          "name": "userOrderId",
-          "type": "u8"
-        }
-      ]
-    },
-    {
-      "name": "cancelOrders",
-      "accounts": [
-        {
-          "name": "state",
-          "isMut": false,
-          "isSigner": false
-        },
-        {
-          "name": "user",
-          "isMut": true,
-          "isSigner": false
-        },
-        {
-          "name": "authority",
-          "isMut": false,
-          "isSigner": true
-        }
-      ],
-      "args": [
-        {
-          "name": "marketType",
-          "type": {
-            "option": {
-              "defined": "MarketType"
-            }
-          }
-        },
-        {
-          "name": "marketIndex",
-          "type": {
-            "option": "u16"
-          }
-        },
-        {
-          "name": "direction",
-          "type": {
-            "option": {
-              "defined": "PositionDirection"
-            }
-          }
-        }
-      ]
-    },
-    {
-      "name": "cancelOrdersByIds",
-      "accounts": [
-        {
-          "name": "state",
-          "isMut": false,
-          "isSigner": false
-        },
-        {
-          "name": "user",
-          "isMut": true,
-          "isSigner": false
-        },
-        {
-          "name": "authority",
-          "isMut": false,
-          "isSigner": true
-        }
-      ],
-      "args": [
-        {
-          "name": "orderIds",
-          "type": {
-            "vec": "u32"
-          }
-        }
-      ]
-    },
-    {
-      "name": "modifyOrder",
-      "accounts": [
-        {
-          "name": "state",
-          "isMut": false,
-          "isSigner": false
-        },
-        {
-          "name": "user",
-          "isMut": true,
-          "isSigner": false
-        },
-        {
-          "name": "authority",
-          "isMut": false,
-          "isSigner": true
-        }
-      ],
-      "args": [
-        {
-          "name": "orderId",
-          "type": {
-            "option": "u32"
-          }
-        },
-        {
-          "name": "modifyOrderParams",
-          "type": {
-            "defined": "ModifyOrderParams"
-          }
-        }
-      ]
-    },
-    {
-      "name": "modifyOrderByUserId",
-      "accounts": [
-        {
-          "name": "state",
-          "isMut": false,
-          "isSigner": false
-        },
-        {
-          "name": "user",
-          "isMut": true,
-          "isSigner": false
-        },
-        {
-          "name": "authority",
-          "isMut": false,
-          "isSigner": true
-        }
-      ],
-      "args": [
-        {
-          "name": "userOrderId",
-          "type": "u8"
-        },
-        {
-          "name": "modifyOrderParams",
-          "type": {
-            "defined": "ModifyOrderParams"
-          }
-        }
-      ]
-    },
-    {
-      "name": "placeAndTakePerpOrder",
-      "accounts": [
-        {
-          "name": "state",
-          "isMut": false,
-          "isSigner": false
-        },
-        {
-          "name": "user",
-          "isMut": true,
-          "isSigner": false
-        },
-        {
-          "name": "userStats",
-          "isMut": true,
-          "isSigner": false
-        },
-        {
-          "name": "authority",
-          "isMut": false,
-          "isSigner": true
-        }
-      ],
-      "args": [
-        {
-          "name": "params",
-          "type": {
-            "defined": "OrderParams"
-          }
-        },
-        {
-          "name": "successCondition",
-          "type": {
-            "option": "u32"
-          }
-        }
-      ]
-    },
-    {
-      "name": "placeAndMakePerpOrder",
-      "accounts": [
-        {
-          "name": "state",
-          "isMut": false,
-          "isSigner": false
-        },
-        {
-          "name": "user",
-          "isMut": true,
-          "isSigner": false
-        },
-        {
-          "name": "userStats",
-          "isMut": true,
-          "isSigner": false
-        },
-        {
-          "name": "taker",
-          "isMut": true,
-          "isSigner": false
-        },
-        {
-          "name": "takerStats",
-          "isMut": true,
-          "isSigner": false
-        },
-        {
-          "name": "authority",
-          "isMut": false,
-          "isSigner": true
-        }
-      ],
-      "args": [
-        {
-          "name": "params",
-          "type": {
-            "defined": "OrderParams"
-          }
-        },
-        {
-          "name": "takerOrderId",
-          "type": "u32"
-        }
-      ]
-    },
-    {
-      "name": "placeSwiftTakerOrder",
-      "accounts": [
-        {
-          "name": "state",
-          "isMut": false,
-          "isSigner": false
-        },
-        {
-          "name": "user",
-          "isMut": true,
-          "isSigner": false
-        },
-        {
-          "name": "userStats",
-          "isMut": true,
-          "isSigner": false
-        },
-        {
-          "name": "authority",
-          "isMut": false,
-          "isSigner": true
-        },
-        {
-          "name": "ixSysvar",
-          "isMut": false,
-          "isSigner": false,
-          "docs": [
-            "the supplied Sysvar could be anything else.",
-            "The Instruction Sysvar has not been implemented",
-            "in the Anchor framework yet, so this is the safe approach."
-          ]
-        }
-      ],
-      "args": [
-        {
-          "name": "swiftMessageBytes",
-          "type": "bytes"
-        },
-        {
-          "name": "swiftOrderParamsMessageBytes",
-          "type": "bytes"
-        },
-        {
-          "name": "swiftMessageSignature",
-          "type": {
-            "array": [
-              "u8",
-              64
-            ]
-          }
-        }
-      ]
-    },
-    {
-      "name": "placeSpotOrder",
-      "accounts": [
-        {
-          "name": "state",
-          "isMut": false,
-          "isSigner": false
-        },
-        {
-          "name": "user",
-          "isMut": true,
-          "isSigner": false
-        },
-        {
-          "name": "authority",
-          "isMut": false,
-          "isSigner": true
-        }
-      ],
-      "args": [
-        {
-          "name": "params",
-          "type": {
-            "defined": "OrderParams"
-          }
-        }
-      ]
-    },
-    {
-      "name": "placeAndTakeSpotOrder",
-      "accounts": [
-        {
-          "name": "state",
-          "isMut": false,
-          "isSigner": false
-        },
-        {
-          "name": "user",
-          "isMut": true,
-          "isSigner": false
-        },
-        {
-          "name": "userStats",
-          "isMut": true,
-          "isSigner": false
-        },
-        {
-          "name": "authority",
-          "isMut": false,
-          "isSigner": true
-        }
-      ],
-      "args": [
-        {
-          "name": "params",
-          "type": {
-            "defined": "OrderParams"
-          }
-        },
-        {
-          "name": "fulfillmentType",
-          "type": {
-            "option": {
-              "defined": "SpotFulfillmentType"
-            }
-          }
-        },
-        {
-          "name": "makerOrderId",
-          "type": {
-            "option": "u32"
-          }
-        }
-      ]
-    },
-    {
-      "name": "placeAndMakeSpotOrder",
-      "accounts": [
-        {
-          "name": "state",
-          "isMut": false,
-          "isSigner": false
-        },
-        {
-          "name": "user",
-          "isMut": true,
-          "isSigner": false
-        },
-        {
-          "name": "userStats",
-          "isMut": true,
-          "isSigner": false
-        },
-        {
-          "name": "taker",
-          "isMut": true,
-          "isSigner": false
-        },
-        {
-          "name": "takerStats",
-          "isMut": true,
-          "isSigner": false
-        },
-        {
-          "name": "authority",
-          "isMut": false,
-          "isSigner": true
-        }
-      ],
-      "args": [
-        {
-          "name": "params",
-          "type": {
-            "defined": "OrderParams"
-          }
-        },
-        {
-          "name": "takerOrderId",
-          "type": "u32"
-        },
-        {
-          "name": "fulfillmentType",
-          "type": {
-            "option": {
-              "defined": "SpotFulfillmentType"
-            }
-          }
-        }
-      ]
-    },
-    {
-      "name": "placeOrders",
-      "accounts": [
-        {
-          "name": "state",
-          "isMut": false,
-          "isSigner": false
-        },
-        {
-          "name": "user",
-          "isMut": true,
-          "isSigner": false
-        },
-        {
-          "name": "authority",
-          "isMut": false,
-          "isSigner": true
-        }
-      ],
-      "args": [
-        {
-          "name": "params",
-          "type": {
-            "vec": {
-              "defined": "OrderParams"
-            }
-          }
-        }
-      ]
-    },
-    {
-      "name": "beginSwap",
-      "accounts": [
-        {
-          "name": "state",
-          "isMut": false,
-          "isSigner": false
-        },
-        {
-          "name": "user",
-          "isMut": true,
-          "isSigner": false
-        },
-        {
-          "name": "userStats",
-          "isMut": true,
-          "isSigner": false
-        },
-        {
-          "name": "authority",
-          "isMut": false,
-          "isSigner": true
-        },
-        {
-          "name": "outSpotMarketVault",
-          "isMut": true,
-          "isSigner": false
-        },
-        {
-          "name": "inSpotMarketVault",
-          "isMut": true,
-          "isSigner": false
-        },
-        {
-          "name": "outTokenAccount",
-          "isMut": true,
-          "isSigner": false
-        },
-        {
-          "name": "inTokenAccount",
-          "isMut": true,
-          "isSigner": false
-        },
-        {
-          "name": "tokenProgram",
-          "isMut": false,
-          "isSigner": false
-        },
-        {
-          "name": "driftSigner",
-          "isMut": false,
-          "isSigner": false
-        },
-        {
-          "name": "instructions",
-          "isMut": false,
-          "isSigner": false,
-          "docs": [
-            "Instructions Sysvar for instruction introspection"
-          ]
-        }
-      ],
-      "args": [
-        {
-          "name": "inMarketIndex",
-          "type": "u16"
-        },
-        {
-          "name": "outMarketIndex",
-          "type": "u16"
-        },
-        {
-          "name": "amountIn",
-          "type": "u64"
-        }
-      ]
-    },
-    {
-      "name": "endSwap",
-      "accounts": [
-        {
-          "name": "state",
-          "isMut": false,
-          "isSigner": false
-        },
-        {
-          "name": "user",
-          "isMut": true,
-          "isSigner": false
-        },
-        {
-          "name": "userStats",
-          "isMut": true,
-          "isSigner": false
-        },
-        {
-          "name": "authority",
-          "isMut": false,
-          "isSigner": true
-        },
-        {
-          "name": "outSpotMarketVault",
-          "isMut": true,
-          "isSigner": false
-        },
-        {
-          "name": "inSpotMarketVault",
-          "isMut": true,
-          "isSigner": false
-        },
-        {
-          "name": "outTokenAccount",
-          "isMut": true,
-          "isSigner": false
-        },
-        {
-          "name": "inTokenAccount",
-          "isMut": true,
-          "isSigner": false
-        },
-        {
-          "name": "tokenProgram",
-          "isMut": false,
-          "isSigner": false
-        },
-        {
-          "name": "driftSigner",
-          "isMut": false,
-          "isSigner": false
-        },
-        {
-          "name": "instructions",
-          "isMut": false,
-          "isSigner": false,
-          "docs": [
-            "Instructions Sysvar for instruction introspection"
-          ]
-        }
-      ],
-      "args": [
-        {
-          "name": "inMarketIndex",
-          "type": "u16"
-        },
-        {
-          "name": "outMarketIndex",
-          "type": "u16"
-        },
-        {
-          "name": "limitPrice",
-          "type": {
-            "option": "u64"
-          }
-        },
-        {
-          "name": "reduceOnly",
-          "type": {
-            "option": {
-              "defined": "SwapReduceOnly"
-            }
-          }
-        }
-      ]
-    },
-    {
-      "name": "addPerpLpShares",
-      "accounts": [
-        {
-          "name": "state",
-          "isMut": false,
-          "isSigner": false
-        },
-        {
-          "name": "user",
-          "isMut": true,
-          "isSigner": false
-        },
-        {
-          "name": "authority",
-          "isMut": false,
-          "isSigner": true
-        }
-      ],
-      "args": [
-        {
-          "name": "nShares",
-          "type": "u64"
-        },
-        {
-          "name": "marketIndex",
-          "type": "u16"
-        }
-      ]
-    },
-    {
-      "name": "removePerpLpShares",
-      "accounts": [
-        {
-          "name": "state",
-          "isMut": false,
-          "isSigner": false
-        },
-        {
-          "name": "user",
-          "isMut": true,
-          "isSigner": false
-        },
-        {
-          "name": "authority",
-          "isMut": false,
-          "isSigner": true
-        }
-      ],
-      "args": [
-        {
-          "name": "sharesToBurn",
-          "type": "u64"
-        },
-        {
-          "name": "marketIndex",
-          "type": "u16"
-        }
-      ]
-    },
-    {
-      "name": "removePerpLpSharesInExpiringMarket",
-      "accounts": [
-        {
-          "name": "state",
-          "isMut": false,
-          "isSigner": false
-        },
-        {
-          "name": "user",
-          "isMut": true,
-          "isSigner": false
-        }
-      ],
-      "args": [
-        {
-          "name": "sharesToBurn",
-          "type": "u64"
-        },
-        {
-          "name": "marketIndex",
-          "type": "u16"
-        }
-      ]
-    },
-    {
-      "name": "updateUserName",
-      "accounts": [
-        {
-          "name": "user",
-          "isMut": true,
-          "isSigner": false
-        },
-        {
-          "name": "authority",
-          "isMut": false,
-          "isSigner": true
-        }
-      ],
-      "args": [
-        {
-          "name": "subAccountId",
-          "type": "u16"
-        },
-        {
-          "name": "name",
-          "type": {
-            "array": [
-              "u8",
-              32
-            ]
-          }
-        }
-      ]
-    },
-    {
-      "name": "updateUserCustomMarginRatio",
-      "accounts": [
-        {
-          "name": "user",
-          "isMut": true,
-          "isSigner": false
-        },
-        {
-          "name": "authority",
-          "isMut": false,
-          "isSigner": true
-        }
-      ],
-      "args": [
-        {
-          "name": "subAccountId",
-          "type": "u16"
-        },
-        {
-          "name": "marginRatio",
-          "type": "u32"
-        }
-      ]
-    },
-    {
-      "name": "updateUserMarginTradingEnabled",
-      "accounts": [
-        {
-          "name": "user",
-          "isMut": true,
-          "isSigner": false
-        },
-        {
-          "name": "authority",
-          "isMut": false,
-          "isSigner": true
-        }
-      ],
-      "args": [
-        {
-          "name": "subAccountId",
-          "type": "u16"
-        },
-        {
-          "name": "marginTradingEnabled",
-          "type": "bool"
-        }
-      ]
-    },
-    {
-      "name": "updateUserDelegate",
-      "accounts": [
-        {
-          "name": "user",
-          "isMut": true,
-          "isSigner": false
-        },
-        {
-          "name": "authority",
-          "isMut": false,
-          "isSigner": true
-        }
-      ],
-      "args": [
-        {
-          "name": "subAccountId",
-          "type": "u16"
-        },
-        {
-          "name": "delegate",
-          "type": "publicKey"
-        }
-      ]
-    },
-    {
-      "name": "updateUserReduceOnly",
-      "accounts": [
-        {
-          "name": "user",
-          "isMut": true,
-          "isSigner": false
-        },
-        {
-          "name": "authority",
-          "isMut": false,
-          "isSigner": true
-        }
-      ],
-      "args": [
-        {
-          "name": "subAccountId",
-          "type": "u16"
-        },
-        {
-          "name": "reduceOnly",
-          "type": "bool"
-        }
-      ]
-    },
-    {
-      "name": "updateUserAdvancedLp",
-      "accounts": [
-        {
-          "name": "user",
-          "isMut": true,
-          "isSigner": false
-        },
-        {
-          "name": "authority",
-          "isMut": false,
-          "isSigner": true
-        }
-      ],
-      "args": [
-        {
-          "name": "subAccountId",
-          "type": "u16"
-        },
-        {
-          "name": "advancedLp",
-          "type": "bool"
-        }
-      ]
-    },
-    {
-      "name": "deleteUser",
-      "accounts": [
-        {
-          "name": "user",
-          "isMut": true,
-          "isSigner": false
-        },
-        {
-          "name": "userStats",
-          "isMut": true,
-          "isSigner": false
-        },
-        {
-          "name": "state",
-          "isMut": true,
-          "isSigner": false
-        },
-        {
-          "name": "authority",
-          "isMut": false,
-          "isSigner": true
-        }
-      ],
-      "args": []
-    },
-    {
-      "name": "reclaimRent",
-      "accounts": [
-        {
-          "name": "user",
-          "isMut": true,
-          "isSigner": false
-        },
-        {
-          "name": "userStats",
-          "isMut": true,
-          "isSigner": false
-        },
-        {
-          "name": "state",
-          "isMut": false,
-          "isSigner": false
-        },
-        {
-          "name": "authority",
-          "isMut": false,
-          "isSigner": true
-        },
-        {
-          "name": "rent",
-          "isMut": false,
-          "isSigner": false
-        }
-      ],
-      "args": []
-    },
-    {
-      "name": "enableUserHighLeverageMode",
-      "accounts": [
-        {
-          "name": "state",
-          "isMut": false,
-          "isSigner": false
-        },
-        {
-          "name": "user",
-          "isMut": true,
-          "isSigner": false
-        },
-        {
-          "name": "authority",
-          "isMut": false,
-          "isSigner": true
-        },
-        {
-          "name": "highLeverageModeConfig",
-          "isMut": true,
-          "isSigner": false
-        }
-      ],
-      "args": [
-        {
-          "name": "subAccountId",
-          "type": "u16"
-        }
-      ]
-    },
-    {
-      "name": "fillPerpOrder",
-      "accounts": [
-        {
-          "name": "state",
-          "isMut": false,
-          "isSigner": false
-        },
-        {
-          "name": "authority",
-          "isMut": false,
-          "isSigner": true
-        },
-        {
-          "name": "filler",
-          "isMut": true,
-          "isSigner": false
-        },
-        {
-          "name": "fillerStats",
-          "isMut": true,
-          "isSigner": false
-        },
-        {
-          "name": "user",
-          "isMut": true,
-          "isSigner": false
-        },
-        {
-          "name": "userStats",
-          "isMut": true,
-          "isSigner": false
-        }
-      ],
-      "args": [
-        {
-          "name": "orderId",
-          "type": {
-            "option": "u32"
-          }
-        },
-        {
-          "name": "makerOrderId",
-          "type": {
-            "option": "u32"
-          }
-        }
-      ]
-    },
-    {
-      "name": "revertFill",
-      "accounts": [
-        {
-          "name": "state",
-          "isMut": false,
-          "isSigner": false
-        },
-        {
-          "name": "authority",
-          "isMut": false,
-          "isSigner": true
-        },
-        {
-          "name": "filler",
-          "isMut": true,
-          "isSigner": false
-        },
-        {
-          "name": "fillerStats",
-          "isMut": true,
-          "isSigner": false
-        }
-      ],
-      "args": []
-    },
-    {
-      "name": "fillSpotOrder",
-      "accounts": [
-        {
-          "name": "state",
-          "isMut": false,
-          "isSigner": false
-        },
-        {
-          "name": "authority",
-          "isMut": false,
-          "isSigner": true
-        },
-        {
-          "name": "filler",
-          "isMut": true,
-          "isSigner": false
-        },
-        {
-          "name": "fillerStats",
-          "isMut": true,
-          "isSigner": false
-        },
-        {
-          "name": "user",
-          "isMut": true,
-          "isSigner": false
-        },
-        {
-          "name": "userStats",
-          "isMut": true,
-          "isSigner": false
-        }
-      ],
-      "args": [
-        {
-          "name": "orderId",
-          "type": {
-            "option": "u32"
-          }
-        },
-        {
-          "name": "fulfillmentType",
-          "type": {
-            "option": {
-              "defined": "SpotFulfillmentType"
-            }
-          }
-        },
-        {
-          "name": "makerOrderId",
-          "type": {
-            "option": "u32"
-          }
-        }
-      ]
-    },
-    {
-      "name": "triggerOrder",
-      "accounts": [
-        {
-          "name": "state",
-          "isMut": false,
-          "isSigner": false
-        },
-        {
-          "name": "authority",
-          "isMut": false,
-          "isSigner": true
-        },
-        {
-          "name": "filler",
-          "isMut": true,
-          "isSigner": false
-        },
-        {
-          "name": "user",
-          "isMut": true,
-          "isSigner": false
-        }
-      ],
-      "args": [
-        {
-          "name": "orderId",
-          "type": "u32"
-        }
-      ]
-    },
-    {
-      "name": "forceCancelOrders",
-      "accounts": [
-        {
-          "name": "state",
-          "isMut": false,
-          "isSigner": false
-        },
-        {
-          "name": "authority",
-          "isMut": false,
-          "isSigner": true
-        },
-        {
-          "name": "filler",
-          "isMut": true,
-          "isSigner": false
-        },
-        {
-          "name": "user",
-          "isMut": true,
-          "isSigner": false
-        }
-      ],
-      "args": []
-    },
-    {
-      "name": "updateUserIdle",
-      "accounts": [
-        {
-          "name": "state",
-          "isMut": false,
-          "isSigner": false
-        },
-        {
-          "name": "authority",
-          "isMut": false,
-          "isSigner": true
-        },
-        {
-          "name": "filler",
-          "isMut": true,
-          "isSigner": false
-        },
-        {
-          "name": "user",
-          "isMut": true,
-          "isSigner": false
-        }
-      ],
-      "args": []
-    },
-    {
-      "name": "disableUserHighLeverageMode",
-      "accounts": [
-        {
-          "name": "state",
-          "isMut": false,
-          "isSigner": false
-        },
-        {
-          "name": "authority",
-          "isMut": false,
-          "isSigner": true
-        },
-        {
-          "name": "user",
-          "isMut": true,
-          "isSigner": false
-        },
-        {
-          "name": "highLeverageModeConfig",
-          "isMut": true,
-          "isSigner": false
-        }
-      ],
-      "args": []
-    },
-    {
-      "name": "updateUserFuelBonus",
-      "accounts": [
-        {
-          "name": "state",
-          "isMut": false,
-          "isSigner": false
-        },
-        {
-          "name": "authority",
-          "isMut": false,
-          "isSigner": true
-        },
-        {
-          "name": "user",
-          "isMut": true,
-          "isSigner": false
-        },
-        {
-          "name": "userStats",
-          "isMut": true,
-          "isSigner": false
-        }
-      ],
-      "args": []
-    },
-    {
-      "name": "updateUserOpenOrdersCount",
-      "accounts": [
-        {
-          "name": "state",
-          "isMut": false,
-          "isSigner": false
-        },
-        {
-          "name": "authority",
-          "isMut": false,
-          "isSigner": true
-        },
-        {
-          "name": "filler",
-          "isMut": true,
-          "isSigner": false
-        },
-        {
-          "name": "user",
-          "isMut": true,
-          "isSigner": false
-        }
-      ],
-      "args": []
-    },
-    {
-      "name": "adminDisableUpdatePerpBidAskTwap",
-      "accounts": [
-        {
-          "name": "admin",
-          "isMut": false,
-          "isSigner": true
-        },
-        {
-          "name": "state",
-          "isMut": false,
-          "isSigner": false
-        },
-        {
-          "name": "userStats",
-          "isMut": true,
-          "isSigner": false
-        }
-      ],
-      "args": [
-        {
-          "name": "disable",
-          "type": "bool"
-        }
-      ]
-    },
-    {
-      "name": "settlePnl",
-      "accounts": [
-        {
-          "name": "state",
-          "isMut": false,
-          "isSigner": false
-        },
-        {
-          "name": "user",
-          "isMut": true,
-          "isSigner": false
-        },
-        {
-          "name": "authority",
-          "isMut": false,
-          "isSigner": true
-        },
-        {
-          "name": "spotMarketVault",
-          "isMut": false,
-          "isSigner": false
-        }
-      ],
-      "args": [
-        {
-          "name": "marketIndex",
-          "type": "u16"
-        }
-      ]
-    },
-    {
-      "name": "settleMultiplePnls",
-      "accounts": [
-        {
-          "name": "state",
-          "isMut": false,
-          "isSigner": false
-        },
-        {
-          "name": "user",
-          "isMut": true,
-          "isSigner": false
-        },
-        {
-          "name": "authority",
-          "isMut": false,
-          "isSigner": true
-        },
-        {
-          "name": "spotMarketVault",
-          "isMut": false,
-          "isSigner": false
-        }
-      ],
-      "args": [
-        {
-          "name": "marketIndexes",
-          "type": {
-            "vec": "u16"
-          }
-        },
-        {
-          "name": "mode",
-          "type": {
-            "defined": "SettlePnlMode"
-          }
-        }
-      ]
-    },
-    {
-      "name": "settleFundingPayment",
-      "accounts": [
-        {
-          "name": "state",
-          "isMut": false,
-          "isSigner": false
-        },
-        {
-          "name": "user",
-          "isMut": true,
-          "isSigner": false
-        }
-      ],
-      "args": []
-    },
-    {
-      "name": "settleLp",
-      "accounts": [
-        {
-          "name": "state",
-          "isMut": false,
-          "isSigner": false
-        },
-        {
-          "name": "user",
-          "isMut": true,
-          "isSigner": false
-        }
-      ],
-      "args": [
-        {
-          "name": "marketIndex",
-          "type": "u16"
-        }
-      ]
-    },
-    {
-      "name": "settleExpiredMarket",
-      "accounts": [
-        {
-          "name": "admin",
-          "isMut": false,
-          "isSigner": true
-        },
-        {
-          "name": "state",
-          "isMut": false,
-          "isSigner": false
-        },
-        {
-          "name": "perpMarket",
-          "isMut": true,
-          "isSigner": false
-        }
-      ],
-      "args": [
-        {
-          "name": "marketIndex",
-          "type": "u16"
-        }
-      ]
-    },
-    {
-      "name": "liquidatePerp",
-      "accounts": [
-        {
-          "name": "state",
-          "isMut": false,
-          "isSigner": false
-        },
-        {
-          "name": "authority",
-          "isMut": false,
-          "isSigner": true
-        },
-        {
-          "name": "liquidator",
-          "isMut": true,
-          "isSigner": false
-        },
-        {
-          "name": "liquidatorStats",
-          "isMut": true,
-          "isSigner": false
-        },
-        {
-          "name": "user",
-          "isMut": true,
-          "isSigner": false
-        },
-        {
-          "name": "userStats",
-          "isMut": true,
-          "isSigner": false
-        }
-      ],
-      "args": [
-        {
-          "name": "marketIndex",
-          "type": "u16"
-        },
-        {
-          "name": "liquidatorMaxBaseAssetAmount",
-          "type": "u64"
-        },
-        {
-          "name": "limitPrice",
-          "type": {
-            "option": "u64"
-          }
-        }
-      ]
-    },
-    {
-      "name": "liquidatePerpWithFill",
-      "accounts": [
-        {
-          "name": "state",
-          "isMut": false,
-          "isSigner": false
-        },
-        {
-          "name": "authority",
-          "isMut": false,
-          "isSigner": true
-        },
-        {
-          "name": "liquidator",
-          "isMut": true,
-          "isSigner": false
-        },
-        {
-          "name": "liquidatorStats",
-          "isMut": true,
-          "isSigner": false
-        },
-        {
-          "name": "user",
-          "isMut": true,
-          "isSigner": false
-        },
-        {
-          "name": "userStats",
-          "isMut": true,
-          "isSigner": false
-        }
-      ],
-      "args": [
-        {
-          "name": "marketIndex",
-          "type": "u16"
-        }
-      ]
-    },
-    {
-      "name": "liquidateSpot",
-      "accounts": [
-        {
-          "name": "state",
-          "isMut": false,
-          "isSigner": false
-        },
-        {
-          "name": "authority",
-          "isMut": false,
-          "isSigner": true
-        },
-        {
-          "name": "liquidator",
-          "isMut": true,
-          "isSigner": false
-        },
-        {
-          "name": "liquidatorStats",
-          "isMut": true,
-          "isSigner": false
-        },
-        {
-          "name": "user",
-          "isMut": true,
-          "isSigner": false
-        },
-        {
-          "name": "userStats",
-          "isMut": true,
-          "isSigner": false
-        }
-      ],
-      "args": [
-        {
-          "name": "assetMarketIndex",
-          "type": "u16"
-        },
-        {
-          "name": "liabilityMarketIndex",
-          "type": "u16"
-        },
-        {
-          "name": "liquidatorMaxLiabilityTransfer",
-          "type": "u128"
-        },
-        {
-          "name": "limitPrice",
-          "type": {
-            "option": "u64"
-          }
-        }
-      ]
-    },
-    {
-      "name": "liquidateBorrowForPerpPnl",
-      "accounts": [
-        {
-          "name": "state",
-          "isMut": false,
-          "isSigner": false
-        },
-        {
-          "name": "authority",
-          "isMut": false,
-          "isSigner": true
-        },
-        {
-          "name": "liquidator",
-          "isMut": true,
-          "isSigner": false
-        },
-        {
-          "name": "liquidatorStats",
-          "isMut": true,
-          "isSigner": false
-        },
-        {
-          "name": "user",
-          "isMut": true,
-          "isSigner": false
-        },
-        {
-          "name": "userStats",
-          "isMut": true,
-          "isSigner": false
-        }
-      ],
-      "args": [
-        {
-          "name": "perpMarketIndex",
-          "type": "u16"
-        },
-        {
-          "name": "spotMarketIndex",
-          "type": "u16"
-        },
-        {
-          "name": "liquidatorMaxLiabilityTransfer",
-          "type": "u128"
-        },
-        {
-          "name": "limitPrice",
-          "type": {
-            "option": "u64"
-          }
-        }
-      ]
-    },
-    {
-      "name": "liquidatePerpPnlForDeposit",
-      "accounts": [
-        {
-          "name": "state",
-          "isMut": false,
-          "isSigner": false
-        },
-        {
-          "name": "authority",
-          "isMut": false,
-          "isSigner": true
-        },
-        {
-          "name": "liquidator",
-          "isMut": true,
-          "isSigner": false
-        },
-        {
-          "name": "liquidatorStats",
-          "isMut": true,
-          "isSigner": false
-        },
-        {
-          "name": "user",
-          "isMut": true,
-          "isSigner": false
-        },
-        {
-          "name": "userStats",
-          "isMut": true,
-          "isSigner": false
-        }
-      ],
-      "args": [
-        {
-          "name": "perpMarketIndex",
-          "type": "u16"
-        },
-        {
-          "name": "spotMarketIndex",
-          "type": "u16"
-        },
-        {
-          "name": "liquidatorMaxPnlTransfer",
-          "type": "u128"
-        },
-        {
-          "name": "limitPrice",
-          "type": {
-            "option": "u64"
-          }
-        }
-      ]
-    },
-    {
-      "name": "setUserStatusToBeingLiquidated",
-      "accounts": [
-        {
-          "name": "state",
-          "isMut": false,
-          "isSigner": false
-        },
-        {
-          "name": "user",
-          "isMut": true,
-          "isSigner": false
-        },
-        {
-          "name": "authority",
-          "isMut": false,
-          "isSigner": true
-        }
-      ],
-      "args": []
-    },
-    {
-      "name": "resolvePerpPnlDeficit",
-      "accounts": [
-        {
-          "name": "state",
-          "isMut": false,
-          "isSigner": false
-        },
-        {
-          "name": "authority",
-          "isMut": false,
-          "isSigner": true
-        },
-        {
-          "name": "spotMarketVault",
-          "isMut": true,
-          "isSigner": false
-        },
-        {
-          "name": "insuranceFundVault",
-          "isMut": true,
-          "isSigner": false
-        },
-        {
-          "name": "driftSigner",
-          "isMut": false,
-          "isSigner": false
-        },
-        {
-          "name": "tokenProgram",
-          "isMut": false,
-          "isSigner": false
-        }
-      ],
-      "args": [
-        {
-          "name": "spotMarketIndex",
-          "type": "u16"
-        },
-        {
-          "name": "perpMarketIndex",
-          "type": "u16"
-        }
-      ]
-    },
-    {
-      "name": "resolvePerpBankruptcy",
-      "accounts": [
-        {
-          "name": "state",
-          "isMut": false,
-          "isSigner": false
-        },
-        {
-          "name": "authority",
-          "isMut": false,
-          "isSigner": true
-        },
-        {
-          "name": "liquidator",
-          "isMut": true,
-          "isSigner": false
-        },
-        {
-          "name": "liquidatorStats",
-          "isMut": true,
-          "isSigner": false
-        },
-        {
-          "name": "user",
-          "isMut": true,
-          "isSigner": false
-        },
-        {
-          "name": "userStats",
-          "isMut": true,
-          "isSigner": false
-        },
-        {
-          "name": "spotMarketVault",
-          "isMut": true,
-          "isSigner": false
-        },
-        {
-          "name": "insuranceFundVault",
-          "isMut": true,
-          "isSigner": false
-        },
-        {
-          "name": "driftSigner",
-          "isMut": false,
-          "isSigner": false
-        },
-        {
-          "name": "tokenProgram",
-          "isMut": false,
-          "isSigner": false
-        }
-      ],
-      "args": [
-        {
-          "name": "quoteSpotMarketIndex",
-          "type": "u16"
-        },
-        {
-          "name": "marketIndex",
-          "type": "u16"
-        }
-      ]
-    },
-    {
-      "name": "resolveSpotBankruptcy",
-      "accounts": [
-        {
-          "name": "state",
-          "isMut": false,
-          "isSigner": false
-        },
-        {
-          "name": "authority",
-          "isMut": false,
-          "isSigner": true
-        },
-        {
-          "name": "liquidator",
-          "isMut": true,
-          "isSigner": false
-        },
-        {
-          "name": "liquidatorStats",
-          "isMut": true,
-          "isSigner": false
-        },
-        {
-          "name": "user",
-          "isMut": true,
-          "isSigner": false
-        },
-        {
-          "name": "userStats",
-          "isMut": true,
-          "isSigner": false
-        },
-        {
-          "name": "spotMarketVault",
-          "isMut": true,
-          "isSigner": false
-        },
-        {
-          "name": "insuranceFundVault",
-          "isMut": true,
-          "isSigner": false
-        },
-        {
-          "name": "driftSigner",
-          "isMut": false,
-          "isSigner": false
-        },
-        {
-          "name": "tokenProgram",
-          "isMut": false,
-          "isSigner": false
-        }
-      ],
-      "args": [
-        {
-          "name": "marketIndex",
-          "type": "u16"
-        }
-      ]
-    },
-    {
-      "name": "settleRevenueToInsuranceFund",
-      "accounts": [
-        {
-          "name": "state",
-          "isMut": false,
-          "isSigner": false
-        },
-        {
-          "name": "spotMarket",
-          "isMut": true,
-          "isSigner": false
-        },
-        {
-          "name": "spotMarketVault",
-          "isMut": true,
-          "isSigner": false
-        },
-        {
-          "name": "driftSigner",
-          "isMut": false,
-          "isSigner": false
-        },
-        {
-          "name": "insuranceFundVault",
-          "isMut": true,
-          "isSigner": false
-        },
-        {
-          "name": "tokenProgram",
-          "isMut": false,
-          "isSigner": false
-        }
-      ],
-      "args": [
-        {
-          "name": "spotMarketIndex",
-          "type": "u16"
-        }
-      ]
-    },
-    {
-      "name": "updateFundingRate",
-      "accounts": [
-        {
-          "name": "state",
-          "isMut": false,
-          "isSigner": false
-        },
-        {
-          "name": "perpMarket",
-          "isMut": true,
-          "isSigner": false
-        },
-        {
-          "name": "oracle",
-          "isMut": false,
-          "isSigner": false
-        }
-      ],
-      "args": [
-        {
-          "name": "marketIndex",
-          "type": "u16"
-        }
-      ]
-    },
-    {
-      "name": "updatePrelaunchOracle",
-      "accounts": [
-        {
-          "name": "state",
-          "isMut": false,
-          "isSigner": false
-        },
-        {
-          "name": "perpMarket",
-          "isMut": false,
-          "isSigner": false
-        },
-        {
-          "name": "oracle",
-          "isMut": true,
-          "isSigner": false
-        }
-      ],
-      "args": []
-    },
-    {
-      "name": "updatePerpBidAskTwap",
-      "accounts": [
-        {
-          "name": "state",
-          "isMut": false,
-          "isSigner": false
-        },
-        {
-          "name": "perpMarket",
-          "isMut": true,
-          "isSigner": false
-        },
-        {
-          "name": "oracle",
-          "isMut": false,
-          "isSigner": false
-        },
-        {
-          "name": "keeperStats",
-          "isMut": false,
-          "isSigner": false
-        },
-        {
-          "name": "authority",
-          "isMut": false,
-          "isSigner": true
-        }
-      ],
-      "args": []
-    },
-    {
-      "name": "updateSpotMarketCumulativeInterest",
-      "accounts": [
-        {
-          "name": "state",
-          "isMut": false,
-          "isSigner": false
-        },
-        {
-          "name": "spotMarket",
-          "isMut": true,
-          "isSigner": false
-        },
-        {
-          "name": "oracle",
-          "isMut": false,
-          "isSigner": false
-        },
-        {
-          "name": "spotMarketVault",
-          "isMut": false,
-          "isSigner": false
-        }
-      ],
-      "args": []
-    },
-    {
-      "name": "updateAmms",
-      "accounts": [
-        {
-          "name": "state",
-          "isMut": false,
-          "isSigner": false
-        },
-        {
-          "name": "authority",
-          "isMut": false,
-          "isSigner": true
-        }
-      ],
-      "args": [
-        {
-          "name": "marketIndexes",
-          "type": {
-            "array": [
-              "u16",
-              5
-            ]
-          }
-        }
-      ]
-    },
-    {
-      "name": "updateSpotMarketExpiry",
-      "accounts": [
-        {
-          "name": "admin",
-          "isMut": false,
-          "isSigner": true
-        },
-        {
-          "name": "state",
-          "isMut": false,
-          "isSigner": false
-        },
-        {
-          "name": "spotMarket",
-          "isMut": true,
-          "isSigner": false
-        }
-      ],
-      "args": [
-        {
-          "name": "expiryTs",
-          "type": "i64"
-        }
-      ]
-    },
-    {
-      "name": "updateUserQuoteAssetInsuranceStake",
-      "accounts": [
-        {
-          "name": "state",
-          "isMut": false,
-          "isSigner": false
-        },
-        {
-          "name": "spotMarket",
-          "isMut": true,
-          "isSigner": false
-        },
-        {
-          "name": "insuranceFundStake",
-          "isMut": true,
-          "isSigner": false
-        },
-        {
-          "name": "userStats",
-          "isMut": true,
-          "isSigner": false
-        },
-        {
-          "name": "signer",
-          "isMut": false,
-          "isSigner": true
-        },
-        {
-          "name": "insuranceFundVault",
-          "isMut": true,
-          "isSigner": false
-        }
-      ],
-      "args": []
-    },
-    {
-      "name": "updateUserGovTokenInsuranceStake",
-      "accounts": [
-        {
-          "name": "state",
-          "isMut": false,
-          "isSigner": false
-        },
-        {
-          "name": "spotMarket",
-          "isMut": true,
-          "isSigner": false
-        },
-        {
-          "name": "insuranceFundStake",
-          "isMut": true,
-          "isSigner": false
-        },
-        {
-          "name": "userStats",
-          "isMut": true,
-          "isSigner": false
-        },
-        {
-          "name": "signer",
-          "isMut": false,
-          "isSigner": true
-        },
-        {
-          "name": "insuranceFundVault",
-          "isMut": true,
-          "isSigner": false
-        }
-      ],
-      "args": []
-    },
-    {
-      "name": "initializeInsuranceFundStake",
-      "accounts": [
-        {
-          "name": "spotMarket",
-          "isMut": false,
-          "isSigner": false
-        },
-        {
-          "name": "insuranceFundStake",
-          "isMut": true,
-          "isSigner": false
-        },
-        {
-          "name": "userStats",
-          "isMut": true,
-          "isSigner": false
-        },
-        {
-          "name": "state",
-          "isMut": false,
-          "isSigner": false
-        },
-        {
-          "name": "authority",
-          "isMut": false,
-          "isSigner": true
-        },
-        {
-          "name": "payer",
-          "isMut": true,
-          "isSigner": true
-        },
-        {
-          "name": "rent",
-          "isMut": false,
-          "isSigner": false
-        },
-        {
-          "name": "systemProgram",
-          "isMut": false,
-          "isSigner": false
-        }
-      ],
-      "args": [
-        {
-          "name": "marketIndex",
-          "type": "u16"
-        }
-      ]
-    },
-    {
-      "name": "addInsuranceFundStake",
-      "accounts": [
-        {
-          "name": "state",
-          "isMut": false,
-          "isSigner": false
-        },
-        {
-          "name": "spotMarket",
-          "isMut": true,
-          "isSigner": false
-        },
-        {
-          "name": "insuranceFundStake",
-          "isMut": true,
-          "isSigner": false
-        },
-        {
-          "name": "userStats",
-          "isMut": true,
-          "isSigner": false
-        },
-        {
-          "name": "authority",
-          "isMut": false,
-          "isSigner": true
-        },
-        {
-          "name": "spotMarketVault",
-          "isMut": true,
-          "isSigner": false
-        },
-        {
-          "name": "insuranceFundVault",
-          "isMut": true,
-          "isSigner": false
-        },
-        {
-          "name": "driftSigner",
-          "isMut": false,
-          "isSigner": false
-        },
-        {
-          "name": "userTokenAccount",
-          "isMut": true,
-          "isSigner": false
-        },
-        {
-          "name": "tokenProgram",
-          "isMut": false,
-          "isSigner": false
-        }
-      ],
-      "args": [
-        {
-          "name": "marketIndex",
-          "type": "u16"
-        },
-        {
-          "name": "amount",
-          "type": "u64"
-        }
-      ]
-    },
-    {
-      "name": "requestRemoveInsuranceFundStake",
-      "accounts": [
-        {
-          "name": "spotMarket",
-          "isMut": true,
-          "isSigner": false
-        },
-        {
-          "name": "insuranceFundStake",
-          "isMut": true,
-          "isSigner": false
-        },
-        {
-          "name": "userStats",
-          "isMut": true,
-          "isSigner": false
-        },
-        {
-          "name": "authority",
-          "isMut": false,
-          "isSigner": true
-        },
-        {
-          "name": "insuranceFundVault",
-          "isMut": true,
-          "isSigner": false
-        }
-      ],
-      "args": [
-        {
-          "name": "marketIndex",
-          "type": "u16"
-        },
-        {
-          "name": "amount",
-          "type": "u64"
-        }
-      ]
-    },
-    {
-      "name": "cancelRequestRemoveInsuranceFundStake",
-      "accounts": [
-        {
-          "name": "spotMarket",
-          "isMut": true,
-          "isSigner": false
-        },
-        {
-          "name": "insuranceFundStake",
-          "isMut": true,
-          "isSigner": false
-        },
-        {
-          "name": "userStats",
-          "isMut": true,
-          "isSigner": false
-        },
-        {
-          "name": "authority",
-          "isMut": false,
-          "isSigner": true
-        },
-        {
-          "name": "insuranceFundVault",
-          "isMut": true,
-          "isSigner": false
-        }
-      ],
-      "args": [
-        {
-          "name": "marketIndex",
-          "type": "u16"
-        }
-      ]
-    },
-    {
-      "name": "removeInsuranceFundStake",
-      "accounts": [
-        {
-          "name": "state",
-          "isMut": false,
-          "isSigner": false
-        },
-        {
-          "name": "spotMarket",
-          "isMut": true,
-          "isSigner": false
-        },
-        {
-          "name": "insuranceFundStake",
-          "isMut": true,
-          "isSigner": false
-        },
-        {
-          "name": "userStats",
-          "isMut": true,
-          "isSigner": false
-        },
-        {
-          "name": "authority",
-          "isMut": false,
-          "isSigner": true
-        },
-        {
-          "name": "insuranceFundVault",
-          "isMut": true,
-          "isSigner": false
-        },
-        {
-          "name": "driftSigner",
-          "isMut": false,
-          "isSigner": false
-        },
-        {
-          "name": "userTokenAccount",
-          "isMut": true,
-          "isSigner": false
-        },
-        {
-          "name": "tokenProgram",
-          "isMut": false,
-          "isSigner": false
-        }
-      ],
-      "args": [
-        {
-          "name": "marketIndex",
-          "type": "u16"
-        }
-      ]
-    },
-    {
-      "name": "transferProtocolIfShares",
-      "accounts": [
-        {
-          "name": "signer",
-          "isMut": false,
-          "isSigner": true
-        },
-        {
-          "name": "transferConfig",
-          "isMut": true,
-          "isSigner": false
-        },
-        {
-          "name": "state",
-          "isMut": false,
-          "isSigner": false
-        },
-        {
-          "name": "spotMarket",
-          "isMut": true,
-          "isSigner": false
-        },
-        {
-          "name": "insuranceFundStake",
-          "isMut": true,
-          "isSigner": false
-        },
-        {
-          "name": "userStats",
-          "isMut": true,
-          "isSigner": false
-        },
-        {
-          "name": "authority",
-          "isMut": false,
-          "isSigner": true
-        },
-        {
-          "name": "insuranceFundVault",
-          "isMut": false,
-          "isSigner": false
-        }
-      ],
-      "args": [
-        {
-          "name": "marketIndex",
-          "type": "u16"
-        },
-        {
-          "name": "shares",
-          "type": "u128"
-        }
-      ]
-    },
-    {
-      "name": "updatePythPullOracle",
-      "accounts": [
-        {
-          "name": "keeper",
-          "isMut": true,
-          "isSigner": true
-        },
-        {
-          "name": "pythSolanaReceiver",
-          "isMut": false,
-          "isSigner": false
-        },
-        {
-          "name": "encodedVaa",
-          "isMut": false,
-          "isSigner": false
-        },
-        {
-          "name": "priceFeed",
-          "isMut": true,
-          "isSigner": false
-        }
-      ],
-      "args": [
-        {
-          "name": "feedId",
-          "type": {
-            "array": [
-              "u8",
-              32
-            ]
-          }
-        },
-        {
-          "name": "params",
-          "type": "bytes"
-        }
-      ]
-    },
-    {
-      "name": "postPythPullOracleUpdateAtomic",
-      "accounts": [
-        {
-          "name": "keeper",
-          "isMut": true,
-          "isSigner": true
-        },
-        {
-          "name": "pythSolanaReceiver",
-          "isMut": false,
-          "isSigner": false
-        },
-        {
-          "name": "guardianSet",
-          "isMut": false,
-          "isSigner": false
-        },
-        {
-          "name": "priceFeed",
-          "isMut": true,
-          "isSigner": false
-        }
-      ],
-      "args": [
-        {
-          "name": "feedId",
-          "type": {
-            "array": [
-              "u8",
-              32
-            ]
-          }
-        },
-        {
-          "name": "params",
-          "type": "bytes"
-        }
-      ]
-    },
-    {
-      "name": "postMultiPythPullOracleUpdatesAtomic",
-      "accounts": [
-        {
-          "name": "keeper",
-          "isMut": true,
-          "isSigner": true
-        },
-        {
-          "name": "pythSolanaReceiver",
-          "isMut": false,
-          "isSigner": false
-        },
-        {
-          "name": "guardianSet",
-          "isMut": false,
-          "isSigner": false
-        }
-      ],
-      "args": [
-        {
-          "name": "params",
-          "type": "bytes"
-        }
-      ]
-    },
-    {
-      "name": "initialize",
-      "accounts": [
-        {
-          "name": "admin",
-          "isMut": true,
-          "isSigner": true
-        },
-        {
-          "name": "state",
-          "isMut": true,
-          "isSigner": false
-        },
-        {
-          "name": "quoteAssetMint",
-          "isMut": false,
-          "isSigner": false
-        },
-        {
-          "name": "driftSigner",
-          "isMut": false,
-          "isSigner": false
-        },
-        {
-          "name": "rent",
-          "isMut": false,
-          "isSigner": false
-        },
-        {
-          "name": "systemProgram",
-          "isMut": false,
-          "isSigner": false
-        },
-        {
-          "name": "tokenProgram",
-          "isMut": false,
-          "isSigner": false
-        }
-      ],
-      "args": []
-    },
-    {
-      "name": "initializeSpotMarket",
-      "accounts": [
-        {
-          "name": "spotMarket",
-          "isMut": true,
-          "isSigner": false
-        },
-        {
-          "name": "spotMarketMint",
-          "isMut": false,
-          "isSigner": false
-        },
-        {
-          "name": "spotMarketVault",
-          "isMut": true,
-          "isSigner": false
-        },
-        {
-          "name": "insuranceFundVault",
-          "isMut": true,
-          "isSigner": false
-        },
-        {
-          "name": "driftSigner",
-          "isMut": false,
-          "isSigner": false
-        },
-        {
-          "name": "state",
-          "isMut": true,
-          "isSigner": false
-        },
-        {
-          "name": "oracle",
-          "isMut": false,
-          "isSigner": false
-        },
-        {
-          "name": "admin",
-          "isMut": true,
-          "isSigner": true
-        },
-        {
-          "name": "rent",
-          "isMut": false,
-          "isSigner": false
-        },
-        {
-          "name": "systemProgram",
-          "isMut": false,
-          "isSigner": false
-        },
-        {
-          "name": "tokenProgram",
-          "isMut": false,
-          "isSigner": false
-        }
-      ],
-      "args": [
-        {
-          "name": "optimalUtilization",
-          "type": "u32"
-        },
-        {
-          "name": "optimalBorrowRate",
-          "type": "u32"
-        },
-        {
-          "name": "maxBorrowRate",
-          "type": "u32"
-        },
-        {
-          "name": "oracleSource",
-          "type": {
-            "defined": "OracleSource"
-          }
-        },
-        {
-          "name": "initialAssetWeight",
-          "type": "u32"
-        },
-        {
-          "name": "maintenanceAssetWeight",
-          "type": "u32"
-        },
-        {
-          "name": "initialLiabilityWeight",
-          "type": "u32"
-        },
-        {
-          "name": "maintenanceLiabilityWeight",
-          "type": "u32"
-        },
-        {
-          "name": "imfFactor",
-          "type": "u32"
-        },
-        {
-          "name": "liquidatorFee",
-          "type": "u32"
-        },
-        {
-          "name": "ifLiquidationFee",
-          "type": "u32"
-        },
-        {
-          "name": "activeStatus",
-          "type": "bool"
-        },
-        {
-          "name": "assetTier",
-          "type": {
-            "defined": "AssetTier"
-          }
-        },
-        {
-          "name": "scaleInitialAssetWeightStart",
-          "type": "u64"
-        },
-        {
-          "name": "withdrawGuardThreshold",
-          "type": "u64"
-        },
-        {
-          "name": "orderTickSize",
-          "type": "u64"
-        },
-        {
-          "name": "orderStepSize",
-          "type": "u64"
-        },
-        {
-          "name": "ifTotalFactor",
-          "type": "u32"
-        },
-        {
-          "name": "name",
-          "type": {
-            "array": [
-              "u8",
-              32
-            ]
-          }
-        }
-      ]
-    },
-    {
-      "name": "deleteInitializedSpotMarket",
-      "accounts": [
-        {
-          "name": "admin",
-          "isMut": true,
-          "isSigner": true
-        },
-        {
-          "name": "state",
-          "isMut": true,
-          "isSigner": false
-        },
-        {
-          "name": "spotMarket",
-          "isMut": true,
-          "isSigner": false
-        },
-        {
-          "name": "spotMarketVault",
-          "isMut": true,
-          "isSigner": false
-        },
-        {
-          "name": "insuranceFundVault",
-          "isMut": true,
-          "isSigner": false
-        },
-        {
-          "name": "driftSigner",
-          "isMut": false,
-          "isSigner": false
-        },
-        {
-          "name": "tokenProgram",
-          "isMut": false,
-          "isSigner": false
-        }
-      ],
-      "args": [
-        {
-          "name": "marketIndex",
-          "type": "u16"
-        }
-      ]
-    },
-    {
-      "name": "initializeSerumFulfillmentConfig",
-      "accounts": [
-        {
-          "name": "baseSpotMarket",
-          "isMut": false,
-          "isSigner": false
-        },
-        {
-          "name": "quoteSpotMarket",
-          "isMut": false,
-          "isSigner": false
-        },
-        {
-          "name": "state",
-          "isMut": true,
-          "isSigner": false
-        },
-        {
-          "name": "serumProgram",
-          "isMut": false,
-          "isSigner": false
-        },
-        {
-          "name": "serumMarket",
-          "isMut": false,
-          "isSigner": false
-        },
-        {
-          "name": "serumOpenOrders",
-          "isMut": true,
-          "isSigner": false
-        },
-        {
-          "name": "driftSigner",
-          "isMut": false,
-          "isSigner": false
-        },
-        {
-          "name": "serumFulfillmentConfig",
-          "isMut": true,
-          "isSigner": false
-        },
-        {
-          "name": "admin",
-          "isMut": true,
-          "isSigner": true
-        },
-        {
-          "name": "rent",
-          "isMut": false,
-          "isSigner": false
-        },
-        {
-          "name": "systemProgram",
-          "isMut": false,
-          "isSigner": false
-        }
-      ],
-      "args": [
-        {
-          "name": "marketIndex",
-          "type": "u16"
-        }
-      ]
-    },
-    {
-      "name": "updateSerumFulfillmentConfigStatus",
-      "accounts": [
-        {
-          "name": "state",
-          "isMut": false,
-          "isSigner": false
-        },
-        {
-          "name": "serumFulfillmentConfig",
-          "isMut": true,
-          "isSigner": false
-        },
-        {
-          "name": "admin",
-          "isMut": true,
-          "isSigner": true
-        }
-      ],
-      "args": [
-        {
-          "name": "status",
-          "type": {
-            "defined": "SpotFulfillmentConfigStatus"
-          }
-        }
-      ]
-    },
-    {
-      "name": "initializeOpenbookV2FulfillmentConfig",
-      "accounts": [
-        {
-          "name": "baseSpotMarket",
-          "isMut": false,
-          "isSigner": false
-        },
-        {
-          "name": "quoteSpotMarket",
-          "isMut": false,
-          "isSigner": false
-        },
-        {
-          "name": "state",
-          "isMut": true,
-          "isSigner": false
-        },
-        {
-          "name": "openbookV2Program",
-          "isMut": false,
-          "isSigner": false
-        },
-        {
-          "name": "openbookV2Market",
-          "isMut": false,
-          "isSigner": false
-        },
-        {
-          "name": "driftSigner",
-          "isMut": false,
-          "isSigner": false
-        },
-        {
-          "name": "openbookV2FulfillmentConfig",
-          "isMut": true,
-          "isSigner": false
-        },
-        {
-          "name": "admin",
-          "isMut": true,
-          "isSigner": true
-        },
-        {
-          "name": "rent",
-          "isMut": false,
-          "isSigner": false
-        },
-        {
-          "name": "systemProgram",
-          "isMut": false,
-          "isSigner": false
-        }
-      ],
-      "args": [
-        {
-          "name": "marketIndex",
-          "type": "u16"
-        }
-      ]
-    },
-    {
-      "name": "openbookV2FulfillmentConfigStatus",
-      "accounts": [
-        {
-          "name": "state",
-          "isMut": false,
-          "isSigner": false
-        },
-        {
-          "name": "openbookV2FulfillmentConfig",
-          "isMut": true,
-          "isSigner": false
-        },
-        {
-          "name": "admin",
-          "isMut": true,
-          "isSigner": true
-        }
-      ],
-      "args": [
-        {
-          "name": "status",
-          "type": {
-            "defined": "SpotFulfillmentConfigStatus"
-          }
-        }
-      ]
-    },
-    {
-      "name": "initializePhoenixFulfillmentConfig",
-      "accounts": [
-        {
-          "name": "baseSpotMarket",
-          "isMut": false,
-          "isSigner": false
-        },
-        {
-          "name": "quoteSpotMarket",
-          "isMut": false,
-          "isSigner": false
-        },
-        {
-          "name": "state",
-          "isMut": true,
-          "isSigner": false
-        },
-        {
-          "name": "phoenixProgram",
-          "isMut": false,
-          "isSigner": false
-        },
-        {
-          "name": "phoenixMarket",
-          "isMut": false,
-          "isSigner": false
-        },
-        {
-          "name": "driftSigner",
-          "isMut": false,
-          "isSigner": false
-        },
-        {
-          "name": "phoenixFulfillmentConfig",
-          "isMut": true,
-          "isSigner": false
-        },
-        {
-          "name": "admin",
-          "isMut": true,
-          "isSigner": true
-        },
-        {
-          "name": "rent",
-          "isMut": false,
-          "isSigner": false
-        },
-        {
-          "name": "systemProgram",
-          "isMut": false,
-          "isSigner": false
-        }
-      ],
-      "args": [
-        {
-          "name": "marketIndex",
-          "type": "u16"
-        }
-      ]
-    },
-    {
-      "name": "phoenixFulfillmentConfigStatus",
-      "accounts": [
-        {
-          "name": "state",
-          "isMut": false,
-          "isSigner": false
-        },
-        {
-          "name": "phoenixFulfillmentConfig",
-          "isMut": true,
-          "isSigner": false
-        },
-        {
-          "name": "admin",
-          "isMut": true,
-          "isSigner": true
-        }
-      ],
-      "args": [
-        {
-          "name": "status",
-          "type": {
-            "defined": "SpotFulfillmentConfigStatus"
-          }
-        }
-      ]
-    },
-    {
-      "name": "updateSerumVault",
-      "accounts": [
-        {
-          "name": "state",
-          "isMut": true,
-          "isSigner": false
-        },
-        {
-          "name": "admin",
-          "isMut": true,
-          "isSigner": true
-        },
-        {
-          "name": "srmVault",
-          "isMut": false,
-          "isSigner": false
-        }
-      ],
-      "args": []
-    },
-    {
-      "name": "initializePerpMarket",
-      "accounts": [
-        {
-          "name": "admin",
-          "isMut": true,
-          "isSigner": true
-        },
-        {
-          "name": "state",
-          "isMut": true,
-          "isSigner": false
-        },
-        {
-          "name": "perpMarket",
-          "isMut": true,
-          "isSigner": false
-        },
-        {
-          "name": "oracle",
-          "isMut": false,
-          "isSigner": false
-        },
-        {
-          "name": "rent",
-          "isMut": false,
-          "isSigner": false
-        },
-        {
-          "name": "systemProgram",
-          "isMut": false,
-          "isSigner": false
-        }
-      ],
-      "args": [
-        {
-          "name": "marketIndex",
-          "type": "u16"
-        },
-        {
-          "name": "ammBaseAssetReserve",
-          "type": "u128"
-        },
-        {
-          "name": "ammQuoteAssetReserve",
-          "type": "u128"
-        },
-        {
-          "name": "ammPeriodicity",
-          "type": "i64"
-        },
-        {
-          "name": "ammPegMultiplier",
-          "type": "u128"
-        },
-        {
-          "name": "oracleSource",
-          "type": {
-            "defined": "OracleSource"
-          }
-        },
-        {
-          "name": "contractTier",
-          "type": {
-            "defined": "ContractTier"
-          }
-        },
-        {
-          "name": "marginRatioInitial",
-          "type": "u32"
-        },
-        {
-          "name": "marginRatioMaintenance",
-          "type": "u32"
-        },
-        {
-          "name": "liquidatorFee",
-          "type": "u32"
-        },
-        {
-          "name": "ifLiquidationFee",
-          "type": "u32"
-        },
-        {
-          "name": "imfFactor",
-          "type": "u32"
-        },
-        {
-          "name": "activeStatus",
-          "type": "bool"
-        },
-        {
-          "name": "baseSpread",
-          "type": "u32"
-        },
-        {
-          "name": "maxSpread",
-          "type": "u32"
-        },
-        {
-          "name": "maxOpenInterest",
-          "type": "u128"
-        },
-        {
-          "name": "maxRevenueWithdrawPerPeriod",
-          "type": "u64"
-        },
-        {
-          "name": "quoteMaxInsurance",
-          "type": "u64"
-        },
-        {
-          "name": "orderStepSize",
-          "type": "u64"
-        },
-        {
-          "name": "orderTickSize",
-          "type": "u64"
-        },
-        {
-          "name": "minOrderSize",
-          "type": "u64"
-        },
-        {
-          "name": "concentrationCoefScale",
-          "type": "u128"
-        },
-        {
-          "name": "curveUpdateIntensity",
-          "type": "u8"
-        },
-        {
-          "name": "ammJitIntensity",
-          "type": "u8"
-        },
-        {
-          "name": "name",
-          "type": {
-            "array": [
-              "u8",
-              32
-            ]
-          }
-        }
-      ]
-    },
-    {
-      "name": "initializePredictionMarket",
-      "accounts": [
-        {
-          "name": "admin",
-          "isMut": false,
-          "isSigner": true
-        },
-        {
-          "name": "state",
-          "isMut": false,
-          "isSigner": false
-        },
-        {
-          "name": "perpMarket",
-          "isMut": true,
-          "isSigner": false
-        }
-      ],
-      "args": []
-    },
-    {
-      "name": "deleteInitializedPerpMarket",
-      "accounts": [
-        {
-          "name": "admin",
-          "isMut": true,
-          "isSigner": true
-        },
-        {
-          "name": "state",
-          "isMut": true,
-          "isSigner": false
-        },
-        {
-          "name": "perpMarket",
-          "isMut": true,
-          "isSigner": false
-        }
-      ],
-      "args": [
-        {
-          "name": "marketIndex",
-          "type": "u16"
-        }
-      ]
-    },
-    {
-      "name": "moveAmmPrice",
-      "accounts": [
-        {
-          "name": "admin",
-          "isMut": false,
-          "isSigner": true
-        },
-        {
-          "name": "state",
-          "isMut": false,
-          "isSigner": false
-        },
-        {
-          "name": "perpMarket",
-          "isMut": true,
-          "isSigner": false
-        }
-      ],
-      "args": [
-        {
-          "name": "baseAssetReserve",
-          "type": "u128"
-        },
-        {
-          "name": "quoteAssetReserve",
-          "type": "u128"
-        },
-        {
-          "name": "sqrtK",
-          "type": "u128"
-        }
-      ]
-    },
-    {
-      "name": "recenterPerpMarketAmm",
-      "accounts": [
-        {
-          "name": "admin",
-          "isMut": false,
-          "isSigner": true
-        },
-        {
-          "name": "state",
-          "isMut": false,
-          "isSigner": false
-        },
-        {
-          "name": "perpMarket",
-          "isMut": true,
-          "isSigner": false
-        }
-      ],
-      "args": [
-        {
-          "name": "pegMultiplier",
-          "type": "u128"
-        },
-        {
-          "name": "sqrtK",
-          "type": "u128"
-        }
-      ]
-    },
-    {
-      "name": "updatePerpMarketAmmSummaryStats",
-      "accounts": [
-        {
-          "name": "admin",
-          "isMut": false,
-          "isSigner": true
-        },
-        {
-          "name": "state",
-          "isMut": false,
-          "isSigner": false
-        },
-        {
-          "name": "perpMarket",
-          "isMut": true,
-          "isSigner": false
-        },
-        {
-          "name": "spotMarket",
-          "isMut": false,
-          "isSigner": false
-        },
-        {
-          "name": "oracle",
-          "isMut": false,
-          "isSigner": false
-        }
-      ],
-      "args": [
-        {
-          "name": "params",
-          "type": {
-            "defined": "UpdatePerpMarketSummaryStatsParams"
-          }
-        }
-      ]
-    },
-    {
-      "name": "updatePerpMarketExpiry",
-      "accounts": [
-        {
-          "name": "admin",
-          "isMut": false,
-          "isSigner": true
-        },
-        {
-          "name": "state",
-          "isMut": false,
-          "isSigner": false
-        },
-        {
-          "name": "perpMarket",
-          "isMut": true,
-          "isSigner": false
-        }
-      ],
-      "args": [
-        {
-          "name": "expiryTs",
-          "type": "i64"
-        }
-      ]
-    },
-    {
-      "name": "settleExpiredMarketPoolsToRevenuePool",
-      "accounts": [
-        {
-          "name": "state",
-          "isMut": false,
-          "isSigner": false
-        },
-        {
-          "name": "admin",
-          "isMut": false,
-          "isSigner": true
-        },
-        {
-          "name": "spotMarket",
-          "isMut": true,
-          "isSigner": false
-        },
-        {
-          "name": "perpMarket",
-          "isMut": true,
-          "isSigner": false
-        }
-      ],
-      "args": []
-    },
-    {
-      "name": "depositIntoPerpMarketFeePool",
-      "accounts": [
-        {
-          "name": "state",
-          "isMut": true,
-          "isSigner": false
-        },
-        {
-          "name": "perpMarket",
-          "isMut": true,
-          "isSigner": false
-        },
-        {
-          "name": "admin",
-          "isMut": false,
-          "isSigner": true
-        },
-        {
-          "name": "sourceVault",
-          "isMut": true,
-          "isSigner": false
-        },
-        {
-          "name": "driftSigner",
-          "isMut": false,
-          "isSigner": false
-        },
-        {
-          "name": "quoteSpotMarket",
-          "isMut": true,
-          "isSigner": false
-        },
-        {
-          "name": "spotMarketVault",
-          "isMut": true,
-          "isSigner": false
-        },
-        {
-          "name": "tokenProgram",
-          "isMut": false,
-          "isSigner": false
-        }
-      ],
-      "args": [
-        {
-          "name": "amount",
-          "type": "u64"
-        }
-      ]
-    },
-    {
-      "name": "depositIntoSpotMarketVault",
-      "accounts": [
-        {
-          "name": "state",
-          "isMut": false,
-          "isSigner": false
-        },
-        {
-          "name": "spotMarket",
-          "isMut": true,
-          "isSigner": false
-        },
-        {
-          "name": "admin",
-          "isMut": false,
-          "isSigner": true
-        },
-        {
-          "name": "sourceVault",
-          "isMut": true,
-          "isSigner": false
-        },
-        {
-          "name": "spotMarketVault",
-          "isMut": true,
-          "isSigner": false
-        },
-        {
-          "name": "tokenProgram",
-          "isMut": false,
-          "isSigner": false
-        }
-      ],
-      "args": [
-        {
-          "name": "amount",
-          "type": "u64"
-        }
-      ]
-    },
-    {
-      "name": "depositIntoSpotMarketRevenuePool",
-      "accounts": [
-        {
-          "name": "state",
-          "isMut": false,
-          "isSigner": false
-        },
-        {
-          "name": "spotMarket",
-          "isMut": true,
-          "isSigner": false
-        },
-        {
-          "name": "authority",
-          "isMut": true,
-          "isSigner": true
-        },
-        {
-          "name": "spotMarketVault",
-          "isMut": true,
-          "isSigner": false
-        },
-        {
-          "name": "userTokenAccount",
-          "isMut": true,
-          "isSigner": false
-        },
-        {
-          "name": "tokenProgram",
-          "isMut": false,
-          "isSigner": false
-        }
-      ],
-      "args": [
-        {
-          "name": "amount",
-          "type": "u64"
-        }
-      ]
-    },
-    {
-      "name": "repegAmmCurve",
-      "accounts": [
-        {
-          "name": "state",
-          "isMut": false,
-          "isSigner": false
-        },
-        {
-          "name": "perpMarket",
-          "isMut": true,
-          "isSigner": false
-        },
-        {
-          "name": "oracle",
-          "isMut": false,
-          "isSigner": false
-        },
-        {
-          "name": "admin",
-          "isMut": false,
-          "isSigner": true
-        }
-      ],
-      "args": [
-        {
-          "name": "newPegCandidate",
-          "type": "u128"
-        }
-      ]
-    },
-    {
-      "name": "updatePerpMarketAmmOracleTwap",
-      "accounts": [
-        {
-          "name": "state",
-          "isMut": false,
-          "isSigner": false
-        },
-        {
-          "name": "perpMarket",
-          "isMut": true,
-          "isSigner": false
-        },
-        {
-          "name": "oracle",
-          "isMut": false,
-          "isSigner": false
-        },
-        {
-          "name": "admin",
-          "isMut": false,
-          "isSigner": true
-        }
-      ],
-      "args": []
-    },
-    {
-      "name": "resetPerpMarketAmmOracleTwap",
-      "accounts": [
-        {
-          "name": "state",
-          "isMut": false,
-          "isSigner": false
-        },
-        {
-          "name": "perpMarket",
-          "isMut": true,
-          "isSigner": false
-        },
-        {
-          "name": "oracle",
-          "isMut": false,
-          "isSigner": false
-        },
-        {
-          "name": "admin",
-          "isMut": false,
-          "isSigner": true
-        }
-      ],
-      "args": []
-    },
-    {
-      "name": "updateK",
-      "accounts": [
-        {
-          "name": "admin",
-          "isMut": false,
-          "isSigner": true
-        },
-        {
-          "name": "state",
-          "isMut": false,
-          "isSigner": false
-        },
-        {
-          "name": "perpMarket",
-          "isMut": true,
-          "isSigner": false
-        },
-        {
-          "name": "oracle",
-          "isMut": false,
-          "isSigner": false
-        }
-      ],
-      "args": [
-        {
-          "name": "sqrtK",
-          "type": "u128"
-        }
-      ]
-    },
-    {
-      "name": "updatePerpMarketMarginRatio",
-      "accounts": [
-        {
-          "name": "admin",
-          "isMut": false,
-          "isSigner": true
-        },
-        {
-          "name": "state",
-          "isMut": false,
-          "isSigner": false
-        },
-        {
-          "name": "perpMarket",
-          "isMut": true,
-          "isSigner": false
-        }
-      ],
-      "args": [
-        {
-          "name": "marginRatioInitial",
-          "type": "u32"
-        },
-        {
-          "name": "marginRatioMaintenance",
-          "type": "u32"
-        }
-      ]
-    },
-    {
-      "name": "updatePerpMarketHighLeverageMarginRatio",
-      "accounts": [
-        {
-          "name": "admin",
-          "isMut": false,
-          "isSigner": true
-        },
-        {
-          "name": "state",
-          "isMut": false,
-          "isSigner": false
-        },
-        {
-          "name": "perpMarket",
-          "isMut": true,
-          "isSigner": false
-        }
-      ],
-      "args": [
-        {
-          "name": "marginRatioInitial",
-          "type": "u16"
-        },
-        {
-          "name": "marginRatioMaintenance",
-          "type": "u16"
-        }
-      ]
-    },
-    {
-      "name": "updatePerpMarketFundingPeriod",
-      "accounts": [
-        {
-          "name": "admin",
-          "isMut": false,
-          "isSigner": true
-        },
-        {
-          "name": "state",
-          "isMut": false,
-          "isSigner": false
-        },
-        {
-          "name": "perpMarket",
-          "isMut": true,
-          "isSigner": false
-        }
-      ],
-      "args": [
-        {
-          "name": "fundingPeriod",
-          "type": "i64"
-        }
-      ]
-    },
-    {
-      "name": "updatePerpMarketMaxImbalances",
-      "accounts": [
-        {
-          "name": "admin",
-          "isMut": false,
-          "isSigner": true
-        },
-        {
-          "name": "state",
-          "isMut": false,
-          "isSigner": false
-        },
-        {
-          "name": "perpMarket",
-          "isMut": true,
-          "isSigner": false
-        }
-      ],
-      "args": [
-        {
-          "name": "unrealizedMaxImbalance",
-          "type": "u64"
-        },
-        {
-          "name": "maxRevenueWithdrawPerPeriod",
-          "type": "u64"
-        },
-        {
-          "name": "quoteMaxInsurance",
-          "type": "u64"
-        }
-      ]
-    },
-    {
-      "name": "updatePerpMarketLiquidationFee",
-      "accounts": [
-        {
-          "name": "admin",
-          "isMut": false,
-          "isSigner": true
-        },
-        {
-          "name": "state",
-          "isMut": false,
-          "isSigner": false
-        },
-        {
-          "name": "perpMarket",
-          "isMut": true,
-          "isSigner": false
-        }
-      ],
-      "args": [
-        {
-          "name": "liquidatorFee",
-          "type": "u32"
-        },
-        {
-          "name": "ifLiquidationFee",
-          "type": "u32"
-        }
-      ]
-    },
-    {
-      "name": "updateInsuranceFundUnstakingPeriod",
-      "accounts": [
-        {
-          "name": "admin",
-          "isMut": false,
-          "isSigner": true
-        },
-        {
-          "name": "state",
-          "isMut": false,
-          "isSigner": false
-        },
-        {
-          "name": "spotMarket",
-          "isMut": true,
-          "isSigner": false
-        }
-      ],
-      "args": [
-        {
-          "name": "insuranceFundUnstakingPeriod",
-          "type": "i64"
-        }
-      ]
-    },
-    {
-      "name": "updateSpotMarketLiquidationFee",
-      "accounts": [
-        {
-          "name": "admin",
-          "isMut": false,
-          "isSigner": true
-        },
-        {
-          "name": "state",
-          "isMut": false,
-          "isSigner": false
-        },
-        {
-          "name": "spotMarket",
-          "isMut": true,
-          "isSigner": false
-        }
-      ],
-      "args": [
-        {
-          "name": "liquidatorFee",
-          "type": "u32"
-        },
-        {
-          "name": "ifLiquidationFee",
-          "type": "u32"
-        }
-      ]
-    },
-    {
-      "name": "updateWithdrawGuardThreshold",
-      "accounts": [
-        {
-          "name": "admin",
-          "isMut": false,
-          "isSigner": true
-        },
-        {
-          "name": "state",
-          "isMut": false,
-          "isSigner": false
-        },
-        {
-          "name": "spotMarket",
-          "isMut": true,
-          "isSigner": false
-        }
-      ],
-      "args": [
-        {
-          "name": "withdrawGuardThreshold",
-          "type": "u64"
-        }
-      ]
-    },
-    {
-      "name": "updateSpotMarketIfFactor",
-      "accounts": [
-        {
-          "name": "admin",
-          "isMut": false,
-          "isSigner": true
-        },
-        {
-          "name": "state",
-          "isMut": false,
-          "isSigner": false
-        },
-        {
-          "name": "spotMarket",
-          "isMut": true,
-          "isSigner": false
-        }
-      ],
-      "args": [
-        {
-          "name": "spotMarketIndex",
-          "type": "u16"
-        },
-        {
-          "name": "userIfFactor",
-          "type": "u32"
-        },
-        {
-          "name": "totalIfFactor",
-          "type": "u32"
-        }
-      ]
-    },
-    {
-      "name": "updateSpotMarketRevenueSettlePeriod",
-      "accounts": [
-        {
-          "name": "admin",
-          "isMut": false,
-          "isSigner": true
-        },
-        {
-          "name": "state",
-          "isMut": false,
-          "isSigner": false
-        },
-        {
-          "name": "spotMarket",
-          "isMut": true,
-          "isSigner": false
-        }
-      ],
-      "args": [
-        {
-          "name": "revenueSettlePeriod",
-          "type": "i64"
-        }
-      ]
-    },
-    {
-      "name": "updateSpotMarketStatus",
-      "accounts": [
-        {
-          "name": "admin",
-          "isMut": false,
-          "isSigner": true
-        },
-        {
-          "name": "state",
-          "isMut": false,
-          "isSigner": false
-        },
-        {
-          "name": "spotMarket",
-          "isMut": true,
-          "isSigner": false
-        }
-      ],
-      "args": [
-        {
-          "name": "status",
-          "type": {
-            "defined": "MarketStatus"
-          }
-        }
-      ]
-    },
-    {
-      "name": "updateSpotMarketPausedOperations",
-      "accounts": [
-        {
-          "name": "admin",
-          "isMut": false,
-          "isSigner": true
-        },
-        {
-          "name": "state",
-          "isMut": false,
-          "isSigner": false
-        },
-        {
-          "name": "spotMarket",
-          "isMut": true,
-          "isSigner": false
-        }
-      ],
-      "args": [
-        {
-          "name": "pausedOperations",
-          "type": "u8"
-        }
-      ]
-    },
-    {
-      "name": "updateSpotMarketAssetTier",
-      "accounts": [
-        {
-          "name": "admin",
-          "isMut": false,
-          "isSigner": true
-        },
-        {
-          "name": "state",
-          "isMut": false,
-          "isSigner": false
-        },
-        {
-          "name": "spotMarket",
-          "isMut": true,
-          "isSigner": false
-        }
-      ],
-      "args": [
-        {
-          "name": "assetTier",
-          "type": {
-            "defined": "AssetTier"
-          }
-        }
-      ]
-    },
-    {
-      "name": "updateSpotMarketMarginWeights",
-      "accounts": [
-        {
-          "name": "admin",
-          "isMut": false,
-          "isSigner": true
-        },
-        {
-          "name": "state",
-          "isMut": false,
-          "isSigner": false
-        },
-        {
-          "name": "spotMarket",
-          "isMut": true,
-          "isSigner": false
-        }
-      ],
-      "args": [
-        {
-          "name": "initialAssetWeight",
-          "type": "u32"
-        },
-        {
-          "name": "maintenanceAssetWeight",
-          "type": "u32"
-        },
-        {
-          "name": "initialLiabilityWeight",
-          "type": "u32"
-        },
-        {
-          "name": "maintenanceLiabilityWeight",
-          "type": "u32"
-        },
-        {
-          "name": "imfFactor",
-          "type": "u32"
-        }
-      ]
-    },
-    {
-      "name": "updateSpotMarketBorrowRate",
-      "accounts": [
-        {
-          "name": "admin",
-          "isMut": false,
-          "isSigner": true
-        },
-        {
-          "name": "state",
-          "isMut": false,
-          "isSigner": false
-        },
-        {
-          "name": "spotMarket",
-          "isMut": true,
-          "isSigner": false
-        }
-      ],
-      "args": [
-        {
-          "name": "optimalUtilization",
-          "type": "u32"
-        },
-        {
-          "name": "optimalBorrowRate",
-          "type": "u32"
-        },
-        {
-          "name": "maxBorrowRate",
-          "type": "u32"
-        },
-        {
-          "name": "minBorrowRate",
-          "type": {
-            "option": "u8"
-          }
-        }
-      ]
-    },
-    {
-      "name": "updateSpotMarketMaxTokenDeposits",
-      "accounts": [
-        {
-          "name": "admin",
-          "isMut": false,
-          "isSigner": true
-        },
-        {
-          "name": "state",
-          "isMut": false,
-          "isSigner": false
-        },
-        {
-          "name": "spotMarket",
-          "isMut": true,
-          "isSigner": false
-        }
-      ],
-      "args": [
-        {
-          "name": "maxTokenDeposits",
-          "type": "u64"
-        }
-      ]
-    },
-    {
-      "name": "updateSpotMarketMaxTokenBorrows",
-      "accounts": [
-        {
-          "name": "admin",
-          "isMut": false,
-          "isSigner": true
-        },
-        {
-          "name": "state",
-          "isMut": false,
-          "isSigner": false
-        },
-        {
-          "name": "spotMarket",
-          "isMut": true,
-          "isSigner": false
-        }
-      ],
-      "args": [
-        {
-          "name": "maxTokenBorrowsFraction",
-          "type": "u16"
-        }
-      ]
-    },
-    {
-      "name": "updateSpotMarketScaleInitialAssetWeightStart",
-      "accounts": [
-        {
-          "name": "admin",
-          "isMut": false,
-          "isSigner": true
-        },
-        {
-          "name": "state",
-          "isMut": false,
-          "isSigner": false
-        },
-        {
-          "name": "spotMarket",
-          "isMut": true,
-          "isSigner": false
-        }
-      ],
-      "args": [
-        {
-          "name": "scaleInitialAssetWeightStart",
-          "type": "u64"
-        }
-      ]
-    },
-    {
-      "name": "updateSpotMarketOracle",
-      "accounts": [
-        {
-          "name": "admin",
-          "isMut": false,
-          "isSigner": true
-        },
-        {
-          "name": "state",
-          "isMut": false,
-          "isSigner": false
-        },
-        {
-          "name": "spotMarket",
-          "isMut": true,
-          "isSigner": false
-        },
-        {
-          "name": "oracle",
-          "isMut": false,
-          "isSigner": false
-        }
-      ],
-      "args": [
-        {
-          "name": "oracle",
-          "type": "publicKey"
-        },
-        {
-          "name": "oracleSource",
-          "type": {
-            "defined": "OracleSource"
-          }
-        }
-      ]
-    },
-    {
-      "name": "updateSpotMarketStepSizeAndTickSize",
-      "accounts": [
-        {
-          "name": "admin",
-          "isMut": false,
-          "isSigner": true
-        },
-        {
-          "name": "state",
-          "isMut": false,
-          "isSigner": false
-        },
-        {
-          "name": "spotMarket",
-          "isMut": true,
-          "isSigner": false
-        }
-      ],
-      "args": [
-        {
-          "name": "stepSize",
-          "type": "u64"
-        },
-        {
-          "name": "tickSize",
-          "type": "u64"
-        }
-      ]
-    },
-    {
-      "name": "updateSpotMarketMinOrderSize",
-      "accounts": [
-        {
-          "name": "admin",
-          "isMut": false,
-          "isSigner": true
-        },
-        {
-          "name": "state",
-          "isMut": false,
-          "isSigner": false
-        },
-        {
-          "name": "spotMarket",
-          "isMut": true,
-          "isSigner": false
-        }
-      ],
-      "args": [
-        {
-          "name": "orderSize",
-          "type": "u64"
-        }
-      ]
-    },
-    {
-      "name": "updateSpotMarketOrdersEnabled",
-      "accounts": [
-        {
-          "name": "admin",
-          "isMut": false,
-          "isSigner": true
-        },
-        {
-          "name": "state",
-          "isMut": false,
-          "isSigner": false
-        },
-        {
-          "name": "spotMarket",
-          "isMut": true,
-          "isSigner": false
-        }
-      ],
-      "args": [
-        {
-          "name": "ordersEnabled",
-          "type": "bool"
-        }
-      ]
-    },
-    {
-      "name": "updateSpotMarketIfPausedOperations",
-      "accounts": [
-        {
-          "name": "admin",
-          "isMut": false,
-          "isSigner": true
-        },
-        {
-          "name": "state",
-          "isMut": false,
-          "isSigner": false
-        },
-        {
-          "name": "spotMarket",
-          "isMut": true,
-          "isSigner": false
-        }
-      ],
-      "args": [
-        {
-          "name": "pausedOperations",
-          "type": "u8"
-        }
-      ]
-    },
-    {
-      "name": "updateSpotMarketName",
-      "accounts": [
-        {
-          "name": "admin",
-          "isMut": false,
-          "isSigner": true
-        },
-        {
-          "name": "state",
-          "isMut": false,
-          "isSigner": false
-        },
-        {
-          "name": "spotMarket",
-          "isMut": true,
-          "isSigner": false
-        }
-      ],
-      "args": [
-        {
-          "name": "name",
-          "type": {
-            "array": [
-              "u8",
-              32
-            ]
-          }
-        }
-      ]
-    },
-    {
-      "name": "updatePerpMarketStatus",
-      "accounts": [
-        {
-          "name": "admin",
-          "isMut": false,
-          "isSigner": true
-        },
-        {
-          "name": "state",
-          "isMut": false,
-          "isSigner": false
-        },
-        {
-          "name": "perpMarket",
-          "isMut": true,
-          "isSigner": false
-        }
-      ],
-      "args": [
-        {
-          "name": "status",
-          "type": {
-            "defined": "MarketStatus"
-          }
-        }
-      ]
-    },
-    {
-      "name": "updatePerpMarketPausedOperations",
-      "accounts": [
-        {
-          "name": "admin",
-          "isMut": false,
-          "isSigner": true
-        },
-        {
-          "name": "state",
-          "isMut": false,
-          "isSigner": false
-        },
-        {
-          "name": "perpMarket",
-          "isMut": true,
-          "isSigner": false
-        }
-      ],
-      "args": [
-        {
-          "name": "pausedOperations",
-          "type": "u8"
-        }
-      ]
-    },
-    {
-      "name": "updatePerpMarketContractTier",
-      "accounts": [
-        {
-          "name": "admin",
-          "isMut": false,
-          "isSigner": true
-        },
-        {
-          "name": "state",
-          "isMut": false,
-          "isSigner": false
-        },
-        {
-          "name": "perpMarket",
-          "isMut": true,
-          "isSigner": false
-        }
-      ],
-      "args": [
-        {
-          "name": "contractTier",
-          "type": {
-            "defined": "ContractTier"
-          }
-        }
-      ]
-    },
-    {
-      "name": "updatePerpMarketImfFactor",
-      "accounts": [
-        {
-          "name": "admin",
-          "isMut": false,
-          "isSigner": true
-        },
-        {
-          "name": "state",
-          "isMut": false,
-          "isSigner": false
-        },
-        {
-          "name": "perpMarket",
-          "isMut": true,
-          "isSigner": false
-        }
-      ],
-      "args": [
-        {
-          "name": "imfFactor",
-          "type": "u32"
-        },
-        {
-          "name": "unrealizedPnlImfFactor",
-          "type": "u32"
-        }
-      ]
-    },
-    {
-      "name": "updatePerpMarketUnrealizedAssetWeight",
-      "accounts": [
-        {
-          "name": "admin",
-          "isMut": false,
-          "isSigner": true
-        },
-        {
-          "name": "state",
-          "isMut": false,
-          "isSigner": false
-        },
-        {
-          "name": "perpMarket",
-          "isMut": true,
-          "isSigner": false
-        }
-      ],
-      "args": [
-        {
-          "name": "unrealizedInitialAssetWeight",
-          "type": "u32"
-        },
-        {
-          "name": "unrealizedMaintenanceAssetWeight",
-          "type": "u32"
-        }
-      ]
-    },
-    {
-      "name": "updatePerpMarketConcentrationCoef",
-      "accounts": [
-        {
-          "name": "admin",
-          "isMut": false,
-          "isSigner": true
-        },
-        {
-          "name": "state",
-          "isMut": false,
-          "isSigner": false
-        },
-        {
-          "name": "perpMarket",
-          "isMut": true,
-          "isSigner": false
-        }
-      ],
-      "args": [
-        {
-          "name": "concentrationScale",
-          "type": "u128"
-        }
-      ]
-    },
-    {
-      "name": "updatePerpMarketCurveUpdateIntensity",
-      "accounts": [
-        {
-          "name": "admin",
-          "isMut": false,
-          "isSigner": true
-        },
-        {
-          "name": "state",
-          "isMut": false,
-          "isSigner": false
-        },
-        {
-          "name": "perpMarket",
-          "isMut": true,
-          "isSigner": false
-        }
-      ],
-      "args": [
-        {
-          "name": "curveUpdateIntensity",
-          "type": "u8"
-        }
-      ]
-    },
-    {
-      "name": "updatePerpMarketTargetBaseAssetAmountPerLp",
-      "accounts": [
-        {
-          "name": "admin",
-          "isMut": false,
-          "isSigner": true
-        },
-        {
-          "name": "state",
-          "isMut": false,
-          "isSigner": false
-        },
-        {
-          "name": "perpMarket",
-          "isMut": true,
-          "isSigner": false
-        }
-      ],
-      "args": [
-        {
-          "name": "targetBaseAssetAmountPerLp",
-          "type": "i32"
-        }
-      ]
-    },
-    {
-      "name": "updatePerpMarketPerLpBase",
-      "accounts": [
-        {
-          "name": "admin",
-          "isMut": false,
-          "isSigner": true
-        },
-        {
-          "name": "state",
-          "isMut": false,
-          "isSigner": false
-        },
-        {
-          "name": "perpMarket",
-          "isMut": true,
-          "isSigner": false
-        }
-      ],
-      "args": [
-        {
-          "name": "perLpBase",
-          "type": "i8"
-        }
-      ]
-    },
-    {
-      "name": "updateLpCooldownTime",
-      "accounts": [
-        {
-          "name": "admin",
-          "isMut": false,
-          "isSigner": true
-        },
-        {
-          "name": "state",
-          "isMut": true,
-          "isSigner": false
-        }
-      ],
-      "args": [
-        {
-          "name": "lpCooldownTime",
-          "type": "u64"
-        }
-      ]
-    },
-    {
-      "name": "updatePerpFeeStructure",
-      "accounts": [
-        {
-          "name": "admin",
-          "isMut": false,
-          "isSigner": true
-        },
-        {
-          "name": "state",
-          "isMut": true,
-          "isSigner": false
-        }
-      ],
-      "args": [
-        {
-          "name": "feeStructure",
-          "type": {
-            "defined": "FeeStructure"
-          }
-        }
-      ]
-    },
-    {
-      "name": "updateSpotFeeStructure",
-      "accounts": [
-        {
-          "name": "admin",
-          "isMut": false,
-          "isSigner": true
-        },
-        {
-          "name": "state",
-          "isMut": true,
-          "isSigner": false
-        }
-      ],
-      "args": [
-        {
-          "name": "feeStructure",
-          "type": {
-            "defined": "FeeStructure"
-          }
-        }
-      ]
-    },
-    {
-      "name": "updateInitialPctToLiquidate",
-      "accounts": [
-        {
-          "name": "admin",
-          "isMut": false,
-          "isSigner": true
-        },
-        {
-          "name": "state",
-          "isMut": true,
-          "isSigner": false
-        }
-      ],
-      "args": [
-        {
-          "name": "initialPctToLiquidate",
-          "type": "u16"
-        }
-      ]
-    },
-    {
-      "name": "updateLiquidationDuration",
-      "accounts": [
-        {
-          "name": "admin",
-          "isMut": false,
-          "isSigner": true
-        },
-        {
-          "name": "state",
-          "isMut": true,
-          "isSigner": false
-        }
-      ],
-      "args": [
-        {
-          "name": "liquidationDuration",
-          "type": "u8"
-        }
-      ]
-    },
-    {
-      "name": "updateLiquidationMarginBufferRatio",
-      "accounts": [
-        {
-          "name": "admin",
-          "isMut": false,
-          "isSigner": true
-        },
-        {
-          "name": "state",
-          "isMut": true,
-          "isSigner": false
-        }
-      ],
-      "args": [
-        {
-          "name": "liquidationMarginBufferRatio",
-          "type": "u32"
-        }
-      ]
-    },
-    {
-      "name": "updateOracleGuardRails",
-      "accounts": [
-        {
-          "name": "admin",
-          "isMut": false,
-          "isSigner": true
-        },
-        {
-          "name": "state",
-          "isMut": true,
-          "isSigner": false
-        }
-      ],
-      "args": [
-        {
-          "name": "oracleGuardRails",
-          "type": {
-            "defined": "OracleGuardRails"
-          }
-        }
-      ]
-    },
-    {
-      "name": "updateStateSettlementDuration",
-      "accounts": [
-        {
-          "name": "admin",
-          "isMut": false,
-          "isSigner": true
-        },
-        {
-          "name": "state",
-          "isMut": true,
-          "isSigner": false
-        }
-      ],
-      "args": [
-        {
-          "name": "settlementDuration",
-          "type": "u16"
-        }
-      ]
-    },
-    {
-      "name": "updateStateMaxNumberOfSubAccounts",
-      "accounts": [
-        {
-          "name": "admin",
-          "isMut": false,
-          "isSigner": true
-        },
-        {
-          "name": "state",
-          "isMut": true,
-          "isSigner": false
-        }
-      ],
-      "args": [
-        {
-          "name": "maxNumberOfSubAccounts",
-          "type": "u16"
-        }
-      ]
-    },
-    {
-      "name": "updateStateMaxInitializeUserFee",
-      "accounts": [
-        {
-          "name": "admin",
-          "isMut": false,
-          "isSigner": true
-        },
-        {
-          "name": "state",
-          "isMut": true,
-          "isSigner": false
-        }
-      ],
-      "args": [
-        {
-          "name": "maxInitializeUserFee",
-          "type": "u16"
-        }
-      ]
-    },
-    {
-      "name": "updatePerpMarketOracle",
-      "accounts": [
-        {
-          "name": "state",
-          "isMut": false,
-          "isSigner": false
-        },
-        {
-          "name": "perpMarket",
-          "isMut": true,
-          "isSigner": false
-        },
-        {
-          "name": "oracle",
-          "isMut": false,
-          "isSigner": false
-        },
-        {
-          "name": "admin",
-          "isMut": false,
-          "isSigner": true
-        }
-      ],
-      "args": [
-        {
-          "name": "oracle",
-          "type": "publicKey"
-        },
-        {
-          "name": "oracleSource",
-          "type": {
-            "defined": "OracleSource"
-          }
-        }
-      ]
-    },
-    {
-      "name": "updatePerpMarketBaseSpread",
-      "accounts": [
-        {
-          "name": "admin",
-          "isMut": false,
-          "isSigner": true
-        },
-        {
-          "name": "state",
-          "isMut": false,
-          "isSigner": false
-        },
-        {
-          "name": "perpMarket",
-          "isMut": true,
-          "isSigner": false
-        }
-      ],
-      "args": [
-        {
-          "name": "baseSpread",
-          "type": "u32"
-        }
-      ]
-    },
-    {
-      "name": "updateAmmJitIntensity",
-      "accounts": [
-        {
-          "name": "admin",
-          "isMut": false,
-          "isSigner": true
-        },
-        {
-          "name": "state",
-          "isMut": false,
-          "isSigner": false
-        },
-        {
-          "name": "perpMarket",
-          "isMut": true,
-          "isSigner": false
-        }
-      ],
-      "args": [
-        {
-          "name": "ammJitIntensity",
-          "type": "u8"
-        }
-      ]
-    },
-    {
-      "name": "updatePerpMarketMaxSpread",
-      "accounts": [
-        {
-          "name": "admin",
-          "isMut": false,
-          "isSigner": true
-        },
-        {
-          "name": "state",
-          "isMut": false,
-          "isSigner": false
-        },
-        {
-          "name": "perpMarket",
-          "isMut": true,
-          "isSigner": false
-        }
-      ],
-      "args": [
-        {
-          "name": "maxSpread",
-          "type": "u32"
-        }
-      ]
-    },
-    {
-      "name": "updatePerpMarketStepSizeAndTickSize",
-      "accounts": [
-        {
-          "name": "admin",
-          "isMut": false,
-          "isSigner": true
-        },
-        {
-          "name": "state",
-          "isMut": false,
-          "isSigner": false
-        },
-        {
-          "name": "perpMarket",
-          "isMut": true,
-          "isSigner": false
-        }
-      ],
-      "args": [
-        {
-          "name": "stepSize",
-          "type": "u64"
-        },
-        {
-          "name": "tickSize",
-          "type": "u64"
-        }
-      ]
-    },
-    {
-      "name": "updatePerpMarketName",
-      "accounts": [
-        {
-          "name": "admin",
-          "isMut": false,
-          "isSigner": true
-        },
-        {
-          "name": "state",
-          "isMut": false,
-          "isSigner": false
-        },
-        {
-          "name": "perpMarket",
-          "isMut": true,
-          "isSigner": false
-        }
-      ],
-      "args": [
-        {
-          "name": "name",
-          "type": {
-            "array": [
-              "u8",
-              32
-            ]
-          }
-        }
-      ]
-    },
-    {
-      "name": "updatePerpMarketMinOrderSize",
-      "accounts": [
-        {
-          "name": "admin",
-          "isMut": false,
-          "isSigner": true
-        },
-        {
-          "name": "state",
-          "isMut": false,
-          "isSigner": false
-        },
-        {
-          "name": "perpMarket",
-          "isMut": true,
-          "isSigner": false
-        }
-      ],
-      "args": [
-        {
-          "name": "orderSize",
-          "type": "u64"
-        }
-      ]
-    },
-    {
-      "name": "updatePerpMarketMaxSlippageRatio",
-      "accounts": [
-        {
-          "name": "admin",
-          "isMut": false,
-          "isSigner": true
-        },
-        {
-          "name": "state",
-          "isMut": false,
-          "isSigner": false
-        },
-        {
-          "name": "perpMarket",
-          "isMut": true,
-          "isSigner": false
-        }
-      ],
-      "args": [
-        {
-          "name": "maxSlippageRatio",
-          "type": "u16"
-        }
-      ]
-    },
-    {
-      "name": "updatePerpMarketMaxFillReserveFraction",
-      "accounts": [
-        {
-          "name": "admin",
-          "isMut": false,
-          "isSigner": true
-        },
-        {
-          "name": "state",
-          "isMut": false,
-          "isSigner": false
-        },
-        {
-          "name": "perpMarket",
-          "isMut": true,
-          "isSigner": false
-        }
-      ],
-      "args": [
-        {
-          "name": "maxFillReserveFraction",
-          "type": "u16"
-        }
-      ]
-    },
-    {
-      "name": "updatePerpMarketMaxOpenInterest",
-      "accounts": [
-        {
-          "name": "admin",
-          "isMut": false,
-          "isSigner": true
-        },
-        {
-          "name": "state",
-          "isMut": false,
-          "isSigner": false
-        },
-        {
-          "name": "perpMarket",
-          "isMut": true,
-          "isSigner": false
-        }
-      ],
-      "args": [
-        {
-          "name": "maxOpenInterest",
-          "type": "u128"
-        }
-      ]
-    },
-    {
-      "name": "updatePerpMarketNumberOfUsers",
-      "accounts": [
-        {
-          "name": "admin",
-          "isMut": false,
-          "isSigner": true
-        },
-        {
-          "name": "state",
-          "isMut": false,
-          "isSigner": false
-        },
-        {
-          "name": "perpMarket",
-          "isMut": true,
-          "isSigner": false
-        }
-      ],
-      "args": [
-        {
-          "name": "numberOfUsers",
-          "type": {
-            "option": "u32"
-          }
-        },
-        {
-          "name": "numberOfUsersWithBase",
-          "type": {
-            "option": "u32"
-          }
-        }
-      ]
-    },
-    {
-      "name": "updatePerpMarketFeeAdjustment",
-      "accounts": [
-        {
-          "name": "admin",
-          "isMut": false,
-          "isSigner": true
-        },
-        {
-          "name": "state",
-          "isMut": false,
-          "isSigner": false
-        },
-        {
-          "name": "perpMarket",
-          "isMut": true,
-          "isSigner": false
-        }
-      ],
-      "args": [
-        {
-          "name": "feeAdjustment",
-          "type": "i16"
-        }
-      ]
-    },
-    {
-      "name": "updateSpotMarketFeeAdjustment",
-      "accounts": [
-        {
-          "name": "admin",
-          "isMut": false,
-          "isSigner": true
-        },
-        {
-          "name": "state",
-          "isMut": false,
-          "isSigner": false
-        },
-        {
-          "name": "spotMarket",
-          "isMut": true,
-          "isSigner": false
-        }
-      ],
-      "args": [
-        {
-          "name": "feeAdjustment",
-          "type": "i16"
-        }
-      ]
-    },
-    {
-      "name": "updatePerpMarketFuel",
-      "accounts": [
-        {
-          "name": "admin",
-          "isMut": false,
-          "isSigner": true
-        },
-        {
-          "name": "state",
-          "isMut": false,
-          "isSigner": false
-        },
-        {
-          "name": "perpMarket",
-          "isMut": true,
-          "isSigner": false
-        }
-      ],
-      "args": [
-        {
-          "name": "fuelBoostTaker",
-          "type": {
-            "option": "u8"
-          }
-        },
-        {
-          "name": "fuelBoostMaker",
-          "type": {
-            "option": "u8"
-          }
-        },
-        {
-          "name": "fuelBoostPosition",
-          "type": {
-            "option": "u8"
-          }
-        }
-      ]
-    },
-    {
-      "name": "updateSpotMarketFuel",
-      "accounts": [
-        {
-          "name": "admin",
-          "isMut": false,
-          "isSigner": true
-        },
-        {
-          "name": "state",
-          "isMut": false,
-          "isSigner": false
-        },
-        {
-          "name": "spotMarket",
-          "isMut": true,
-          "isSigner": false
-        }
-      ],
-      "args": [
-        {
-          "name": "fuelBoostDeposits",
-          "type": {
-            "option": "u8"
-          }
-        },
-        {
-          "name": "fuelBoostBorrows",
-          "type": {
-            "option": "u8"
-          }
-        },
-        {
-          "name": "fuelBoostTaker",
-          "type": {
-            "option": "u8"
-          }
-        },
-        {
-          "name": "fuelBoostMaker",
-          "type": {
-            "option": "u8"
-          }
-        },
-        {
-          "name": "fuelBoostInsurance",
-          "type": {
-            "option": "u8"
-          }
-        }
-      ]
-    },
-    {
-      "name": "initUserFuel",
-      "accounts": [
-        {
-          "name": "admin",
-          "isMut": false,
-          "isSigner": true
-        },
-        {
-          "name": "state",
-          "isMut": false,
-          "isSigner": false
-        },
-        {
-          "name": "user",
-          "isMut": true,
-          "isSigner": false
-        },
-        {
-          "name": "userStats",
-          "isMut": true,
-          "isSigner": false
-        }
-      ],
-      "args": [
-        {
-          "name": "fuelBoostDeposits",
-          "type": {
-            "option": "u32"
-          }
-        },
-        {
-          "name": "fuelBoostBorrows",
-          "type": {
-            "option": "u32"
-          }
-        },
-        {
-          "name": "fuelBoostTaker",
-          "type": {
-            "option": "u32"
-          }
-        },
-        {
-          "name": "fuelBoostMaker",
-          "type": {
-            "option": "u32"
-          }
-        },
-        {
-          "name": "fuelBoostInsurance",
-          "type": {
-            "option": "u32"
-          }
-        }
-      ]
-    },
-    {
-      "name": "updateAdmin",
-      "accounts": [
-        {
-          "name": "admin",
-          "isMut": false,
-          "isSigner": true
-        },
-        {
-          "name": "state",
-          "isMut": true,
-          "isSigner": false
-        }
-      ],
-      "args": [
-        {
-          "name": "admin",
-          "type": "publicKey"
-        }
-      ]
-    },
-    {
-      "name": "updateWhitelistMint",
-      "accounts": [
-        {
-          "name": "admin",
-          "isMut": false,
-          "isSigner": true
-        },
-        {
-          "name": "state",
-          "isMut": true,
-          "isSigner": false
-        }
-      ],
-      "args": [
-        {
-          "name": "whitelistMint",
-          "type": "publicKey"
-        }
-      ]
-    },
-    {
-      "name": "updateDiscountMint",
-      "accounts": [
-        {
-          "name": "admin",
-          "isMut": false,
-          "isSigner": true
-        },
-        {
-          "name": "state",
-          "isMut": true,
-          "isSigner": false
-        }
-      ],
-      "args": [
-        {
-          "name": "discountMint",
-          "type": "publicKey"
-        }
-      ]
-    },
-    {
-      "name": "updateExchangeStatus",
-      "accounts": [
-        {
-          "name": "admin",
-          "isMut": false,
-          "isSigner": true
-        },
-        {
-          "name": "state",
-          "isMut": true,
-          "isSigner": false
-        }
-      ],
-      "args": [
-        {
-          "name": "exchangeStatus",
-          "type": "u8"
-        }
-      ]
-    },
-    {
-      "name": "updatePerpAuctionDuration",
-      "accounts": [
-        {
-          "name": "admin",
-          "isMut": false,
-          "isSigner": true
-        },
-        {
-          "name": "state",
-          "isMut": true,
-          "isSigner": false
-        }
-      ],
-      "args": [
-        {
-          "name": "minPerpAuctionDuration",
-          "type": "u8"
-        }
-      ]
-    },
-    {
-      "name": "updateSpotAuctionDuration",
-      "accounts": [
-        {
-          "name": "admin",
-          "isMut": false,
-          "isSigner": true
-        },
-        {
-          "name": "state",
-          "isMut": true,
-          "isSigner": false
-        }
-      ],
-      "args": [
-        {
-          "name": "defaultSpotAuctionDuration",
-          "type": "u8"
-        }
-      ]
-    },
-    {
-      "name": "initializeProtocolIfSharesTransferConfig",
-      "accounts": [
-        {
-          "name": "admin",
-          "isMut": true,
-          "isSigner": true
-        },
-        {
-          "name": "protocolIfSharesTransferConfig",
-          "isMut": true,
-          "isSigner": false
-        },
-        {
-          "name": "state",
-          "isMut": false,
-          "isSigner": false
-        },
-        {
-          "name": "rent",
-          "isMut": false,
-          "isSigner": false
-        },
-        {
-          "name": "systemProgram",
-          "isMut": false,
-          "isSigner": false
-        }
-      ],
-      "args": []
-    },
-    {
-      "name": "updateProtocolIfSharesTransferConfig",
-      "accounts": [
-        {
-          "name": "admin",
-          "isMut": true,
-          "isSigner": true
-        },
-        {
-          "name": "protocolIfSharesTransferConfig",
-          "isMut": true,
-          "isSigner": false
-        },
-        {
-          "name": "state",
-          "isMut": false,
-          "isSigner": false
-        }
-      ],
-      "args": [
-        {
-          "name": "whitelistedSigners",
-          "type": {
-            "option": {
-              "array": [
-                "publicKey",
-                4
-              ]
-            }
-          }
-        },
-        {
-          "name": "maxTransferPerEpoch",
-          "type": {
-            "option": "u128"
-          }
-        }
-      ]
-    },
-    {
-      "name": "initializePrelaunchOracle",
-      "accounts": [
-        {
-          "name": "admin",
-          "isMut": true,
-          "isSigner": true
-        },
-        {
-          "name": "prelaunchOracle",
-          "isMut": true,
-          "isSigner": false
-        },
-        {
-          "name": "state",
-          "isMut": false,
-          "isSigner": false
-        },
-        {
-          "name": "rent",
-          "isMut": false,
-          "isSigner": false
-        },
-        {
-          "name": "systemProgram",
-          "isMut": false,
-          "isSigner": false
-        }
-      ],
-      "args": [
-        {
-          "name": "params",
-          "type": {
-            "defined": "PrelaunchOracleParams"
-          }
-        }
-      ]
-    },
-    {
-      "name": "updatePrelaunchOracleParams",
-      "accounts": [
-        {
-          "name": "admin",
-          "isMut": true,
-          "isSigner": true
-        },
-        {
-          "name": "prelaunchOracle",
-          "isMut": true,
-          "isSigner": false
-        },
-        {
-          "name": "perpMarket",
-          "isMut": true,
-          "isSigner": false
-        },
-        {
-          "name": "state",
-          "isMut": false,
-          "isSigner": false
-        }
-      ],
-      "args": [
-        {
-          "name": "params",
-          "type": {
-            "defined": "PrelaunchOracleParams"
-          }
-        }
-      ]
-    },
-    {
-      "name": "deletePrelaunchOracle",
-      "accounts": [
-        {
-          "name": "admin",
-          "isMut": true,
-          "isSigner": true
-        },
-        {
-          "name": "prelaunchOracle",
-          "isMut": true,
-          "isSigner": false
-        },
-        {
-          "name": "perpMarket",
-          "isMut": false,
-          "isSigner": false
-        },
-        {
-          "name": "state",
-          "isMut": false,
-          "isSigner": false
-        }
-      ],
-      "args": [
-        {
-          "name": "perpMarketIndex",
-          "type": "u16"
-        }
-      ]
-    },
-    {
-      "name": "initializePythPullOracle",
-      "accounts": [
-        {
-          "name": "admin",
-          "isMut": true,
-          "isSigner": true
-        },
-        {
-          "name": "pythSolanaReceiver",
-          "isMut": false,
-          "isSigner": false
-        },
-        {
-          "name": "priceFeed",
-          "isMut": true,
-          "isSigner": false
-        },
-        {
-          "name": "systemProgram",
-          "isMut": false,
-          "isSigner": false
-        },
-        {
-          "name": "state",
-          "isMut": false,
-          "isSigner": false
-        }
-      ],
-      "args": [
-        {
-          "name": "feedId",
-          "type": {
-            "array": [
-              "u8",
-              32
-            ]
-          }
-        }
-      ]
-    },
-    {
-      "name": "initializeHighLeverageModeConfig",
-      "accounts": [
-        {
-          "name": "admin",
-          "isMut": true,
-          "isSigner": true
-        },
-        {
-          "name": "highLeverageModeConfig",
-          "isMut": true,
-          "isSigner": false
-        },
-        {
-          "name": "state",
-          "isMut": false,
-          "isSigner": false
-        },
-        {
-          "name": "rent",
-          "isMut": false,
-          "isSigner": false
-        },
-        {
-          "name": "systemProgram",
-          "isMut": false,
-          "isSigner": false
-        }
-      ],
-      "args": [
-        {
-          "name": "maxUsers",
-          "type": "u32"
-        }
-      ]
-    },
-    {
-      "name": "updateHighLeverageModeConfig",
-      "accounts": [
-        {
-          "name": "admin",
-          "isMut": true,
-          "isSigner": true
-        },
-        {
-          "name": "highLeverageModeConfig",
-          "isMut": true,
-          "isSigner": false
-        },
-        {
-          "name": "state",
-          "isMut": false,
-          "isSigner": false
-        }
-      ],
-      "args": [
-        {
-          "name": "maxUsers",
-          "type": "u32"
-        },
-        {
-          "name": "reduceOnly",
-          "type": "bool"
-        }
-      ]
-    }
-  ],
-  "accounts": [
-    {
-      "name": "OpenbookV2FulfillmentConfig",
-      "type": {
-        "kind": "struct",
-        "fields": [
-          {
-            "name": "pubkey",
-            "type": "publicKey"
-          },
-          {
-            "name": "openbookV2ProgramId",
-            "type": "publicKey"
-          },
-          {
-            "name": "openbookV2Market",
-            "type": "publicKey"
-          },
-          {
-            "name": "openbookV2MarketAuthority",
-            "type": "publicKey"
-          },
-          {
-            "name": "openbookV2EventHeap",
-            "type": "publicKey"
-          },
-          {
-            "name": "openbookV2Bids",
-            "type": "publicKey"
-          },
-          {
-            "name": "openbookV2Asks",
-            "type": "publicKey"
-          },
-          {
-            "name": "openbookV2BaseVault",
-            "type": "publicKey"
-          },
-          {
-            "name": "openbookV2QuoteVault",
-            "type": "publicKey"
-          },
-          {
-            "name": "marketIndex",
-            "type": "u16"
-          },
-          {
-            "name": "fulfillmentType",
-            "type": {
-              "defined": "SpotFulfillmentType"
-            }
-          },
-          {
-            "name": "status",
-            "type": {
-              "defined": "SpotFulfillmentConfigStatus"
-            }
-          },
-          {
-            "name": "padding",
-            "type": {
-              "array": [
-                "u8",
-                4
-              ]
-            }
-          }
-        ]
-      }
-    },
-    {
-      "name": "PhoenixV1FulfillmentConfig",
-      "type": {
-        "kind": "struct",
-        "fields": [
-          {
-            "name": "pubkey",
-            "type": "publicKey"
-          },
-          {
-            "name": "phoenixProgramId",
-            "type": "publicKey"
-          },
-          {
-            "name": "phoenixLogAuthority",
-            "type": "publicKey"
-          },
-          {
-            "name": "phoenixMarket",
-            "type": "publicKey"
-          },
-          {
-            "name": "phoenixBaseVault",
-            "type": "publicKey"
-          },
-          {
-            "name": "phoenixQuoteVault",
-            "type": "publicKey"
-          },
-          {
-            "name": "marketIndex",
-            "type": "u16"
-          },
-          {
-            "name": "fulfillmentType",
-            "type": {
-              "defined": "SpotFulfillmentType"
-            }
-          },
-          {
-            "name": "status",
-            "type": {
-              "defined": "SpotFulfillmentConfigStatus"
-            }
-          },
-          {
-            "name": "padding",
-            "type": {
-              "array": [
-                "u8",
-                4
-              ]
-            }
-          }
-        ]
-      }
-    },
-    {
-      "name": "SerumV3FulfillmentConfig",
-      "type": {
-        "kind": "struct",
-        "fields": [
-          {
-            "name": "pubkey",
-            "type": "publicKey"
-          },
-          {
-            "name": "serumProgramId",
-            "type": "publicKey"
-          },
-          {
-            "name": "serumMarket",
-            "type": "publicKey"
-          },
-          {
-            "name": "serumRequestQueue",
-            "type": "publicKey"
-          },
-          {
-            "name": "serumEventQueue",
-            "type": "publicKey"
-          },
-          {
-            "name": "serumBids",
-            "type": "publicKey"
-          },
-          {
-            "name": "serumAsks",
-            "type": "publicKey"
-          },
-          {
-            "name": "serumBaseVault",
-            "type": "publicKey"
-          },
-          {
-            "name": "serumQuoteVault",
-            "type": "publicKey"
-          },
-          {
-            "name": "serumOpenOrders",
-            "type": "publicKey"
-          },
-          {
-            "name": "serumSignerNonce",
-            "type": "u64"
-          },
-          {
-            "name": "marketIndex",
-            "type": "u16"
-          },
-          {
-            "name": "fulfillmentType",
-            "type": {
-              "defined": "SpotFulfillmentType"
-            }
-          },
-          {
-            "name": "status",
-            "type": {
-              "defined": "SpotFulfillmentConfigStatus"
-            }
-          },
-          {
-            "name": "padding",
-            "type": {
-              "array": [
-                "u8",
-                4
-              ]
-            }
-          }
-        ]
-      }
-    },
-    {
-      "name": "HighLeverageModeConfig",
-      "type": {
-        "kind": "struct",
-        "fields": [
-          {
-            "name": "maxUsers",
-            "type": "u32"
-          },
-          {
-            "name": "currentUsers",
-            "type": "u32"
-          },
-          {
-            "name": "reduceOnly",
-            "type": "u8"
-          },
-          {
-            "name": "padding",
-            "type": {
-              "array": [
-                "u8",
-                31
-              ]
-            }
-          }
-        ]
-      }
-    },
-    {
-      "name": "InsuranceFundStake",
-      "type": {
-        "kind": "struct",
-        "fields": [
-          {
-            "name": "authority",
-            "type": "publicKey"
-          },
-          {
-            "name": "ifShares",
-            "type": "u128"
-          },
-          {
-            "name": "lastWithdrawRequestShares",
-            "type": "u128"
-          },
-          {
-            "name": "ifBase",
-            "type": "u128"
-          },
-          {
-            "name": "lastValidTs",
-            "type": "i64"
-          },
-          {
-            "name": "lastWithdrawRequestValue",
-            "type": "u64"
-          },
-          {
-            "name": "lastWithdrawRequestTs",
-            "type": "i64"
-          },
-          {
-            "name": "costBasis",
-            "type": "i64"
-          },
-          {
-            "name": "marketIndex",
-            "type": "u16"
-          },
-          {
-            "name": "padding",
-            "type": {
-              "array": [
-                "u8",
-                14
-              ]
-            }
-          }
-        ]
-      }
-    },
-    {
-      "name": "ProtocolIfSharesTransferConfig",
-      "type": {
-        "kind": "struct",
-        "fields": [
-          {
-            "name": "whitelistedSigners",
-            "type": {
-              "array": [
-                "publicKey",
-                4
-              ]
-            }
-          },
-          {
-            "name": "maxTransferPerEpoch",
-            "type": "u128"
-          },
-          {
-            "name": "currentEpochTransfer",
-            "type": "u128"
-          },
-          {
-            "name": "nextEpochTs",
-            "type": "i64"
-          },
-          {
-            "name": "padding",
-            "type": {
-              "array": [
-                "u128",
-                8
-              ]
-            }
-          }
-        ]
-      }
-    },
-    {
-      "name": "PrelaunchOracle",
-      "type": {
-        "kind": "struct",
-        "fields": [
-          {
-            "name": "price",
-            "type": "i64"
-          },
-          {
-            "name": "maxPrice",
-            "type": "i64"
-          },
-          {
-            "name": "confidence",
-            "type": "u64"
-          },
-          {
-            "name": "lastUpdateSlot",
-            "type": "u64"
-          },
-          {
-            "name": "ammLastUpdateSlot",
-            "type": "u64"
-          },
-          {
-            "name": "perpMarketIndex",
-            "type": "u16"
-          },
-          {
-            "name": "padding",
-            "type": {
-              "array": [
-                "u8",
-                70
-              ]
-            }
-          }
-        ]
-      }
-    },
-    {
-      "name": "PerpMarket",
-      "type": {
-        "kind": "struct",
-        "fields": [
-          {
-            "name": "pubkey",
-            "docs": [
-              "The perp market's address. It is a pda of the market index"
-            ],
-            "type": "publicKey"
-          },
-          {
-            "name": "amm",
-            "docs": [
-              "The automated market maker"
-            ],
-            "type": {
-              "defined": "AMM"
-            }
-          },
-          {
-            "name": "pnlPool",
-            "docs": [
-              "The market's pnl pool. When users settle negative pnl, the balance increases.",
-              "When users settle positive pnl, the balance decreases. Can not go negative."
-            ],
-            "type": {
-              "defined": "PoolBalance"
-            }
-          },
-          {
-            "name": "name",
-            "docs": [
-              "Encoded display name for the perp market e.g. SOL-PERP"
-            ],
-            "type": {
-              "array": [
-                "u8",
-                32
-              ]
-            }
-          },
-          {
-            "name": "insuranceClaim",
-            "docs": [
-              "The perp market's claim on the insurance fund"
-            ],
-            "type": {
-              "defined": "InsuranceClaim"
-            }
-          },
-          {
-            "name": "unrealizedPnlMaxImbalance",
-            "docs": [
-              "The max pnl imbalance before positive pnl asset weight is discounted",
-              "pnl imbalance is the difference between long and short pnl. When it's greater than 0,",
-              "the amm has negative pnl and the initial asset weight for positive pnl is discounted",
-              "precision = QUOTE_PRECISION"
-            ],
-            "type": "u64"
-          },
-          {
-            "name": "expiryTs",
-            "docs": [
-              "The ts when the market will be expired. Only set if market is in reduce only mode"
-            ],
-            "type": "i64"
-          },
-          {
-            "name": "expiryPrice",
-            "docs": [
-              "The price at which positions will be settled. Only set if market is expired",
-              "precision = PRICE_PRECISION"
-            ],
-            "type": "i64"
-          },
-          {
-            "name": "nextFillRecordId",
-            "docs": [
-              "Every trade has a fill record id. This is the next id to be used"
-            ],
-            "type": "u64"
-          },
-          {
-            "name": "nextFundingRateRecordId",
-            "docs": [
-              "Every funding rate update has a record id. This is the next id to be used"
-            ],
-            "type": "u64"
-          },
-          {
-            "name": "nextCurveRecordId",
-            "docs": [
-              "Every amm k updated has a record id. This is the next id to be used"
-            ],
-            "type": "u64"
-          },
-          {
-            "name": "imfFactor",
-            "docs": [
-              "The initial margin fraction factor. Used to increase margin ratio for large positions",
-              "precision: MARGIN_PRECISION"
-            ],
-            "type": "u32"
-          },
-          {
-            "name": "unrealizedPnlImfFactor",
-            "docs": [
-              "The imf factor for unrealized pnl. Used to discount asset weight for large positive pnl",
-              "precision: MARGIN_PRECISION"
-            ],
-            "type": "u32"
-          },
-          {
-            "name": "liquidatorFee",
-            "docs": [
-              "The fee the liquidator is paid for taking over perp position",
-              "precision: LIQUIDATOR_FEE_PRECISION"
-            ],
-            "type": "u32"
-          },
-          {
-            "name": "ifLiquidationFee",
-            "docs": [
-              "The fee the insurance fund receives from liquidation",
-              "precision: LIQUIDATOR_FEE_PRECISION"
-            ],
-            "type": "u32"
-          },
-          {
-            "name": "marginRatioInitial",
-            "docs": [
-              "The margin ratio which determines how much collateral is required to open a position",
-              "e.g. margin ratio of .1 means a user must have $100 of total collateral to open a $1000 position",
-              "precision: MARGIN_PRECISION"
-            ],
-            "type": "u32"
-          },
-          {
-            "name": "marginRatioMaintenance",
-            "docs": [
-              "The margin ratio which determines when a user will be liquidated",
-              "e.g. margin ratio of .05 means a user must have $50 of total collateral to maintain a $1000 position",
-              "else they will be liquidated",
-              "precision: MARGIN_PRECISION"
-            ],
-            "type": "u32"
-          },
-          {
-            "name": "unrealizedPnlInitialAssetWeight",
-            "docs": [
-              "The initial asset weight for positive pnl. Negative pnl always has an asset weight of 1",
-              "precision: SPOT_WEIGHT_PRECISION"
-            ],
-            "type": "u32"
-          },
-          {
-            "name": "unrealizedPnlMaintenanceAssetWeight",
-            "docs": [
-              "The maintenance asset weight for positive pnl. Negative pnl always has an asset weight of 1",
-              "precision: SPOT_WEIGHT_PRECISION"
-            ],
-            "type": "u32"
-          },
-          {
-            "name": "numberOfUsersWithBase",
-            "docs": [
-              "number of users in a position (base)"
-            ],
-            "type": "u32"
-          },
-          {
-            "name": "numberOfUsers",
-            "docs": [
-              "number of users in a position (pnl) or pnl (quote)"
-            ],
-            "type": "u32"
-          },
-          {
-            "name": "marketIndex",
-            "type": "u16"
-          },
-          {
-            "name": "status",
-            "docs": [
-              "Whether a market is active, reduce only, expired, etc",
-              "Affects whether users can open/close positions"
-            ],
-            "type": {
-              "defined": "MarketStatus"
-            }
-          },
-          {
-            "name": "contractType",
-            "docs": [
-              "Currently only Perpetual markets are supported"
-            ],
-            "type": {
-              "defined": "ContractType"
-            }
-          },
-          {
-            "name": "contractTier",
-            "docs": [
-              "The contract tier determines how much insurance a market can receive, with more speculative markets receiving less insurance",
-              "It also influences the order perp markets can be liquidated, with less speculative markets being liquidated first"
-            ],
-            "type": {
-              "defined": "ContractTier"
-            }
-          },
-          {
-            "name": "pausedOperations",
-            "type": "u8"
-          },
-          {
-            "name": "quoteSpotMarketIndex",
-            "docs": [
-              "The spot market that pnl is settled in"
-            ],
-            "type": "u16"
-          },
-          {
-            "name": "feeAdjustment",
-            "docs": [
-              "Between -100 and 100, represents what % to increase/decrease the fee by",
-              "E.g. if this is -50 and the fee is 5bps, the new fee will be 2.5bps",
-              "if this is 50 and the fee is 5bps, the new fee will be 7.5bps"
-            ],
-            "type": "i16"
-          },
-          {
-            "name": "fuelBoostPosition",
-            "docs": [
-              "fuel multiplier for perp funding",
-              "precision: 10"
-            ],
-            "type": "u8"
-          },
-          {
-            "name": "fuelBoostTaker",
-            "docs": [
-              "fuel multiplier for perp taker",
-              "precision: 10"
-            ],
-            "type": "u8"
-          },
-          {
-            "name": "fuelBoostMaker",
-            "docs": [
-              "fuel multiplier for perp maker",
-              "precision: 10"
-            ],
-            "type": "u8"
-          },
-          {
-            "name": "padding1",
-            "type": "u8"
-          },
-          {
-            "name": "highLeverageMarginRatioInitial",
-            "type": "u16"
-          },
-          {
-            "name": "highLeverageMarginRatioMaintenance",
-            "type": "u16"
-          },
-          {
-            "name": "padding",
-            "type": {
-              "array": [
-                "u8",
-                38
-              ]
-            }
-          }
-        ]
-      }
-    },
-    {
-      "name": "SpotMarket",
-      "type": {
-        "kind": "struct",
-        "fields": [
-          {
-            "name": "pubkey",
-            "docs": [
-              "The address of the spot market. It is a pda of the market index"
-            ],
-            "type": "publicKey"
-          },
-          {
-            "name": "oracle",
-            "docs": [
-              "The oracle used to price the markets deposits/borrows"
-            ],
-            "type": "publicKey"
-          },
-          {
-            "name": "mint",
-            "docs": [
-              "The token mint of the market"
-            ],
-            "type": "publicKey"
-          },
-          {
-            "name": "vault",
-            "docs": [
-              "The vault used to store the market's deposits",
-              "The amount in the vault should be equal to or greater than deposits - borrows"
-            ],
-            "type": "publicKey"
-          },
-          {
-            "name": "name",
-            "docs": [
-              "The encoded display name for the market e.g. SOL"
-            ],
-            "type": {
-              "array": [
-                "u8",
-                32
-              ]
-            }
-          },
-          {
-            "name": "historicalOracleData",
-            "type": {
-              "defined": "HistoricalOracleData"
-            }
-          },
-          {
-            "name": "historicalIndexData",
-            "type": {
-              "defined": "HistoricalIndexData"
-            }
-          },
-          {
-            "name": "revenuePool",
-            "docs": [
-              "Revenue the protocol has collected in this markets token",
-              "e.g. for SOL-PERP, funds can be settled in usdc and will flow into the USDC revenue pool"
-            ],
-            "type": {
-              "defined": "PoolBalance"
-            }
-          },
-          {
-            "name": "spotFeePool",
-            "docs": [
-              "The fees collected from swaps between this market and the quote market",
-              "Is settled to the quote markets revenue pool"
-            ],
-            "type": {
-              "defined": "PoolBalance"
-            }
-          },
-          {
-            "name": "insuranceFund",
-            "docs": [
-              "Details on the insurance fund covering bankruptcies in this markets token",
-              "Covers bankruptcies for borrows with this markets token and perps settling in this markets token"
-            ],
-            "type": {
-              "defined": "InsuranceFund"
-            }
-          },
-          {
-            "name": "totalSpotFee",
-            "docs": [
-              "The total spot fees collected for this market",
-              "precision: QUOTE_PRECISION"
-            ],
-            "type": "u128"
-          },
-          {
-            "name": "depositBalance",
-            "docs": [
-              "The sum of the scaled balances for deposits across users and pool balances",
-              "To convert to the deposit token amount, multiply by the cumulative deposit interest",
-              "precision: SPOT_BALANCE_PRECISION"
-            ],
-            "type": "u128"
-          },
-          {
-            "name": "borrowBalance",
-            "docs": [
-              "The sum of the scaled balances for borrows across users and pool balances",
-              "To convert to the borrow token amount, multiply by the cumulative borrow interest",
-              "precision: SPOT_BALANCE_PRECISION"
-            ],
-            "type": "u128"
-          },
-          {
-            "name": "cumulativeDepositInterest",
-            "docs": [
-              "The cumulative interest earned by depositors",
-              "Used to calculate the deposit token amount from the deposit balance",
-              "precision: SPOT_CUMULATIVE_INTEREST_PRECISION"
-            ],
-            "type": "u128"
-          },
-          {
-            "name": "cumulativeBorrowInterest",
-            "docs": [
-              "The cumulative interest earned by borrowers",
-              "Used to calculate the borrow token amount from the borrow balance",
-              "precision: SPOT_CUMULATIVE_INTEREST_PRECISION"
-            ],
-            "type": "u128"
-          },
-          {
-            "name": "totalSocialLoss",
-            "docs": [
-              "The total socialized loss from borrows, in the mint's token",
-              "precision: token mint precision"
-            ],
-            "type": "u128"
-          },
-          {
-            "name": "totalQuoteSocialLoss",
-            "docs": [
-              "The total socialized loss from borrows, in the quote market's token",
-              "preicision: QUOTE_PRECISION"
-            ],
-            "type": "u128"
-          },
-          {
-            "name": "withdrawGuardThreshold",
-            "docs": [
-              "no withdraw limits/guards when deposits below this threshold",
-              "precision: token mint precision"
-            ],
-            "type": "u64"
-          },
-          {
-            "name": "maxTokenDeposits",
-            "docs": [
-              "The max amount of token deposits in this market",
-              "0 if there is no limit",
-              "precision: token mint precision"
-            ],
-            "type": "u64"
-          },
-          {
-            "name": "depositTokenTwap",
-            "docs": [
-              "24hr average of deposit token amount",
-              "precision: token mint precision"
-            ],
-            "type": "u64"
-          },
-          {
-            "name": "borrowTokenTwap",
-            "docs": [
-              "24hr average of borrow token amount",
-              "precision: token mint precision"
-            ],
-            "type": "u64"
-          },
-          {
-            "name": "utilizationTwap",
-            "docs": [
-              "24hr average of utilization",
-              "which is borrow amount over token amount",
-              "precision: SPOT_UTILIZATION_PRECISION"
-            ],
-            "type": "u64"
-          },
-          {
-            "name": "lastInterestTs",
-            "docs": [
-              "Last time the cumulative deposit and borrow interest was updated"
-            ],
-            "type": "u64"
-          },
-          {
-            "name": "lastTwapTs",
-            "docs": [
-              "Last time the deposit/borrow/utilization averages were updated"
-            ],
-            "type": "u64"
-          },
-          {
-            "name": "expiryTs",
-            "docs": [
-              "The time the market is set to expire. Only set if market is in reduce only mode"
-            ],
-            "type": "i64"
-          },
-          {
-            "name": "orderStepSize",
-            "docs": [
-              "Spot orders must be a multiple of the step size",
-              "precision: token mint precision"
-            ],
-            "type": "u64"
-          },
-          {
-            "name": "orderTickSize",
-            "docs": [
-              "Spot orders must be a multiple of the tick size",
-              "precision: PRICE_PRECISION"
-            ],
-            "type": "u64"
-          },
-          {
-            "name": "minOrderSize",
-            "docs": [
-              "The minimum order size",
-              "precision: token mint precision"
-            ],
-            "type": "u64"
-          },
-          {
-            "name": "maxPositionSize",
-            "docs": [
-              "The maximum spot position size",
-              "if the limit is 0, there is no limit",
-              "precision: token mint precision"
-            ],
-            "type": "u64"
-          },
-          {
-            "name": "nextFillRecordId",
-            "docs": [
-              "Every spot trade has a fill record id. This is the next id to use"
-            ],
-            "type": "u64"
-          },
-          {
-            "name": "nextDepositRecordId",
-            "docs": [
-              "Every deposit has a deposit record id. This is the next id to use"
-            ],
-            "type": "u64"
-          },
-          {
-            "name": "initialAssetWeight",
-            "docs": [
-              "The initial asset weight used to calculate a deposits contribution to a users initial total collateral",
-              "e.g. if the asset weight is .8, $100 of deposits contributes $80 to the users initial total collateral",
-              "precision: SPOT_WEIGHT_PRECISION"
-            ],
-            "type": "u32"
-          },
-          {
-            "name": "maintenanceAssetWeight",
-            "docs": [
-              "The maintenance asset weight used to calculate a deposits contribution to a users maintenance total collateral",
-              "e.g. if the asset weight is .9, $100 of deposits contributes $90 to the users maintenance total collateral",
-              "precision: SPOT_WEIGHT_PRECISION"
-            ],
-            "type": "u32"
-          },
-          {
-            "name": "initialLiabilityWeight",
-            "docs": [
-              "The initial liability weight used to calculate a borrows contribution to a users initial margin requirement",
-              "e.g. if the liability weight is .9, $100 of borrows contributes $90 to the users initial margin requirement",
-              "precision: SPOT_WEIGHT_PRECISION"
-            ],
-            "type": "u32"
-          },
-          {
-            "name": "maintenanceLiabilityWeight",
-            "docs": [
-              "The maintenance liability weight used to calculate a borrows contribution to a users maintenance margin requirement",
-              "e.g. if the liability weight is .8, $100 of borrows contributes $80 to the users maintenance margin requirement",
-              "precision: SPOT_WEIGHT_PRECISION"
-            ],
-            "type": "u32"
-          },
-          {
-            "name": "imfFactor",
-            "docs": [
-              "The initial margin fraction factor. Used to increase liability weight/decrease asset weight for large positions",
-              "precision: MARGIN_PRECISION"
-            ],
-            "type": "u32"
-          },
-          {
-            "name": "liquidatorFee",
-            "docs": [
-              "The fee the liquidator is paid for taking over borrow/deposit",
-              "precision: LIQUIDATOR_FEE_PRECISION"
-            ],
-            "type": "u32"
-          },
-          {
-            "name": "ifLiquidationFee",
-            "docs": [
-              "The fee the insurance fund receives from liquidation",
-              "precision: LIQUIDATOR_FEE_PRECISION"
-            ],
-            "type": "u32"
-          },
-          {
-            "name": "optimalUtilization",
-            "docs": [
-              "The optimal utilization rate for this market.",
-              "Used to determine the markets borrow rate",
-              "precision: SPOT_UTILIZATION_PRECISION"
-            ],
-            "type": "u32"
-          },
-          {
-            "name": "optimalBorrowRate",
-            "docs": [
-              "The borrow rate for this market when the market has optimal utilization",
-              "precision: SPOT_RATE_PRECISION"
-            ],
-            "type": "u32"
-          },
-          {
-            "name": "maxBorrowRate",
-            "docs": [
-              "The borrow rate for this market when the market has 1000 utilization",
-              "precision: SPOT_RATE_PRECISION"
-            ],
-            "type": "u32"
-          },
-          {
-            "name": "decimals",
-            "docs": [
-              "The market's token mint's decimals. To from decimals to a precision, 10^decimals"
-            ],
-            "type": "u32"
-          },
-          {
-            "name": "marketIndex",
-            "type": "u16"
-          },
-          {
-            "name": "ordersEnabled",
-            "docs": [
-              "Whether or not spot trading is enabled"
-            ],
-            "type": "bool"
-          },
-          {
-            "name": "oracleSource",
-            "type": {
-              "defined": "OracleSource"
-            }
-          },
-          {
-            "name": "status",
-            "type": {
-              "defined": "MarketStatus"
-            }
-          },
-          {
-            "name": "assetTier",
-            "docs": [
-              "The asset tier affects how a deposit can be used as collateral and the priority for a borrow being liquidated"
-            ],
-            "type": {
-              "defined": "AssetTier"
-            }
-          },
-          {
-            "name": "pausedOperations",
-            "type": "u8"
-          },
-          {
-            "name": "ifPausedOperations",
-            "type": "u8"
-          },
-          {
-            "name": "feeAdjustment",
-            "type": "i16"
-          },
-          {
-            "name": "maxTokenBorrowsFraction",
-            "docs": [
-              "What fraction of max_token_deposits",
-              "disabled when 0, 1 => 1/10000 => .01% of max_token_deposits",
-              "precision: X/10000"
-            ],
-            "type": "u16"
-          },
-          {
-            "name": "flashLoanAmount",
-            "docs": [
-              "For swaps, the amount of token loaned out in the begin_swap ix",
-              "precision: token mint precision"
-            ],
-            "type": "u64"
-          },
-          {
-            "name": "flashLoanInitialTokenAmount",
-            "docs": [
-              "For swaps, the amount in the users token account in the begin_swap ix",
-              "Used to calculate how much of the token left the system in end_swap ix",
-              "precision: token mint precision"
-            ],
-            "type": "u64"
-          },
-          {
-            "name": "totalSwapFee",
-            "docs": [
-              "The total fees received from swaps",
-              "precision: token mint precision"
-            ],
-            "type": "u64"
-          },
-          {
-            "name": "scaleInitialAssetWeightStart",
-            "docs": [
-              "When to begin scaling down the initial asset weight",
-              "disabled when 0",
-              "precision: QUOTE_PRECISION"
-            ],
-            "type": "u64"
-          },
-          {
-            "name": "minBorrowRate",
-            "docs": [
-              "The min borrow rate for this market when the market regardless of utilization",
-              "1 => 1/200 => .5%",
-              "precision: X/200"
-            ],
-            "type": "u8"
-          },
-          {
-            "name": "fuelBoostDeposits",
-            "docs": [
-              "fuel multiplier for spot deposits",
-              "precision: 10"
-            ],
-            "type": "u8"
-          },
-          {
-            "name": "fuelBoostBorrows",
-            "docs": [
-              "fuel multiplier for spot borrows",
-              "precision: 10"
-            ],
-            "type": "u8"
-          },
-          {
-            "name": "fuelBoostTaker",
-            "docs": [
-              "fuel multiplier for spot taker",
-              "precision: 10"
-            ],
-            "type": "u8"
-          },
-          {
-            "name": "fuelBoostMaker",
-            "docs": [
-              "fuel multiplier for spot maker",
-              "precision: 10"
-            ],
-            "type": "u8"
-          },
-          {
-            "name": "fuelBoostInsurance",
-            "docs": [
-              "fuel multiplier for spot insurance stake",
-              "precision: 10"
-            ],
-            "type": "u8"
-          },
-          {
-            "name": "tokenProgram",
-            "type": "u8"
-          },
-          {
-            "name": "padding",
-            "type": {
-              "array": [
-                "u8",
-                41
-              ]
-            }
-          }
-        ]
-      }
-    },
-    {
-      "name": "State",
-      "type": {
-        "kind": "struct",
-        "fields": [
-          {
-            "name": "admin",
-            "type": "publicKey"
-          },
-          {
-            "name": "whitelistMint",
-            "type": "publicKey"
-          },
-          {
-            "name": "discountMint",
-            "type": "publicKey"
-          },
-          {
-            "name": "signer",
-            "type": "publicKey"
-          },
-          {
-            "name": "srmVault",
-            "type": "publicKey"
-          },
-          {
-            "name": "perpFeeStructure",
-            "type": {
-              "defined": "FeeStructure"
-            }
-          },
-          {
-            "name": "spotFeeStructure",
-            "type": {
-              "defined": "FeeStructure"
-            }
-          },
-          {
-            "name": "oracleGuardRails",
-            "type": {
-              "defined": "OracleGuardRails"
-            }
-          },
-          {
-            "name": "numberOfAuthorities",
-            "type": "u64"
-          },
-          {
-            "name": "numberOfSubAccounts",
-            "type": "u64"
-          },
-          {
-            "name": "lpCooldownTime",
-            "type": "u64"
-          },
-          {
-            "name": "liquidationMarginBufferRatio",
-            "type": "u32"
-          },
-          {
-            "name": "settlementDuration",
-            "type": "u16"
-          },
-          {
-            "name": "numberOfMarkets",
-            "type": "u16"
-          },
-          {
-            "name": "numberOfSpotMarkets",
-            "type": "u16"
-          },
-          {
-            "name": "signerNonce",
-            "type": "u8"
-          },
-          {
-            "name": "minPerpAuctionDuration",
-            "type": "u8"
-          },
-          {
-            "name": "defaultMarketOrderTimeInForce",
-            "type": "u8"
-          },
-          {
-            "name": "defaultSpotAuctionDuration",
-            "type": "u8"
-          },
-          {
-            "name": "exchangeStatus",
-            "type": "u8"
-          },
-          {
-            "name": "liquidationDuration",
-            "type": "u8"
-          },
-          {
-            "name": "initialPctToLiquidate",
-            "type": "u16"
-          },
-          {
-            "name": "maxNumberOfSubAccounts",
-            "type": "u16"
-          },
-          {
-            "name": "maxInitializeUserFee",
-            "type": "u16"
-          },
-          {
-            "name": "padding",
-            "type": {
-              "array": [
-                "u8",
-                10
-              ]
-            }
-          }
-        ]
-      }
-    },
-    {
-      "name": "User",
-      "type": {
-        "kind": "struct",
-        "fields": [
-          {
-            "name": "authority",
-            "docs": [
-              "The owner/authority of the account"
-            ],
-            "type": "publicKey"
-          },
-          {
-            "name": "delegate",
-            "docs": [
-              "An addresses that can control the account on the authority's behalf. Has limited power, cant withdraw"
-            ],
-            "type": "publicKey"
-          },
-          {
-            "name": "name",
-            "docs": [
-              "Encoded display name e.g. \"toly\""
-            ],
-            "type": {
-              "array": [
-                "u8",
-                32
-              ]
-            }
-          },
-          {
-            "name": "spotPositions",
-            "docs": [
-              "The user's spot positions"
-            ],
-            "type": {
-              "array": [
-                {
-                  "defined": "SpotPosition"
-                },
-                8
-              ]
-            }
-          },
-          {
-            "name": "perpPositions",
-            "docs": [
-              "The user's perp positions"
-            ],
-            "type": {
-              "array": [
-                {
-                  "defined": "PerpPosition"
-                },
-                8
-              ]
-            }
-          },
-          {
-            "name": "orders",
-            "docs": [
-              "The user's orders"
-            ],
-            "type": {
-              "array": [
-                {
-                  "defined": "Order"
-                },
-                32
-              ]
-            }
-          },
-          {
-            "name": "lastAddPerpLpSharesTs",
-            "docs": [
-              "The last time the user added perp lp positions"
-            ],
-            "type": "i64"
-          },
-          {
-            "name": "totalDeposits",
-            "docs": [
-              "The total values of deposits the user has made",
-              "precision: QUOTE_PRECISION"
-            ],
-            "type": "u64"
-          },
-          {
-            "name": "totalWithdraws",
-            "docs": [
-              "The total values of withdrawals the user has made",
-              "precision: QUOTE_PRECISION"
-            ],
-            "type": "u64"
-          },
-          {
-            "name": "totalSocialLoss",
-            "docs": [
-              "The total socialized loss the users has incurred upon the protocol",
-              "precision: QUOTE_PRECISION"
-            ],
-            "type": "u64"
-          },
-          {
-            "name": "settledPerpPnl",
-            "docs": [
-              "Fees (taker fees, maker rebate, referrer reward, filler reward) and pnl for perps",
-              "precision: QUOTE_PRECISION"
-            ],
-            "type": "i64"
-          },
-          {
-            "name": "cumulativeSpotFees",
-            "docs": [
-              "Fees (taker fees, maker rebate, filler reward) for spot",
-              "precision: QUOTE_PRECISION"
-            ],
-            "type": "i64"
-          },
-          {
-            "name": "cumulativePerpFunding",
-            "docs": [
-              "Cumulative funding paid/received for perps",
-              "precision: QUOTE_PRECISION"
-            ],
-            "type": "i64"
-          },
-          {
-            "name": "liquidationMarginFreed",
-            "docs": [
-              "The amount of margin freed during liquidation. Used to force the liquidation to occur over a period of time",
-              "Defaults to zero when not being liquidated",
-              "precision: QUOTE_PRECISION"
-            ],
-            "type": "u64"
-          },
-          {
-            "name": "lastActiveSlot",
-            "docs": [
-              "The last slot a user was active. Used to determine if a user is idle"
-            ],
-            "type": "u64"
-          },
-          {
-            "name": "nextOrderId",
-            "docs": [
-              "Every user order has an order id. This is the next order id to be used"
-            ],
-            "type": "u32"
-          },
-          {
-            "name": "maxMarginRatio",
-            "docs": [
-              "Custom max initial margin ratio for the user"
-            ],
-            "type": "u32"
-          },
-          {
-            "name": "nextLiquidationId",
-            "docs": [
-              "The next liquidation id to be used for user"
-            ],
-            "type": "u16"
-          },
-          {
-            "name": "subAccountId",
-            "docs": [
-              "The sub account id for this user"
-            ],
-            "type": "u16"
-          },
-          {
-            "name": "status",
-            "docs": [
-              "Whether the user is active, being liquidated or bankrupt"
-            ],
-            "type": "u8"
-          },
-          {
-            "name": "isMarginTradingEnabled",
-            "docs": [
-              "Whether the user has enabled margin trading"
-            ],
-            "type": "bool"
-          },
-          {
-            "name": "idle",
-            "docs": [
-              "User is idle if they haven't interacted with the protocol in 1 week and they have no orders, perp positions or borrows",
-              "Off-chain keeper bots can ignore users that are idle"
-            ],
-            "type": "bool"
-          },
-          {
-            "name": "openOrders",
-            "docs": [
-              "number of open orders"
-            ],
-            "type": "u8"
-          },
-          {
-            "name": "hasOpenOrder",
-            "docs": [
-              "Whether or not user has open order"
-            ],
-            "type": "bool"
-          },
-          {
-            "name": "openAuctions",
-            "docs": [
-              "number of open orders with auction"
-            ],
-            "type": "u8"
-          },
-          {
-            "name": "hasOpenAuction",
-            "docs": [
-              "Whether or not user has open order with auction"
-            ],
-            "type": "bool"
-          },
-          {
-            "name": "marginMode",
-            "type": {
-              "defined": "MarginMode"
-            }
-          },
-          {
-            "name": "padding1",
-            "type": {
-              "array": [
-                "u8",
-                4
-              ]
-            }
-          },
-          {
-            "name": "lastFuelBonusUpdateTs",
-            "type": "u32"
-          },
-          {
-            "name": "padding",
-            "type": {
-              "array": [
-                "u8",
-                12
-              ]
-            }
-          }
-        ]
-      }
-    },
-    {
-      "name": "UserStats",
-      "type": {
-        "kind": "struct",
-        "fields": [
-          {
-            "name": "authority",
-            "docs": [
-              "The authority for all of a users sub accounts"
-            ],
-            "type": "publicKey"
-          },
-          {
-            "name": "referrer",
-            "docs": [
-              "The address that referred this user"
-            ],
-            "type": "publicKey"
-          },
-          {
-            "name": "fees",
-            "docs": [
-              "Stats on the fees paid by the user"
-            ],
-            "type": {
-              "defined": "UserFees"
-            }
-          },
-          {
-            "name": "nextEpochTs",
-            "docs": [
-              "The timestamp of the next epoch",
-              "Epoch is used to limit referrer rewards earned in single epoch"
-            ],
-            "type": "i64"
-          },
-          {
-            "name": "makerVolume30d",
-            "docs": [
-              "Rolling 30day maker volume for user",
-              "precision: QUOTE_PRECISION"
-            ],
-            "type": "u64"
-          },
-          {
-            "name": "takerVolume30d",
-            "docs": [
-              "Rolling 30day taker volume for user",
-              "precision: QUOTE_PRECISION"
-            ],
-            "type": "u64"
-          },
-          {
-            "name": "fillerVolume30d",
-            "docs": [
-              "Rolling 30day filler volume for user",
-              "precision: QUOTE_PRECISION"
-            ],
-            "type": "u64"
-          },
-          {
-            "name": "lastMakerVolume30dTs",
-            "docs": [
-              "last time the maker volume was updated"
-            ],
-            "type": "i64"
-          },
-          {
-            "name": "lastTakerVolume30dTs",
-            "docs": [
-              "last time the taker volume was updated"
-            ],
-            "type": "i64"
-          },
-          {
-            "name": "lastFillerVolume30dTs",
-            "docs": [
-              "last time the filler volume was updated"
-            ],
-            "type": "i64"
-          },
-          {
-            "name": "ifStakedQuoteAssetAmount",
-            "docs": [
-              "The amount of tokens staked in the quote spot markets if"
-            ],
-            "type": "u64"
-          },
-          {
-            "name": "numberOfSubAccounts",
-            "docs": [
-              "The current number of sub accounts"
-            ],
-            "type": "u16"
-          },
-          {
-            "name": "numberOfSubAccountsCreated",
-            "docs": [
-              "The number of sub accounts created. Can be greater than the number of sub accounts if user",
-              "has deleted sub accounts"
-            ],
-            "type": "u16"
-          },
-          {
-            "name": "isReferrer",
-            "docs": [
-              "Whether the user is a referrer. Sub account 0 can not be deleted if user is a referrer"
-            ],
-            "type": "bool"
-          },
-          {
-            "name": "disableUpdatePerpBidAskTwap",
-            "type": "bool"
-          },
-          {
-            "name": "padding1",
-            "type": {
-              "array": [
-                "u8",
-                2
-              ]
-            }
-          },
-          {
-            "name": "fuelInsurance",
-            "docs": [
-              "accumulated fuel for token amounts of insurance"
-            ],
-            "type": "u32"
-          },
-          {
-            "name": "fuelDeposits",
-            "docs": [
-              "accumulated fuel for notional of deposits"
-            ],
-            "type": "u32"
-          },
-          {
-            "name": "fuelBorrows",
-            "docs": [
-              "accumulate fuel bonus for notional of borrows"
-            ],
-            "type": "u32"
-          },
-          {
-            "name": "fuelPositions",
-            "docs": [
-              "accumulated fuel for perp open interest"
-            ],
-            "type": "u32"
-          },
-          {
-            "name": "fuelTaker",
-            "docs": [
-              "accumulate fuel bonus for taker volume"
-            ],
-            "type": "u32"
-          },
-          {
-            "name": "fuelMaker",
-            "docs": [
-              "accumulate fuel bonus for maker volume"
-            ],
-            "type": "u32"
-          },
-          {
-            "name": "ifStakedGovTokenAmount",
-            "docs": [
-              "The amount of tokens staked in the governance spot markets if"
-            ],
-            "type": "u64"
-          },
-          {
-            "name": "lastFuelIfBonusUpdateTs",
-            "docs": [
-              "last unix ts user stats data was used to update if fuel (u32 to save space)"
-            ],
-            "type": "u32"
-          },
-          {
-            "name": "padding",
-            "type": {
-              "array": [
-                "u8",
-                12
-              ]
-            }
-          }
-        ]
-      }
-    },
-    {
-      "name": "ReferrerName",
-      "type": {
-        "kind": "struct",
-        "fields": [
-          {
-            "name": "authority",
-            "type": "publicKey"
-          },
-          {
-            "name": "user",
-            "type": "publicKey"
-          },
-          {
-            "name": "userStats",
-            "type": "publicKey"
-          },
-          {
-            "name": "name",
-            "type": {
-              "array": [
-                "u8",
-                32
-              ]
-            }
-          }
-        ]
-      }
-    }
-  ],
-  "types": [
-    {
-      "name": "UpdatePerpMarketSummaryStatsParams",
-      "type": {
-        "kind": "struct",
-        "fields": [
-          {
-            "name": "quoteAssetAmountWithUnsettledLp",
-            "type": {
-              "option": "i64"
-            }
-          },
-          {
-            "name": "netUnsettledFundingPnl",
-            "type": {
-              "option": "i64"
-            }
-          },
-          {
-            "name": "updateAmmSummaryStats",
-            "type": {
-              "option": "bool"
-            }
-          }
-        ]
-      }
-    },
-    {
-      "name": "LiquidatePerpRecord",
-      "type": {
-        "kind": "struct",
-        "fields": [
-          {
-            "name": "marketIndex",
-            "type": "u16"
-          },
-          {
-            "name": "oraclePrice",
-            "type": "i64"
-          },
-          {
-            "name": "baseAssetAmount",
-            "type": "i64"
-          },
-          {
-            "name": "quoteAssetAmount",
-            "type": "i64"
-          },
-          {
-            "name": "lpShares",
-            "docs": [
-              "precision: AMM_RESERVE_PRECISION"
-            ],
-            "type": "u64"
-          },
-          {
-            "name": "fillRecordId",
-            "type": "u64"
-          },
-          {
-            "name": "userOrderId",
-            "type": "u32"
-          },
-          {
-            "name": "liquidatorOrderId",
-            "type": "u32"
-          },
-          {
-            "name": "liquidatorFee",
-            "docs": [
-              "precision: QUOTE_PRECISION"
-            ],
-            "type": "u64"
-          },
-          {
-            "name": "ifFee",
-            "docs": [
-              "precision: QUOTE_PRECISION"
-            ],
-            "type": "u64"
-          }
-        ]
-      }
-    },
-    {
-      "name": "LiquidateSpotRecord",
-      "type": {
-        "kind": "struct",
-        "fields": [
-          {
-            "name": "assetMarketIndex",
-            "type": "u16"
-          },
-          {
-            "name": "assetPrice",
-            "type": "i64"
-          },
-          {
-            "name": "assetTransfer",
-            "type": "u128"
-          },
-          {
-            "name": "liabilityMarketIndex",
-            "type": "u16"
-          },
-          {
-            "name": "liabilityPrice",
-            "type": "i64"
-          },
-          {
-            "name": "liabilityTransfer",
-            "docs": [
-              "precision: token mint precision"
-            ],
-            "type": "u128"
-          },
-          {
-            "name": "ifFee",
-            "docs": [
-              "precision: token mint precision"
-            ],
-            "type": "u64"
-          }
-        ]
-      }
-    },
-    {
-      "name": "LiquidateBorrowForPerpPnlRecord",
-      "type": {
-        "kind": "struct",
-        "fields": [
-          {
-            "name": "perpMarketIndex",
-            "type": "u16"
-          },
-          {
-            "name": "marketOraclePrice",
-            "type": "i64"
-          },
-          {
-            "name": "pnlTransfer",
-            "type": "u128"
-          },
-          {
-            "name": "liabilityMarketIndex",
-            "type": "u16"
-          },
-          {
-            "name": "liabilityPrice",
-            "type": "i64"
-          },
-          {
-            "name": "liabilityTransfer",
-            "type": "u128"
-          }
-        ]
-      }
-    },
-    {
-      "name": "LiquidatePerpPnlForDepositRecord",
-      "type": {
-        "kind": "struct",
-        "fields": [
-          {
-            "name": "perpMarketIndex",
-            "type": "u16"
-          },
-          {
-            "name": "marketOraclePrice",
-            "type": "i64"
-          },
-          {
-            "name": "pnlTransfer",
-            "type": "u128"
-          },
-          {
-            "name": "assetMarketIndex",
-            "type": "u16"
-          },
-          {
-            "name": "assetPrice",
-            "type": "i64"
-          },
-          {
-            "name": "assetTransfer",
-            "type": "u128"
-          }
-        ]
-      }
-    },
-    {
-      "name": "PerpBankruptcyRecord",
-      "type": {
-        "kind": "struct",
-        "fields": [
-          {
-            "name": "marketIndex",
-            "type": "u16"
-          },
-          {
-            "name": "pnl",
-            "type": "i128"
-          },
-          {
-            "name": "ifPayment",
-            "type": "u128"
-          },
-          {
-            "name": "clawbackUser",
-            "type": {
-              "option": "publicKey"
-            }
-          },
-          {
-            "name": "clawbackUserPayment",
-            "type": {
-              "option": "u128"
-            }
-          },
-          {
-            "name": "cumulativeFundingRateDelta",
-            "type": "i128"
-          }
-        ]
-      }
-    },
-    {
-      "name": "SpotBankruptcyRecord",
-      "type": {
-        "kind": "struct",
-        "fields": [
-          {
-            "name": "marketIndex",
-            "type": "u16"
-          },
-          {
-            "name": "borrowAmount",
-            "type": "u128"
-          },
-          {
-            "name": "ifPayment",
-            "type": "u128"
-          },
-          {
-            "name": "cumulativeDepositInterestDelta",
-            "type": "u128"
-          }
-        ]
-      }
-    },
-    {
-      "name": "MarketIdentifier",
-      "type": {
-        "kind": "struct",
-        "fields": [
-          {
-            "name": "marketType",
-            "type": {
-              "defined": "MarketType"
-            }
-          },
-          {
-            "name": "marketIndex",
-            "type": "u16"
-          }
-        ]
-      }
-    },
-    {
-      "name": "HistoricalOracleData",
-      "type": {
-        "kind": "struct",
-        "fields": [
-          {
-            "name": "lastOraclePrice",
-            "docs": [
-              "precision: PRICE_PRECISION"
-            ],
-            "type": "i64"
-          },
-          {
-            "name": "lastOracleConf",
-            "docs": [
-              "precision: PRICE_PRECISION"
-            ],
-            "type": "u64"
-          },
-          {
-            "name": "lastOracleDelay",
-            "docs": [
-              "number of slots since last update"
-            ],
-            "type": "i64"
-          },
-          {
-            "name": "lastOraclePriceTwap",
-            "docs": [
-              "precision: PRICE_PRECISION"
-            ],
-            "type": "i64"
-          },
-          {
-            "name": "lastOraclePriceTwap5min",
-            "docs": [
-              "precision: PRICE_PRECISION"
-            ],
-            "type": "i64"
-          },
-          {
-            "name": "lastOraclePriceTwapTs",
-            "docs": [
-              "unix_timestamp of last snapshot"
-            ],
-            "type": "i64"
-          }
-        ]
-      }
-    },
-    {
-      "name": "HistoricalIndexData",
-      "type": {
-        "kind": "struct",
-        "fields": [
-          {
-            "name": "lastIndexBidPrice",
-            "docs": [
-              "precision: PRICE_PRECISION"
-            ],
-            "type": "u64"
-          },
-          {
-            "name": "lastIndexAskPrice",
-            "docs": [
-              "precision: PRICE_PRECISION"
-            ],
-            "type": "u64"
-          },
-          {
-            "name": "lastIndexPriceTwap",
-            "docs": [
-              "precision: PRICE_PRECISION"
-            ],
-            "type": "u64"
-          },
-          {
-            "name": "lastIndexPriceTwap5min",
-            "docs": [
-              "precision: PRICE_PRECISION"
-            ],
-            "type": "u64"
-          },
-          {
-            "name": "lastIndexPriceTwapTs",
-            "docs": [
-              "unix_timestamp of last snapshot"
-            ],
-            "type": "i64"
-          }
-        ]
-      }
-    },
-    {
-      "name": "PrelaunchOracleParams",
-      "type": {
-        "kind": "struct",
-        "fields": [
-          {
-            "name": "perpMarketIndex",
-            "type": "u16"
-          },
-          {
-            "name": "price",
-            "type": {
-              "option": "i64"
-            }
-          },
-          {
-            "name": "maxPrice",
-            "type": {
-              "option": "i64"
-            }
-          }
-        ]
-      }
-    },
-    {
-      "name": "OrderParams",
-      "type": {
-        "kind": "struct",
-        "fields": [
-          {
-            "name": "orderType",
-            "type": {
-              "defined": "OrderType"
-            }
-          },
-          {
-            "name": "marketType",
-            "type": {
-              "defined": "MarketType"
-            }
-          },
-          {
-            "name": "direction",
-            "type": {
-              "defined": "PositionDirection"
-            }
-          },
-          {
-            "name": "userOrderId",
-            "type": "u8"
-          },
-          {
-            "name": "baseAssetAmount",
-            "type": "u64"
-          },
-          {
-            "name": "price",
-            "type": "u64"
-          },
-          {
-            "name": "marketIndex",
-            "type": "u16"
-          },
-          {
-            "name": "reduceOnly",
-            "type": "bool"
-          },
-          {
-            "name": "postOnly",
-            "type": {
-              "defined": "PostOnlyParam"
-            }
-          },
-          {
-            "name": "immediateOrCancel",
-            "type": "bool"
-          },
-          {
-            "name": "maxTs",
-            "type": {
-              "option": "i64"
-            }
-          },
-          {
-            "name": "triggerPrice",
-            "type": {
-              "option": "u64"
-            }
-          },
-          {
-            "name": "triggerCondition",
-            "type": {
-              "defined": "OrderTriggerCondition"
-            }
-          },
-          {
-            "name": "oraclePriceOffset",
-            "type": {
-              "option": "i32"
-            }
-          },
-          {
-            "name": "auctionDuration",
-            "type": {
-              "option": "u8"
-            }
-          },
-          {
-            "name": "auctionStartPrice",
-            "type": {
-              "option": "i64"
-            }
-          },
-          {
-            "name": "auctionEndPrice",
-            "type": {
-              "option": "i64"
-            }
-          }
-        ]
-      }
-    },
-    {
-      "name": "SwiftServerMessage",
-      "type": {
-        "kind": "struct",
-        "fields": [
-          {
-            "name": "swiftOrderSignature",
-            "type": {
-              "array": [
-                "u8",
-                64
-              ]
-            }
-          },
-          {
-            "name": "slot",
-            "type": "u64"
-          }
-        ]
-      }
-    },
-    {
-      "name": "SwiftOrderParamsMessage",
-      "type": {
-        "kind": "struct",
-        "fields": [
-          {
-            "name": "swiftOrderParams",
-            "type": {
-              "defined": "OrderParams"
-            }
-          },
-          {
-            "name": "expectedOrderId",
-            "type": "i32"
-          },
-          {
-            "name": "subAccountId",
-            "type": "u16"
-          },
-          {
-            "name": "takeProfitOrderParams",
-            "type": {
-              "option": {
-                "defined": "SwiftTriggerOrderParams"
-              }
-            }
-          },
-          {
-            "name": "stopLossOrderParams",
-            "type": {
-              "option": {
-                "defined": "SwiftTriggerOrderParams"
-              }
-            }
-          }
-        ]
-      }
-    },
-    {
-      "name": "SwiftTriggerOrderParams",
-      "type": {
-        "kind": "struct",
-        "fields": [
-          {
-            "name": "triggerPrice",
-            "type": "u64"
-          },
-          {
-            "name": "baseAssetAmount",
-            "type": "u64"
-          }
-        ]
-      }
-    },
-    {
-      "name": "ModifyOrderParams",
-      "type": {
-        "kind": "struct",
-        "fields": [
-          {
-            "name": "direction",
-            "type": {
-              "option": {
-                "defined": "PositionDirection"
-              }
-            }
-          },
-          {
-            "name": "baseAssetAmount",
-            "type": {
-              "option": "u64"
-            }
-          },
-          {
-            "name": "price",
-            "type": {
-              "option": "u64"
-            }
-          },
-          {
-            "name": "reduceOnly",
-            "type": {
-              "option": "bool"
-            }
-          },
-          {
-            "name": "postOnly",
-            "type": {
-              "option": {
-                "defined": "PostOnlyParam"
-              }
-            }
-          },
-          {
-            "name": "immediateOrCancel",
-            "type": {
-              "option": "bool"
-            }
-          },
-          {
-            "name": "maxTs",
-            "type": {
-              "option": "i64"
-            }
-          },
-          {
-            "name": "triggerPrice",
-            "type": {
-              "option": "u64"
-            }
-          },
-          {
-            "name": "triggerCondition",
-            "type": {
-              "option": {
-                "defined": "OrderTriggerCondition"
-              }
-            }
-          },
-          {
-            "name": "oraclePriceOffset",
-            "type": {
-              "option": "i32"
-            }
-          },
-          {
-            "name": "auctionDuration",
-            "type": {
-              "option": "u8"
-            }
-          },
-          {
-            "name": "auctionStartPrice",
-            "type": {
-              "option": "i64"
-            }
-          },
-          {
-            "name": "auctionEndPrice",
-            "type": {
-              "option": "i64"
-            }
-          },
-          {
-            "name": "policy",
-            "type": {
-              "option": {
-                "defined": "ModifyOrderPolicy"
-              }
-            }
-          }
-        ]
-      }
-    },
-    {
-      "name": "InsuranceClaim",
-      "type": {
-        "kind": "struct",
-        "fields": [
-          {
-            "name": "revenueWithdrawSinceLastSettle",
-            "docs": [
-              "The amount of revenue last settled",
-              "Positive if funds left the perp market,",
-              "negative if funds were pulled into the perp market",
-              "precision: QUOTE_PRECISION"
-            ],
-            "type": "i64"
-          },
-          {
-            "name": "maxRevenueWithdrawPerPeriod",
-            "docs": [
-              "The max amount of revenue that can be withdrawn per period",
-              "precision: QUOTE_PRECISION"
-            ],
-            "type": "u64"
-          },
-          {
-            "name": "quoteMaxInsurance",
-            "docs": [
-              "The max amount of insurance that perp market can use to resolve bankruptcy and pnl deficits",
-              "precision: QUOTE_PRECISION"
-            ],
-            "type": "u64"
-          },
-          {
-            "name": "quoteSettledInsurance",
-            "docs": [
-              "The amount of insurance that has been used to resolve bankruptcy and pnl deficits",
-              "precision: QUOTE_PRECISION"
-            ],
-            "type": "u64"
-          },
-          {
-            "name": "lastRevenueWithdrawTs",
-            "docs": [
-              "The last time revenue was settled in/out of market"
-            ],
-            "type": "i64"
-          }
-        ]
-      }
-    },
-    {
-      "name": "PoolBalance",
-      "type": {
-        "kind": "struct",
-        "fields": [
-          {
-            "name": "scaledBalance",
-            "docs": [
-              "To get the pool's token amount, you must multiply the scaled balance by the market's cumulative",
-              "deposit interest",
-              "precision: SPOT_BALANCE_PRECISION"
-            ],
-            "type": "u128"
-          },
-          {
-            "name": "marketIndex",
-            "docs": [
-              "The spot market the pool is for"
-            ],
-            "type": "u16"
-          },
-          {
-            "name": "padding",
-            "type": {
-              "array": [
-                "u8",
-                6
-              ]
-            }
-          }
-        ]
-      }
-    },
-    {
-      "name": "AMM",
-      "type": {
-        "kind": "struct",
-        "fields": [
-          {
-            "name": "oracle",
-            "docs": [
-              "oracle price data public key"
-            ],
-            "type": "publicKey"
-          },
-          {
-            "name": "historicalOracleData",
-            "docs": [
-              "stores historically witnessed oracle data"
-            ],
-            "type": {
-              "defined": "HistoricalOracleData"
-            }
-          },
-          {
-            "name": "baseAssetAmountPerLp",
-            "docs": [
-              "accumulated base asset amount since inception per lp share",
-              "precision: QUOTE_PRECISION"
-            ],
-            "type": "i128"
-          },
-          {
-            "name": "quoteAssetAmountPerLp",
-            "docs": [
-              "accumulated quote asset amount since inception per lp share",
-              "precision: QUOTE_PRECISION"
-            ],
-            "type": "i128"
-          },
-          {
-            "name": "feePool",
-            "docs": [
-              "partition of fees from perp market trading moved from pnl settlements"
-            ],
-            "type": {
-              "defined": "PoolBalance"
-            }
-          },
-          {
-            "name": "baseAssetReserve",
-            "docs": [
-              "`x` reserves for constant product mm formula (x * y = k)",
-              "precision: AMM_RESERVE_PRECISION"
-            ],
-            "type": "u128"
-          },
-          {
-            "name": "quoteAssetReserve",
-            "docs": [
-              "`y` reserves for constant product mm formula (x * y = k)",
-              "precision: AMM_RESERVE_PRECISION"
-            ],
-            "type": "u128"
-          },
-          {
-            "name": "concentrationCoef",
-            "docs": [
-              "determines how close the min/max base asset reserve sit vs base reserves",
-              "allow for decreasing slippage without increasing liquidity and v.v.",
-              "precision: PERCENTAGE_PRECISION"
-            ],
-            "type": "u128"
-          },
-          {
-            "name": "minBaseAssetReserve",
-            "docs": [
-              "minimum base_asset_reserve allowed before AMM is unavailable",
-              "precision: AMM_RESERVE_PRECISION"
-            ],
-            "type": "u128"
-          },
-          {
-            "name": "maxBaseAssetReserve",
-            "docs": [
-              "maximum base_asset_reserve allowed before AMM is unavailable",
-              "precision: AMM_RESERVE_PRECISION"
-            ],
-            "type": "u128"
-          },
-          {
-            "name": "sqrtK",
-            "docs": [
-              "`sqrt(k)` in constant product mm formula (x * y = k). stored to avoid drift caused by integer math issues",
-              "precision: AMM_RESERVE_PRECISION"
-            ],
-            "type": "u128"
-          },
-          {
-            "name": "pegMultiplier",
-            "docs": [
-              "normalizing numerical factor for y, its use offers lowest slippage in cp-curve when market is balanced",
-              "precision: PEG_PRECISION"
-            ],
-            "type": "u128"
-          },
-          {
-            "name": "terminalQuoteAssetReserve",
-            "docs": [
-              "y when market is balanced. stored to save computation",
-              "precision: AMM_RESERVE_PRECISION"
-            ],
-            "type": "u128"
-          },
-          {
-            "name": "baseAssetAmountLong",
-            "docs": [
-              "always non-negative. tracks number of total longs in market (regardless of counterparty)",
-              "precision: BASE_PRECISION"
-            ],
-            "type": "i128"
-          },
-          {
-            "name": "baseAssetAmountShort",
-            "docs": [
-              "always non-positive. tracks number of total shorts in market (regardless of counterparty)",
-              "precision: BASE_PRECISION"
-            ],
-            "type": "i128"
-          },
-          {
-            "name": "baseAssetAmountWithAmm",
-            "docs": [
-              "tracks net position (longs-shorts) in market with AMM as counterparty",
-              "precision: BASE_PRECISION"
-            ],
-            "type": "i128"
-          },
-          {
-            "name": "baseAssetAmountWithUnsettledLp",
-            "docs": [
-              "tracks net position (longs-shorts) in market with LPs as counterparty",
-              "precision: BASE_PRECISION"
-            ],
-            "type": "i128"
-          },
-          {
-            "name": "maxOpenInterest",
-            "docs": [
-              "max allowed open interest, blocks trades that breach this value",
-              "precision: BASE_PRECISION"
-            ],
-            "type": "u128"
-          },
-          {
-            "name": "quoteAssetAmount",
-            "docs": [
-              "sum of all user's perp quote_asset_amount in market",
-              "precision: QUOTE_PRECISION"
-            ],
-            "type": "i128"
-          },
-          {
-            "name": "quoteEntryAmountLong",
-            "docs": [
-              "sum of all long user's quote_entry_amount in market",
-              "precision: QUOTE_PRECISION"
-            ],
-            "type": "i128"
-          },
-          {
-            "name": "quoteEntryAmountShort",
-            "docs": [
-              "sum of all short user's quote_entry_amount in market",
-              "precision: QUOTE_PRECISION"
-            ],
-            "type": "i128"
-          },
-          {
-            "name": "quoteBreakEvenAmountLong",
-            "docs": [
-              "sum of all long user's quote_break_even_amount in market",
-              "precision: QUOTE_PRECISION"
-            ],
-            "type": "i128"
-          },
-          {
-            "name": "quoteBreakEvenAmountShort",
-            "docs": [
-              "sum of all short user's quote_break_even_amount in market",
-              "precision: QUOTE_PRECISION"
-            ],
-            "type": "i128"
-          },
-          {
-            "name": "userLpShares",
-            "docs": [
-              "total user lp shares of sqrt_k (protocol owned liquidity = sqrt_k - last_funding_rate)",
-              "precision: AMM_RESERVE_PRECISION"
-            ],
-            "type": "u128"
-          },
-          {
-            "name": "lastFundingRate",
-            "docs": [
-              "last funding rate in this perp market (unit is quote per base)",
-              "precision: QUOTE_PRECISION"
-            ],
-            "type": "i64"
-          },
-          {
-            "name": "lastFundingRateLong",
-            "docs": [
-              "last funding rate for longs in this perp market (unit is quote per base)",
-              "precision: QUOTE_PRECISION"
-            ],
-            "type": "i64"
-          },
-          {
-            "name": "lastFundingRateShort",
-            "docs": [
-              "last funding rate for shorts in this perp market (unit is quote per base)",
-              "precision: QUOTE_PRECISION"
-            ],
-            "type": "i64"
-          },
-          {
-            "name": "last24hAvgFundingRate",
-            "docs": [
-              "estimate of last 24h of funding rate perp market (unit is quote per base)",
-              "precision: QUOTE_PRECISION"
-            ],
-            "type": "i64"
-          },
-          {
-            "name": "totalFee",
-            "docs": [
-              "total fees collected by this perp market",
-              "precision: QUOTE_PRECISION"
-            ],
-            "type": "i128"
-          },
-          {
-            "name": "totalMmFee",
-            "docs": [
-              "total fees collected by the vAMM's bid/ask spread",
-              "precision: QUOTE_PRECISION"
-            ],
-            "type": "i128"
-          },
-          {
-            "name": "totalExchangeFee",
-            "docs": [
-              "total fees collected by exchange fee schedule",
-              "precision: QUOTE_PRECISION"
-            ],
-            "type": "u128"
-          },
-          {
-            "name": "totalFeeMinusDistributions",
-            "docs": [
-              "total fees minus any recognized upnl and pool withdraws",
-              "precision: QUOTE_PRECISION"
-            ],
-            "type": "i128"
-          },
-          {
-            "name": "totalFeeWithdrawn",
-            "docs": [
-              "sum of all fees from fee pool withdrawn to revenue pool",
-              "precision: QUOTE_PRECISION"
-            ],
-            "type": "u128"
-          },
-          {
-            "name": "totalLiquidationFee",
-            "docs": [
-              "all fees collected by market for liquidations",
-              "precision: QUOTE_PRECISION"
-            ],
-            "type": "u128"
-          },
-          {
-            "name": "cumulativeFundingRateLong",
-            "docs": [
-              "accumulated funding rate for longs since inception in market"
-            ],
-            "type": "i128"
-          },
-          {
-            "name": "cumulativeFundingRateShort",
-            "docs": [
-              "accumulated funding rate for shorts since inception in market"
-            ],
-            "type": "i128"
-          },
-          {
-            "name": "totalSocialLoss",
-            "docs": [
-              "accumulated social loss paid by users since inception in market"
-            ],
-            "type": "u128"
-          },
-          {
-            "name": "askBaseAssetReserve",
-            "docs": [
-              "transformed base_asset_reserve for users going long",
-              "precision: AMM_RESERVE_PRECISION"
-            ],
-            "type": "u128"
-          },
-          {
-            "name": "askQuoteAssetReserve",
-            "docs": [
-              "transformed quote_asset_reserve for users going long",
-              "precision: AMM_RESERVE_PRECISION"
-            ],
-            "type": "u128"
-          },
-          {
-            "name": "bidBaseAssetReserve",
-            "docs": [
-              "transformed base_asset_reserve for users going short",
-              "precision: AMM_RESERVE_PRECISION"
-            ],
-            "type": "u128"
-          },
-          {
-            "name": "bidQuoteAssetReserve",
-            "docs": [
-              "transformed quote_asset_reserve for users going short",
-              "precision: AMM_RESERVE_PRECISION"
-            ],
-            "type": "u128"
-          },
-          {
-            "name": "lastOracleNormalisedPrice",
-            "docs": [
-              "the last seen oracle price partially shrunk toward the amm reserve price",
-              "precision: PRICE_PRECISION"
-            ],
-            "type": "i64"
-          },
-          {
-            "name": "lastOracleReservePriceSpreadPct",
-            "docs": [
-              "the gap between the oracle price and the reserve price = y * peg_multiplier / x"
-            ],
-            "type": "i64"
-          },
-          {
-            "name": "lastBidPriceTwap",
-            "docs": [
-              "average estimate of bid price over funding_period",
-              "precision: PRICE_PRECISION"
-            ],
-            "type": "u64"
-          },
-          {
-            "name": "lastAskPriceTwap",
-            "docs": [
-              "average estimate of ask price over funding_period",
-              "precision: PRICE_PRECISION"
-            ],
-            "type": "u64"
-          },
-          {
-            "name": "lastMarkPriceTwap",
-            "docs": [
-              "average estimate of (bid+ask)/2 price over funding_period",
-              "precision: PRICE_PRECISION"
-            ],
-            "type": "u64"
-          },
-          {
-            "name": "lastMarkPriceTwap5min",
-            "docs": [
-              "average estimate of (bid+ask)/2 price over FIVE_MINUTES"
-            ],
-            "type": "u64"
-          },
-          {
-            "name": "lastUpdateSlot",
-            "docs": [
-              "the last blockchain slot the amm was updated"
-            ],
-            "type": "u64"
-          },
-          {
-            "name": "lastOracleConfPct",
-            "docs": [
-              "the pct size of the oracle confidence interval",
-              "precision: PERCENTAGE_PRECISION"
-            ],
-            "type": "u64"
-          },
-          {
-            "name": "netRevenueSinceLastFunding",
-            "docs": [
-              "the total_fee_minus_distribution change since the last funding update",
-              "precision: QUOTE_PRECISION"
-            ],
-            "type": "i64"
-          },
-          {
-            "name": "lastFundingRateTs",
-            "docs": [
-              "the last funding rate update unix_timestamp"
-            ],
-            "type": "i64"
-          },
-          {
-            "name": "fundingPeriod",
-            "docs": [
-              "the peridocity of the funding rate updates"
-            ],
-            "type": "i64"
-          },
-          {
-            "name": "orderStepSize",
-            "docs": [
-              "the base step size (increment) of orders",
-              "precision: BASE_PRECISION"
-            ],
-            "type": "u64"
-          },
-          {
-            "name": "orderTickSize",
-            "docs": [
-              "the price tick size of orders",
-              "precision: PRICE_PRECISION"
-            ],
-            "type": "u64"
-          },
-          {
-            "name": "minOrderSize",
-            "docs": [
-              "the minimum base size of an order",
-              "precision: BASE_PRECISION"
-            ],
-            "type": "u64"
-          },
-          {
-            "name": "maxPositionSize",
-            "docs": [
-              "the max base size a single user can have",
-              "precision: BASE_PRECISION"
-            ],
-            "type": "u64"
-          },
-          {
-            "name": "volume24h",
-            "docs": [
-              "estimated total of volume in market",
-              "QUOTE_PRECISION"
-            ],
-            "type": "u64"
-          },
-          {
-            "name": "longIntensityVolume",
-            "docs": [
-              "the volume intensity of long fills against AMM"
-            ],
-            "type": "u64"
-          },
-          {
-            "name": "shortIntensityVolume",
-            "docs": [
-              "the volume intensity of short fills against AMM"
-            ],
-            "type": "u64"
-          },
-          {
-            "name": "lastTradeTs",
-            "docs": [
-              "the blockchain unix timestamp at the time of the last trade"
-            ],
-            "type": "i64"
-          },
-          {
-            "name": "markStd",
-            "docs": [
-              "estimate of standard deviation of the fill (mark) prices",
-              "precision: PRICE_PRECISION"
-            ],
-            "type": "u64"
-          },
-          {
-            "name": "oracleStd",
-            "docs": [
-              "estimate of standard deviation of the oracle price at each update",
-              "precision: PRICE_PRECISION"
-            ],
-            "type": "u64"
-          },
-          {
-            "name": "lastMarkPriceTwapTs",
-            "docs": [
-              "the last unix_timestamp the mark twap was updated"
-            ],
-            "type": "i64"
-          },
-          {
-            "name": "baseSpread",
-            "docs": [
-              "the minimum spread the AMM can quote. also used as step size for some spread logic increases."
-            ],
-            "type": "u32"
-          },
-          {
-            "name": "maxSpread",
-            "docs": [
-              "the maximum spread the AMM can quote"
-            ],
-            "type": "u32"
-          },
-          {
-            "name": "longSpread",
-            "docs": [
-              "the spread for asks vs the reserve price"
-            ],
-            "type": "u32"
-          },
-          {
-            "name": "shortSpread",
-            "docs": [
-              "the spread for bids vs the reserve price"
-            ],
-            "type": "u32"
-          },
-          {
-            "name": "longIntensityCount",
-            "docs": [
-              "the count intensity of long fills against AMM"
-            ],
-            "type": "u32"
-          },
-          {
-            "name": "shortIntensityCount",
-            "docs": [
-              "the count intensity of short fills against AMM"
-            ],
-            "type": "u32"
-          },
-          {
-            "name": "maxFillReserveFraction",
-            "docs": [
-              "the fraction of total available liquidity a single fill on the AMM can consume"
-            ],
-            "type": "u16"
-          },
-          {
-            "name": "maxSlippageRatio",
-            "docs": [
-              "the maximum slippage a single fill on the AMM can push"
-            ],
-            "type": "u16"
-          },
-          {
-            "name": "curveUpdateIntensity",
-            "docs": [
-              "the update intensity of AMM formulaic updates (adjusting k). 0-100"
-            ],
-            "type": "u8"
-          },
-          {
-            "name": "ammJitIntensity",
-            "docs": [
-              "the jit intensity of AMM. larger intensity means larger participation in jit. 0 means no jit participation.",
-              "(0, 100] is intensity for protocol-owned AMM. (100, 200] is intensity for user LP-owned AMM."
-            ],
-            "type": "u8"
-          },
-          {
-            "name": "oracleSource",
-            "docs": [
-              "the oracle provider information. used to decode/scale the oracle public key"
-            ],
-            "type": {
-              "defined": "OracleSource"
-            }
-          },
-          {
-            "name": "lastOracleValid",
-            "docs": [
-              "tracks whether the oracle was considered valid at the last AMM update"
-            ],
-            "type": "bool"
-          },
-          {
-            "name": "targetBaseAssetAmountPerLp",
-            "docs": [
-              "the target value for `base_asset_amount_per_lp`, used during AMM JIT with LP split",
-              "precision: BASE_PRECISION"
-            ],
-            "type": "i32"
-          },
-          {
-            "name": "perLpBase",
-            "docs": [
-              "expo for unit of per_lp, base 10 (if per_lp_base=X, then per_lp unit is 10^X)"
-            ],
-            "type": "i8"
-          },
-          {
-            "name": "padding1",
-            "type": "u8"
-          },
-          {
-            "name": "padding2",
-            "type": "u16"
-          },
-          {
-            "name": "totalFeeEarnedPerLp",
-            "type": "u64"
-          },
-          {
-            "name": "netUnsettledFundingPnl",
-            "type": "i64"
-          },
-          {
-            "name": "quoteAssetAmountWithUnsettledLp",
-            "type": "i64"
-          },
-          {
-            "name": "referencePriceOffset",
-            "type": "i32"
-          },
-          {
-            "name": "padding",
-            "type": {
-              "array": [
-                "u8",
-                12
-              ]
-            }
-          }
-        ]
-      }
-    },
-    {
-      "name": "InsuranceFund",
-      "type": {
-        "kind": "struct",
-        "fields": [
-          {
-            "name": "vault",
-            "type": "publicKey"
-          },
-          {
-            "name": "totalShares",
-            "type": "u128"
-          },
-          {
-            "name": "userShares",
-            "type": "u128"
-          },
-          {
-            "name": "sharesBase",
-            "type": "u128"
-          },
-          {
-            "name": "unstakingPeriod",
-            "type": "i64"
-          },
-          {
-            "name": "lastRevenueSettleTs",
-            "type": "i64"
-          },
-          {
-            "name": "revenueSettlePeriod",
-            "type": "i64"
-          },
-          {
-            "name": "totalFactor",
-            "type": "u32"
-          },
-          {
-            "name": "userFactor",
-            "type": "u32"
-          }
-        ]
-      }
-    },
-    {
-      "name": "OracleGuardRails",
-      "type": {
-        "kind": "struct",
-        "fields": [
-          {
-            "name": "priceDivergence",
-            "type": {
-              "defined": "PriceDivergenceGuardRails"
-            }
-          },
-          {
-            "name": "validity",
-            "type": {
-              "defined": "ValidityGuardRails"
-            }
-          }
-        ]
-      }
-    },
-    {
-      "name": "PriceDivergenceGuardRails",
-      "type": {
-        "kind": "struct",
-        "fields": [
-          {
-            "name": "markOraclePercentDivergence",
-            "type": "u64"
-          },
-          {
-            "name": "oracleTwap5minPercentDivergence",
-            "type": "u64"
-          }
-        ]
-      }
-    },
-    {
-      "name": "ValidityGuardRails",
-      "type": {
-        "kind": "struct",
-        "fields": [
-          {
-            "name": "slotsBeforeStaleForAmm",
-            "type": "i64"
-          },
-          {
-            "name": "slotsBeforeStaleForMargin",
-            "type": "i64"
-          },
-          {
-            "name": "confidenceIntervalMaxSize",
-            "type": "u64"
-          },
-          {
-            "name": "tooVolatileRatio",
-            "type": "i64"
-          }
-        ]
-      }
-    },
-    {
-      "name": "FeeStructure",
-      "type": {
-        "kind": "struct",
-        "fields": [
-          {
-            "name": "feeTiers",
-            "type": {
-              "array": [
-                {
-                  "defined": "FeeTier"
-                },
-                10
-              ]
-            }
-          },
-          {
-            "name": "fillerRewardStructure",
-            "type": {
-              "defined": "OrderFillerRewardStructure"
-            }
-          },
-          {
-            "name": "referrerRewardEpochUpperBound",
-            "type": "u64"
-          },
-          {
-            "name": "flatFillerFee",
-            "type": "u64"
-          }
-        ]
-      }
-    },
-    {
-      "name": "FeeTier",
-      "type": {
-        "kind": "struct",
-        "fields": [
-          {
-            "name": "feeNumerator",
-            "type": "u32"
-          },
-          {
-            "name": "feeDenominator",
-            "type": "u32"
-          },
-          {
-            "name": "makerRebateNumerator",
-            "type": "u32"
-          },
-          {
-            "name": "makerRebateDenominator",
-            "type": "u32"
-          },
-          {
-            "name": "referrerRewardNumerator",
-            "type": "u32"
-          },
-          {
-            "name": "referrerRewardDenominator",
-            "type": "u32"
-          },
-          {
-            "name": "refereeFeeNumerator",
-            "type": "u32"
-          },
-          {
-            "name": "refereeFeeDenominator",
-            "type": "u32"
-          }
-        ]
-      }
-    },
-    {
-      "name": "OrderFillerRewardStructure",
-      "type": {
-        "kind": "struct",
-        "fields": [
-          {
-            "name": "rewardNumerator",
-            "type": "u32"
-          },
-          {
-            "name": "rewardDenominator",
-            "type": "u32"
-          },
-          {
-            "name": "timeBasedRewardLowerBound",
-            "type": "u128"
-          }
-        ]
-      }
-    },
-    {
-      "name": "UserFees",
-      "type": {
-        "kind": "struct",
-        "fields": [
-          {
-            "name": "totalFeePaid",
-            "docs": [
-              "Total taker fee paid",
-              "precision: QUOTE_PRECISION"
-            ],
-            "type": "u64"
-          },
-          {
-            "name": "totalFeeRebate",
-            "docs": [
-              "Total maker fee rebate",
-              "precision: QUOTE_PRECISION"
-            ],
-            "type": "u64"
-          },
-          {
-            "name": "totalTokenDiscount",
-            "docs": [
-              "Total discount from holding token",
-              "precision: QUOTE_PRECISION"
-            ],
-            "type": "u64"
-          },
-          {
-            "name": "totalRefereeDiscount",
-            "docs": [
-              "Total discount from being referred",
-              "precision: QUOTE_PRECISION"
-            ],
-            "type": "u64"
-          },
-          {
-            "name": "totalReferrerReward",
-            "docs": [
-              "Total reward to referrer",
-              "precision: QUOTE_PRECISION"
-            ],
-            "type": "u64"
-          },
-          {
-            "name": "currentEpochReferrerReward",
-            "docs": [
-              "Total reward to referrer this epoch",
-              "precision: QUOTE_PRECISION"
-            ],
-            "type": "u64"
-          }
-        ]
-      }
-    },
-    {
-      "name": "SpotPosition",
-      "type": {
-        "kind": "struct",
-        "fields": [
-          {
-            "name": "scaledBalance",
-            "docs": [
-              "The scaled balance of the position. To get the token amount, multiply by the cumulative deposit/borrow",
-              "interest of corresponding market.",
-              "precision: SPOT_BALANCE_PRECISION"
-            ],
-            "type": "u64"
-          },
-          {
-            "name": "openBids",
-            "docs": [
-              "How many spot bids the user has open",
-              "precision: token mint precision"
-            ],
-            "type": "i64"
-          },
-          {
-            "name": "openAsks",
-            "docs": [
-              "How many spot asks the user has open",
-              "precision: token mint precision"
-            ],
-            "type": "i64"
-          },
-          {
-            "name": "cumulativeDeposits",
-            "docs": [
-              "The cumulative deposits/borrows a user has made into a market",
-              "precision: token mint precision"
-            ],
-            "type": "i64"
-          },
-          {
-            "name": "marketIndex",
-            "docs": [
-              "The market index of the corresponding spot market"
-            ],
-            "type": "u16"
-          },
-          {
-            "name": "balanceType",
-            "docs": [
-              "Whether the position is deposit or borrow"
-            ],
-            "type": {
-              "defined": "SpotBalanceType"
-            }
-          },
-          {
-            "name": "openOrders",
-            "docs": [
-              "Number of open orders"
-            ],
-            "type": "u8"
-          },
-          {
-            "name": "padding",
-            "type": {
-              "array": [
-                "u8",
-                4
-              ]
-            }
-          }
-        ]
-      }
-    },
-    {
-      "name": "PerpPosition",
-      "type": {
-        "kind": "struct",
-        "fields": [
-          {
-            "name": "lastCumulativeFundingRate",
-            "docs": [
-              "The perp market's last cumulative funding rate. Used to calculate the funding payment owed to user",
-              "precision: FUNDING_RATE_PRECISION"
-            ],
-            "type": "i64"
-          },
-          {
-            "name": "baseAssetAmount",
-            "docs": [
-              "the size of the users perp position",
-              "precision: BASE_PRECISION"
-            ],
-            "type": "i64"
-          },
-          {
-            "name": "quoteAssetAmount",
-            "docs": [
-              "Used to calculate the users pnl. Upon entry, is equal to base_asset_amount * avg entry price - fees",
-              "Updated when the user open/closes position or settles pnl. Includes fees/funding",
-              "precision: QUOTE_PRECISION"
-            ],
-            "type": "i64"
-          },
-          {
-            "name": "quoteBreakEvenAmount",
-            "docs": [
-              "The amount of quote the user would need to exit their position at to break even",
-              "Updated when the user open/closes position or settles pnl. Includes fees/funding",
-              "precision: QUOTE_PRECISION"
-            ],
-            "type": "i64"
-          },
-          {
-            "name": "quoteEntryAmount",
-            "docs": [
-              "The amount quote the user entered the position with. Equal to base asset amount * avg entry price",
-              "Updated when the user open/closes position. Excludes fees/funding",
-              "precision: QUOTE_PRECISION"
-            ],
-            "type": "i64"
-          },
-          {
-            "name": "openBids",
-            "docs": [
-              "The amount of open bids the user has in this perp market",
-              "precision: BASE_PRECISION"
-            ],
-            "type": "i64"
-          },
-          {
-            "name": "openAsks",
-            "docs": [
-              "The amount of open asks the user has in this perp market",
-              "precision: BASE_PRECISION"
-            ],
-            "type": "i64"
-          },
-          {
-            "name": "settledPnl",
-            "docs": [
-              "The amount of pnl settled in this market since opening the position",
-              "precision: QUOTE_PRECISION"
-            ],
-            "type": "i64"
-          },
-          {
-            "name": "lpShares",
-            "docs": [
-              "The number of lp (liquidity provider) shares the user has in this perp market",
-              "LP shares allow users to provide liquidity via the AMM",
-              "precision: BASE_PRECISION"
-            ],
-            "type": "u64"
-          },
-          {
-            "name": "lastBaseAssetAmountPerLp",
-            "docs": [
-              "The last base asset amount per lp the amm had",
-              "Used to settle the users lp position",
-              "precision: BASE_PRECISION"
-            ],
-            "type": "i64"
-          },
-          {
-            "name": "lastQuoteAssetAmountPerLp",
-            "docs": [
-              "The last quote asset amount per lp the amm had",
-              "Used to settle the users lp position",
-              "precision: QUOTE_PRECISION"
-            ],
-            "type": "i64"
-          },
-          {
-            "name": "remainderBaseAssetAmount",
-            "docs": [
-              "Settling LP position can lead to a small amount of base asset being left over smaller than step size",
-              "This records that remainder so it can be settled later on",
-              "precision: BASE_PRECISION"
-            ],
-            "type": "i32"
-          },
-          {
-            "name": "marketIndex",
-            "docs": [
-              "The market index for the perp market"
-            ],
-            "type": "u16"
-          },
-          {
-            "name": "openOrders",
-            "docs": [
-              "The number of open orders"
-            ],
-            "type": "u8"
-          },
-          {
-            "name": "perLpBase",
-            "type": "i8"
-          }
-        ]
-      }
-    },
-    {
-      "name": "Order",
-      "type": {
-        "kind": "struct",
-        "fields": [
-          {
-            "name": "slot",
-            "docs": [
-              "The slot the order was placed"
-            ],
-            "type": "u64"
-          },
-          {
-            "name": "price",
-            "docs": [
-              "The limit price for the order (can be 0 for market orders)",
-              "For orders with an auction, this price isn't used until the auction is complete",
-              "precision: PRICE_PRECISION"
-            ],
-            "type": "u64"
-          },
-          {
-            "name": "baseAssetAmount",
-            "docs": [
-              "The size of the order",
-              "precision for perps: BASE_PRECISION",
-              "precision for spot: token mint precision"
-            ],
-            "type": "u64"
-          },
-          {
-            "name": "baseAssetAmountFilled",
-            "docs": [
-              "The amount of the order filled",
-              "precision for perps: BASE_PRECISION",
-              "precision for spot: token mint precision"
-            ],
-            "type": "u64"
-          },
-          {
-            "name": "quoteAssetAmountFilled",
-            "docs": [
-              "The amount of quote filled for the order",
-              "precision: QUOTE_PRECISION"
-            ],
-            "type": "u64"
-          },
-          {
-            "name": "triggerPrice",
-            "docs": [
-              "At what price the order will be triggered. Only relevant for trigger orders",
-              "precision: PRICE_PRECISION"
-            ],
-            "type": "u64"
-          },
-          {
-            "name": "auctionStartPrice",
-            "docs": [
-              "The start price for the auction. Only relevant for market/oracle orders",
-              "precision: PRICE_PRECISION"
-            ],
-            "type": "i64"
-          },
-          {
-            "name": "auctionEndPrice",
-            "docs": [
-              "The end price for the auction. Only relevant for market/oracle orders",
-              "precision: PRICE_PRECISION"
-            ],
-            "type": "i64"
-          },
-          {
-            "name": "maxTs",
-            "docs": [
-              "The time when the order will expire"
-            ],
-            "type": "i64"
-          },
-          {
-            "name": "oraclePriceOffset",
-            "docs": [
-              "If set, the order limit price is the oracle price + this offset",
-              "precision: PRICE_PRECISION"
-            ],
-            "type": "i32"
-          },
-          {
-            "name": "orderId",
-            "docs": [
-              "The id for the order. Each users has their own order id space"
-            ],
-            "type": "u32"
-          },
-          {
-            "name": "marketIndex",
-            "docs": [
-              "The perp/spot market index"
-            ],
-            "type": "u16"
-          },
-          {
-            "name": "status",
-            "docs": [
-              "Whether the order is open or unused"
-            ],
-            "type": {
-              "defined": "OrderStatus"
-            }
-          },
-          {
-            "name": "orderType",
-            "docs": [
-              "The type of order"
-            ],
-            "type": {
-              "defined": "OrderType"
-            }
-          },
-          {
-            "name": "marketType",
-            "docs": [
-              "Whether market is spot or perp"
-            ],
-            "type": {
-              "defined": "MarketType"
-            }
-          },
-          {
-            "name": "userOrderId",
-            "docs": [
-              "User generated order id. Can make it easier to place/cancel orders"
-            ],
-            "type": "u8"
-          },
-          {
-            "name": "existingPositionDirection",
-            "docs": [
-              "What the users position was when the order was placed"
-            ],
-            "type": {
-              "defined": "PositionDirection"
-            }
-          },
-          {
-            "name": "direction",
-            "docs": [
-              "Whether the user is going long or short. LONG = bid, SHORT = ask"
-            ],
-            "type": {
-              "defined": "PositionDirection"
-            }
-          },
-          {
-            "name": "reduceOnly",
-            "docs": [
-              "Whether the order is allowed to only reduce position size"
-            ],
-            "type": "bool"
-          },
-          {
-            "name": "postOnly",
-            "docs": [
-              "Whether the order must be a maker"
-            ],
-            "type": "bool"
-          },
-          {
-            "name": "immediateOrCancel",
-            "docs": [
-              "Whether the order must be canceled the same slot it is placed"
-            ],
-            "type": "bool"
-          },
-          {
-            "name": "triggerCondition",
-            "docs": [
-              "Whether the order is triggered above or below the trigger price. Only relevant for trigger orders"
-            ],
-            "type": {
-              "defined": "OrderTriggerCondition"
-            }
-          },
-          {
-            "name": "auctionDuration",
-            "docs": [
-              "How many slots the auction lasts"
-            ],
-            "type": "u8"
-          },
-          {
-            "name": "padding",
-            "type": {
-              "array": [
-                "u8",
-                3
-              ]
-            }
-          }
-        ]
-      }
-    },
-    {
-      "name": "SwapDirection",
-      "type": {
-        "kind": "enum",
-        "variants": [
-          {
-            "name": "Add"
-          },
-          {
-            "name": "Remove"
-          }
-        ]
-      }
-    },
-    {
-      "name": "ModifyOrderId",
-      "type": {
-        "kind": "enum",
-        "variants": [
-          {
-            "name": "UserOrderId",
-            "fields": [
-              "u8"
-            ]
-          },
-          {
-            "name": "OrderId",
-            "fields": [
-              "u32"
-            ]
-          }
-        ]
-      }
-    },
-    {
-      "name": "PositionDirection",
-      "type": {
-        "kind": "enum",
-        "variants": [
-          {
-            "name": "Long"
-          },
-          {
-            "name": "Short"
-          }
-        ]
-      }
-    },
-    {
-      "name": "SpotFulfillmentType",
-      "type": {
-        "kind": "enum",
-        "variants": [
-          {
-            "name": "SerumV3"
-          },
-          {
-            "name": "Match"
-          },
-          {
-            "name": "PhoenixV1"
-          },
-          {
-            "name": "OpenbookV2"
-          }
-        ]
-      }
-    },
-    {
-      "name": "SwapReduceOnly",
-      "type": {
-        "kind": "enum",
-        "variants": [
-          {
-            "name": "In"
-          },
-          {
-            "name": "Out"
-          }
-        ]
-      }
-    },
-    {
-      "name": "TwapPeriod",
-      "type": {
-        "kind": "enum",
-        "variants": [
-          {
-            "name": "FundingPeriod"
-          },
-          {
-            "name": "FiveMin"
-          }
-        ]
-      }
-    },
-    {
-      "name": "LiquidationMultiplierType",
-      "type": {
-        "kind": "enum",
-        "variants": [
-          {
-            "name": "Discount"
-          },
-          {
-            "name": "Premium"
-          }
-        ]
-      }
-    },
-    {
-      "name": "MarginRequirementType",
-      "type": {
-        "kind": "enum",
-        "variants": [
-          {
-            "name": "Initial"
-          },
-          {
-            "name": "Fill"
-          },
-          {
-            "name": "Maintenance"
-          }
-        ]
-      }
-    },
-    {
-      "name": "OracleValidity",
-      "type": {
-        "kind": "enum",
-        "variants": [
-          {
-            "name": "NonPositive"
-          },
-          {
-            "name": "TooVolatile"
-          },
-          {
-            "name": "TooUncertain"
-          },
-          {
-            "name": "StaleForMargin"
-          },
-          {
-            "name": "InsufficientDataPoints"
-          },
-          {
-            "name": "StaleForAMM"
-          },
-          {
-            "name": "Valid"
-          }
-        ]
-      }
-    },
-    {
-      "name": "DriftAction",
-      "type": {
-        "kind": "enum",
-        "variants": [
-          {
-            "name": "UpdateFunding"
-          },
-          {
-            "name": "SettlePnl"
-          },
-          {
-            "name": "TriggerOrder"
-          },
-          {
-            "name": "FillOrderMatch"
-          },
-          {
-            "name": "FillOrderAmm"
-          },
-          {
-            "name": "Liquidate"
-          },
-          {
-            "name": "MarginCalc"
-          },
-          {
-            "name": "UpdateTwap"
-          },
-          {
-            "name": "UpdateAMMCurve"
-          },
-          {
-            "name": "OracleOrderPrice"
-          }
-        ]
-      }
-    },
-    {
-      "name": "PositionUpdateType",
-      "type": {
-        "kind": "enum",
-        "variants": [
-          {
-            "name": "Open"
-          },
-          {
-            "name": "Increase"
-          },
-          {
-            "name": "Reduce"
-          },
-          {
-            "name": "Close"
-          },
-          {
-            "name": "Flip"
-          }
-        ]
-      }
-    },
-    {
-      "name": "DepositExplanation",
-      "type": {
-        "kind": "enum",
-        "variants": [
-          {
-            "name": "None"
-          },
-          {
-            "name": "Transfer"
-          },
-          {
-            "name": "Borrow"
-          },
-          {
-            "name": "RepayBorrow"
-          }
-        ]
-      }
-    },
-    {
-      "name": "DepositDirection",
-      "type": {
-        "kind": "enum",
-        "variants": [
-          {
-            "name": "Deposit"
-          },
-          {
-            "name": "Withdraw"
-          }
-        ]
-      }
-    },
-    {
-      "name": "OrderAction",
-      "type": {
-        "kind": "enum",
-        "variants": [
-          {
-            "name": "Place"
-          },
-          {
-            "name": "Cancel"
-          },
-          {
-            "name": "Fill"
-          },
-          {
-            "name": "Trigger"
-          },
-          {
-            "name": "Expire"
-          }
-        ]
-      }
-    },
-    {
-      "name": "OrderActionExplanation",
-      "type": {
-        "kind": "enum",
-        "variants": [
-          {
-            "name": "None"
-          },
-          {
-            "name": "InsufficientFreeCollateral"
-          },
-          {
-            "name": "OraclePriceBreachedLimitPrice"
-          },
-          {
-            "name": "MarketOrderFilledToLimitPrice"
-          },
-          {
-            "name": "OrderExpired"
-          },
-          {
-            "name": "Liquidation"
-          },
-          {
-            "name": "OrderFilledWithAMM"
-          },
-          {
-            "name": "OrderFilledWithAMMJit"
-          },
-          {
-            "name": "OrderFilledWithMatch"
-          },
-          {
-            "name": "OrderFilledWithMatchJit"
-          },
-          {
-            "name": "MarketExpired"
-          },
-          {
-            "name": "RiskingIncreasingOrder"
-          },
-          {
-            "name": "ReduceOnlyOrderIncreasedPosition"
-          },
-          {
-            "name": "OrderFillWithSerum"
-          },
-          {
-            "name": "NoBorrowLiquidity"
-          },
-          {
-            "name": "OrderFillWithPhoenix"
-          },
-          {
-            "name": "OrderFilledWithAMMJitLPSplit"
-          },
-          {
-            "name": "OrderFilledWithLPJit"
-          },
-          {
-            "name": "DeriskLp"
-          },
-          {
-            "name": "OrderFilledWithOpenbookV2"
-          }
-        ]
-      }
-    },
-    {
-      "name": "LPAction",
-      "type": {
-        "kind": "enum",
-        "variants": [
-          {
-            "name": "AddLiquidity"
-          },
-          {
-            "name": "RemoveLiquidity"
-          },
-          {
-            "name": "SettleLiquidity"
-          },
-          {
-            "name": "RemoveLiquidityDerisk"
-          }
-        ]
-      }
-    },
-    {
-      "name": "LiquidationType",
-      "type": {
-        "kind": "enum",
-        "variants": [
-          {
-            "name": "LiquidatePerp"
-          },
-          {
-            "name": "LiquidateSpot"
-          },
-          {
-            "name": "LiquidateBorrowForPerpPnl"
-          },
-          {
-            "name": "LiquidatePerpPnlForDeposit"
-          },
-          {
-            "name": "PerpBankruptcy"
-          },
-          {
-            "name": "SpotBankruptcy"
-          }
-        ]
-      }
-    },
-    {
-      "name": "SettlePnlExplanation",
-      "type": {
-        "kind": "enum",
-        "variants": [
-          {
-            "name": "None"
-          },
-          {
-            "name": "ExpiredPosition"
-          }
-        ]
-      }
-    },
-    {
-      "name": "StakeAction",
-      "type": {
-        "kind": "enum",
-        "variants": [
-          {
-            "name": "Stake"
-          },
-          {
-            "name": "UnstakeRequest"
-          },
-          {
-            "name": "UnstakeCancelRequest"
-          },
-          {
-            "name": "Unstake"
-          },
-          {
-            "name": "UnstakeTransfer"
-          },
-          {
-            "name": "StakeTransfer"
-          }
-        ]
-      }
-    },
-    {
-      "name": "FillMode",
-      "type": {
-        "kind": "enum",
-        "variants": [
-          {
-            "name": "Fill"
-          },
-          {
-            "name": "PlaceAndMake"
-          },
-          {
-            "name": "PlaceAndTake"
-          },
-          {
-            "name": "Liquidation"
-          }
-        ]
-      }
-    },
-    {
-      "name": "PerpFulfillmentMethod",
-      "type": {
-        "kind": "enum",
-        "variants": [
-          {
-            "name": "AMM",
-            "fields": [
-              {
-                "option": "u64"
-              }
-            ]
-          },
-          {
-            "name": "Match",
-            "fields": [
-              "publicKey",
-              "u16"
-            ]
-          }
-        ]
-      }
-    },
-    {
-      "name": "SpotFulfillmentMethod",
-      "type": {
-        "kind": "enum",
-        "variants": [
-          {
-            "name": "ExternalMarket"
-          },
-          {
-            "name": "Match",
-            "fields": [
-              "publicKey",
-              "u16"
-            ]
-          }
-        ]
-      }
-    },
-    {
-      "name": "MarginCalculationMode",
-      "type": {
-        "kind": "enum",
-        "variants": [
-          {
-            "name": "Standard",
-            "fields": [
-              {
-                "name": "trackOpenOrdersFraction",
-                "type": "bool"
-              }
-            ]
-          },
-          {
-            "name": "Liquidation",
-            "fields": [
-              {
-                "name": "marketToTrackMarginRequirement",
-                "type": {
-                  "option": {
-                    "defined": "MarketIdentifier"
-                  }
-                }
-              }
-            ]
-          }
-        ]
-      }
-    },
-    {
-      "name": "OracleSource",
-      "type": {
-        "kind": "enum",
-        "variants": [
-          {
-            "name": "Pyth"
-          },
-          {
-            "name": "Switchboard"
-          },
-          {
-            "name": "QuoteAsset"
-          },
-          {
-            "name": "Pyth1K"
-          },
-          {
-            "name": "Pyth1M"
-          },
-          {
-            "name": "PythStableCoin"
-          },
-          {
-            "name": "Prelaunch"
-          },
-          {
-            "name": "PythPull"
-          },
-          {
-            "name": "Pyth1KPull"
-          },
-          {
-            "name": "Pyth1MPull"
-          },
-          {
-            "name": "PythStableCoinPull"
-          },
-          {
-            "name": "SwitchboardOnDemand"
-          }
-        ]
-      }
-    },
-    {
-      "name": "PostOnlyParam",
-      "type": {
-        "kind": "enum",
-        "variants": [
-          {
-            "name": "None"
-          },
-          {
-            "name": "MustPostOnly"
-          },
-          {
-            "name": "TryPostOnly"
-          },
-          {
-            "name": "Slide"
-          }
-        ]
-      }
-    },
-    {
-      "name": "ModifyOrderPolicy",
-      "type": {
-        "kind": "enum",
-        "variants": [
-          {
-            "name": "TryModify"
-          },
-          {
-            "name": "MustModify"
-          }
-        ]
-      }
-    },
-    {
-      "name": "PlaceAndTakeOrderSuccessCondition",
-      "type": {
-        "kind": "enum",
-        "variants": [
-          {
-            "name": "PartialFill"
-          },
-          {
-            "name": "FullFill"
-          }
-        ]
-      }
-    },
-    {
-      "name": "PerpOperation",
-      "type": {
-        "kind": "enum",
-        "variants": [
-          {
-            "name": "UpdateFunding"
-          },
-          {
-            "name": "AmmFill"
-          },
-          {
-            "name": "Fill"
-          },
-          {
-            "name": "SettlePnl"
-          },
-          {
-            "name": "SettlePnlWithPosition"
-          },
-          {
-            "name": "Liquidation"
-          }
-        ]
-      }
-    },
-    {
-      "name": "SpotOperation",
-      "type": {
-        "kind": "enum",
-        "variants": [
-          {
-            "name": "UpdateCumulativeInterest"
-          },
-          {
-            "name": "Fill"
-          },
-          {
-            "name": "Deposit"
-          },
-          {
-            "name": "Withdraw"
-          },
-          {
-            "name": "Liquidation"
-          }
-        ]
-      }
-    },
-    {
-      "name": "InsuranceFundOperation",
-      "type": {
-        "kind": "enum",
-        "variants": [
-          {
-            "name": "Init"
-          },
-          {
-            "name": "Add"
-          },
-          {
-            "name": "RequestRemove"
-          },
-          {
-            "name": "Remove"
-          }
-        ]
-      }
-    },
-    {
-      "name": "MarketStatus",
-      "type": {
-        "kind": "enum",
-        "variants": [
-          {
-            "name": "Initialized"
-          },
-          {
-            "name": "Active"
-          },
-          {
-            "name": "FundingPaused"
-          },
-          {
-            "name": "AmmPaused"
-          },
-          {
-            "name": "FillPaused"
-          },
-          {
-            "name": "WithdrawPaused"
-          },
-          {
-            "name": "ReduceOnly"
-          },
-          {
-            "name": "Settlement"
-          },
-          {
-            "name": "Delisted"
-          }
-        ]
-      }
-    },
-    {
-      "name": "ContractType",
-      "type": {
-        "kind": "enum",
-        "variants": [
-          {
-            "name": "Perpetual"
-          },
-          {
-            "name": "Future"
-          },
-          {
-            "name": "Prediction"
-          }
-        ]
-      }
-    },
-    {
-      "name": "ContractTier",
-      "type": {
-        "kind": "enum",
-        "variants": [
-          {
-            "name": "A"
-          },
-          {
-            "name": "B"
-          },
-          {
-            "name": "C"
-          },
-          {
-            "name": "Speculative"
-          },
-          {
-            "name": "HighlySpeculative"
-          },
-          {
-            "name": "Isolated"
-          }
-        ]
-      }
-    },
-    {
-      "name": "AMMLiquiditySplit",
-      "type": {
-        "kind": "enum",
-        "variants": [
-          {
-            "name": "ProtocolOwned"
-          },
-          {
-            "name": "LPOwned"
-          },
-          {
-            "name": "Shared"
-          }
-        ]
-      }
-    },
-    {
-      "name": "SettlePnlMode",
-      "type": {
-        "kind": "enum",
-        "variants": [
-          {
-            "name": "MustSettle"
-          },
-          {
-            "name": "TrySettle"
-          }
-        ]
-      }
-    },
-    {
-      "name": "SpotBalanceType",
-      "type": {
-        "kind": "enum",
-        "variants": [
-          {
-            "name": "Deposit"
-          },
-          {
-            "name": "Borrow"
-          }
-        ]
-      }
-    },
-    {
-      "name": "SpotFulfillmentConfigStatus",
-      "type": {
-        "kind": "enum",
-        "variants": [
-          {
-            "name": "Enabled"
-          },
-          {
-            "name": "Disabled"
-          }
-        ]
-      }
-    },
-    {
-      "name": "AssetTier",
-      "type": {
-        "kind": "enum",
-        "variants": [
-          {
-            "name": "Collateral"
-          },
-          {
-            "name": "Protected"
-          },
-          {
-            "name": "Cross"
-          },
-          {
-            "name": "Isolated"
-          },
-          {
-            "name": "Unlisted"
-          }
-        ]
-      }
-    },
-    {
-      "name": "ExchangeStatus",
-      "type": {
-        "kind": "enum",
-        "variants": [
-          {
-            "name": "DepositPaused"
-          },
-          {
-            "name": "WithdrawPaused"
-          },
-          {
-            "name": "AmmPaused"
-          },
-          {
-            "name": "FillPaused"
-          },
-          {
-            "name": "LiqPaused"
-          },
-          {
-            "name": "FundingPaused"
-          },
-          {
-            "name": "SettlePnlPaused"
-          }
-        ]
-      }
-    },
-    {
-      "name": "UserStatus",
-      "type": {
-        "kind": "enum",
-        "variants": [
-          {
-            "name": "BeingLiquidated"
-          },
-          {
-            "name": "Bankrupt"
-          },
-          {
-            "name": "ReduceOnly"
-          },
-          {
-            "name": "AdvancedLp"
-          }
-        ]
-      }
-    },
-    {
-      "name": "AssetType",
-      "type": {
-        "kind": "enum",
-        "variants": [
-          {
-            "name": "Base"
-          },
-          {
-            "name": "Quote"
-          }
-        ]
-      }
-    },
-    {
-      "name": "OrderStatus",
-      "type": {
-        "kind": "enum",
-        "variants": [
-          {
-            "name": "Init"
-          },
-          {
-            "name": "Open"
-          },
-          {
-            "name": "Filled"
-          },
-          {
-            "name": "Canceled"
-          }
-        ]
-      }
-    },
-    {
-      "name": "OrderType",
-      "type": {
-        "kind": "enum",
-        "variants": [
-          {
-            "name": "Market"
-          },
-          {
-            "name": "Limit"
-          },
-          {
-            "name": "TriggerMarket"
-          },
-          {
-            "name": "TriggerLimit"
-          },
-          {
-            "name": "Oracle"
-          }
-        ]
-      }
-    },
-    {
-      "name": "OrderTriggerCondition",
-      "type": {
-        "kind": "enum",
-        "variants": [
-          {
-            "name": "Above"
-          },
-          {
-            "name": "Below"
-          },
-          {
-            "name": "TriggeredAbove"
-          },
-          {
-            "name": "TriggeredBelow"
-          }
-        ]
-      }
-    },
-    {
-      "name": "MarketType",
-      "type": {
-        "kind": "enum",
-        "variants": [
-          {
-            "name": "Spot"
-          },
-          {
-            "name": "Perp"
-          }
-        ]
-      }
-    },
-    {
-      "name": "MarginMode",
-      "type": {
-        "kind": "enum",
-        "variants": [
-          {
-            "name": "Default"
-          },
-          {
-            "name": "HighLeverage"
-          }
-        ]
-      }
-    }
-  ],
-  "events": [
-    {
-      "name": "NewUserRecord",
-      "fields": [
-        {
-          "name": "ts",
-          "type": "i64",
-          "index": false
-        },
-        {
-          "name": "userAuthority",
-          "type": "publicKey",
-          "index": false
-        },
-        {
-          "name": "user",
-          "type": "publicKey",
-          "index": false
-        },
-        {
-          "name": "subAccountId",
-          "type": "u16",
-          "index": false
-        },
-        {
-          "name": "name",
-          "type": {
-            "array": [
-              "u8",
-              32
-            ]
-          },
-          "index": false
-        },
-        {
-          "name": "referrer",
-          "type": "publicKey",
-          "index": false
-        }
-      ]
-    },
-    {
-      "name": "DepositRecord",
-      "fields": [
-        {
-          "name": "ts",
-          "type": "i64",
-          "index": false
-        },
-        {
-          "name": "userAuthority",
-          "type": "publicKey",
-          "index": false
-        },
-        {
-          "name": "user",
-          "type": "publicKey",
-          "index": false
-        },
-        {
-          "name": "direction",
-          "type": {
-            "defined": "DepositDirection"
-          },
-          "index": false
-        },
-        {
-          "name": "depositRecordId",
-          "type": "u64",
-          "index": false
-        },
-        {
-          "name": "amount",
-          "type": "u64",
-          "index": false
-        },
-        {
-          "name": "marketIndex",
-          "type": "u16",
-          "index": false
-        },
-        {
-          "name": "oraclePrice",
-          "type": "i64",
-          "index": false
-        },
-        {
-          "name": "marketDepositBalance",
-          "type": "u128",
-          "index": false
-        },
-        {
-          "name": "marketWithdrawBalance",
-          "type": "u128",
-          "index": false
-        },
-        {
-          "name": "marketCumulativeDepositInterest",
-          "type": "u128",
-          "index": false
-        },
-        {
-          "name": "marketCumulativeBorrowInterest",
-          "type": "u128",
-          "index": false
-        },
-        {
-          "name": "totalDepositsAfter",
-          "type": "u64",
-          "index": false
-        },
-        {
-          "name": "totalWithdrawsAfter",
-          "type": "u64",
-          "index": false
-        },
-        {
-          "name": "explanation",
-          "type": {
-            "defined": "DepositExplanation"
-          },
-          "index": false
-        },
-        {
-          "name": "transferUser",
-          "type": {
-            "option": "publicKey"
-          },
-          "index": false
-        }
-      ]
-    },
-    {
-      "name": "SpotInterestRecord",
-      "fields": [
-        {
-          "name": "ts",
-          "type": "i64",
-          "index": false
-        },
-        {
-          "name": "marketIndex",
-          "type": "u16",
-          "index": false
-        },
-        {
-          "name": "depositBalance",
-          "type": "u128",
-          "index": false
-        },
-        {
-          "name": "cumulativeDepositInterest",
-          "type": "u128",
-          "index": false
-        },
-        {
-          "name": "borrowBalance",
-          "type": "u128",
-          "index": false
-        },
-        {
-          "name": "cumulativeBorrowInterest",
-          "type": "u128",
-          "index": false
-        },
-        {
-          "name": "optimalUtilization",
-          "type": "u32",
-          "index": false
-        },
-        {
-          "name": "optimalBorrowRate",
-          "type": "u32",
-          "index": false
-        },
-        {
-          "name": "maxBorrowRate",
-          "type": "u32",
-          "index": false
-        }
-      ]
-    },
-    {
-      "name": "FundingPaymentRecord",
-      "fields": [
-        {
-          "name": "ts",
-          "type": "i64",
-          "index": false
-        },
-        {
-          "name": "userAuthority",
-          "type": "publicKey",
-          "index": false
-        },
-        {
-          "name": "user",
-          "type": "publicKey",
-          "index": false
-        },
-        {
-          "name": "marketIndex",
-          "type": "u16",
-          "index": false
-        },
-        {
-          "name": "fundingPayment",
-          "type": "i64",
-          "index": false
-        },
-        {
-          "name": "baseAssetAmount",
-          "type": "i64",
-          "index": false
-        },
-        {
-          "name": "userLastCumulativeFunding",
-          "type": "i64",
-          "index": false
-        },
-        {
-          "name": "ammCumulativeFundingLong",
-          "type": "i128",
-          "index": false
-        },
-        {
-          "name": "ammCumulativeFundingShort",
-          "type": "i128",
-          "index": false
-        }
-      ]
-    },
-    {
-      "name": "FundingRateRecord",
-      "fields": [
-        {
-          "name": "ts",
-          "type": "i64",
-          "index": false
-        },
-        {
-          "name": "recordId",
-          "type": "u64",
-          "index": false
-        },
-        {
-          "name": "marketIndex",
-          "type": "u16",
-          "index": false
-        },
-        {
-          "name": "fundingRate",
-          "type": "i64",
-          "index": false
-        },
-        {
-          "name": "fundingRateLong",
-          "type": "i128",
-          "index": false
-        },
-        {
-          "name": "fundingRateShort",
-          "type": "i128",
-          "index": false
-        },
-        {
-          "name": "cumulativeFundingRateLong",
-          "type": "i128",
-          "index": false
-        },
-        {
-          "name": "cumulativeFundingRateShort",
-          "type": "i128",
-          "index": false
-        },
-        {
-          "name": "oraclePriceTwap",
-          "type": "i64",
-          "index": false
-        },
-        {
-          "name": "markPriceTwap",
-          "type": "u64",
-          "index": false
-        },
-        {
-          "name": "periodRevenue",
-          "type": "i64",
-          "index": false
-        },
-        {
-          "name": "baseAssetAmountWithAmm",
-          "type": "i128",
-          "index": false
-        },
-        {
-          "name": "baseAssetAmountWithUnsettledLp",
-          "type": "i128",
-          "index": false
-        }
-      ]
-    },
-    {
-      "name": "CurveRecord",
-      "fields": [
-        {
-          "name": "ts",
-          "type": "i64",
-          "index": false
-        },
-        {
-          "name": "recordId",
-          "type": "u64",
-          "index": false
-        },
-        {
-          "name": "pegMultiplierBefore",
-          "type": "u128",
-          "index": false
-        },
-        {
-          "name": "baseAssetReserveBefore",
-          "type": "u128",
-          "index": false
-        },
-        {
-          "name": "quoteAssetReserveBefore",
-          "type": "u128",
-          "index": false
-        },
-        {
-          "name": "sqrtKBefore",
-          "type": "u128",
-          "index": false
-        },
-        {
-          "name": "pegMultiplierAfter",
-          "type": "u128",
-          "index": false
-        },
-        {
-          "name": "baseAssetReserveAfter",
-          "type": "u128",
-          "index": false
-        },
-        {
-          "name": "quoteAssetReserveAfter",
-          "type": "u128",
-          "index": false
-        },
-        {
-          "name": "sqrtKAfter",
-          "type": "u128",
-          "index": false
-        },
-        {
-          "name": "baseAssetAmountLong",
-          "type": "u128",
-          "index": false
-        },
-        {
-          "name": "baseAssetAmountShort",
-          "type": "u128",
-          "index": false
-        },
-        {
-          "name": "baseAssetAmountWithAmm",
-          "type": "i128",
-          "index": false
-        },
-        {
-          "name": "totalFee",
-          "type": "i128",
-          "index": false
-        },
-        {
-          "name": "totalFeeMinusDistributions",
-          "type": "i128",
-          "index": false
-        },
-        {
-          "name": "adjustmentCost",
-          "type": "i128",
-          "index": false
-        },
-        {
-          "name": "oraclePrice",
-          "type": "i64",
-          "index": false
-        },
-        {
-          "name": "fillRecord",
-          "type": "u128",
-          "index": false
-        },
-        {
-          "name": "numberOfUsers",
-          "type": "u32",
-          "index": false
-        },
-        {
-          "name": "marketIndex",
-          "type": "u16",
-          "index": false
-        }
-      ]
-    },
-    {
-      "name": "OrderRecord",
-      "fields": [
-        {
-          "name": "ts",
-          "type": "i64",
-          "index": false
-        },
-        {
-          "name": "user",
-          "type": "publicKey",
-          "index": false
-        },
-        {
-          "name": "order",
-          "type": {
-            "defined": "Order"
-          },
-          "index": false
-        }
-      ]
-    },
-    {
-      "name": "OrderActionRecord",
-      "fields": [
-        {
-          "name": "ts",
-          "type": "i64",
-          "index": false
-        },
-        {
-          "name": "action",
-          "type": {
-            "defined": "OrderAction"
-          },
-          "index": false
-        },
-        {
-          "name": "actionExplanation",
-          "type": {
-            "defined": "OrderActionExplanation"
-          },
-          "index": false
-        },
-        {
-          "name": "marketIndex",
-          "type": "u16",
-          "index": false
-        },
-        {
-          "name": "marketType",
-          "type": {
-            "defined": "MarketType"
-          },
-          "index": false
-        },
-        {
-          "name": "filler",
-          "type": {
-            "option": "publicKey"
-          },
-          "index": false
-        },
-        {
-          "name": "fillerReward",
-          "type": {
-            "option": "u64"
-          },
-          "index": false
-        },
-        {
-          "name": "fillRecordId",
-          "type": {
-            "option": "u64"
-          },
-          "index": false
-        },
-        {
-          "name": "baseAssetAmountFilled",
-          "type": {
-            "option": "u64"
-          },
-          "index": false
-        },
-        {
-          "name": "quoteAssetAmountFilled",
-          "type": {
-            "option": "u64"
-          },
-          "index": false
-        },
-        {
-          "name": "takerFee",
-          "type": {
-            "option": "u64"
-          },
-          "index": false
-        },
-        {
-          "name": "makerFee",
-          "type": {
-            "option": "i64"
-          },
-          "index": false
-        },
-        {
-          "name": "referrerReward",
-          "type": {
-            "option": "u32"
-          },
-          "index": false
-        },
-        {
-          "name": "quoteAssetAmountSurplus",
-          "type": {
-            "option": "i64"
-          },
-          "index": false
-        },
-        {
-          "name": "spotFulfillmentMethodFee",
-          "type": {
-            "option": "u64"
-          },
-          "index": false
-        },
-        {
-          "name": "taker",
-          "type": {
-            "option": "publicKey"
-          },
-          "index": false
-        },
-        {
-          "name": "takerOrderId",
-          "type": {
-            "option": "u32"
-          },
-          "index": false
-        },
-        {
-          "name": "takerOrderDirection",
-          "type": {
-            "option": {
-              "defined": "PositionDirection"
-            }
-          },
-          "index": false
-        },
-        {
-          "name": "takerOrderBaseAssetAmount",
-          "type": {
-            "option": "u64"
-          },
-          "index": false
-        },
-        {
-          "name": "takerOrderCumulativeBaseAssetAmountFilled",
-          "type": {
-            "option": "u64"
-          },
-          "index": false
-        },
-        {
-          "name": "takerOrderCumulativeQuoteAssetAmountFilled",
-          "type": {
-            "option": "u64"
-          },
-          "index": false
-        },
-        {
-          "name": "maker",
-          "type": {
-            "option": "publicKey"
-          },
-          "index": false
-        },
-        {
-          "name": "makerOrderId",
-          "type": {
-            "option": "u32"
-          },
-          "index": false
-        },
-        {
-          "name": "makerOrderDirection",
-          "type": {
-            "option": {
-              "defined": "PositionDirection"
-            }
-          },
-          "index": false
-        },
-        {
-          "name": "makerOrderBaseAssetAmount",
-          "type": {
-            "option": "u64"
-          },
-          "index": false
-        },
-        {
-          "name": "makerOrderCumulativeBaseAssetAmountFilled",
-          "type": {
-            "option": "u64"
-          },
-          "index": false
-        },
-        {
-          "name": "makerOrderCumulativeQuoteAssetAmountFilled",
-          "type": {
-            "option": "u64"
-          },
-          "index": false
-        },
-        {
-          "name": "oraclePrice",
-          "type": "i64",
-          "index": false
-        }
-      ]
-    },
-    {
-      "name": "LPRecord",
-      "fields": [
-        {
-          "name": "ts",
-          "type": "i64",
-          "index": false
-        },
-        {
-          "name": "user",
-          "type": "publicKey",
-          "index": false
-        },
-        {
-          "name": "action",
-          "type": {
-            "defined": "LPAction"
-          },
-          "index": false
-        },
-        {
-          "name": "nShares",
-          "type": "u64",
-          "index": false
-        },
-        {
-          "name": "marketIndex",
-          "type": "u16",
-          "index": false
-        },
-        {
-          "name": "deltaBaseAssetAmount",
-          "type": "i64",
-          "index": false
-        },
-        {
-          "name": "deltaQuoteAssetAmount",
-          "type": "i64",
-          "index": false
-        },
-        {
-          "name": "pnl",
-          "type": "i64",
-          "index": false
-        }
-      ]
-    },
-    {
-      "name": "LiquidationRecord",
-      "fields": [
-        {
-          "name": "ts",
-          "type": "i64",
-          "index": false
-        },
-        {
-          "name": "liquidationType",
-          "type": {
-            "defined": "LiquidationType"
-          },
-          "index": false
-        },
-        {
-          "name": "user",
-          "type": "publicKey",
-          "index": false
-        },
-        {
-          "name": "liquidator",
-          "type": "publicKey",
-          "index": false
-        },
-        {
-          "name": "marginRequirement",
-          "type": "u128",
-          "index": false
-        },
-        {
-          "name": "totalCollateral",
-          "type": "i128",
-          "index": false
-        },
-        {
-          "name": "marginFreed",
-          "type": "u64",
-          "index": false
-        },
-        {
-          "name": "liquidationId",
-          "type": "u16",
-          "index": false
-        },
-        {
-          "name": "bankrupt",
-          "type": "bool",
-          "index": false
-        },
-        {
-          "name": "canceledOrderIds",
-          "type": {
-            "vec": "u32"
-          },
-          "index": false
-        },
-        {
-          "name": "liquidatePerp",
-          "type": {
-            "defined": "LiquidatePerpRecord"
-          },
-          "index": false
-        },
-        {
-          "name": "liquidateSpot",
-          "type": {
-            "defined": "LiquidateSpotRecord"
-          },
-          "index": false
-        },
-        {
-          "name": "liquidateBorrowForPerpPnl",
-          "type": {
-            "defined": "LiquidateBorrowForPerpPnlRecord"
-          },
-          "index": false
-        },
-        {
-          "name": "liquidatePerpPnlForDeposit",
-          "type": {
-            "defined": "LiquidatePerpPnlForDepositRecord"
-          },
-          "index": false
-        },
-        {
-          "name": "perpBankruptcy",
-          "type": {
-            "defined": "PerpBankruptcyRecord"
-          },
-          "index": false
-        },
-        {
-          "name": "spotBankruptcy",
-          "type": {
-            "defined": "SpotBankruptcyRecord"
-          },
-          "index": false
-        }
-      ]
-    },
-    {
-      "name": "SettlePnlRecord",
-      "fields": [
-        {
-          "name": "ts",
-          "type": "i64",
-          "index": false
-        },
-        {
-          "name": "user",
-          "type": "publicKey",
-          "index": false
-        },
-        {
-          "name": "marketIndex",
-          "type": "u16",
-          "index": false
-        },
-        {
-          "name": "pnl",
-          "type": "i128",
-          "index": false
-        },
-        {
-          "name": "baseAssetAmount",
-          "type": "i64",
-          "index": false
-        },
-        {
-          "name": "quoteAssetAmountAfter",
-          "type": "i64",
-          "index": false
-        },
-        {
-          "name": "quoteEntryAmount",
-          "type": "i64",
-          "index": false
-        },
-        {
-          "name": "settlePrice",
-          "type": "i64",
-          "index": false
-        },
-        {
-          "name": "explanation",
-          "type": {
-            "defined": "SettlePnlExplanation"
-          },
-          "index": false
-        }
-      ]
-    },
-    {
-      "name": "InsuranceFundRecord",
-      "fields": [
-        {
-          "name": "ts",
-          "type": "i64",
-          "index": false
-        },
-        {
-          "name": "spotMarketIndex",
-          "type": "u16",
-          "index": false
-        },
-        {
-          "name": "perpMarketIndex",
-          "type": "u16",
-          "index": false
-        },
-        {
-          "name": "userIfFactor",
-          "type": "u32",
-          "index": false
-        },
-        {
-          "name": "totalIfFactor",
-          "type": "u32",
-          "index": false
-        },
-        {
-          "name": "vaultAmountBefore",
-          "type": "u64",
-          "index": false
-        },
-        {
-          "name": "insuranceVaultAmountBefore",
-          "type": "u64",
-          "index": false
-        },
-        {
-          "name": "totalIfSharesBefore",
-          "type": "u128",
-          "index": false
-        },
-        {
-          "name": "totalIfSharesAfter",
-          "type": "u128",
-          "index": false
-        },
-        {
-          "name": "amount",
-          "type": "i64",
-          "index": false
-        }
-      ]
-    },
-    {
-      "name": "InsuranceFundStakeRecord",
-      "fields": [
-        {
-          "name": "ts",
-          "type": "i64",
-          "index": false
-        },
-        {
-          "name": "userAuthority",
-          "type": "publicKey",
-          "index": false
-        },
-        {
-          "name": "action",
-          "type": {
-            "defined": "StakeAction"
-          },
-          "index": false
-        },
-        {
-          "name": "amount",
-          "type": "u64",
-          "index": false
-        },
-        {
-          "name": "marketIndex",
-          "type": "u16",
-          "index": false
-        },
-        {
-          "name": "insuranceVaultAmountBefore",
-          "type": "u64",
-          "index": false
-        },
-        {
-          "name": "ifSharesBefore",
-          "type": "u128",
-          "index": false
-        },
-        {
-          "name": "userIfSharesBefore",
-          "type": "u128",
-          "index": false
-        },
-        {
-          "name": "totalIfSharesBefore",
-          "type": "u128",
-          "index": false
-        },
-        {
-          "name": "ifSharesAfter",
-          "type": "u128",
-          "index": false
-        },
-        {
-          "name": "userIfSharesAfter",
-          "type": "u128",
-          "index": false
-        },
-        {
-          "name": "totalIfSharesAfter",
-          "type": "u128",
-          "index": false
-        }
-      ]
-    },
-    {
-      "name": "SwapRecord",
-      "fields": [
-        {
-          "name": "ts",
-          "type": "i64",
-          "index": false
-        },
-        {
-          "name": "user",
-          "type": "publicKey",
-          "index": false
-        },
-        {
-          "name": "amountOut",
-          "type": "u64",
-          "index": false
-        },
-        {
-          "name": "amountIn",
-          "type": "u64",
-          "index": false
-        },
-        {
-          "name": "outMarketIndex",
-          "type": "u16",
-          "index": false
-        },
-        {
-          "name": "inMarketIndex",
-          "type": "u16",
-          "index": false
-        },
-        {
-          "name": "outOraclePrice",
-          "type": "i64",
-          "index": false
-        },
-        {
-          "name": "inOraclePrice",
-          "type": "i64",
-          "index": false
-        },
-        {
-          "name": "fee",
-          "type": "u64",
-          "index": false
-        }
-      ]
-    },
-    {
-      "name": "SpotMarketVaultDepositRecord",
-      "fields": [
-        {
-          "name": "ts",
-          "type": "i64",
-          "index": false
-        },
-        {
-          "name": "marketIndex",
-          "type": "u16",
-          "index": false
-        },
-        {
-          "name": "depositBalance",
-          "type": "u128",
-          "index": false
-        },
-        {
-          "name": "cumulativeDepositInterestBefore",
-          "type": "u128",
-          "index": false
-        },
-        {
-          "name": "cumulativeDepositInterestAfter",
-          "type": "u128",
-          "index": false
-        },
-        {
-          "name": "depositTokenAmountBefore",
-          "type": "u64",
-          "index": false
-        },
-        {
-          "name": "amount",
-          "type": "u64",
-          "index": false
-        }
-      ]
-    }
-  ],
-  "errors": [
-    {
-      "code": 6000,
-      "name": "InvalidSpotMarketAuthority",
-      "msg": "Invalid Spot Market Authority"
-    },
-    {
-      "code": 6001,
-      "name": "InvalidInsuranceFundAuthority",
-      "msg": "Clearing house not insurance fund authority"
-    },
-    {
-      "code": 6002,
-      "name": "InsufficientDeposit",
-      "msg": "Insufficient deposit"
-    },
-    {
-      "code": 6003,
-      "name": "InsufficientCollateral",
-      "msg": "Insufficient collateral"
-    },
-    {
-      "code": 6004,
-      "name": "SufficientCollateral",
-      "msg": "Sufficient collateral"
-    },
-    {
-      "code": 6005,
-      "name": "MaxNumberOfPositions",
-      "msg": "Max number of positions taken"
-    },
-    {
-      "code": 6006,
-      "name": "AdminControlsPricesDisabled",
-      "msg": "Admin Controls Prices Disabled"
-    },
-    {
-      "code": 6007,
-      "name": "MarketDelisted",
-      "msg": "Market Delisted"
-    },
-    {
-      "code": 6008,
-      "name": "MarketIndexAlreadyInitialized",
-      "msg": "Market Index Already Initialized"
-    },
-    {
-      "code": 6009,
-      "name": "UserAccountAndUserPositionsAccountMismatch",
-      "msg": "User Account And User Positions Account Mismatch"
-    },
-    {
-      "code": 6010,
-      "name": "UserHasNoPositionInMarket",
-      "msg": "User Has No Position In Market"
-    },
-    {
-      "code": 6011,
-      "name": "InvalidInitialPeg",
-      "msg": "Invalid Initial Peg"
-    },
-    {
-      "code": 6012,
-      "name": "InvalidRepegRedundant",
-      "msg": "AMM repeg already configured with amt given"
-    },
-    {
-      "code": 6013,
-      "name": "InvalidRepegDirection",
-      "msg": "AMM repeg incorrect repeg direction"
-    },
-    {
-      "code": 6014,
-      "name": "InvalidRepegProfitability",
-      "msg": "AMM repeg out of bounds pnl"
-    },
-    {
-      "code": 6015,
-      "name": "SlippageOutsideLimit",
-      "msg": "Slippage Outside Limit Price"
-    },
-    {
-      "code": 6016,
-      "name": "OrderSizeTooSmall",
-      "msg": "Order Size Too Small"
-    },
-    {
-      "code": 6017,
-      "name": "InvalidUpdateK",
-      "msg": "Price change too large when updating K"
-    },
-    {
-      "code": 6018,
-      "name": "AdminWithdrawTooLarge",
-      "msg": "Admin tried to withdraw amount larger than fees collected"
-    },
-    {
-      "code": 6019,
-      "name": "MathError",
-      "msg": "Math Error"
-    },
-    {
-      "code": 6020,
-      "name": "BnConversionError",
-      "msg": "Conversion to u128/u64 failed with an overflow or underflow"
-    },
-    {
-      "code": 6021,
-      "name": "ClockUnavailable",
-      "msg": "Clock unavailable"
-    },
-    {
-      "code": 6022,
-      "name": "UnableToLoadOracle",
-      "msg": "Unable To Load Oracles"
-    },
-    {
-      "code": 6023,
-      "name": "PriceBandsBreached",
-      "msg": "Price Bands Breached"
-    },
-    {
-      "code": 6024,
-      "name": "ExchangePaused",
-      "msg": "Exchange is paused"
-    },
-    {
-      "code": 6025,
-      "name": "InvalidWhitelistToken",
-      "msg": "Invalid whitelist token"
-    },
-    {
-      "code": 6026,
-      "name": "WhitelistTokenNotFound",
-      "msg": "Whitelist token not found"
-    },
-    {
-      "code": 6027,
-      "name": "InvalidDiscountToken",
-      "msg": "Invalid discount token"
-    },
-    {
-      "code": 6028,
-      "name": "DiscountTokenNotFound",
-      "msg": "Discount token not found"
-    },
-    {
-      "code": 6029,
-      "name": "ReferrerNotFound",
-      "msg": "Referrer not found"
-    },
-    {
-      "code": 6030,
-      "name": "ReferrerStatsNotFound",
-      "msg": "ReferrerNotFound"
-    },
-    {
-      "code": 6031,
-      "name": "ReferrerMustBeWritable",
-      "msg": "ReferrerMustBeWritable"
-    },
-    {
-      "code": 6032,
-      "name": "ReferrerStatsMustBeWritable",
-      "msg": "ReferrerMustBeWritable"
-    },
-    {
-      "code": 6033,
-      "name": "ReferrerAndReferrerStatsAuthorityUnequal",
-      "msg": "ReferrerAndReferrerStatsAuthorityUnequal"
-    },
-    {
-      "code": 6034,
-      "name": "InvalidReferrer",
-      "msg": "InvalidReferrer"
-    },
-    {
-      "code": 6035,
-      "name": "InvalidOracle",
-      "msg": "InvalidOracle"
-    },
-    {
-      "code": 6036,
-      "name": "OracleNotFound",
-      "msg": "OracleNotFound"
-    },
-    {
-      "code": 6037,
-      "name": "LiquidationsBlockedByOracle",
-      "msg": "Liquidations Blocked By Oracle"
-    },
-    {
-      "code": 6038,
-      "name": "MaxDeposit",
-      "msg": "Can not deposit more than max deposit"
-    },
-    {
-      "code": 6039,
-      "name": "CantDeleteUserWithCollateral",
-      "msg": "Can not delete user that still has collateral"
-    },
-    {
-      "code": 6040,
-      "name": "InvalidFundingProfitability",
-      "msg": "AMM funding out of bounds pnl"
-    },
-    {
-      "code": 6041,
-      "name": "CastingFailure",
-      "msg": "Casting Failure"
-    },
-    {
-      "code": 6042,
-      "name": "InvalidOrder",
-      "msg": "InvalidOrder"
-    },
-    {
-      "code": 6043,
-      "name": "InvalidOrderMaxTs",
-      "msg": "InvalidOrderMaxTs"
-    },
-    {
-      "code": 6044,
-      "name": "InvalidOrderMarketType",
-      "msg": "InvalidOrderMarketType"
-    },
-    {
-      "code": 6045,
-      "name": "InvalidOrderForInitialMarginReq",
-      "msg": "InvalidOrderForInitialMarginReq"
-    },
-    {
-      "code": 6046,
-      "name": "InvalidOrderNotRiskReducing",
-      "msg": "InvalidOrderNotRiskReducing"
-    },
-    {
-      "code": 6047,
-      "name": "InvalidOrderSizeTooSmall",
-      "msg": "InvalidOrderSizeTooSmall"
-    },
-    {
-      "code": 6048,
-      "name": "InvalidOrderNotStepSizeMultiple",
-      "msg": "InvalidOrderNotStepSizeMultiple"
-    },
-    {
-      "code": 6049,
-      "name": "InvalidOrderBaseQuoteAsset",
-      "msg": "InvalidOrderBaseQuoteAsset"
-    },
-    {
-      "code": 6050,
-      "name": "InvalidOrderIOC",
-      "msg": "InvalidOrderIOC"
-    },
-    {
-      "code": 6051,
-      "name": "InvalidOrderPostOnly",
-      "msg": "InvalidOrderPostOnly"
-    },
-    {
-      "code": 6052,
-      "name": "InvalidOrderIOCPostOnly",
-      "msg": "InvalidOrderIOCPostOnly"
-    },
-    {
-      "code": 6053,
-      "name": "InvalidOrderTrigger",
-      "msg": "InvalidOrderTrigger"
-    },
-    {
-      "code": 6054,
-      "name": "InvalidOrderAuction",
-      "msg": "InvalidOrderAuction"
-    },
-    {
-      "code": 6055,
-      "name": "InvalidOrderOracleOffset",
-      "msg": "InvalidOrderOracleOffset"
-    },
-    {
-      "code": 6056,
-      "name": "InvalidOrderMinOrderSize",
-      "msg": "InvalidOrderMinOrderSize"
-    },
-    {
-      "code": 6057,
-      "name": "PlacePostOnlyLimitFailure",
-      "msg": "Failed to Place Post-Only Limit Order"
-    },
-    {
-      "code": 6058,
-      "name": "UserHasNoOrder",
-      "msg": "User has no order"
-    },
-    {
-      "code": 6059,
-      "name": "OrderAmountTooSmall",
-      "msg": "Order Amount Too Small"
-    },
-    {
-      "code": 6060,
-      "name": "MaxNumberOfOrders",
-      "msg": "Max number of orders taken"
-    },
-    {
-      "code": 6061,
-      "name": "OrderDoesNotExist",
-      "msg": "Order does not exist"
-    },
-    {
-      "code": 6062,
-      "name": "OrderNotOpen",
-      "msg": "Order not open"
-    },
-    {
-      "code": 6063,
-      "name": "FillOrderDidNotUpdateState",
-      "msg": "FillOrderDidNotUpdateState"
-    },
-    {
-      "code": 6064,
-      "name": "ReduceOnlyOrderIncreasedRisk",
-      "msg": "Reduce only order increased risk"
-    },
-    {
-      "code": 6065,
-      "name": "UnableToLoadAccountLoader",
-      "msg": "Unable to load AccountLoader"
-    },
-    {
-      "code": 6066,
-      "name": "TradeSizeTooLarge",
-      "msg": "Trade Size Too Large"
-    },
-    {
-      "code": 6067,
-      "name": "UserCantReferThemselves",
-      "msg": "User cant refer themselves"
-    },
-    {
-      "code": 6068,
-      "name": "DidNotReceiveExpectedReferrer",
-      "msg": "Did not receive expected referrer"
-    },
-    {
-      "code": 6069,
-      "name": "CouldNotDeserializeReferrer",
-      "msg": "Could not deserialize referrer"
-    },
-    {
-      "code": 6070,
-      "name": "CouldNotDeserializeReferrerStats",
-      "msg": "Could not deserialize referrer stats"
-    },
-    {
-      "code": 6071,
-      "name": "UserOrderIdAlreadyInUse",
-      "msg": "User Order Id Already In Use"
-    },
-    {
-      "code": 6072,
-      "name": "NoPositionsLiquidatable",
-      "msg": "No positions liquidatable"
-    },
-    {
-      "code": 6073,
-      "name": "InvalidMarginRatio",
-      "msg": "Invalid Margin Ratio"
-    },
-    {
-      "code": 6074,
-      "name": "CantCancelPostOnlyOrder",
-      "msg": "Cant Cancel Post Only Order"
-    },
-    {
-      "code": 6075,
-      "name": "InvalidOracleOffset",
-      "msg": "InvalidOracleOffset"
-    },
-    {
-      "code": 6076,
-      "name": "CantExpireOrders",
-      "msg": "CantExpireOrders"
-    },
-    {
-      "code": 6077,
-      "name": "CouldNotLoadMarketData",
-      "msg": "CouldNotLoadMarketData"
-    },
-    {
-      "code": 6078,
-      "name": "PerpMarketNotFound",
-      "msg": "PerpMarketNotFound"
-    },
-    {
-      "code": 6079,
-      "name": "InvalidMarketAccount",
-      "msg": "InvalidMarketAccount"
-    },
-    {
-      "code": 6080,
-      "name": "UnableToLoadPerpMarketAccount",
-      "msg": "UnableToLoadMarketAccount"
-    },
-    {
-      "code": 6081,
-      "name": "MarketWrongMutability",
-      "msg": "MarketWrongMutability"
-    },
-    {
-      "code": 6082,
-      "name": "UnableToCastUnixTime",
-      "msg": "UnableToCastUnixTime"
-    },
-    {
-      "code": 6083,
-      "name": "CouldNotFindSpotPosition",
-      "msg": "CouldNotFindSpotPosition"
-    },
-    {
-      "code": 6084,
-      "name": "NoSpotPositionAvailable",
-      "msg": "NoSpotPositionAvailable"
-    },
-    {
-      "code": 6085,
-      "name": "InvalidSpotMarketInitialization",
-      "msg": "InvalidSpotMarketInitialization"
-    },
-    {
-      "code": 6086,
-      "name": "CouldNotLoadSpotMarketData",
-      "msg": "CouldNotLoadSpotMarketData"
-    },
-    {
-      "code": 6087,
-      "name": "SpotMarketNotFound",
-      "msg": "SpotMarketNotFound"
-    },
-    {
-      "code": 6088,
-      "name": "InvalidSpotMarketAccount",
-      "msg": "InvalidSpotMarketAccount"
-    },
-    {
-      "code": 6089,
-      "name": "UnableToLoadSpotMarketAccount",
-      "msg": "UnableToLoadSpotMarketAccount"
-    },
-    {
-      "code": 6090,
-      "name": "SpotMarketWrongMutability",
-      "msg": "SpotMarketWrongMutability"
-    },
-    {
-      "code": 6091,
-      "name": "SpotMarketInterestNotUpToDate",
-      "msg": "SpotInterestNotUpToDate"
-    },
-    {
-      "code": 6092,
-      "name": "SpotMarketInsufficientDeposits",
-      "msg": "SpotMarketInsufficientDeposits"
-    },
-    {
-      "code": 6093,
-      "name": "UserMustSettleTheirOwnPositiveUnsettledPNL",
-      "msg": "UserMustSettleTheirOwnPositiveUnsettledPNL"
-    },
-    {
-      "code": 6094,
-      "name": "CantUpdatePoolBalanceType",
-      "msg": "CantUpdatePoolBalanceType"
-    },
-    {
-      "code": 6095,
-      "name": "InsufficientCollateralForSettlingPNL",
-      "msg": "InsufficientCollateralForSettlingPNL"
-    },
-    {
-      "code": 6096,
-      "name": "AMMNotUpdatedInSameSlot",
-      "msg": "AMMNotUpdatedInSameSlot"
-    },
-    {
-      "code": 6097,
-      "name": "AuctionNotComplete",
-      "msg": "AuctionNotComplete"
-    },
-    {
-      "code": 6098,
-      "name": "MakerNotFound",
-      "msg": "MakerNotFound"
-    },
-    {
-      "code": 6099,
-      "name": "MakerStatsNotFound",
-      "msg": "MakerNotFound"
-    },
-    {
-      "code": 6100,
-      "name": "MakerMustBeWritable",
-      "msg": "MakerMustBeWritable"
-    },
-    {
-      "code": 6101,
-      "name": "MakerStatsMustBeWritable",
-      "msg": "MakerMustBeWritable"
-    },
-    {
-      "code": 6102,
-      "name": "MakerOrderNotFound",
-      "msg": "MakerOrderNotFound"
-    },
-    {
-      "code": 6103,
-      "name": "CouldNotDeserializeMaker",
-      "msg": "CouldNotDeserializeMaker"
-    },
-    {
-      "code": 6104,
-      "name": "CouldNotDeserializeMakerStats",
-      "msg": "CouldNotDeserializeMaker"
-    },
-    {
-      "code": 6105,
-      "name": "AuctionPriceDoesNotSatisfyMaker",
-      "msg": "AuctionPriceDoesNotSatisfyMaker"
-    },
-    {
-      "code": 6106,
-      "name": "MakerCantFulfillOwnOrder",
-      "msg": "MakerCantFulfillOwnOrder"
-    },
-    {
-      "code": 6107,
-      "name": "MakerOrderMustBePostOnly",
-      "msg": "MakerOrderMustBePostOnly"
-    },
-    {
-      "code": 6108,
-      "name": "CantMatchTwoPostOnlys",
-      "msg": "CantMatchTwoPostOnlys"
-    },
-    {
-      "code": 6109,
-      "name": "OrderBreachesOraclePriceLimits",
-      "msg": "OrderBreachesOraclePriceLimits"
-    },
-    {
-      "code": 6110,
-      "name": "OrderMustBeTriggeredFirst",
-      "msg": "OrderMustBeTriggeredFirst"
-    },
-    {
-      "code": 6111,
-      "name": "OrderNotTriggerable",
-      "msg": "OrderNotTriggerable"
-    },
-    {
-      "code": 6112,
-      "name": "OrderDidNotSatisfyTriggerCondition",
-      "msg": "OrderDidNotSatisfyTriggerCondition"
-    },
-    {
-      "code": 6113,
-      "name": "PositionAlreadyBeingLiquidated",
-      "msg": "PositionAlreadyBeingLiquidated"
-    },
-    {
-      "code": 6114,
-      "name": "PositionDoesntHaveOpenPositionOrOrders",
-      "msg": "PositionDoesntHaveOpenPositionOrOrders"
-    },
-    {
-      "code": 6115,
-      "name": "AllOrdersAreAlreadyLiquidations",
-      "msg": "AllOrdersAreAlreadyLiquidations"
-    },
-    {
-      "code": 6116,
-      "name": "CantCancelLiquidationOrder",
-      "msg": "CantCancelLiquidationOrder"
-    },
-    {
-      "code": 6117,
-      "name": "UserIsBeingLiquidated",
-      "msg": "UserIsBeingLiquidated"
-    },
-    {
-      "code": 6118,
-      "name": "LiquidationsOngoing",
-      "msg": "LiquidationsOngoing"
-    },
-    {
-      "code": 6119,
-      "name": "WrongSpotBalanceType",
-      "msg": "WrongSpotBalanceType"
-    },
-    {
-      "code": 6120,
-      "name": "UserCantLiquidateThemself",
-      "msg": "UserCantLiquidateThemself"
-    },
-    {
-      "code": 6121,
-      "name": "InvalidPerpPositionToLiquidate",
-      "msg": "InvalidPerpPositionToLiquidate"
-    },
-    {
-      "code": 6122,
-      "name": "InvalidBaseAssetAmountForLiquidatePerp",
-      "msg": "InvalidBaseAssetAmountForLiquidatePerp"
-    },
-    {
-      "code": 6123,
-      "name": "InvalidPositionLastFundingRate",
-      "msg": "InvalidPositionLastFundingRate"
-    },
-    {
-      "code": 6124,
-      "name": "InvalidPositionDelta",
-      "msg": "InvalidPositionDelta"
-    },
-    {
-      "code": 6125,
-      "name": "UserBankrupt",
-      "msg": "UserBankrupt"
-    },
-    {
-      "code": 6126,
-      "name": "UserNotBankrupt",
-      "msg": "UserNotBankrupt"
-    },
-    {
-      "code": 6127,
-      "name": "UserHasInvalidBorrow",
-      "msg": "UserHasInvalidBorrow"
-    },
-    {
-      "code": 6128,
-      "name": "DailyWithdrawLimit",
-      "msg": "DailyWithdrawLimit"
-    },
-    {
-      "code": 6129,
-      "name": "DefaultError",
-      "msg": "DefaultError"
-    },
-    {
-      "code": 6130,
-      "name": "InsufficientLPTokens",
-      "msg": "Insufficient LP tokens"
-    },
-    {
-      "code": 6131,
-      "name": "CantLPWithPerpPosition",
-      "msg": "Cant LP with a market position"
-    },
-    {
-      "code": 6132,
-      "name": "UnableToBurnLPTokens",
-      "msg": "Unable to burn LP tokens"
-    },
-    {
-      "code": 6133,
-      "name": "TryingToRemoveLiquidityTooFast",
-      "msg": "Trying to remove liqudity too fast after adding it"
-    },
-    {
-      "code": 6134,
-      "name": "InvalidSpotMarketVault",
-      "msg": "Invalid Spot Market Vault"
-    },
-    {
-      "code": 6135,
-      "name": "InvalidSpotMarketState",
-      "msg": "Invalid Spot Market State"
-    },
-    {
-      "code": 6136,
-      "name": "InvalidSerumProgram",
-      "msg": "InvalidSerumProgram"
-    },
-    {
-      "code": 6137,
-      "name": "InvalidSerumMarket",
-      "msg": "InvalidSerumMarket"
-    },
-    {
-      "code": 6138,
-      "name": "InvalidSerumBids",
-      "msg": "InvalidSerumBids"
-    },
-    {
-      "code": 6139,
-      "name": "InvalidSerumAsks",
-      "msg": "InvalidSerumAsks"
-    },
-    {
-      "code": 6140,
-      "name": "InvalidSerumOpenOrders",
-      "msg": "InvalidSerumOpenOrders"
-    },
-    {
-      "code": 6141,
-      "name": "FailedSerumCPI",
-      "msg": "FailedSerumCPI"
-    },
-    {
-      "code": 6142,
-      "name": "FailedToFillOnExternalMarket",
-      "msg": "FailedToFillOnExternalMarket"
-    },
-    {
-      "code": 6143,
-      "name": "InvalidFulfillmentConfig",
-      "msg": "InvalidFulfillmentConfig"
-    },
-    {
-      "code": 6144,
-      "name": "InvalidFeeStructure",
-      "msg": "InvalidFeeStructure"
-    },
-    {
-      "code": 6145,
-      "name": "InsufficientIFShares",
-      "msg": "Insufficient IF shares"
-    },
-    {
-      "code": 6146,
-      "name": "MarketActionPaused",
-      "msg": "the Market has paused this action"
-    },
-    {
-      "code": 6147,
-      "name": "MarketPlaceOrderPaused",
-      "msg": "the Market status doesnt allow placing orders"
-    },
-    {
-      "code": 6148,
-      "name": "MarketFillOrderPaused",
-      "msg": "the Market status doesnt allow filling orders"
-    },
-    {
-      "code": 6149,
-      "name": "MarketWithdrawPaused",
-      "msg": "the Market status doesnt allow withdraws"
-    },
-    {
-      "code": 6150,
-      "name": "ProtectedAssetTierViolation",
-      "msg": "Action violates the Protected Asset Tier rules"
-    },
-    {
-      "code": 6151,
-      "name": "IsolatedAssetTierViolation",
-      "msg": "Action violates the Isolated Asset Tier rules"
-    },
-    {
-      "code": 6152,
-      "name": "UserCantBeDeleted",
-      "msg": "User Cant Be Deleted"
-    },
-    {
-      "code": 6153,
-      "name": "ReduceOnlyWithdrawIncreasedRisk",
-      "msg": "Reduce Only Withdraw Increased Risk"
-    },
-    {
-      "code": 6154,
-      "name": "MaxOpenInterest",
-      "msg": "Max Open Interest"
-    },
-    {
-      "code": 6155,
-      "name": "CantResolvePerpBankruptcy",
-      "msg": "Cant Resolve Perp Bankruptcy"
-    },
-    {
-      "code": 6156,
-      "name": "LiquidationDoesntSatisfyLimitPrice",
-      "msg": "Liquidation Doesnt Satisfy Limit Price"
-    },
-    {
-      "code": 6157,
-      "name": "MarginTradingDisabled",
-      "msg": "Margin Trading Disabled"
-    },
-    {
-      "code": 6158,
-      "name": "InvalidMarketStatusToSettlePnl",
-      "msg": "Invalid Market Status to Settle Perp Pnl"
-    },
-    {
-      "code": 6159,
-      "name": "PerpMarketNotInSettlement",
-      "msg": "PerpMarketNotInSettlement"
-    },
-    {
-      "code": 6160,
-      "name": "PerpMarketNotInReduceOnly",
-      "msg": "PerpMarketNotInReduceOnly"
-    },
-    {
-      "code": 6161,
-      "name": "PerpMarketSettlementBufferNotReached",
-      "msg": "PerpMarketSettlementBufferNotReached"
-    },
-    {
-      "code": 6162,
-      "name": "PerpMarketSettlementUserHasOpenOrders",
-      "msg": "PerpMarketSettlementUserHasOpenOrders"
-    },
-    {
-      "code": 6163,
-      "name": "PerpMarketSettlementUserHasActiveLP",
-      "msg": "PerpMarketSettlementUserHasActiveLP"
-    },
-    {
-      "code": 6164,
-      "name": "UnableToSettleExpiredUserPosition",
-      "msg": "UnableToSettleExpiredUserPosition"
-    },
-    {
-      "code": 6165,
-      "name": "UnequalMarketIndexForSpotTransfer",
-      "msg": "UnequalMarketIndexForSpotTransfer"
-    },
-    {
-      "code": 6166,
-      "name": "InvalidPerpPositionDetected",
-      "msg": "InvalidPerpPositionDetected"
-    },
-    {
-      "code": 6167,
-      "name": "InvalidSpotPositionDetected",
-      "msg": "InvalidSpotPositionDetected"
-    },
-    {
-      "code": 6168,
-      "name": "InvalidAmmDetected",
-      "msg": "InvalidAmmDetected"
-    },
-    {
-      "code": 6169,
-      "name": "InvalidAmmForFillDetected",
-      "msg": "InvalidAmmForFillDetected"
-    },
-    {
-      "code": 6170,
-      "name": "InvalidAmmLimitPriceOverride",
-      "msg": "InvalidAmmLimitPriceOverride"
-    },
-    {
-      "code": 6171,
-      "name": "InvalidOrderFillPrice",
-      "msg": "InvalidOrderFillPrice"
-    },
-    {
-      "code": 6172,
-      "name": "SpotMarketBalanceInvariantViolated",
-      "msg": "SpotMarketBalanceInvariantViolated"
-    },
-    {
-      "code": 6173,
-      "name": "SpotMarketVaultInvariantViolated",
-      "msg": "SpotMarketVaultInvariantViolated"
-    },
-    {
-      "code": 6174,
-      "name": "InvalidPDA",
-      "msg": "InvalidPDA"
-    },
-    {
-      "code": 6175,
-      "name": "InvalidPDASigner",
-      "msg": "InvalidPDASigner"
-    },
-    {
-      "code": 6176,
-      "name": "RevenueSettingsCannotSettleToIF",
-      "msg": "RevenueSettingsCannotSettleToIF"
-    },
-    {
-      "code": 6177,
-      "name": "NoRevenueToSettleToIF",
-      "msg": "NoRevenueToSettleToIF"
-    },
-    {
-      "code": 6178,
-      "name": "NoAmmPerpPnlDeficit",
-      "msg": "NoAmmPerpPnlDeficit"
-    },
-    {
-      "code": 6179,
-      "name": "SufficientPerpPnlPool",
-      "msg": "SufficientPerpPnlPool"
-    },
-    {
-      "code": 6180,
-      "name": "InsufficientPerpPnlPool",
-      "msg": "InsufficientPerpPnlPool"
-    },
-    {
-      "code": 6181,
-      "name": "PerpPnlDeficitBelowThreshold",
-      "msg": "PerpPnlDeficitBelowThreshold"
-    },
-    {
-      "code": 6182,
-      "name": "MaxRevenueWithdrawPerPeriodReached",
-      "msg": "MaxRevenueWithdrawPerPeriodReached"
-    },
-    {
-      "code": 6183,
-      "name": "MaxIFWithdrawReached",
-      "msg": "InvalidSpotPositionDetected"
-    },
-    {
-      "code": 6184,
-      "name": "NoIFWithdrawAvailable",
-      "msg": "NoIFWithdrawAvailable"
-    },
-    {
-      "code": 6185,
-      "name": "InvalidIFUnstake",
-      "msg": "InvalidIFUnstake"
-    },
-    {
-      "code": 6186,
-      "name": "InvalidIFUnstakeSize",
-      "msg": "InvalidIFUnstakeSize"
-    },
-    {
-      "code": 6187,
-      "name": "InvalidIFUnstakeCancel",
-      "msg": "InvalidIFUnstakeCancel"
-    },
-    {
-      "code": 6188,
-      "name": "InvalidIFForNewStakes",
-      "msg": "InvalidIFForNewStakes"
-    },
-    {
-      "code": 6189,
-      "name": "InvalidIFRebase",
-      "msg": "InvalidIFRebase"
-    },
-    {
-      "code": 6190,
-      "name": "InvalidInsuranceUnstakeSize",
-      "msg": "InvalidInsuranceUnstakeSize"
-    },
-    {
-      "code": 6191,
-      "name": "InvalidOrderLimitPrice",
-      "msg": "InvalidOrderLimitPrice"
-    },
-    {
-      "code": 6192,
-      "name": "InvalidIFDetected",
-      "msg": "InvalidIFDetected"
-    },
-    {
-      "code": 6193,
-      "name": "InvalidAmmMaxSpreadDetected",
-      "msg": "InvalidAmmMaxSpreadDetected"
-    },
-    {
-      "code": 6194,
-      "name": "InvalidConcentrationCoef",
-      "msg": "InvalidConcentrationCoef"
-    },
-    {
-      "code": 6195,
-      "name": "InvalidSrmVault",
-      "msg": "InvalidSrmVault"
-    },
-    {
-      "code": 6196,
-      "name": "InvalidVaultOwner",
-      "msg": "InvalidVaultOwner"
-    },
-    {
-      "code": 6197,
-      "name": "InvalidMarketStatusForFills",
-      "msg": "InvalidMarketStatusForFills"
-    },
-    {
-      "code": 6198,
-      "name": "IFWithdrawRequestInProgress",
-      "msg": "IFWithdrawRequestInProgress"
-    },
-    {
-      "code": 6199,
-      "name": "NoIFWithdrawRequestInProgress",
-      "msg": "NoIFWithdrawRequestInProgress"
-    },
-    {
-      "code": 6200,
-      "name": "IFWithdrawRequestTooSmall",
-      "msg": "IFWithdrawRequestTooSmall"
-    },
-    {
-      "code": 6201,
-      "name": "IncorrectSpotMarketAccountPassed",
-      "msg": "IncorrectSpotMarketAccountPassed"
-    },
-    {
-      "code": 6202,
-      "name": "BlockchainClockInconsistency",
-      "msg": "BlockchainClockInconsistency"
-    },
-    {
-      "code": 6203,
-      "name": "InvalidIFSharesDetected",
-      "msg": "InvalidIFSharesDetected"
-    },
-    {
-      "code": 6204,
-      "name": "NewLPSizeTooSmall",
-      "msg": "NewLPSizeTooSmall"
-    },
-    {
-      "code": 6205,
-      "name": "MarketStatusInvalidForNewLP",
-      "msg": "MarketStatusInvalidForNewLP"
-    },
-    {
-      "code": 6206,
-      "name": "InvalidMarkTwapUpdateDetected",
-      "msg": "InvalidMarkTwapUpdateDetected"
-    },
-    {
-      "code": 6207,
-      "name": "MarketSettlementAttemptOnActiveMarket",
-      "msg": "MarketSettlementAttemptOnActiveMarket"
-    },
-    {
-      "code": 6208,
-      "name": "MarketSettlementRequiresSettledLP",
-      "msg": "MarketSettlementRequiresSettledLP"
-    },
-    {
-      "code": 6209,
-      "name": "MarketSettlementAttemptTooEarly",
-      "msg": "MarketSettlementAttemptTooEarly"
-    },
-    {
-      "code": 6210,
-      "name": "MarketSettlementTargetPriceInvalid",
-      "msg": "MarketSettlementTargetPriceInvalid"
-    },
-    {
-      "code": 6211,
-      "name": "UnsupportedSpotMarket",
-      "msg": "UnsupportedSpotMarket"
-    },
-    {
-      "code": 6212,
-      "name": "SpotOrdersDisabled",
-      "msg": "SpotOrdersDisabled"
-    },
-    {
-      "code": 6213,
-      "name": "MarketBeingInitialized",
-      "msg": "Market Being Initialized"
-    },
-    {
-      "code": 6214,
-      "name": "InvalidUserSubAccountId",
-      "msg": "Invalid Sub Account Id"
-    },
-    {
-      "code": 6215,
-      "name": "InvalidTriggerOrderCondition",
-      "msg": "Invalid Trigger Order Condition"
-    },
-    {
-      "code": 6216,
-      "name": "InvalidSpotPosition",
-      "msg": "Invalid Spot Position"
-    },
-    {
-      "code": 6217,
-      "name": "CantTransferBetweenSameUserAccount",
-      "msg": "Cant transfer between same user account"
-    },
-    {
-      "code": 6218,
-      "name": "InvalidPerpPosition",
-      "msg": "Invalid Perp Position"
-    },
-    {
-      "code": 6219,
-      "name": "UnableToGetLimitPrice",
-      "msg": "Unable To Get Limit Price"
-    },
-    {
-      "code": 6220,
-      "name": "InvalidLiquidation",
-      "msg": "Invalid Liquidation"
-    },
-    {
-      "code": 6221,
-      "name": "SpotFulfillmentConfigDisabled",
-      "msg": "Spot Fulfillment Config Disabled"
-    },
-    {
-      "code": 6222,
-      "name": "InvalidMaker",
-      "msg": "Invalid Maker"
-    },
-    {
-      "code": 6223,
-      "name": "FailedUnwrap",
-      "msg": "Failed Unwrap"
-    },
-    {
-      "code": 6224,
-      "name": "MaxNumberOfUsers",
-      "msg": "Max Number Of Users"
-    },
-    {
-      "code": 6225,
-      "name": "InvalidOracleForSettlePnl",
-      "msg": "InvalidOracleForSettlePnl"
-    },
-    {
-      "code": 6226,
-      "name": "MarginOrdersOpen",
-      "msg": "MarginOrdersOpen"
-    },
-    {
-      "code": 6227,
-      "name": "TierViolationLiquidatingPerpPnl",
-      "msg": "TierViolationLiquidatingPerpPnl"
-    },
-    {
-      "code": 6228,
-      "name": "CouldNotLoadUserData",
-      "msg": "CouldNotLoadUserData"
-    },
-    {
-      "code": 6229,
-      "name": "UserWrongMutability",
-      "msg": "UserWrongMutability"
-    },
-    {
-      "code": 6230,
-      "name": "InvalidUserAccount",
-      "msg": "InvalidUserAccount"
-    },
-    {
-      "code": 6231,
-      "name": "CouldNotLoadUserStatsData",
-      "msg": "CouldNotLoadUserData"
-    },
-    {
-      "code": 6232,
-      "name": "UserStatsWrongMutability",
-      "msg": "UserWrongMutability"
-    },
-    {
-      "code": 6233,
-      "name": "InvalidUserStatsAccount",
-      "msg": "InvalidUserAccount"
-    },
-    {
-      "code": 6234,
-      "name": "UserNotFound",
-      "msg": "UserNotFound"
-    },
-    {
-      "code": 6235,
-      "name": "UnableToLoadUserAccount",
-      "msg": "UnableToLoadUserAccount"
-    },
-    {
-      "code": 6236,
-      "name": "UserStatsNotFound",
-      "msg": "UserStatsNotFound"
-    },
-    {
-      "code": 6237,
-      "name": "UnableToLoadUserStatsAccount",
-      "msg": "UnableToLoadUserStatsAccount"
-    },
-    {
-      "code": 6238,
-      "name": "UserNotInactive",
-      "msg": "User Not Inactive"
-    },
-    {
-      "code": 6239,
-      "name": "RevertFill",
-      "msg": "RevertFill"
-    },
-    {
-      "code": 6240,
-      "name": "InvalidMarketAccountforDeletion",
-      "msg": "Invalid MarketAccount for Deletion"
-    },
-    {
-      "code": 6241,
-      "name": "InvalidSpotFulfillmentParams",
-      "msg": "Invalid Spot Fulfillment Params"
-    },
-    {
-      "code": 6242,
-      "name": "FailedToGetMint",
-      "msg": "Failed to Get Mint"
-    },
-    {
-      "code": 6243,
-      "name": "FailedPhoenixCPI",
-      "msg": "FailedPhoenixCPI"
-    },
-    {
-      "code": 6244,
-      "name": "FailedToDeserializePhoenixMarket",
-      "msg": "FailedToDeserializePhoenixMarket"
-    },
-    {
-      "code": 6245,
-      "name": "InvalidPricePrecision",
-      "msg": "InvalidPricePrecision"
-    },
-    {
-      "code": 6246,
-      "name": "InvalidPhoenixProgram",
-      "msg": "InvalidPhoenixProgram"
-    },
-    {
-      "code": 6247,
-      "name": "InvalidPhoenixMarket",
-      "msg": "InvalidPhoenixMarket"
-    },
-    {
-      "code": 6248,
-      "name": "InvalidSwap",
-      "msg": "InvalidSwap"
-    },
-    {
-      "code": 6249,
-      "name": "SwapLimitPriceBreached",
-      "msg": "SwapLimitPriceBreached"
-    },
-    {
-      "code": 6250,
-      "name": "SpotMarketReduceOnly",
-      "msg": "SpotMarketReduceOnly"
-    },
-    {
-      "code": 6251,
-      "name": "FundingWasNotUpdated",
-      "msg": "FundingWasNotUpdated"
-    },
-    {
-      "code": 6252,
-      "name": "ImpossibleFill",
-      "msg": "ImpossibleFill"
-    },
-    {
-      "code": 6253,
-      "name": "CantUpdatePerpBidAskTwap",
-      "msg": "CantUpdatePerpBidAskTwap"
-    },
-    {
-      "code": 6254,
-      "name": "UserReduceOnly",
-      "msg": "UserReduceOnly"
-    },
-    {
-      "code": 6255,
-      "name": "InvalidMarginCalculation",
-      "msg": "InvalidMarginCalculation"
-    },
-    {
-      "code": 6256,
-      "name": "CantPayUserInitFee",
-      "msg": "CantPayUserInitFee"
-    },
-    {
-      "code": 6257,
-      "name": "CantReclaimRent",
-      "msg": "CantReclaimRent"
-    },
-    {
-      "code": 6258,
-      "name": "InsuranceFundOperationPaused",
-      "msg": "InsuranceFundOperationPaused"
-    },
-    {
-      "code": 6259,
-      "name": "NoUnsettledPnl",
-      "msg": "NoUnsettledPnl"
-    },
-    {
-      "code": 6260,
-      "name": "PnlPoolCantSettleUser",
-      "msg": "PnlPoolCantSettleUser"
-    },
-    {
-      "code": 6261,
-      "name": "OracleNonPositive",
-      "msg": "OracleInvalid"
-    },
-    {
-      "code": 6262,
-      "name": "OracleTooVolatile",
-      "msg": "OracleTooVolatile"
-    },
-    {
-      "code": 6263,
-      "name": "OracleTooUncertain",
-      "msg": "OracleTooUncertain"
-    },
-    {
-      "code": 6264,
-      "name": "OracleStaleForMargin",
-      "msg": "OracleStaleForMargin"
-    },
-    {
-      "code": 6265,
-      "name": "OracleInsufficientDataPoints",
-      "msg": "OracleInsufficientDataPoints"
-    },
-    {
-      "code": 6266,
-      "name": "OracleStaleForAMM",
-      "msg": "OracleStaleForAMM"
-    },
-    {
-      "code": 6267,
-      "name": "UnableToParsePullOracleMessage",
-      "msg": "Unable to parse pull oracle message"
-    },
-    {
-      "code": 6268,
-      "name": "MaxBorrows",
-      "msg": "Can not borow more than max borrows"
-    },
-    {
-      "code": 6269,
-      "name": "OracleUpdatesNotMonotonic",
-      "msg": "Updates must be monotonically increasing"
-    },
-    {
-      "code": 6270,
-      "name": "OraclePriceFeedMessageMismatch",
-      "msg": "Trying to update price feed with the wrong feed id"
-    },
-    {
-      "code": 6271,
-      "name": "OracleUnsupportedMessageType",
-      "msg": "The message in the update must be a PriceFeedMessage"
-    },
-    {
-      "code": 6272,
-      "name": "OracleDeserializeMessageFailed",
-      "msg": "Could not deserialize the message in the update"
-    },
-    {
-      "code": 6273,
-      "name": "OracleWrongGuardianSetOwner",
-      "msg": "Wrong guardian set owner in update price atomic"
-    },
-    {
-      "code": 6274,
-      "name": "OracleWrongWriteAuthority",
-      "msg": "Oracle post update atomic price feed account must be drift program"
-    },
-    {
-      "code": 6275,
-      "name": "OracleWrongVaaOwner",
-      "msg": "Oracle vaa owner must be wormhole program"
-    },
-    {
-      "code": 6276,
-      "name": "OracleTooManyPriceAccountUpdates",
-      "msg": "Multi updates must have 2 or fewer accounts passed in remaining accounts"
-    },
-    {
-      "code": 6277,
-      "name": "OracleMismatchedVaaAndPriceUpdates",
-      "msg": "Don't have the same remaining accounts number and merkle price updates left"
-    },
-    {
-      "code": 6278,
-      "name": "OracleBadRemainingAccountPublicKey",
-      "msg": "Remaining account passed is not a valid pda"
-    },
-    {
-      "code": 6279,
-      "name": "FailedOpenbookV2CPI",
-      "msg": "FailedOpenbookV2CPI"
-    },
-    {
-      "code": 6280,
-      "name": "InvalidOpenbookV2Program",
-      "msg": "InvalidOpenbookV2Program"
-    },
-    {
-      "code": 6281,
-      "name": "InvalidOpenbookV2Market",
-      "msg": "InvalidOpenbookV2Market"
-    },
-    {
-      "code": 6282,
-      "name": "NonZeroTransferFee",
-      "msg": "Non zero transfer fee"
-    },
-    {
-      "code": 6283,
-      "name": "LiquidationOrderFailedToFill",
-      "msg": "Liquidation order failed to fill"
-    },
-    {
-      "code": 6284,
-      "name": "InvalidPredictionMarketOrder",
-      "msg": "Invalid prediction market order"
-    },
-    {
-      "code": 6285,
-      "name": "InvalidVerificationIxIndex",
-      "msg": "Ed25519 Ix must be before place and make swift order ix"
-    },
-    {
-      "code": 6286,
-      "name": "SigVerificationFailed",
-      "msg": "Swift message verificaiton failed"
-    },
-    {
-      "code": 6287,
-      "name": "MismatchedSwiftOrderParamsMarketIndex",
-      "msg": "Market index mismatched b/w taker and maker swift order params"
-    },
-    {
-      "code": 6288,
-      "name": "InvalidSwiftOrderParam",
-      "msg": "Swift only available for market/oracle perp orders"
-    },
-    {
-      "code": 6289,
-      "name": "PlaceAndTakeOrderSuccessConditionFailed",
-      "msg": "Place and take order success condition failed"
-<<<<<<< HEAD
-=======
-    },
-    {
-      "code": 6290,
-      "name": "InvalidHighLeverageModeConfig",
-      "msg": "Invalid High Leverage Mode Config"
->>>>>>> 78960cbc
-    }
-  ],
-  "metadata": {
-    "address": "dRiftyHA39MWEi3m9aunc5MzRF1JYuBsbn6VPcn33UH"
-  }
+	"version": "2.96.0",
+	"name": "drift",
+	"instructions": [
+		{
+			"name": "initializeUser",
+			"accounts": [
+				{
+					"name": "user",
+					"isMut": true,
+					"isSigner": false
+				},
+				{
+					"name": "userStats",
+					"isMut": true,
+					"isSigner": false
+				},
+				{
+					"name": "state",
+					"isMut": true,
+					"isSigner": false
+				},
+				{
+					"name": "authority",
+					"isMut": false,
+					"isSigner": true
+				},
+				{
+					"name": "payer",
+					"isMut": true,
+					"isSigner": true
+				},
+				{
+					"name": "rent",
+					"isMut": false,
+					"isSigner": false
+				},
+				{
+					"name": "systemProgram",
+					"isMut": false,
+					"isSigner": false
+				}
+			],
+			"args": [
+				{
+					"name": "subAccountId",
+					"type": "u16"
+				},
+				{
+					"name": "name",
+					"type": {
+						"array": ["u8", 32]
+					}
+				}
+			]
+		},
+		{
+			"name": "initializeUserStats",
+			"accounts": [
+				{
+					"name": "userStats",
+					"isMut": true,
+					"isSigner": false
+				},
+				{
+					"name": "state",
+					"isMut": true,
+					"isSigner": false
+				},
+				{
+					"name": "authority",
+					"isMut": false,
+					"isSigner": true
+				},
+				{
+					"name": "payer",
+					"isMut": true,
+					"isSigner": true
+				},
+				{
+					"name": "rent",
+					"isMut": false,
+					"isSigner": false
+				},
+				{
+					"name": "systemProgram",
+					"isMut": false,
+					"isSigner": false
+				}
+			],
+			"args": []
+		},
+		{
+			"name": "initializeReferrerName",
+			"accounts": [
+				{
+					"name": "referrerName",
+					"isMut": true,
+					"isSigner": false
+				},
+				{
+					"name": "user",
+					"isMut": true,
+					"isSigner": false
+				},
+				{
+					"name": "userStats",
+					"isMut": true,
+					"isSigner": false
+				},
+				{
+					"name": "authority",
+					"isMut": false,
+					"isSigner": true
+				},
+				{
+					"name": "payer",
+					"isMut": true,
+					"isSigner": true
+				},
+				{
+					"name": "rent",
+					"isMut": false,
+					"isSigner": false
+				},
+				{
+					"name": "systemProgram",
+					"isMut": false,
+					"isSigner": false
+				}
+			],
+			"args": [
+				{
+					"name": "name",
+					"type": {
+						"array": ["u8", 32]
+					}
+				}
+			]
+		},
+		{
+			"name": "deposit",
+			"accounts": [
+				{
+					"name": "state",
+					"isMut": false,
+					"isSigner": false
+				},
+				{
+					"name": "user",
+					"isMut": true,
+					"isSigner": false
+				},
+				{
+					"name": "userStats",
+					"isMut": true,
+					"isSigner": false
+				},
+				{
+					"name": "authority",
+					"isMut": false,
+					"isSigner": true
+				},
+				{
+					"name": "spotMarketVault",
+					"isMut": true,
+					"isSigner": false
+				},
+				{
+					"name": "userTokenAccount",
+					"isMut": true,
+					"isSigner": false
+				},
+				{
+					"name": "tokenProgram",
+					"isMut": false,
+					"isSigner": false
+				}
+			],
+			"args": [
+				{
+					"name": "marketIndex",
+					"type": "u16"
+				},
+				{
+					"name": "amount",
+					"type": "u64"
+				},
+				{
+					"name": "reduceOnly",
+					"type": "bool"
+				}
+			]
+		},
+		{
+			"name": "withdraw",
+			"accounts": [
+				{
+					"name": "state",
+					"isMut": false,
+					"isSigner": false
+				},
+				{
+					"name": "user",
+					"isMut": true,
+					"isSigner": false
+				},
+				{
+					"name": "userStats",
+					"isMut": true,
+					"isSigner": false
+				},
+				{
+					"name": "authority",
+					"isMut": false,
+					"isSigner": true
+				},
+				{
+					"name": "spotMarketVault",
+					"isMut": true,
+					"isSigner": false
+				},
+				{
+					"name": "driftSigner",
+					"isMut": false,
+					"isSigner": false
+				},
+				{
+					"name": "userTokenAccount",
+					"isMut": true,
+					"isSigner": false
+				},
+				{
+					"name": "tokenProgram",
+					"isMut": false,
+					"isSigner": false
+				}
+			],
+			"args": [
+				{
+					"name": "marketIndex",
+					"type": "u16"
+				},
+				{
+					"name": "amount",
+					"type": "u64"
+				},
+				{
+					"name": "reduceOnly",
+					"type": "bool"
+				}
+			]
+		},
+		{
+			"name": "transferDeposit",
+			"accounts": [
+				{
+					"name": "fromUser",
+					"isMut": true,
+					"isSigner": false
+				},
+				{
+					"name": "toUser",
+					"isMut": true,
+					"isSigner": false
+				},
+				{
+					"name": "userStats",
+					"isMut": true,
+					"isSigner": false
+				},
+				{
+					"name": "authority",
+					"isMut": false,
+					"isSigner": true
+				},
+				{
+					"name": "state",
+					"isMut": false,
+					"isSigner": false
+				},
+				{
+					"name": "spotMarketVault",
+					"isMut": false,
+					"isSigner": false
+				}
+			],
+			"args": [
+				{
+					"name": "marketIndex",
+					"type": "u16"
+				},
+				{
+					"name": "amount",
+					"type": "u64"
+				}
+			]
+		},
+		{
+			"name": "placePerpOrder",
+			"accounts": [
+				{
+					"name": "state",
+					"isMut": false,
+					"isSigner": false
+				},
+				{
+					"name": "user",
+					"isMut": true,
+					"isSigner": false
+				},
+				{
+					"name": "authority",
+					"isMut": false,
+					"isSigner": true
+				}
+			],
+			"args": [
+				{
+					"name": "params",
+					"type": {
+						"defined": "OrderParams"
+					}
+				}
+			]
+		},
+		{
+			"name": "cancelOrder",
+			"accounts": [
+				{
+					"name": "state",
+					"isMut": false,
+					"isSigner": false
+				},
+				{
+					"name": "user",
+					"isMut": true,
+					"isSigner": false
+				},
+				{
+					"name": "authority",
+					"isMut": false,
+					"isSigner": true
+				}
+			],
+			"args": [
+				{
+					"name": "orderId",
+					"type": {
+						"option": "u32"
+					}
+				}
+			]
+		},
+		{
+			"name": "cancelOrderByUserId",
+			"accounts": [
+				{
+					"name": "state",
+					"isMut": false,
+					"isSigner": false
+				},
+				{
+					"name": "user",
+					"isMut": true,
+					"isSigner": false
+				},
+				{
+					"name": "authority",
+					"isMut": false,
+					"isSigner": true
+				}
+			],
+			"args": [
+				{
+					"name": "userOrderId",
+					"type": "u8"
+				}
+			]
+		},
+		{
+			"name": "cancelOrders",
+			"accounts": [
+				{
+					"name": "state",
+					"isMut": false,
+					"isSigner": false
+				},
+				{
+					"name": "user",
+					"isMut": true,
+					"isSigner": false
+				},
+				{
+					"name": "authority",
+					"isMut": false,
+					"isSigner": true
+				}
+			],
+			"args": [
+				{
+					"name": "marketType",
+					"type": {
+						"option": {
+							"defined": "MarketType"
+						}
+					}
+				},
+				{
+					"name": "marketIndex",
+					"type": {
+						"option": "u16"
+					}
+				},
+				{
+					"name": "direction",
+					"type": {
+						"option": {
+							"defined": "PositionDirection"
+						}
+					}
+				}
+			]
+		},
+		{
+			"name": "cancelOrdersByIds",
+			"accounts": [
+				{
+					"name": "state",
+					"isMut": false,
+					"isSigner": false
+				},
+				{
+					"name": "user",
+					"isMut": true,
+					"isSigner": false
+				},
+				{
+					"name": "authority",
+					"isMut": false,
+					"isSigner": true
+				}
+			],
+			"args": [
+				{
+					"name": "orderIds",
+					"type": {
+						"vec": "u32"
+					}
+				}
+			]
+		},
+		{
+			"name": "modifyOrder",
+			"accounts": [
+				{
+					"name": "state",
+					"isMut": false,
+					"isSigner": false
+				},
+				{
+					"name": "user",
+					"isMut": true,
+					"isSigner": false
+				},
+				{
+					"name": "authority",
+					"isMut": false,
+					"isSigner": true
+				}
+			],
+			"args": [
+				{
+					"name": "orderId",
+					"type": {
+						"option": "u32"
+					}
+				},
+				{
+					"name": "modifyOrderParams",
+					"type": {
+						"defined": "ModifyOrderParams"
+					}
+				}
+			]
+		},
+		{
+			"name": "modifyOrderByUserId",
+			"accounts": [
+				{
+					"name": "state",
+					"isMut": false,
+					"isSigner": false
+				},
+				{
+					"name": "user",
+					"isMut": true,
+					"isSigner": false
+				},
+				{
+					"name": "authority",
+					"isMut": false,
+					"isSigner": true
+				}
+			],
+			"args": [
+				{
+					"name": "userOrderId",
+					"type": "u8"
+				},
+				{
+					"name": "modifyOrderParams",
+					"type": {
+						"defined": "ModifyOrderParams"
+					}
+				}
+			]
+		},
+		{
+			"name": "placeAndTakePerpOrder",
+			"accounts": [
+				{
+					"name": "state",
+					"isMut": false,
+					"isSigner": false
+				},
+				{
+					"name": "user",
+					"isMut": true,
+					"isSigner": false
+				},
+				{
+					"name": "userStats",
+					"isMut": true,
+					"isSigner": false
+				},
+				{
+					"name": "authority",
+					"isMut": false,
+					"isSigner": true
+				}
+			],
+			"args": [
+				{
+					"name": "params",
+					"type": {
+						"defined": "OrderParams"
+					}
+				},
+				{
+					"name": "successCondition",
+					"type": {
+						"option": "u32"
+					}
+				}
+			]
+		},
+		{
+			"name": "placeAndMakePerpOrder",
+			"accounts": [
+				{
+					"name": "state",
+					"isMut": false,
+					"isSigner": false
+				},
+				{
+					"name": "user",
+					"isMut": true,
+					"isSigner": false
+				},
+				{
+					"name": "userStats",
+					"isMut": true,
+					"isSigner": false
+				},
+				{
+					"name": "taker",
+					"isMut": true,
+					"isSigner": false
+				},
+				{
+					"name": "takerStats",
+					"isMut": true,
+					"isSigner": false
+				},
+				{
+					"name": "authority",
+					"isMut": false,
+					"isSigner": true
+				}
+			],
+			"args": [
+				{
+					"name": "params",
+					"type": {
+						"defined": "OrderParams"
+					}
+				},
+				{
+					"name": "takerOrderId",
+					"type": "u32"
+				}
+			]
+		},
+		{
+			"name": "placeSwiftTakerOrder",
+			"accounts": [
+				{
+					"name": "state",
+					"isMut": false,
+					"isSigner": false
+				},
+				{
+					"name": "user",
+					"isMut": true,
+					"isSigner": false
+				},
+				{
+					"name": "userStats",
+					"isMut": true,
+					"isSigner": false
+				},
+				{
+					"name": "authority",
+					"isMut": false,
+					"isSigner": true
+				},
+				{
+					"name": "ixSysvar",
+					"isMut": false,
+					"isSigner": false,
+					"docs": [
+						"the supplied Sysvar could be anything else.",
+						"The Instruction Sysvar has not been implemented",
+						"in the Anchor framework yet, so this is the safe approach."
+					]
+				}
+			],
+			"args": [
+				{
+					"name": "swiftMessageBytes",
+					"type": "bytes"
+				},
+				{
+					"name": "swiftOrderParamsMessageBytes",
+					"type": "bytes"
+				},
+				{
+					"name": "swiftMessageSignature",
+					"type": {
+						"array": ["u8", 64]
+					}
+				}
+			]
+		},
+		{
+			"name": "placeSpotOrder",
+			"accounts": [
+				{
+					"name": "state",
+					"isMut": false,
+					"isSigner": false
+				},
+				{
+					"name": "user",
+					"isMut": true,
+					"isSigner": false
+				},
+				{
+					"name": "authority",
+					"isMut": false,
+					"isSigner": true
+				}
+			],
+			"args": [
+				{
+					"name": "params",
+					"type": {
+						"defined": "OrderParams"
+					}
+				}
+			]
+		},
+		{
+			"name": "placeAndTakeSpotOrder",
+			"accounts": [
+				{
+					"name": "state",
+					"isMut": false,
+					"isSigner": false
+				},
+				{
+					"name": "user",
+					"isMut": true,
+					"isSigner": false
+				},
+				{
+					"name": "userStats",
+					"isMut": true,
+					"isSigner": false
+				},
+				{
+					"name": "authority",
+					"isMut": false,
+					"isSigner": true
+				}
+			],
+			"args": [
+				{
+					"name": "params",
+					"type": {
+						"defined": "OrderParams"
+					}
+				},
+				{
+					"name": "fulfillmentType",
+					"type": {
+						"option": {
+							"defined": "SpotFulfillmentType"
+						}
+					}
+				},
+				{
+					"name": "makerOrderId",
+					"type": {
+						"option": "u32"
+					}
+				}
+			]
+		},
+		{
+			"name": "placeAndMakeSpotOrder",
+			"accounts": [
+				{
+					"name": "state",
+					"isMut": false,
+					"isSigner": false
+				},
+				{
+					"name": "user",
+					"isMut": true,
+					"isSigner": false
+				},
+				{
+					"name": "userStats",
+					"isMut": true,
+					"isSigner": false
+				},
+				{
+					"name": "taker",
+					"isMut": true,
+					"isSigner": false
+				},
+				{
+					"name": "takerStats",
+					"isMut": true,
+					"isSigner": false
+				},
+				{
+					"name": "authority",
+					"isMut": false,
+					"isSigner": true
+				}
+			],
+			"args": [
+				{
+					"name": "params",
+					"type": {
+						"defined": "OrderParams"
+					}
+				},
+				{
+					"name": "takerOrderId",
+					"type": "u32"
+				},
+				{
+					"name": "fulfillmentType",
+					"type": {
+						"option": {
+							"defined": "SpotFulfillmentType"
+						}
+					}
+				}
+			]
+		},
+		{
+			"name": "placeOrders",
+			"accounts": [
+				{
+					"name": "state",
+					"isMut": false,
+					"isSigner": false
+				},
+				{
+					"name": "user",
+					"isMut": true,
+					"isSigner": false
+				},
+				{
+					"name": "authority",
+					"isMut": false,
+					"isSigner": true
+				}
+			],
+			"args": [
+				{
+					"name": "params",
+					"type": {
+						"vec": {
+							"defined": "OrderParams"
+						}
+					}
+				}
+			]
+		},
+		{
+			"name": "beginSwap",
+			"accounts": [
+				{
+					"name": "state",
+					"isMut": false,
+					"isSigner": false
+				},
+				{
+					"name": "user",
+					"isMut": true,
+					"isSigner": false
+				},
+				{
+					"name": "userStats",
+					"isMut": true,
+					"isSigner": false
+				},
+				{
+					"name": "authority",
+					"isMut": false,
+					"isSigner": true
+				},
+				{
+					"name": "outSpotMarketVault",
+					"isMut": true,
+					"isSigner": false
+				},
+				{
+					"name": "inSpotMarketVault",
+					"isMut": true,
+					"isSigner": false
+				},
+				{
+					"name": "outTokenAccount",
+					"isMut": true,
+					"isSigner": false
+				},
+				{
+					"name": "inTokenAccount",
+					"isMut": true,
+					"isSigner": false
+				},
+				{
+					"name": "tokenProgram",
+					"isMut": false,
+					"isSigner": false
+				},
+				{
+					"name": "driftSigner",
+					"isMut": false,
+					"isSigner": false
+				},
+				{
+					"name": "instructions",
+					"isMut": false,
+					"isSigner": false,
+					"docs": ["Instructions Sysvar for instruction introspection"]
+				}
+			],
+			"args": [
+				{
+					"name": "inMarketIndex",
+					"type": "u16"
+				},
+				{
+					"name": "outMarketIndex",
+					"type": "u16"
+				},
+				{
+					"name": "amountIn",
+					"type": "u64"
+				}
+			]
+		},
+		{
+			"name": "endSwap",
+			"accounts": [
+				{
+					"name": "state",
+					"isMut": false,
+					"isSigner": false
+				},
+				{
+					"name": "user",
+					"isMut": true,
+					"isSigner": false
+				},
+				{
+					"name": "userStats",
+					"isMut": true,
+					"isSigner": false
+				},
+				{
+					"name": "authority",
+					"isMut": false,
+					"isSigner": true
+				},
+				{
+					"name": "outSpotMarketVault",
+					"isMut": true,
+					"isSigner": false
+				},
+				{
+					"name": "inSpotMarketVault",
+					"isMut": true,
+					"isSigner": false
+				},
+				{
+					"name": "outTokenAccount",
+					"isMut": true,
+					"isSigner": false
+				},
+				{
+					"name": "inTokenAccount",
+					"isMut": true,
+					"isSigner": false
+				},
+				{
+					"name": "tokenProgram",
+					"isMut": false,
+					"isSigner": false
+				},
+				{
+					"name": "driftSigner",
+					"isMut": false,
+					"isSigner": false
+				},
+				{
+					"name": "instructions",
+					"isMut": false,
+					"isSigner": false,
+					"docs": ["Instructions Sysvar for instruction introspection"]
+				}
+			],
+			"args": [
+				{
+					"name": "inMarketIndex",
+					"type": "u16"
+				},
+				{
+					"name": "outMarketIndex",
+					"type": "u16"
+				},
+				{
+					"name": "limitPrice",
+					"type": {
+						"option": "u64"
+					}
+				},
+				{
+					"name": "reduceOnly",
+					"type": {
+						"option": {
+							"defined": "SwapReduceOnly"
+						}
+					}
+				}
+			]
+		},
+		{
+			"name": "addPerpLpShares",
+			"accounts": [
+				{
+					"name": "state",
+					"isMut": false,
+					"isSigner": false
+				},
+				{
+					"name": "user",
+					"isMut": true,
+					"isSigner": false
+				},
+				{
+					"name": "authority",
+					"isMut": false,
+					"isSigner": true
+				}
+			],
+			"args": [
+				{
+					"name": "nShares",
+					"type": "u64"
+				},
+				{
+					"name": "marketIndex",
+					"type": "u16"
+				}
+			]
+		},
+		{
+			"name": "removePerpLpShares",
+			"accounts": [
+				{
+					"name": "state",
+					"isMut": false,
+					"isSigner": false
+				},
+				{
+					"name": "user",
+					"isMut": true,
+					"isSigner": false
+				},
+				{
+					"name": "authority",
+					"isMut": false,
+					"isSigner": true
+				}
+			],
+			"args": [
+				{
+					"name": "sharesToBurn",
+					"type": "u64"
+				},
+				{
+					"name": "marketIndex",
+					"type": "u16"
+				}
+			]
+		},
+		{
+			"name": "removePerpLpSharesInExpiringMarket",
+			"accounts": [
+				{
+					"name": "state",
+					"isMut": false,
+					"isSigner": false
+				},
+				{
+					"name": "user",
+					"isMut": true,
+					"isSigner": false
+				}
+			],
+			"args": [
+				{
+					"name": "sharesToBurn",
+					"type": "u64"
+				},
+				{
+					"name": "marketIndex",
+					"type": "u16"
+				}
+			]
+		},
+		{
+			"name": "updateUserName",
+			"accounts": [
+				{
+					"name": "user",
+					"isMut": true,
+					"isSigner": false
+				},
+				{
+					"name": "authority",
+					"isMut": false,
+					"isSigner": true
+				}
+			],
+			"args": [
+				{
+					"name": "subAccountId",
+					"type": "u16"
+				},
+				{
+					"name": "name",
+					"type": {
+						"array": ["u8", 32]
+					}
+				}
+			]
+		},
+		{
+			"name": "updateUserCustomMarginRatio",
+			"accounts": [
+				{
+					"name": "user",
+					"isMut": true,
+					"isSigner": false
+				},
+				{
+					"name": "authority",
+					"isMut": false,
+					"isSigner": true
+				}
+			],
+			"args": [
+				{
+					"name": "subAccountId",
+					"type": "u16"
+				},
+				{
+					"name": "marginRatio",
+					"type": "u32"
+				}
+			]
+		},
+		{
+			"name": "updateUserMarginTradingEnabled",
+			"accounts": [
+				{
+					"name": "user",
+					"isMut": true,
+					"isSigner": false
+				},
+				{
+					"name": "authority",
+					"isMut": false,
+					"isSigner": true
+				}
+			],
+			"args": [
+				{
+					"name": "subAccountId",
+					"type": "u16"
+				},
+				{
+					"name": "marginTradingEnabled",
+					"type": "bool"
+				}
+			]
+		},
+		{
+			"name": "updateUserDelegate",
+			"accounts": [
+				{
+					"name": "user",
+					"isMut": true,
+					"isSigner": false
+				},
+				{
+					"name": "authority",
+					"isMut": false,
+					"isSigner": true
+				}
+			],
+			"args": [
+				{
+					"name": "subAccountId",
+					"type": "u16"
+				},
+				{
+					"name": "delegate",
+					"type": "publicKey"
+				}
+			]
+		},
+		{
+			"name": "updateUserReduceOnly",
+			"accounts": [
+				{
+					"name": "user",
+					"isMut": true,
+					"isSigner": false
+				},
+				{
+					"name": "authority",
+					"isMut": false,
+					"isSigner": true
+				}
+			],
+			"args": [
+				{
+					"name": "subAccountId",
+					"type": "u16"
+				},
+				{
+					"name": "reduceOnly",
+					"type": "bool"
+				}
+			]
+		},
+		{
+			"name": "updateUserAdvancedLp",
+			"accounts": [
+				{
+					"name": "user",
+					"isMut": true,
+					"isSigner": false
+				},
+				{
+					"name": "authority",
+					"isMut": false,
+					"isSigner": true
+				}
+			],
+			"args": [
+				{
+					"name": "subAccountId",
+					"type": "u16"
+				},
+				{
+					"name": "advancedLp",
+					"type": "bool"
+				}
+			]
+		},
+		{
+			"name": "deleteUser",
+			"accounts": [
+				{
+					"name": "user",
+					"isMut": true,
+					"isSigner": false
+				},
+				{
+					"name": "userStats",
+					"isMut": true,
+					"isSigner": false
+				},
+				{
+					"name": "state",
+					"isMut": true,
+					"isSigner": false
+				},
+				{
+					"name": "authority",
+					"isMut": false,
+					"isSigner": true
+				}
+			],
+			"args": []
+		},
+		{
+			"name": "reclaimRent",
+			"accounts": [
+				{
+					"name": "user",
+					"isMut": true,
+					"isSigner": false
+				},
+				{
+					"name": "userStats",
+					"isMut": true,
+					"isSigner": false
+				},
+				{
+					"name": "state",
+					"isMut": false,
+					"isSigner": false
+				},
+				{
+					"name": "authority",
+					"isMut": false,
+					"isSigner": true
+				},
+				{
+					"name": "rent",
+					"isMut": false,
+					"isSigner": false
+				}
+			],
+			"args": []
+		},
+		{
+			"name": "enableUserHighLeverageMode",
+			"accounts": [
+				{
+					"name": "state",
+					"isMut": false,
+					"isSigner": false
+				},
+				{
+					"name": "user",
+					"isMut": true,
+					"isSigner": false
+				},
+				{
+					"name": "authority",
+					"isMut": false,
+					"isSigner": true
+				},
+				{
+					"name": "highLeverageModeConfig",
+					"isMut": true,
+					"isSigner": false
+				}
+			],
+			"args": [
+				{
+					"name": "subAccountId",
+					"type": "u16"
+				}
+			]
+		},
+		{
+			"name": "fillPerpOrder",
+			"accounts": [
+				{
+					"name": "state",
+					"isMut": false,
+					"isSigner": false
+				},
+				{
+					"name": "authority",
+					"isMut": false,
+					"isSigner": true
+				},
+				{
+					"name": "filler",
+					"isMut": true,
+					"isSigner": false
+				},
+				{
+					"name": "fillerStats",
+					"isMut": true,
+					"isSigner": false
+				},
+				{
+					"name": "user",
+					"isMut": true,
+					"isSigner": false
+				},
+				{
+					"name": "userStats",
+					"isMut": true,
+					"isSigner": false
+				}
+			],
+			"args": [
+				{
+					"name": "orderId",
+					"type": {
+						"option": "u32"
+					}
+				},
+				{
+					"name": "makerOrderId",
+					"type": {
+						"option": "u32"
+					}
+				}
+			]
+		},
+		{
+			"name": "revertFill",
+			"accounts": [
+				{
+					"name": "state",
+					"isMut": false,
+					"isSigner": false
+				},
+				{
+					"name": "authority",
+					"isMut": false,
+					"isSigner": true
+				},
+				{
+					"name": "filler",
+					"isMut": true,
+					"isSigner": false
+				},
+				{
+					"name": "fillerStats",
+					"isMut": true,
+					"isSigner": false
+				}
+			],
+			"args": []
+		},
+		{
+			"name": "fillSpotOrder",
+			"accounts": [
+				{
+					"name": "state",
+					"isMut": false,
+					"isSigner": false
+				},
+				{
+					"name": "authority",
+					"isMut": false,
+					"isSigner": true
+				},
+				{
+					"name": "filler",
+					"isMut": true,
+					"isSigner": false
+				},
+				{
+					"name": "fillerStats",
+					"isMut": true,
+					"isSigner": false
+				},
+				{
+					"name": "user",
+					"isMut": true,
+					"isSigner": false
+				},
+				{
+					"name": "userStats",
+					"isMut": true,
+					"isSigner": false
+				}
+			],
+			"args": [
+				{
+					"name": "orderId",
+					"type": {
+						"option": "u32"
+					}
+				},
+				{
+					"name": "fulfillmentType",
+					"type": {
+						"option": {
+							"defined": "SpotFulfillmentType"
+						}
+					}
+				},
+				{
+					"name": "makerOrderId",
+					"type": {
+						"option": "u32"
+					}
+				}
+			]
+		},
+		{
+			"name": "triggerOrder",
+			"accounts": [
+				{
+					"name": "state",
+					"isMut": false,
+					"isSigner": false
+				},
+				{
+					"name": "authority",
+					"isMut": false,
+					"isSigner": true
+				},
+				{
+					"name": "filler",
+					"isMut": true,
+					"isSigner": false
+				},
+				{
+					"name": "user",
+					"isMut": true,
+					"isSigner": false
+				}
+			],
+			"args": [
+				{
+					"name": "orderId",
+					"type": "u32"
+				}
+			]
+		},
+		{
+			"name": "forceCancelOrders",
+			"accounts": [
+				{
+					"name": "state",
+					"isMut": false,
+					"isSigner": false
+				},
+				{
+					"name": "authority",
+					"isMut": false,
+					"isSigner": true
+				},
+				{
+					"name": "filler",
+					"isMut": true,
+					"isSigner": false
+				},
+				{
+					"name": "user",
+					"isMut": true,
+					"isSigner": false
+				}
+			],
+			"args": []
+		},
+		{
+			"name": "updateUserIdle",
+			"accounts": [
+				{
+					"name": "state",
+					"isMut": false,
+					"isSigner": false
+				},
+				{
+					"name": "authority",
+					"isMut": false,
+					"isSigner": true
+				},
+				{
+					"name": "filler",
+					"isMut": true,
+					"isSigner": false
+				},
+				{
+					"name": "user",
+					"isMut": true,
+					"isSigner": false
+				}
+			],
+			"args": []
+		},
+		{
+			"name": "disableUserHighLeverageMode",
+			"accounts": [
+				{
+					"name": "state",
+					"isMut": false,
+					"isSigner": false
+				},
+				{
+					"name": "authority",
+					"isMut": false,
+					"isSigner": true
+				},
+				{
+					"name": "user",
+					"isMut": true,
+					"isSigner": false
+				},
+				{
+					"name": "highLeverageModeConfig",
+					"isMut": true,
+					"isSigner": false
+				}
+			],
+			"args": []
+		},
+		{
+			"name": "updateUserFuelBonus",
+			"accounts": [
+				{
+					"name": "state",
+					"isMut": false,
+					"isSigner": false
+				},
+				{
+					"name": "authority",
+					"isMut": false,
+					"isSigner": true
+				},
+				{
+					"name": "user",
+					"isMut": true,
+					"isSigner": false
+				},
+				{
+					"name": "userStats",
+					"isMut": true,
+					"isSigner": false
+				}
+			],
+			"args": []
+		},
+		{
+			"name": "updateUserOpenOrdersCount",
+			"accounts": [
+				{
+					"name": "state",
+					"isMut": false,
+					"isSigner": false
+				},
+				{
+					"name": "authority",
+					"isMut": false,
+					"isSigner": true
+				},
+				{
+					"name": "filler",
+					"isMut": true,
+					"isSigner": false
+				},
+				{
+					"name": "user",
+					"isMut": true,
+					"isSigner": false
+				}
+			],
+			"args": []
+		},
+		{
+			"name": "adminDisableUpdatePerpBidAskTwap",
+			"accounts": [
+				{
+					"name": "admin",
+					"isMut": false,
+					"isSigner": true
+				},
+				{
+					"name": "state",
+					"isMut": false,
+					"isSigner": false
+				},
+				{
+					"name": "userStats",
+					"isMut": true,
+					"isSigner": false
+				}
+			],
+			"args": [
+				{
+					"name": "disable",
+					"type": "bool"
+				}
+			]
+		},
+		{
+			"name": "settlePnl",
+			"accounts": [
+				{
+					"name": "state",
+					"isMut": false,
+					"isSigner": false
+				},
+				{
+					"name": "user",
+					"isMut": true,
+					"isSigner": false
+				},
+				{
+					"name": "authority",
+					"isMut": false,
+					"isSigner": true
+				},
+				{
+					"name": "spotMarketVault",
+					"isMut": false,
+					"isSigner": false
+				}
+			],
+			"args": [
+				{
+					"name": "marketIndex",
+					"type": "u16"
+				}
+			]
+		},
+		{
+			"name": "settleMultiplePnls",
+			"accounts": [
+				{
+					"name": "state",
+					"isMut": false,
+					"isSigner": false
+				},
+				{
+					"name": "user",
+					"isMut": true,
+					"isSigner": false
+				},
+				{
+					"name": "authority",
+					"isMut": false,
+					"isSigner": true
+				},
+				{
+					"name": "spotMarketVault",
+					"isMut": false,
+					"isSigner": false
+				}
+			],
+			"args": [
+				{
+					"name": "marketIndexes",
+					"type": {
+						"vec": "u16"
+					}
+				},
+				{
+					"name": "mode",
+					"type": {
+						"defined": "SettlePnlMode"
+					}
+				}
+			]
+		},
+		{
+			"name": "settleFundingPayment",
+			"accounts": [
+				{
+					"name": "state",
+					"isMut": false,
+					"isSigner": false
+				},
+				{
+					"name": "user",
+					"isMut": true,
+					"isSigner": false
+				}
+			],
+			"args": []
+		},
+		{
+			"name": "settleLp",
+			"accounts": [
+				{
+					"name": "state",
+					"isMut": false,
+					"isSigner": false
+				},
+				{
+					"name": "user",
+					"isMut": true,
+					"isSigner": false
+				}
+			],
+			"args": [
+				{
+					"name": "marketIndex",
+					"type": "u16"
+				}
+			]
+		},
+		{
+			"name": "settleExpiredMarket",
+			"accounts": [
+				{
+					"name": "admin",
+					"isMut": false,
+					"isSigner": true
+				},
+				{
+					"name": "state",
+					"isMut": false,
+					"isSigner": false
+				},
+				{
+					"name": "perpMarket",
+					"isMut": true,
+					"isSigner": false
+				}
+			],
+			"args": [
+				{
+					"name": "marketIndex",
+					"type": "u16"
+				}
+			]
+		},
+		{
+			"name": "liquidatePerp",
+			"accounts": [
+				{
+					"name": "state",
+					"isMut": false,
+					"isSigner": false
+				},
+				{
+					"name": "authority",
+					"isMut": false,
+					"isSigner": true
+				},
+				{
+					"name": "liquidator",
+					"isMut": true,
+					"isSigner": false
+				},
+				{
+					"name": "liquidatorStats",
+					"isMut": true,
+					"isSigner": false
+				},
+				{
+					"name": "user",
+					"isMut": true,
+					"isSigner": false
+				},
+				{
+					"name": "userStats",
+					"isMut": true,
+					"isSigner": false
+				}
+			],
+			"args": [
+				{
+					"name": "marketIndex",
+					"type": "u16"
+				},
+				{
+					"name": "liquidatorMaxBaseAssetAmount",
+					"type": "u64"
+				},
+				{
+					"name": "limitPrice",
+					"type": {
+						"option": "u64"
+					}
+				}
+			]
+		},
+		{
+			"name": "liquidatePerpWithFill",
+			"accounts": [
+				{
+					"name": "state",
+					"isMut": false,
+					"isSigner": false
+				},
+				{
+					"name": "authority",
+					"isMut": false,
+					"isSigner": true
+				},
+				{
+					"name": "liquidator",
+					"isMut": true,
+					"isSigner": false
+				},
+				{
+					"name": "liquidatorStats",
+					"isMut": true,
+					"isSigner": false
+				},
+				{
+					"name": "user",
+					"isMut": true,
+					"isSigner": false
+				},
+				{
+					"name": "userStats",
+					"isMut": true,
+					"isSigner": false
+				}
+			],
+			"args": [
+				{
+					"name": "marketIndex",
+					"type": "u16"
+				}
+			]
+		},
+		{
+			"name": "liquidateSpot",
+			"accounts": [
+				{
+					"name": "state",
+					"isMut": false,
+					"isSigner": false
+				},
+				{
+					"name": "authority",
+					"isMut": false,
+					"isSigner": true
+				},
+				{
+					"name": "liquidator",
+					"isMut": true,
+					"isSigner": false
+				},
+				{
+					"name": "liquidatorStats",
+					"isMut": true,
+					"isSigner": false
+				},
+				{
+					"name": "user",
+					"isMut": true,
+					"isSigner": false
+				},
+				{
+					"name": "userStats",
+					"isMut": true,
+					"isSigner": false
+				}
+			],
+			"args": [
+				{
+					"name": "assetMarketIndex",
+					"type": "u16"
+				},
+				{
+					"name": "liabilityMarketIndex",
+					"type": "u16"
+				},
+				{
+					"name": "liquidatorMaxLiabilityTransfer",
+					"type": "u128"
+				},
+				{
+					"name": "limitPrice",
+					"type": {
+						"option": "u64"
+					}
+				}
+			]
+		},
+		{
+			"name": "liquidateBorrowForPerpPnl",
+			"accounts": [
+				{
+					"name": "state",
+					"isMut": false,
+					"isSigner": false
+				},
+				{
+					"name": "authority",
+					"isMut": false,
+					"isSigner": true
+				},
+				{
+					"name": "liquidator",
+					"isMut": true,
+					"isSigner": false
+				},
+				{
+					"name": "liquidatorStats",
+					"isMut": true,
+					"isSigner": false
+				},
+				{
+					"name": "user",
+					"isMut": true,
+					"isSigner": false
+				},
+				{
+					"name": "userStats",
+					"isMut": true,
+					"isSigner": false
+				}
+			],
+			"args": [
+				{
+					"name": "perpMarketIndex",
+					"type": "u16"
+				},
+				{
+					"name": "spotMarketIndex",
+					"type": "u16"
+				},
+				{
+					"name": "liquidatorMaxLiabilityTransfer",
+					"type": "u128"
+				},
+				{
+					"name": "limitPrice",
+					"type": {
+						"option": "u64"
+					}
+				}
+			]
+		},
+		{
+			"name": "liquidatePerpPnlForDeposit",
+			"accounts": [
+				{
+					"name": "state",
+					"isMut": false,
+					"isSigner": false
+				},
+				{
+					"name": "authority",
+					"isMut": false,
+					"isSigner": true
+				},
+				{
+					"name": "liquidator",
+					"isMut": true,
+					"isSigner": false
+				},
+				{
+					"name": "liquidatorStats",
+					"isMut": true,
+					"isSigner": false
+				},
+				{
+					"name": "user",
+					"isMut": true,
+					"isSigner": false
+				},
+				{
+					"name": "userStats",
+					"isMut": true,
+					"isSigner": false
+				}
+			],
+			"args": [
+				{
+					"name": "perpMarketIndex",
+					"type": "u16"
+				},
+				{
+					"name": "spotMarketIndex",
+					"type": "u16"
+				},
+				{
+					"name": "liquidatorMaxPnlTransfer",
+					"type": "u128"
+				},
+				{
+					"name": "limitPrice",
+					"type": {
+						"option": "u64"
+					}
+				}
+			]
+		},
+		{
+			"name": "setUserStatusToBeingLiquidated",
+			"accounts": [
+				{
+					"name": "state",
+					"isMut": false,
+					"isSigner": false
+				},
+				{
+					"name": "user",
+					"isMut": true,
+					"isSigner": false
+				},
+				{
+					"name": "authority",
+					"isMut": false,
+					"isSigner": true
+				}
+			],
+			"args": []
+		},
+		{
+			"name": "resolvePerpPnlDeficit",
+			"accounts": [
+				{
+					"name": "state",
+					"isMut": false,
+					"isSigner": false
+				},
+				{
+					"name": "authority",
+					"isMut": false,
+					"isSigner": true
+				},
+				{
+					"name": "spotMarketVault",
+					"isMut": true,
+					"isSigner": false
+				},
+				{
+					"name": "insuranceFundVault",
+					"isMut": true,
+					"isSigner": false
+				},
+				{
+					"name": "driftSigner",
+					"isMut": false,
+					"isSigner": false
+				},
+				{
+					"name": "tokenProgram",
+					"isMut": false,
+					"isSigner": false
+				}
+			],
+			"args": [
+				{
+					"name": "spotMarketIndex",
+					"type": "u16"
+				},
+				{
+					"name": "perpMarketIndex",
+					"type": "u16"
+				}
+			]
+		},
+		{
+			"name": "resolvePerpBankruptcy",
+			"accounts": [
+				{
+					"name": "state",
+					"isMut": false,
+					"isSigner": false
+				},
+				{
+					"name": "authority",
+					"isMut": false,
+					"isSigner": true
+				},
+				{
+					"name": "liquidator",
+					"isMut": true,
+					"isSigner": false
+				},
+				{
+					"name": "liquidatorStats",
+					"isMut": true,
+					"isSigner": false
+				},
+				{
+					"name": "user",
+					"isMut": true,
+					"isSigner": false
+				},
+				{
+					"name": "userStats",
+					"isMut": true,
+					"isSigner": false
+				},
+				{
+					"name": "spotMarketVault",
+					"isMut": true,
+					"isSigner": false
+				},
+				{
+					"name": "insuranceFundVault",
+					"isMut": true,
+					"isSigner": false
+				},
+				{
+					"name": "driftSigner",
+					"isMut": false,
+					"isSigner": false
+				},
+				{
+					"name": "tokenProgram",
+					"isMut": false,
+					"isSigner": false
+				}
+			],
+			"args": [
+				{
+					"name": "quoteSpotMarketIndex",
+					"type": "u16"
+				},
+				{
+					"name": "marketIndex",
+					"type": "u16"
+				}
+			]
+		},
+		{
+			"name": "resolveSpotBankruptcy",
+			"accounts": [
+				{
+					"name": "state",
+					"isMut": false,
+					"isSigner": false
+				},
+				{
+					"name": "authority",
+					"isMut": false,
+					"isSigner": true
+				},
+				{
+					"name": "liquidator",
+					"isMut": true,
+					"isSigner": false
+				},
+				{
+					"name": "liquidatorStats",
+					"isMut": true,
+					"isSigner": false
+				},
+				{
+					"name": "user",
+					"isMut": true,
+					"isSigner": false
+				},
+				{
+					"name": "userStats",
+					"isMut": true,
+					"isSigner": false
+				},
+				{
+					"name": "spotMarketVault",
+					"isMut": true,
+					"isSigner": false
+				},
+				{
+					"name": "insuranceFundVault",
+					"isMut": true,
+					"isSigner": false
+				},
+				{
+					"name": "driftSigner",
+					"isMut": false,
+					"isSigner": false
+				},
+				{
+					"name": "tokenProgram",
+					"isMut": false,
+					"isSigner": false
+				}
+			],
+			"args": [
+				{
+					"name": "marketIndex",
+					"type": "u16"
+				}
+			]
+		},
+		{
+			"name": "settleRevenueToInsuranceFund",
+			"accounts": [
+				{
+					"name": "state",
+					"isMut": false,
+					"isSigner": false
+				},
+				{
+					"name": "spotMarket",
+					"isMut": true,
+					"isSigner": false
+				},
+				{
+					"name": "spotMarketVault",
+					"isMut": true,
+					"isSigner": false
+				},
+				{
+					"name": "driftSigner",
+					"isMut": false,
+					"isSigner": false
+				},
+				{
+					"name": "insuranceFundVault",
+					"isMut": true,
+					"isSigner": false
+				},
+				{
+					"name": "tokenProgram",
+					"isMut": false,
+					"isSigner": false
+				}
+			],
+			"args": [
+				{
+					"name": "spotMarketIndex",
+					"type": "u16"
+				}
+			]
+		},
+		{
+			"name": "updateFundingRate",
+			"accounts": [
+				{
+					"name": "state",
+					"isMut": false,
+					"isSigner": false
+				},
+				{
+					"name": "perpMarket",
+					"isMut": true,
+					"isSigner": false
+				},
+				{
+					"name": "oracle",
+					"isMut": false,
+					"isSigner": false
+				}
+			],
+			"args": [
+				{
+					"name": "marketIndex",
+					"type": "u16"
+				}
+			]
+		},
+		{
+			"name": "updatePrelaunchOracle",
+			"accounts": [
+				{
+					"name": "state",
+					"isMut": false,
+					"isSigner": false
+				},
+				{
+					"name": "perpMarket",
+					"isMut": false,
+					"isSigner": false
+				},
+				{
+					"name": "oracle",
+					"isMut": true,
+					"isSigner": false
+				}
+			],
+			"args": []
+		},
+		{
+			"name": "updatePerpBidAskTwap",
+			"accounts": [
+				{
+					"name": "state",
+					"isMut": false,
+					"isSigner": false
+				},
+				{
+					"name": "perpMarket",
+					"isMut": true,
+					"isSigner": false
+				},
+				{
+					"name": "oracle",
+					"isMut": false,
+					"isSigner": false
+				},
+				{
+					"name": "keeperStats",
+					"isMut": false,
+					"isSigner": false
+				},
+				{
+					"name": "authority",
+					"isMut": false,
+					"isSigner": true
+				}
+			],
+			"args": []
+		},
+		{
+			"name": "updateSpotMarketCumulativeInterest",
+			"accounts": [
+				{
+					"name": "state",
+					"isMut": false,
+					"isSigner": false
+				},
+				{
+					"name": "spotMarket",
+					"isMut": true,
+					"isSigner": false
+				},
+				{
+					"name": "oracle",
+					"isMut": false,
+					"isSigner": false
+				},
+				{
+					"name": "spotMarketVault",
+					"isMut": false,
+					"isSigner": false
+				}
+			],
+			"args": []
+		},
+		{
+			"name": "updateAmms",
+			"accounts": [
+				{
+					"name": "state",
+					"isMut": false,
+					"isSigner": false
+				},
+				{
+					"name": "authority",
+					"isMut": false,
+					"isSigner": true
+				}
+			],
+			"args": [
+				{
+					"name": "marketIndexes",
+					"type": {
+						"array": ["u16", 5]
+					}
+				}
+			]
+		},
+		{
+			"name": "updateSpotMarketExpiry",
+			"accounts": [
+				{
+					"name": "admin",
+					"isMut": false,
+					"isSigner": true
+				},
+				{
+					"name": "state",
+					"isMut": false,
+					"isSigner": false
+				},
+				{
+					"name": "spotMarket",
+					"isMut": true,
+					"isSigner": false
+				}
+			],
+			"args": [
+				{
+					"name": "expiryTs",
+					"type": "i64"
+				}
+			]
+		},
+		{
+			"name": "updateUserQuoteAssetInsuranceStake",
+			"accounts": [
+				{
+					"name": "state",
+					"isMut": false,
+					"isSigner": false
+				},
+				{
+					"name": "spotMarket",
+					"isMut": true,
+					"isSigner": false
+				},
+				{
+					"name": "insuranceFundStake",
+					"isMut": true,
+					"isSigner": false
+				},
+				{
+					"name": "userStats",
+					"isMut": true,
+					"isSigner": false
+				},
+				{
+					"name": "signer",
+					"isMut": false,
+					"isSigner": true
+				},
+				{
+					"name": "insuranceFundVault",
+					"isMut": true,
+					"isSigner": false
+				}
+			],
+			"args": []
+		},
+		{
+			"name": "updateUserGovTokenInsuranceStake",
+			"accounts": [
+				{
+					"name": "state",
+					"isMut": false,
+					"isSigner": false
+				},
+				{
+					"name": "spotMarket",
+					"isMut": true,
+					"isSigner": false
+				},
+				{
+					"name": "insuranceFundStake",
+					"isMut": true,
+					"isSigner": false
+				},
+				{
+					"name": "userStats",
+					"isMut": true,
+					"isSigner": false
+				},
+				{
+					"name": "signer",
+					"isMut": false,
+					"isSigner": true
+				},
+				{
+					"name": "insuranceFundVault",
+					"isMut": true,
+					"isSigner": false
+				}
+			],
+			"args": []
+		},
+		{
+			"name": "initializeInsuranceFundStake",
+			"accounts": [
+				{
+					"name": "spotMarket",
+					"isMut": false,
+					"isSigner": false
+				},
+				{
+					"name": "insuranceFundStake",
+					"isMut": true,
+					"isSigner": false
+				},
+				{
+					"name": "userStats",
+					"isMut": true,
+					"isSigner": false
+				},
+				{
+					"name": "state",
+					"isMut": false,
+					"isSigner": false
+				},
+				{
+					"name": "authority",
+					"isMut": false,
+					"isSigner": true
+				},
+				{
+					"name": "payer",
+					"isMut": true,
+					"isSigner": true
+				},
+				{
+					"name": "rent",
+					"isMut": false,
+					"isSigner": false
+				},
+				{
+					"name": "systemProgram",
+					"isMut": false,
+					"isSigner": false
+				}
+			],
+			"args": [
+				{
+					"name": "marketIndex",
+					"type": "u16"
+				}
+			]
+		},
+		{
+			"name": "addInsuranceFundStake",
+			"accounts": [
+				{
+					"name": "state",
+					"isMut": false,
+					"isSigner": false
+				},
+				{
+					"name": "spotMarket",
+					"isMut": true,
+					"isSigner": false
+				},
+				{
+					"name": "insuranceFundStake",
+					"isMut": true,
+					"isSigner": false
+				},
+				{
+					"name": "userStats",
+					"isMut": true,
+					"isSigner": false
+				},
+				{
+					"name": "authority",
+					"isMut": false,
+					"isSigner": true
+				},
+				{
+					"name": "spotMarketVault",
+					"isMut": true,
+					"isSigner": false
+				},
+				{
+					"name": "insuranceFundVault",
+					"isMut": true,
+					"isSigner": false
+				},
+				{
+					"name": "driftSigner",
+					"isMut": false,
+					"isSigner": false
+				},
+				{
+					"name": "userTokenAccount",
+					"isMut": true,
+					"isSigner": false
+				},
+				{
+					"name": "tokenProgram",
+					"isMut": false,
+					"isSigner": false
+				}
+			],
+			"args": [
+				{
+					"name": "marketIndex",
+					"type": "u16"
+				},
+				{
+					"name": "amount",
+					"type": "u64"
+				}
+			]
+		},
+		{
+			"name": "requestRemoveInsuranceFundStake",
+			"accounts": [
+				{
+					"name": "spotMarket",
+					"isMut": true,
+					"isSigner": false
+				},
+				{
+					"name": "insuranceFundStake",
+					"isMut": true,
+					"isSigner": false
+				},
+				{
+					"name": "userStats",
+					"isMut": true,
+					"isSigner": false
+				},
+				{
+					"name": "authority",
+					"isMut": false,
+					"isSigner": true
+				},
+				{
+					"name": "insuranceFundVault",
+					"isMut": true,
+					"isSigner": false
+				}
+			],
+			"args": [
+				{
+					"name": "marketIndex",
+					"type": "u16"
+				},
+				{
+					"name": "amount",
+					"type": "u64"
+				}
+			]
+		},
+		{
+			"name": "cancelRequestRemoveInsuranceFundStake",
+			"accounts": [
+				{
+					"name": "spotMarket",
+					"isMut": true,
+					"isSigner": false
+				},
+				{
+					"name": "insuranceFundStake",
+					"isMut": true,
+					"isSigner": false
+				},
+				{
+					"name": "userStats",
+					"isMut": true,
+					"isSigner": false
+				},
+				{
+					"name": "authority",
+					"isMut": false,
+					"isSigner": true
+				},
+				{
+					"name": "insuranceFundVault",
+					"isMut": true,
+					"isSigner": false
+				}
+			],
+			"args": [
+				{
+					"name": "marketIndex",
+					"type": "u16"
+				}
+			]
+		},
+		{
+			"name": "removeInsuranceFundStake",
+			"accounts": [
+				{
+					"name": "state",
+					"isMut": false,
+					"isSigner": false
+				},
+				{
+					"name": "spotMarket",
+					"isMut": true,
+					"isSigner": false
+				},
+				{
+					"name": "insuranceFundStake",
+					"isMut": true,
+					"isSigner": false
+				},
+				{
+					"name": "userStats",
+					"isMut": true,
+					"isSigner": false
+				},
+				{
+					"name": "authority",
+					"isMut": false,
+					"isSigner": true
+				},
+				{
+					"name": "insuranceFundVault",
+					"isMut": true,
+					"isSigner": false
+				},
+				{
+					"name": "driftSigner",
+					"isMut": false,
+					"isSigner": false
+				},
+				{
+					"name": "userTokenAccount",
+					"isMut": true,
+					"isSigner": false
+				},
+				{
+					"name": "tokenProgram",
+					"isMut": false,
+					"isSigner": false
+				}
+			],
+			"args": [
+				{
+					"name": "marketIndex",
+					"type": "u16"
+				}
+			]
+		},
+		{
+			"name": "transferProtocolIfShares",
+			"accounts": [
+				{
+					"name": "signer",
+					"isMut": false,
+					"isSigner": true
+				},
+				{
+					"name": "transferConfig",
+					"isMut": true,
+					"isSigner": false
+				},
+				{
+					"name": "state",
+					"isMut": false,
+					"isSigner": false
+				},
+				{
+					"name": "spotMarket",
+					"isMut": true,
+					"isSigner": false
+				},
+				{
+					"name": "insuranceFundStake",
+					"isMut": true,
+					"isSigner": false
+				},
+				{
+					"name": "userStats",
+					"isMut": true,
+					"isSigner": false
+				},
+				{
+					"name": "authority",
+					"isMut": false,
+					"isSigner": true
+				},
+				{
+					"name": "insuranceFundVault",
+					"isMut": false,
+					"isSigner": false
+				}
+			],
+			"args": [
+				{
+					"name": "marketIndex",
+					"type": "u16"
+				},
+				{
+					"name": "shares",
+					"type": "u128"
+				}
+			]
+		},
+		{
+			"name": "updatePythPullOracle",
+			"accounts": [
+				{
+					"name": "keeper",
+					"isMut": true,
+					"isSigner": true
+				},
+				{
+					"name": "pythSolanaReceiver",
+					"isMut": false,
+					"isSigner": false
+				},
+				{
+					"name": "encodedVaa",
+					"isMut": false,
+					"isSigner": false
+				},
+				{
+					"name": "priceFeed",
+					"isMut": true,
+					"isSigner": false
+				}
+			],
+			"args": [
+				{
+					"name": "feedId",
+					"type": {
+						"array": ["u8", 32]
+					}
+				},
+				{
+					"name": "params",
+					"type": "bytes"
+				}
+			]
+		},
+		{
+			"name": "postPythPullOracleUpdateAtomic",
+			"accounts": [
+				{
+					"name": "keeper",
+					"isMut": true,
+					"isSigner": true
+				},
+				{
+					"name": "pythSolanaReceiver",
+					"isMut": false,
+					"isSigner": false
+				},
+				{
+					"name": "guardianSet",
+					"isMut": false,
+					"isSigner": false
+				},
+				{
+					"name": "priceFeed",
+					"isMut": true,
+					"isSigner": false
+				}
+			],
+			"args": [
+				{
+					"name": "feedId",
+					"type": {
+						"array": ["u8", 32]
+					}
+				},
+				{
+					"name": "params",
+					"type": "bytes"
+				}
+			]
+		},
+		{
+			"name": "postMultiPythPullOracleUpdatesAtomic",
+			"accounts": [
+				{
+					"name": "keeper",
+					"isMut": true,
+					"isSigner": true
+				},
+				{
+					"name": "pythSolanaReceiver",
+					"isMut": false,
+					"isSigner": false
+				},
+				{
+					"name": "guardianSet",
+					"isMut": false,
+					"isSigner": false
+				}
+			],
+			"args": [
+				{
+					"name": "params",
+					"type": "bytes"
+				}
+			]
+		},
+		{
+			"name": "initialize",
+			"accounts": [
+				{
+					"name": "admin",
+					"isMut": true,
+					"isSigner": true
+				},
+				{
+					"name": "state",
+					"isMut": true,
+					"isSigner": false
+				},
+				{
+					"name": "quoteAssetMint",
+					"isMut": false,
+					"isSigner": false
+				},
+				{
+					"name": "driftSigner",
+					"isMut": false,
+					"isSigner": false
+				},
+				{
+					"name": "rent",
+					"isMut": false,
+					"isSigner": false
+				},
+				{
+					"name": "systemProgram",
+					"isMut": false,
+					"isSigner": false
+				},
+				{
+					"name": "tokenProgram",
+					"isMut": false,
+					"isSigner": false
+				}
+			],
+			"args": []
+		},
+		{
+			"name": "initializeSpotMarket",
+			"accounts": [
+				{
+					"name": "spotMarket",
+					"isMut": true,
+					"isSigner": false
+				},
+				{
+					"name": "spotMarketMint",
+					"isMut": false,
+					"isSigner": false
+				},
+				{
+					"name": "spotMarketVault",
+					"isMut": true,
+					"isSigner": false
+				},
+				{
+					"name": "insuranceFundVault",
+					"isMut": true,
+					"isSigner": false
+				},
+				{
+					"name": "driftSigner",
+					"isMut": false,
+					"isSigner": false
+				},
+				{
+					"name": "state",
+					"isMut": true,
+					"isSigner": false
+				},
+				{
+					"name": "oracle",
+					"isMut": false,
+					"isSigner": false
+				},
+				{
+					"name": "admin",
+					"isMut": true,
+					"isSigner": true
+				},
+				{
+					"name": "rent",
+					"isMut": false,
+					"isSigner": false
+				},
+				{
+					"name": "systemProgram",
+					"isMut": false,
+					"isSigner": false
+				},
+				{
+					"name": "tokenProgram",
+					"isMut": false,
+					"isSigner": false
+				}
+			],
+			"args": [
+				{
+					"name": "optimalUtilization",
+					"type": "u32"
+				},
+				{
+					"name": "optimalBorrowRate",
+					"type": "u32"
+				},
+				{
+					"name": "maxBorrowRate",
+					"type": "u32"
+				},
+				{
+					"name": "oracleSource",
+					"type": {
+						"defined": "OracleSource"
+					}
+				},
+				{
+					"name": "initialAssetWeight",
+					"type": "u32"
+				},
+				{
+					"name": "maintenanceAssetWeight",
+					"type": "u32"
+				},
+				{
+					"name": "initialLiabilityWeight",
+					"type": "u32"
+				},
+				{
+					"name": "maintenanceLiabilityWeight",
+					"type": "u32"
+				},
+				{
+					"name": "imfFactor",
+					"type": "u32"
+				},
+				{
+					"name": "liquidatorFee",
+					"type": "u32"
+				},
+				{
+					"name": "ifLiquidationFee",
+					"type": "u32"
+				},
+				{
+					"name": "activeStatus",
+					"type": "bool"
+				},
+				{
+					"name": "assetTier",
+					"type": {
+						"defined": "AssetTier"
+					}
+				},
+				{
+					"name": "scaleInitialAssetWeightStart",
+					"type": "u64"
+				},
+				{
+					"name": "withdrawGuardThreshold",
+					"type": "u64"
+				},
+				{
+					"name": "orderTickSize",
+					"type": "u64"
+				},
+				{
+					"name": "orderStepSize",
+					"type": "u64"
+				},
+				{
+					"name": "ifTotalFactor",
+					"type": "u32"
+				},
+				{
+					"name": "name",
+					"type": {
+						"array": ["u8", 32]
+					}
+				}
+			]
+		},
+		{
+			"name": "deleteInitializedSpotMarket",
+			"accounts": [
+				{
+					"name": "admin",
+					"isMut": true,
+					"isSigner": true
+				},
+				{
+					"name": "state",
+					"isMut": true,
+					"isSigner": false
+				},
+				{
+					"name": "spotMarket",
+					"isMut": true,
+					"isSigner": false
+				},
+				{
+					"name": "spotMarketVault",
+					"isMut": true,
+					"isSigner": false
+				},
+				{
+					"name": "insuranceFundVault",
+					"isMut": true,
+					"isSigner": false
+				},
+				{
+					"name": "driftSigner",
+					"isMut": false,
+					"isSigner": false
+				},
+				{
+					"name": "tokenProgram",
+					"isMut": false,
+					"isSigner": false
+				}
+			],
+			"args": [
+				{
+					"name": "marketIndex",
+					"type": "u16"
+				}
+			]
+		},
+		{
+			"name": "initializeSerumFulfillmentConfig",
+			"accounts": [
+				{
+					"name": "baseSpotMarket",
+					"isMut": false,
+					"isSigner": false
+				},
+				{
+					"name": "quoteSpotMarket",
+					"isMut": false,
+					"isSigner": false
+				},
+				{
+					"name": "state",
+					"isMut": true,
+					"isSigner": false
+				},
+				{
+					"name": "serumProgram",
+					"isMut": false,
+					"isSigner": false
+				},
+				{
+					"name": "serumMarket",
+					"isMut": false,
+					"isSigner": false
+				},
+				{
+					"name": "serumOpenOrders",
+					"isMut": true,
+					"isSigner": false
+				},
+				{
+					"name": "driftSigner",
+					"isMut": false,
+					"isSigner": false
+				},
+				{
+					"name": "serumFulfillmentConfig",
+					"isMut": true,
+					"isSigner": false
+				},
+				{
+					"name": "admin",
+					"isMut": true,
+					"isSigner": true
+				},
+				{
+					"name": "rent",
+					"isMut": false,
+					"isSigner": false
+				},
+				{
+					"name": "systemProgram",
+					"isMut": false,
+					"isSigner": false
+				}
+			],
+			"args": [
+				{
+					"name": "marketIndex",
+					"type": "u16"
+				}
+			]
+		},
+		{
+			"name": "updateSerumFulfillmentConfigStatus",
+			"accounts": [
+				{
+					"name": "state",
+					"isMut": false,
+					"isSigner": false
+				},
+				{
+					"name": "serumFulfillmentConfig",
+					"isMut": true,
+					"isSigner": false
+				},
+				{
+					"name": "admin",
+					"isMut": true,
+					"isSigner": true
+				}
+			],
+			"args": [
+				{
+					"name": "status",
+					"type": {
+						"defined": "SpotFulfillmentConfigStatus"
+					}
+				}
+			]
+		},
+		{
+			"name": "initializeOpenbookV2FulfillmentConfig",
+			"accounts": [
+				{
+					"name": "baseSpotMarket",
+					"isMut": false,
+					"isSigner": false
+				},
+				{
+					"name": "quoteSpotMarket",
+					"isMut": false,
+					"isSigner": false
+				},
+				{
+					"name": "state",
+					"isMut": true,
+					"isSigner": false
+				},
+				{
+					"name": "openbookV2Program",
+					"isMut": false,
+					"isSigner": false
+				},
+				{
+					"name": "openbookV2Market",
+					"isMut": false,
+					"isSigner": false
+				},
+				{
+					"name": "driftSigner",
+					"isMut": false,
+					"isSigner": false
+				},
+				{
+					"name": "openbookV2FulfillmentConfig",
+					"isMut": true,
+					"isSigner": false
+				},
+				{
+					"name": "admin",
+					"isMut": true,
+					"isSigner": true
+				},
+				{
+					"name": "rent",
+					"isMut": false,
+					"isSigner": false
+				},
+				{
+					"name": "systemProgram",
+					"isMut": false,
+					"isSigner": false
+				}
+			],
+			"args": [
+				{
+					"name": "marketIndex",
+					"type": "u16"
+				}
+			]
+		},
+		{
+			"name": "openbookV2FulfillmentConfigStatus",
+			"accounts": [
+				{
+					"name": "state",
+					"isMut": false,
+					"isSigner": false
+				},
+				{
+					"name": "openbookV2FulfillmentConfig",
+					"isMut": true,
+					"isSigner": false
+				},
+				{
+					"name": "admin",
+					"isMut": true,
+					"isSigner": true
+				}
+			],
+			"args": [
+				{
+					"name": "status",
+					"type": {
+						"defined": "SpotFulfillmentConfigStatus"
+					}
+				}
+			]
+		},
+		{
+			"name": "initializePhoenixFulfillmentConfig",
+			"accounts": [
+				{
+					"name": "baseSpotMarket",
+					"isMut": false,
+					"isSigner": false
+				},
+				{
+					"name": "quoteSpotMarket",
+					"isMut": false,
+					"isSigner": false
+				},
+				{
+					"name": "state",
+					"isMut": true,
+					"isSigner": false
+				},
+				{
+					"name": "phoenixProgram",
+					"isMut": false,
+					"isSigner": false
+				},
+				{
+					"name": "phoenixMarket",
+					"isMut": false,
+					"isSigner": false
+				},
+				{
+					"name": "driftSigner",
+					"isMut": false,
+					"isSigner": false
+				},
+				{
+					"name": "phoenixFulfillmentConfig",
+					"isMut": true,
+					"isSigner": false
+				},
+				{
+					"name": "admin",
+					"isMut": true,
+					"isSigner": true
+				},
+				{
+					"name": "rent",
+					"isMut": false,
+					"isSigner": false
+				},
+				{
+					"name": "systemProgram",
+					"isMut": false,
+					"isSigner": false
+				}
+			],
+			"args": [
+				{
+					"name": "marketIndex",
+					"type": "u16"
+				}
+			]
+		},
+		{
+			"name": "phoenixFulfillmentConfigStatus",
+			"accounts": [
+				{
+					"name": "state",
+					"isMut": false,
+					"isSigner": false
+				},
+				{
+					"name": "phoenixFulfillmentConfig",
+					"isMut": true,
+					"isSigner": false
+				},
+				{
+					"name": "admin",
+					"isMut": true,
+					"isSigner": true
+				}
+			],
+			"args": [
+				{
+					"name": "status",
+					"type": {
+						"defined": "SpotFulfillmentConfigStatus"
+					}
+				}
+			]
+		},
+		{
+			"name": "updateSerumVault",
+			"accounts": [
+				{
+					"name": "state",
+					"isMut": true,
+					"isSigner": false
+				},
+				{
+					"name": "admin",
+					"isMut": true,
+					"isSigner": true
+				},
+				{
+					"name": "srmVault",
+					"isMut": false,
+					"isSigner": false
+				}
+			],
+			"args": []
+		},
+		{
+			"name": "initializePerpMarket",
+			"accounts": [
+				{
+					"name": "admin",
+					"isMut": true,
+					"isSigner": true
+				},
+				{
+					"name": "state",
+					"isMut": true,
+					"isSigner": false
+				},
+				{
+					"name": "perpMarket",
+					"isMut": true,
+					"isSigner": false
+				},
+				{
+					"name": "oracle",
+					"isMut": false,
+					"isSigner": false
+				},
+				{
+					"name": "rent",
+					"isMut": false,
+					"isSigner": false
+				},
+				{
+					"name": "systemProgram",
+					"isMut": false,
+					"isSigner": false
+				}
+			],
+			"args": [
+				{
+					"name": "marketIndex",
+					"type": "u16"
+				},
+				{
+					"name": "ammBaseAssetReserve",
+					"type": "u128"
+				},
+				{
+					"name": "ammQuoteAssetReserve",
+					"type": "u128"
+				},
+				{
+					"name": "ammPeriodicity",
+					"type": "i64"
+				},
+				{
+					"name": "ammPegMultiplier",
+					"type": "u128"
+				},
+				{
+					"name": "oracleSource",
+					"type": {
+						"defined": "OracleSource"
+					}
+				},
+				{
+					"name": "contractTier",
+					"type": {
+						"defined": "ContractTier"
+					}
+				},
+				{
+					"name": "marginRatioInitial",
+					"type": "u32"
+				},
+				{
+					"name": "marginRatioMaintenance",
+					"type": "u32"
+				},
+				{
+					"name": "liquidatorFee",
+					"type": "u32"
+				},
+				{
+					"name": "ifLiquidationFee",
+					"type": "u32"
+				},
+				{
+					"name": "imfFactor",
+					"type": "u32"
+				},
+				{
+					"name": "activeStatus",
+					"type": "bool"
+				},
+				{
+					"name": "baseSpread",
+					"type": "u32"
+				},
+				{
+					"name": "maxSpread",
+					"type": "u32"
+				},
+				{
+					"name": "maxOpenInterest",
+					"type": "u128"
+				},
+				{
+					"name": "maxRevenueWithdrawPerPeriod",
+					"type": "u64"
+				},
+				{
+					"name": "quoteMaxInsurance",
+					"type": "u64"
+				},
+				{
+					"name": "orderStepSize",
+					"type": "u64"
+				},
+				{
+					"name": "orderTickSize",
+					"type": "u64"
+				},
+				{
+					"name": "minOrderSize",
+					"type": "u64"
+				},
+				{
+					"name": "concentrationCoefScale",
+					"type": "u128"
+				},
+				{
+					"name": "curveUpdateIntensity",
+					"type": "u8"
+				},
+				{
+					"name": "ammJitIntensity",
+					"type": "u8"
+				},
+				{
+					"name": "name",
+					"type": {
+						"array": ["u8", 32]
+					}
+				}
+			]
+		},
+		{
+			"name": "initializePredictionMarket",
+			"accounts": [
+				{
+					"name": "admin",
+					"isMut": false,
+					"isSigner": true
+				},
+				{
+					"name": "state",
+					"isMut": false,
+					"isSigner": false
+				},
+				{
+					"name": "perpMarket",
+					"isMut": true,
+					"isSigner": false
+				}
+			],
+			"args": []
+		},
+		{
+			"name": "deleteInitializedPerpMarket",
+			"accounts": [
+				{
+					"name": "admin",
+					"isMut": true,
+					"isSigner": true
+				},
+				{
+					"name": "state",
+					"isMut": true,
+					"isSigner": false
+				},
+				{
+					"name": "perpMarket",
+					"isMut": true,
+					"isSigner": false
+				}
+			],
+			"args": [
+				{
+					"name": "marketIndex",
+					"type": "u16"
+				}
+			]
+		},
+		{
+			"name": "moveAmmPrice",
+			"accounts": [
+				{
+					"name": "admin",
+					"isMut": false,
+					"isSigner": true
+				},
+				{
+					"name": "state",
+					"isMut": false,
+					"isSigner": false
+				},
+				{
+					"name": "perpMarket",
+					"isMut": true,
+					"isSigner": false
+				}
+			],
+			"args": [
+				{
+					"name": "baseAssetReserve",
+					"type": "u128"
+				},
+				{
+					"name": "quoteAssetReserve",
+					"type": "u128"
+				},
+				{
+					"name": "sqrtK",
+					"type": "u128"
+				}
+			]
+		},
+		{
+			"name": "recenterPerpMarketAmm",
+			"accounts": [
+				{
+					"name": "admin",
+					"isMut": false,
+					"isSigner": true
+				},
+				{
+					"name": "state",
+					"isMut": false,
+					"isSigner": false
+				},
+				{
+					"name": "perpMarket",
+					"isMut": true,
+					"isSigner": false
+				}
+			],
+			"args": [
+				{
+					"name": "pegMultiplier",
+					"type": "u128"
+				},
+				{
+					"name": "sqrtK",
+					"type": "u128"
+				}
+			]
+		},
+		{
+			"name": "updatePerpMarketAmmSummaryStats",
+			"accounts": [
+				{
+					"name": "admin",
+					"isMut": false,
+					"isSigner": true
+				},
+				{
+					"name": "state",
+					"isMut": false,
+					"isSigner": false
+				},
+				{
+					"name": "perpMarket",
+					"isMut": true,
+					"isSigner": false
+				},
+				{
+					"name": "spotMarket",
+					"isMut": false,
+					"isSigner": false
+				},
+				{
+					"name": "oracle",
+					"isMut": false,
+					"isSigner": false
+				}
+			],
+			"args": [
+				{
+					"name": "params",
+					"type": {
+						"defined": "UpdatePerpMarketSummaryStatsParams"
+					}
+				}
+			]
+		},
+		{
+			"name": "updatePerpMarketExpiry",
+			"accounts": [
+				{
+					"name": "admin",
+					"isMut": false,
+					"isSigner": true
+				},
+				{
+					"name": "state",
+					"isMut": false,
+					"isSigner": false
+				},
+				{
+					"name": "perpMarket",
+					"isMut": true,
+					"isSigner": false
+				}
+			],
+			"args": [
+				{
+					"name": "expiryTs",
+					"type": "i64"
+				}
+			]
+		},
+		{
+			"name": "settleExpiredMarketPoolsToRevenuePool",
+			"accounts": [
+				{
+					"name": "state",
+					"isMut": false,
+					"isSigner": false
+				},
+				{
+					"name": "admin",
+					"isMut": false,
+					"isSigner": true
+				},
+				{
+					"name": "spotMarket",
+					"isMut": true,
+					"isSigner": false
+				},
+				{
+					"name": "perpMarket",
+					"isMut": true,
+					"isSigner": false
+				}
+			],
+			"args": []
+		},
+		{
+			"name": "depositIntoPerpMarketFeePool",
+			"accounts": [
+				{
+					"name": "state",
+					"isMut": true,
+					"isSigner": false
+				},
+				{
+					"name": "perpMarket",
+					"isMut": true,
+					"isSigner": false
+				},
+				{
+					"name": "admin",
+					"isMut": false,
+					"isSigner": true
+				},
+				{
+					"name": "sourceVault",
+					"isMut": true,
+					"isSigner": false
+				},
+				{
+					"name": "driftSigner",
+					"isMut": false,
+					"isSigner": false
+				},
+				{
+					"name": "quoteSpotMarket",
+					"isMut": true,
+					"isSigner": false
+				},
+				{
+					"name": "spotMarketVault",
+					"isMut": true,
+					"isSigner": false
+				},
+				{
+					"name": "tokenProgram",
+					"isMut": false,
+					"isSigner": false
+				}
+			],
+			"args": [
+				{
+					"name": "amount",
+					"type": "u64"
+				}
+			]
+		},
+		{
+			"name": "depositIntoSpotMarketVault",
+			"accounts": [
+				{
+					"name": "state",
+					"isMut": false,
+					"isSigner": false
+				},
+				{
+					"name": "spotMarket",
+					"isMut": true,
+					"isSigner": false
+				},
+				{
+					"name": "admin",
+					"isMut": false,
+					"isSigner": true
+				},
+				{
+					"name": "sourceVault",
+					"isMut": true,
+					"isSigner": false
+				},
+				{
+					"name": "spotMarketVault",
+					"isMut": true,
+					"isSigner": false
+				},
+				{
+					"name": "tokenProgram",
+					"isMut": false,
+					"isSigner": false
+				}
+			],
+			"args": [
+				{
+					"name": "amount",
+					"type": "u64"
+				}
+			]
+		},
+		{
+			"name": "depositIntoSpotMarketRevenuePool",
+			"accounts": [
+				{
+					"name": "state",
+					"isMut": false,
+					"isSigner": false
+				},
+				{
+					"name": "spotMarket",
+					"isMut": true,
+					"isSigner": false
+				},
+				{
+					"name": "authority",
+					"isMut": true,
+					"isSigner": true
+				},
+				{
+					"name": "spotMarketVault",
+					"isMut": true,
+					"isSigner": false
+				},
+				{
+					"name": "userTokenAccount",
+					"isMut": true,
+					"isSigner": false
+				},
+				{
+					"name": "tokenProgram",
+					"isMut": false,
+					"isSigner": false
+				}
+			],
+			"args": [
+				{
+					"name": "amount",
+					"type": "u64"
+				}
+			]
+		},
+		{
+			"name": "repegAmmCurve",
+			"accounts": [
+				{
+					"name": "state",
+					"isMut": false,
+					"isSigner": false
+				},
+				{
+					"name": "perpMarket",
+					"isMut": true,
+					"isSigner": false
+				},
+				{
+					"name": "oracle",
+					"isMut": false,
+					"isSigner": false
+				},
+				{
+					"name": "admin",
+					"isMut": false,
+					"isSigner": true
+				}
+			],
+			"args": [
+				{
+					"name": "newPegCandidate",
+					"type": "u128"
+				}
+			]
+		},
+		{
+			"name": "updatePerpMarketAmmOracleTwap",
+			"accounts": [
+				{
+					"name": "state",
+					"isMut": false,
+					"isSigner": false
+				},
+				{
+					"name": "perpMarket",
+					"isMut": true,
+					"isSigner": false
+				},
+				{
+					"name": "oracle",
+					"isMut": false,
+					"isSigner": false
+				},
+				{
+					"name": "admin",
+					"isMut": false,
+					"isSigner": true
+				}
+			],
+			"args": []
+		},
+		{
+			"name": "resetPerpMarketAmmOracleTwap",
+			"accounts": [
+				{
+					"name": "state",
+					"isMut": false,
+					"isSigner": false
+				},
+				{
+					"name": "perpMarket",
+					"isMut": true,
+					"isSigner": false
+				},
+				{
+					"name": "oracle",
+					"isMut": false,
+					"isSigner": false
+				},
+				{
+					"name": "admin",
+					"isMut": false,
+					"isSigner": true
+				}
+			],
+			"args": []
+		},
+		{
+			"name": "updateK",
+			"accounts": [
+				{
+					"name": "admin",
+					"isMut": false,
+					"isSigner": true
+				},
+				{
+					"name": "state",
+					"isMut": false,
+					"isSigner": false
+				},
+				{
+					"name": "perpMarket",
+					"isMut": true,
+					"isSigner": false
+				},
+				{
+					"name": "oracle",
+					"isMut": false,
+					"isSigner": false
+				}
+			],
+			"args": [
+				{
+					"name": "sqrtK",
+					"type": "u128"
+				}
+			]
+		},
+		{
+			"name": "updatePerpMarketMarginRatio",
+			"accounts": [
+				{
+					"name": "admin",
+					"isMut": false,
+					"isSigner": true
+				},
+				{
+					"name": "state",
+					"isMut": false,
+					"isSigner": false
+				},
+				{
+					"name": "perpMarket",
+					"isMut": true,
+					"isSigner": false
+				}
+			],
+			"args": [
+				{
+					"name": "marginRatioInitial",
+					"type": "u32"
+				},
+				{
+					"name": "marginRatioMaintenance",
+					"type": "u32"
+				}
+			]
+		},
+		{
+			"name": "updatePerpMarketHighLeverageMarginRatio",
+			"accounts": [
+				{
+					"name": "admin",
+					"isMut": false,
+					"isSigner": true
+				},
+				{
+					"name": "state",
+					"isMut": false,
+					"isSigner": false
+				},
+				{
+					"name": "perpMarket",
+					"isMut": true,
+					"isSigner": false
+				}
+			],
+			"args": [
+				{
+					"name": "marginRatioInitial",
+					"type": "u16"
+				},
+				{
+					"name": "marginRatioMaintenance",
+					"type": "u16"
+				}
+			]
+		},
+		{
+			"name": "updatePerpMarketFundingPeriod",
+			"accounts": [
+				{
+					"name": "admin",
+					"isMut": false,
+					"isSigner": true
+				},
+				{
+					"name": "state",
+					"isMut": false,
+					"isSigner": false
+				},
+				{
+					"name": "perpMarket",
+					"isMut": true,
+					"isSigner": false
+				}
+			],
+			"args": [
+				{
+					"name": "fundingPeriod",
+					"type": "i64"
+				}
+			]
+		},
+		{
+			"name": "updatePerpMarketMaxImbalances",
+			"accounts": [
+				{
+					"name": "admin",
+					"isMut": false,
+					"isSigner": true
+				},
+				{
+					"name": "state",
+					"isMut": false,
+					"isSigner": false
+				},
+				{
+					"name": "perpMarket",
+					"isMut": true,
+					"isSigner": false
+				}
+			],
+			"args": [
+				{
+					"name": "unrealizedMaxImbalance",
+					"type": "u64"
+				},
+				{
+					"name": "maxRevenueWithdrawPerPeriod",
+					"type": "u64"
+				},
+				{
+					"name": "quoteMaxInsurance",
+					"type": "u64"
+				}
+			]
+		},
+		{
+			"name": "updatePerpMarketLiquidationFee",
+			"accounts": [
+				{
+					"name": "admin",
+					"isMut": false,
+					"isSigner": true
+				},
+				{
+					"name": "state",
+					"isMut": false,
+					"isSigner": false
+				},
+				{
+					"name": "perpMarket",
+					"isMut": true,
+					"isSigner": false
+				}
+			],
+			"args": [
+				{
+					"name": "liquidatorFee",
+					"type": "u32"
+				},
+				{
+					"name": "ifLiquidationFee",
+					"type": "u32"
+				}
+			]
+		},
+		{
+			"name": "updateInsuranceFundUnstakingPeriod",
+			"accounts": [
+				{
+					"name": "admin",
+					"isMut": false,
+					"isSigner": true
+				},
+				{
+					"name": "state",
+					"isMut": false,
+					"isSigner": false
+				},
+				{
+					"name": "spotMarket",
+					"isMut": true,
+					"isSigner": false
+				}
+			],
+			"args": [
+				{
+					"name": "insuranceFundUnstakingPeriod",
+					"type": "i64"
+				}
+			]
+		},
+		{
+			"name": "updateSpotMarketLiquidationFee",
+			"accounts": [
+				{
+					"name": "admin",
+					"isMut": false,
+					"isSigner": true
+				},
+				{
+					"name": "state",
+					"isMut": false,
+					"isSigner": false
+				},
+				{
+					"name": "spotMarket",
+					"isMut": true,
+					"isSigner": false
+				}
+			],
+			"args": [
+				{
+					"name": "liquidatorFee",
+					"type": "u32"
+				},
+				{
+					"name": "ifLiquidationFee",
+					"type": "u32"
+				}
+			]
+		},
+		{
+			"name": "updateWithdrawGuardThreshold",
+			"accounts": [
+				{
+					"name": "admin",
+					"isMut": false,
+					"isSigner": true
+				},
+				{
+					"name": "state",
+					"isMut": false,
+					"isSigner": false
+				},
+				{
+					"name": "spotMarket",
+					"isMut": true,
+					"isSigner": false
+				}
+			],
+			"args": [
+				{
+					"name": "withdrawGuardThreshold",
+					"type": "u64"
+				}
+			]
+		},
+		{
+			"name": "updateSpotMarketIfFactor",
+			"accounts": [
+				{
+					"name": "admin",
+					"isMut": false,
+					"isSigner": true
+				},
+				{
+					"name": "state",
+					"isMut": false,
+					"isSigner": false
+				},
+				{
+					"name": "spotMarket",
+					"isMut": true,
+					"isSigner": false
+				}
+			],
+			"args": [
+				{
+					"name": "spotMarketIndex",
+					"type": "u16"
+				},
+				{
+					"name": "userIfFactor",
+					"type": "u32"
+				},
+				{
+					"name": "totalIfFactor",
+					"type": "u32"
+				}
+			]
+		},
+		{
+			"name": "updateSpotMarketRevenueSettlePeriod",
+			"accounts": [
+				{
+					"name": "admin",
+					"isMut": false,
+					"isSigner": true
+				},
+				{
+					"name": "state",
+					"isMut": false,
+					"isSigner": false
+				},
+				{
+					"name": "spotMarket",
+					"isMut": true,
+					"isSigner": false
+				}
+			],
+			"args": [
+				{
+					"name": "revenueSettlePeriod",
+					"type": "i64"
+				}
+			]
+		},
+		{
+			"name": "updateSpotMarketStatus",
+			"accounts": [
+				{
+					"name": "admin",
+					"isMut": false,
+					"isSigner": true
+				},
+				{
+					"name": "state",
+					"isMut": false,
+					"isSigner": false
+				},
+				{
+					"name": "spotMarket",
+					"isMut": true,
+					"isSigner": false
+				}
+			],
+			"args": [
+				{
+					"name": "status",
+					"type": {
+						"defined": "MarketStatus"
+					}
+				}
+			]
+		},
+		{
+			"name": "updateSpotMarketPausedOperations",
+			"accounts": [
+				{
+					"name": "admin",
+					"isMut": false,
+					"isSigner": true
+				},
+				{
+					"name": "state",
+					"isMut": false,
+					"isSigner": false
+				},
+				{
+					"name": "spotMarket",
+					"isMut": true,
+					"isSigner": false
+				}
+			],
+			"args": [
+				{
+					"name": "pausedOperations",
+					"type": "u8"
+				}
+			]
+		},
+		{
+			"name": "updateSpotMarketAssetTier",
+			"accounts": [
+				{
+					"name": "admin",
+					"isMut": false,
+					"isSigner": true
+				},
+				{
+					"name": "state",
+					"isMut": false,
+					"isSigner": false
+				},
+				{
+					"name": "spotMarket",
+					"isMut": true,
+					"isSigner": false
+				}
+			],
+			"args": [
+				{
+					"name": "assetTier",
+					"type": {
+						"defined": "AssetTier"
+					}
+				}
+			]
+		},
+		{
+			"name": "updateSpotMarketMarginWeights",
+			"accounts": [
+				{
+					"name": "admin",
+					"isMut": false,
+					"isSigner": true
+				},
+				{
+					"name": "state",
+					"isMut": false,
+					"isSigner": false
+				},
+				{
+					"name": "spotMarket",
+					"isMut": true,
+					"isSigner": false
+				}
+			],
+			"args": [
+				{
+					"name": "initialAssetWeight",
+					"type": "u32"
+				},
+				{
+					"name": "maintenanceAssetWeight",
+					"type": "u32"
+				},
+				{
+					"name": "initialLiabilityWeight",
+					"type": "u32"
+				},
+				{
+					"name": "maintenanceLiabilityWeight",
+					"type": "u32"
+				},
+				{
+					"name": "imfFactor",
+					"type": "u32"
+				}
+			]
+		},
+		{
+			"name": "updateSpotMarketBorrowRate",
+			"accounts": [
+				{
+					"name": "admin",
+					"isMut": false,
+					"isSigner": true
+				},
+				{
+					"name": "state",
+					"isMut": false,
+					"isSigner": false
+				},
+				{
+					"name": "spotMarket",
+					"isMut": true,
+					"isSigner": false
+				}
+			],
+			"args": [
+				{
+					"name": "optimalUtilization",
+					"type": "u32"
+				},
+				{
+					"name": "optimalBorrowRate",
+					"type": "u32"
+				},
+				{
+					"name": "maxBorrowRate",
+					"type": "u32"
+				},
+				{
+					"name": "minBorrowRate",
+					"type": {
+						"option": "u8"
+					}
+				}
+			]
+		},
+		{
+			"name": "updateSpotMarketMaxTokenDeposits",
+			"accounts": [
+				{
+					"name": "admin",
+					"isMut": false,
+					"isSigner": true
+				},
+				{
+					"name": "state",
+					"isMut": false,
+					"isSigner": false
+				},
+				{
+					"name": "spotMarket",
+					"isMut": true,
+					"isSigner": false
+				}
+			],
+			"args": [
+				{
+					"name": "maxTokenDeposits",
+					"type": "u64"
+				}
+			]
+		},
+		{
+			"name": "updateSpotMarketMaxTokenBorrows",
+			"accounts": [
+				{
+					"name": "admin",
+					"isMut": false,
+					"isSigner": true
+				},
+				{
+					"name": "state",
+					"isMut": false,
+					"isSigner": false
+				},
+				{
+					"name": "spotMarket",
+					"isMut": true,
+					"isSigner": false
+				}
+			],
+			"args": [
+				{
+					"name": "maxTokenBorrowsFraction",
+					"type": "u16"
+				}
+			]
+		},
+		{
+			"name": "updateSpotMarketScaleInitialAssetWeightStart",
+			"accounts": [
+				{
+					"name": "admin",
+					"isMut": false,
+					"isSigner": true
+				},
+				{
+					"name": "state",
+					"isMut": false,
+					"isSigner": false
+				},
+				{
+					"name": "spotMarket",
+					"isMut": true,
+					"isSigner": false
+				}
+			],
+			"args": [
+				{
+					"name": "scaleInitialAssetWeightStart",
+					"type": "u64"
+				}
+			]
+		},
+		{
+			"name": "updateSpotMarketOracle",
+			"accounts": [
+				{
+					"name": "admin",
+					"isMut": false,
+					"isSigner": true
+				},
+				{
+					"name": "state",
+					"isMut": false,
+					"isSigner": false
+				},
+				{
+					"name": "spotMarket",
+					"isMut": true,
+					"isSigner": false
+				},
+				{
+					"name": "oracle",
+					"isMut": false,
+					"isSigner": false
+				}
+			],
+			"args": [
+				{
+					"name": "oracle",
+					"type": "publicKey"
+				},
+				{
+					"name": "oracleSource",
+					"type": {
+						"defined": "OracleSource"
+					}
+				}
+			]
+		},
+		{
+			"name": "updateSpotMarketStepSizeAndTickSize",
+			"accounts": [
+				{
+					"name": "admin",
+					"isMut": false,
+					"isSigner": true
+				},
+				{
+					"name": "state",
+					"isMut": false,
+					"isSigner": false
+				},
+				{
+					"name": "spotMarket",
+					"isMut": true,
+					"isSigner": false
+				}
+			],
+			"args": [
+				{
+					"name": "stepSize",
+					"type": "u64"
+				},
+				{
+					"name": "tickSize",
+					"type": "u64"
+				}
+			]
+		},
+		{
+			"name": "updateSpotMarketMinOrderSize",
+			"accounts": [
+				{
+					"name": "admin",
+					"isMut": false,
+					"isSigner": true
+				},
+				{
+					"name": "state",
+					"isMut": false,
+					"isSigner": false
+				},
+				{
+					"name": "spotMarket",
+					"isMut": true,
+					"isSigner": false
+				}
+			],
+			"args": [
+				{
+					"name": "orderSize",
+					"type": "u64"
+				}
+			]
+		},
+		{
+			"name": "updateSpotMarketOrdersEnabled",
+			"accounts": [
+				{
+					"name": "admin",
+					"isMut": false,
+					"isSigner": true
+				},
+				{
+					"name": "state",
+					"isMut": false,
+					"isSigner": false
+				},
+				{
+					"name": "spotMarket",
+					"isMut": true,
+					"isSigner": false
+				}
+			],
+			"args": [
+				{
+					"name": "ordersEnabled",
+					"type": "bool"
+				}
+			]
+		},
+		{
+			"name": "updateSpotMarketIfPausedOperations",
+			"accounts": [
+				{
+					"name": "admin",
+					"isMut": false,
+					"isSigner": true
+				},
+				{
+					"name": "state",
+					"isMut": false,
+					"isSigner": false
+				},
+				{
+					"name": "spotMarket",
+					"isMut": true,
+					"isSigner": false
+				}
+			],
+			"args": [
+				{
+					"name": "pausedOperations",
+					"type": "u8"
+				}
+			]
+		},
+		{
+			"name": "updateSpotMarketName",
+			"accounts": [
+				{
+					"name": "admin",
+					"isMut": false,
+					"isSigner": true
+				},
+				{
+					"name": "state",
+					"isMut": false,
+					"isSigner": false
+				},
+				{
+					"name": "spotMarket",
+					"isMut": true,
+					"isSigner": false
+				}
+			],
+			"args": [
+				{
+					"name": "name",
+					"type": {
+						"array": ["u8", 32]
+					}
+				}
+			]
+		},
+		{
+			"name": "updatePerpMarketStatus",
+			"accounts": [
+				{
+					"name": "admin",
+					"isMut": false,
+					"isSigner": true
+				},
+				{
+					"name": "state",
+					"isMut": false,
+					"isSigner": false
+				},
+				{
+					"name": "perpMarket",
+					"isMut": true,
+					"isSigner": false
+				}
+			],
+			"args": [
+				{
+					"name": "status",
+					"type": {
+						"defined": "MarketStatus"
+					}
+				}
+			]
+		},
+		{
+			"name": "updatePerpMarketPausedOperations",
+			"accounts": [
+				{
+					"name": "admin",
+					"isMut": false,
+					"isSigner": true
+				},
+				{
+					"name": "state",
+					"isMut": false,
+					"isSigner": false
+				},
+				{
+					"name": "perpMarket",
+					"isMut": true,
+					"isSigner": false
+				}
+			],
+			"args": [
+				{
+					"name": "pausedOperations",
+					"type": "u8"
+				}
+			]
+		},
+		{
+			"name": "updatePerpMarketContractTier",
+			"accounts": [
+				{
+					"name": "admin",
+					"isMut": false,
+					"isSigner": true
+				},
+				{
+					"name": "state",
+					"isMut": false,
+					"isSigner": false
+				},
+				{
+					"name": "perpMarket",
+					"isMut": true,
+					"isSigner": false
+				}
+			],
+			"args": [
+				{
+					"name": "contractTier",
+					"type": {
+						"defined": "ContractTier"
+					}
+				}
+			]
+		},
+		{
+			"name": "updatePerpMarketImfFactor",
+			"accounts": [
+				{
+					"name": "admin",
+					"isMut": false,
+					"isSigner": true
+				},
+				{
+					"name": "state",
+					"isMut": false,
+					"isSigner": false
+				},
+				{
+					"name": "perpMarket",
+					"isMut": true,
+					"isSigner": false
+				}
+			],
+			"args": [
+				{
+					"name": "imfFactor",
+					"type": "u32"
+				},
+				{
+					"name": "unrealizedPnlImfFactor",
+					"type": "u32"
+				}
+			]
+		},
+		{
+			"name": "updatePerpMarketUnrealizedAssetWeight",
+			"accounts": [
+				{
+					"name": "admin",
+					"isMut": false,
+					"isSigner": true
+				},
+				{
+					"name": "state",
+					"isMut": false,
+					"isSigner": false
+				},
+				{
+					"name": "perpMarket",
+					"isMut": true,
+					"isSigner": false
+				}
+			],
+			"args": [
+				{
+					"name": "unrealizedInitialAssetWeight",
+					"type": "u32"
+				},
+				{
+					"name": "unrealizedMaintenanceAssetWeight",
+					"type": "u32"
+				}
+			]
+		},
+		{
+			"name": "updatePerpMarketConcentrationCoef",
+			"accounts": [
+				{
+					"name": "admin",
+					"isMut": false,
+					"isSigner": true
+				},
+				{
+					"name": "state",
+					"isMut": false,
+					"isSigner": false
+				},
+				{
+					"name": "perpMarket",
+					"isMut": true,
+					"isSigner": false
+				}
+			],
+			"args": [
+				{
+					"name": "concentrationScale",
+					"type": "u128"
+				}
+			]
+		},
+		{
+			"name": "updatePerpMarketCurveUpdateIntensity",
+			"accounts": [
+				{
+					"name": "admin",
+					"isMut": false,
+					"isSigner": true
+				},
+				{
+					"name": "state",
+					"isMut": false,
+					"isSigner": false
+				},
+				{
+					"name": "perpMarket",
+					"isMut": true,
+					"isSigner": false
+				}
+			],
+			"args": [
+				{
+					"name": "curveUpdateIntensity",
+					"type": "u8"
+				}
+			]
+		},
+		{
+			"name": "updatePerpMarketTargetBaseAssetAmountPerLp",
+			"accounts": [
+				{
+					"name": "admin",
+					"isMut": false,
+					"isSigner": true
+				},
+				{
+					"name": "state",
+					"isMut": false,
+					"isSigner": false
+				},
+				{
+					"name": "perpMarket",
+					"isMut": true,
+					"isSigner": false
+				}
+			],
+			"args": [
+				{
+					"name": "targetBaseAssetAmountPerLp",
+					"type": "i32"
+				}
+			]
+		},
+		{
+			"name": "updatePerpMarketPerLpBase",
+			"accounts": [
+				{
+					"name": "admin",
+					"isMut": false,
+					"isSigner": true
+				},
+				{
+					"name": "state",
+					"isMut": false,
+					"isSigner": false
+				},
+				{
+					"name": "perpMarket",
+					"isMut": true,
+					"isSigner": false
+				}
+			],
+			"args": [
+				{
+					"name": "perLpBase",
+					"type": "i8"
+				}
+			]
+		},
+		{
+			"name": "updateLpCooldownTime",
+			"accounts": [
+				{
+					"name": "admin",
+					"isMut": false,
+					"isSigner": true
+				},
+				{
+					"name": "state",
+					"isMut": true,
+					"isSigner": false
+				}
+			],
+			"args": [
+				{
+					"name": "lpCooldownTime",
+					"type": "u64"
+				}
+			]
+		},
+		{
+			"name": "updatePerpFeeStructure",
+			"accounts": [
+				{
+					"name": "admin",
+					"isMut": false,
+					"isSigner": true
+				},
+				{
+					"name": "state",
+					"isMut": true,
+					"isSigner": false
+				}
+			],
+			"args": [
+				{
+					"name": "feeStructure",
+					"type": {
+						"defined": "FeeStructure"
+					}
+				}
+			]
+		},
+		{
+			"name": "updateSpotFeeStructure",
+			"accounts": [
+				{
+					"name": "admin",
+					"isMut": false,
+					"isSigner": true
+				},
+				{
+					"name": "state",
+					"isMut": true,
+					"isSigner": false
+				}
+			],
+			"args": [
+				{
+					"name": "feeStructure",
+					"type": {
+						"defined": "FeeStructure"
+					}
+				}
+			]
+		},
+		{
+			"name": "updateInitialPctToLiquidate",
+			"accounts": [
+				{
+					"name": "admin",
+					"isMut": false,
+					"isSigner": true
+				},
+				{
+					"name": "state",
+					"isMut": true,
+					"isSigner": false
+				}
+			],
+			"args": [
+				{
+					"name": "initialPctToLiquidate",
+					"type": "u16"
+				}
+			]
+		},
+		{
+			"name": "updateLiquidationDuration",
+			"accounts": [
+				{
+					"name": "admin",
+					"isMut": false,
+					"isSigner": true
+				},
+				{
+					"name": "state",
+					"isMut": true,
+					"isSigner": false
+				}
+			],
+			"args": [
+				{
+					"name": "liquidationDuration",
+					"type": "u8"
+				}
+			]
+		},
+		{
+			"name": "updateLiquidationMarginBufferRatio",
+			"accounts": [
+				{
+					"name": "admin",
+					"isMut": false,
+					"isSigner": true
+				},
+				{
+					"name": "state",
+					"isMut": true,
+					"isSigner": false
+				}
+			],
+			"args": [
+				{
+					"name": "liquidationMarginBufferRatio",
+					"type": "u32"
+				}
+			]
+		},
+		{
+			"name": "updateOracleGuardRails",
+			"accounts": [
+				{
+					"name": "admin",
+					"isMut": false,
+					"isSigner": true
+				},
+				{
+					"name": "state",
+					"isMut": true,
+					"isSigner": false
+				}
+			],
+			"args": [
+				{
+					"name": "oracleGuardRails",
+					"type": {
+						"defined": "OracleGuardRails"
+					}
+				}
+			]
+		},
+		{
+			"name": "updateStateSettlementDuration",
+			"accounts": [
+				{
+					"name": "admin",
+					"isMut": false,
+					"isSigner": true
+				},
+				{
+					"name": "state",
+					"isMut": true,
+					"isSigner": false
+				}
+			],
+			"args": [
+				{
+					"name": "settlementDuration",
+					"type": "u16"
+				}
+			]
+		},
+		{
+			"name": "updateStateMaxNumberOfSubAccounts",
+			"accounts": [
+				{
+					"name": "admin",
+					"isMut": false,
+					"isSigner": true
+				},
+				{
+					"name": "state",
+					"isMut": true,
+					"isSigner": false
+				}
+			],
+			"args": [
+				{
+					"name": "maxNumberOfSubAccounts",
+					"type": "u16"
+				}
+			]
+		},
+		{
+			"name": "updateStateMaxInitializeUserFee",
+			"accounts": [
+				{
+					"name": "admin",
+					"isMut": false,
+					"isSigner": true
+				},
+				{
+					"name": "state",
+					"isMut": true,
+					"isSigner": false
+				}
+			],
+			"args": [
+				{
+					"name": "maxInitializeUserFee",
+					"type": "u16"
+				}
+			]
+		},
+		{
+			"name": "updatePerpMarketOracle",
+			"accounts": [
+				{
+					"name": "state",
+					"isMut": false,
+					"isSigner": false
+				},
+				{
+					"name": "perpMarket",
+					"isMut": true,
+					"isSigner": false
+				},
+				{
+					"name": "oracle",
+					"isMut": false,
+					"isSigner": false
+				},
+				{
+					"name": "admin",
+					"isMut": false,
+					"isSigner": true
+				}
+			],
+			"args": [
+				{
+					"name": "oracle",
+					"type": "publicKey"
+				},
+				{
+					"name": "oracleSource",
+					"type": {
+						"defined": "OracleSource"
+					}
+				}
+			]
+		},
+		{
+			"name": "updatePerpMarketBaseSpread",
+			"accounts": [
+				{
+					"name": "admin",
+					"isMut": false,
+					"isSigner": true
+				},
+				{
+					"name": "state",
+					"isMut": false,
+					"isSigner": false
+				},
+				{
+					"name": "perpMarket",
+					"isMut": true,
+					"isSigner": false
+				}
+			],
+			"args": [
+				{
+					"name": "baseSpread",
+					"type": "u32"
+				}
+			]
+		},
+		{
+			"name": "updateAmmJitIntensity",
+			"accounts": [
+				{
+					"name": "admin",
+					"isMut": false,
+					"isSigner": true
+				},
+				{
+					"name": "state",
+					"isMut": false,
+					"isSigner": false
+				},
+				{
+					"name": "perpMarket",
+					"isMut": true,
+					"isSigner": false
+				}
+			],
+			"args": [
+				{
+					"name": "ammJitIntensity",
+					"type": "u8"
+				}
+			]
+		},
+		{
+			"name": "updatePerpMarketMaxSpread",
+			"accounts": [
+				{
+					"name": "admin",
+					"isMut": false,
+					"isSigner": true
+				},
+				{
+					"name": "state",
+					"isMut": false,
+					"isSigner": false
+				},
+				{
+					"name": "perpMarket",
+					"isMut": true,
+					"isSigner": false
+				}
+			],
+			"args": [
+				{
+					"name": "maxSpread",
+					"type": "u32"
+				}
+			]
+		},
+		{
+			"name": "updatePerpMarketStepSizeAndTickSize",
+			"accounts": [
+				{
+					"name": "admin",
+					"isMut": false,
+					"isSigner": true
+				},
+				{
+					"name": "state",
+					"isMut": false,
+					"isSigner": false
+				},
+				{
+					"name": "perpMarket",
+					"isMut": true,
+					"isSigner": false
+				}
+			],
+			"args": [
+				{
+					"name": "stepSize",
+					"type": "u64"
+				},
+				{
+					"name": "tickSize",
+					"type": "u64"
+				}
+			]
+		},
+		{
+			"name": "updatePerpMarketName",
+			"accounts": [
+				{
+					"name": "admin",
+					"isMut": false,
+					"isSigner": true
+				},
+				{
+					"name": "state",
+					"isMut": false,
+					"isSigner": false
+				},
+				{
+					"name": "perpMarket",
+					"isMut": true,
+					"isSigner": false
+				}
+			],
+			"args": [
+				{
+					"name": "name",
+					"type": {
+						"array": ["u8", 32]
+					}
+				}
+			]
+		},
+		{
+			"name": "updatePerpMarketMinOrderSize",
+			"accounts": [
+				{
+					"name": "admin",
+					"isMut": false,
+					"isSigner": true
+				},
+				{
+					"name": "state",
+					"isMut": false,
+					"isSigner": false
+				},
+				{
+					"name": "perpMarket",
+					"isMut": true,
+					"isSigner": false
+				}
+			],
+			"args": [
+				{
+					"name": "orderSize",
+					"type": "u64"
+				}
+			]
+		},
+		{
+			"name": "updatePerpMarketMaxSlippageRatio",
+			"accounts": [
+				{
+					"name": "admin",
+					"isMut": false,
+					"isSigner": true
+				},
+				{
+					"name": "state",
+					"isMut": false,
+					"isSigner": false
+				},
+				{
+					"name": "perpMarket",
+					"isMut": true,
+					"isSigner": false
+				}
+			],
+			"args": [
+				{
+					"name": "maxSlippageRatio",
+					"type": "u16"
+				}
+			]
+		},
+		{
+			"name": "updatePerpMarketMaxFillReserveFraction",
+			"accounts": [
+				{
+					"name": "admin",
+					"isMut": false,
+					"isSigner": true
+				},
+				{
+					"name": "state",
+					"isMut": false,
+					"isSigner": false
+				},
+				{
+					"name": "perpMarket",
+					"isMut": true,
+					"isSigner": false
+				}
+			],
+			"args": [
+				{
+					"name": "maxFillReserveFraction",
+					"type": "u16"
+				}
+			]
+		},
+		{
+			"name": "updatePerpMarketMaxOpenInterest",
+			"accounts": [
+				{
+					"name": "admin",
+					"isMut": false,
+					"isSigner": true
+				},
+				{
+					"name": "state",
+					"isMut": false,
+					"isSigner": false
+				},
+				{
+					"name": "perpMarket",
+					"isMut": true,
+					"isSigner": false
+				}
+			],
+			"args": [
+				{
+					"name": "maxOpenInterest",
+					"type": "u128"
+				}
+			]
+		},
+		{
+			"name": "updatePerpMarketNumberOfUsers",
+			"accounts": [
+				{
+					"name": "admin",
+					"isMut": false,
+					"isSigner": true
+				},
+				{
+					"name": "state",
+					"isMut": false,
+					"isSigner": false
+				},
+				{
+					"name": "perpMarket",
+					"isMut": true,
+					"isSigner": false
+				}
+			],
+			"args": [
+				{
+					"name": "numberOfUsers",
+					"type": {
+						"option": "u32"
+					}
+				},
+				{
+					"name": "numberOfUsersWithBase",
+					"type": {
+						"option": "u32"
+					}
+				}
+			]
+		},
+		{
+			"name": "updatePerpMarketFeeAdjustment",
+			"accounts": [
+				{
+					"name": "admin",
+					"isMut": false,
+					"isSigner": true
+				},
+				{
+					"name": "state",
+					"isMut": false,
+					"isSigner": false
+				},
+				{
+					"name": "perpMarket",
+					"isMut": true,
+					"isSigner": false
+				}
+			],
+			"args": [
+				{
+					"name": "feeAdjustment",
+					"type": "i16"
+				}
+			]
+		},
+		{
+			"name": "updateSpotMarketFeeAdjustment",
+			"accounts": [
+				{
+					"name": "admin",
+					"isMut": false,
+					"isSigner": true
+				},
+				{
+					"name": "state",
+					"isMut": false,
+					"isSigner": false
+				},
+				{
+					"name": "spotMarket",
+					"isMut": true,
+					"isSigner": false
+				}
+			],
+			"args": [
+				{
+					"name": "feeAdjustment",
+					"type": "i16"
+				}
+			]
+		},
+		{
+			"name": "updatePerpMarketFuel",
+			"accounts": [
+				{
+					"name": "admin",
+					"isMut": false,
+					"isSigner": true
+				},
+				{
+					"name": "state",
+					"isMut": false,
+					"isSigner": false
+				},
+				{
+					"name": "perpMarket",
+					"isMut": true,
+					"isSigner": false
+				}
+			],
+			"args": [
+				{
+					"name": "fuelBoostTaker",
+					"type": {
+						"option": "u8"
+					}
+				},
+				{
+					"name": "fuelBoostMaker",
+					"type": {
+						"option": "u8"
+					}
+				},
+				{
+					"name": "fuelBoostPosition",
+					"type": {
+						"option": "u8"
+					}
+				}
+			]
+		},
+		{
+			"name": "updateSpotMarketFuel",
+			"accounts": [
+				{
+					"name": "admin",
+					"isMut": false,
+					"isSigner": true
+				},
+				{
+					"name": "state",
+					"isMut": false,
+					"isSigner": false
+				},
+				{
+					"name": "spotMarket",
+					"isMut": true,
+					"isSigner": false
+				}
+			],
+			"args": [
+				{
+					"name": "fuelBoostDeposits",
+					"type": {
+						"option": "u8"
+					}
+				},
+				{
+					"name": "fuelBoostBorrows",
+					"type": {
+						"option": "u8"
+					}
+				},
+				{
+					"name": "fuelBoostTaker",
+					"type": {
+						"option": "u8"
+					}
+				},
+				{
+					"name": "fuelBoostMaker",
+					"type": {
+						"option": "u8"
+					}
+				},
+				{
+					"name": "fuelBoostInsurance",
+					"type": {
+						"option": "u8"
+					}
+				}
+			]
+		},
+		{
+			"name": "initUserFuel",
+			"accounts": [
+				{
+					"name": "admin",
+					"isMut": false,
+					"isSigner": true
+				},
+				{
+					"name": "state",
+					"isMut": false,
+					"isSigner": false
+				},
+				{
+					"name": "user",
+					"isMut": true,
+					"isSigner": false
+				},
+				{
+					"name": "userStats",
+					"isMut": true,
+					"isSigner": false
+				}
+			],
+			"args": [
+				{
+					"name": "fuelBoostDeposits",
+					"type": {
+						"option": "u32"
+					}
+				},
+				{
+					"name": "fuelBoostBorrows",
+					"type": {
+						"option": "u32"
+					}
+				},
+				{
+					"name": "fuelBoostTaker",
+					"type": {
+						"option": "u32"
+					}
+				},
+				{
+					"name": "fuelBoostMaker",
+					"type": {
+						"option": "u32"
+					}
+				},
+				{
+					"name": "fuelBoostInsurance",
+					"type": {
+						"option": "u32"
+					}
+				}
+			]
+		},
+		{
+			"name": "updateAdmin",
+			"accounts": [
+				{
+					"name": "admin",
+					"isMut": false,
+					"isSigner": true
+				},
+				{
+					"name": "state",
+					"isMut": true,
+					"isSigner": false
+				}
+			],
+			"args": [
+				{
+					"name": "admin",
+					"type": "publicKey"
+				}
+			]
+		},
+		{
+			"name": "updateWhitelistMint",
+			"accounts": [
+				{
+					"name": "admin",
+					"isMut": false,
+					"isSigner": true
+				},
+				{
+					"name": "state",
+					"isMut": true,
+					"isSigner": false
+				}
+			],
+			"args": [
+				{
+					"name": "whitelistMint",
+					"type": "publicKey"
+				}
+			]
+		},
+		{
+			"name": "updateDiscountMint",
+			"accounts": [
+				{
+					"name": "admin",
+					"isMut": false,
+					"isSigner": true
+				},
+				{
+					"name": "state",
+					"isMut": true,
+					"isSigner": false
+				}
+			],
+			"args": [
+				{
+					"name": "discountMint",
+					"type": "publicKey"
+				}
+			]
+		},
+		{
+			"name": "updateExchangeStatus",
+			"accounts": [
+				{
+					"name": "admin",
+					"isMut": false,
+					"isSigner": true
+				},
+				{
+					"name": "state",
+					"isMut": true,
+					"isSigner": false
+				}
+			],
+			"args": [
+				{
+					"name": "exchangeStatus",
+					"type": "u8"
+				}
+			]
+		},
+		{
+			"name": "updatePerpAuctionDuration",
+			"accounts": [
+				{
+					"name": "admin",
+					"isMut": false,
+					"isSigner": true
+				},
+				{
+					"name": "state",
+					"isMut": true,
+					"isSigner": false
+				}
+			],
+			"args": [
+				{
+					"name": "minPerpAuctionDuration",
+					"type": "u8"
+				}
+			]
+		},
+		{
+			"name": "updateSpotAuctionDuration",
+			"accounts": [
+				{
+					"name": "admin",
+					"isMut": false,
+					"isSigner": true
+				},
+				{
+					"name": "state",
+					"isMut": true,
+					"isSigner": false
+				}
+			],
+			"args": [
+				{
+					"name": "defaultSpotAuctionDuration",
+					"type": "u8"
+				}
+			]
+		},
+		{
+			"name": "initializeProtocolIfSharesTransferConfig",
+			"accounts": [
+				{
+					"name": "admin",
+					"isMut": true,
+					"isSigner": true
+				},
+				{
+					"name": "protocolIfSharesTransferConfig",
+					"isMut": true,
+					"isSigner": false
+				},
+				{
+					"name": "state",
+					"isMut": false,
+					"isSigner": false
+				},
+				{
+					"name": "rent",
+					"isMut": false,
+					"isSigner": false
+				},
+				{
+					"name": "systemProgram",
+					"isMut": false,
+					"isSigner": false
+				}
+			],
+			"args": []
+		},
+		{
+			"name": "updateProtocolIfSharesTransferConfig",
+			"accounts": [
+				{
+					"name": "admin",
+					"isMut": true,
+					"isSigner": true
+				},
+				{
+					"name": "protocolIfSharesTransferConfig",
+					"isMut": true,
+					"isSigner": false
+				},
+				{
+					"name": "state",
+					"isMut": false,
+					"isSigner": false
+				}
+			],
+			"args": [
+				{
+					"name": "whitelistedSigners",
+					"type": {
+						"option": {
+							"array": ["publicKey", 4]
+						}
+					}
+				},
+				{
+					"name": "maxTransferPerEpoch",
+					"type": {
+						"option": "u128"
+					}
+				}
+			]
+		},
+		{
+			"name": "initializePrelaunchOracle",
+			"accounts": [
+				{
+					"name": "admin",
+					"isMut": true,
+					"isSigner": true
+				},
+				{
+					"name": "prelaunchOracle",
+					"isMut": true,
+					"isSigner": false
+				},
+				{
+					"name": "state",
+					"isMut": false,
+					"isSigner": false
+				},
+				{
+					"name": "rent",
+					"isMut": false,
+					"isSigner": false
+				},
+				{
+					"name": "systemProgram",
+					"isMut": false,
+					"isSigner": false
+				}
+			],
+			"args": [
+				{
+					"name": "params",
+					"type": {
+						"defined": "PrelaunchOracleParams"
+					}
+				}
+			]
+		},
+		{
+			"name": "updatePrelaunchOracleParams",
+			"accounts": [
+				{
+					"name": "admin",
+					"isMut": true,
+					"isSigner": true
+				},
+				{
+					"name": "prelaunchOracle",
+					"isMut": true,
+					"isSigner": false
+				},
+				{
+					"name": "perpMarket",
+					"isMut": true,
+					"isSigner": false
+				},
+				{
+					"name": "state",
+					"isMut": false,
+					"isSigner": false
+				}
+			],
+			"args": [
+				{
+					"name": "params",
+					"type": {
+						"defined": "PrelaunchOracleParams"
+					}
+				}
+			]
+		},
+		{
+			"name": "deletePrelaunchOracle",
+			"accounts": [
+				{
+					"name": "admin",
+					"isMut": true,
+					"isSigner": true
+				},
+				{
+					"name": "prelaunchOracle",
+					"isMut": true,
+					"isSigner": false
+				},
+				{
+					"name": "perpMarket",
+					"isMut": false,
+					"isSigner": false
+				},
+				{
+					"name": "state",
+					"isMut": false,
+					"isSigner": false
+				}
+			],
+			"args": [
+				{
+					"name": "perpMarketIndex",
+					"type": "u16"
+				}
+			]
+		},
+		{
+			"name": "initializePythPullOracle",
+			"accounts": [
+				{
+					"name": "admin",
+					"isMut": true,
+					"isSigner": true
+				},
+				{
+					"name": "pythSolanaReceiver",
+					"isMut": false,
+					"isSigner": false
+				},
+				{
+					"name": "priceFeed",
+					"isMut": true,
+					"isSigner": false
+				},
+				{
+					"name": "systemProgram",
+					"isMut": false,
+					"isSigner": false
+				},
+				{
+					"name": "state",
+					"isMut": false,
+					"isSigner": false
+				}
+			],
+			"args": [
+				{
+					"name": "feedId",
+					"type": {
+						"array": ["u8", 32]
+					}
+				}
+			]
+		},
+		{
+			"name": "initializeHighLeverageModeConfig",
+			"accounts": [
+				{
+					"name": "admin",
+					"isMut": true,
+					"isSigner": true
+				},
+				{
+					"name": "highLeverageModeConfig",
+					"isMut": true,
+					"isSigner": false
+				},
+				{
+					"name": "state",
+					"isMut": false,
+					"isSigner": false
+				},
+				{
+					"name": "rent",
+					"isMut": false,
+					"isSigner": false
+				},
+				{
+					"name": "systemProgram",
+					"isMut": false,
+					"isSigner": false
+				}
+			],
+			"args": [
+				{
+					"name": "maxUsers",
+					"type": "u32"
+				}
+			]
+		},
+		{
+			"name": "updateHighLeverageModeConfig",
+			"accounts": [
+				{
+					"name": "admin",
+					"isMut": true,
+					"isSigner": true
+				},
+				{
+					"name": "highLeverageModeConfig",
+					"isMut": true,
+					"isSigner": false
+				},
+				{
+					"name": "state",
+					"isMut": false,
+					"isSigner": false
+				}
+			],
+			"args": [
+				{
+					"name": "maxUsers",
+					"type": "u32"
+				},
+				{
+					"name": "reduceOnly",
+					"type": "bool"
+				}
+			]
+		}
+	],
+	"accounts": [
+		{
+			"name": "OpenbookV2FulfillmentConfig",
+			"type": {
+				"kind": "struct",
+				"fields": [
+					{
+						"name": "pubkey",
+						"type": "publicKey"
+					},
+					{
+						"name": "openbookV2ProgramId",
+						"type": "publicKey"
+					},
+					{
+						"name": "openbookV2Market",
+						"type": "publicKey"
+					},
+					{
+						"name": "openbookV2MarketAuthority",
+						"type": "publicKey"
+					},
+					{
+						"name": "openbookV2EventHeap",
+						"type": "publicKey"
+					},
+					{
+						"name": "openbookV2Bids",
+						"type": "publicKey"
+					},
+					{
+						"name": "openbookV2Asks",
+						"type": "publicKey"
+					},
+					{
+						"name": "openbookV2BaseVault",
+						"type": "publicKey"
+					},
+					{
+						"name": "openbookV2QuoteVault",
+						"type": "publicKey"
+					},
+					{
+						"name": "marketIndex",
+						"type": "u16"
+					},
+					{
+						"name": "fulfillmentType",
+						"type": {
+							"defined": "SpotFulfillmentType"
+						}
+					},
+					{
+						"name": "status",
+						"type": {
+							"defined": "SpotFulfillmentConfigStatus"
+						}
+					},
+					{
+						"name": "padding",
+						"type": {
+							"array": ["u8", 4]
+						}
+					}
+				]
+			}
+		},
+		{
+			"name": "PhoenixV1FulfillmentConfig",
+			"type": {
+				"kind": "struct",
+				"fields": [
+					{
+						"name": "pubkey",
+						"type": "publicKey"
+					},
+					{
+						"name": "phoenixProgramId",
+						"type": "publicKey"
+					},
+					{
+						"name": "phoenixLogAuthority",
+						"type": "publicKey"
+					},
+					{
+						"name": "phoenixMarket",
+						"type": "publicKey"
+					},
+					{
+						"name": "phoenixBaseVault",
+						"type": "publicKey"
+					},
+					{
+						"name": "phoenixQuoteVault",
+						"type": "publicKey"
+					},
+					{
+						"name": "marketIndex",
+						"type": "u16"
+					},
+					{
+						"name": "fulfillmentType",
+						"type": {
+							"defined": "SpotFulfillmentType"
+						}
+					},
+					{
+						"name": "status",
+						"type": {
+							"defined": "SpotFulfillmentConfigStatus"
+						}
+					},
+					{
+						"name": "padding",
+						"type": {
+							"array": ["u8", 4]
+						}
+					}
+				]
+			}
+		},
+		{
+			"name": "SerumV3FulfillmentConfig",
+			"type": {
+				"kind": "struct",
+				"fields": [
+					{
+						"name": "pubkey",
+						"type": "publicKey"
+					},
+					{
+						"name": "serumProgramId",
+						"type": "publicKey"
+					},
+					{
+						"name": "serumMarket",
+						"type": "publicKey"
+					},
+					{
+						"name": "serumRequestQueue",
+						"type": "publicKey"
+					},
+					{
+						"name": "serumEventQueue",
+						"type": "publicKey"
+					},
+					{
+						"name": "serumBids",
+						"type": "publicKey"
+					},
+					{
+						"name": "serumAsks",
+						"type": "publicKey"
+					},
+					{
+						"name": "serumBaseVault",
+						"type": "publicKey"
+					},
+					{
+						"name": "serumQuoteVault",
+						"type": "publicKey"
+					},
+					{
+						"name": "serumOpenOrders",
+						"type": "publicKey"
+					},
+					{
+						"name": "serumSignerNonce",
+						"type": "u64"
+					},
+					{
+						"name": "marketIndex",
+						"type": "u16"
+					},
+					{
+						"name": "fulfillmentType",
+						"type": {
+							"defined": "SpotFulfillmentType"
+						}
+					},
+					{
+						"name": "status",
+						"type": {
+							"defined": "SpotFulfillmentConfigStatus"
+						}
+					},
+					{
+						"name": "padding",
+						"type": {
+							"array": ["u8", 4]
+						}
+					}
+				]
+			}
+		},
+		{
+			"name": "HighLeverageModeConfig",
+			"type": {
+				"kind": "struct",
+				"fields": [
+					{
+						"name": "maxUsers",
+						"type": "u32"
+					},
+					{
+						"name": "currentUsers",
+						"type": "u32"
+					},
+					{
+						"name": "reduceOnly",
+						"type": "u8"
+					},
+					{
+						"name": "padding",
+						"type": {
+							"array": ["u8", 31]
+						}
+					}
+				]
+			}
+		},
+		{
+			"name": "InsuranceFundStake",
+			"type": {
+				"kind": "struct",
+				"fields": [
+					{
+						"name": "authority",
+						"type": "publicKey"
+					},
+					{
+						"name": "ifShares",
+						"type": "u128"
+					},
+					{
+						"name": "lastWithdrawRequestShares",
+						"type": "u128"
+					},
+					{
+						"name": "ifBase",
+						"type": "u128"
+					},
+					{
+						"name": "lastValidTs",
+						"type": "i64"
+					},
+					{
+						"name": "lastWithdrawRequestValue",
+						"type": "u64"
+					},
+					{
+						"name": "lastWithdrawRequestTs",
+						"type": "i64"
+					},
+					{
+						"name": "costBasis",
+						"type": "i64"
+					},
+					{
+						"name": "marketIndex",
+						"type": "u16"
+					},
+					{
+						"name": "padding",
+						"type": {
+							"array": ["u8", 14]
+						}
+					}
+				]
+			}
+		},
+		{
+			"name": "ProtocolIfSharesTransferConfig",
+			"type": {
+				"kind": "struct",
+				"fields": [
+					{
+						"name": "whitelistedSigners",
+						"type": {
+							"array": ["publicKey", 4]
+						}
+					},
+					{
+						"name": "maxTransferPerEpoch",
+						"type": "u128"
+					},
+					{
+						"name": "currentEpochTransfer",
+						"type": "u128"
+					},
+					{
+						"name": "nextEpochTs",
+						"type": "i64"
+					},
+					{
+						"name": "padding",
+						"type": {
+							"array": ["u128", 8]
+						}
+					}
+				]
+			}
+		},
+		{
+			"name": "PrelaunchOracle",
+			"type": {
+				"kind": "struct",
+				"fields": [
+					{
+						"name": "price",
+						"type": "i64"
+					},
+					{
+						"name": "maxPrice",
+						"type": "i64"
+					},
+					{
+						"name": "confidence",
+						"type": "u64"
+					},
+					{
+						"name": "lastUpdateSlot",
+						"type": "u64"
+					},
+					{
+						"name": "ammLastUpdateSlot",
+						"type": "u64"
+					},
+					{
+						"name": "perpMarketIndex",
+						"type": "u16"
+					},
+					{
+						"name": "padding",
+						"type": {
+							"array": ["u8", 70]
+						}
+					}
+				]
+			}
+		},
+		{
+			"name": "PerpMarket",
+			"type": {
+				"kind": "struct",
+				"fields": [
+					{
+						"name": "pubkey",
+						"docs": [
+							"The perp market's address. It is a pda of the market index"
+						],
+						"type": "publicKey"
+					},
+					{
+						"name": "amm",
+						"docs": ["The automated market maker"],
+						"type": {
+							"defined": "AMM"
+						}
+					},
+					{
+						"name": "pnlPool",
+						"docs": [
+							"The market's pnl pool. When users settle negative pnl, the balance increases.",
+							"When users settle positive pnl, the balance decreases. Can not go negative."
+						],
+						"type": {
+							"defined": "PoolBalance"
+						}
+					},
+					{
+						"name": "name",
+						"docs": ["Encoded display name for the perp market e.g. SOL-PERP"],
+						"type": {
+							"array": ["u8", 32]
+						}
+					},
+					{
+						"name": "insuranceClaim",
+						"docs": ["The perp market's claim on the insurance fund"],
+						"type": {
+							"defined": "InsuranceClaim"
+						}
+					},
+					{
+						"name": "unrealizedPnlMaxImbalance",
+						"docs": [
+							"The max pnl imbalance before positive pnl asset weight is discounted",
+							"pnl imbalance is the difference between long and short pnl. When it's greater than 0,",
+							"the amm has negative pnl and the initial asset weight for positive pnl is discounted",
+							"precision = QUOTE_PRECISION"
+						],
+						"type": "u64"
+					},
+					{
+						"name": "expiryTs",
+						"docs": [
+							"The ts when the market will be expired. Only set if market is in reduce only mode"
+						],
+						"type": "i64"
+					},
+					{
+						"name": "expiryPrice",
+						"docs": [
+							"The price at which positions will be settled. Only set if market is expired",
+							"precision = PRICE_PRECISION"
+						],
+						"type": "i64"
+					},
+					{
+						"name": "nextFillRecordId",
+						"docs": [
+							"Every trade has a fill record id. This is the next id to be used"
+						],
+						"type": "u64"
+					},
+					{
+						"name": "nextFundingRateRecordId",
+						"docs": [
+							"Every funding rate update has a record id. This is the next id to be used"
+						],
+						"type": "u64"
+					},
+					{
+						"name": "nextCurveRecordId",
+						"docs": [
+							"Every amm k updated has a record id. This is the next id to be used"
+						],
+						"type": "u64"
+					},
+					{
+						"name": "imfFactor",
+						"docs": [
+							"The initial margin fraction factor. Used to increase margin ratio for large positions",
+							"precision: MARGIN_PRECISION"
+						],
+						"type": "u32"
+					},
+					{
+						"name": "unrealizedPnlImfFactor",
+						"docs": [
+							"The imf factor for unrealized pnl. Used to discount asset weight for large positive pnl",
+							"precision: MARGIN_PRECISION"
+						],
+						"type": "u32"
+					},
+					{
+						"name": "liquidatorFee",
+						"docs": [
+							"The fee the liquidator is paid for taking over perp position",
+							"precision: LIQUIDATOR_FEE_PRECISION"
+						],
+						"type": "u32"
+					},
+					{
+						"name": "ifLiquidationFee",
+						"docs": [
+							"The fee the insurance fund receives from liquidation",
+							"precision: LIQUIDATOR_FEE_PRECISION"
+						],
+						"type": "u32"
+					},
+					{
+						"name": "marginRatioInitial",
+						"docs": [
+							"The margin ratio which determines how much collateral is required to open a position",
+							"e.g. margin ratio of .1 means a user must have $100 of total collateral to open a $1000 position",
+							"precision: MARGIN_PRECISION"
+						],
+						"type": "u32"
+					},
+					{
+						"name": "marginRatioMaintenance",
+						"docs": [
+							"The margin ratio which determines when a user will be liquidated",
+							"e.g. margin ratio of .05 means a user must have $50 of total collateral to maintain a $1000 position",
+							"else they will be liquidated",
+							"precision: MARGIN_PRECISION"
+						],
+						"type": "u32"
+					},
+					{
+						"name": "unrealizedPnlInitialAssetWeight",
+						"docs": [
+							"The initial asset weight for positive pnl. Negative pnl always has an asset weight of 1",
+							"precision: SPOT_WEIGHT_PRECISION"
+						],
+						"type": "u32"
+					},
+					{
+						"name": "unrealizedPnlMaintenanceAssetWeight",
+						"docs": [
+							"The maintenance asset weight for positive pnl. Negative pnl always has an asset weight of 1",
+							"precision: SPOT_WEIGHT_PRECISION"
+						],
+						"type": "u32"
+					},
+					{
+						"name": "numberOfUsersWithBase",
+						"docs": ["number of users in a position (base)"],
+						"type": "u32"
+					},
+					{
+						"name": "numberOfUsers",
+						"docs": ["number of users in a position (pnl) or pnl (quote)"],
+						"type": "u32"
+					},
+					{
+						"name": "marketIndex",
+						"type": "u16"
+					},
+					{
+						"name": "status",
+						"docs": [
+							"Whether a market is active, reduce only, expired, etc",
+							"Affects whether users can open/close positions"
+						],
+						"type": {
+							"defined": "MarketStatus"
+						}
+					},
+					{
+						"name": "contractType",
+						"docs": ["Currently only Perpetual markets are supported"],
+						"type": {
+							"defined": "ContractType"
+						}
+					},
+					{
+						"name": "contractTier",
+						"docs": [
+							"The contract tier determines how much insurance a market can receive, with more speculative markets receiving less insurance",
+							"It also influences the order perp markets can be liquidated, with less speculative markets being liquidated first"
+						],
+						"type": {
+							"defined": "ContractTier"
+						}
+					},
+					{
+						"name": "pausedOperations",
+						"type": "u8"
+					},
+					{
+						"name": "quoteSpotMarketIndex",
+						"docs": ["The spot market that pnl is settled in"],
+						"type": "u16"
+					},
+					{
+						"name": "feeAdjustment",
+						"docs": [
+							"Between -100 and 100, represents what % to increase/decrease the fee by",
+							"E.g. if this is -50 and the fee is 5bps, the new fee will be 2.5bps",
+							"if this is 50 and the fee is 5bps, the new fee will be 7.5bps"
+						],
+						"type": "i16"
+					},
+					{
+						"name": "fuelBoostPosition",
+						"docs": ["fuel multiplier for perp funding", "precision: 10"],
+						"type": "u8"
+					},
+					{
+						"name": "fuelBoostTaker",
+						"docs": ["fuel multiplier for perp taker", "precision: 10"],
+						"type": "u8"
+					},
+					{
+						"name": "fuelBoostMaker",
+						"docs": ["fuel multiplier for perp maker", "precision: 10"],
+						"type": "u8"
+					},
+					{
+						"name": "padding1",
+						"type": "u8"
+					},
+					{
+						"name": "highLeverageMarginRatioInitial",
+						"type": "u16"
+					},
+					{
+						"name": "highLeverageMarginRatioMaintenance",
+						"type": "u16"
+					},
+					{
+						"name": "padding",
+						"type": {
+							"array": ["u8", 38]
+						}
+					}
+				]
+			}
+		},
+		{
+			"name": "SpotMarket",
+			"type": {
+				"kind": "struct",
+				"fields": [
+					{
+						"name": "pubkey",
+						"docs": [
+							"The address of the spot market. It is a pda of the market index"
+						],
+						"type": "publicKey"
+					},
+					{
+						"name": "oracle",
+						"docs": ["The oracle used to price the markets deposits/borrows"],
+						"type": "publicKey"
+					},
+					{
+						"name": "mint",
+						"docs": ["The token mint of the market"],
+						"type": "publicKey"
+					},
+					{
+						"name": "vault",
+						"docs": [
+							"The vault used to store the market's deposits",
+							"The amount in the vault should be equal to or greater than deposits - borrows"
+						],
+						"type": "publicKey"
+					},
+					{
+						"name": "name",
+						"docs": ["The encoded display name for the market e.g. SOL"],
+						"type": {
+							"array": ["u8", 32]
+						}
+					},
+					{
+						"name": "historicalOracleData",
+						"type": {
+							"defined": "HistoricalOracleData"
+						}
+					},
+					{
+						"name": "historicalIndexData",
+						"type": {
+							"defined": "HistoricalIndexData"
+						}
+					},
+					{
+						"name": "revenuePool",
+						"docs": [
+							"Revenue the protocol has collected in this markets token",
+							"e.g. for SOL-PERP, funds can be settled in usdc and will flow into the USDC revenue pool"
+						],
+						"type": {
+							"defined": "PoolBalance"
+						}
+					},
+					{
+						"name": "spotFeePool",
+						"docs": [
+							"The fees collected from swaps between this market and the quote market",
+							"Is settled to the quote markets revenue pool"
+						],
+						"type": {
+							"defined": "PoolBalance"
+						}
+					},
+					{
+						"name": "insuranceFund",
+						"docs": [
+							"Details on the insurance fund covering bankruptcies in this markets token",
+							"Covers bankruptcies for borrows with this markets token and perps settling in this markets token"
+						],
+						"type": {
+							"defined": "InsuranceFund"
+						}
+					},
+					{
+						"name": "totalSpotFee",
+						"docs": [
+							"The total spot fees collected for this market",
+							"precision: QUOTE_PRECISION"
+						],
+						"type": "u128"
+					},
+					{
+						"name": "depositBalance",
+						"docs": [
+							"The sum of the scaled balances for deposits across users and pool balances",
+							"To convert to the deposit token amount, multiply by the cumulative deposit interest",
+							"precision: SPOT_BALANCE_PRECISION"
+						],
+						"type": "u128"
+					},
+					{
+						"name": "borrowBalance",
+						"docs": [
+							"The sum of the scaled balances for borrows across users and pool balances",
+							"To convert to the borrow token amount, multiply by the cumulative borrow interest",
+							"precision: SPOT_BALANCE_PRECISION"
+						],
+						"type": "u128"
+					},
+					{
+						"name": "cumulativeDepositInterest",
+						"docs": [
+							"The cumulative interest earned by depositors",
+							"Used to calculate the deposit token amount from the deposit balance",
+							"precision: SPOT_CUMULATIVE_INTEREST_PRECISION"
+						],
+						"type": "u128"
+					},
+					{
+						"name": "cumulativeBorrowInterest",
+						"docs": [
+							"The cumulative interest earned by borrowers",
+							"Used to calculate the borrow token amount from the borrow balance",
+							"precision: SPOT_CUMULATIVE_INTEREST_PRECISION"
+						],
+						"type": "u128"
+					},
+					{
+						"name": "totalSocialLoss",
+						"docs": [
+							"The total socialized loss from borrows, in the mint's token",
+							"precision: token mint precision"
+						],
+						"type": "u128"
+					},
+					{
+						"name": "totalQuoteSocialLoss",
+						"docs": [
+							"The total socialized loss from borrows, in the quote market's token",
+							"preicision: QUOTE_PRECISION"
+						],
+						"type": "u128"
+					},
+					{
+						"name": "withdrawGuardThreshold",
+						"docs": [
+							"no withdraw limits/guards when deposits below this threshold",
+							"precision: token mint precision"
+						],
+						"type": "u64"
+					},
+					{
+						"name": "maxTokenDeposits",
+						"docs": [
+							"The max amount of token deposits in this market",
+							"0 if there is no limit",
+							"precision: token mint precision"
+						],
+						"type": "u64"
+					},
+					{
+						"name": "depositTokenTwap",
+						"docs": [
+							"24hr average of deposit token amount",
+							"precision: token mint precision"
+						],
+						"type": "u64"
+					},
+					{
+						"name": "borrowTokenTwap",
+						"docs": [
+							"24hr average of borrow token amount",
+							"precision: token mint precision"
+						],
+						"type": "u64"
+					},
+					{
+						"name": "utilizationTwap",
+						"docs": [
+							"24hr average of utilization",
+							"which is borrow amount over token amount",
+							"precision: SPOT_UTILIZATION_PRECISION"
+						],
+						"type": "u64"
+					},
+					{
+						"name": "lastInterestTs",
+						"docs": [
+							"Last time the cumulative deposit and borrow interest was updated"
+						],
+						"type": "u64"
+					},
+					{
+						"name": "lastTwapTs",
+						"docs": [
+							"Last time the deposit/borrow/utilization averages were updated"
+						],
+						"type": "u64"
+					},
+					{
+						"name": "expiryTs",
+						"docs": [
+							"The time the market is set to expire. Only set if market is in reduce only mode"
+						],
+						"type": "i64"
+					},
+					{
+						"name": "orderStepSize",
+						"docs": [
+							"Spot orders must be a multiple of the step size",
+							"precision: token mint precision"
+						],
+						"type": "u64"
+					},
+					{
+						"name": "orderTickSize",
+						"docs": [
+							"Spot orders must be a multiple of the tick size",
+							"precision: PRICE_PRECISION"
+						],
+						"type": "u64"
+					},
+					{
+						"name": "minOrderSize",
+						"docs": [
+							"The minimum order size",
+							"precision: token mint precision"
+						],
+						"type": "u64"
+					},
+					{
+						"name": "maxPositionSize",
+						"docs": [
+							"The maximum spot position size",
+							"if the limit is 0, there is no limit",
+							"precision: token mint precision"
+						],
+						"type": "u64"
+					},
+					{
+						"name": "nextFillRecordId",
+						"docs": [
+							"Every spot trade has a fill record id. This is the next id to use"
+						],
+						"type": "u64"
+					},
+					{
+						"name": "nextDepositRecordId",
+						"docs": [
+							"Every deposit has a deposit record id. This is the next id to use"
+						],
+						"type": "u64"
+					},
+					{
+						"name": "initialAssetWeight",
+						"docs": [
+							"The initial asset weight used to calculate a deposits contribution to a users initial total collateral",
+							"e.g. if the asset weight is .8, $100 of deposits contributes $80 to the users initial total collateral",
+							"precision: SPOT_WEIGHT_PRECISION"
+						],
+						"type": "u32"
+					},
+					{
+						"name": "maintenanceAssetWeight",
+						"docs": [
+							"The maintenance asset weight used to calculate a deposits contribution to a users maintenance total collateral",
+							"e.g. if the asset weight is .9, $100 of deposits contributes $90 to the users maintenance total collateral",
+							"precision: SPOT_WEIGHT_PRECISION"
+						],
+						"type": "u32"
+					},
+					{
+						"name": "initialLiabilityWeight",
+						"docs": [
+							"The initial liability weight used to calculate a borrows contribution to a users initial margin requirement",
+							"e.g. if the liability weight is .9, $100 of borrows contributes $90 to the users initial margin requirement",
+							"precision: SPOT_WEIGHT_PRECISION"
+						],
+						"type": "u32"
+					},
+					{
+						"name": "maintenanceLiabilityWeight",
+						"docs": [
+							"The maintenance liability weight used to calculate a borrows contribution to a users maintenance margin requirement",
+							"e.g. if the liability weight is .8, $100 of borrows contributes $80 to the users maintenance margin requirement",
+							"precision: SPOT_WEIGHT_PRECISION"
+						],
+						"type": "u32"
+					},
+					{
+						"name": "imfFactor",
+						"docs": [
+							"The initial margin fraction factor. Used to increase liability weight/decrease asset weight for large positions",
+							"precision: MARGIN_PRECISION"
+						],
+						"type": "u32"
+					},
+					{
+						"name": "liquidatorFee",
+						"docs": [
+							"The fee the liquidator is paid for taking over borrow/deposit",
+							"precision: LIQUIDATOR_FEE_PRECISION"
+						],
+						"type": "u32"
+					},
+					{
+						"name": "ifLiquidationFee",
+						"docs": [
+							"The fee the insurance fund receives from liquidation",
+							"precision: LIQUIDATOR_FEE_PRECISION"
+						],
+						"type": "u32"
+					},
+					{
+						"name": "optimalUtilization",
+						"docs": [
+							"The optimal utilization rate for this market.",
+							"Used to determine the markets borrow rate",
+							"precision: SPOT_UTILIZATION_PRECISION"
+						],
+						"type": "u32"
+					},
+					{
+						"name": "optimalBorrowRate",
+						"docs": [
+							"The borrow rate for this market when the market has optimal utilization",
+							"precision: SPOT_RATE_PRECISION"
+						],
+						"type": "u32"
+					},
+					{
+						"name": "maxBorrowRate",
+						"docs": [
+							"The borrow rate for this market when the market has 1000 utilization",
+							"precision: SPOT_RATE_PRECISION"
+						],
+						"type": "u32"
+					},
+					{
+						"name": "decimals",
+						"docs": [
+							"The market's token mint's decimals. To from decimals to a precision, 10^decimals"
+						],
+						"type": "u32"
+					},
+					{
+						"name": "marketIndex",
+						"type": "u16"
+					},
+					{
+						"name": "ordersEnabled",
+						"docs": ["Whether or not spot trading is enabled"],
+						"type": "bool"
+					},
+					{
+						"name": "oracleSource",
+						"type": {
+							"defined": "OracleSource"
+						}
+					},
+					{
+						"name": "status",
+						"type": {
+							"defined": "MarketStatus"
+						}
+					},
+					{
+						"name": "assetTier",
+						"docs": [
+							"The asset tier affects how a deposit can be used as collateral and the priority for a borrow being liquidated"
+						],
+						"type": {
+							"defined": "AssetTier"
+						}
+					},
+					{
+						"name": "pausedOperations",
+						"type": "u8"
+					},
+					{
+						"name": "ifPausedOperations",
+						"type": "u8"
+					},
+					{
+						"name": "feeAdjustment",
+						"type": "i16"
+					},
+					{
+						"name": "maxTokenBorrowsFraction",
+						"docs": [
+							"What fraction of max_token_deposits",
+							"disabled when 0, 1 => 1/10000 => .01% of max_token_deposits",
+							"precision: X/10000"
+						],
+						"type": "u16"
+					},
+					{
+						"name": "flashLoanAmount",
+						"docs": [
+							"For swaps, the amount of token loaned out in the begin_swap ix",
+							"precision: token mint precision"
+						],
+						"type": "u64"
+					},
+					{
+						"name": "flashLoanInitialTokenAmount",
+						"docs": [
+							"For swaps, the amount in the users token account in the begin_swap ix",
+							"Used to calculate how much of the token left the system in end_swap ix",
+							"precision: token mint precision"
+						],
+						"type": "u64"
+					},
+					{
+						"name": "totalSwapFee",
+						"docs": [
+							"The total fees received from swaps",
+							"precision: token mint precision"
+						],
+						"type": "u64"
+					},
+					{
+						"name": "scaleInitialAssetWeightStart",
+						"docs": [
+							"When to begin scaling down the initial asset weight",
+							"disabled when 0",
+							"precision: QUOTE_PRECISION"
+						],
+						"type": "u64"
+					},
+					{
+						"name": "minBorrowRate",
+						"docs": [
+							"The min borrow rate for this market when the market regardless of utilization",
+							"1 => 1/200 => .5%",
+							"precision: X/200"
+						],
+						"type": "u8"
+					},
+					{
+						"name": "fuelBoostDeposits",
+						"docs": ["fuel multiplier for spot deposits", "precision: 10"],
+						"type": "u8"
+					},
+					{
+						"name": "fuelBoostBorrows",
+						"docs": ["fuel multiplier for spot borrows", "precision: 10"],
+						"type": "u8"
+					},
+					{
+						"name": "fuelBoostTaker",
+						"docs": ["fuel multiplier for spot taker", "precision: 10"],
+						"type": "u8"
+					},
+					{
+						"name": "fuelBoostMaker",
+						"docs": ["fuel multiplier for spot maker", "precision: 10"],
+						"type": "u8"
+					},
+					{
+						"name": "fuelBoostInsurance",
+						"docs": [
+							"fuel multiplier for spot insurance stake",
+							"precision: 10"
+						],
+						"type": "u8"
+					},
+					{
+						"name": "tokenProgram",
+						"type": "u8"
+					},
+					{
+						"name": "padding",
+						"type": {
+							"array": ["u8", 41]
+						}
+					}
+				]
+			}
+		},
+		{
+			"name": "State",
+			"type": {
+				"kind": "struct",
+				"fields": [
+					{
+						"name": "admin",
+						"type": "publicKey"
+					},
+					{
+						"name": "whitelistMint",
+						"type": "publicKey"
+					},
+					{
+						"name": "discountMint",
+						"type": "publicKey"
+					},
+					{
+						"name": "signer",
+						"type": "publicKey"
+					},
+					{
+						"name": "srmVault",
+						"type": "publicKey"
+					},
+					{
+						"name": "perpFeeStructure",
+						"type": {
+							"defined": "FeeStructure"
+						}
+					},
+					{
+						"name": "spotFeeStructure",
+						"type": {
+							"defined": "FeeStructure"
+						}
+					},
+					{
+						"name": "oracleGuardRails",
+						"type": {
+							"defined": "OracleGuardRails"
+						}
+					},
+					{
+						"name": "numberOfAuthorities",
+						"type": "u64"
+					},
+					{
+						"name": "numberOfSubAccounts",
+						"type": "u64"
+					},
+					{
+						"name": "lpCooldownTime",
+						"type": "u64"
+					},
+					{
+						"name": "liquidationMarginBufferRatio",
+						"type": "u32"
+					},
+					{
+						"name": "settlementDuration",
+						"type": "u16"
+					},
+					{
+						"name": "numberOfMarkets",
+						"type": "u16"
+					},
+					{
+						"name": "numberOfSpotMarkets",
+						"type": "u16"
+					},
+					{
+						"name": "signerNonce",
+						"type": "u8"
+					},
+					{
+						"name": "minPerpAuctionDuration",
+						"type": "u8"
+					},
+					{
+						"name": "defaultMarketOrderTimeInForce",
+						"type": "u8"
+					},
+					{
+						"name": "defaultSpotAuctionDuration",
+						"type": "u8"
+					},
+					{
+						"name": "exchangeStatus",
+						"type": "u8"
+					},
+					{
+						"name": "liquidationDuration",
+						"type": "u8"
+					},
+					{
+						"name": "initialPctToLiquidate",
+						"type": "u16"
+					},
+					{
+						"name": "maxNumberOfSubAccounts",
+						"type": "u16"
+					},
+					{
+						"name": "maxInitializeUserFee",
+						"type": "u16"
+					},
+					{
+						"name": "padding",
+						"type": {
+							"array": ["u8", 10]
+						}
+					}
+				]
+			}
+		},
+		{
+			"name": "User",
+			"type": {
+				"kind": "struct",
+				"fields": [
+					{
+						"name": "authority",
+						"docs": ["The owner/authority of the account"],
+						"type": "publicKey"
+					},
+					{
+						"name": "delegate",
+						"docs": [
+							"An addresses that can control the account on the authority's behalf. Has limited power, cant withdraw"
+						],
+						"type": "publicKey"
+					},
+					{
+						"name": "name",
+						"docs": ["Encoded display name e.g. \"toly\""],
+						"type": {
+							"array": ["u8", 32]
+						}
+					},
+					{
+						"name": "spotPositions",
+						"docs": ["The user's spot positions"],
+						"type": {
+							"array": [
+								{
+									"defined": "SpotPosition"
+								},
+								8
+							]
+						}
+					},
+					{
+						"name": "perpPositions",
+						"docs": ["The user's perp positions"],
+						"type": {
+							"array": [
+								{
+									"defined": "PerpPosition"
+								},
+								8
+							]
+						}
+					},
+					{
+						"name": "orders",
+						"docs": ["The user's orders"],
+						"type": {
+							"array": [
+								{
+									"defined": "Order"
+								},
+								32
+							]
+						}
+					},
+					{
+						"name": "lastAddPerpLpSharesTs",
+						"docs": ["The last time the user added perp lp positions"],
+						"type": "i64"
+					},
+					{
+						"name": "totalDeposits",
+						"docs": [
+							"The total values of deposits the user has made",
+							"precision: QUOTE_PRECISION"
+						],
+						"type": "u64"
+					},
+					{
+						"name": "totalWithdraws",
+						"docs": [
+							"The total values of withdrawals the user has made",
+							"precision: QUOTE_PRECISION"
+						],
+						"type": "u64"
+					},
+					{
+						"name": "totalSocialLoss",
+						"docs": [
+							"The total socialized loss the users has incurred upon the protocol",
+							"precision: QUOTE_PRECISION"
+						],
+						"type": "u64"
+					},
+					{
+						"name": "settledPerpPnl",
+						"docs": [
+							"Fees (taker fees, maker rebate, referrer reward, filler reward) and pnl for perps",
+							"precision: QUOTE_PRECISION"
+						],
+						"type": "i64"
+					},
+					{
+						"name": "cumulativeSpotFees",
+						"docs": [
+							"Fees (taker fees, maker rebate, filler reward) for spot",
+							"precision: QUOTE_PRECISION"
+						],
+						"type": "i64"
+					},
+					{
+						"name": "cumulativePerpFunding",
+						"docs": [
+							"Cumulative funding paid/received for perps",
+							"precision: QUOTE_PRECISION"
+						],
+						"type": "i64"
+					},
+					{
+						"name": "liquidationMarginFreed",
+						"docs": [
+							"The amount of margin freed during liquidation. Used to force the liquidation to occur over a period of time",
+							"Defaults to zero when not being liquidated",
+							"precision: QUOTE_PRECISION"
+						],
+						"type": "u64"
+					},
+					{
+						"name": "lastActiveSlot",
+						"docs": [
+							"The last slot a user was active. Used to determine if a user is idle"
+						],
+						"type": "u64"
+					},
+					{
+						"name": "nextOrderId",
+						"docs": [
+							"Every user order has an order id. This is the next order id to be used"
+						],
+						"type": "u32"
+					},
+					{
+						"name": "maxMarginRatio",
+						"docs": ["Custom max initial margin ratio for the user"],
+						"type": "u32"
+					},
+					{
+						"name": "nextLiquidationId",
+						"docs": ["The next liquidation id to be used for user"],
+						"type": "u16"
+					},
+					{
+						"name": "subAccountId",
+						"docs": ["The sub account id for this user"],
+						"type": "u16"
+					},
+					{
+						"name": "status",
+						"docs": [
+							"Whether the user is active, being liquidated or bankrupt"
+						],
+						"type": "u8"
+					},
+					{
+						"name": "isMarginTradingEnabled",
+						"docs": ["Whether the user has enabled margin trading"],
+						"type": "bool"
+					},
+					{
+						"name": "idle",
+						"docs": [
+							"User is idle if they haven't interacted with the protocol in 1 week and they have no orders, perp positions or borrows",
+							"Off-chain keeper bots can ignore users that are idle"
+						],
+						"type": "bool"
+					},
+					{
+						"name": "openOrders",
+						"docs": ["number of open orders"],
+						"type": "u8"
+					},
+					{
+						"name": "hasOpenOrder",
+						"docs": ["Whether or not user has open order"],
+						"type": "bool"
+					},
+					{
+						"name": "openAuctions",
+						"docs": ["number of open orders with auction"],
+						"type": "u8"
+					},
+					{
+						"name": "hasOpenAuction",
+						"docs": ["Whether or not user has open order with auction"],
+						"type": "bool"
+					},
+					{
+						"name": "marginMode",
+						"type": {
+							"defined": "MarginMode"
+						}
+					},
+					{
+						"name": "padding1",
+						"type": {
+							"array": ["u8", 4]
+						}
+					},
+					{
+						"name": "lastFuelBonusUpdateTs",
+						"type": "u32"
+					},
+					{
+						"name": "padding",
+						"type": {
+							"array": ["u8", 12]
+						}
+					}
+				]
+			}
+		},
+		{
+			"name": "UserStats",
+			"type": {
+				"kind": "struct",
+				"fields": [
+					{
+						"name": "authority",
+						"docs": ["The authority for all of a users sub accounts"],
+						"type": "publicKey"
+					},
+					{
+						"name": "referrer",
+						"docs": ["The address that referred this user"],
+						"type": "publicKey"
+					},
+					{
+						"name": "fees",
+						"docs": ["Stats on the fees paid by the user"],
+						"type": {
+							"defined": "UserFees"
+						}
+					},
+					{
+						"name": "nextEpochTs",
+						"docs": [
+							"The timestamp of the next epoch",
+							"Epoch is used to limit referrer rewards earned in single epoch"
+						],
+						"type": "i64"
+					},
+					{
+						"name": "makerVolume30d",
+						"docs": [
+							"Rolling 30day maker volume for user",
+							"precision: QUOTE_PRECISION"
+						],
+						"type": "u64"
+					},
+					{
+						"name": "takerVolume30d",
+						"docs": [
+							"Rolling 30day taker volume for user",
+							"precision: QUOTE_PRECISION"
+						],
+						"type": "u64"
+					},
+					{
+						"name": "fillerVolume30d",
+						"docs": [
+							"Rolling 30day filler volume for user",
+							"precision: QUOTE_PRECISION"
+						],
+						"type": "u64"
+					},
+					{
+						"name": "lastMakerVolume30dTs",
+						"docs": ["last time the maker volume was updated"],
+						"type": "i64"
+					},
+					{
+						"name": "lastTakerVolume30dTs",
+						"docs": ["last time the taker volume was updated"],
+						"type": "i64"
+					},
+					{
+						"name": "lastFillerVolume30dTs",
+						"docs": ["last time the filler volume was updated"],
+						"type": "i64"
+					},
+					{
+						"name": "ifStakedQuoteAssetAmount",
+						"docs": [
+							"The amount of tokens staked in the quote spot markets if"
+						],
+						"type": "u64"
+					},
+					{
+						"name": "numberOfSubAccounts",
+						"docs": ["The current number of sub accounts"],
+						"type": "u16"
+					},
+					{
+						"name": "numberOfSubAccountsCreated",
+						"docs": [
+							"The number of sub accounts created. Can be greater than the number of sub accounts if user",
+							"has deleted sub accounts"
+						],
+						"type": "u16"
+					},
+					{
+						"name": "isReferrer",
+						"docs": [
+							"Whether the user is a referrer. Sub account 0 can not be deleted if user is a referrer"
+						],
+						"type": "bool"
+					},
+					{
+						"name": "disableUpdatePerpBidAskTwap",
+						"type": "bool"
+					},
+					{
+						"name": "padding1",
+						"type": {
+							"array": ["u8", 2]
+						}
+					},
+					{
+						"name": "fuelInsurance",
+						"docs": ["accumulated fuel for token amounts of insurance"],
+						"type": "u32"
+					},
+					{
+						"name": "fuelDeposits",
+						"docs": ["accumulated fuel for notional of deposits"],
+						"type": "u32"
+					},
+					{
+						"name": "fuelBorrows",
+						"docs": ["accumulate fuel bonus for notional of borrows"],
+						"type": "u32"
+					},
+					{
+						"name": "fuelPositions",
+						"docs": ["accumulated fuel for perp open interest"],
+						"type": "u32"
+					},
+					{
+						"name": "fuelTaker",
+						"docs": ["accumulate fuel bonus for taker volume"],
+						"type": "u32"
+					},
+					{
+						"name": "fuelMaker",
+						"docs": ["accumulate fuel bonus for maker volume"],
+						"type": "u32"
+					},
+					{
+						"name": "ifStakedGovTokenAmount",
+						"docs": [
+							"The amount of tokens staked in the governance spot markets if"
+						],
+						"type": "u64"
+					},
+					{
+						"name": "lastFuelIfBonusUpdateTs",
+						"docs": [
+							"last unix ts user stats data was used to update if fuel (u32 to save space)"
+						],
+						"type": "u32"
+					},
+					{
+						"name": "padding",
+						"type": {
+							"array": ["u8", 12]
+						}
+					}
+				]
+			}
+		},
+		{
+			"name": "ReferrerName",
+			"type": {
+				"kind": "struct",
+				"fields": [
+					{
+						"name": "authority",
+						"type": "publicKey"
+					},
+					{
+						"name": "user",
+						"type": "publicKey"
+					},
+					{
+						"name": "userStats",
+						"type": "publicKey"
+					},
+					{
+						"name": "name",
+						"type": {
+							"array": ["u8", 32]
+						}
+					}
+				]
+			}
+		}
+	],
+	"types": [
+		{
+			"name": "UpdatePerpMarketSummaryStatsParams",
+			"type": {
+				"kind": "struct",
+				"fields": [
+					{
+						"name": "quoteAssetAmountWithUnsettledLp",
+						"type": {
+							"option": "i64"
+						}
+					},
+					{
+						"name": "netUnsettledFundingPnl",
+						"type": {
+							"option": "i64"
+						}
+					},
+					{
+						"name": "updateAmmSummaryStats",
+						"type": {
+							"option": "bool"
+						}
+					}
+				]
+			}
+		},
+		{
+			"name": "LiquidatePerpRecord",
+			"type": {
+				"kind": "struct",
+				"fields": [
+					{
+						"name": "marketIndex",
+						"type": "u16"
+					},
+					{
+						"name": "oraclePrice",
+						"type": "i64"
+					},
+					{
+						"name": "baseAssetAmount",
+						"type": "i64"
+					},
+					{
+						"name": "quoteAssetAmount",
+						"type": "i64"
+					},
+					{
+						"name": "lpShares",
+						"docs": ["precision: AMM_RESERVE_PRECISION"],
+						"type": "u64"
+					},
+					{
+						"name": "fillRecordId",
+						"type": "u64"
+					},
+					{
+						"name": "userOrderId",
+						"type": "u32"
+					},
+					{
+						"name": "liquidatorOrderId",
+						"type": "u32"
+					},
+					{
+						"name": "liquidatorFee",
+						"docs": ["precision: QUOTE_PRECISION"],
+						"type": "u64"
+					},
+					{
+						"name": "ifFee",
+						"docs": ["precision: QUOTE_PRECISION"],
+						"type": "u64"
+					}
+				]
+			}
+		},
+		{
+			"name": "LiquidateSpotRecord",
+			"type": {
+				"kind": "struct",
+				"fields": [
+					{
+						"name": "assetMarketIndex",
+						"type": "u16"
+					},
+					{
+						"name": "assetPrice",
+						"type": "i64"
+					},
+					{
+						"name": "assetTransfer",
+						"type": "u128"
+					},
+					{
+						"name": "liabilityMarketIndex",
+						"type": "u16"
+					},
+					{
+						"name": "liabilityPrice",
+						"type": "i64"
+					},
+					{
+						"name": "liabilityTransfer",
+						"docs": ["precision: token mint precision"],
+						"type": "u128"
+					},
+					{
+						"name": "ifFee",
+						"docs": ["precision: token mint precision"],
+						"type": "u64"
+					}
+				]
+			}
+		},
+		{
+			"name": "LiquidateBorrowForPerpPnlRecord",
+			"type": {
+				"kind": "struct",
+				"fields": [
+					{
+						"name": "perpMarketIndex",
+						"type": "u16"
+					},
+					{
+						"name": "marketOraclePrice",
+						"type": "i64"
+					},
+					{
+						"name": "pnlTransfer",
+						"type": "u128"
+					},
+					{
+						"name": "liabilityMarketIndex",
+						"type": "u16"
+					},
+					{
+						"name": "liabilityPrice",
+						"type": "i64"
+					},
+					{
+						"name": "liabilityTransfer",
+						"type": "u128"
+					}
+				]
+			}
+		},
+		{
+			"name": "LiquidatePerpPnlForDepositRecord",
+			"type": {
+				"kind": "struct",
+				"fields": [
+					{
+						"name": "perpMarketIndex",
+						"type": "u16"
+					},
+					{
+						"name": "marketOraclePrice",
+						"type": "i64"
+					},
+					{
+						"name": "pnlTransfer",
+						"type": "u128"
+					},
+					{
+						"name": "assetMarketIndex",
+						"type": "u16"
+					},
+					{
+						"name": "assetPrice",
+						"type": "i64"
+					},
+					{
+						"name": "assetTransfer",
+						"type": "u128"
+					}
+				]
+			}
+		},
+		{
+			"name": "PerpBankruptcyRecord",
+			"type": {
+				"kind": "struct",
+				"fields": [
+					{
+						"name": "marketIndex",
+						"type": "u16"
+					},
+					{
+						"name": "pnl",
+						"type": "i128"
+					},
+					{
+						"name": "ifPayment",
+						"type": "u128"
+					},
+					{
+						"name": "clawbackUser",
+						"type": {
+							"option": "publicKey"
+						}
+					},
+					{
+						"name": "clawbackUserPayment",
+						"type": {
+							"option": "u128"
+						}
+					},
+					{
+						"name": "cumulativeFundingRateDelta",
+						"type": "i128"
+					}
+				]
+			}
+		},
+		{
+			"name": "SpotBankruptcyRecord",
+			"type": {
+				"kind": "struct",
+				"fields": [
+					{
+						"name": "marketIndex",
+						"type": "u16"
+					},
+					{
+						"name": "borrowAmount",
+						"type": "u128"
+					},
+					{
+						"name": "ifPayment",
+						"type": "u128"
+					},
+					{
+						"name": "cumulativeDepositInterestDelta",
+						"type": "u128"
+					}
+				]
+			}
+		},
+		{
+			"name": "MarketIdentifier",
+			"type": {
+				"kind": "struct",
+				"fields": [
+					{
+						"name": "marketType",
+						"type": {
+							"defined": "MarketType"
+						}
+					},
+					{
+						"name": "marketIndex",
+						"type": "u16"
+					}
+				]
+			}
+		},
+		{
+			"name": "HistoricalOracleData",
+			"type": {
+				"kind": "struct",
+				"fields": [
+					{
+						"name": "lastOraclePrice",
+						"docs": ["precision: PRICE_PRECISION"],
+						"type": "i64"
+					},
+					{
+						"name": "lastOracleConf",
+						"docs": ["precision: PRICE_PRECISION"],
+						"type": "u64"
+					},
+					{
+						"name": "lastOracleDelay",
+						"docs": ["number of slots since last update"],
+						"type": "i64"
+					},
+					{
+						"name": "lastOraclePriceTwap",
+						"docs": ["precision: PRICE_PRECISION"],
+						"type": "i64"
+					},
+					{
+						"name": "lastOraclePriceTwap5min",
+						"docs": ["precision: PRICE_PRECISION"],
+						"type": "i64"
+					},
+					{
+						"name": "lastOraclePriceTwapTs",
+						"docs": ["unix_timestamp of last snapshot"],
+						"type": "i64"
+					}
+				]
+			}
+		},
+		{
+			"name": "HistoricalIndexData",
+			"type": {
+				"kind": "struct",
+				"fields": [
+					{
+						"name": "lastIndexBidPrice",
+						"docs": ["precision: PRICE_PRECISION"],
+						"type": "u64"
+					},
+					{
+						"name": "lastIndexAskPrice",
+						"docs": ["precision: PRICE_PRECISION"],
+						"type": "u64"
+					},
+					{
+						"name": "lastIndexPriceTwap",
+						"docs": ["precision: PRICE_PRECISION"],
+						"type": "u64"
+					},
+					{
+						"name": "lastIndexPriceTwap5min",
+						"docs": ["precision: PRICE_PRECISION"],
+						"type": "u64"
+					},
+					{
+						"name": "lastIndexPriceTwapTs",
+						"docs": ["unix_timestamp of last snapshot"],
+						"type": "i64"
+					}
+				]
+			}
+		},
+		{
+			"name": "PrelaunchOracleParams",
+			"type": {
+				"kind": "struct",
+				"fields": [
+					{
+						"name": "perpMarketIndex",
+						"type": "u16"
+					},
+					{
+						"name": "price",
+						"type": {
+							"option": "i64"
+						}
+					},
+					{
+						"name": "maxPrice",
+						"type": {
+							"option": "i64"
+						}
+					}
+				]
+			}
+		},
+		{
+			"name": "OrderParams",
+			"type": {
+				"kind": "struct",
+				"fields": [
+					{
+						"name": "orderType",
+						"type": {
+							"defined": "OrderType"
+						}
+					},
+					{
+						"name": "marketType",
+						"type": {
+							"defined": "MarketType"
+						}
+					},
+					{
+						"name": "direction",
+						"type": {
+							"defined": "PositionDirection"
+						}
+					},
+					{
+						"name": "userOrderId",
+						"type": "u8"
+					},
+					{
+						"name": "baseAssetAmount",
+						"type": "u64"
+					},
+					{
+						"name": "price",
+						"type": "u64"
+					},
+					{
+						"name": "marketIndex",
+						"type": "u16"
+					},
+					{
+						"name": "reduceOnly",
+						"type": "bool"
+					},
+					{
+						"name": "postOnly",
+						"type": {
+							"defined": "PostOnlyParam"
+						}
+					},
+					{
+						"name": "immediateOrCancel",
+						"type": "bool"
+					},
+					{
+						"name": "maxTs",
+						"type": {
+							"option": "i64"
+						}
+					},
+					{
+						"name": "triggerPrice",
+						"type": {
+							"option": "u64"
+						}
+					},
+					{
+						"name": "triggerCondition",
+						"type": {
+							"defined": "OrderTriggerCondition"
+						}
+					},
+					{
+						"name": "oraclePriceOffset",
+						"type": {
+							"option": "i32"
+						}
+					},
+					{
+						"name": "auctionDuration",
+						"type": {
+							"option": "u8"
+						}
+					},
+					{
+						"name": "auctionStartPrice",
+						"type": {
+							"option": "i64"
+						}
+					},
+					{
+						"name": "auctionEndPrice",
+						"type": {
+							"option": "i64"
+						}
+					}
+				]
+			}
+		},
+		{
+			"name": "SwiftServerMessage",
+			"type": {
+				"kind": "struct",
+				"fields": [
+					{
+						"name": "swiftOrderSignature",
+						"type": {
+							"array": ["u8", 64]
+						}
+					},
+					{
+						"name": "slot",
+						"type": "u64"
+					}
+				]
+			}
+		},
+		{
+			"name": "SwiftOrderParamsMessage",
+			"type": {
+				"kind": "struct",
+				"fields": [
+					{
+						"name": "swiftOrderParams",
+						"type": {
+							"defined": "OrderParams"
+						}
+					},
+					{
+						"name": "expectedOrderId",
+						"type": "i32"
+					},
+					{
+						"name": "subAccountId",
+						"type": "u16"
+					},
+					{
+						"name": "takeProfitOrderParams",
+						"type": {
+							"option": {
+								"defined": "SwiftTriggerOrderParams"
+							}
+						}
+					},
+					{
+						"name": "stopLossOrderParams",
+						"type": {
+							"option": {
+								"defined": "SwiftTriggerOrderParams"
+							}
+						}
+					}
+				]
+			}
+		},
+		{
+			"name": "SwiftTriggerOrderParams",
+			"type": {
+				"kind": "struct",
+				"fields": [
+					{
+						"name": "triggerPrice",
+						"type": "u64"
+					},
+					{
+						"name": "baseAssetAmount",
+						"type": "u64"
+					}
+				]
+			}
+		},
+		{
+			"name": "ModifyOrderParams",
+			"type": {
+				"kind": "struct",
+				"fields": [
+					{
+						"name": "direction",
+						"type": {
+							"option": {
+								"defined": "PositionDirection"
+							}
+						}
+					},
+					{
+						"name": "baseAssetAmount",
+						"type": {
+							"option": "u64"
+						}
+					},
+					{
+						"name": "price",
+						"type": {
+							"option": "u64"
+						}
+					},
+					{
+						"name": "reduceOnly",
+						"type": {
+							"option": "bool"
+						}
+					},
+					{
+						"name": "postOnly",
+						"type": {
+							"option": {
+								"defined": "PostOnlyParam"
+							}
+						}
+					},
+					{
+						"name": "immediateOrCancel",
+						"type": {
+							"option": "bool"
+						}
+					},
+					{
+						"name": "maxTs",
+						"type": {
+							"option": "i64"
+						}
+					},
+					{
+						"name": "triggerPrice",
+						"type": {
+							"option": "u64"
+						}
+					},
+					{
+						"name": "triggerCondition",
+						"type": {
+							"option": {
+								"defined": "OrderTriggerCondition"
+							}
+						}
+					},
+					{
+						"name": "oraclePriceOffset",
+						"type": {
+							"option": "i32"
+						}
+					},
+					{
+						"name": "auctionDuration",
+						"type": {
+							"option": "u8"
+						}
+					},
+					{
+						"name": "auctionStartPrice",
+						"type": {
+							"option": "i64"
+						}
+					},
+					{
+						"name": "auctionEndPrice",
+						"type": {
+							"option": "i64"
+						}
+					},
+					{
+						"name": "policy",
+						"type": {
+							"option": {
+								"defined": "ModifyOrderPolicy"
+							}
+						}
+					}
+				]
+			}
+		},
+		{
+			"name": "InsuranceClaim",
+			"type": {
+				"kind": "struct",
+				"fields": [
+					{
+						"name": "revenueWithdrawSinceLastSettle",
+						"docs": [
+							"The amount of revenue last settled",
+							"Positive if funds left the perp market,",
+							"negative if funds were pulled into the perp market",
+							"precision: QUOTE_PRECISION"
+						],
+						"type": "i64"
+					},
+					{
+						"name": "maxRevenueWithdrawPerPeriod",
+						"docs": [
+							"The max amount of revenue that can be withdrawn per period",
+							"precision: QUOTE_PRECISION"
+						],
+						"type": "u64"
+					},
+					{
+						"name": "quoteMaxInsurance",
+						"docs": [
+							"The max amount of insurance that perp market can use to resolve bankruptcy and pnl deficits",
+							"precision: QUOTE_PRECISION"
+						],
+						"type": "u64"
+					},
+					{
+						"name": "quoteSettledInsurance",
+						"docs": [
+							"The amount of insurance that has been used to resolve bankruptcy and pnl deficits",
+							"precision: QUOTE_PRECISION"
+						],
+						"type": "u64"
+					},
+					{
+						"name": "lastRevenueWithdrawTs",
+						"docs": ["The last time revenue was settled in/out of market"],
+						"type": "i64"
+					}
+				]
+			}
+		},
+		{
+			"name": "PoolBalance",
+			"type": {
+				"kind": "struct",
+				"fields": [
+					{
+						"name": "scaledBalance",
+						"docs": [
+							"To get the pool's token amount, you must multiply the scaled balance by the market's cumulative",
+							"deposit interest",
+							"precision: SPOT_BALANCE_PRECISION"
+						],
+						"type": "u128"
+					},
+					{
+						"name": "marketIndex",
+						"docs": ["The spot market the pool is for"],
+						"type": "u16"
+					},
+					{
+						"name": "padding",
+						"type": {
+							"array": ["u8", 6]
+						}
+					}
+				]
+			}
+		},
+		{
+			"name": "AMM",
+			"type": {
+				"kind": "struct",
+				"fields": [
+					{
+						"name": "oracle",
+						"docs": ["oracle price data public key"],
+						"type": "publicKey"
+					},
+					{
+						"name": "historicalOracleData",
+						"docs": ["stores historically witnessed oracle data"],
+						"type": {
+							"defined": "HistoricalOracleData"
+						}
+					},
+					{
+						"name": "baseAssetAmountPerLp",
+						"docs": [
+							"accumulated base asset amount since inception per lp share",
+							"precision: QUOTE_PRECISION"
+						],
+						"type": "i128"
+					},
+					{
+						"name": "quoteAssetAmountPerLp",
+						"docs": [
+							"accumulated quote asset amount since inception per lp share",
+							"precision: QUOTE_PRECISION"
+						],
+						"type": "i128"
+					},
+					{
+						"name": "feePool",
+						"docs": [
+							"partition of fees from perp market trading moved from pnl settlements"
+						],
+						"type": {
+							"defined": "PoolBalance"
+						}
+					},
+					{
+						"name": "baseAssetReserve",
+						"docs": [
+							"`x` reserves for constant product mm formula (x * y = k)",
+							"precision: AMM_RESERVE_PRECISION"
+						],
+						"type": "u128"
+					},
+					{
+						"name": "quoteAssetReserve",
+						"docs": [
+							"`y` reserves for constant product mm formula (x * y = k)",
+							"precision: AMM_RESERVE_PRECISION"
+						],
+						"type": "u128"
+					},
+					{
+						"name": "concentrationCoef",
+						"docs": [
+							"determines how close the min/max base asset reserve sit vs base reserves",
+							"allow for decreasing slippage without increasing liquidity and v.v.",
+							"precision: PERCENTAGE_PRECISION"
+						],
+						"type": "u128"
+					},
+					{
+						"name": "minBaseAssetReserve",
+						"docs": [
+							"minimum base_asset_reserve allowed before AMM is unavailable",
+							"precision: AMM_RESERVE_PRECISION"
+						],
+						"type": "u128"
+					},
+					{
+						"name": "maxBaseAssetReserve",
+						"docs": [
+							"maximum base_asset_reserve allowed before AMM is unavailable",
+							"precision: AMM_RESERVE_PRECISION"
+						],
+						"type": "u128"
+					},
+					{
+						"name": "sqrtK",
+						"docs": [
+							"`sqrt(k)` in constant product mm formula (x * y = k). stored to avoid drift caused by integer math issues",
+							"precision: AMM_RESERVE_PRECISION"
+						],
+						"type": "u128"
+					},
+					{
+						"name": "pegMultiplier",
+						"docs": [
+							"normalizing numerical factor for y, its use offers lowest slippage in cp-curve when market is balanced",
+							"precision: PEG_PRECISION"
+						],
+						"type": "u128"
+					},
+					{
+						"name": "terminalQuoteAssetReserve",
+						"docs": [
+							"y when market is balanced. stored to save computation",
+							"precision: AMM_RESERVE_PRECISION"
+						],
+						"type": "u128"
+					},
+					{
+						"name": "baseAssetAmountLong",
+						"docs": [
+							"always non-negative. tracks number of total longs in market (regardless of counterparty)",
+							"precision: BASE_PRECISION"
+						],
+						"type": "i128"
+					},
+					{
+						"name": "baseAssetAmountShort",
+						"docs": [
+							"always non-positive. tracks number of total shorts in market (regardless of counterparty)",
+							"precision: BASE_PRECISION"
+						],
+						"type": "i128"
+					},
+					{
+						"name": "baseAssetAmountWithAmm",
+						"docs": [
+							"tracks net position (longs-shorts) in market with AMM as counterparty",
+							"precision: BASE_PRECISION"
+						],
+						"type": "i128"
+					},
+					{
+						"name": "baseAssetAmountWithUnsettledLp",
+						"docs": [
+							"tracks net position (longs-shorts) in market with LPs as counterparty",
+							"precision: BASE_PRECISION"
+						],
+						"type": "i128"
+					},
+					{
+						"name": "maxOpenInterest",
+						"docs": [
+							"max allowed open interest, blocks trades that breach this value",
+							"precision: BASE_PRECISION"
+						],
+						"type": "u128"
+					},
+					{
+						"name": "quoteAssetAmount",
+						"docs": [
+							"sum of all user's perp quote_asset_amount in market",
+							"precision: QUOTE_PRECISION"
+						],
+						"type": "i128"
+					},
+					{
+						"name": "quoteEntryAmountLong",
+						"docs": [
+							"sum of all long user's quote_entry_amount in market",
+							"precision: QUOTE_PRECISION"
+						],
+						"type": "i128"
+					},
+					{
+						"name": "quoteEntryAmountShort",
+						"docs": [
+							"sum of all short user's quote_entry_amount in market",
+							"precision: QUOTE_PRECISION"
+						],
+						"type": "i128"
+					},
+					{
+						"name": "quoteBreakEvenAmountLong",
+						"docs": [
+							"sum of all long user's quote_break_even_amount in market",
+							"precision: QUOTE_PRECISION"
+						],
+						"type": "i128"
+					},
+					{
+						"name": "quoteBreakEvenAmountShort",
+						"docs": [
+							"sum of all short user's quote_break_even_amount in market",
+							"precision: QUOTE_PRECISION"
+						],
+						"type": "i128"
+					},
+					{
+						"name": "userLpShares",
+						"docs": [
+							"total user lp shares of sqrt_k (protocol owned liquidity = sqrt_k - last_funding_rate)",
+							"precision: AMM_RESERVE_PRECISION"
+						],
+						"type": "u128"
+					},
+					{
+						"name": "lastFundingRate",
+						"docs": [
+							"last funding rate in this perp market (unit is quote per base)",
+							"precision: QUOTE_PRECISION"
+						],
+						"type": "i64"
+					},
+					{
+						"name": "lastFundingRateLong",
+						"docs": [
+							"last funding rate for longs in this perp market (unit is quote per base)",
+							"precision: QUOTE_PRECISION"
+						],
+						"type": "i64"
+					},
+					{
+						"name": "lastFundingRateShort",
+						"docs": [
+							"last funding rate for shorts in this perp market (unit is quote per base)",
+							"precision: QUOTE_PRECISION"
+						],
+						"type": "i64"
+					},
+					{
+						"name": "last24hAvgFundingRate",
+						"docs": [
+							"estimate of last 24h of funding rate perp market (unit is quote per base)",
+							"precision: QUOTE_PRECISION"
+						],
+						"type": "i64"
+					},
+					{
+						"name": "totalFee",
+						"docs": [
+							"total fees collected by this perp market",
+							"precision: QUOTE_PRECISION"
+						],
+						"type": "i128"
+					},
+					{
+						"name": "totalMmFee",
+						"docs": [
+							"total fees collected by the vAMM's bid/ask spread",
+							"precision: QUOTE_PRECISION"
+						],
+						"type": "i128"
+					},
+					{
+						"name": "totalExchangeFee",
+						"docs": [
+							"total fees collected by exchange fee schedule",
+							"precision: QUOTE_PRECISION"
+						],
+						"type": "u128"
+					},
+					{
+						"name": "totalFeeMinusDistributions",
+						"docs": [
+							"total fees minus any recognized upnl and pool withdraws",
+							"precision: QUOTE_PRECISION"
+						],
+						"type": "i128"
+					},
+					{
+						"name": "totalFeeWithdrawn",
+						"docs": [
+							"sum of all fees from fee pool withdrawn to revenue pool",
+							"precision: QUOTE_PRECISION"
+						],
+						"type": "u128"
+					},
+					{
+						"name": "totalLiquidationFee",
+						"docs": [
+							"all fees collected by market for liquidations",
+							"precision: QUOTE_PRECISION"
+						],
+						"type": "u128"
+					},
+					{
+						"name": "cumulativeFundingRateLong",
+						"docs": [
+							"accumulated funding rate for longs since inception in market"
+						],
+						"type": "i128"
+					},
+					{
+						"name": "cumulativeFundingRateShort",
+						"docs": [
+							"accumulated funding rate for shorts since inception in market"
+						],
+						"type": "i128"
+					},
+					{
+						"name": "totalSocialLoss",
+						"docs": [
+							"accumulated social loss paid by users since inception in market"
+						],
+						"type": "u128"
+					},
+					{
+						"name": "askBaseAssetReserve",
+						"docs": [
+							"transformed base_asset_reserve for users going long",
+							"precision: AMM_RESERVE_PRECISION"
+						],
+						"type": "u128"
+					},
+					{
+						"name": "askQuoteAssetReserve",
+						"docs": [
+							"transformed quote_asset_reserve for users going long",
+							"precision: AMM_RESERVE_PRECISION"
+						],
+						"type": "u128"
+					},
+					{
+						"name": "bidBaseAssetReserve",
+						"docs": [
+							"transformed base_asset_reserve for users going short",
+							"precision: AMM_RESERVE_PRECISION"
+						],
+						"type": "u128"
+					},
+					{
+						"name": "bidQuoteAssetReserve",
+						"docs": [
+							"transformed quote_asset_reserve for users going short",
+							"precision: AMM_RESERVE_PRECISION"
+						],
+						"type": "u128"
+					},
+					{
+						"name": "lastOracleNormalisedPrice",
+						"docs": [
+							"the last seen oracle price partially shrunk toward the amm reserve price",
+							"precision: PRICE_PRECISION"
+						],
+						"type": "i64"
+					},
+					{
+						"name": "lastOracleReservePriceSpreadPct",
+						"docs": [
+							"the gap between the oracle price and the reserve price = y * peg_multiplier / x"
+						],
+						"type": "i64"
+					},
+					{
+						"name": "lastBidPriceTwap",
+						"docs": [
+							"average estimate of bid price over funding_period",
+							"precision: PRICE_PRECISION"
+						],
+						"type": "u64"
+					},
+					{
+						"name": "lastAskPriceTwap",
+						"docs": [
+							"average estimate of ask price over funding_period",
+							"precision: PRICE_PRECISION"
+						],
+						"type": "u64"
+					},
+					{
+						"name": "lastMarkPriceTwap",
+						"docs": [
+							"average estimate of (bid+ask)/2 price over funding_period",
+							"precision: PRICE_PRECISION"
+						],
+						"type": "u64"
+					},
+					{
+						"name": "lastMarkPriceTwap5min",
+						"docs": ["average estimate of (bid+ask)/2 price over FIVE_MINUTES"],
+						"type": "u64"
+					},
+					{
+						"name": "lastUpdateSlot",
+						"docs": ["the last blockchain slot the amm was updated"],
+						"type": "u64"
+					},
+					{
+						"name": "lastOracleConfPct",
+						"docs": [
+							"the pct size of the oracle confidence interval",
+							"precision: PERCENTAGE_PRECISION"
+						],
+						"type": "u64"
+					},
+					{
+						"name": "netRevenueSinceLastFunding",
+						"docs": [
+							"the total_fee_minus_distribution change since the last funding update",
+							"precision: QUOTE_PRECISION"
+						],
+						"type": "i64"
+					},
+					{
+						"name": "lastFundingRateTs",
+						"docs": ["the last funding rate update unix_timestamp"],
+						"type": "i64"
+					},
+					{
+						"name": "fundingPeriod",
+						"docs": ["the peridocity of the funding rate updates"],
+						"type": "i64"
+					},
+					{
+						"name": "orderStepSize",
+						"docs": [
+							"the base step size (increment) of orders",
+							"precision: BASE_PRECISION"
+						],
+						"type": "u64"
+					},
+					{
+						"name": "orderTickSize",
+						"docs": [
+							"the price tick size of orders",
+							"precision: PRICE_PRECISION"
+						],
+						"type": "u64"
+					},
+					{
+						"name": "minOrderSize",
+						"docs": [
+							"the minimum base size of an order",
+							"precision: BASE_PRECISION"
+						],
+						"type": "u64"
+					},
+					{
+						"name": "maxPositionSize",
+						"docs": [
+							"the max base size a single user can have",
+							"precision: BASE_PRECISION"
+						],
+						"type": "u64"
+					},
+					{
+						"name": "volume24h",
+						"docs": ["estimated total of volume in market", "QUOTE_PRECISION"],
+						"type": "u64"
+					},
+					{
+						"name": "longIntensityVolume",
+						"docs": ["the volume intensity of long fills against AMM"],
+						"type": "u64"
+					},
+					{
+						"name": "shortIntensityVolume",
+						"docs": ["the volume intensity of short fills against AMM"],
+						"type": "u64"
+					},
+					{
+						"name": "lastTradeTs",
+						"docs": [
+							"the blockchain unix timestamp at the time of the last trade"
+						],
+						"type": "i64"
+					},
+					{
+						"name": "markStd",
+						"docs": [
+							"estimate of standard deviation of the fill (mark) prices",
+							"precision: PRICE_PRECISION"
+						],
+						"type": "u64"
+					},
+					{
+						"name": "oracleStd",
+						"docs": [
+							"estimate of standard deviation of the oracle price at each update",
+							"precision: PRICE_PRECISION"
+						],
+						"type": "u64"
+					},
+					{
+						"name": "lastMarkPriceTwapTs",
+						"docs": ["the last unix_timestamp the mark twap was updated"],
+						"type": "i64"
+					},
+					{
+						"name": "baseSpread",
+						"docs": [
+							"the minimum spread the AMM can quote. also used as step size for some spread logic increases."
+						],
+						"type": "u32"
+					},
+					{
+						"name": "maxSpread",
+						"docs": ["the maximum spread the AMM can quote"],
+						"type": "u32"
+					},
+					{
+						"name": "longSpread",
+						"docs": ["the spread for asks vs the reserve price"],
+						"type": "u32"
+					},
+					{
+						"name": "shortSpread",
+						"docs": ["the spread for bids vs the reserve price"],
+						"type": "u32"
+					},
+					{
+						"name": "longIntensityCount",
+						"docs": ["the count intensity of long fills against AMM"],
+						"type": "u32"
+					},
+					{
+						"name": "shortIntensityCount",
+						"docs": ["the count intensity of short fills against AMM"],
+						"type": "u32"
+					},
+					{
+						"name": "maxFillReserveFraction",
+						"docs": [
+							"the fraction of total available liquidity a single fill on the AMM can consume"
+						],
+						"type": "u16"
+					},
+					{
+						"name": "maxSlippageRatio",
+						"docs": ["the maximum slippage a single fill on the AMM can push"],
+						"type": "u16"
+					},
+					{
+						"name": "curveUpdateIntensity",
+						"docs": [
+							"the update intensity of AMM formulaic updates (adjusting k). 0-100"
+						],
+						"type": "u8"
+					},
+					{
+						"name": "ammJitIntensity",
+						"docs": [
+							"the jit intensity of AMM. larger intensity means larger participation in jit. 0 means no jit participation.",
+							"(0, 100] is intensity for protocol-owned AMM. (100, 200] is intensity for user LP-owned AMM."
+						],
+						"type": "u8"
+					},
+					{
+						"name": "oracleSource",
+						"docs": [
+							"the oracle provider information. used to decode/scale the oracle public key"
+						],
+						"type": {
+							"defined": "OracleSource"
+						}
+					},
+					{
+						"name": "lastOracleValid",
+						"docs": [
+							"tracks whether the oracle was considered valid at the last AMM update"
+						],
+						"type": "bool"
+					},
+					{
+						"name": "targetBaseAssetAmountPerLp",
+						"docs": [
+							"the target value for `base_asset_amount_per_lp`, used during AMM JIT with LP split",
+							"precision: BASE_PRECISION"
+						],
+						"type": "i32"
+					},
+					{
+						"name": "perLpBase",
+						"docs": [
+							"expo for unit of per_lp, base 10 (if per_lp_base=X, then per_lp unit is 10^X)"
+						],
+						"type": "i8"
+					},
+					{
+						"name": "padding1",
+						"type": "u8"
+					},
+					{
+						"name": "padding2",
+						"type": "u16"
+					},
+					{
+						"name": "totalFeeEarnedPerLp",
+						"type": "u64"
+					},
+					{
+						"name": "netUnsettledFundingPnl",
+						"type": "i64"
+					},
+					{
+						"name": "quoteAssetAmountWithUnsettledLp",
+						"type": "i64"
+					},
+					{
+						"name": "referencePriceOffset",
+						"type": "i32"
+					},
+					{
+						"name": "padding",
+						"type": {
+							"array": ["u8", 12]
+						}
+					}
+				]
+			}
+		},
+		{
+			"name": "InsuranceFund",
+			"type": {
+				"kind": "struct",
+				"fields": [
+					{
+						"name": "vault",
+						"type": "publicKey"
+					},
+					{
+						"name": "totalShares",
+						"type": "u128"
+					},
+					{
+						"name": "userShares",
+						"type": "u128"
+					},
+					{
+						"name": "sharesBase",
+						"type": "u128"
+					},
+					{
+						"name": "unstakingPeriod",
+						"type": "i64"
+					},
+					{
+						"name": "lastRevenueSettleTs",
+						"type": "i64"
+					},
+					{
+						"name": "revenueSettlePeriod",
+						"type": "i64"
+					},
+					{
+						"name": "totalFactor",
+						"type": "u32"
+					},
+					{
+						"name": "userFactor",
+						"type": "u32"
+					}
+				]
+			}
+		},
+		{
+			"name": "OracleGuardRails",
+			"type": {
+				"kind": "struct",
+				"fields": [
+					{
+						"name": "priceDivergence",
+						"type": {
+							"defined": "PriceDivergenceGuardRails"
+						}
+					},
+					{
+						"name": "validity",
+						"type": {
+							"defined": "ValidityGuardRails"
+						}
+					}
+				]
+			}
+		},
+		{
+			"name": "PriceDivergenceGuardRails",
+			"type": {
+				"kind": "struct",
+				"fields": [
+					{
+						"name": "markOraclePercentDivergence",
+						"type": "u64"
+					},
+					{
+						"name": "oracleTwap5minPercentDivergence",
+						"type": "u64"
+					}
+				]
+			}
+		},
+		{
+			"name": "ValidityGuardRails",
+			"type": {
+				"kind": "struct",
+				"fields": [
+					{
+						"name": "slotsBeforeStaleForAmm",
+						"type": "i64"
+					},
+					{
+						"name": "slotsBeforeStaleForMargin",
+						"type": "i64"
+					},
+					{
+						"name": "confidenceIntervalMaxSize",
+						"type": "u64"
+					},
+					{
+						"name": "tooVolatileRatio",
+						"type": "i64"
+					}
+				]
+			}
+		},
+		{
+			"name": "FeeStructure",
+			"type": {
+				"kind": "struct",
+				"fields": [
+					{
+						"name": "feeTiers",
+						"type": {
+							"array": [
+								{
+									"defined": "FeeTier"
+								},
+								10
+							]
+						}
+					},
+					{
+						"name": "fillerRewardStructure",
+						"type": {
+							"defined": "OrderFillerRewardStructure"
+						}
+					},
+					{
+						"name": "referrerRewardEpochUpperBound",
+						"type": "u64"
+					},
+					{
+						"name": "flatFillerFee",
+						"type": "u64"
+					}
+				]
+			}
+		},
+		{
+			"name": "FeeTier",
+			"type": {
+				"kind": "struct",
+				"fields": [
+					{
+						"name": "feeNumerator",
+						"type": "u32"
+					},
+					{
+						"name": "feeDenominator",
+						"type": "u32"
+					},
+					{
+						"name": "makerRebateNumerator",
+						"type": "u32"
+					},
+					{
+						"name": "makerRebateDenominator",
+						"type": "u32"
+					},
+					{
+						"name": "referrerRewardNumerator",
+						"type": "u32"
+					},
+					{
+						"name": "referrerRewardDenominator",
+						"type": "u32"
+					},
+					{
+						"name": "refereeFeeNumerator",
+						"type": "u32"
+					},
+					{
+						"name": "refereeFeeDenominator",
+						"type": "u32"
+					}
+				]
+			}
+		},
+		{
+			"name": "OrderFillerRewardStructure",
+			"type": {
+				"kind": "struct",
+				"fields": [
+					{
+						"name": "rewardNumerator",
+						"type": "u32"
+					},
+					{
+						"name": "rewardDenominator",
+						"type": "u32"
+					},
+					{
+						"name": "timeBasedRewardLowerBound",
+						"type": "u128"
+					}
+				]
+			}
+		},
+		{
+			"name": "UserFees",
+			"type": {
+				"kind": "struct",
+				"fields": [
+					{
+						"name": "totalFeePaid",
+						"docs": ["Total taker fee paid", "precision: QUOTE_PRECISION"],
+						"type": "u64"
+					},
+					{
+						"name": "totalFeeRebate",
+						"docs": ["Total maker fee rebate", "precision: QUOTE_PRECISION"],
+						"type": "u64"
+					},
+					{
+						"name": "totalTokenDiscount",
+						"docs": [
+							"Total discount from holding token",
+							"precision: QUOTE_PRECISION"
+						],
+						"type": "u64"
+					},
+					{
+						"name": "totalRefereeDiscount",
+						"docs": [
+							"Total discount from being referred",
+							"precision: QUOTE_PRECISION"
+						],
+						"type": "u64"
+					},
+					{
+						"name": "totalReferrerReward",
+						"docs": ["Total reward to referrer", "precision: QUOTE_PRECISION"],
+						"type": "u64"
+					},
+					{
+						"name": "currentEpochReferrerReward",
+						"docs": [
+							"Total reward to referrer this epoch",
+							"precision: QUOTE_PRECISION"
+						],
+						"type": "u64"
+					}
+				]
+			}
+		},
+		{
+			"name": "SpotPosition",
+			"type": {
+				"kind": "struct",
+				"fields": [
+					{
+						"name": "scaledBalance",
+						"docs": [
+							"The scaled balance of the position. To get the token amount, multiply by the cumulative deposit/borrow",
+							"interest of corresponding market.",
+							"precision: SPOT_BALANCE_PRECISION"
+						],
+						"type": "u64"
+					},
+					{
+						"name": "openBids",
+						"docs": [
+							"How many spot bids the user has open",
+							"precision: token mint precision"
+						],
+						"type": "i64"
+					},
+					{
+						"name": "openAsks",
+						"docs": [
+							"How many spot asks the user has open",
+							"precision: token mint precision"
+						],
+						"type": "i64"
+					},
+					{
+						"name": "cumulativeDeposits",
+						"docs": [
+							"The cumulative deposits/borrows a user has made into a market",
+							"precision: token mint precision"
+						],
+						"type": "i64"
+					},
+					{
+						"name": "marketIndex",
+						"docs": ["The market index of the corresponding spot market"],
+						"type": "u16"
+					},
+					{
+						"name": "balanceType",
+						"docs": ["Whether the position is deposit or borrow"],
+						"type": {
+							"defined": "SpotBalanceType"
+						}
+					},
+					{
+						"name": "openOrders",
+						"docs": ["Number of open orders"],
+						"type": "u8"
+					},
+					{
+						"name": "padding",
+						"type": {
+							"array": ["u8", 4]
+						}
+					}
+				]
+			}
+		},
+		{
+			"name": "PerpPosition",
+			"type": {
+				"kind": "struct",
+				"fields": [
+					{
+						"name": "lastCumulativeFundingRate",
+						"docs": [
+							"The perp market's last cumulative funding rate. Used to calculate the funding payment owed to user",
+							"precision: FUNDING_RATE_PRECISION"
+						],
+						"type": "i64"
+					},
+					{
+						"name": "baseAssetAmount",
+						"docs": [
+							"the size of the users perp position",
+							"precision: BASE_PRECISION"
+						],
+						"type": "i64"
+					},
+					{
+						"name": "quoteAssetAmount",
+						"docs": [
+							"Used to calculate the users pnl. Upon entry, is equal to base_asset_amount * avg entry price - fees",
+							"Updated when the user open/closes position or settles pnl. Includes fees/funding",
+							"precision: QUOTE_PRECISION"
+						],
+						"type": "i64"
+					},
+					{
+						"name": "quoteBreakEvenAmount",
+						"docs": [
+							"The amount of quote the user would need to exit their position at to break even",
+							"Updated when the user open/closes position or settles pnl. Includes fees/funding",
+							"precision: QUOTE_PRECISION"
+						],
+						"type": "i64"
+					},
+					{
+						"name": "quoteEntryAmount",
+						"docs": [
+							"The amount quote the user entered the position with. Equal to base asset amount * avg entry price",
+							"Updated when the user open/closes position. Excludes fees/funding",
+							"precision: QUOTE_PRECISION"
+						],
+						"type": "i64"
+					},
+					{
+						"name": "openBids",
+						"docs": [
+							"The amount of open bids the user has in this perp market",
+							"precision: BASE_PRECISION"
+						],
+						"type": "i64"
+					},
+					{
+						"name": "openAsks",
+						"docs": [
+							"The amount of open asks the user has in this perp market",
+							"precision: BASE_PRECISION"
+						],
+						"type": "i64"
+					},
+					{
+						"name": "settledPnl",
+						"docs": [
+							"The amount of pnl settled in this market since opening the position",
+							"precision: QUOTE_PRECISION"
+						],
+						"type": "i64"
+					},
+					{
+						"name": "lpShares",
+						"docs": [
+							"The number of lp (liquidity provider) shares the user has in this perp market",
+							"LP shares allow users to provide liquidity via the AMM",
+							"precision: BASE_PRECISION"
+						],
+						"type": "u64"
+					},
+					{
+						"name": "lastBaseAssetAmountPerLp",
+						"docs": [
+							"The last base asset amount per lp the amm had",
+							"Used to settle the users lp position",
+							"precision: BASE_PRECISION"
+						],
+						"type": "i64"
+					},
+					{
+						"name": "lastQuoteAssetAmountPerLp",
+						"docs": [
+							"The last quote asset amount per lp the amm had",
+							"Used to settle the users lp position",
+							"precision: QUOTE_PRECISION"
+						],
+						"type": "i64"
+					},
+					{
+						"name": "remainderBaseAssetAmount",
+						"docs": [
+							"Settling LP position can lead to a small amount of base asset being left over smaller than step size",
+							"This records that remainder so it can be settled later on",
+							"precision: BASE_PRECISION"
+						],
+						"type": "i32"
+					},
+					{
+						"name": "marketIndex",
+						"docs": ["The market index for the perp market"],
+						"type": "u16"
+					},
+					{
+						"name": "openOrders",
+						"docs": ["The number of open orders"],
+						"type": "u8"
+					},
+					{
+						"name": "perLpBase",
+						"type": "i8"
+					}
+				]
+			}
+		},
+		{
+			"name": "Order",
+			"type": {
+				"kind": "struct",
+				"fields": [
+					{
+						"name": "slot",
+						"docs": ["The slot the order was placed"],
+						"type": "u64"
+					},
+					{
+						"name": "price",
+						"docs": [
+							"The limit price for the order (can be 0 for market orders)",
+							"For orders with an auction, this price isn't used until the auction is complete",
+							"precision: PRICE_PRECISION"
+						],
+						"type": "u64"
+					},
+					{
+						"name": "baseAssetAmount",
+						"docs": [
+							"The size of the order",
+							"precision for perps: BASE_PRECISION",
+							"precision for spot: token mint precision"
+						],
+						"type": "u64"
+					},
+					{
+						"name": "baseAssetAmountFilled",
+						"docs": [
+							"The amount of the order filled",
+							"precision for perps: BASE_PRECISION",
+							"precision for spot: token mint precision"
+						],
+						"type": "u64"
+					},
+					{
+						"name": "quoteAssetAmountFilled",
+						"docs": [
+							"The amount of quote filled for the order",
+							"precision: QUOTE_PRECISION"
+						],
+						"type": "u64"
+					},
+					{
+						"name": "triggerPrice",
+						"docs": [
+							"At what price the order will be triggered. Only relevant for trigger orders",
+							"precision: PRICE_PRECISION"
+						],
+						"type": "u64"
+					},
+					{
+						"name": "auctionStartPrice",
+						"docs": [
+							"The start price for the auction. Only relevant for market/oracle orders",
+							"precision: PRICE_PRECISION"
+						],
+						"type": "i64"
+					},
+					{
+						"name": "auctionEndPrice",
+						"docs": [
+							"The end price for the auction. Only relevant for market/oracle orders",
+							"precision: PRICE_PRECISION"
+						],
+						"type": "i64"
+					},
+					{
+						"name": "maxTs",
+						"docs": ["The time when the order will expire"],
+						"type": "i64"
+					},
+					{
+						"name": "oraclePriceOffset",
+						"docs": [
+							"If set, the order limit price is the oracle price + this offset",
+							"precision: PRICE_PRECISION"
+						],
+						"type": "i32"
+					},
+					{
+						"name": "orderId",
+						"docs": [
+							"The id for the order. Each users has their own order id space"
+						],
+						"type": "u32"
+					},
+					{
+						"name": "marketIndex",
+						"docs": ["The perp/spot market index"],
+						"type": "u16"
+					},
+					{
+						"name": "status",
+						"docs": ["Whether the order is open or unused"],
+						"type": {
+							"defined": "OrderStatus"
+						}
+					},
+					{
+						"name": "orderType",
+						"docs": ["The type of order"],
+						"type": {
+							"defined": "OrderType"
+						}
+					},
+					{
+						"name": "marketType",
+						"docs": ["Whether market is spot or perp"],
+						"type": {
+							"defined": "MarketType"
+						}
+					},
+					{
+						"name": "userOrderId",
+						"docs": [
+							"User generated order id. Can make it easier to place/cancel orders"
+						],
+						"type": "u8"
+					},
+					{
+						"name": "existingPositionDirection",
+						"docs": ["What the users position was when the order was placed"],
+						"type": {
+							"defined": "PositionDirection"
+						}
+					},
+					{
+						"name": "direction",
+						"docs": [
+							"Whether the user is going long or short. LONG = bid, SHORT = ask"
+						],
+						"type": {
+							"defined": "PositionDirection"
+						}
+					},
+					{
+						"name": "reduceOnly",
+						"docs": [
+							"Whether the order is allowed to only reduce position size"
+						],
+						"type": "bool"
+					},
+					{
+						"name": "postOnly",
+						"docs": ["Whether the order must be a maker"],
+						"type": "bool"
+					},
+					{
+						"name": "immediateOrCancel",
+						"docs": [
+							"Whether the order must be canceled the same slot it is placed"
+						],
+						"type": "bool"
+					},
+					{
+						"name": "triggerCondition",
+						"docs": [
+							"Whether the order is triggered above or below the trigger price. Only relevant for trigger orders"
+						],
+						"type": {
+							"defined": "OrderTriggerCondition"
+						}
+					},
+					{
+						"name": "auctionDuration",
+						"docs": ["How many slots the auction lasts"],
+						"type": "u8"
+					},
+					{
+						"name": "padding",
+						"type": {
+							"array": ["u8", 3]
+						}
+					}
+				]
+			}
+		},
+		{
+			"name": "SwapDirection",
+			"type": {
+				"kind": "enum",
+				"variants": [
+					{
+						"name": "Add"
+					},
+					{
+						"name": "Remove"
+					}
+				]
+			}
+		},
+		{
+			"name": "ModifyOrderId",
+			"type": {
+				"kind": "enum",
+				"variants": [
+					{
+						"name": "UserOrderId",
+						"fields": ["u8"]
+					},
+					{
+						"name": "OrderId",
+						"fields": ["u32"]
+					}
+				]
+			}
+		},
+		{
+			"name": "PositionDirection",
+			"type": {
+				"kind": "enum",
+				"variants": [
+					{
+						"name": "Long"
+					},
+					{
+						"name": "Short"
+					}
+				]
+			}
+		},
+		{
+			"name": "SpotFulfillmentType",
+			"type": {
+				"kind": "enum",
+				"variants": [
+					{
+						"name": "SerumV3"
+					},
+					{
+						"name": "Match"
+					},
+					{
+						"name": "PhoenixV1"
+					},
+					{
+						"name": "OpenbookV2"
+					}
+				]
+			}
+		},
+		{
+			"name": "SwapReduceOnly",
+			"type": {
+				"kind": "enum",
+				"variants": [
+					{
+						"name": "In"
+					},
+					{
+						"name": "Out"
+					}
+				]
+			}
+		},
+		{
+			"name": "TwapPeriod",
+			"type": {
+				"kind": "enum",
+				"variants": [
+					{
+						"name": "FundingPeriod"
+					},
+					{
+						"name": "FiveMin"
+					}
+				]
+			}
+		},
+		{
+			"name": "LiquidationMultiplierType",
+			"type": {
+				"kind": "enum",
+				"variants": [
+					{
+						"name": "Discount"
+					},
+					{
+						"name": "Premium"
+					}
+				]
+			}
+		},
+		{
+			"name": "MarginRequirementType",
+			"type": {
+				"kind": "enum",
+				"variants": [
+					{
+						"name": "Initial"
+					},
+					{
+						"name": "Fill"
+					},
+					{
+						"name": "Maintenance"
+					}
+				]
+			}
+		},
+		{
+			"name": "OracleValidity",
+			"type": {
+				"kind": "enum",
+				"variants": [
+					{
+						"name": "NonPositive"
+					},
+					{
+						"name": "TooVolatile"
+					},
+					{
+						"name": "TooUncertain"
+					},
+					{
+						"name": "StaleForMargin"
+					},
+					{
+						"name": "InsufficientDataPoints"
+					},
+					{
+						"name": "StaleForAMM"
+					},
+					{
+						"name": "Valid"
+					}
+				]
+			}
+		},
+		{
+			"name": "DriftAction",
+			"type": {
+				"kind": "enum",
+				"variants": [
+					{
+						"name": "UpdateFunding"
+					},
+					{
+						"name": "SettlePnl"
+					},
+					{
+						"name": "TriggerOrder"
+					},
+					{
+						"name": "FillOrderMatch"
+					},
+					{
+						"name": "FillOrderAmm"
+					},
+					{
+						"name": "Liquidate"
+					},
+					{
+						"name": "MarginCalc"
+					},
+					{
+						"name": "UpdateTwap"
+					},
+					{
+						"name": "UpdateAMMCurve"
+					},
+					{
+						"name": "OracleOrderPrice"
+					}
+				]
+			}
+		},
+		{
+			"name": "PositionUpdateType",
+			"type": {
+				"kind": "enum",
+				"variants": [
+					{
+						"name": "Open"
+					},
+					{
+						"name": "Increase"
+					},
+					{
+						"name": "Reduce"
+					},
+					{
+						"name": "Close"
+					},
+					{
+						"name": "Flip"
+					}
+				]
+			}
+		},
+		{
+			"name": "DepositExplanation",
+			"type": {
+				"kind": "enum",
+				"variants": [
+					{
+						"name": "None"
+					},
+					{
+						"name": "Transfer"
+					},
+					{
+						"name": "Borrow"
+					},
+					{
+						"name": "RepayBorrow"
+					}
+				]
+			}
+		},
+		{
+			"name": "DepositDirection",
+			"type": {
+				"kind": "enum",
+				"variants": [
+					{
+						"name": "Deposit"
+					},
+					{
+						"name": "Withdraw"
+					}
+				]
+			}
+		},
+		{
+			"name": "OrderAction",
+			"type": {
+				"kind": "enum",
+				"variants": [
+					{
+						"name": "Place"
+					},
+					{
+						"name": "Cancel"
+					},
+					{
+						"name": "Fill"
+					},
+					{
+						"name": "Trigger"
+					},
+					{
+						"name": "Expire"
+					}
+				]
+			}
+		},
+		{
+			"name": "OrderActionExplanation",
+			"type": {
+				"kind": "enum",
+				"variants": [
+					{
+						"name": "None"
+					},
+					{
+						"name": "InsufficientFreeCollateral"
+					},
+					{
+						"name": "OraclePriceBreachedLimitPrice"
+					},
+					{
+						"name": "MarketOrderFilledToLimitPrice"
+					},
+					{
+						"name": "OrderExpired"
+					},
+					{
+						"name": "Liquidation"
+					},
+					{
+						"name": "OrderFilledWithAMM"
+					},
+					{
+						"name": "OrderFilledWithAMMJit"
+					},
+					{
+						"name": "OrderFilledWithMatch"
+					},
+					{
+						"name": "OrderFilledWithMatchJit"
+					},
+					{
+						"name": "MarketExpired"
+					},
+					{
+						"name": "RiskingIncreasingOrder"
+					},
+					{
+						"name": "ReduceOnlyOrderIncreasedPosition"
+					},
+					{
+						"name": "OrderFillWithSerum"
+					},
+					{
+						"name": "NoBorrowLiquidity"
+					},
+					{
+						"name": "OrderFillWithPhoenix"
+					},
+					{
+						"name": "OrderFilledWithAMMJitLPSplit"
+					},
+					{
+						"name": "OrderFilledWithLPJit"
+					},
+					{
+						"name": "DeriskLp"
+					},
+					{
+						"name": "OrderFilledWithOpenbookV2"
+					}
+				]
+			}
+		},
+		{
+			"name": "LPAction",
+			"type": {
+				"kind": "enum",
+				"variants": [
+					{
+						"name": "AddLiquidity"
+					},
+					{
+						"name": "RemoveLiquidity"
+					},
+					{
+						"name": "SettleLiquidity"
+					},
+					{
+						"name": "RemoveLiquidityDerisk"
+					}
+				]
+			}
+		},
+		{
+			"name": "LiquidationType",
+			"type": {
+				"kind": "enum",
+				"variants": [
+					{
+						"name": "LiquidatePerp"
+					},
+					{
+						"name": "LiquidateSpot"
+					},
+					{
+						"name": "LiquidateBorrowForPerpPnl"
+					},
+					{
+						"name": "LiquidatePerpPnlForDeposit"
+					},
+					{
+						"name": "PerpBankruptcy"
+					},
+					{
+						"name": "SpotBankruptcy"
+					}
+				]
+			}
+		},
+		{
+			"name": "SettlePnlExplanation",
+			"type": {
+				"kind": "enum",
+				"variants": [
+					{
+						"name": "None"
+					},
+					{
+						"name": "ExpiredPosition"
+					}
+				]
+			}
+		},
+		{
+			"name": "StakeAction",
+			"type": {
+				"kind": "enum",
+				"variants": [
+					{
+						"name": "Stake"
+					},
+					{
+						"name": "UnstakeRequest"
+					},
+					{
+						"name": "UnstakeCancelRequest"
+					},
+					{
+						"name": "Unstake"
+					},
+					{
+						"name": "UnstakeTransfer"
+					},
+					{
+						"name": "StakeTransfer"
+					}
+				]
+			}
+		},
+		{
+			"name": "FillMode",
+			"type": {
+				"kind": "enum",
+				"variants": [
+					{
+						"name": "Fill"
+					},
+					{
+						"name": "PlaceAndMake"
+					},
+					{
+						"name": "PlaceAndTake"
+					},
+					{
+						"name": "Liquidation"
+					}
+				]
+			}
+		},
+		{
+			"name": "PerpFulfillmentMethod",
+			"type": {
+				"kind": "enum",
+				"variants": [
+					{
+						"name": "AMM",
+						"fields": [
+							{
+								"option": "u64"
+							}
+						]
+					},
+					{
+						"name": "Match",
+						"fields": ["publicKey", "u16"]
+					}
+				]
+			}
+		},
+		{
+			"name": "SpotFulfillmentMethod",
+			"type": {
+				"kind": "enum",
+				"variants": [
+					{
+						"name": "ExternalMarket"
+					},
+					{
+						"name": "Match",
+						"fields": ["publicKey", "u16"]
+					}
+				]
+			}
+		},
+		{
+			"name": "MarginCalculationMode",
+			"type": {
+				"kind": "enum",
+				"variants": [
+					{
+						"name": "Standard",
+						"fields": [
+							{
+								"name": "trackOpenOrdersFraction",
+								"type": "bool"
+							}
+						]
+					},
+					{
+						"name": "Liquidation",
+						"fields": [
+							{
+								"name": "marketToTrackMarginRequirement",
+								"type": {
+									"option": {
+										"defined": "MarketIdentifier"
+									}
+								}
+							}
+						]
+					}
+				]
+			}
+		},
+		{
+			"name": "OracleSource",
+			"type": {
+				"kind": "enum",
+				"variants": [
+					{
+						"name": "Pyth"
+					},
+					{
+						"name": "Switchboard"
+					},
+					{
+						"name": "QuoteAsset"
+					},
+					{
+						"name": "Pyth1K"
+					},
+					{
+						"name": "Pyth1M"
+					},
+					{
+						"name": "PythStableCoin"
+					},
+					{
+						"name": "Prelaunch"
+					},
+					{
+						"name": "PythPull"
+					},
+					{
+						"name": "Pyth1KPull"
+					},
+					{
+						"name": "Pyth1MPull"
+					},
+					{
+						"name": "PythStableCoinPull"
+					},
+					{
+						"name": "SwitchboardOnDemand"
+					}
+				]
+			}
+		},
+		{
+			"name": "PostOnlyParam",
+			"type": {
+				"kind": "enum",
+				"variants": [
+					{
+						"name": "None"
+					},
+					{
+						"name": "MustPostOnly"
+					},
+					{
+						"name": "TryPostOnly"
+					},
+					{
+						"name": "Slide"
+					}
+				]
+			}
+		},
+		{
+			"name": "ModifyOrderPolicy",
+			"type": {
+				"kind": "enum",
+				"variants": [
+					{
+						"name": "TryModify"
+					},
+					{
+						"name": "MustModify"
+					}
+				]
+			}
+		},
+		{
+			"name": "PlaceAndTakeOrderSuccessCondition",
+			"type": {
+				"kind": "enum",
+				"variants": [
+					{
+						"name": "PartialFill"
+					},
+					{
+						"name": "FullFill"
+					}
+				]
+			}
+		},
+		{
+			"name": "PerpOperation",
+			"type": {
+				"kind": "enum",
+				"variants": [
+					{
+						"name": "UpdateFunding"
+					},
+					{
+						"name": "AmmFill"
+					},
+					{
+						"name": "Fill"
+					},
+					{
+						"name": "SettlePnl"
+					},
+					{
+						"name": "SettlePnlWithPosition"
+					},
+					{
+						"name": "Liquidation"
+					}
+				]
+			}
+		},
+		{
+			"name": "SpotOperation",
+			"type": {
+				"kind": "enum",
+				"variants": [
+					{
+						"name": "UpdateCumulativeInterest"
+					},
+					{
+						"name": "Fill"
+					},
+					{
+						"name": "Deposit"
+					},
+					{
+						"name": "Withdraw"
+					},
+					{
+						"name": "Liquidation"
+					}
+				]
+			}
+		},
+		{
+			"name": "InsuranceFundOperation",
+			"type": {
+				"kind": "enum",
+				"variants": [
+					{
+						"name": "Init"
+					},
+					{
+						"name": "Add"
+					},
+					{
+						"name": "RequestRemove"
+					},
+					{
+						"name": "Remove"
+					}
+				]
+			}
+		},
+		{
+			"name": "MarketStatus",
+			"type": {
+				"kind": "enum",
+				"variants": [
+					{
+						"name": "Initialized"
+					},
+					{
+						"name": "Active"
+					},
+					{
+						"name": "FundingPaused"
+					},
+					{
+						"name": "AmmPaused"
+					},
+					{
+						"name": "FillPaused"
+					},
+					{
+						"name": "WithdrawPaused"
+					},
+					{
+						"name": "ReduceOnly"
+					},
+					{
+						"name": "Settlement"
+					},
+					{
+						"name": "Delisted"
+					}
+				]
+			}
+		},
+		{
+			"name": "ContractType",
+			"type": {
+				"kind": "enum",
+				"variants": [
+					{
+						"name": "Perpetual"
+					},
+					{
+						"name": "Future"
+					},
+					{
+						"name": "Prediction"
+					}
+				]
+			}
+		},
+		{
+			"name": "ContractTier",
+			"type": {
+				"kind": "enum",
+				"variants": [
+					{
+						"name": "A"
+					},
+					{
+						"name": "B"
+					},
+					{
+						"name": "C"
+					},
+					{
+						"name": "Speculative"
+					},
+					{
+						"name": "HighlySpeculative"
+					},
+					{
+						"name": "Isolated"
+					}
+				]
+			}
+		},
+		{
+			"name": "AMMLiquiditySplit",
+			"type": {
+				"kind": "enum",
+				"variants": [
+					{
+						"name": "ProtocolOwned"
+					},
+					{
+						"name": "LPOwned"
+					},
+					{
+						"name": "Shared"
+					}
+				]
+			}
+		},
+		{
+			"name": "SettlePnlMode",
+			"type": {
+				"kind": "enum",
+				"variants": [
+					{
+						"name": "MustSettle"
+					},
+					{
+						"name": "TrySettle"
+					}
+				]
+			}
+		},
+		{
+			"name": "SpotBalanceType",
+			"type": {
+				"kind": "enum",
+				"variants": [
+					{
+						"name": "Deposit"
+					},
+					{
+						"name": "Borrow"
+					}
+				]
+			}
+		},
+		{
+			"name": "SpotFulfillmentConfigStatus",
+			"type": {
+				"kind": "enum",
+				"variants": [
+					{
+						"name": "Enabled"
+					},
+					{
+						"name": "Disabled"
+					}
+				]
+			}
+		},
+		{
+			"name": "AssetTier",
+			"type": {
+				"kind": "enum",
+				"variants": [
+					{
+						"name": "Collateral"
+					},
+					{
+						"name": "Protected"
+					},
+					{
+						"name": "Cross"
+					},
+					{
+						"name": "Isolated"
+					},
+					{
+						"name": "Unlisted"
+					}
+				]
+			}
+		},
+		{
+			"name": "ExchangeStatus",
+			"type": {
+				"kind": "enum",
+				"variants": [
+					{
+						"name": "DepositPaused"
+					},
+					{
+						"name": "WithdrawPaused"
+					},
+					{
+						"name": "AmmPaused"
+					},
+					{
+						"name": "FillPaused"
+					},
+					{
+						"name": "LiqPaused"
+					},
+					{
+						"name": "FundingPaused"
+					},
+					{
+						"name": "SettlePnlPaused"
+					}
+				]
+			}
+		},
+		{
+			"name": "UserStatus",
+			"type": {
+				"kind": "enum",
+				"variants": [
+					{
+						"name": "BeingLiquidated"
+					},
+					{
+						"name": "Bankrupt"
+					},
+					{
+						"name": "ReduceOnly"
+					},
+					{
+						"name": "AdvancedLp"
+					}
+				]
+			}
+		},
+		{
+			"name": "AssetType",
+			"type": {
+				"kind": "enum",
+				"variants": [
+					{
+						"name": "Base"
+					},
+					{
+						"name": "Quote"
+					}
+				]
+			}
+		},
+		{
+			"name": "OrderStatus",
+			"type": {
+				"kind": "enum",
+				"variants": [
+					{
+						"name": "Init"
+					},
+					{
+						"name": "Open"
+					},
+					{
+						"name": "Filled"
+					},
+					{
+						"name": "Canceled"
+					}
+				]
+			}
+		},
+		{
+			"name": "OrderType",
+			"type": {
+				"kind": "enum",
+				"variants": [
+					{
+						"name": "Market"
+					},
+					{
+						"name": "Limit"
+					},
+					{
+						"name": "TriggerMarket"
+					},
+					{
+						"name": "TriggerLimit"
+					},
+					{
+						"name": "Oracle"
+					}
+				]
+			}
+		},
+		{
+			"name": "OrderTriggerCondition",
+			"type": {
+				"kind": "enum",
+				"variants": [
+					{
+						"name": "Above"
+					},
+					{
+						"name": "Below"
+					},
+					{
+						"name": "TriggeredAbove"
+					},
+					{
+						"name": "TriggeredBelow"
+					}
+				]
+			}
+		},
+		{
+			"name": "MarketType",
+			"type": {
+				"kind": "enum",
+				"variants": [
+					{
+						"name": "Spot"
+					},
+					{
+						"name": "Perp"
+					}
+				]
+			}
+		},
+		{
+			"name": "MarginMode",
+			"type": {
+				"kind": "enum",
+				"variants": [
+					{
+						"name": "Default"
+					},
+					{
+						"name": "HighLeverage"
+					}
+				]
+			}
+		}
+	],
+	"events": [
+		{
+			"name": "NewUserRecord",
+			"fields": [
+				{
+					"name": "ts",
+					"type": "i64",
+					"index": false
+				},
+				{
+					"name": "userAuthority",
+					"type": "publicKey",
+					"index": false
+				},
+				{
+					"name": "user",
+					"type": "publicKey",
+					"index": false
+				},
+				{
+					"name": "subAccountId",
+					"type": "u16",
+					"index": false
+				},
+				{
+					"name": "name",
+					"type": {
+						"array": ["u8", 32]
+					},
+					"index": false
+				},
+				{
+					"name": "referrer",
+					"type": "publicKey",
+					"index": false
+				}
+			]
+		},
+		{
+			"name": "DepositRecord",
+			"fields": [
+				{
+					"name": "ts",
+					"type": "i64",
+					"index": false
+				},
+				{
+					"name": "userAuthority",
+					"type": "publicKey",
+					"index": false
+				},
+				{
+					"name": "user",
+					"type": "publicKey",
+					"index": false
+				},
+				{
+					"name": "direction",
+					"type": {
+						"defined": "DepositDirection"
+					},
+					"index": false
+				},
+				{
+					"name": "depositRecordId",
+					"type": "u64",
+					"index": false
+				},
+				{
+					"name": "amount",
+					"type": "u64",
+					"index": false
+				},
+				{
+					"name": "marketIndex",
+					"type": "u16",
+					"index": false
+				},
+				{
+					"name": "oraclePrice",
+					"type": "i64",
+					"index": false
+				},
+				{
+					"name": "marketDepositBalance",
+					"type": "u128",
+					"index": false
+				},
+				{
+					"name": "marketWithdrawBalance",
+					"type": "u128",
+					"index": false
+				},
+				{
+					"name": "marketCumulativeDepositInterest",
+					"type": "u128",
+					"index": false
+				},
+				{
+					"name": "marketCumulativeBorrowInterest",
+					"type": "u128",
+					"index": false
+				},
+				{
+					"name": "totalDepositsAfter",
+					"type": "u64",
+					"index": false
+				},
+				{
+					"name": "totalWithdrawsAfter",
+					"type": "u64",
+					"index": false
+				},
+				{
+					"name": "explanation",
+					"type": {
+						"defined": "DepositExplanation"
+					},
+					"index": false
+				},
+				{
+					"name": "transferUser",
+					"type": {
+						"option": "publicKey"
+					},
+					"index": false
+				}
+			]
+		},
+		{
+			"name": "SpotInterestRecord",
+			"fields": [
+				{
+					"name": "ts",
+					"type": "i64",
+					"index": false
+				},
+				{
+					"name": "marketIndex",
+					"type": "u16",
+					"index": false
+				},
+				{
+					"name": "depositBalance",
+					"type": "u128",
+					"index": false
+				},
+				{
+					"name": "cumulativeDepositInterest",
+					"type": "u128",
+					"index": false
+				},
+				{
+					"name": "borrowBalance",
+					"type": "u128",
+					"index": false
+				},
+				{
+					"name": "cumulativeBorrowInterest",
+					"type": "u128",
+					"index": false
+				},
+				{
+					"name": "optimalUtilization",
+					"type": "u32",
+					"index": false
+				},
+				{
+					"name": "optimalBorrowRate",
+					"type": "u32",
+					"index": false
+				},
+				{
+					"name": "maxBorrowRate",
+					"type": "u32",
+					"index": false
+				}
+			]
+		},
+		{
+			"name": "FundingPaymentRecord",
+			"fields": [
+				{
+					"name": "ts",
+					"type": "i64",
+					"index": false
+				},
+				{
+					"name": "userAuthority",
+					"type": "publicKey",
+					"index": false
+				},
+				{
+					"name": "user",
+					"type": "publicKey",
+					"index": false
+				},
+				{
+					"name": "marketIndex",
+					"type": "u16",
+					"index": false
+				},
+				{
+					"name": "fundingPayment",
+					"type": "i64",
+					"index": false
+				},
+				{
+					"name": "baseAssetAmount",
+					"type": "i64",
+					"index": false
+				},
+				{
+					"name": "userLastCumulativeFunding",
+					"type": "i64",
+					"index": false
+				},
+				{
+					"name": "ammCumulativeFundingLong",
+					"type": "i128",
+					"index": false
+				},
+				{
+					"name": "ammCumulativeFundingShort",
+					"type": "i128",
+					"index": false
+				}
+			]
+		},
+		{
+			"name": "FundingRateRecord",
+			"fields": [
+				{
+					"name": "ts",
+					"type": "i64",
+					"index": false
+				},
+				{
+					"name": "recordId",
+					"type": "u64",
+					"index": false
+				},
+				{
+					"name": "marketIndex",
+					"type": "u16",
+					"index": false
+				},
+				{
+					"name": "fundingRate",
+					"type": "i64",
+					"index": false
+				},
+				{
+					"name": "fundingRateLong",
+					"type": "i128",
+					"index": false
+				},
+				{
+					"name": "fundingRateShort",
+					"type": "i128",
+					"index": false
+				},
+				{
+					"name": "cumulativeFundingRateLong",
+					"type": "i128",
+					"index": false
+				},
+				{
+					"name": "cumulativeFundingRateShort",
+					"type": "i128",
+					"index": false
+				},
+				{
+					"name": "oraclePriceTwap",
+					"type": "i64",
+					"index": false
+				},
+				{
+					"name": "markPriceTwap",
+					"type": "u64",
+					"index": false
+				},
+				{
+					"name": "periodRevenue",
+					"type": "i64",
+					"index": false
+				},
+				{
+					"name": "baseAssetAmountWithAmm",
+					"type": "i128",
+					"index": false
+				},
+				{
+					"name": "baseAssetAmountWithUnsettledLp",
+					"type": "i128",
+					"index": false
+				}
+			]
+		},
+		{
+			"name": "CurveRecord",
+			"fields": [
+				{
+					"name": "ts",
+					"type": "i64",
+					"index": false
+				},
+				{
+					"name": "recordId",
+					"type": "u64",
+					"index": false
+				},
+				{
+					"name": "pegMultiplierBefore",
+					"type": "u128",
+					"index": false
+				},
+				{
+					"name": "baseAssetReserveBefore",
+					"type": "u128",
+					"index": false
+				},
+				{
+					"name": "quoteAssetReserveBefore",
+					"type": "u128",
+					"index": false
+				},
+				{
+					"name": "sqrtKBefore",
+					"type": "u128",
+					"index": false
+				},
+				{
+					"name": "pegMultiplierAfter",
+					"type": "u128",
+					"index": false
+				},
+				{
+					"name": "baseAssetReserveAfter",
+					"type": "u128",
+					"index": false
+				},
+				{
+					"name": "quoteAssetReserveAfter",
+					"type": "u128",
+					"index": false
+				},
+				{
+					"name": "sqrtKAfter",
+					"type": "u128",
+					"index": false
+				},
+				{
+					"name": "baseAssetAmountLong",
+					"type": "u128",
+					"index": false
+				},
+				{
+					"name": "baseAssetAmountShort",
+					"type": "u128",
+					"index": false
+				},
+				{
+					"name": "baseAssetAmountWithAmm",
+					"type": "i128",
+					"index": false
+				},
+				{
+					"name": "totalFee",
+					"type": "i128",
+					"index": false
+				},
+				{
+					"name": "totalFeeMinusDistributions",
+					"type": "i128",
+					"index": false
+				},
+				{
+					"name": "adjustmentCost",
+					"type": "i128",
+					"index": false
+				},
+				{
+					"name": "oraclePrice",
+					"type": "i64",
+					"index": false
+				},
+				{
+					"name": "fillRecord",
+					"type": "u128",
+					"index": false
+				},
+				{
+					"name": "numberOfUsers",
+					"type": "u32",
+					"index": false
+				},
+				{
+					"name": "marketIndex",
+					"type": "u16",
+					"index": false
+				}
+			]
+		},
+		{
+			"name": "OrderRecord",
+			"fields": [
+				{
+					"name": "ts",
+					"type": "i64",
+					"index": false
+				},
+				{
+					"name": "user",
+					"type": "publicKey",
+					"index": false
+				},
+				{
+					"name": "order",
+					"type": {
+						"defined": "Order"
+					},
+					"index": false
+				}
+			]
+		},
+		{
+			"name": "OrderActionRecord",
+			"fields": [
+				{
+					"name": "ts",
+					"type": "i64",
+					"index": false
+				},
+				{
+					"name": "action",
+					"type": {
+						"defined": "OrderAction"
+					},
+					"index": false
+				},
+				{
+					"name": "actionExplanation",
+					"type": {
+						"defined": "OrderActionExplanation"
+					},
+					"index": false
+				},
+				{
+					"name": "marketIndex",
+					"type": "u16",
+					"index": false
+				},
+				{
+					"name": "marketType",
+					"type": {
+						"defined": "MarketType"
+					},
+					"index": false
+				},
+				{
+					"name": "filler",
+					"type": {
+						"option": "publicKey"
+					},
+					"index": false
+				},
+				{
+					"name": "fillerReward",
+					"type": {
+						"option": "u64"
+					},
+					"index": false
+				},
+				{
+					"name": "fillRecordId",
+					"type": {
+						"option": "u64"
+					},
+					"index": false
+				},
+				{
+					"name": "baseAssetAmountFilled",
+					"type": {
+						"option": "u64"
+					},
+					"index": false
+				},
+				{
+					"name": "quoteAssetAmountFilled",
+					"type": {
+						"option": "u64"
+					},
+					"index": false
+				},
+				{
+					"name": "takerFee",
+					"type": {
+						"option": "u64"
+					},
+					"index": false
+				},
+				{
+					"name": "makerFee",
+					"type": {
+						"option": "i64"
+					},
+					"index": false
+				},
+				{
+					"name": "referrerReward",
+					"type": {
+						"option": "u32"
+					},
+					"index": false
+				},
+				{
+					"name": "quoteAssetAmountSurplus",
+					"type": {
+						"option": "i64"
+					},
+					"index": false
+				},
+				{
+					"name": "spotFulfillmentMethodFee",
+					"type": {
+						"option": "u64"
+					},
+					"index": false
+				},
+				{
+					"name": "taker",
+					"type": {
+						"option": "publicKey"
+					},
+					"index": false
+				},
+				{
+					"name": "takerOrderId",
+					"type": {
+						"option": "u32"
+					},
+					"index": false
+				},
+				{
+					"name": "takerOrderDirection",
+					"type": {
+						"option": {
+							"defined": "PositionDirection"
+						}
+					},
+					"index": false
+				},
+				{
+					"name": "takerOrderBaseAssetAmount",
+					"type": {
+						"option": "u64"
+					},
+					"index": false
+				},
+				{
+					"name": "takerOrderCumulativeBaseAssetAmountFilled",
+					"type": {
+						"option": "u64"
+					},
+					"index": false
+				},
+				{
+					"name": "takerOrderCumulativeQuoteAssetAmountFilled",
+					"type": {
+						"option": "u64"
+					},
+					"index": false
+				},
+				{
+					"name": "maker",
+					"type": {
+						"option": "publicKey"
+					},
+					"index": false
+				},
+				{
+					"name": "makerOrderId",
+					"type": {
+						"option": "u32"
+					},
+					"index": false
+				},
+				{
+					"name": "makerOrderDirection",
+					"type": {
+						"option": {
+							"defined": "PositionDirection"
+						}
+					},
+					"index": false
+				},
+				{
+					"name": "makerOrderBaseAssetAmount",
+					"type": {
+						"option": "u64"
+					},
+					"index": false
+				},
+				{
+					"name": "makerOrderCumulativeBaseAssetAmountFilled",
+					"type": {
+						"option": "u64"
+					},
+					"index": false
+				},
+				{
+					"name": "makerOrderCumulativeQuoteAssetAmountFilled",
+					"type": {
+						"option": "u64"
+					},
+					"index": false
+				},
+				{
+					"name": "oraclePrice",
+					"type": "i64",
+					"index": false
+				}
+			]
+		},
+		{
+			"name": "LPRecord",
+			"fields": [
+				{
+					"name": "ts",
+					"type": "i64",
+					"index": false
+				},
+				{
+					"name": "user",
+					"type": "publicKey",
+					"index": false
+				},
+				{
+					"name": "action",
+					"type": {
+						"defined": "LPAction"
+					},
+					"index": false
+				},
+				{
+					"name": "nShares",
+					"type": "u64",
+					"index": false
+				},
+				{
+					"name": "marketIndex",
+					"type": "u16",
+					"index": false
+				},
+				{
+					"name": "deltaBaseAssetAmount",
+					"type": "i64",
+					"index": false
+				},
+				{
+					"name": "deltaQuoteAssetAmount",
+					"type": "i64",
+					"index": false
+				},
+				{
+					"name": "pnl",
+					"type": "i64",
+					"index": false
+				}
+			]
+		},
+		{
+			"name": "LiquidationRecord",
+			"fields": [
+				{
+					"name": "ts",
+					"type": "i64",
+					"index": false
+				},
+				{
+					"name": "liquidationType",
+					"type": {
+						"defined": "LiquidationType"
+					},
+					"index": false
+				},
+				{
+					"name": "user",
+					"type": "publicKey",
+					"index": false
+				},
+				{
+					"name": "liquidator",
+					"type": "publicKey",
+					"index": false
+				},
+				{
+					"name": "marginRequirement",
+					"type": "u128",
+					"index": false
+				},
+				{
+					"name": "totalCollateral",
+					"type": "i128",
+					"index": false
+				},
+				{
+					"name": "marginFreed",
+					"type": "u64",
+					"index": false
+				},
+				{
+					"name": "liquidationId",
+					"type": "u16",
+					"index": false
+				},
+				{
+					"name": "bankrupt",
+					"type": "bool",
+					"index": false
+				},
+				{
+					"name": "canceledOrderIds",
+					"type": {
+						"vec": "u32"
+					},
+					"index": false
+				},
+				{
+					"name": "liquidatePerp",
+					"type": {
+						"defined": "LiquidatePerpRecord"
+					},
+					"index": false
+				},
+				{
+					"name": "liquidateSpot",
+					"type": {
+						"defined": "LiquidateSpotRecord"
+					},
+					"index": false
+				},
+				{
+					"name": "liquidateBorrowForPerpPnl",
+					"type": {
+						"defined": "LiquidateBorrowForPerpPnlRecord"
+					},
+					"index": false
+				},
+				{
+					"name": "liquidatePerpPnlForDeposit",
+					"type": {
+						"defined": "LiquidatePerpPnlForDepositRecord"
+					},
+					"index": false
+				},
+				{
+					"name": "perpBankruptcy",
+					"type": {
+						"defined": "PerpBankruptcyRecord"
+					},
+					"index": false
+				},
+				{
+					"name": "spotBankruptcy",
+					"type": {
+						"defined": "SpotBankruptcyRecord"
+					},
+					"index": false
+				}
+			]
+		},
+		{
+			"name": "SettlePnlRecord",
+			"fields": [
+				{
+					"name": "ts",
+					"type": "i64",
+					"index": false
+				},
+				{
+					"name": "user",
+					"type": "publicKey",
+					"index": false
+				},
+				{
+					"name": "marketIndex",
+					"type": "u16",
+					"index": false
+				},
+				{
+					"name": "pnl",
+					"type": "i128",
+					"index": false
+				},
+				{
+					"name": "baseAssetAmount",
+					"type": "i64",
+					"index": false
+				},
+				{
+					"name": "quoteAssetAmountAfter",
+					"type": "i64",
+					"index": false
+				},
+				{
+					"name": "quoteEntryAmount",
+					"type": "i64",
+					"index": false
+				},
+				{
+					"name": "settlePrice",
+					"type": "i64",
+					"index": false
+				},
+				{
+					"name": "explanation",
+					"type": {
+						"defined": "SettlePnlExplanation"
+					},
+					"index": false
+				}
+			]
+		},
+		{
+			"name": "InsuranceFundRecord",
+			"fields": [
+				{
+					"name": "ts",
+					"type": "i64",
+					"index": false
+				},
+				{
+					"name": "spotMarketIndex",
+					"type": "u16",
+					"index": false
+				},
+				{
+					"name": "perpMarketIndex",
+					"type": "u16",
+					"index": false
+				},
+				{
+					"name": "userIfFactor",
+					"type": "u32",
+					"index": false
+				},
+				{
+					"name": "totalIfFactor",
+					"type": "u32",
+					"index": false
+				},
+				{
+					"name": "vaultAmountBefore",
+					"type": "u64",
+					"index": false
+				},
+				{
+					"name": "insuranceVaultAmountBefore",
+					"type": "u64",
+					"index": false
+				},
+				{
+					"name": "totalIfSharesBefore",
+					"type": "u128",
+					"index": false
+				},
+				{
+					"name": "totalIfSharesAfter",
+					"type": "u128",
+					"index": false
+				},
+				{
+					"name": "amount",
+					"type": "i64",
+					"index": false
+				}
+			]
+		},
+		{
+			"name": "InsuranceFundStakeRecord",
+			"fields": [
+				{
+					"name": "ts",
+					"type": "i64",
+					"index": false
+				},
+				{
+					"name": "userAuthority",
+					"type": "publicKey",
+					"index": false
+				},
+				{
+					"name": "action",
+					"type": {
+						"defined": "StakeAction"
+					},
+					"index": false
+				},
+				{
+					"name": "amount",
+					"type": "u64",
+					"index": false
+				},
+				{
+					"name": "marketIndex",
+					"type": "u16",
+					"index": false
+				},
+				{
+					"name": "insuranceVaultAmountBefore",
+					"type": "u64",
+					"index": false
+				},
+				{
+					"name": "ifSharesBefore",
+					"type": "u128",
+					"index": false
+				},
+				{
+					"name": "userIfSharesBefore",
+					"type": "u128",
+					"index": false
+				},
+				{
+					"name": "totalIfSharesBefore",
+					"type": "u128",
+					"index": false
+				},
+				{
+					"name": "ifSharesAfter",
+					"type": "u128",
+					"index": false
+				},
+				{
+					"name": "userIfSharesAfter",
+					"type": "u128",
+					"index": false
+				},
+				{
+					"name": "totalIfSharesAfter",
+					"type": "u128",
+					"index": false
+				}
+			]
+		},
+		{
+			"name": "SwapRecord",
+			"fields": [
+				{
+					"name": "ts",
+					"type": "i64",
+					"index": false
+				},
+				{
+					"name": "user",
+					"type": "publicKey",
+					"index": false
+				},
+				{
+					"name": "amountOut",
+					"type": "u64",
+					"index": false
+				},
+				{
+					"name": "amountIn",
+					"type": "u64",
+					"index": false
+				},
+				{
+					"name": "outMarketIndex",
+					"type": "u16",
+					"index": false
+				},
+				{
+					"name": "inMarketIndex",
+					"type": "u16",
+					"index": false
+				},
+				{
+					"name": "outOraclePrice",
+					"type": "i64",
+					"index": false
+				},
+				{
+					"name": "inOraclePrice",
+					"type": "i64",
+					"index": false
+				},
+				{
+					"name": "fee",
+					"type": "u64",
+					"index": false
+				}
+			]
+		},
+		{
+			"name": "SpotMarketVaultDepositRecord",
+			"fields": [
+				{
+					"name": "ts",
+					"type": "i64",
+					"index": false
+				},
+				{
+					"name": "marketIndex",
+					"type": "u16",
+					"index": false
+				},
+				{
+					"name": "depositBalance",
+					"type": "u128",
+					"index": false
+				},
+				{
+					"name": "cumulativeDepositInterestBefore",
+					"type": "u128",
+					"index": false
+				},
+				{
+					"name": "cumulativeDepositInterestAfter",
+					"type": "u128",
+					"index": false
+				},
+				{
+					"name": "depositTokenAmountBefore",
+					"type": "u64",
+					"index": false
+				},
+				{
+					"name": "amount",
+					"type": "u64",
+					"index": false
+				}
+			]
+		}
+	],
+	"errors": [
+		{
+			"code": 6000,
+			"name": "InvalidSpotMarketAuthority",
+			"msg": "Invalid Spot Market Authority"
+		},
+		{
+			"code": 6001,
+			"name": "InvalidInsuranceFundAuthority",
+			"msg": "Clearing house not insurance fund authority"
+		},
+		{
+			"code": 6002,
+			"name": "InsufficientDeposit",
+			"msg": "Insufficient deposit"
+		},
+		{
+			"code": 6003,
+			"name": "InsufficientCollateral",
+			"msg": "Insufficient collateral"
+		},
+		{
+			"code": 6004,
+			"name": "SufficientCollateral",
+			"msg": "Sufficient collateral"
+		},
+		{
+			"code": 6005,
+			"name": "MaxNumberOfPositions",
+			"msg": "Max number of positions taken"
+		},
+		{
+			"code": 6006,
+			"name": "AdminControlsPricesDisabled",
+			"msg": "Admin Controls Prices Disabled"
+		},
+		{
+			"code": 6007,
+			"name": "MarketDelisted",
+			"msg": "Market Delisted"
+		},
+		{
+			"code": 6008,
+			"name": "MarketIndexAlreadyInitialized",
+			"msg": "Market Index Already Initialized"
+		},
+		{
+			"code": 6009,
+			"name": "UserAccountAndUserPositionsAccountMismatch",
+			"msg": "User Account And User Positions Account Mismatch"
+		},
+		{
+			"code": 6010,
+			"name": "UserHasNoPositionInMarket",
+			"msg": "User Has No Position In Market"
+		},
+		{
+			"code": 6011,
+			"name": "InvalidInitialPeg",
+			"msg": "Invalid Initial Peg"
+		},
+		{
+			"code": 6012,
+			"name": "InvalidRepegRedundant",
+			"msg": "AMM repeg already configured with amt given"
+		},
+		{
+			"code": 6013,
+			"name": "InvalidRepegDirection",
+			"msg": "AMM repeg incorrect repeg direction"
+		},
+		{
+			"code": 6014,
+			"name": "InvalidRepegProfitability",
+			"msg": "AMM repeg out of bounds pnl"
+		},
+		{
+			"code": 6015,
+			"name": "SlippageOutsideLimit",
+			"msg": "Slippage Outside Limit Price"
+		},
+		{
+			"code": 6016,
+			"name": "OrderSizeTooSmall",
+			"msg": "Order Size Too Small"
+		},
+		{
+			"code": 6017,
+			"name": "InvalidUpdateK",
+			"msg": "Price change too large when updating K"
+		},
+		{
+			"code": 6018,
+			"name": "AdminWithdrawTooLarge",
+			"msg": "Admin tried to withdraw amount larger than fees collected"
+		},
+		{
+			"code": 6019,
+			"name": "MathError",
+			"msg": "Math Error"
+		},
+		{
+			"code": 6020,
+			"name": "BnConversionError",
+			"msg": "Conversion to u128/u64 failed with an overflow or underflow"
+		},
+		{
+			"code": 6021,
+			"name": "ClockUnavailable",
+			"msg": "Clock unavailable"
+		},
+		{
+			"code": 6022,
+			"name": "UnableToLoadOracle",
+			"msg": "Unable To Load Oracles"
+		},
+		{
+			"code": 6023,
+			"name": "PriceBandsBreached",
+			"msg": "Price Bands Breached"
+		},
+		{
+			"code": 6024,
+			"name": "ExchangePaused",
+			"msg": "Exchange is paused"
+		},
+		{
+			"code": 6025,
+			"name": "InvalidWhitelistToken",
+			"msg": "Invalid whitelist token"
+		},
+		{
+			"code": 6026,
+			"name": "WhitelistTokenNotFound",
+			"msg": "Whitelist token not found"
+		},
+		{
+			"code": 6027,
+			"name": "InvalidDiscountToken",
+			"msg": "Invalid discount token"
+		},
+		{
+			"code": 6028,
+			"name": "DiscountTokenNotFound",
+			"msg": "Discount token not found"
+		},
+		{
+			"code": 6029,
+			"name": "ReferrerNotFound",
+			"msg": "Referrer not found"
+		},
+		{
+			"code": 6030,
+			"name": "ReferrerStatsNotFound",
+			"msg": "ReferrerNotFound"
+		},
+		{
+			"code": 6031,
+			"name": "ReferrerMustBeWritable",
+			"msg": "ReferrerMustBeWritable"
+		},
+		{
+			"code": 6032,
+			"name": "ReferrerStatsMustBeWritable",
+			"msg": "ReferrerMustBeWritable"
+		},
+		{
+			"code": 6033,
+			"name": "ReferrerAndReferrerStatsAuthorityUnequal",
+			"msg": "ReferrerAndReferrerStatsAuthorityUnequal"
+		},
+		{
+			"code": 6034,
+			"name": "InvalidReferrer",
+			"msg": "InvalidReferrer"
+		},
+		{
+			"code": 6035,
+			"name": "InvalidOracle",
+			"msg": "InvalidOracle"
+		},
+		{
+			"code": 6036,
+			"name": "OracleNotFound",
+			"msg": "OracleNotFound"
+		},
+		{
+			"code": 6037,
+			"name": "LiquidationsBlockedByOracle",
+			"msg": "Liquidations Blocked By Oracle"
+		},
+		{
+			"code": 6038,
+			"name": "MaxDeposit",
+			"msg": "Can not deposit more than max deposit"
+		},
+		{
+			"code": 6039,
+			"name": "CantDeleteUserWithCollateral",
+			"msg": "Can not delete user that still has collateral"
+		},
+		{
+			"code": 6040,
+			"name": "InvalidFundingProfitability",
+			"msg": "AMM funding out of bounds pnl"
+		},
+		{
+			"code": 6041,
+			"name": "CastingFailure",
+			"msg": "Casting Failure"
+		},
+		{
+			"code": 6042,
+			"name": "InvalidOrder",
+			"msg": "InvalidOrder"
+		},
+		{
+			"code": 6043,
+			"name": "InvalidOrderMaxTs",
+			"msg": "InvalidOrderMaxTs"
+		},
+		{
+			"code": 6044,
+			"name": "InvalidOrderMarketType",
+			"msg": "InvalidOrderMarketType"
+		},
+		{
+			"code": 6045,
+			"name": "InvalidOrderForInitialMarginReq",
+			"msg": "InvalidOrderForInitialMarginReq"
+		},
+		{
+			"code": 6046,
+			"name": "InvalidOrderNotRiskReducing",
+			"msg": "InvalidOrderNotRiskReducing"
+		},
+		{
+			"code": 6047,
+			"name": "InvalidOrderSizeTooSmall",
+			"msg": "InvalidOrderSizeTooSmall"
+		},
+		{
+			"code": 6048,
+			"name": "InvalidOrderNotStepSizeMultiple",
+			"msg": "InvalidOrderNotStepSizeMultiple"
+		},
+		{
+			"code": 6049,
+			"name": "InvalidOrderBaseQuoteAsset",
+			"msg": "InvalidOrderBaseQuoteAsset"
+		},
+		{
+			"code": 6050,
+			"name": "InvalidOrderIOC",
+			"msg": "InvalidOrderIOC"
+		},
+		{
+			"code": 6051,
+			"name": "InvalidOrderPostOnly",
+			"msg": "InvalidOrderPostOnly"
+		},
+		{
+			"code": 6052,
+			"name": "InvalidOrderIOCPostOnly",
+			"msg": "InvalidOrderIOCPostOnly"
+		},
+		{
+			"code": 6053,
+			"name": "InvalidOrderTrigger",
+			"msg": "InvalidOrderTrigger"
+		},
+		{
+			"code": 6054,
+			"name": "InvalidOrderAuction",
+			"msg": "InvalidOrderAuction"
+		},
+		{
+			"code": 6055,
+			"name": "InvalidOrderOracleOffset",
+			"msg": "InvalidOrderOracleOffset"
+		},
+		{
+			"code": 6056,
+			"name": "InvalidOrderMinOrderSize",
+			"msg": "InvalidOrderMinOrderSize"
+		},
+		{
+			"code": 6057,
+			"name": "PlacePostOnlyLimitFailure",
+			"msg": "Failed to Place Post-Only Limit Order"
+		},
+		{
+			"code": 6058,
+			"name": "UserHasNoOrder",
+			"msg": "User has no order"
+		},
+		{
+			"code": 6059,
+			"name": "OrderAmountTooSmall",
+			"msg": "Order Amount Too Small"
+		},
+		{
+			"code": 6060,
+			"name": "MaxNumberOfOrders",
+			"msg": "Max number of orders taken"
+		},
+		{
+			"code": 6061,
+			"name": "OrderDoesNotExist",
+			"msg": "Order does not exist"
+		},
+		{
+			"code": 6062,
+			"name": "OrderNotOpen",
+			"msg": "Order not open"
+		},
+		{
+			"code": 6063,
+			"name": "FillOrderDidNotUpdateState",
+			"msg": "FillOrderDidNotUpdateState"
+		},
+		{
+			"code": 6064,
+			"name": "ReduceOnlyOrderIncreasedRisk",
+			"msg": "Reduce only order increased risk"
+		},
+		{
+			"code": 6065,
+			"name": "UnableToLoadAccountLoader",
+			"msg": "Unable to load AccountLoader"
+		},
+		{
+			"code": 6066,
+			"name": "TradeSizeTooLarge",
+			"msg": "Trade Size Too Large"
+		},
+		{
+			"code": 6067,
+			"name": "UserCantReferThemselves",
+			"msg": "User cant refer themselves"
+		},
+		{
+			"code": 6068,
+			"name": "DidNotReceiveExpectedReferrer",
+			"msg": "Did not receive expected referrer"
+		},
+		{
+			"code": 6069,
+			"name": "CouldNotDeserializeReferrer",
+			"msg": "Could not deserialize referrer"
+		},
+		{
+			"code": 6070,
+			"name": "CouldNotDeserializeReferrerStats",
+			"msg": "Could not deserialize referrer stats"
+		},
+		{
+			"code": 6071,
+			"name": "UserOrderIdAlreadyInUse",
+			"msg": "User Order Id Already In Use"
+		},
+		{
+			"code": 6072,
+			"name": "NoPositionsLiquidatable",
+			"msg": "No positions liquidatable"
+		},
+		{
+			"code": 6073,
+			"name": "InvalidMarginRatio",
+			"msg": "Invalid Margin Ratio"
+		},
+		{
+			"code": 6074,
+			"name": "CantCancelPostOnlyOrder",
+			"msg": "Cant Cancel Post Only Order"
+		},
+		{
+			"code": 6075,
+			"name": "InvalidOracleOffset",
+			"msg": "InvalidOracleOffset"
+		},
+		{
+			"code": 6076,
+			"name": "CantExpireOrders",
+			"msg": "CantExpireOrders"
+		},
+		{
+			"code": 6077,
+			"name": "CouldNotLoadMarketData",
+			"msg": "CouldNotLoadMarketData"
+		},
+		{
+			"code": 6078,
+			"name": "PerpMarketNotFound",
+			"msg": "PerpMarketNotFound"
+		},
+		{
+			"code": 6079,
+			"name": "InvalidMarketAccount",
+			"msg": "InvalidMarketAccount"
+		},
+		{
+			"code": 6080,
+			"name": "UnableToLoadPerpMarketAccount",
+			"msg": "UnableToLoadMarketAccount"
+		},
+		{
+			"code": 6081,
+			"name": "MarketWrongMutability",
+			"msg": "MarketWrongMutability"
+		},
+		{
+			"code": 6082,
+			"name": "UnableToCastUnixTime",
+			"msg": "UnableToCastUnixTime"
+		},
+		{
+			"code": 6083,
+			"name": "CouldNotFindSpotPosition",
+			"msg": "CouldNotFindSpotPosition"
+		},
+		{
+			"code": 6084,
+			"name": "NoSpotPositionAvailable",
+			"msg": "NoSpotPositionAvailable"
+		},
+		{
+			"code": 6085,
+			"name": "InvalidSpotMarketInitialization",
+			"msg": "InvalidSpotMarketInitialization"
+		},
+		{
+			"code": 6086,
+			"name": "CouldNotLoadSpotMarketData",
+			"msg": "CouldNotLoadSpotMarketData"
+		},
+		{
+			"code": 6087,
+			"name": "SpotMarketNotFound",
+			"msg": "SpotMarketNotFound"
+		},
+		{
+			"code": 6088,
+			"name": "InvalidSpotMarketAccount",
+			"msg": "InvalidSpotMarketAccount"
+		},
+		{
+			"code": 6089,
+			"name": "UnableToLoadSpotMarketAccount",
+			"msg": "UnableToLoadSpotMarketAccount"
+		},
+		{
+			"code": 6090,
+			"name": "SpotMarketWrongMutability",
+			"msg": "SpotMarketWrongMutability"
+		},
+		{
+			"code": 6091,
+			"name": "SpotMarketInterestNotUpToDate",
+			"msg": "SpotInterestNotUpToDate"
+		},
+		{
+			"code": 6092,
+			"name": "SpotMarketInsufficientDeposits",
+			"msg": "SpotMarketInsufficientDeposits"
+		},
+		{
+			"code": 6093,
+			"name": "UserMustSettleTheirOwnPositiveUnsettledPNL",
+			"msg": "UserMustSettleTheirOwnPositiveUnsettledPNL"
+		},
+		{
+			"code": 6094,
+			"name": "CantUpdatePoolBalanceType",
+			"msg": "CantUpdatePoolBalanceType"
+		},
+		{
+			"code": 6095,
+			"name": "InsufficientCollateralForSettlingPNL",
+			"msg": "InsufficientCollateralForSettlingPNL"
+		},
+		{
+			"code": 6096,
+			"name": "AMMNotUpdatedInSameSlot",
+			"msg": "AMMNotUpdatedInSameSlot"
+		},
+		{
+			"code": 6097,
+			"name": "AuctionNotComplete",
+			"msg": "AuctionNotComplete"
+		},
+		{
+			"code": 6098,
+			"name": "MakerNotFound",
+			"msg": "MakerNotFound"
+		},
+		{
+			"code": 6099,
+			"name": "MakerStatsNotFound",
+			"msg": "MakerNotFound"
+		},
+		{
+			"code": 6100,
+			"name": "MakerMustBeWritable",
+			"msg": "MakerMustBeWritable"
+		},
+		{
+			"code": 6101,
+			"name": "MakerStatsMustBeWritable",
+			"msg": "MakerMustBeWritable"
+		},
+		{
+			"code": 6102,
+			"name": "MakerOrderNotFound",
+			"msg": "MakerOrderNotFound"
+		},
+		{
+			"code": 6103,
+			"name": "CouldNotDeserializeMaker",
+			"msg": "CouldNotDeserializeMaker"
+		},
+		{
+			"code": 6104,
+			"name": "CouldNotDeserializeMakerStats",
+			"msg": "CouldNotDeserializeMaker"
+		},
+		{
+			"code": 6105,
+			"name": "AuctionPriceDoesNotSatisfyMaker",
+			"msg": "AuctionPriceDoesNotSatisfyMaker"
+		},
+		{
+			"code": 6106,
+			"name": "MakerCantFulfillOwnOrder",
+			"msg": "MakerCantFulfillOwnOrder"
+		},
+		{
+			"code": 6107,
+			"name": "MakerOrderMustBePostOnly",
+			"msg": "MakerOrderMustBePostOnly"
+		},
+		{
+			"code": 6108,
+			"name": "CantMatchTwoPostOnlys",
+			"msg": "CantMatchTwoPostOnlys"
+		},
+		{
+			"code": 6109,
+			"name": "OrderBreachesOraclePriceLimits",
+			"msg": "OrderBreachesOraclePriceLimits"
+		},
+		{
+			"code": 6110,
+			"name": "OrderMustBeTriggeredFirst",
+			"msg": "OrderMustBeTriggeredFirst"
+		},
+		{
+			"code": 6111,
+			"name": "OrderNotTriggerable",
+			"msg": "OrderNotTriggerable"
+		},
+		{
+			"code": 6112,
+			"name": "OrderDidNotSatisfyTriggerCondition",
+			"msg": "OrderDidNotSatisfyTriggerCondition"
+		},
+		{
+			"code": 6113,
+			"name": "PositionAlreadyBeingLiquidated",
+			"msg": "PositionAlreadyBeingLiquidated"
+		},
+		{
+			"code": 6114,
+			"name": "PositionDoesntHaveOpenPositionOrOrders",
+			"msg": "PositionDoesntHaveOpenPositionOrOrders"
+		},
+		{
+			"code": 6115,
+			"name": "AllOrdersAreAlreadyLiquidations",
+			"msg": "AllOrdersAreAlreadyLiquidations"
+		},
+		{
+			"code": 6116,
+			"name": "CantCancelLiquidationOrder",
+			"msg": "CantCancelLiquidationOrder"
+		},
+		{
+			"code": 6117,
+			"name": "UserIsBeingLiquidated",
+			"msg": "UserIsBeingLiquidated"
+		},
+		{
+			"code": 6118,
+			"name": "LiquidationsOngoing",
+			"msg": "LiquidationsOngoing"
+		},
+		{
+			"code": 6119,
+			"name": "WrongSpotBalanceType",
+			"msg": "WrongSpotBalanceType"
+		},
+		{
+			"code": 6120,
+			"name": "UserCantLiquidateThemself",
+			"msg": "UserCantLiquidateThemself"
+		},
+		{
+			"code": 6121,
+			"name": "InvalidPerpPositionToLiquidate",
+			"msg": "InvalidPerpPositionToLiquidate"
+		},
+		{
+			"code": 6122,
+			"name": "InvalidBaseAssetAmountForLiquidatePerp",
+			"msg": "InvalidBaseAssetAmountForLiquidatePerp"
+		},
+		{
+			"code": 6123,
+			"name": "InvalidPositionLastFundingRate",
+			"msg": "InvalidPositionLastFundingRate"
+		},
+		{
+			"code": 6124,
+			"name": "InvalidPositionDelta",
+			"msg": "InvalidPositionDelta"
+		},
+		{
+			"code": 6125,
+			"name": "UserBankrupt",
+			"msg": "UserBankrupt"
+		},
+		{
+			"code": 6126,
+			"name": "UserNotBankrupt",
+			"msg": "UserNotBankrupt"
+		},
+		{
+			"code": 6127,
+			"name": "UserHasInvalidBorrow",
+			"msg": "UserHasInvalidBorrow"
+		},
+		{
+			"code": 6128,
+			"name": "DailyWithdrawLimit",
+			"msg": "DailyWithdrawLimit"
+		},
+		{
+			"code": 6129,
+			"name": "DefaultError",
+			"msg": "DefaultError"
+		},
+		{
+			"code": 6130,
+			"name": "InsufficientLPTokens",
+			"msg": "Insufficient LP tokens"
+		},
+		{
+			"code": 6131,
+			"name": "CantLPWithPerpPosition",
+			"msg": "Cant LP with a market position"
+		},
+		{
+			"code": 6132,
+			"name": "UnableToBurnLPTokens",
+			"msg": "Unable to burn LP tokens"
+		},
+		{
+			"code": 6133,
+			"name": "TryingToRemoveLiquidityTooFast",
+			"msg": "Trying to remove liqudity too fast after adding it"
+		},
+		{
+			"code": 6134,
+			"name": "InvalidSpotMarketVault",
+			"msg": "Invalid Spot Market Vault"
+		},
+		{
+			"code": 6135,
+			"name": "InvalidSpotMarketState",
+			"msg": "Invalid Spot Market State"
+		},
+		{
+			"code": 6136,
+			"name": "InvalidSerumProgram",
+			"msg": "InvalidSerumProgram"
+		},
+		{
+			"code": 6137,
+			"name": "InvalidSerumMarket",
+			"msg": "InvalidSerumMarket"
+		},
+		{
+			"code": 6138,
+			"name": "InvalidSerumBids",
+			"msg": "InvalidSerumBids"
+		},
+		{
+			"code": 6139,
+			"name": "InvalidSerumAsks",
+			"msg": "InvalidSerumAsks"
+		},
+		{
+			"code": 6140,
+			"name": "InvalidSerumOpenOrders",
+			"msg": "InvalidSerumOpenOrders"
+		},
+		{
+			"code": 6141,
+			"name": "FailedSerumCPI",
+			"msg": "FailedSerumCPI"
+		},
+		{
+			"code": 6142,
+			"name": "FailedToFillOnExternalMarket",
+			"msg": "FailedToFillOnExternalMarket"
+		},
+		{
+			"code": 6143,
+			"name": "InvalidFulfillmentConfig",
+			"msg": "InvalidFulfillmentConfig"
+		},
+		{
+			"code": 6144,
+			"name": "InvalidFeeStructure",
+			"msg": "InvalidFeeStructure"
+		},
+		{
+			"code": 6145,
+			"name": "InsufficientIFShares",
+			"msg": "Insufficient IF shares"
+		},
+		{
+			"code": 6146,
+			"name": "MarketActionPaused",
+			"msg": "the Market has paused this action"
+		},
+		{
+			"code": 6147,
+			"name": "MarketPlaceOrderPaused",
+			"msg": "the Market status doesnt allow placing orders"
+		},
+		{
+			"code": 6148,
+			"name": "MarketFillOrderPaused",
+			"msg": "the Market status doesnt allow filling orders"
+		},
+		{
+			"code": 6149,
+			"name": "MarketWithdrawPaused",
+			"msg": "the Market status doesnt allow withdraws"
+		},
+		{
+			"code": 6150,
+			"name": "ProtectedAssetTierViolation",
+			"msg": "Action violates the Protected Asset Tier rules"
+		},
+		{
+			"code": 6151,
+			"name": "IsolatedAssetTierViolation",
+			"msg": "Action violates the Isolated Asset Tier rules"
+		},
+		{
+			"code": 6152,
+			"name": "UserCantBeDeleted",
+			"msg": "User Cant Be Deleted"
+		},
+		{
+			"code": 6153,
+			"name": "ReduceOnlyWithdrawIncreasedRisk",
+			"msg": "Reduce Only Withdraw Increased Risk"
+		},
+		{
+			"code": 6154,
+			"name": "MaxOpenInterest",
+			"msg": "Max Open Interest"
+		},
+		{
+			"code": 6155,
+			"name": "CantResolvePerpBankruptcy",
+			"msg": "Cant Resolve Perp Bankruptcy"
+		},
+		{
+			"code": 6156,
+			"name": "LiquidationDoesntSatisfyLimitPrice",
+			"msg": "Liquidation Doesnt Satisfy Limit Price"
+		},
+		{
+			"code": 6157,
+			"name": "MarginTradingDisabled",
+			"msg": "Margin Trading Disabled"
+		},
+		{
+			"code": 6158,
+			"name": "InvalidMarketStatusToSettlePnl",
+			"msg": "Invalid Market Status to Settle Perp Pnl"
+		},
+		{
+			"code": 6159,
+			"name": "PerpMarketNotInSettlement",
+			"msg": "PerpMarketNotInSettlement"
+		},
+		{
+			"code": 6160,
+			"name": "PerpMarketNotInReduceOnly",
+			"msg": "PerpMarketNotInReduceOnly"
+		},
+		{
+			"code": 6161,
+			"name": "PerpMarketSettlementBufferNotReached",
+			"msg": "PerpMarketSettlementBufferNotReached"
+		},
+		{
+			"code": 6162,
+			"name": "PerpMarketSettlementUserHasOpenOrders",
+			"msg": "PerpMarketSettlementUserHasOpenOrders"
+		},
+		{
+			"code": 6163,
+			"name": "PerpMarketSettlementUserHasActiveLP",
+			"msg": "PerpMarketSettlementUserHasActiveLP"
+		},
+		{
+			"code": 6164,
+			"name": "UnableToSettleExpiredUserPosition",
+			"msg": "UnableToSettleExpiredUserPosition"
+		},
+		{
+			"code": 6165,
+			"name": "UnequalMarketIndexForSpotTransfer",
+			"msg": "UnequalMarketIndexForSpotTransfer"
+		},
+		{
+			"code": 6166,
+			"name": "InvalidPerpPositionDetected",
+			"msg": "InvalidPerpPositionDetected"
+		},
+		{
+			"code": 6167,
+			"name": "InvalidSpotPositionDetected",
+			"msg": "InvalidSpotPositionDetected"
+		},
+		{
+			"code": 6168,
+			"name": "InvalidAmmDetected",
+			"msg": "InvalidAmmDetected"
+		},
+		{
+			"code": 6169,
+			"name": "InvalidAmmForFillDetected",
+			"msg": "InvalidAmmForFillDetected"
+		},
+		{
+			"code": 6170,
+			"name": "InvalidAmmLimitPriceOverride",
+			"msg": "InvalidAmmLimitPriceOverride"
+		},
+		{
+			"code": 6171,
+			"name": "InvalidOrderFillPrice",
+			"msg": "InvalidOrderFillPrice"
+		},
+		{
+			"code": 6172,
+			"name": "SpotMarketBalanceInvariantViolated",
+			"msg": "SpotMarketBalanceInvariantViolated"
+		},
+		{
+			"code": 6173,
+			"name": "SpotMarketVaultInvariantViolated",
+			"msg": "SpotMarketVaultInvariantViolated"
+		},
+		{
+			"code": 6174,
+			"name": "InvalidPDA",
+			"msg": "InvalidPDA"
+		},
+		{
+			"code": 6175,
+			"name": "InvalidPDASigner",
+			"msg": "InvalidPDASigner"
+		},
+		{
+			"code": 6176,
+			"name": "RevenueSettingsCannotSettleToIF",
+			"msg": "RevenueSettingsCannotSettleToIF"
+		},
+		{
+			"code": 6177,
+			"name": "NoRevenueToSettleToIF",
+			"msg": "NoRevenueToSettleToIF"
+		},
+		{
+			"code": 6178,
+			"name": "NoAmmPerpPnlDeficit",
+			"msg": "NoAmmPerpPnlDeficit"
+		},
+		{
+			"code": 6179,
+			"name": "SufficientPerpPnlPool",
+			"msg": "SufficientPerpPnlPool"
+		},
+		{
+			"code": 6180,
+			"name": "InsufficientPerpPnlPool",
+			"msg": "InsufficientPerpPnlPool"
+		},
+		{
+			"code": 6181,
+			"name": "PerpPnlDeficitBelowThreshold",
+			"msg": "PerpPnlDeficitBelowThreshold"
+		},
+		{
+			"code": 6182,
+			"name": "MaxRevenueWithdrawPerPeriodReached",
+			"msg": "MaxRevenueWithdrawPerPeriodReached"
+		},
+		{
+			"code": 6183,
+			"name": "MaxIFWithdrawReached",
+			"msg": "InvalidSpotPositionDetected"
+		},
+		{
+			"code": 6184,
+			"name": "NoIFWithdrawAvailable",
+			"msg": "NoIFWithdrawAvailable"
+		},
+		{
+			"code": 6185,
+			"name": "InvalidIFUnstake",
+			"msg": "InvalidIFUnstake"
+		},
+		{
+			"code": 6186,
+			"name": "InvalidIFUnstakeSize",
+			"msg": "InvalidIFUnstakeSize"
+		},
+		{
+			"code": 6187,
+			"name": "InvalidIFUnstakeCancel",
+			"msg": "InvalidIFUnstakeCancel"
+		},
+		{
+			"code": 6188,
+			"name": "InvalidIFForNewStakes",
+			"msg": "InvalidIFForNewStakes"
+		},
+		{
+			"code": 6189,
+			"name": "InvalidIFRebase",
+			"msg": "InvalidIFRebase"
+		},
+		{
+			"code": 6190,
+			"name": "InvalidInsuranceUnstakeSize",
+			"msg": "InvalidInsuranceUnstakeSize"
+		},
+		{
+			"code": 6191,
+			"name": "InvalidOrderLimitPrice",
+			"msg": "InvalidOrderLimitPrice"
+		},
+		{
+			"code": 6192,
+			"name": "InvalidIFDetected",
+			"msg": "InvalidIFDetected"
+		},
+		{
+			"code": 6193,
+			"name": "InvalidAmmMaxSpreadDetected",
+			"msg": "InvalidAmmMaxSpreadDetected"
+		},
+		{
+			"code": 6194,
+			"name": "InvalidConcentrationCoef",
+			"msg": "InvalidConcentrationCoef"
+		},
+		{
+			"code": 6195,
+			"name": "InvalidSrmVault",
+			"msg": "InvalidSrmVault"
+		},
+		{
+			"code": 6196,
+			"name": "InvalidVaultOwner",
+			"msg": "InvalidVaultOwner"
+		},
+		{
+			"code": 6197,
+			"name": "InvalidMarketStatusForFills",
+			"msg": "InvalidMarketStatusForFills"
+		},
+		{
+			"code": 6198,
+			"name": "IFWithdrawRequestInProgress",
+			"msg": "IFWithdrawRequestInProgress"
+		},
+		{
+			"code": 6199,
+			"name": "NoIFWithdrawRequestInProgress",
+			"msg": "NoIFWithdrawRequestInProgress"
+		},
+		{
+			"code": 6200,
+			"name": "IFWithdrawRequestTooSmall",
+			"msg": "IFWithdrawRequestTooSmall"
+		},
+		{
+			"code": 6201,
+			"name": "IncorrectSpotMarketAccountPassed",
+			"msg": "IncorrectSpotMarketAccountPassed"
+		},
+		{
+			"code": 6202,
+			"name": "BlockchainClockInconsistency",
+			"msg": "BlockchainClockInconsistency"
+		},
+		{
+			"code": 6203,
+			"name": "InvalidIFSharesDetected",
+			"msg": "InvalidIFSharesDetected"
+		},
+		{
+			"code": 6204,
+			"name": "NewLPSizeTooSmall",
+			"msg": "NewLPSizeTooSmall"
+		},
+		{
+			"code": 6205,
+			"name": "MarketStatusInvalidForNewLP",
+			"msg": "MarketStatusInvalidForNewLP"
+		},
+		{
+			"code": 6206,
+			"name": "InvalidMarkTwapUpdateDetected",
+			"msg": "InvalidMarkTwapUpdateDetected"
+		},
+		{
+			"code": 6207,
+			"name": "MarketSettlementAttemptOnActiveMarket",
+			"msg": "MarketSettlementAttemptOnActiveMarket"
+		},
+		{
+			"code": 6208,
+			"name": "MarketSettlementRequiresSettledLP",
+			"msg": "MarketSettlementRequiresSettledLP"
+		},
+		{
+			"code": 6209,
+			"name": "MarketSettlementAttemptTooEarly",
+			"msg": "MarketSettlementAttemptTooEarly"
+		},
+		{
+			"code": 6210,
+			"name": "MarketSettlementTargetPriceInvalid",
+			"msg": "MarketSettlementTargetPriceInvalid"
+		},
+		{
+			"code": 6211,
+			"name": "UnsupportedSpotMarket",
+			"msg": "UnsupportedSpotMarket"
+		},
+		{
+			"code": 6212,
+			"name": "SpotOrdersDisabled",
+			"msg": "SpotOrdersDisabled"
+		},
+		{
+			"code": 6213,
+			"name": "MarketBeingInitialized",
+			"msg": "Market Being Initialized"
+		},
+		{
+			"code": 6214,
+			"name": "InvalidUserSubAccountId",
+			"msg": "Invalid Sub Account Id"
+		},
+		{
+			"code": 6215,
+			"name": "InvalidTriggerOrderCondition",
+			"msg": "Invalid Trigger Order Condition"
+		},
+		{
+			"code": 6216,
+			"name": "InvalidSpotPosition",
+			"msg": "Invalid Spot Position"
+		},
+		{
+			"code": 6217,
+			"name": "CantTransferBetweenSameUserAccount",
+			"msg": "Cant transfer between same user account"
+		},
+		{
+			"code": 6218,
+			"name": "InvalidPerpPosition",
+			"msg": "Invalid Perp Position"
+		},
+		{
+			"code": 6219,
+			"name": "UnableToGetLimitPrice",
+			"msg": "Unable To Get Limit Price"
+		},
+		{
+			"code": 6220,
+			"name": "InvalidLiquidation",
+			"msg": "Invalid Liquidation"
+		},
+		{
+			"code": 6221,
+			"name": "SpotFulfillmentConfigDisabled",
+			"msg": "Spot Fulfillment Config Disabled"
+		},
+		{
+			"code": 6222,
+			"name": "InvalidMaker",
+			"msg": "Invalid Maker"
+		},
+		{
+			"code": 6223,
+			"name": "FailedUnwrap",
+			"msg": "Failed Unwrap"
+		},
+		{
+			"code": 6224,
+			"name": "MaxNumberOfUsers",
+			"msg": "Max Number Of Users"
+		},
+		{
+			"code": 6225,
+			"name": "InvalidOracleForSettlePnl",
+			"msg": "InvalidOracleForSettlePnl"
+		},
+		{
+			"code": 6226,
+			"name": "MarginOrdersOpen",
+			"msg": "MarginOrdersOpen"
+		},
+		{
+			"code": 6227,
+			"name": "TierViolationLiquidatingPerpPnl",
+			"msg": "TierViolationLiquidatingPerpPnl"
+		},
+		{
+			"code": 6228,
+			"name": "CouldNotLoadUserData",
+			"msg": "CouldNotLoadUserData"
+		},
+		{
+			"code": 6229,
+			"name": "UserWrongMutability",
+			"msg": "UserWrongMutability"
+		},
+		{
+			"code": 6230,
+			"name": "InvalidUserAccount",
+			"msg": "InvalidUserAccount"
+		},
+		{
+			"code": 6231,
+			"name": "CouldNotLoadUserStatsData",
+			"msg": "CouldNotLoadUserData"
+		},
+		{
+			"code": 6232,
+			"name": "UserStatsWrongMutability",
+			"msg": "UserWrongMutability"
+		},
+		{
+			"code": 6233,
+			"name": "InvalidUserStatsAccount",
+			"msg": "InvalidUserAccount"
+		},
+		{
+			"code": 6234,
+			"name": "UserNotFound",
+			"msg": "UserNotFound"
+		},
+		{
+			"code": 6235,
+			"name": "UnableToLoadUserAccount",
+			"msg": "UnableToLoadUserAccount"
+		},
+		{
+			"code": 6236,
+			"name": "UserStatsNotFound",
+			"msg": "UserStatsNotFound"
+		},
+		{
+			"code": 6237,
+			"name": "UnableToLoadUserStatsAccount",
+			"msg": "UnableToLoadUserStatsAccount"
+		},
+		{
+			"code": 6238,
+			"name": "UserNotInactive",
+			"msg": "User Not Inactive"
+		},
+		{
+			"code": 6239,
+			"name": "RevertFill",
+			"msg": "RevertFill"
+		},
+		{
+			"code": 6240,
+			"name": "InvalidMarketAccountforDeletion",
+			"msg": "Invalid MarketAccount for Deletion"
+		},
+		{
+			"code": 6241,
+			"name": "InvalidSpotFulfillmentParams",
+			"msg": "Invalid Spot Fulfillment Params"
+		},
+		{
+			"code": 6242,
+			"name": "FailedToGetMint",
+			"msg": "Failed to Get Mint"
+		},
+		{
+			"code": 6243,
+			"name": "FailedPhoenixCPI",
+			"msg": "FailedPhoenixCPI"
+		},
+		{
+			"code": 6244,
+			"name": "FailedToDeserializePhoenixMarket",
+			"msg": "FailedToDeserializePhoenixMarket"
+		},
+		{
+			"code": 6245,
+			"name": "InvalidPricePrecision",
+			"msg": "InvalidPricePrecision"
+		},
+		{
+			"code": 6246,
+			"name": "InvalidPhoenixProgram",
+			"msg": "InvalidPhoenixProgram"
+		},
+		{
+			"code": 6247,
+			"name": "InvalidPhoenixMarket",
+			"msg": "InvalidPhoenixMarket"
+		},
+		{
+			"code": 6248,
+			"name": "InvalidSwap",
+			"msg": "InvalidSwap"
+		},
+		{
+			"code": 6249,
+			"name": "SwapLimitPriceBreached",
+			"msg": "SwapLimitPriceBreached"
+		},
+		{
+			"code": 6250,
+			"name": "SpotMarketReduceOnly",
+			"msg": "SpotMarketReduceOnly"
+		},
+		{
+			"code": 6251,
+			"name": "FundingWasNotUpdated",
+			"msg": "FundingWasNotUpdated"
+		},
+		{
+			"code": 6252,
+			"name": "ImpossibleFill",
+			"msg": "ImpossibleFill"
+		},
+		{
+			"code": 6253,
+			"name": "CantUpdatePerpBidAskTwap",
+			"msg": "CantUpdatePerpBidAskTwap"
+		},
+		{
+			"code": 6254,
+			"name": "UserReduceOnly",
+			"msg": "UserReduceOnly"
+		},
+		{
+			"code": 6255,
+			"name": "InvalidMarginCalculation",
+			"msg": "InvalidMarginCalculation"
+		},
+		{
+			"code": 6256,
+			"name": "CantPayUserInitFee",
+			"msg": "CantPayUserInitFee"
+		},
+		{
+			"code": 6257,
+			"name": "CantReclaimRent",
+			"msg": "CantReclaimRent"
+		},
+		{
+			"code": 6258,
+			"name": "InsuranceFundOperationPaused",
+			"msg": "InsuranceFundOperationPaused"
+		},
+		{
+			"code": 6259,
+			"name": "NoUnsettledPnl",
+			"msg": "NoUnsettledPnl"
+		},
+		{
+			"code": 6260,
+			"name": "PnlPoolCantSettleUser",
+			"msg": "PnlPoolCantSettleUser"
+		},
+		{
+			"code": 6261,
+			"name": "OracleNonPositive",
+			"msg": "OracleInvalid"
+		},
+		{
+			"code": 6262,
+			"name": "OracleTooVolatile",
+			"msg": "OracleTooVolatile"
+		},
+		{
+			"code": 6263,
+			"name": "OracleTooUncertain",
+			"msg": "OracleTooUncertain"
+		},
+		{
+			"code": 6264,
+			"name": "OracleStaleForMargin",
+			"msg": "OracleStaleForMargin"
+		},
+		{
+			"code": 6265,
+			"name": "OracleInsufficientDataPoints",
+			"msg": "OracleInsufficientDataPoints"
+		},
+		{
+			"code": 6266,
+			"name": "OracleStaleForAMM",
+			"msg": "OracleStaleForAMM"
+		},
+		{
+			"code": 6267,
+			"name": "UnableToParsePullOracleMessage",
+			"msg": "Unable to parse pull oracle message"
+		},
+		{
+			"code": 6268,
+			"name": "MaxBorrows",
+			"msg": "Can not borow more than max borrows"
+		},
+		{
+			"code": 6269,
+			"name": "OracleUpdatesNotMonotonic",
+			"msg": "Updates must be monotonically increasing"
+		},
+		{
+			"code": 6270,
+			"name": "OraclePriceFeedMessageMismatch",
+			"msg": "Trying to update price feed with the wrong feed id"
+		},
+		{
+			"code": 6271,
+			"name": "OracleUnsupportedMessageType",
+			"msg": "The message in the update must be a PriceFeedMessage"
+		},
+		{
+			"code": 6272,
+			"name": "OracleDeserializeMessageFailed",
+			"msg": "Could not deserialize the message in the update"
+		},
+		{
+			"code": 6273,
+			"name": "OracleWrongGuardianSetOwner",
+			"msg": "Wrong guardian set owner in update price atomic"
+		},
+		{
+			"code": 6274,
+			"name": "OracleWrongWriteAuthority",
+			"msg": "Oracle post update atomic price feed account must be drift program"
+		},
+		{
+			"code": 6275,
+			"name": "OracleWrongVaaOwner",
+			"msg": "Oracle vaa owner must be wormhole program"
+		},
+		{
+			"code": 6276,
+			"name": "OracleTooManyPriceAccountUpdates",
+			"msg": "Multi updates must have 2 or fewer accounts passed in remaining accounts"
+		},
+		{
+			"code": 6277,
+			"name": "OracleMismatchedVaaAndPriceUpdates",
+			"msg": "Don't have the same remaining accounts number and merkle price updates left"
+		},
+		{
+			"code": 6278,
+			"name": "OracleBadRemainingAccountPublicKey",
+			"msg": "Remaining account passed is not a valid pda"
+		},
+		{
+			"code": 6279,
+			"name": "FailedOpenbookV2CPI",
+			"msg": "FailedOpenbookV2CPI"
+		},
+		{
+			"code": 6280,
+			"name": "InvalidOpenbookV2Program",
+			"msg": "InvalidOpenbookV2Program"
+		},
+		{
+			"code": 6281,
+			"name": "InvalidOpenbookV2Market",
+			"msg": "InvalidOpenbookV2Market"
+		},
+		{
+			"code": 6282,
+			"name": "NonZeroTransferFee",
+			"msg": "Non zero transfer fee"
+		},
+		{
+			"code": 6283,
+			"name": "LiquidationOrderFailedToFill",
+			"msg": "Liquidation order failed to fill"
+		},
+		{
+			"code": 6284,
+			"name": "InvalidPredictionMarketOrder",
+			"msg": "Invalid prediction market order"
+		},
+		{
+			"code": 6285,
+			"name": "InvalidVerificationIxIndex",
+			"msg": "Ed25519 Ix must be before place and make swift order ix"
+		},
+		{
+			"code": 6286,
+			"name": "SigVerificationFailed",
+			"msg": "Swift message verificaiton failed"
+		},
+		{
+			"code": 6287,
+			"name": "MismatchedSwiftOrderParamsMarketIndex",
+			"msg": "Market index mismatched b/w taker and maker swift order params"
+		},
+		{
+			"code": 6288,
+			"name": "InvalidSwiftOrderParam",
+			"msg": "Swift only available for market/oracle perp orders"
+		},
+		{
+			"code": 6289,
+			"name": "PlaceAndTakeOrderSuccessConditionFailed",
+			"msg": "Place and take order success condition failed"
+		},
+		{
+			"code": 6290,
+			"name": "InvalidHighLeverageModeConfig",
+			"msg": "Invalid High Leverage Mode Config"
+		}
+	],
+	"metadata": {
+		"address": "dRiftyHA39MWEi3m9aunc5MzRF1JYuBsbn6VPcn33UH"
+	}
 }