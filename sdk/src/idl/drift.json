--- conflicted
+++ resolved
@@ -3402,27 +3402,6 @@
           }
         }
       ]
-    },
-    {
-      "name": "initializePredictionMarket",
-      "accounts": [
-        {
-          "name": "admin",
-          "isMut": false,
-          "isSigner": true
-        },
-        {
-          "name": "state",
-          "isMut": false,
-          "isSigner": false
-        },
-        {
-          "name": "perpMarket",
-          "isMut": true,
-          "isSigner": false
-        }
-      ],
-      "args": []
     },
     {
       "name": "deleteInitializedPerpMarket",
@@ -10169,9 +10148,6 @@
           },
           {
             "name": "Future"
-          },
-          {
-            "name": "Prediction"
           }
         ]
       }
@@ -12839,13 +12815,13 @@
     },
     {
       "code": 6282,
-<<<<<<< HEAD
+      "name": "NonZeroTransferFee",
+      "msg": "Non zero transfer fee"
+    },
+    {
+      "code": 6283,
       "name": "LiquidationOrderFailedToFill",
       "msg": "Liquidation order failed to fill"
-=======
-      "name": "NonZeroTransferFee",
-      "msg": "Non zero transfer fee"
->>>>>>> 1684b2ef
     }
   ],
   "metadata": {
