--- conflicted
+++ resolved
@@ -10481,11 +10481,6 @@
             }
           },
           {
-<<<<<<< HEAD
-            "name": "isolatedPositionDeposit",
-            "type": {
-              "option": "u64"
-=======
             "name": "builderIdx",
             "type": {
               "option": "u8"
@@ -10495,7 +10490,12 @@
             "name": "builderFeeTenthBps",
             "type": {
               "option": "u16"
->>>>>>> 6a1d7a26
+            }
+          },
+          {
+            "name": "isolatedPositionDeposit",
+            "type": {
+              "option": "u64"
             }
           }
         ]
@@ -10552,11 +10552,6 @@
             }
           },
           {
-<<<<<<< HEAD
-            "name": "isolatedPositionDeposit",
-            "type": {
-              "option": "u64"
-=======
             "name": "builderIdx",
             "type": {
               "option": "u8"
@@ -10566,7 +10561,12 @@
             "name": "builderFeeTenthBps",
             "type": {
               "option": "u16"
->>>>>>> 6a1d7a26
+            }
+          },
+          {
+            "name": "isolatedPositionDeposit",
+            "type": {
+              "option": "u64"
             }
           }
         ]
@@ -16966,10 +16966,6 @@
     },
     {
       "code": 6317,
-<<<<<<< HEAD
-      "name": "InvalidIsolatedPerpMarket",
-      "msg": "Invalid Isolated Perp Market"
-=======
       "name": "InvalidRevenueShareResize",
       "msg": "Invalid RevenueShare resize"
     },
@@ -17007,7 +17003,14 @@
       "code": 6324,
       "name": "UnableToLoadRevenueShareAccount",
       "msg": "Unable to load builder account"
->>>>>>> 6a1d7a26
+    },
+    {
+      "code": 6325,
+      "name": "InvalidIsolatedPerpMarket",
+      "msg": "Invalid Isolated Perp Market"
     }
-  ]
+  ],
+  "metadata": {
+    "address": "dRiftyHA39MWEi3m9aunc5MzRF1JYuBsbn6VPcn33UH"
+  }
 }