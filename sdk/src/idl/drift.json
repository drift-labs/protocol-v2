{
  "version": "2.145.1",
  "name": "drift",
  "instructions": [
    {
      "name": "initializeUser",
      "accounts": [
        {
          "name": "user",
          "isMut": true,
          "isSigner": false
        },
        {
          "name": "userStats",
          "isMut": true,
          "isSigner": false
        },
        {
          "name": "state",
          "isMut": true,
          "isSigner": false
        },
        {
          "name": "authority",
          "isMut": false,
          "isSigner": true
        },
        {
          "name": "payer",
          "isMut": true,
          "isSigner": true
        },
        {
          "name": "rent",
          "isMut": false,
          "isSigner": false
        },
        {
          "name": "systemProgram",
          "isMut": false,
          "isSigner": false
        }
      ],
      "args": [
        {
          "name": "subAccountId",
          "type": "u16"
        },
        {
          "name": "name",
          "type": {
            "array": [
              "u8",
              32
            ]
          }
        }
      ]
    },
    {
      "name": "initializeUserStats",
      "accounts": [
        {
          "name": "userStats",
          "isMut": true,
          "isSigner": false
        },
        {
          "name": "state",
          "isMut": true,
          "isSigner": false
        },
        {
          "name": "authority",
          "isMut": false,
          "isSigner": true
        },
        {
          "name": "payer",
          "isMut": true,
          "isSigner": true
        },
        {
          "name": "rent",
          "isMut": false,
          "isSigner": false
        },
        {
          "name": "systemProgram",
          "isMut": false,
          "isSigner": false
        }
      ],
      "args": []
    },
    {
      "name": "initializeSignedMsgUserOrders",
      "accounts": [
        {
          "name": "signedMsgUserOrders",
          "isMut": true,
          "isSigner": false
        },
        {
          "name": "authority",
          "isMut": false,
          "isSigner": false
        },
        {
          "name": "payer",
          "isMut": true,
          "isSigner": true
        },
        {
          "name": "rent",
          "isMut": false,
          "isSigner": false
        },
        {
          "name": "systemProgram",
          "isMut": false,
          "isSigner": false
        }
      ],
      "args": [
        {
          "name": "numOrders",
          "type": "u16"
        }
      ]
    },
    {
      "name": "resizeSignedMsgUserOrders",
      "accounts": [
        {
          "name": "signedMsgUserOrders",
          "isMut": true,
          "isSigner": false
        },
        {
          "name": "authority",
          "isMut": false,
          "isSigner": false
        },
        {
          "name": "user",
          "isMut": false,
          "isSigner": false
        },
        {
          "name": "payer",
          "isMut": true,
          "isSigner": true
        },
        {
          "name": "systemProgram",
          "isMut": false,
          "isSigner": false
        }
      ],
      "args": [
        {
          "name": "numOrders",
          "type": "u16"
        }
      ]
    },
    {
      "name": "initializeSignedMsgWsDelegates",
      "accounts": [
        {
          "name": "signedMsgWsDelegates",
          "isMut": true,
          "isSigner": false
        },
        {
          "name": "authority",
          "isMut": true,
          "isSigner": true
        },
        {
          "name": "rent",
          "isMut": false,
          "isSigner": false
        },
        {
          "name": "systemProgram",
          "isMut": false,
          "isSigner": false
        }
      ],
      "args": [
        {
          "name": "delegates",
          "type": {
            "vec": "publicKey"
          }
        }
      ]
    },
    {
      "name": "changeSignedMsgWsDelegateStatus",
      "accounts": [
        {
          "name": "signedMsgWsDelegates",
          "isMut": true,
          "isSigner": false
        },
        {
          "name": "authority",
          "isMut": true,
          "isSigner": true
        },
        {
          "name": "systemProgram",
          "isMut": false,
          "isSigner": false
        }
      ],
      "args": [
        {
          "name": "delegate",
          "type": "publicKey"
        },
        {
          "name": "add",
          "type": "bool"
        }
      ]
    },
    {
      "name": "initializeFuelOverflow",
      "accounts": [
        {
          "name": "fuelOverflow",
          "isMut": true,
          "isSigner": false
        },
        {
          "name": "userStats",
          "isMut": true,
          "isSigner": false
        },
        {
          "name": "authority",
          "isMut": false,
          "isSigner": false
        },
        {
          "name": "payer",
          "isMut": true,
          "isSigner": true
        },
        {
          "name": "rent",
          "isMut": false,
          "isSigner": false
        },
        {
          "name": "systemProgram",
          "isMut": false,
          "isSigner": false
        }
      ],
      "args": []
    },
    {
      "name": "sweepFuel",
      "accounts": [
        {
          "name": "fuelOverflow",
          "isMut": true,
          "isSigner": false
        },
        {
          "name": "userStats",
          "isMut": true,
          "isSigner": false
        },
        {
          "name": "authority",
          "isMut": false,
          "isSigner": false
        },
        {
          "name": "signer",
          "isMut": false,
          "isSigner": true
        }
      ],
      "args": []
    },
    {
      "name": "resetFuelSeason",
      "accounts": [
        {
          "name": "userStats",
          "isMut": true,
          "isSigner": false
        },
        {
          "name": "authority",
          "isMut": false,
          "isSigner": false
        },
        {
          "name": "state",
          "isMut": false,
          "isSigner": false
        },
        {
          "name": "admin",
          "isMut": false,
          "isSigner": true
        }
      ],
      "args": []
    },
    {
      "name": "initializeReferrerName",
      "accounts": [
        {
          "name": "referrerName",
          "isMut": true,
          "isSigner": false
        },
        {
          "name": "user",
          "isMut": true,
          "isSigner": false
        },
        {
          "name": "userStats",
          "isMut": true,
          "isSigner": false
        },
        {
          "name": "authority",
          "isMut": false,
          "isSigner": true
        },
        {
          "name": "payer",
          "isMut": true,
          "isSigner": true
        },
        {
          "name": "rent",
          "isMut": false,
          "isSigner": false
        },
        {
          "name": "systemProgram",
          "isMut": false,
          "isSigner": false
        }
      ],
      "args": [
        {
          "name": "name",
          "type": {
            "array": [
              "u8",
              32
            ]
          }
        }
      ]
    },
    {
      "name": "deposit",
      "accounts": [
        {
          "name": "state",
          "isMut": false,
          "isSigner": false
        },
        {
          "name": "user",
          "isMut": true,
          "isSigner": false
        },
        {
          "name": "userStats",
          "isMut": true,
          "isSigner": false
        },
        {
          "name": "authority",
          "isMut": false,
          "isSigner": true
        },
        {
          "name": "spotMarketVault",
          "isMut": true,
          "isSigner": false
        },
        {
          "name": "userTokenAccount",
          "isMut": true,
          "isSigner": false
        },
        {
          "name": "tokenProgram",
          "isMut": false,
          "isSigner": false
        }
      ],
      "args": [
        {
          "name": "marketIndex",
          "type": "u16"
        },
        {
          "name": "amount",
          "type": "u64"
        },
        {
          "name": "reduceOnly",
          "type": "bool"
        }
      ]
    },
    {
      "name": "withdraw",
      "accounts": [
        {
          "name": "state",
          "isMut": false,
          "isSigner": false
        },
        {
          "name": "user",
          "isMut": true,
          "isSigner": false
        },
        {
          "name": "userStats",
          "isMut": true,
          "isSigner": false
        },
        {
          "name": "authority",
          "isMut": false,
          "isSigner": true
        },
        {
          "name": "spotMarketVault",
          "isMut": true,
          "isSigner": false
        },
        {
          "name": "driftSigner",
          "isMut": false,
          "isSigner": false
        },
        {
          "name": "userTokenAccount",
          "isMut": true,
          "isSigner": false
        },
        {
          "name": "tokenProgram",
          "isMut": false,
          "isSigner": false
        }
      ],
      "args": [
        {
          "name": "marketIndex",
          "type": "u16"
        },
        {
          "name": "amount",
          "type": "u64"
        },
        {
          "name": "reduceOnly",
          "type": "bool"
        }
      ]
    },
    {
      "name": "transferDeposit",
      "accounts": [
        {
          "name": "fromUser",
          "isMut": true,
          "isSigner": false
        },
        {
          "name": "toUser",
          "isMut": true,
          "isSigner": false
        },
        {
          "name": "userStats",
          "isMut": true,
          "isSigner": false
        },
        {
          "name": "authority",
          "isMut": false,
          "isSigner": true
        },
        {
          "name": "state",
          "isMut": false,
          "isSigner": false
        },
        {
          "name": "spotMarketVault",
          "isMut": false,
          "isSigner": false
        }
      ],
      "args": [
        {
          "name": "marketIndex",
          "type": "u16"
        },
        {
          "name": "amount",
          "type": "u64"
        }
      ]
    },
    {
      "name": "transferPools",
      "accounts": [
        {
          "name": "fromUser",
          "isMut": true,
          "isSigner": false
        },
        {
          "name": "toUser",
          "isMut": true,
          "isSigner": false
        },
        {
          "name": "userStats",
          "isMut": true,
          "isSigner": false
        },
        {
          "name": "authority",
          "isMut": false,
          "isSigner": true
        },
        {
          "name": "state",
          "isMut": false,
          "isSigner": false
        },
        {
          "name": "depositFromSpotMarketVault",
          "isMut": true,
          "isSigner": false
        },
        {
          "name": "depositToSpotMarketVault",
          "isMut": true,
          "isSigner": false
        },
        {
          "name": "borrowFromSpotMarketVault",
          "isMut": true,
          "isSigner": false
        },
        {
          "name": "borrowToSpotMarketVault",
          "isMut": true,
          "isSigner": false
        },
        {
          "name": "driftSigner",
          "isMut": false,
          "isSigner": false
        }
      ],
      "args": [
        {
          "name": "depositFromMarketIndex",
          "type": "u16"
        },
        {
          "name": "depositToMarketIndex",
          "type": "u16"
        },
        {
          "name": "borrowFromMarketIndex",
          "type": "u16"
        },
        {
          "name": "borrowToMarketIndex",
          "type": "u16"
        },
        {
          "name": "depositAmount",
          "type": {
            "option": "u64"
          }
        },
        {
          "name": "borrowAmount",
          "type": {
            "option": "u64"
          }
        }
      ]
    },
    {
      "name": "transferPerpPosition",
      "accounts": [
        {
          "name": "fromUser",
          "isMut": true,
          "isSigner": false
        },
        {
          "name": "toUser",
          "isMut": true,
          "isSigner": false
        },
        {
          "name": "userStats",
          "isMut": true,
          "isSigner": false
        },
        {
          "name": "authority",
          "isMut": false,
          "isSigner": true
        },
        {
          "name": "state",
          "isMut": false,
          "isSigner": false
        }
      ],
      "args": [
        {
          "name": "marketIndex",
          "type": "u16"
        },
        {
          "name": "amount",
          "type": {
            "option": "i64"
          }
        }
      ]
    },
    {
      "name": "depositIntoIsolatedPerpPosition",
      "accounts": [
        {
          "name": "state",
          "isMut": false,
          "isSigner": false
        },
        {
          "name": "user",
          "isMut": true,
          "isSigner": false
        },
        {
          "name": "userStats",
          "isMut": true,
          "isSigner": false
        },
        {
          "name": "authority",
          "isMut": false,
          "isSigner": true
        },
        {
          "name": "spotMarketVault",
          "isMut": true,
          "isSigner": false
        },
        {
          "name": "userTokenAccount",
          "isMut": true,
          "isSigner": false
        },
        {
          "name": "tokenProgram",
          "isMut": false,
          "isSigner": false
        }
      ],
      "args": [
        {
          "name": "spotMarketIndex",
          "type": "u16"
        },
        {
          "name": "perpMarketIndex",
          "type": "u16"
        },
        {
          "name": "amount",
          "type": "u64"
        }
      ]
    },
    {
      "name": "transferIsolatedPerpPositionDeposit",
      "accounts": [
        {
          "name": "user",
          "isMut": true,
          "isSigner": false
        },
        {
          "name": "userStats",
          "isMut": true,
          "isSigner": false
        },
        {
          "name": "authority",
          "isMut": false,
          "isSigner": true
        },
        {
          "name": "state",
          "isMut": false,
          "isSigner": false
        },
        {
          "name": "spotMarketVault",
          "isMut": false,
          "isSigner": false
        }
      ],
      "args": [
        {
          "name": "spotMarketIndex",
          "type": "u16"
        },
        {
          "name": "perpMarketIndex",
          "type": "u16"
        },
        {
          "name": "amount",
          "type": "i64"
        }
      ]
    },
    {
      "name": "withdrawFromIsolatedPerpPosition",
      "accounts": [
        {
          "name": "state",
          "isMut": false,
          "isSigner": false
        },
        {
          "name": "user",
          "isMut": true,
          "isSigner": false
        },
        {
          "name": "userStats",
          "isMut": true,
          "isSigner": false
        },
        {
          "name": "authority",
          "isMut": false,
          "isSigner": true
        },
        {
          "name": "spotMarketVault",
          "isMut": true,
          "isSigner": false
        },
        {
          "name": "driftSigner",
          "isMut": false,
          "isSigner": false
        },
        {
          "name": "userTokenAccount",
          "isMut": true,
          "isSigner": false
        },
        {
          "name": "tokenProgram",
          "isMut": false,
          "isSigner": false
        }
      ],
      "args": [
        {
          "name": "spotMarketIndex",
          "type": "u16"
        },
        {
          "name": "perpMarketIndex",
          "type": "u16"
        },
        {
          "name": "amount",
          "type": "u64"
        }
      ]
    },
    {
      "name": "placePerpOrder",
      "accounts": [
        {
          "name": "state",
          "isMut": false,
          "isSigner": false
        },
        {
          "name": "user",
          "isMut": true,
          "isSigner": false
        },
        {
          "name": "authority",
          "isMut": false,
          "isSigner": true
        }
      ],
      "args": [
        {
          "name": "params",
          "type": {
            "defined": "OrderParams"
          }
        }
      ]
    },
    {
      "name": "cancelOrder",
      "accounts": [
        {
          "name": "state",
          "isMut": false,
          "isSigner": false
        },
        {
          "name": "user",
          "isMut": true,
          "isSigner": false
        },
        {
          "name": "authority",
          "isMut": false,
          "isSigner": true
        }
      ],
      "args": [
        {
          "name": "orderId",
          "type": {
            "option": "u32"
          }
        }
      ]
    },
    {
      "name": "cancelOrderByUserId",
      "accounts": [
        {
          "name": "state",
          "isMut": false,
          "isSigner": false
        },
        {
          "name": "user",
          "isMut": true,
          "isSigner": false
        },
        {
          "name": "authority",
          "isMut": false,
          "isSigner": true
        }
      ],
      "args": [
        {
          "name": "userOrderId",
          "type": "u8"
        }
      ]
    },
    {
      "name": "cancelOrders",
      "accounts": [
        {
          "name": "state",
          "isMut": false,
          "isSigner": false
        },
        {
          "name": "user",
          "isMut": true,
          "isSigner": false
        },
        {
          "name": "authority",
          "isMut": false,
          "isSigner": true
        }
      ],
      "args": [
        {
          "name": "marketType",
          "type": {
            "option": {
              "defined": "MarketType"
            }
          }
        },
        {
          "name": "marketIndex",
          "type": {
            "option": "u16"
          }
        },
        {
          "name": "direction",
          "type": {
            "option": {
              "defined": "PositionDirection"
            }
          }
        }
      ]
    },
    {
      "name": "cancelOrdersByIds",
      "accounts": [
        {
          "name": "state",
          "isMut": false,
          "isSigner": false
        },
        {
          "name": "user",
          "isMut": true,
          "isSigner": false
        },
        {
          "name": "authority",
          "isMut": false,
          "isSigner": true
        }
      ],
      "args": [
        {
          "name": "orderIds",
          "type": {
            "vec": "u32"
          }
        }
      ]
    },
    {
      "name": "modifyOrder",
      "accounts": [
        {
          "name": "state",
          "isMut": false,
          "isSigner": false
        },
        {
          "name": "user",
          "isMut": true,
          "isSigner": false
        },
        {
          "name": "authority",
          "isMut": false,
          "isSigner": true
        }
      ],
      "args": [
        {
          "name": "orderId",
          "type": {
            "option": "u32"
          }
        },
        {
          "name": "modifyOrderParams",
          "type": {
            "defined": "ModifyOrderParams"
          }
        }
      ]
    },
    {
      "name": "modifyOrderByUserId",
      "accounts": [
        {
          "name": "state",
          "isMut": false,
          "isSigner": false
        },
        {
          "name": "user",
          "isMut": true,
          "isSigner": false
        },
        {
          "name": "authority",
          "isMut": false,
          "isSigner": true
        }
      ],
      "args": [
        {
          "name": "userOrderId",
          "type": "u8"
        },
        {
          "name": "modifyOrderParams",
          "type": {
            "defined": "ModifyOrderParams"
          }
        }
      ]
    },
    {
      "name": "placeAndTakePerpOrder",
      "accounts": [
        {
          "name": "state",
          "isMut": false,
          "isSigner": false
        },
        {
          "name": "user",
          "isMut": true,
          "isSigner": false
        },
        {
          "name": "userStats",
          "isMut": true,
          "isSigner": false
        },
        {
          "name": "authority",
          "isMut": false,
          "isSigner": true
        }
      ],
      "args": [
        {
          "name": "params",
          "type": {
            "defined": "OrderParams"
          }
        },
        {
          "name": "successCondition",
          "type": {
            "option": "u32"
          }
        }
      ]
    },
    {
      "name": "placeAndMakePerpOrder",
      "accounts": [
        {
          "name": "state",
          "isMut": false,
          "isSigner": false
        },
        {
          "name": "user",
          "isMut": true,
          "isSigner": false
        },
        {
          "name": "userStats",
          "isMut": true,
          "isSigner": false
        },
        {
          "name": "taker",
          "isMut": true,
          "isSigner": false
        },
        {
          "name": "takerStats",
          "isMut": true,
          "isSigner": false
        },
        {
          "name": "authority",
          "isMut": false,
          "isSigner": true
        }
      ],
      "args": [
        {
          "name": "params",
          "type": {
            "defined": "OrderParams"
          }
        },
        {
          "name": "takerOrderId",
          "type": "u32"
        }
      ]
    },
    {
      "name": "placeAndMakeSignedMsgPerpOrder",
      "accounts": [
        {
          "name": "state",
          "isMut": false,
          "isSigner": false
        },
        {
          "name": "user",
          "isMut": true,
          "isSigner": false
        },
        {
          "name": "userStats",
          "isMut": true,
          "isSigner": false
        },
        {
          "name": "taker",
          "isMut": true,
          "isSigner": false
        },
        {
          "name": "takerStats",
          "isMut": true,
          "isSigner": false
        },
        {
          "name": "takerSignedMsgUserOrders",
          "isMut": false,
          "isSigner": false
        },
        {
          "name": "authority",
          "isMut": false,
          "isSigner": true
        }
      ],
      "args": [
        {
          "name": "params",
          "type": {
            "defined": "OrderParams"
          }
        },
        {
          "name": "signedMsgOrderUuid",
          "type": {
            "array": [
              "u8",
              8
            ]
          }
        }
      ]
    },
    {
      "name": "placeSignedMsgTakerOrder",
      "accounts": [
        {
          "name": "state",
          "isMut": false,
          "isSigner": false
        },
        {
          "name": "user",
          "isMut": true,
          "isSigner": false
        },
        {
          "name": "userStats",
          "isMut": true,
          "isSigner": false
        },
        {
          "name": "signedMsgUserOrders",
          "isMut": true,
          "isSigner": false
        },
        {
          "name": "authority",
          "isMut": false,
          "isSigner": true
        },
        {
          "name": "ixSysvar",
          "isMut": false,
          "isSigner": false,
          "docs": [
            "the supplied Sysvar could be anything else.",
            "The Instruction Sysvar has not been implemented",
            "in the Anchor framework yet, so this is the safe approach."
          ]
        }
      ],
      "args": [
        {
          "name": "signedMsgOrderParamsMessageBytes",
          "type": "bytes"
        },
        {
          "name": "isDelegateSigner",
          "type": "bool"
        }
      ]
    },
    {
      "name": "placeSpotOrder",
      "accounts": [
        {
          "name": "state",
          "isMut": false,
          "isSigner": false
        },
        {
          "name": "user",
          "isMut": true,
          "isSigner": false
        },
        {
          "name": "authority",
          "isMut": false,
          "isSigner": true
        }
      ],
      "args": [
        {
          "name": "params",
          "type": {
            "defined": "OrderParams"
          }
        }
      ]
    },
    {
      "name": "placeAndTakeSpotOrder",
      "accounts": [
        {
          "name": "state",
          "isMut": false,
          "isSigner": false
        },
        {
          "name": "user",
          "isMut": true,
          "isSigner": false
        },
        {
          "name": "userStats",
          "isMut": true,
          "isSigner": false
        },
        {
          "name": "authority",
          "isMut": false,
          "isSigner": true
        }
      ],
      "args": [
        {
          "name": "params",
          "type": {
            "defined": "OrderParams"
          }
        },
        {
          "name": "fulfillmentType",
          "type": {
            "option": {
              "defined": "SpotFulfillmentType"
            }
          }
        },
        {
          "name": "makerOrderId",
          "type": {
            "option": "u32"
          }
        }
      ]
    },
    {
      "name": "placeAndMakeSpotOrder",
      "accounts": [
        {
          "name": "state",
          "isMut": false,
          "isSigner": false
        },
        {
          "name": "user",
          "isMut": true,
          "isSigner": false
        },
        {
          "name": "userStats",
          "isMut": true,
          "isSigner": false
        },
        {
          "name": "taker",
          "isMut": true,
          "isSigner": false
        },
        {
          "name": "takerStats",
          "isMut": true,
          "isSigner": false
        },
        {
          "name": "authority",
          "isMut": false,
          "isSigner": true
        }
      ],
      "args": [
        {
          "name": "params",
          "type": {
            "defined": "OrderParams"
          }
        },
        {
          "name": "takerOrderId",
          "type": "u32"
        },
        {
          "name": "fulfillmentType",
          "type": {
            "option": {
              "defined": "SpotFulfillmentType"
            }
          }
        }
      ]
    },
    {
      "name": "placeOrders",
      "accounts": [
        {
          "name": "state",
          "isMut": false,
          "isSigner": false
        },
        {
          "name": "user",
          "isMut": true,
          "isSigner": false
        },
        {
          "name": "authority",
          "isMut": false,
          "isSigner": true
        }
      ],
      "args": [
        {
          "name": "params",
          "type": {
            "vec": {
              "defined": "OrderParams"
            }
          }
        }
      ]
    },
    {
      "name": "beginSwap",
      "accounts": [
        {
          "name": "state",
          "isMut": false,
          "isSigner": false
        },
        {
          "name": "user",
          "isMut": true,
          "isSigner": false
        },
        {
          "name": "userStats",
          "isMut": true,
          "isSigner": false
        },
        {
          "name": "authority",
          "isMut": false,
          "isSigner": true
        },
        {
          "name": "outSpotMarketVault",
          "isMut": true,
          "isSigner": false
        },
        {
          "name": "inSpotMarketVault",
          "isMut": true,
          "isSigner": false
        },
        {
          "name": "outTokenAccount",
          "isMut": true,
          "isSigner": false
        },
        {
          "name": "inTokenAccount",
          "isMut": true,
          "isSigner": false
        },
        {
          "name": "tokenProgram",
          "isMut": false,
          "isSigner": false
        },
        {
          "name": "driftSigner",
          "isMut": false,
          "isSigner": false
        },
        {
          "name": "instructions",
          "isMut": false,
          "isSigner": false,
          "docs": [
            "Instructions Sysvar for instruction introspection"
          ]
        }
      ],
      "args": [
        {
          "name": "inMarketIndex",
          "type": "u16"
        },
        {
          "name": "outMarketIndex",
          "type": "u16"
        },
        {
          "name": "amountIn",
          "type": "u64"
        }
      ]
    },
    {
      "name": "endSwap",
      "accounts": [
        {
          "name": "state",
          "isMut": false,
          "isSigner": false
        },
        {
          "name": "user",
          "isMut": true,
          "isSigner": false
        },
        {
          "name": "userStats",
          "isMut": true,
          "isSigner": false
        },
        {
          "name": "authority",
          "isMut": false,
          "isSigner": true
        },
        {
          "name": "outSpotMarketVault",
          "isMut": true,
          "isSigner": false
        },
        {
          "name": "inSpotMarketVault",
          "isMut": true,
          "isSigner": false
        },
        {
          "name": "outTokenAccount",
          "isMut": true,
          "isSigner": false
        },
        {
          "name": "inTokenAccount",
          "isMut": true,
          "isSigner": false
        },
        {
          "name": "tokenProgram",
          "isMut": false,
          "isSigner": false
        },
        {
          "name": "driftSigner",
          "isMut": false,
          "isSigner": false
        },
        {
          "name": "instructions",
          "isMut": false,
          "isSigner": false,
          "docs": [
            "Instructions Sysvar for instruction introspection"
          ]
        }
      ],
      "args": [
        {
          "name": "inMarketIndex",
          "type": "u16"
        },
        {
          "name": "outMarketIndex",
          "type": "u16"
        },
        {
          "name": "limitPrice",
          "type": {
            "option": "u64"
          }
        },
        {
          "name": "reduceOnly",
          "type": {
            "option": {
              "defined": "SwapReduceOnly"
            }
          }
        }
      ]
    },
    {
      "name": "updateUserName",
      "accounts": [
        {
          "name": "user",
          "isMut": true,
          "isSigner": false
        },
        {
          "name": "authority",
          "isMut": false,
          "isSigner": true
        }
      ],
      "args": [
        {
          "name": "subAccountId",
          "type": "u16"
        },
        {
          "name": "name",
          "type": {
            "array": [
              "u8",
              32
            ]
          }
        }
      ]
    },
    {
      "name": "updateUserCustomMarginRatio",
      "accounts": [
        {
          "name": "user",
          "isMut": true,
          "isSigner": false
        },
        {
          "name": "authority",
          "isMut": false,
          "isSigner": true
        }
      ],
      "args": [
        {
          "name": "subAccountId",
          "type": "u16"
        },
        {
          "name": "marginRatio",
          "type": "u32"
        }
      ]
    },
    {
      "name": "updateUserPerpPositionCustomMarginRatio",
      "accounts": [
        {
          "name": "user",
          "isMut": true,
          "isSigner": false
        },
        {
          "name": "authority",
          "isMut": false,
          "isSigner": true
        }
      ],
      "args": [
        {
          "name": "subAccountId",
          "type": "u16"
        },
        {
          "name": "perpMarketIndex",
          "type": "u16"
        },
        {
          "name": "marginRatio",
          "type": "u16"
        }
      ]
    },
    {
      "name": "updateUserMarginTradingEnabled",
      "accounts": [
        {
          "name": "user",
          "isMut": true,
          "isSigner": false
        },
        {
          "name": "authority",
          "isMut": false,
          "isSigner": true
        }
      ],
      "args": [
        {
          "name": "subAccountId",
          "type": "u16"
        },
        {
          "name": "marginTradingEnabled",
          "type": "bool"
        }
      ]
    },
    {
      "name": "updateUserPoolId",
      "accounts": [
        {
          "name": "user",
          "isMut": true,
          "isSigner": false
        },
        {
          "name": "authority",
          "isMut": false,
          "isSigner": true
        }
      ],
      "args": [
        {
          "name": "subAccountId",
          "type": "u16"
        },
        {
          "name": "poolId",
          "type": "u8"
        }
      ]
    },
    {
      "name": "updateUserDelegate",
      "accounts": [
        {
          "name": "user",
          "isMut": true,
          "isSigner": false
        },
        {
          "name": "authority",
          "isMut": false,
          "isSigner": true
        }
      ],
      "args": [
        {
          "name": "subAccountId",
          "type": "u16"
        },
        {
          "name": "delegate",
          "type": "publicKey"
        }
      ]
    },
    {
      "name": "updateUserReduceOnly",
      "accounts": [
        {
          "name": "user",
          "isMut": true,
          "isSigner": false
        },
        {
          "name": "authority",
          "isMut": false,
          "isSigner": true
        }
      ],
      "args": [
        {
          "name": "subAccountId",
          "type": "u16"
        },
        {
          "name": "reduceOnly",
          "type": "bool"
        }
      ]
    },
    {
      "name": "updateUserProtectedMakerOrders",
      "accounts": [
        {
          "name": "state",
          "isMut": false,
          "isSigner": false
        },
        {
          "name": "user",
          "isMut": true,
          "isSigner": false
        },
        {
          "name": "authority",
          "isMut": false,
          "isSigner": true
        },
        {
          "name": "protectedMakerModeConfig",
          "isMut": true,
          "isSigner": false
        }
      ],
      "args": [
        {
          "name": "subAccountId",
          "type": "u16"
        },
        {
          "name": "protectedMakerOrders",
          "type": "bool"
        }
      ]
    },
    {
      "name": "deleteUser",
      "accounts": [
        {
          "name": "user",
          "isMut": true,
          "isSigner": false
        },
        {
          "name": "userStats",
          "isMut": true,
          "isSigner": false
        },
        {
          "name": "state",
          "isMut": true,
          "isSigner": false
        },
        {
          "name": "authority",
          "isMut": true,
          "isSigner": true
        }
      ],
      "args": []
    },
    {
      "name": "forceDeleteUser",
      "accounts": [
        {
          "name": "user",
          "isMut": true,
          "isSigner": false
        },
        {
          "name": "userStats",
          "isMut": true,
          "isSigner": false
        },
        {
          "name": "state",
          "isMut": true,
          "isSigner": false
        },
        {
          "name": "authority",
          "isMut": true,
          "isSigner": false
        },
        {
          "name": "keeper",
          "isMut": true,
          "isSigner": true
        },
        {
          "name": "driftSigner",
          "isMut": false,
          "isSigner": false
        }
      ],
      "args": []
    },
    {
      "name": "deleteSignedMsgUserOrders",
      "accounts": [
        {
          "name": "signedMsgUserOrders",
          "isMut": true,
          "isSigner": false
        },
        {
          "name": "state",
          "isMut": true,
          "isSigner": false
        },
        {
          "name": "authority",
          "isMut": false,
          "isSigner": true
        }
      ],
      "args": []
    },
    {
      "name": "reclaimRent",
      "accounts": [
        {
          "name": "user",
          "isMut": true,
          "isSigner": false
        },
        {
          "name": "userStats",
          "isMut": true,
          "isSigner": false
        },
        {
          "name": "state",
          "isMut": false,
          "isSigner": false
        },
        {
          "name": "authority",
          "isMut": false,
          "isSigner": true
        },
        {
          "name": "rent",
          "isMut": false,
          "isSigner": false
        }
      ],
      "args": []
    },
    {
      "name": "enableUserHighLeverageMode",
      "accounts": [
        {
          "name": "state",
          "isMut": false,
          "isSigner": false
        },
        {
          "name": "user",
          "isMut": true,
          "isSigner": false
        },
        {
          "name": "authority",
          "isMut": false,
          "isSigner": true
        },
        {
          "name": "highLeverageModeConfig",
          "isMut": true,
          "isSigner": false
        }
      ],
      "args": [
        {
          "name": "subAccountId",
          "type": "u16"
        }
      ]
    },
    {
      "name": "fillPerpOrder",
      "accounts": [
        {
          "name": "state",
          "isMut": false,
          "isSigner": false
        },
        {
          "name": "authority",
          "isMut": false,
          "isSigner": true
        },
        {
          "name": "filler",
          "isMut": true,
          "isSigner": false
        },
        {
          "name": "fillerStats",
          "isMut": true,
          "isSigner": false
        },
        {
          "name": "user",
          "isMut": true,
          "isSigner": false
        },
        {
          "name": "userStats",
          "isMut": true,
          "isSigner": false
        }
      ],
      "args": [
        {
          "name": "orderId",
          "type": {
            "option": "u32"
          }
        },
        {
          "name": "makerOrderId",
          "type": {
            "option": "u32"
          }
        }
      ]
    },
    {
      "name": "revertFill",
      "accounts": [
        {
          "name": "state",
          "isMut": false,
          "isSigner": false
        },
        {
          "name": "authority",
          "isMut": false,
          "isSigner": true
        },
        {
          "name": "filler",
          "isMut": true,
          "isSigner": false
        },
        {
          "name": "fillerStats",
          "isMut": true,
          "isSigner": false
        }
      ],
      "args": []
    },
    {
      "name": "fillSpotOrder",
      "accounts": [
        {
          "name": "state",
          "isMut": false,
          "isSigner": false
        },
        {
          "name": "authority",
          "isMut": false,
          "isSigner": true
        },
        {
          "name": "filler",
          "isMut": true,
          "isSigner": false
        },
        {
          "name": "fillerStats",
          "isMut": true,
          "isSigner": false
        },
        {
          "name": "user",
          "isMut": true,
          "isSigner": false
        },
        {
          "name": "userStats",
          "isMut": true,
          "isSigner": false
        }
      ],
      "args": [
        {
          "name": "orderId",
          "type": {
            "option": "u32"
          }
        },
        {
          "name": "fulfillmentType",
          "type": {
            "option": {
              "defined": "SpotFulfillmentType"
            }
          }
        },
        {
          "name": "makerOrderId",
          "type": {
            "option": "u32"
          }
        }
      ]
    },
    {
      "name": "triggerOrder",
      "accounts": [
        {
          "name": "state",
          "isMut": false,
          "isSigner": false
        },
        {
          "name": "authority",
          "isMut": false,
          "isSigner": true
        },
        {
          "name": "filler",
          "isMut": true,
          "isSigner": false
        },
        {
          "name": "user",
          "isMut": true,
          "isSigner": false
        }
      ],
      "args": [
        {
          "name": "orderId",
          "type": "u32"
        }
      ]
    },
    {
      "name": "forceCancelOrders",
      "accounts": [
        {
          "name": "state",
          "isMut": false,
          "isSigner": false
        },
        {
          "name": "authority",
          "isMut": false,
          "isSigner": true
        },
        {
          "name": "filler",
          "isMut": true,
          "isSigner": false
        },
        {
          "name": "user",
          "isMut": true,
          "isSigner": false
        }
      ],
      "args": []
    },
    {
      "name": "updateUserIdle",
      "accounts": [
        {
          "name": "state",
          "isMut": false,
          "isSigner": false
        },
        {
          "name": "authority",
          "isMut": false,
          "isSigner": true
        },
        {
          "name": "filler",
          "isMut": true,
          "isSigner": false
        },
        {
          "name": "user",
          "isMut": true,
          "isSigner": false
        }
      ],
      "args": []
    },
    {
      "name": "logUserBalances",
      "accounts": [
        {
          "name": "state",
          "isMut": false,
          "isSigner": false
        },
        {
          "name": "authority",
          "isMut": false,
          "isSigner": true
        },
        {
          "name": "user",
          "isMut": true,
          "isSigner": false
        }
      ],
      "args": []
    },
    {
      "name": "disableUserHighLeverageMode",
      "accounts": [
        {
          "name": "state",
          "isMut": false,
          "isSigner": false
        },
        {
          "name": "authority",
          "isMut": false,
          "isSigner": true
        },
        {
          "name": "user",
          "isMut": true,
          "isSigner": false
        },
        {
          "name": "highLeverageModeConfig",
          "isMut": true,
          "isSigner": false
        }
      ],
      "args": [
        {
          "name": "disableMaintenance",
          "type": "bool"
        }
      ]
    },
    {
      "name": "updateUserFuelBonus",
      "accounts": [
        {
          "name": "state",
          "isMut": false,
          "isSigner": false
        },
        {
          "name": "authority",
          "isMut": false,
          "isSigner": true
        },
        {
          "name": "user",
          "isMut": true,
          "isSigner": false
        },
        {
          "name": "userStats",
          "isMut": true,
          "isSigner": false
        }
      ],
      "args": []
    },
    {
      "name": "updateUserStatsReferrerStatus",
      "accounts": [
        {
          "name": "state",
          "isMut": false,
          "isSigner": false
        },
        {
          "name": "authority",
          "isMut": false,
          "isSigner": true
        },
        {
          "name": "userStats",
          "isMut": true,
          "isSigner": false
        }
      ],
      "args": []
    },
    {
      "name": "adminDisableUpdatePerpBidAskTwap",
      "accounts": [
        {
          "name": "admin",
          "isMut": false,
          "isSigner": true
        },
        {
          "name": "state",
          "isMut": false,
          "isSigner": false
        },
        {
          "name": "userStats",
          "isMut": true,
          "isSigner": false
        }
      ],
      "args": [
        {
          "name": "disable",
          "type": "bool"
        }
      ]
    },
    {
      "name": "settlePnl",
      "accounts": [
        {
          "name": "state",
          "isMut": false,
          "isSigner": false
        },
        {
          "name": "user",
          "isMut": true,
          "isSigner": false
        },
        {
          "name": "authority",
          "isMut": false,
          "isSigner": true
        },
        {
          "name": "spotMarketVault",
          "isMut": false,
          "isSigner": false
        }
      ],
      "args": [
        {
          "name": "marketIndex",
          "type": "u16"
        }
      ]
    },
    {
      "name": "settleMultiplePnls",
      "accounts": [
        {
          "name": "state",
          "isMut": false,
          "isSigner": false
        },
        {
          "name": "user",
          "isMut": true,
          "isSigner": false
        },
        {
          "name": "authority",
          "isMut": false,
          "isSigner": true
        },
        {
          "name": "spotMarketVault",
          "isMut": false,
          "isSigner": false
        }
      ],
      "args": [
        {
          "name": "marketIndexes",
          "type": {
            "vec": "u16"
          }
        },
        {
          "name": "mode",
          "type": {
            "defined": "SettlePnlMode"
          }
        }
      ]
    },
    {
      "name": "settleFundingPayment",
      "accounts": [
        {
          "name": "state",
          "isMut": false,
          "isSigner": false
        },
        {
          "name": "user",
          "isMut": true,
          "isSigner": false
        }
      ],
      "args": []
    },
    {
      "name": "settleExpiredMarket",
      "accounts": [
        {
          "name": "admin",
          "isMut": false,
          "isSigner": true
        },
        {
          "name": "state",
          "isMut": false,
          "isSigner": false
        },
        {
          "name": "perpMarket",
          "isMut": true,
          "isSigner": false
        }
      ],
      "args": [
        {
          "name": "marketIndex",
          "type": "u16"
        }
      ]
    },
    {
      "name": "liquidatePerp",
      "accounts": [
        {
          "name": "state",
          "isMut": false,
          "isSigner": false
        },
        {
          "name": "authority",
          "isMut": false,
          "isSigner": true
        },
        {
          "name": "liquidator",
          "isMut": true,
          "isSigner": false
        },
        {
          "name": "liquidatorStats",
          "isMut": true,
          "isSigner": false
        },
        {
          "name": "user",
          "isMut": true,
          "isSigner": false
        },
        {
          "name": "userStats",
          "isMut": true,
          "isSigner": false
        }
      ],
      "args": [
        {
          "name": "marketIndex",
          "type": "u16"
        },
        {
          "name": "liquidatorMaxBaseAssetAmount",
          "type": "u64"
        },
        {
          "name": "limitPrice",
          "type": {
            "option": "u64"
          }
        }
      ]
    },
    {
      "name": "liquidatePerpWithFill",
      "accounts": [
        {
          "name": "state",
          "isMut": false,
          "isSigner": false
        },
        {
          "name": "authority",
          "isMut": false,
          "isSigner": true
        },
        {
          "name": "liquidator",
          "isMut": true,
          "isSigner": false
        },
        {
          "name": "liquidatorStats",
          "isMut": true,
          "isSigner": false
        },
        {
          "name": "user",
          "isMut": true,
          "isSigner": false
        },
        {
          "name": "userStats",
          "isMut": true,
          "isSigner": false
        }
      ],
      "args": [
        {
          "name": "marketIndex",
          "type": "u16"
        }
      ]
    },
    {
      "name": "liquidateSpot",
      "accounts": [
        {
          "name": "state",
          "isMut": false,
          "isSigner": false
        },
        {
          "name": "authority",
          "isMut": false,
          "isSigner": true
        },
        {
          "name": "liquidator",
          "isMut": true,
          "isSigner": false
        },
        {
          "name": "liquidatorStats",
          "isMut": true,
          "isSigner": false
        },
        {
          "name": "user",
          "isMut": true,
          "isSigner": false
        },
        {
          "name": "userStats",
          "isMut": true,
          "isSigner": false
        }
      ],
      "args": [
        {
          "name": "assetMarketIndex",
          "type": "u16"
        },
        {
          "name": "liabilityMarketIndex",
          "type": "u16"
        },
        {
          "name": "liquidatorMaxLiabilityTransfer",
          "type": "u128"
        },
        {
          "name": "limitPrice",
          "type": {
            "option": "u64"
          }
        }
      ]
    },
    {
      "name": "liquidateSpotWithSwapBegin",
      "accounts": [
        {
          "name": "state",
          "isMut": false,
          "isSigner": false
        },
        {
          "name": "authority",
          "isMut": false,
          "isSigner": true
        },
        {
          "name": "liquidator",
          "isMut": true,
          "isSigner": false
        },
        {
          "name": "liquidatorStats",
          "isMut": true,
          "isSigner": false
        },
        {
          "name": "user",
          "isMut": true,
          "isSigner": false
        },
        {
          "name": "userStats",
          "isMut": true,
          "isSigner": false
        },
        {
          "name": "liabilitySpotMarketVault",
          "isMut": true,
          "isSigner": false
        },
        {
          "name": "assetSpotMarketVault",
          "isMut": true,
          "isSigner": false
        },
        {
          "name": "liabilityTokenAccount",
          "isMut": true,
          "isSigner": false
        },
        {
          "name": "assetTokenAccount",
          "isMut": true,
          "isSigner": false
        },
        {
          "name": "tokenProgram",
          "isMut": false,
          "isSigner": false
        },
        {
          "name": "driftSigner",
          "isMut": false,
          "isSigner": false
        },
        {
          "name": "instructions",
          "isMut": false,
          "isSigner": false,
          "docs": [
            "Instructions Sysvar for instruction introspection"
          ]
        }
      ],
      "args": [
        {
          "name": "assetMarketIndex",
          "type": "u16"
        },
        {
          "name": "liabilityMarketIndex",
          "type": "u16"
        },
        {
          "name": "swapAmount",
          "type": "u64"
        }
      ]
    },
    {
      "name": "liquidateSpotWithSwapEnd",
      "accounts": [
        {
          "name": "state",
          "isMut": false,
          "isSigner": false
        },
        {
          "name": "authority",
          "isMut": false,
          "isSigner": true
        },
        {
          "name": "liquidator",
          "isMut": true,
          "isSigner": false
        },
        {
          "name": "liquidatorStats",
          "isMut": true,
          "isSigner": false
        },
        {
          "name": "user",
          "isMut": true,
          "isSigner": false
        },
        {
          "name": "userStats",
          "isMut": true,
          "isSigner": false
        },
        {
          "name": "liabilitySpotMarketVault",
          "isMut": true,
          "isSigner": false
        },
        {
          "name": "assetSpotMarketVault",
          "isMut": true,
          "isSigner": false
        },
        {
          "name": "liabilityTokenAccount",
          "isMut": true,
          "isSigner": false
        },
        {
          "name": "assetTokenAccount",
          "isMut": true,
          "isSigner": false
        },
        {
          "name": "tokenProgram",
          "isMut": false,
          "isSigner": false
        },
        {
          "name": "driftSigner",
          "isMut": false,
          "isSigner": false
        },
        {
          "name": "instructions",
          "isMut": false,
          "isSigner": false,
          "docs": [
            "Instructions Sysvar for instruction introspection"
          ]
        }
      ],
      "args": [
        {
          "name": "assetMarketIndex",
          "type": "u16"
        },
        {
          "name": "liabilityMarketIndex",
          "type": "u16"
        }
      ]
    },
    {
      "name": "liquidateBorrowForPerpPnl",
      "accounts": [
        {
          "name": "state",
          "isMut": false,
          "isSigner": false
        },
        {
          "name": "authority",
          "isMut": false,
          "isSigner": true
        },
        {
          "name": "liquidator",
          "isMut": true,
          "isSigner": false
        },
        {
          "name": "liquidatorStats",
          "isMut": true,
          "isSigner": false
        },
        {
          "name": "user",
          "isMut": true,
          "isSigner": false
        },
        {
          "name": "userStats",
          "isMut": true,
          "isSigner": false
        }
      ],
      "args": [
        {
          "name": "perpMarketIndex",
          "type": "u16"
        },
        {
          "name": "spotMarketIndex",
          "type": "u16"
        },
        {
          "name": "liquidatorMaxLiabilityTransfer",
          "type": "u128"
        },
        {
          "name": "limitPrice",
          "type": {
            "option": "u64"
          }
        }
      ]
    },
    {
      "name": "liquidatePerpPnlForDeposit",
      "accounts": [
        {
          "name": "state",
          "isMut": false,
          "isSigner": false
        },
        {
          "name": "authority",
          "isMut": false,
          "isSigner": true
        },
        {
          "name": "liquidator",
          "isMut": true,
          "isSigner": false
        },
        {
          "name": "liquidatorStats",
          "isMut": true,
          "isSigner": false
        },
        {
          "name": "user",
          "isMut": true,
          "isSigner": false
        },
        {
          "name": "userStats",
          "isMut": true,
          "isSigner": false
        }
      ],
      "args": [
        {
          "name": "perpMarketIndex",
          "type": "u16"
        },
        {
          "name": "spotMarketIndex",
          "type": "u16"
        },
        {
          "name": "liquidatorMaxPnlTransfer",
          "type": "u128"
        },
        {
          "name": "limitPrice",
          "type": {
            "option": "u64"
          }
        }
      ]
    },
    {
      "name": "setUserStatusToBeingLiquidated",
      "accounts": [
        {
          "name": "state",
          "isMut": false,
          "isSigner": false
        },
        {
          "name": "user",
          "isMut": true,
          "isSigner": false
        },
        {
          "name": "authority",
          "isMut": false,
          "isSigner": true
        }
      ],
      "args": []
    },
    {
      "name": "resolvePerpPnlDeficit",
      "accounts": [
        {
          "name": "state",
          "isMut": false,
          "isSigner": false
        },
        {
          "name": "authority",
          "isMut": false,
          "isSigner": true
        },
        {
          "name": "spotMarketVault",
          "isMut": true,
          "isSigner": false
        },
        {
          "name": "insuranceFundVault",
          "isMut": true,
          "isSigner": false
        },
        {
          "name": "driftSigner",
          "isMut": false,
          "isSigner": false
        },
        {
          "name": "tokenProgram",
          "isMut": false,
          "isSigner": false
        }
      ],
      "args": [
        {
          "name": "spotMarketIndex",
          "type": "u16"
        },
        {
          "name": "perpMarketIndex",
          "type": "u16"
        }
      ]
    },
    {
      "name": "resolvePerpBankruptcy",
      "accounts": [
        {
          "name": "state",
          "isMut": false,
          "isSigner": false
        },
        {
          "name": "authority",
          "isMut": false,
          "isSigner": true
        },
        {
          "name": "liquidator",
          "isMut": true,
          "isSigner": false
        },
        {
          "name": "liquidatorStats",
          "isMut": true,
          "isSigner": false
        },
        {
          "name": "user",
          "isMut": true,
          "isSigner": false
        },
        {
          "name": "userStats",
          "isMut": true,
          "isSigner": false
        },
        {
          "name": "spotMarketVault",
          "isMut": true,
          "isSigner": false
        },
        {
          "name": "insuranceFundVault",
          "isMut": true,
          "isSigner": false
        },
        {
          "name": "driftSigner",
          "isMut": false,
          "isSigner": false
        },
        {
          "name": "tokenProgram",
          "isMut": false,
          "isSigner": false
        }
      ],
      "args": [
        {
          "name": "quoteSpotMarketIndex",
          "type": "u16"
        },
        {
          "name": "marketIndex",
          "type": "u16"
        }
      ]
    },
    {
      "name": "resolveSpotBankruptcy",
      "accounts": [
        {
          "name": "state",
          "isMut": false,
          "isSigner": false
        },
        {
          "name": "authority",
          "isMut": false,
          "isSigner": true
        },
        {
          "name": "liquidator",
          "isMut": true,
          "isSigner": false
        },
        {
          "name": "liquidatorStats",
          "isMut": true,
          "isSigner": false
        },
        {
          "name": "user",
          "isMut": true,
          "isSigner": false
        },
        {
          "name": "userStats",
          "isMut": true,
          "isSigner": false
        },
        {
          "name": "spotMarketVault",
          "isMut": true,
          "isSigner": false
        },
        {
          "name": "insuranceFundVault",
          "isMut": true,
          "isSigner": false
        },
        {
          "name": "driftSigner",
          "isMut": false,
          "isSigner": false
        },
        {
          "name": "tokenProgram",
          "isMut": false,
          "isSigner": false
        }
      ],
      "args": [
        {
          "name": "marketIndex",
          "type": "u16"
        }
      ]
    },
    {
      "name": "settleRevenueToInsuranceFund",
      "accounts": [
        {
          "name": "state",
          "isMut": false,
          "isSigner": false
        },
        {
          "name": "spotMarket",
          "isMut": true,
          "isSigner": false
        },
        {
          "name": "spotMarketVault",
          "isMut": true,
          "isSigner": false
        },
        {
          "name": "driftSigner",
          "isMut": false,
          "isSigner": false
        },
        {
          "name": "insuranceFundVault",
          "isMut": true,
          "isSigner": false
        },
        {
          "name": "tokenProgram",
          "isMut": false,
          "isSigner": false
        }
      ],
      "args": [
        {
          "name": "spotMarketIndex",
          "type": "u16"
        }
      ]
    },
    {
      "name": "updateFundingRate",
      "accounts": [
        {
          "name": "state",
          "isMut": false,
          "isSigner": false
        },
        {
          "name": "perpMarket",
          "isMut": true,
          "isSigner": false
        },
        {
          "name": "oracle",
          "isMut": false,
          "isSigner": false
        }
      ],
      "args": [
        {
          "name": "marketIndex",
          "type": "u16"
        }
      ]
    },
    {
      "name": "updatePrelaunchOracle",
      "accounts": [
        {
          "name": "state",
          "isMut": false,
          "isSigner": false
        },
        {
          "name": "perpMarket",
          "isMut": false,
          "isSigner": false
        },
        {
          "name": "oracle",
          "isMut": true,
          "isSigner": false
        }
      ],
      "args": []
    },
    {
      "name": "updatePerpBidAskTwap",
      "accounts": [
        {
          "name": "state",
          "isMut": false,
          "isSigner": false
        },
        {
          "name": "perpMarket",
          "isMut": true,
          "isSigner": false
        },
        {
          "name": "oracle",
          "isMut": false,
          "isSigner": false
        },
        {
          "name": "keeperStats",
          "isMut": false,
          "isSigner": false
        },
        {
          "name": "authority",
          "isMut": false,
          "isSigner": true
        }
      ],
      "args": []
    },
    {
      "name": "updateSpotMarketCumulativeInterest",
      "accounts": [
        {
          "name": "state",
          "isMut": false,
          "isSigner": false
        },
        {
          "name": "spotMarket",
          "isMut": true,
          "isSigner": false
        },
        {
          "name": "oracle",
          "isMut": false,
          "isSigner": false
        },
        {
          "name": "spotMarketVault",
          "isMut": false,
          "isSigner": false
        }
      ],
      "args": []
    },
    {
      "name": "updateAmms",
      "accounts": [
        {
          "name": "state",
          "isMut": false,
          "isSigner": false
        },
        {
          "name": "authority",
          "isMut": false,
          "isSigner": true
        }
      ],
      "args": [
        {
          "name": "marketIndexes",
          "type": {
            "vec": "u16"
          }
        }
      ]
    },
    {
      "name": "updateSpotMarketExpiry",
      "accounts": [
        {
          "name": "admin",
          "isMut": false,
          "isSigner": true
        },
        {
          "name": "state",
          "isMut": false,
          "isSigner": false
        },
        {
          "name": "spotMarket",
          "isMut": true,
          "isSigner": false
        }
      ],
      "args": [
        {
          "name": "expiryTs",
          "type": "i64"
        }
      ]
    },
    {
      "name": "updateUserQuoteAssetInsuranceStake",
      "accounts": [
        {
          "name": "state",
          "isMut": false,
          "isSigner": false
        },
        {
          "name": "spotMarket",
          "isMut": true,
          "isSigner": false
        },
        {
          "name": "insuranceFundStake",
          "isMut": true,
          "isSigner": false
        },
        {
          "name": "userStats",
          "isMut": true,
          "isSigner": false
        },
        {
          "name": "signer",
          "isMut": false,
          "isSigner": true
        },
        {
          "name": "insuranceFundVault",
          "isMut": true,
          "isSigner": false
        }
      ],
      "args": []
    },
    {
      "name": "updateUserGovTokenInsuranceStake",
      "accounts": [
        {
          "name": "state",
          "isMut": false,
          "isSigner": false
        },
        {
          "name": "spotMarket",
          "isMut": true,
          "isSigner": false
        },
        {
          "name": "insuranceFundStake",
          "isMut": true,
          "isSigner": false
        },
        {
          "name": "userStats",
          "isMut": true,
          "isSigner": false
        },
        {
          "name": "signer",
          "isMut": false,
          "isSigner": true
        },
        {
          "name": "insuranceFundVault",
          "isMut": true,
          "isSigner": false
        }
      ],
      "args": []
    },
    {
      "name": "updateDelegateUserGovTokenInsuranceStake",
      "accounts": [
        {
          "name": "spotMarket",
          "isMut": true,
          "isSigner": false
        },
        {
          "name": "insuranceFundStake",
          "isMut": false,
          "isSigner": false
        },
        {
          "name": "userStats",
          "isMut": true,
          "isSigner": false
        },
        {
          "name": "admin",
          "isMut": false,
          "isSigner": true
        },
        {
          "name": "insuranceFundVault",
          "isMut": true,
          "isSigner": false
        },
        {
          "name": "state",
          "isMut": false,
          "isSigner": false
        }
      ],
      "args": []
    },
    {
      "name": "initializeInsuranceFundStake",
      "accounts": [
        {
          "name": "spotMarket",
          "isMut": false,
          "isSigner": false
        },
        {
          "name": "insuranceFundStake",
          "isMut": true,
          "isSigner": false
        },
        {
          "name": "userStats",
          "isMut": true,
          "isSigner": false
        },
        {
          "name": "state",
          "isMut": false,
          "isSigner": false
        },
        {
          "name": "authority",
          "isMut": false,
          "isSigner": true
        },
        {
          "name": "payer",
          "isMut": true,
          "isSigner": true
        },
        {
          "name": "rent",
          "isMut": false,
          "isSigner": false
        },
        {
          "name": "systemProgram",
          "isMut": false,
          "isSigner": false
        }
      ],
      "args": [
        {
          "name": "marketIndex",
          "type": "u16"
        }
      ]
    },
    {
      "name": "addInsuranceFundStake",
      "accounts": [
        {
          "name": "state",
          "isMut": false,
          "isSigner": false
        },
        {
          "name": "spotMarket",
          "isMut": true,
          "isSigner": false
        },
        {
          "name": "insuranceFundStake",
          "isMut": true,
          "isSigner": false
        },
        {
          "name": "userStats",
          "isMut": true,
          "isSigner": false
        },
        {
          "name": "authority",
          "isMut": false,
          "isSigner": true
        },
        {
          "name": "spotMarketVault",
          "isMut": true,
          "isSigner": false
        },
        {
          "name": "insuranceFundVault",
          "isMut": true,
          "isSigner": false
        },
        {
          "name": "driftSigner",
          "isMut": false,
          "isSigner": false
        },
        {
          "name": "userTokenAccount",
          "isMut": true,
          "isSigner": false
        },
        {
          "name": "tokenProgram",
          "isMut": false,
          "isSigner": false
        }
      ],
      "args": [
        {
          "name": "marketIndex",
          "type": "u16"
        },
        {
          "name": "amount",
          "type": "u64"
        }
      ]
    },
    {
      "name": "requestRemoveInsuranceFundStake",
      "accounts": [
        {
          "name": "spotMarket",
          "isMut": true,
          "isSigner": false
        },
        {
          "name": "insuranceFundStake",
          "isMut": true,
          "isSigner": false
        },
        {
          "name": "userStats",
          "isMut": true,
          "isSigner": false
        },
        {
          "name": "authority",
          "isMut": false,
          "isSigner": true
        },
        {
          "name": "insuranceFundVault",
          "isMut": true,
          "isSigner": false
        }
      ],
      "args": [
        {
          "name": "marketIndex",
          "type": "u16"
        },
        {
          "name": "amount",
          "type": "u64"
        }
      ]
    },
    {
      "name": "cancelRequestRemoveInsuranceFundStake",
      "accounts": [
        {
          "name": "spotMarket",
          "isMut": true,
          "isSigner": false
        },
        {
          "name": "insuranceFundStake",
          "isMut": true,
          "isSigner": false
        },
        {
          "name": "userStats",
          "isMut": true,
          "isSigner": false
        },
        {
          "name": "authority",
          "isMut": false,
          "isSigner": true
        },
        {
          "name": "insuranceFundVault",
          "isMut": true,
          "isSigner": false
        }
      ],
      "args": [
        {
          "name": "marketIndex",
          "type": "u16"
        }
      ]
    },
    {
      "name": "removeInsuranceFundStake",
      "accounts": [
        {
          "name": "state",
          "isMut": false,
          "isSigner": false
        },
        {
          "name": "spotMarket",
          "isMut": true,
          "isSigner": false
        },
        {
          "name": "insuranceFundStake",
          "isMut": true,
          "isSigner": false
        },
        {
          "name": "userStats",
          "isMut": true,
          "isSigner": false
        },
        {
          "name": "authority",
          "isMut": false,
          "isSigner": true
        },
        {
          "name": "insuranceFundVault",
          "isMut": true,
          "isSigner": false
        },
        {
          "name": "driftSigner",
          "isMut": false,
          "isSigner": false
        },
        {
          "name": "userTokenAccount",
          "isMut": true,
          "isSigner": false
        },
        {
          "name": "tokenProgram",
          "isMut": false,
          "isSigner": false
        }
      ],
      "args": [
        {
          "name": "marketIndex",
          "type": "u16"
        }
      ]
    },
    {
      "name": "beginInsuranceFundSwap",
      "accounts": [
        {
          "name": "state",
          "isMut": false,
          "isSigner": false
        },
        {
          "name": "authority",
          "isMut": true,
          "isSigner": true
        },
        {
          "name": "outInsuranceFundVault",
          "isMut": true,
          "isSigner": false
        },
        {
          "name": "inInsuranceFundVault",
          "isMut": true,
          "isSigner": false
        },
        {
          "name": "outTokenAccount",
          "isMut": true,
          "isSigner": false
        },
        {
          "name": "inTokenAccount",
          "isMut": true,
          "isSigner": false
        },
        {
          "name": "ifRebalanceConfig",
          "isMut": true,
          "isSigner": false
        },
        {
          "name": "tokenProgram",
          "isMut": false,
          "isSigner": false
        },
        {
          "name": "driftSigner",
          "isMut": false,
          "isSigner": false
        },
        {
          "name": "instructions",
          "isMut": false,
          "isSigner": false,
          "docs": [
            "Instructions Sysvar for instruction introspection"
          ]
        }
      ],
      "args": [
        {
          "name": "inMarketIndex",
          "type": "u16"
        },
        {
          "name": "outMarketIndex",
          "type": "u16"
        },
        {
          "name": "amountIn",
          "type": "u64"
        }
      ]
    },
    {
      "name": "endInsuranceFundSwap",
      "accounts": [
        {
          "name": "state",
          "isMut": false,
          "isSigner": false
        },
        {
          "name": "authority",
          "isMut": true,
          "isSigner": true
        },
        {
          "name": "outInsuranceFundVault",
          "isMut": true,
          "isSigner": false
        },
        {
          "name": "inInsuranceFundVault",
          "isMut": true,
          "isSigner": false
        },
        {
          "name": "outTokenAccount",
          "isMut": true,
          "isSigner": false
        },
        {
          "name": "inTokenAccount",
          "isMut": true,
          "isSigner": false
        },
        {
          "name": "ifRebalanceConfig",
          "isMut": true,
          "isSigner": false
        },
        {
          "name": "tokenProgram",
          "isMut": false,
          "isSigner": false
        },
        {
          "name": "driftSigner",
          "isMut": false,
          "isSigner": false
        },
        {
          "name": "instructions",
          "isMut": false,
          "isSigner": false,
          "docs": [
            "Instructions Sysvar for instruction introspection"
          ]
        }
      ],
      "args": [
        {
          "name": "inMarketIndex",
          "type": "u16"
        },
        {
          "name": "outMarketIndex",
          "type": "u16"
        }
      ]
    },
    {
      "name": "transferProtocolIfSharesToRevenuePool",
      "accounts": [
        {
          "name": "state",
          "isMut": false,
          "isSigner": false
        },
        {
          "name": "authority",
          "isMut": true,
          "isSigner": true
        },
        {
          "name": "insuranceFundVault",
          "isMut": true,
          "isSigner": false
        },
        {
          "name": "spotMarketVault",
          "isMut": true,
          "isSigner": false
        },
        {
          "name": "ifRebalanceConfig",
          "isMut": true,
          "isSigner": false
        },
        {
          "name": "tokenProgram",
          "isMut": false,
          "isSigner": false
        },
        {
          "name": "driftSigner",
          "isMut": false,
          "isSigner": false
        }
      ],
      "args": [
        {
          "name": "marketIndex",
          "type": "u16"
        },
        {
          "name": "amount",
          "type": "u64"
        }
      ]
    },
    {
      "name": "depositIntoInsuranceFundStake",
      "accounts": [
        {
          "name": "signer",
          "isMut": false,
          "isSigner": true
        },
        {
          "name": "state",
          "isMut": true,
          "isSigner": false
        },
        {
          "name": "spotMarket",
          "isMut": true,
          "isSigner": false
        },
        {
          "name": "insuranceFundStake",
          "isMut": true,
          "isSigner": false
        },
        {
          "name": "userStats",
          "isMut": true,
          "isSigner": false
        },
        {
          "name": "spotMarketVault",
          "isMut": true,
          "isSigner": false
        },
        {
          "name": "insuranceFundVault",
          "isMut": true,
          "isSigner": false
        },
        {
          "name": "userTokenAccount",
          "isMut": true,
          "isSigner": false
        },
        {
          "name": "tokenProgram",
          "isMut": false,
          "isSigner": false
        },
        {
          "name": "driftSigner",
          "isMut": false,
          "isSigner": false
        }
      ],
      "args": [
        {
          "name": "marketIndex",
          "type": "u16"
        },
        {
          "name": "amount",
          "type": "u64"
        }
      ]
    },
    {
      "name": "updatePythPullOracle",
      "accounts": [
        {
          "name": "keeper",
          "isMut": true,
          "isSigner": true
        },
        {
          "name": "pythSolanaReceiver",
          "isMut": false,
          "isSigner": false
        },
        {
          "name": "encodedVaa",
          "isMut": false,
          "isSigner": false
        },
        {
          "name": "priceFeed",
          "isMut": true,
          "isSigner": false
        }
      ],
      "args": [
        {
          "name": "feedId",
          "type": {
            "array": [
              "u8",
              32
            ]
          }
        },
        {
          "name": "params",
          "type": "bytes"
        }
      ]
    },
    {
      "name": "postPythPullOracleUpdateAtomic",
      "accounts": [
        {
          "name": "keeper",
          "isMut": true,
          "isSigner": true
        },
        {
          "name": "pythSolanaReceiver",
          "isMut": false,
          "isSigner": false
        },
        {
          "name": "guardianSet",
          "isMut": false,
          "isSigner": false
        },
        {
          "name": "priceFeed",
          "isMut": true,
          "isSigner": false
        }
      ],
      "args": [
        {
          "name": "feedId",
          "type": {
            "array": [
              "u8",
              32
            ]
          }
        },
        {
          "name": "params",
          "type": "bytes"
        }
      ]
    },
    {
      "name": "postMultiPythPullOracleUpdatesAtomic",
      "accounts": [
        {
          "name": "keeper",
          "isMut": true,
          "isSigner": true
        },
        {
          "name": "pythSolanaReceiver",
          "isMut": false,
          "isSigner": false
        },
        {
          "name": "guardianSet",
          "isMut": false,
          "isSigner": false
        }
      ],
      "args": [
        {
          "name": "params",
          "type": "bytes"
        }
      ]
    },
    {
      "name": "pauseSpotMarketDepositWithdraw",
      "accounts": [
        {
          "name": "state",
          "isMut": false,
          "isSigner": false
        },
        {
          "name": "keeper",
          "isMut": false,
          "isSigner": true
        },
        {
          "name": "spotMarket",
          "isMut": true,
          "isSigner": false
        },
        {
          "name": "spotMarketVault",
          "isMut": false,
          "isSigner": false
        }
      ],
      "args": []
    },
    {
      "name": "initialize",
      "accounts": [
        {
          "name": "admin",
          "isMut": true,
          "isSigner": true
        },
        {
          "name": "state",
          "isMut": true,
          "isSigner": false
        },
        {
          "name": "quoteAssetMint",
          "isMut": false,
          "isSigner": false
        },
        {
          "name": "driftSigner",
          "isMut": false,
          "isSigner": false
        },
        {
          "name": "rent",
          "isMut": false,
          "isSigner": false
        },
        {
          "name": "systemProgram",
          "isMut": false,
          "isSigner": false
        },
        {
          "name": "tokenProgram",
          "isMut": false,
          "isSigner": false
        }
      ],
      "args": []
    },
    {
      "name": "initializeSpotMarket",
      "accounts": [
        {
          "name": "spotMarket",
          "isMut": true,
          "isSigner": false
        },
        {
          "name": "spotMarketMint",
          "isMut": false,
          "isSigner": false
        },
        {
          "name": "spotMarketVault",
          "isMut": true,
          "isSigner": false
        },
        {
          "name": "insuranceFundVault",
          "isMut": true,
          "isSigner": false
        },
        {
          "name": "driftSigner",
          "isMut": false,
          "isSigner": false
        },
        {
          "name": "state",
          "isMut": true,
          "isSigner": false
        },
        {
          "name": "oracle",
          "isMut": false,
          "isSigner": false
        },
        {
          "name": "admin",
          "isMut": true,
          "isSigner": true
        },
        {
          "name": "rent",
          "isMut": false,
          "isSigner": false
        },
        {
          "name": "systemProgram",
          "isMut": false,
          "isSigner": false
        },
        {
          "name": "tokenProgram",
          "isMut": false,
          "isSigner": false
        }
      ],
      "args": [
        {
          "name": "optimalUtilization",
          "type": "u32"
        },
        {
          "name": "optimalBorrowRate",
          "type": "u32"
        },
        {
          "name": "maxBorrowRate",
          "type": "u32"
        },
        {
          "name": "oracleSource",
          "type": {
            "defined": "OracleSource"
          }
        },
        {
          "name": "initialAssetWeight",
          "type": "u32"
        },
        {
          "name": "maintenanceAssetWeight",
          "type": "u32"
        },
        {
          "name": "initialLiabilityWeight",
          "type": "u32"
        },
        {
          "name": "maintenanceLiabilityWeight",
          "type": "u32"
        },
        {
          "name": "imfFactor",
          "type": "u32"
        },
        {
          "name": "liquidatorFee",
          "type": "u32"
        },
        {
          "name": "ifLiquidationFee",
          "type": "u32"
        },
        {
          "name": "activeStatus",
          "type": "bool"
        },
        {
          "name": "assetTier",
          "type": {
            "defined": "AssetTier"
          }
        },
        {
          "name": "scaleInitialAssetWeightStart",
          "type": "u64"
        },
        {
          "name": "withdrawGuardThreshold",
          "type": "u64"
        },
        {
          "name": "orderTickSize",
          "type": "u64"
        },
        {
          "name": "orderStepSize",
          "type": "u64"
        },
        {
          "name": "ifTotalFactor",
          "type": "u32"
        },
        {
          "name": "name",
          "type": {
            "array": [
              "u8",
              32
            ]
          }
        }
      ]
    },
    {
      "name": "deleteInitializedSpotMarket",
      "accounts": [
        {
          "name": "admin",
          "isMut": true,
          "isSigner": true
        },
        {
          "name": "state",
          "isMut": true,
          "isSigner": false
        },
        {
          "name": "spotMarket",
          "isMut": true,
          "isSigner": false
        },
        {
          "name": "spotMarketVault",
          "isMut": true,
          "isSigner": false
        },
        {
          "name": "insuranceFundVault",
          "isMut": true,
          "isSigner": false
        },
        {
          "name": "driftSigner",
          "isMut": false,
          "isSigner": false
        },
        {
          "name": "tokenProgram",
          "isMut": false,
          "isSigner": false
        }
      ],
      "args": [
        {
          "name": "marketIndex",
          "type": "u16"
        }
      ]
    },
    {
      "name": "initializeSerumFulfillmentConfig",
      "accounts": [
        {
          "name": "baseSpotMarket",
          "isMut": false,
          "isSigner": false
        },
        {
          "name": "quoteSpotMarket",
          "isMut": false,
          "isSigner": false
        },
        {
          "name": "state",
          "isMut": true,
          "isSigner": false
        },
        {
          "name": "serumProgram",
          "isMut": false,
          "isSigner": false
        },
        {
          "name": "serumMarket",
          "isMut": false,
          "isSigner": false
        },
        {
          "name": "serumOpenOrders",
          "isMut": true,
          "isSigner": false
        },
        {
          "name": "driftSigner",
          "isMut": false,
          "isSigner": false
        },
        {
          "name": "serumFulfillmentConfig",
          "isMut": true,
          "isSigner": false
        },
        {
          "name": "admin",
          "isMut": true,
          "isSigner": true
        },
        {
          "name": "rent",
          "isMut": false,
          "isSigner": false
        },
        {
          "name": "systemProgram",
          "isMut": false,
          "isSigner": false
        }
      ],
      "args": [
        {
          "name": "marketIndex",
          "type": "u16"
        }
      ]
    },
    {
      "name": "updateSerumFulfillmentConfigStatus",
      "accounts": [
        {
          "name": "state",
          "isMut": false,
          "isSigner": false
        },
        {
          "name": "serumFulfillmentConfig",
          "isMut": true,
          "isSigner": false
        },
        {
          "name": "admin",
          "isMut": true,
          "isSigner": true
        }
      ],
      "args": [
        {
          "name": "status",
          "type": {
            "defined": "SpotFulfillmentConfigStatus"
          }
        }
      ]
    },
    {
      "name": "initializeOpenbookV2FulfillmentConfig",
      "accounts": [
        {
          "name": "baseSpotMarket",
          "isMut": false,
          "isSigner": false
        },
        {
          "name": "quoteSpotMarket",
          "isMut": false,
          "isSigner": false
        },
        {
          "name": "state",
          "isMut": true,
          "isSigner": false
        },
        {
          "name": "openbookV2Program",
          "isMut": false,
          "isSigner": false
        },
        {
          "name": "openbookV2Market",
          "isMut": false,
          "isSigner": false
        },
        {
          "name": "driftSigner",
          "isMut": false,
          "isSigner": false
        },
        {
          "name": "openbookV2FulfillmentConfig",
          "isMut": true,
          "isSigner": false
        },
        {
          "name": "admin",
          "isMut": true,
          "isSigner": true
        },
        {
          "name": "rent",
          "isMut": false,
          "isSigner": false
        },
        {
          "name": "systemProgram",
          "isMut": false,
          "isSigner": false
        }
      ],
      "args": [
        {
          "name": "marketIndex",
          "type": "u16"
        }
      ]
    },
    {
      "name": "openbookV2FulfillmentConfigStatus",
      "accounts": [
        {
          "name": "state",
          "isMut": false,
          "isSigner": false
        },
        {
          "name": "openbookV2FulfillmentConfig",
          "isMut": true,
          "isSigner": false
        },
        {
          "name": "admin",
          "isMut": true,
          "isSigner": true
        }
      ],
      "args": [
        {
          "name": "status",
          "type": {
            "defined": "SpotFulfillmentConfigStatus"
          }
        }
      ]
    },
    {
      "name": "initializePhoenixFulfillmentConfig",
      "accounts": [
        {
          "name": "baseSpotMarket",
          "isMut": false,
          "isSigner": false
        },
        {
          "name": "quoteSpotMarket",
          "isMut": false,
          "isSigner": false
        },
        {
          "name": "state",
          "isMut": true,
          "isSigner": false
        },
        {
          "name": "phoenixProgram",
          "isMut": false,
          "isSigner": false
        },
        {
          "name": "phoenixMarket",
          "isMut": false,
          "isSigner": false
        },
        {
          "name": "driftSigner",
          "isMut": false,
          "isSigner": false
        },
        {
          "name": "phoenixFulfillmentConfig",
          "isMut": true,
          "isSigner": false
        },
        {
          "name": "admin",
          "isMut": true,
          "isSigner": true
        },
        {
          "name": "rent",
          "isMut": false,
          "isSigner": false
        },
        {
          "name": "systemProgram",
          "isMut": false,
          "isSigner": false
        }
      ],
      "args": [
        {
          "name": "marketIndex",
          "type": "u16"
        }
      ]
    },
    {
      "name": "phoenixFulfillmentConfigStatus",
      "accounts": [
        {
          "name": "state",
          "isMut": false,
          "isSigner": false
        },
        {
          "name": "phoenixFulfillmentConfig",
          "isMut": true,
          "isSigner": false
        },
        {
          "name": "admin",
          "isMut": true,
          "isSigner": true
        }
      ],
      "args": [
        {
          "name": "status",
          "type": {
            "defined": "SpotFulfillmentConfigStatus"
          }
        }
      ]
    },
    {
      "name": "initializePerpMarket",
      "accounts": [
        {
          "name": "admin",
          "isMut": true,
          "isSigner": true
        },
        {
          "name": "state",
          "isMut": true,
          "isSigner": false
        },
        {
          "name": "perpMarket",
          "isMut": true,
          "isSigner": false
        },
        {
          "name": "ammCache",
          "isMut": true,
          "isSigner": false
        },
        {
          "name": "oracle",
          "isMut": false,
          "isSigner": false
        },
        {
          "name": "rent",
          "isMut": false,
          "isSigner": false
        },
        {
          "name": "systemProgram",
          "isMut": false,
          "isSigner": false
        }
      ],
      "args": [
        {
          "name": "marketIndex",
          "type": "u16"
        },
        {
          "name": "ammBaseAssetReserve",
          "type": "u128"
        },
        {
          "name": "ammQuoteAssetReserve",
          "type": "u128"
        },
        {
          "name": "ammPeriodicity",
          "type": "i64"
        },
        {
          "name": "ammPegMultiplier",
          "type": "u128"
        },
        {
          "name": "oracleSource",
          "type": {
            "defined": "OracleSource"
          }
        },
        {
          "name": "contractTier",
          "type": {
            "defined": "ContractTier"
          }
        },
        {
          "name": "marginRatioInitial",
          "type": "u32"
        },
        {
          "name": "marginRatioMaintenance",
          "type": "u32"
        },
        {
          "name": "liquidatorFee",
          "type": "u32"
        },
        {
          "name": "ifLiquidationFee",
          "type": "u32"
        },
        {
          "name": "imfFactor",
          "type": "u32"
        },
        {
          "name": "activeStatus",
          "type": "bool"
        },
        {
          "name": "baseSpread",
          "type": "u32"
        },
        {
          "name": "maxSpread",
          "type": "u32"
        },
        {
          "name": "maxOpenInterest",
          "type": "u128"
        },
        {
          "name": "maxRevenueWithdrawPerPeriod",
          "type": "u64"
        },
        {
          "name": "quoteMaxInsurance",
          "type": "u64"
        },
        {
          "name": "orderStepSize",
          "type": "u64"
        },
        {
          "name": "orderTickSize",
          "type": "u64"
        },
        {
          "name": "minOrderSize",
          "type": "u64"
        },
        {
          "name": "concentrationCoefScale",
          "type": "u128"
        },
        {
          "name": "curveUpdateIntensity",
          "type": "u8"
        },
        {
          "name": "ammJitIntensity",
          "type": "u8"
        },
        {
          "name": "name",
          "type": {
            "array": [
              "u8",
              32
            ]
          }
        },
        {
          "name": "lpPoolId",
          "type": "u8"
        }
      ]
    },
    {
      "name": "initializeAmmCache",
      "accounts": [
        {
          "name": "admin",
          "isMut": true,
          "isSigner": true
        },
        {
          "name": "state",
          "isMut": false,
          "isSigner": false
        },
        {
          "name": "ammCache",
          "isMut": true,
          "isSigner": false
        },
        {
          "name": "rent",
          "isMut": false,
          "isSigner": false
        },
        {
          "name": "systemProgram",
          "isMut": false,
          "isSigner": false
        }
      ],
      "args": []
    },
    {
      "name": "resizeAmmCache",
      "accounts": [
        {
          "name": "admin",
          "isMut": true,
          "isSigner": true
        },
        {
          "name": "state",
          "isMut": false,
          "isSigner": false
        },
        {
          "name": "ammCache",
          "isMut": true,
          "isSigner": false
        },
        {
          "name": "rent",
          "isMut": false,
          "isSigner": false
        },
        {
          "name": "systemProgram",
          "isMut": false,
          "isSigner": false
        }
      ],
      "args": []
    },
    {
      "name": "updateInitialAmmCacheInfo",
      "accounts": [
        {
          "name": "state",
          "isMut": true,
          "isSigner": false
        },
        {
          "name": "admin",
          "isMut": false,
          "isSigner": true
        },
        {
          "name": "ammCache",
          "isMut": true,
          "isSigner": false
        }
      ],
      "args": []
    },
    {
      "name": "initializePredictionMarket",
      "accounts": [
        {
          "name": "admin",
          "isMut": false,
          "isSigner": true
        },
        {
          "name": "state",
          "isMut": false,
          "isSigner": false
        },
        {
          "name": "perpMarket",
          "isMut": true,
          "isSigner": false
        }
      ],
      "args": []
    },
    {
      "name": "deleteInitializedPerpMarket",
      "accounts": [
        {
          "name": "admin",
          "isMut": true,
          "isSigner": true
        },
        {
          "name": "state",
          "isMut": true,
          "isSigner": false
        },
        {
          "name": "perpMarket",
          "isMut": true,
          "isSigner": false
        }
      ],
      "args": [
        {
          "name": "marketIndex",
          "type": "u16"
        }
      ]
    },
    {
      "name": "moveAmmPrice",
      "accounts": [
        {
          "name": "admin",
          "isMut": false,
          "isSigner": true
        },
        {
          "name": "state",
          "isMut": false,
          "isSigner": false
        },
        {
          "name": "perpMarket",
          "isMut": true,
          "isSigner": false
        }
      ],
      "args": [
        {
          "name": "baseAssetReserve",
          "type": "u128"
        },
        {
          "name": "quoteAssetReserve",
          "type": "u128"
        },
        {
          "name": "sqrtK",
          "type": "u128"
        }
      ]
    },
    {
      "name": "recenterPerpMarketAmm",
      "accounts": [
        {
          "name": "admin",
          "isMut": false,
          "isSigner": true
        },
        {
          "name": "state",
          "isMut": false,
          "isSigner": false
        },
        {
          "name": "perpMarket",
          "isMut": true,
          "isSigner": false
        }
      ],
      "args": [
        {
          "name": "pegMultiplier",
          "type": "u128"
        },
        {
          "name": "sqrtK",
          "type": "u128"
        }
      ]
    },
    {
      "name": "recenterPerpMarketAmmCrank",
      "accounts": [
        {
          "name": "admin",
          "isMut": false,
          "isSigner": true
        },
        {
          "name": "state",
          "isMut": false,
          "isSigner": false
        },
        {
          "name": "perpMarket",
          "isMut": true,
          "isSigner": false
        },
        {
          "name": "spotMarket",
          "isMut": false,
          "isSigner": false
        },
        {
          "name": "oracle",
          "isMut": false,
          "isSigner": false
        }
      ],
      "args": [
        {
          "name": "depth",
          "type": {
            "option": "u128"
          }
        }
      ]
    },
    {
      "name": "updatePerpMarketAmmSummaryStats",
      "accounts": [
        {
          "name": "admin",
          "isMut": false,
          "isSigner": true
        },
        {
          "name": "state",
          "isMut": false,
          "isSigner": false
        },
        {
          "name": "perpMarket",
          "isMut": true,
          "isSigner": false
        },
        {
          "name": "spotMarket",
          "isMut": false,
          "isSigner": false
        },
        {
          "name": "oracle",
          "isMut": false,
          "isSigner": false
        }
      ],
      "args": [
        {
          "name": "params",
          "type": {
            "defined": "UpdatePerpMarketSummaryStatsParams"
          }
        }
      ]
    },
    {
      "name": "updatePerpMarketExpiry",
      "accounts": [
        {
          "name": "admin",
          "isMut": false,
          "isSigner": true
        },
        {
          "name": "state",
          "isMut": false,
          "isSigner": false
        },
        {
          "name": "perpMarket",
          "isMut": true,
          "isSigner": false
        }
      ],
      "args": [
        {
          "name": "expiryTs",
          "type": "i64"
        }
      ]
    },
    {
      "name": "updatePerpMarketLpPoolPausedOperations",
      "accounts": [
        {
          "name": "admin",
          "isMut": false,
          "isSigner": true
        },
        {
          "name": "state",
          "isMut": false,
          "isSigner": false
        },
        {
          "name": "perpMarket",
          "isMut": true,
          "isSigner": false
        }
      ],
      "args": [
        {
          "name": "lpPausedOperations",
          "type": "u8"
        }
      ]
    },
    {
      "name": "updatePerpMarketLpPoolStatus",
      "accounts": [
        {
          "name": "admin",
          "isMut": false,
          "isSigner": true
        },
        {
          "name": "state",
          "isMut": false,
          "isSigner": false
        },
        {
          "name": "perpMarket",
          "isMut": true,
          "isSigner": false
        },
        {
          "name": "ammCache",
          "isMut": true,
          "isSigner": false
        }
      ],
      "args": [
        {
          "name": "lpStatus",
          "type": "u8"
        }
      ]
    },
    {
      "name": "updatePerpMarketLpPoolFeeTransferScalar",
      "accounts": [
        {
          "name": "admin",
          "isMut": false,
          "isSigner": true
        },
        {
          "name": "state",
          "isMut": false,
          "isSigner": false
        },
        {
          "name": "perpMarket",
          "isMut": true,
          "isSigner": false
        }
      ],
      "args": [
        {
          "name": "optionalLpFeeTransferScalar",
          "type": {
            "option": "u8"
          }
        },
        {
          "name": "optionalLpNetPnlTransferScalar",
          "type": {
            "option": "u8"
          }
        }
      ]
    },
    {
      "name": "settleExpiredMarketPoolsToRevenuePool",
      "accounts": [
        {
          "name": "state",
          "isMut": false,
          "isSigner": false
        },
        {
          "name": "admin",
          "isMut": false,
          "isSigner": true
        },
        {
          "name": "spotMarket",
          "isMut": true,
          "isSigner": false
        },
        {
          "name": "perpMarket",
          "isMut": true,
          "isSigner": false
        }
      ],
      "args": []
    },
    {
      "name": "depositIntoPerpMarketFeePool",
      "accounts": [
        {
          "name": "state",
          "isMut": true,
          "isSigner": false
        },
        {
          "name": "perpMarket",
          "isMut": true,
          "isSigner": false
        },
        {
          "name": "admin",
          "isMut": false,
          "isSigner": true
        },
        {
          "name": "sourceVault",
          "isMut": true,
          "isSigner": false
        },
        {
          "name": "driftSigner",
          "isMut": false,
          "isSigner": false
        },
        {
          "name": "quoteSpotMarket",
          "isMut": true,
          "isSigner": false
        },
        {
          "name": "spotMarketVault",
          "isMut": true,
          "isSigner": false
        },
        {
          "name": "tokenProgram",
          "isMut": false,
          "isSigner": false
        }
      ],
      "args": [
        {
          "name": "amount",
          "type": "u64"
        }
      ]
    },
    {
      "name": "updatePerpMarketPnlPool",
      "accounts": [
        {
          "name": "state",
          "isMut": false,
          "isSigner": false
        },
        {
          "name": "admin",
          "isMut": false,
          "isSigner": true
        },
        {
          "name": "spotMarket",
          "isMut": true,
          "isSigner": false
        },
        {
          "name": "spotMarketVault",
          "isMut": true,
          "isSigner": false
        },
        {
          "name": "perpMarket",
          "isMut": true,
          "isSigner": false
        }
      ],
      "args": [
        {
          "name": "amount",
          "type": "u64"
        }
      ]
    },
    {
      "name": "depositIntoSpotMarketVault",
      "accounts": [
        {
          "name": "state",
          "isMut": false,
          "isSigner": false
        },
        {
          "name": "spotMarket",
          "isMut": true,
          "isSigner": false
        },
        {
          "name": "admin",
          "isMut": false,
          "isSigner": true
        },
        {
          "name": "sourceVault",
          "isMut": true,
          "isSigner": false
        },
        {
          "name": "spotMarketVault",
          "isMut": true,
          "isSigner": false
        },
        {
          "name": "tokenProgram",
          "isMut": false,
          "isSigner": false
        }
      ],
      "args": [
        {
          "name": "amount",
          "type": "u64"
        }
      ]
    },
    {
      "name": "depositIntoSpotMarketRevenuePool",
      "accounts": [
        {
          "name": "state",
          "isMut": false,
          "isSigner": false
        },
        {
          "name": "spotMarket",
          "isMut": true,
          "isSigner": false
        },
        {
          "name": "authority",
          "isMut": true,
          "isSigner": true
        },
        {
          "name": "spotMarketVault",
          "isMut": true,
          "isSigner": false
        },
        {
          "name": "userTokenAccount",
          "isMut": true,
          "isSigner": false
        },
        {
          "name": "tokenProgram",
          "isMut": false,
          "isSigner": false
        }
      ],
      "args": [
        {
          "name": "amount",
          "type": "u64"
        }
      ]
    },
    {
      "name": "repegAmmCurve",
      "accounts": [
        {
          "name": "state",
          "isMut": false,
          "isSigner": false
        },
        {
          "name": "perpMarket",
          "isMut": true,
          "isSigner": false
        },
        {
          "name": "oracle",
          "isMut": false,
          "isSigner": false
        },
        {
          "name": "admin",
          "isMut": false,
          "isSigner": true
        }
      ],
      "args": [
        {
          "name": "newPegCandidate",
          "type": "u128"
        }
      ]
    },
    {
      "name": "updatePerpMarketAmmOracleTwap",
      "accounts": [
        {
          "name": "state",
          "isMut": false,
          "isSigner": false
        },
        {
          "name": "perpMarket",
          "isMut": true,
          "isSigner": false
        },
        {
          "name": "oracle",
          "isMut": false,
          "isSigner": false
        },
        {
          "name": "admin",
          "isMut": false,
          "isSigner": true
        }
      ],
      "args": []
    },
    {
      "name": "resetPerpMarketAmmOracleTwap",
      "accounts": [
        {
          "name": "state",
          "isMut": false,
          "isSigner": false
        },
        {
          "name": "perpMarket",
          "isMut": true,
          "isSigner": false
        },
        {
          "name": "oracle",
          "isMut": false,
          "isSigner": false
        },
        {
          "name": "admin",
          "isMut": false,
          "isSigner": true
        }
      ],
      "args": []
    },
    {
      "name": "updateK",
      "accounts": [
        {
          "name": "admin",
          "isMut": false,
          "isSigner": true
        },
        {
          "name": "state",
          "isMut": false,
          "isSigner": false
        },
        {
          "name": "perpMarket",
          "isMut": true,
          "isSigner": false
        },
        {
          "name": "oracle",
          "isMut": false,
          "isSigner": false
        }
      ],
      "args": [
        {
          "name": "sqrtK",
          "type": "u128"
        }
      ]
    },
    {
      "name": "updatePerpMarketMarginRatio",
      "accounts": [
        {
          "name": "admin",
          "isMut": false,
          "isSigner": true
        },
        {
          "name": "state",
          "isMut": false,
          "isSigner": false
        },
        {
          "name": "perpMarket",
          "isMut": true,
          "isSigner": false
        }
      ],
      "args": [
        {
          "name": "marginRatioInitial",
          "type": "u32"
        },
        {
          "name": "marginRatioMaintenance",
          "type": "u32"
        }
      ]
    },
    {
      "name": "updatePerpMarketHighLeverageMarginRatio",
      "accounts": [
        {
          "name": "admin",
          "isMut": false,
          "isSigner": true
        },
        {
          "name": "state",
          "isMut": false,
          "isSigner": false
        },
        {
          "name": "perpMarket",
          "isMut": true,
          "isSigner": false
        }
      ],
      "args": [
        {
          "name": "marginRatioInitial",
          "type": "u16"
        },
        {
          "name": "marginRatioMaintenance",
          "type": "u16"
        }
      ]
    },
    {
      "name": "updatePerpMarketFundingPeriod",
      "accounts": [
        {
          "name": "admin",
          "isMut": false,
          "isSigner": true
        },
        {
          "name": "state",
          "isMut": false,
          "isSigner": false
        },
        {
          "name": "perpMarket",
          "isMut": true,
          "isSigner": false
        }
      ],
      "args": [
        {
          "name": "fundingPeriod",
          "type": "i64"
        }
      ]
    },
    {
      "name": "updatePerpMarketMaxImbalances",
      "accounts": [
        {
          "name": "admin",
          "isMut": false,
          "isSigner": true
        },
        {
          "name": "state",
          "isMut": false,
          "isSigner": false
        },
        {
          "name": "perpMarket",
          "isMut": true,
          "isSigner": false
        }
      ],
      "args": [
        {
          "name": "unrealizedMaxImbalance",
          "type": "u64"
        },
        {
          "name": "maxRevenueWithdrawPerPeriod",
          "type": "u64"
        },
        {
          "name": "quoteMaxInsurance",
          "type": "u64"
        }
      ]
    },
    {
      "name": "updatePerpMarketLiquidationFee",
      "accounts": [
        {
          "name": "admin",
          "isMut": false,
          "isSigner": true
        },
        {
          "name": "state",
          "isMut": false,
          "isSigner": false
        },
        {
          "name": "perpMarket",
          "isMut": true,
          "isSigner": false
        }
      ],
      "args": [
        {
          "name": "liquidatorFee",
          "type": "u32"
        },
        {
          "name": "ifLiquidationFee",
          "type": "u32"
        }
      ]
    },
    {
      "name": "updatePerpMarketLpPoolId",
      "accounts": [
        {
          "name": "admin",
          "isMut": false,
          "isSigner": true
        },
        {
          "name": "state",
          "isMut": false,
          "isSigner": false
        },
        {
          "name": "perpMarket",
          "isMut": true,
          "isSigner": false
        }
      ],
      "args": [
        {
          "name": "lpPoolId",
          "type": "u8"
        }
      ]
    },
    {
      "name": "updateInsuranceFundUnstakingPeriod",
      "accounts": [
        {
          "name": "admin",
          "isMut": false,
          "isSigner": true
        },
        {
          "name": "state",
          "isMut": false,
          "isSigner": false
        },
        {
          "name": "spotMarket",
          "isMut": true,
          "isSigner": false
        }
      ],
      "args": [
        {
          "name": "insuranceFundUnstakingPeriod",
          "type": "i64"
        }
      ]
    },
    {
      "name": "updateSpotMarketPoolId",
      "accounts": [
        {
          "name": "admin",
          "isMut": false,
          "isSigner": true
        },
        {
          "name": "state",
          "isMut": false,
          "isSigner": false
        },
        {
          "name": "spotMarket",
          "isMut": true,
          "isSigner": false
        }
      ],
      "args": [
        {
          "name": "poolId",
          "type": "u8"
        }
      ]
    },
    {
      "name": "updateSpotMarketLiquidationFee",
      "accounts": [
        {
          "name": "admin",
          "isMut": false,
          "isSigner": true
        },
        {
          "name": "state",
          "isMut": false,
          "isSigner": false
        },
        {
          "name": "spotMarket",
          "isMut": true,
          "isSigner": false
        }
      ],
      "args": [
        {
          "name": "liquidatorFee",
          "type": "u32"
        },
        {
          "name": "ifLiquidationFee",
          "type": "u32"
        }
      ]
    },
    {
      "name": "updateWithdrawGuardThreshold",
      "accounts": [
        {
          "name": "admin",
          "isMut": false,
          "isSigner": true
        },
        {
          "name": "state",
          "isMut": false,
          "isSigner": false
        },
        {
          "name": "spotMarket",
          "isMut": true,
          "isSigner": false
        }
      ],
      "args": [
        {
          "name": "withdrawGuardThreshold",
          "type": "u64"
        }
      ]
    },
    {
      "name": "updateSpotMarketIfFactor",
      "accounts": [
        {
          "name": "admin",
          "isMut": false,
          "isSigner": true
        },
        {
          "name": "state",
          "isMut": false,
          "isSigner": false
        },
        {
          "name": "spotMarket",
          "isMut": true,
          "isSigner": false
        }
      ],
      "args": [
        {
          "name": "spotMarketIndex",
          "type": "u16"
        },
        {
          "name": "userIfFactor",
          "type": "u32"
        },
        {
          "name": "totalIfFactor",
          "type": "u32"
        }
      ]
    },
    {
      "name": "updateSpotMarketRevenueSettlePeriod",
      "accounts": [
        {
          "name": "admin",
          "isMut": false,
          "isSigner": true
        },
        {
          "name": "state",
          "isMut": false,
          "isSigner": false
        },
        {
          "name": "spotMarket",
          "isMut": true,
          "isSigner": false
        }
      ],
      "args": [
        {
          "name": "revenueSettlePeriod",
          "type": "i64"
        }
      ]
    },
    {
      "name": "updateSpotMarketStatus",
      "accounts": [
        {
          "name": "admin",
          "isMut": false,
          "isSigner": true
        },
        {
          "name": "state",
          "isMut": false,
          "isSigner": false
        },
        {
          "name": "spotMarket",
          "isMut": true,
          "isSigner": false
        }
      ],
      "args": [
        {
          "name": "status",
          "type": {
            "defined": "MarketStatus"
          }
        }
      ]
    },
    {
      "name": "updateSpotMarketPausedOperations",
      "accounts": [
        {
          "name": "admin",
          "isMut": false,
          "isSigner": true
        },
        {
          "name": "state",
          "isMut": false,
          "isSigner": false
        },
        {
          "name": "spotMarket",
          "isMut": true,
          "isSigner": false
        }
      ],
      "args": [
        {
          "name": "pausedOperations",
          "type": "u8"
        }
      ]
    },
    {
      "name": "updateSpotMarketAssetTier",
      "accounts": [
        {
          "name": "admin",
          "isMut": false,
          "isSigner": true
        },
        {
          "name": "state",
          "isMut": false,
          "isSigner": false
        },
        {
          "name": "spotMarket",
          "isMut": true,
          "isSigner": false
        }
      ],
      "args": [
        {
          "name": "assetTier",
          "type": {
            "defined": "AssetTier"
          }
        }
      ]
    },
    {
      "name": "updateSpotMarketMarginWeights",
      "accounts": [
        {
          "name": "admin",
          "isMut": false,
          "isSigner": true
        },
        {
          "name": "state",
          "isMut": false,
          "isSigner": false
        },
        {
          "name": "spotMarket",
          "isMut": true,
          "isSigner": false
        }
      ],
      "args": [
        {
          "name": "initialAssetWeight",
          "type": "u32"
        },
        {
          "name": "maintenanceAssetWeight",
          "type": "u32"
        },
        {
          "name": "initialLiabilityWeight",
          "type": "u32"
        },
        {
          "name": "maintenanceLiabilityWeight",
          "type": "u32"
        },
        {
          "name": "imfFactor",
          "type": "u32"
        }
      ]
    },
    {
      "name": "updateSpotMarketBorrowRate",
      "accounts": [
        {
          "name": "admin",
          "isMut": false,
          "isSigner": true
        },
        {
          "name": "state",
          "isMut": false,
          "isSigner": false
        },
        {
          "name": "spotMarket",
          "isMut": true,
          "isSigner": false
        }
      ],
      "args": [
        {
          "name": "optimalUtilization",
          "type": "u32"
        },
        {
          "name": "optimalBorrowRate",
          "type": "u32"
        },
        {
          "name": "maxBorrowRate",
          "type": "u32"
        },
        {
          "name": "minBorrowRate",
          "type": {
            "option": "u8"
          }
        }
      ]
    },
    {
      "name": "updateSpotMarketMaxTokenDeposits",
      "accounts": [
        {
          "name": "admin",
          "isMut": false,
          "isSigner": true
        },
        {
          "name": "state",
          "isMut": false,
          "isSigner": false
        },
        {
          "name": "spotMarket",
          "isMut": true,
          "isSigner": false
        }
      ],
      "args": [
        {
          "name": "maxTokenDeposits",
          "type": "u64"
        }
      ]
    },
    {
      "name": "updateSpotMarketMaxTokenBorrows",
      "accounts": [
        {
          "name": "admin",
          "isMut": false,
          "isSigner": true
        },
        {
          "name": "state",
          "isMut": false,
          "isSigner": false
        },
        {
          "name": "spotMarket",
          "isMut": true,
          "isSigner": false
        }
      ],
      "args": [
        {
          "name": "maxTokenBorrowsFraction",
          "type": "u16"
        }
      ]
    },
    {
      "name": "updateSpotMarketScaleInitialAssetWeightStart",
      "accounts": [
        {
          "name": "admin",
          "isMut": false,
          "isSigner": true
        },
        {
          "name": "state",
          "isMut": false,
          "isSigner": false
        },
        {
          "name": "spotMarket",
          "isMut": true,
          "isSigner": false
        }
      ],
      "args": [
        {
          "name": "scaleInitialAssetWeightStart",
          "type": "u64"
        }
      ]
    },
    {
      "name": "updateSpotMarketOracle",
      "accounts": [
        {
          "name": "admin",
          "isMut": false,
          "isSigner": true
        },
        {
          "name": "state",
          "isMut": false,
          "isSigner": false
        },
        {
          "name": "spotMarket",
          "isMut": true,
          "isSigner": false
        },
        {
          "name": "oracle",
          "isMut": false,
          "isSigner": false
        },
        {
          "name": "oldOracle",
          "isMut": false,
          "isSigner": false
        }
      ],
      "args": [
        {
          "name": "oracle",
          "type": "publicKey"
        },
        {
          "name": "oracleSource",
          "type": {
            "defined": "OracleSource"
          }
        },
        {
          "name": "skipInvariantCheck",
          "type": "bool"
        }
      ]
    },
    {
      "name": "updateSpotMarketStepSizeAndTickSize",
      "accounts": [
        {
          "name": "admin",
          "isMut": false,
          "isSigner": true
        },
        {
          "name": "state",
          "isMut": false,
          "isSigner": false
        },
        {
          "name": "spotMarket",
          "isMut": true,
          "isSigner": false
        }
      ],
      "args": [
        {
          "name": "stepSize",
          "type": "u64"
        },
        {
          "name": "tickSize",
          "type": "u64"
        }
      ]
    },
    {
      "name": "updateSpotMarketMinOrderSize",
      "accounts": [
        {
          "name": "admin",
          "isMut": false,
          "isSigner": true
        },
        {
          "name": "state",
          "isMut": false,
          "isSigner": false
        },
        {
          "name": "spotMarket",
          "isMut": true,
          "isSigner": false
        }
      ],
      "args": [
        {
          "name": "orderSize",
          "type": "u64"
        }
      ]
    },
    {
      "name": "updateSpotMarketOrdersEnabled",
      "accounts": [
        {
          "name": "admin",
          "isMut": false,
          "isSigner": true
        },
        {
          "name": "state",
          "isMut": false,
          "isSigner": false
        },
        {
          "name": "spotMarket",
          "isMut": true,
          "isSigner": false
        }
      ],
      "args": [
        {
          "name": "ordersEnabled",
          "type": "bool"
        }
      ]
    },
    {
      "name": "updateSpotMarketIfPausedOperations",
      "accounts": [
        {
          "name": "admin",
          "isMut": false,
          "isSigner": true
        },
        {
          "name": "state",
          "isMut": false,
          "isSigner": false
        },
        {
          "name": "spotMarket",
          "isMut": true,
          "isSigner": false
        }
      ],
      "args": [
        {
          "name": "pausedOperations",
          "type": "u8"
        }
      ]
    },
    {
      "name": "updateSpotMarketName",
      "accounts": [
        {
          "name": "admin",
          "isMut": false,
          "isSigner": true
        },
        {
          "name": "state",
          "isMut": false,
          "isSigner": false
        },
        {
          "name": "spotMarket",
          "isMut": true,
          "isSigner": false
        }
      ],
      "args": [
        {
          "name": "name",
          "type": {
            "array": [
              "u8",
              32
            ]
          }
        }
      ]
    },
    {
      "name": "updatePerpMarketStatus",
      "accounts": [
        {
          "name": "admin",
          "isMut": false,
          "isSigner": true
        },
        {
          "name": "state",
          "isMut": false,
          "isSigner": false
        },
        {
          "name": "perpMarket",
          "isMut": true,
          "isSigner": false
        }
      ],
      "args": [
        {
          "name": "status",
          "type": {
            "defined": "MarketStatus"
          }
        }
      ]
    },
    {
      "name": "updatePerpMarketPausedOperations",
      "accounts": [
        {
          "name": "admin",
          "isMut": false,
          "isSigner": true
        },
        {
          "name": "state",
          "isMut": false,
          "isSigner": false
        },
        {
          "name": "perpMarket",
          "isMut": true,
          "isSigner": false
        }
      ],
      "args": [
        {
          "name": "pausedOperations",
          "type": "u8"
        }
      ]
    },
    {
      "name": "updatePerpMarketContractTier",
      "accounts": [
        {
          "name": "admin",
          "isMut": false,
          "isSigner": true
        },
        {
          "name": "state",
          "isMut": false,
          "isSigner": false
        },
        {
          "name": "perpMarket",
          "isMut": true,
          "isSigner": false
        }
      ],
      "args": [
        {
          "name": "contractTier",
          "type": {
            "defined": "ContractTier"
          }
        }
      ]
    },
    {
      "name": "updatePerpMarketImfFactor",
      "accounts": [
        {
          "name": "admin",
          "isMut": false,
          "isSigner": true
        },
        {
          "name": "state",
          "isMut": false,
          "isSigner": false
        },
        {
          "name": "perpMarket",
          "isMut": true,
          "isSigner": false
        }
      ],
      "args": [
        {
          "name": "imfFactor",
          "type": "u32"
        },
        {
          "name": "unrealizedPnlImfFactor",
          "type": "u32"
        }
      ]
    },
    {
      "name": "updatePerpMarketUnrealizedAssetWeight",
      "accounts": [
        {
          "name": "admin",
          "isMut": false,
          "isSigner": true
        },
        {
          "name": "state",
          "isMut": false,
          "isSigner": false
        },
        {
          "name": "perpMarket",
          "isMut": true,
          "isSigner": false
        }
      ],
      "args": [
        {
          "name": "unrealizedInitialAssetWeight",
          "type": "u32"
        },
        {
          "name": "unrealizedMaintenanceAssetWeight",
          "type": "u32"
        }
      ]
    },
    {
      "name": "updatePerpMarketConcentrationCoef",
      "accounts": [
        {
          "name": "admin",
          "isMut": false,
          "isSigner": true
        },
        {
          "name": "state",
          "isMut": false,
          "isSigner": false
        },
        {
          "name": "perpMarket",
          "isMut": true,
          "isSigner": false
        }
      ],
      "args": [
        {
          "name": "concentrationScale",
          "type": "u128"
        }
      ]
    },
    {
      "name": "updatePerpMarketCurveUpdateIntensity",
      "accounts": [
        {
          "name": "admin",
          "isMut": false,
          "isSigner": true
        },
        {
          "name": "state",
          "isMut": false,
          "isSigner": false
        },
        {
          "name": "perpMarket",
          "isMut": true,
          "isSigner": false
        }
      ],
      "args": [
        {
          "name": "curveUpdateIntensity",
          "type": "u8"
        }
      ]
    },
    {
      "name": "updatePerpMarketReferencePriceOffsetDeadbandPct",
      "accounts": [
        {
          "name": "admin",
          "isMut": false,
          "isSigner": true
        },
        {
          "name": "state",
          "isMut": false,
          "isSigner": false
        },
        {
          "name": "perpMarket",
          "isMut": true,
          "isSigner": false
        }
      ],
      "args": [
        {
          "name": "referencePriceOffsetDeadbandPct",
          "type": "u8"
        }
      ]
    },
    {
      "name": "updateLpCooldownTime",
      "accounts": [
        {
          "name": "admin",
          "isMut": false,
          "isSigner": true
        },
        {
          "name": "state",
          "isMut": true,
          "isSigner": false
        }
      ],
      "args": [
        {
          "name": "lpCooldownTime",
          "type": "u64"
        }
      ]
    },
    {
      "name": "updatePerpFeeStructure",
      "accounts": [
        {
          "name": "admin",
          "isMut": false,
          "isSigner": true
        },
        {
          "name": "state",
          "isMut": true,
          "isSigner": false
        }
      ],
      "args": [
        {
          "name": "feeStructure",
          "type": {
            "defined": "FeeStructure"
          }
        }
      ]
    },
    {
      "name": "updateSpotFeeStructure",
      "accounts": [
        {
          "name": "admin",
          "isMut": false,
          "isSigner": true
        },
        {
          "name": "state",
          "isMut": true,
          "isSigner": false
        }
      ],
      "args": [
        {
          "name": "feeStructure",
          "type": {
            "defined": "FeeStructure"
          }
        }
      ]
    },
    {
      "name": "updateInitialPctToLiquidate",
      "accounts": [
        {
          "name": "admin",
          "isMut": false,
          "isSigner": true
        },
        {
          "name": "state",
          "isMut": true,
          "isSigner": false
        }
      ],
      "args": [
        {
          "name": "initialPctToLiquidate",
          "type": "u16"
        }
      ]
    },
    {
      "name": "updateLiquidationDuration",
      "accounts": [
        {
          "name": "admin",
          "isMut": false,
          "isSigner": true
        },
        {
          "name": "state",
          "isMut": true,
          "isSigner": false
        }
      ],
      "args": [
        {
          "name": "liquidationDuration",
          "type": "u8"
        }
      ]
    },
    {
      "name": "updateLiquidationMarginBufferRatio",
      "accounts": [
        {
          "name": "admin",
          "isMut": false,
          "isSigner": true
        },
        {
          "name": "state",
          "isMut": true,
          "isSigner": false
        }
      ],
      "args": [
        {
          "name": "liquidationMarginBufferRatio",
          "type": "u32"
        }
      ]
    },
    {
      "name": "updateOracleGuardRails",
      "accounts": [
        {
          "name": "admin",
          "isMut": false,
          "isSigner": true
        },
        {
          "name": "state",
          "isMut": true,
          "isSigner": false
        }
      ],
      "args": [
        {
          "name": "oracleGuardRails",
          "type": {
            "defined": "OracleGuardRails"
          }
        }
      ]
    },
    {
      "name": "updateStateSettlementDuration",
      "accounts": [
        {
          "name": "admin",
          "isMut": false,
          "isSigner": true
        },
        {
          "name": "state",
          "isMut": true,
          "isSigner": false
        }
      ],
      "args": [
        {
          "name": "settlementDuration",
          "type": "u16"
        }
      ]
    },
    {
      "name": "updateStateMaxNumberOfSubAccounts",
      "accounts": [
        {
          "name": "admin",
          "isMut": false,
          "isSigner": true
        },
        {
          "name": "state",
          "isMut": true,
          "isSigner": false
        }
      ],
      "args": [
        {
          "name": "maxNumberOfSubAccounts",
          "type": "u16"
        }
      ]
    },
    {
      "name": "updateStateMaxInitializeUserFee",
      "accounts": [
        {
          "name": "admin",
          "isMut": false,
          "isSigner": true
        },
        {
          "name": "state",
          "isMut": true,
          "isSigner": false
        }
      ],
      "args": [
        {
          "name": "maxInitializeUserFee",
          "type": "u16"
        }
      ]
    },
    {
      "name": "updatePerpMarketOracle",
      "accounts": [
        {
          "name": "admin",
          "isMut": false,
          "isSigner": true
        },
        {
          "name": "state",
          "isMut": false,
          "isSigner": false
        },
        {
          "name": "perpMarket",
          "isMut": true,
          "isSigner": false
        },
        {
          "name": "oracle",
          "isMut": false,
          "isSigner": false
        },
        {
          "name": "oldOracle",
          "isMut": false,
          "isSigner": false
        },
        {
          "name": "ammCache",
          "isMut": true,
          "isSigner": false
        }
      ],
      "args": [
        {
          "name": "oracle",
          "type": "publicKey"
        },
        {
          "name": "oracleSource",
          "type": {
            "defined": "OracleSource"
          }
        },
        {
          "name": "skipInvariantCheck",
          "type": "bool"
        }
      ]
    },
    {
      "name": "updatePerpMarketBaseSpread",
      "accounts": [
        {
          "name": "admin",
          "isMut": false,
          "isSigner": true
        },
        {
          "name": "state",
          "isMut": false,
          "isSigner": false
        },
        {
          "name": "perpMarket",
          "isMut": true,
          "isSigner": false
        }
      ],
      "args": [
        {
          "name": "baseSpread",
          "type": "u32"
        }
      ]
    },
    {
      "name": "updateAmmJitIntensity",
      "accounts": [
        {
          "name": "admin",
          "isMut": false,
          "isSigner": true
        },
        {
          "name": "state",
          "isMut": false,
          "isSigner": false
        },
        {
          "name": "perpMarket",
          "isMut": true,
          "isSigner": false
        }
      ],
      "args": [
        {
          "name": "ammJitIntensity",
          "type": "u8"
        }
      ]
    },
    {
      "name": "updatePerpMarketMaxSpread",
      "accounts": [
        {
          "name": "admin",
          "isMut": false,
          "isSigner": true
        },
        {
          "name": "state",
          "isMut": false,
          "isSigner": false
        },
        {
          "name": "perpMarket",
          "isMut": true,
          "isSigner": false
        }
      ],
      "args": [
        {
          "name": "maxSpread",
          "type": "u32"
        }
      ]
    },
    {
      "name": "updatePerpMarketStepSizeAndTickSize",
      "accounts": [
        {
          "name": "admin",
          "isMut": false,
          "isSigner": true
        },
        {
          "name": "state",
          "isMut": false,
          "isSigner": false
        },
        {
          "name": "perpMarket",
          "isMut": true,
          "isSigner": false
        }
      ],
      "args": [
        {
          "name": "stepSize",
          "type": "u64"
        },
        {
          "name": "tickSize",
          "type": "u64"
        }
      ]
    },
    {
      "name": "updatePerpMarketName",
      "accounts": [
        {
          "name": "admin",
          "isMut": false,
          "isSigner": true
        },
        {
          "name": "state",
          "isMut": false,
          "isSigner": false
        },
        {
          "name": "perpMarket",
          "isMut": true,
          "isSigner": false
        }
      ],
      "args": [
        {
          "name": "name",
          "type": {
            "array": [
              "u8",
              32
            ]
          }
        }
      ]
    },
    {
      "name": "updatePerpMarketMinOrderSize",
      "accounts": [
        {
          "name": "admin",
          "isMut": false,
          "isSigner": true
        },
        {
          "name": "state",
          "isMut": false,
          "isSigner": false
        },
        {
          "name": "perpMarket",
          "isMut": true,
          "isSigner": false
        }
      ],
      "args": [
        {
          "name": "orderSize",
          "type": "u64"
        }
      ]
    },
    {
      "name": "updatePerpMarketMaxSlippageRatio",
      "accounts": [
        {
          "name": "admin",
          "isMut": false,
          "isSigner": true
        },
        {
          "name": "state",
          "isMut": false,
          "isSigner": false
        },
        {
          "name": "perpMarket",
          "isMut": true,
          "isSigner": false
        }
      ],
      "args": [
        {
          "name": "maxSlippageRatio",
          "type": "u16"
        }
      ]
    },
    {
      "name": "updatePerpMarketMaxFillReserveFraction",
      "accounts": [
        {
          "name": "admin",
          "isMut": false,
          "isSigner": true
        },
        {
          "name": "state",
          "isMut": false,
          "isSigner": false
        },
        {
          "name": "perpMarket",
          "isMut": true,
          "isSigner": false
        }
      ],
      "args": [
        {
          "name": "maxFillReserveFraction",
          "type": "u16"
        }
      ]
    },
    {
      "name": "updatePerpMarketMaxOpenInterest",
      "accounts": [
        {
          "name": "admin",
          "isMut": false,
          "isSigner": true
        },
        {
          "name": "state",
          "isMut": false,
          "isSigner": false
        },
        {
          "name": "perpMarket",
          "isMut": true,
          "isSigner": false
        }
      ],
      "args": [
        {
          "name": "maxOpenInterest",
          "type": "u128"
        }
      ]
    },
    {
      "name": "updatePerpMarketNumberOfUsers",
      "accounts": [
        {
          "name": "admin",
          "isMut": false,
          "isSigner": true
        },
        {
          "name": "state",
          "isMut": false,
          "isSigner": false
        },
        {
          "name": "perpMarket",
          "isMut": true,
          "isSigner": false
        }
      ],
      "args": [
        {
          "name": "numberOfUsers",
          "type": {
            "option": "u32"
          }
        },
        {
          "name": "numberOfUsersWithBase",
          "type": {
            "option": "u32"
          }
        }
      ]
    },
    {
      "name": "updatePerpMarketFeeAdjustment",
      "accounts": [
        {
          "name": "admin",
          "isMut": false,
          "isSigner": true
        },
        {
          "name": "state",
          "isMut": false,
          "isSigner": false
        },
        {
          "name": "perpMarket",
          "isMut": true,
          "isSigner": false
        }
      ],
      "args": [
        {
          "name": "feeAdjustment",
          "type": "i16"
        }
      ]
    },
    {
      "name": "updateSpotMarketFeeAdjustment",
      "accounts": [
        {
          "name": "admin",
          "isMut": false,
          "isSigner": true
        },
        {
          "name": "state",
          "isMut": false,
          "isSigner": false
        },
        {
          "name": "spotMarket",
          "isMut": true,
          "isSigner": false
        }
      ],
      "args": [
        {
          "name": "feeAdjustment",
          "type": "i16"
        }
      ]
    },
    {
      "name": "updatePerpMarketFuel",
      "accounts": [
        {
          "name": "admin",
          "isMut": false,
          "isSigner": true
        },
        {
          "name": "state",
          "isMut": false,
          "isSigner": false
        },
        {
          "name": "perpMarket",
          "isMut": true,
          "isSigner": false
        }
      ],
      "args": [
        {
          "name": "fuelBoostTaker",
          "type": {
            "option": "u8"
          }
        },
        {
          "name": "fuelBoostMaker",
          "type": {
            "option": "u8"
          }
        },
        {
          "name": "fuelBoostPosition",
          "type": {
            "option": "u8"
          }
        }
      ]
    },
    {
      "name": "updatePerpMarketProtectedMakerParams",
      "accounts": [
        {
          "name": "admin",
          "isMut": false,
          "isSigner": true
        },
        {
          "name": "state",
          "isMut": false,
          "isSigner": false
        },
        {
          "name": "perpMarket",
          "isMut": true,
          "isSigner": false
        }
      ],
      "args": [
        {
          "name": "protectedMakerLimitPriceDivisor",
          "type": {
            "option": "u8"
          }
        },
        {
          "name": "protectedMakerDynamicDivisor",
          "type": {
            "option": "u8"
          }
        }
      ]
    },
    {
      "name": "updatePerpMarketOracleLowRiskSlotDelayOverride",
      "accounts": [
        {
          "name": "admin",
          "isMut": false,
          "isSigner": true
        },
        {
          "name": "state",
          "isMut": false,
          "isSigner": false
        },
        {
          "name": "perpMarket",
          "isMut": true,
          "isSigner": false
        }
      ],
      "args": [
        {
          "name": "oracleLowRiskSlotDelayOverride",
          "type": "i8"
        }
      ]
    },
    {
      "name": "updatePerpMarketAmmSpreadAdjustment",
      "accounts": [
        {
          "name": "admin",
          "isMut": false,
          "isSigner": true
        },
        {
          "name": "state",
          "isMut": false,
          "isSigner": false
        },
        {
          "name": "perpMarket",
          "isMut": true,
          "isSigner": false
        }
      ],
      "args": [
        {
          "name": "ammSpreadAdjustment",
          "type": "i8"
        },
        {
          "name": "ammInventorySpreadAdjustment",
          "type": "i8"
        },
        {
          "name": "referencePriceOffset",
          "type": "i32"
        }
      ]
    },
    {
      "name": "updatePerpMarketOracleSlotDelayOverride",
      "accounts": [
        {
          "name": "admin",
          "isMut": false,
          "isSigner": true
        },
        {
          "name": "state",
          "isMut": false,
          "isSigner": false
        },
        {
          "name": "perpMarket",
          "isMut": true,
          "isSigner": false
        }
      ],
      "args": [
        {
          "name": "oracleSlotDelayOverride",
          "type": "i8"
        }
      ]
    },
    {
      "name": "updateSpotMarketFuel",
      "accounts": [
        {
          "name": "admin",
          "isMut": false,
          "isSigner": true
        },
        {
          "name": "state",
          "isMut": false,
          "isSigner": false
        },
        {
          "name": "spotMarket",
          "isMut": true,
          "isSigner": false
        }
      ],
      "args": [
        {
          "name": "fuelBoostDeposits",
          "type": {
            "option": "u8"
          }
        },
        {
          "name": "fuelBoostBorrows",
          "type": {
            "option": "u8"
          }
        },
        {
          "name": "fuelBoostTaker",
          "type": {
            "option": "u8"
          }
        },
        {
          "name": "fuelBoostMaker",
          "type": {
            "option": "u8"
          }
        },
        {
          "name": "fuelBoostInsurance",
          "type": {
            "option": "u8"
          }
        }
      ]
    },
    {
      "name": "initUserFuel",
      "accounts": [
        {
          "name": "admin",
          "isMut": false,
          "isSigner": true
        },
        {
          "name": "state",
          "isMut": false,
          "isSigner": false
        },
        {
          "name": "user",
          "isMut": true,
          "isSigner": false
        },
        {
          "name": "userStats",
          "isMut": true,
          "isSigner": false
        }
      ],
      "args": [
        {
          "name": "fuelBoostDeposits",
          "type": {
            "option": "i32"
          }
        },
        {
          "name": "fuelBoostBorrows",
          "type": {
            "option": "u32"
          }
        },
        {
          "name": "fuelBoostTaker",
          "type": {
            "option": "u32"
          }
        },
        {
          "name": "fuelBoostMaker",
          "type": {
            "option": "u32"
          }
        },
        {
          "name": "fuelBoostInsurance",
          "type": {
            "option": "u32"
          }
        }
      ]
    },
    {
      "name": "updateAdmin",
      "accounts": [
        {
          "name": "admin",
          "isMut": false,
          "isSigner": true
        },
        {
          "name": "state",
          "isMut": true,
          "isSigner": false
        }
      ],
      "args": [
        {
          "name": "admin",
          "type": "publicKey"
        }
      ]
    },
    {
      "name": "updateWhitelistMint",
      "accounts": [
        {
          "name": "admin",
          "isMut": false,
          "isSigner": true
        },
        {
          "name": "state",
          "isMut": true,
          "isSigner": false
        }
      ],
      "args": [
        {
          "name": "whitelistMint",
          "type": "publicKey"
        }
      ]
    },
    {
      "name": "updateDiscountMint",
      "accounts": [
        {
          "name": "admin",
          "isMut": false,
          "isSigner": true
        },
        {
          "name": "state",
          "isMut": true,
          "isSigner": false
        }
      ],
      "args": [
        {
          "name": "discountMint",
          "type": "publicKey"
        }
      ]
    },
    {
      "name": "updateExchangeStatus",
      "accounts": [
        {
          "name": "admin",
          "isMut": false,
          "isSigner": true
        },
        {
          "name": "state",
          "isMut": true,
          "isSigner": false
        }
      ],
      "args": [
        {
          "name": "exchangeStatus",
          "type": "u8"
        }
      ]
    },
    {
      "name": "updatePerpAuctionDuration",
      "accounts": [
        {
          "name": "admin",
          "isMut": false,
          "isSigner": true
        },
        {
          "name": "state",
          "isMut": true,
          "isSigner": false
        }
      ],
      "args": [
        {
          "name": "minPerpAuctionDuration",
          "type": "u8"
        }
      ]
    },
    {
      "name": "updateSpotAuctionDuration",
      "accounts": [
        {
          "name": "admin",
          "isMut": false,
          "isSigner": true
        },
        {
          "name": "state",
          "isMut": true,
          "isSigner": false
        }
      ],
      "args": [
        {
          "name": "defaultSpotAuctionDuration",
          "type": "u8"
        }
      ]
    },
    {
      "name": "initializePrelaunchOracle",
      "accounts": [
        {
          "name": "admin",
          "isMut": true,
          "isSigner": true
        },
        {
          "name": "prelaunchOracle",
          "isMut": true,
          "isSigner": false
        },
        {
          "name": "state",
          "isMut": false,
          "isSigner": false
        },
        {
          "name": "rent",
          "isMut": false,
          "isSigner": false
        },
        {
          "name": "systemProgram",
          "isMut": false,
          "isSigner": false
        }
      ],
      "args": [
        {
          "name": "params",
          "type": {
            "defined": "PrelaunchOracleParams"
          }
        }
      ]
    },
    {
      "name": "updatePrelaunchOracleParams",
      "accounts": [
        {
          "name": "admin",
          "isMut": true,
          "isSigner": true
        },
        {
          "name": "prelaunchOracle",
          "isMut": true,
          "isSigner": false
        },
        {
          "name": "perpMarket",
          "isMut": true,
          "isSigner": false
        },
        {
          "name": "state",
          "isMut": false,
          "isSigner": false
        }
      ],
      "args": [
        {
          "name": "params",
          "type": {
            "defined": "PrelaunchOracleParams"
          }
        }
      ]
    },
    {
      "name": "deletePrelaunchOracle",
      "accounts": [
        {
          "name": "admin",
          "isMut": true,
          "isSigner": true
        },
        {
          "name": "prelaunchOracle",
          "isMut": true,
          "isSigner": false
        },
        {
          "name": "perpMarket",
          "isMut": false,
          "isSigner": false
        },
        {
          "name": "state",
          "isMut": false,
          "isSigner": false
        }
      ],
      "args": [
        {
          "name": "perpMarketIndex",
          "type": "u16"
        }
      ]
    },
    {
      "name": "initializePythPullOracle",
      "accounts": [
        {
          "name": "admin",
          "isMut": true,
          "isSigner": true
        },
        {
          "name": "pythSolanaReceiver",
          "isMut": false,
          "isSigner": false
        },
        {
          "name": "priceFeed",
          "isMut": true,
          "isSigner": false
        },
        {
          "name": "systemProgram",
          "isMut": false,
          "isSigner": false
        },
        {
          "name": "state",
          "isMut": false,
          "isSigner": false
        }
      ],
      "args": [
        {
          "name": "feedId",
          "type": {
            "array": [
              "u8",
              32
            ]
          }
        }
      ]
    },
    {
      "name": "initializePythLazerOracle",
      "accounts": [
        {
          "name": "admin",
          "isMut": true,
          "isSigner": true
        },
        {
          "name": "lazerOracle",
          "isMut": true,
          "isSigner": false
        },
        {
          "name": "state",
          "isMut": false,
          "isSigner": false
        },
        {
          "name": "rent",
          "isMut": false,
          "isSigner": false
        },
        {
          "name": "systemProgram",
          "isMut": false,
          "isSigner": false
        }
      ],
      "args": [
        {
          "name": "feedId",
          "type": "u32"
        }
      ]
    },
    {
      "name": "postPythLazerOracleUpdate",
      "accounts": [
        {
          "name": "keeper",
          "isMut": true,
          "isSigner": true
        },
        {
          "name": "pythLazerStorage",
          "isMut": false,
          "isSigner": false
        },
        {
          "name": "ixSysvar",
          "isMut": false,
          "isSigner": false
        }
      ],
      "args": [
        {
          "name": "pythMessage",
          "type": "bytes"
        }
      ]
    },
    {
      "name": "initializeHighLeverageModeConfig",
      "accounts": [
        {
          "name": "admin",
          "isMut": true,
          "isSigner": true
        },
        {
          "name": "highLeverageModeConfig",
          "isMut": true,
          "isSigner": false
        },
        {
          "name": "state",
          "isMut": false,
          "isSigner": false
        },
        {
          "name": "rent",
          "isMut": false,
          "isSigner": false
        },
        {
          "name": "systemProgram",
          "isMut": false,
          "isSigner": false
        }
      ],
      "args": [
        {
          "name": "maxUsers",
          "type": "u32"
        }
      ]
    },
    {
      "name": "updateHighLeverageModeConfig",
      "accounts": [
        {
          "name": "admin",
          "isMut": true,
          "isSigner": true
        },
        {
          "name": "highLeverageModeConfig",
          "isMut": true,
          "isSigner": false
        },
        {
          "name": "state",
          "isMut": false,
          "isSigner": false
        }
      ],
      "args": [
        {
          "name": "maxUsers",
          "type": "u32"
        },
        {
          "name": "reduceOnly",
          "type": "bool"
        },
        {
          "name": "currentUsers",
          "type": {
            "option": "u32"
          }
        }
      ]
    },
    {
      "name": "initializeProtectedMakerModeConfig",
      "accounts": [
        {
          "name": "admin",
          "isMut": true,
          "isSigner": true
        },
        {
          "name": "protectedMakerModeConfig",
          "isMut": true,
          "isSigner": false
        },
        {
          "name": "state",
          "isMut": false,
          "isSigner": false
        },
        {
          "name": "rent",
          "isMut": false,
          "isSigner": false
        },
        {
          "name": "systemProgram",
          "isMut": false,
          "isSigner": false
        }
      ],
      "args": [
        {
          "name": "maxUsers",
          "type": "u32"
        }
      ]
    },
    {
      "name": "updateProtectedMakerModeConfig",
      "accounts": [
        {
          "name": "admin",
          "isMut": true,
          "isSigner": true
        },
        {
          "name": "protectedMakerModeConfig",
          "isMut": true,
          "isSigner": false
        },
        {
          "name": "state",
          "isMut": false,
          "isSigner": false
        }
      ],
      "args": [
        {
          "name": "maxUsers",
          "type": "u32"
        },
        {
          "name": "reduceOnly",
          "type": "bool"
        },
        {
          "name": "currentUsers",
          "type": {
            "option": "u32"
          }
        }
      ]
    },
    {
      "name": "adminDeposit",
      "accounts": [
        {
          "name": "state",
          "isMut": false,
          "isSigner": false
        },
        {
          "name": "user",
          "isMut": true,
          "isSigner": false
        },
        {
          "name": "admin",
          "isMut": true,
          "isSigner": true
        },
        {
          "name": "spotMarketVault",
          "isMut": true,
          "isSigner": false
        },
        {
          "name": "adminTokenAccount",
          "isMut": true,
          "isSigner": false
        },
        {
          "name": "tokenProgram",
          "isMut": false,
          "isSigner": false
        }
      ],
      "args": [
        {
          "name": "marketIndex",
          "type": "u16"
        },
        {
          "name": "amount",
          "type": "u64"
        }
      ]
    },
    {
      "name": "initializeIfRebalanceConfig",
      "accounts": [
        {
          "name": "admin",
          "isMut": true,
          "isSigner": true
        },
        {
          "name": "ifRebalanceConfig",
          "isMut": true,
          "isSigner": false
        },
        {
          "name": "state",
          "isMut": false,
          "isSigner": false
        },
        {
          "name": "rent",
          "isMut": false,
          "isSigner": false
        },
        {
          "name": "systemProgram",
          "isMut": false,
          "isSigner": false
        }
      ],
      "args": [
        {
          "name": "params",
          "type": {
            "defined": "IfRebalanceConfigParams"
          }
        }
      ]
    },
    {
      "name": "updateIfRebalanceConfig",
      "accounts": [
        {
          "name": "admin",
          "isMut": true,
          "isSigner": true
        },
        {
          "name": "ifRebalanceConfig",
          "isMut": true,
          "isSigner": false
        },
        {
          "name": "state",
          "isMut": false,
          "isSigner": false
        }
      ],
      "args": [
        {
          "name": "params",
          "type": {
            "defined": "IfRebalanceConfigParams"
          }
        }
      ]
    },
    {
      "name": "updateFeatureBitFlagsMmOracle",
      "accounts": [
        {
          "name": "admin",
          "isMut": false,
          "isSigner": true
        },
        {
          "name": "state",
          "isMut": true,
          "isSigner": false
        }
      ],
      "args": [
        {
          "name": "enable",
          "type": "bool"
        }
      ]
    },
    {
      "name": "zeroMmOracleFields",
      "accounts": [
        {
          "name": "admin",
          "isMut": false,
          "isSigner": true
        },
        {
          "name": "state",
          "isMut": false,
          "isSigner": false
        },
        {
          "name": "perpMarket",
          "isMut": true,
          "isSigner": false
        }
      ],
      "args": []
    },
    {
      "name": "updateFeatureBitFlagsMedianTriggerPrice",
      "accounts": [
        {
          "name": "admin",
          "isMut": false,
          "isSigner": true
        },
        {
          "name": "state",
          "isMut": true,
          "isSigner": false
        }
      ],
      "args": [
        {
          "name": "enable",
          "type": "bool"
        }
      ]
    },
    {
      "name": "updateFeatureBitFlagsBuilderCodes",
      "accounts": [
        {
          "name": "admin",
          "isMut": false,
          "isSigner": true
        },
        {
          "name": "state",
          "isMut": true,
          "isSigner": false
        }
      ],
      "args": [
        {
          "name": "enable",
          "type": "bool"
        }
      ]
    },
    {
      "name": "initializeRevenueShare",
      "accounts": [
        {
          "name": "revenueShare",
          "isMut": true,
          "isSigner": false
        },
        {
          "name": "authority",
          "isMut": false,
          "isSigner": false
        },
        {
          "name": "payer",
          "isMut": true,
          "isSigner": true
        },
        {
          "name": "rent",
          "isMut": false,
          "isSigner": false
        },
        {
          "name": "systemProgram",
          "isMut": false,
          "isSigner": false
        }
      ],
      "args": []
    },
    {
      "name": "initializeRevenueShareEscrow",
      "accounts": [
        {
          "name": "escrow",
          "isMut": true,
          "isSigner": false
        },
        {
          "name": "authority",
          "isMut": false,
          "isSigner": false
        },
        {
          "name": "userStats",
          "isMut": true,
          "isSigner": false
        },
        {
          "name": "state",
          "isMut": false,
          "isSigner": false
        },
        {
          "name": "payer",
          "isMut": true,
          "isSigner": true
        },
        {
          "name": "rent",
          "isMut": false,
          "isSigner": false
        },
        {
          "name": "systemProgram",
          "isMut": false,
          "isSigner": false
        }
      ],
      "args": [
        {
          "name": "numOrders",
          "type": "u16"
        }
      ]
    },
    {
      "name": "resizeRevenueShareEscrowOrders",
      "accounts": [
        {
          "name": "escrow",
          "isMut": true,
          "isSigner": false
        },
        {
          "name": "authority",
          "isMut": false,
          "isSigner": false
        },
        {
          "name": "payer",
          "isMut": true,
          "isSigner": true
        },
        {
          "name": "systemProgram",
          "isMut": false,
          "isSigner": false
        }
      ],
      "args": [
        {
          "name": "numOrders",
          "type": "u16"
        }
      ]
    },
    {
      "name": "changeApprovedBuilder",
      "accounts": [
        {
          "name": "escrow",
          "isMut": true,
          "isSigner": false
        },
        {
          "name": "authority",
          "isMut": false,
          "isSigner": true
        },
        {
          "name": "payer",
          "isMut": true,
          "isSigner": true
        },
        {
          "name": "systemProgram",
          "isMut": false,
          "isSigner": false
        }
      ],
      "args": [
        {
          "name": "builder",
          "type": "publicKey"
        },
        {
          "name": "maxFeeBps",
          "type": "u16"
        },
        {
          "name": "add",
          "type": "bool"
        }
      ]
    },
    {
      "name": "initializeLpPool",
      "accounts": [
        {
          "name": "admin",
          "isMut": true,
          "isSigner": true
        },
        {
          "name": "lpPool",
          "isMut": true,
          "isSigner": false
        },
        {
          "name": "mint",
          "isMut": false,
          "isSigner": false
        },
        {
          "name": "lpPoolTokenVault",
          "isMut": true,
          "isSigner": false
        },
        {
          "name": "ammConstituentMapping",
          "isMut": true,
          "isSigner": false
        },
        {
          "name": "constituentTargetBase",
          "isMut": true,
          "isSigner": false
        },
        {
          "name": "constituentCorrelations",
          "isMut": true,
          "isSigner": false
        },
        {
          "name": "state",
          "isMut": false,
          "isSigner": false
        },
        {
          "name": "tokenProgram",
          "isMut": false,
          "isSigner": false
        },
        {
          "name": "rent",
          "isMut": false,
          "isSigner": false
        },
        {
          "name": "systemProgram",
          "isMut": false,
          "isSigner": false
        }
      ],
      "args": [
        {
          "name": "lpPoolId",
          "type": "u8"
        },
        {
          "name": "minMintFee",
          "type": "i64"
        },
        {
          "name": "maxAum",
          "type": "u128"
        },
        {
          "name": "maxSettleQuoteAmountPerMarket",
          "type": "u64"
        },
        {
          "name": "whitelistMint",
          "type": "publicKey"
        }
      ]
    },
    {
      "name": "updateFeatureBitFlagsSettleLpPool",
      "accounts": [
        {
          "name": "admin",
          "isMut": false,
          "isSigner": true
        },
        {
          "name": "state",
          "isMut": true,
          "isSigner": false
        }
      ],
      "args": [
        {
          "name": "enable",
          "type": "bool"
        }
      ]
    },
    {
      "name": "updateFeatureBitFlagsSwapLpPool",
      "accounts": [
        {
          "name": "admin",
          "isMut": false,
          "isSigner": true
        },
        {
          "name": "state",
          "isMut": true,
          "isSigner": false
        }
      ],
      "args": [
        {
          "name": "enable",
          "type": "bool"
        }
      ]
    },
    {
      "name": "updateFeatureBitFlagsMintRedeemLpPool",
      "accounts": [
        {
          "name": "admin",
          "isMut": false,
          "isSigner": true
        },
        {
          "name": "state",
          "isMut": true,
          "isSigner": false
        }
      ],
      "args": [
        {
          "name": "enable",
          "type": "bool"
        }
      ]
    },
    {
      "name": "initializeConstituent",
      "accounts": [
        {
          "name": "state",
          "isMut": false,
          "isSigner": false
        },
        {
          "name": "admin",
          "isMut": true,
          "isSigner": true
        },
        {
          "name": "lpPool",
          "isMut": true,
          "isSigner": false
        },
        {
          "name": "constituentTargetBase",
          "isMut": true,
          "isSigner": false
        },
        {
          "name": "constituentCorrelations",
          "isMut": true,
          "isSigner": false
        },
        {
          "name": "constituent",
          "isMut": true,
          "isSigner": false
        },
        {
          "name": "spotMarket",
          "isMut": false,
          "isSigner": false
        },
        {
          "name": "spotMarketMint",
          "isMut": false,
          "isSigner": false
        },
        {
          "name": "constituentVault",
          "isMut": true,
          "isSigner": false
        },
        {
          "name": "rent",
          "isMut": false,
          "isSigner": false
        },
        {
          "name": "systemProgram",
          "isMut": false,
          "isSigner": false
        },
        {
          "name": "tokenProgram",
          "isMut": false,
          "isSigner": false
        }
      ],
      "args": [
        {
          "name": "spotMarketIndex",
          "type": "u16"
        },
        {
          "name": "decimals",
          "type": "u8"
        },
        {
          "name": "maxWeightDeviation",
          "type": "i64"
        },
        {
          "name": "swapFeeMin",
          "type": "i64"
        },
        {
          "name": "swapFeeMax",
          "type": "i64"
        },
        {
          "name": "maxBorrowTokenAmount",
          "type": "u64"
        },
        {
          "name": "oracleStalenessThreshold",
          "type": "u64"
        },
        {
          "name": "costToTrade",
          "type": "i32"
        },
        {
          "name": "constituentDerivativeIndex",
          "type": {
            "option": "i16"
          }
        },
        {
          "name": "constituentDerivativeDepegThreshold",
          "type": "u64"
        },
        {
          "name": "derivativeWeight",
          "type": "u64"
        },
        {
          "name": "volatility",
          "type": "u64"
        },
        {
          "name": "gammaExecution",
          "type": "u8"
        },
        {
          "name": "gammaInventory",
          "type": "u8"
        },
        {
          "name": "xi",
          "type": "u8"
        },
        {
          "name": "newConstituentCorrelations",
          "type": {
            "vec": "i64"
          }
        }
      ]
    },
    {
      "name": "updateConstituentStatus",
      "accounts": [
        {
          "name": "admin",
          "isMut": true,
          "isSigner": true
        },
        {
          "name": "state",
          "isMut": false,
          "isSigner": false
        },
        {
          "name": "constituent",
          "isMut": true,
          "isSigner": false
        }
      ],
      "args": [
        {
          "name": "newStatus",
          "type": "u8"
        }
      ]
    },
    {
      "name": "updateConstituentPausedOperations",
      "accounts": [
        {
          "name": "admin",
          "isMut": true,
          "isSigner": true
        },
        {
          "name": "state",
          "isMut": false,
          "isSigner": false
        },
        {
          "name": "constituent",
          "isMut": true,
          "isSigner": false
        }
      ],
      "args": [
        {
          "name": "pausedOperations",
          "type": "u8"
        }
      ]
    },
    {
      "name": "updateConstituentParams",
      "accounts": [
        {
          "name": "lpPool",
          "isMut": false,
          "isSigner": false
        },
        {
          "name": "constituentTargetBase",
          "isMut": true,
          "isSigner": false
        },
        {
          "name": "admin",
          "isMut": true,
          "isSigner": true
        },
        {
          "name": "state",
          "isMut": false,
          "isSigner": false
        },
        {
          "name": "constituent",
          "isMut": true,
          "isSigner": false
        }
      ],
      "args": [
        {
          "name": "constituentParams",
          "type": {
            "defined": "ConstituentParams"
          }
        }
      ]
    },
    {
      "name": "updateLpPoolParams",
      "accounts": [
        {
          "name": "lpPool",
          "isMut": true,
          "isSigner": false
        },
        {
          "name": "admin",
          "isMut": true,
          "isSigner": true
        },
        {
          "name": "state",
          "isMut": false,
          "isSigner": false
        }
      ],
      "args": [
        {
          "name": "lpPoolParams",
          "type": {
            "defined": "LpPoolParams"
          }
        }
      ]
    },
    {
      "name": "addAmmConstituentMappingData",
      "accounts": [
        {
          "name": "admin",
          "isMut": true,
          "isSigner": true
        },
        {
          "name": "lpPool",
          "isMut": false,
          "isSigner": false
        },
        {
          "name": "ammConstituentMapping",
          "isMut": true,
          "isSigner": false
        },
        {
          "name": "constituentTargetBase",
          "isMut": true,
          "isSigner": false
        },
        {
          "name": "state",
          "isMut": false,
          "isSigner": false
        },
        {
          "name": "systemProgram",
          "isMut": false,
          "isSigner": false
        }
      ],
      "args": [
        {
          "name": "ammConstituentMappingData",
          "type": {
            "vec": {
              "defined": "AddAmmConstituentMappingDatum"
            }
          }
        }
      ]
    },
    {
      "name": "updateAmmConstituentMappingData",
      "accounts": [
        {
          "name": "admin",
          "isMut": true,
          "isSigner": true
        },
        {
          "name": "lpPool",
          "isMut": false,
          "isSigner": false
        },
        {
          "name": "ammConstituentMapping",
          "isMut": true,
          "isSigner": false
        },
        {
          "name": "systemProgram",
          "isMut": false,
          "isSigner": false
        },
        {
          "name": "state",
          "isMut": false,
          "isSigner": false
        }
      ],
      "args": [
        {
          "name": "ammConstituentMappingData",
          "type": {
            "vec": {
              "defined": "AddAmmConstituentMappingDatum"
            }
          }
        }
      ]
    },
    {
      "name": "removeAmmConstituentMappingData",
      "accounts": [
        {
          "name": "admin",
          "isMut": true,
          "isSigner": true
        },
        {
          "name": "lpPool",
          "isMut": false,
          "isSigner": false
        },
        {
          "name": "ammConstituentMapping",
          "isMut": true,
          "isSigner": false
        },
        {
          "name": "systemProgram",
          "isMut": false,
          "isSigner": false
        },
        {
          "name": "state",
          "isMut": false,
          "isSigner": false
        }
      ],
      "args": [
        {
          "name": "perpMarketIndex",
          "type": "u16"
        },
        {
          "name": "constituentIndex",
          "type": "u16"
        }
      ]
    },
    {
      "name": "updateConstituentCorrelationData",
      "accounts": [
        {
          "name": "admin",
          "isMut": true,
          "isSigner": true
        },
        {
          "name": "lpPool",
          "isMut": false,
          "isSigner": false
        },
        {
          "name": "constituentCorrelations",
          "isMut": true,
          "isSigner": false
        },
        {
          "name": "state",
          "isMut": false,
          "isSigner": false
        }
      ],
      "args": [
        {
          "name": "index1",
          "type": "u16"
        },
        {
          "name": "index2",
          "type": "u16"
        },
        {
          "name": "correlation",
          "type": "i64"
        }
      ]
    },
    {
      "name": "updateLpConstituentTargetBase",
      "accounts": [
        {
          "name": "state",
          "isMut": false,
          "isSigner": false
        },
        {
          "name": "keeper",
          "isMut": true,
          "isSigner": true
        },
        {
          "name": "ammConstituentMapping",
          "isMut": false,
          "isSigner": false
        },
        {
          "name": "constituentTargetBase",
          "isMut": true,
          "isSigner": false
        },
        {
          "name": "ammCache",
          "isMut": false,
          "isSigner": false
        },
        {
          "name": "lpPool",
          "isMut": false,
          "isSigner": false
        }
      ],
      "args": []
    },
    {
      "name": "updateLpPoolAum",
      "accounts": [
        {
          "name": "state",
          "isMut": false,
          "isSigner": false
        },
        {
          "name": "keeper",
          "isMut": true,
          "isSigner": true
        },
        {
          "name": "lpPool",
          "isMut": true,
          "isSigner": false
        },
        {
          "name": "constituentTargetBase",
          "isMut": true,
          "isSigner": false
        },
        {
          "name": "ammCache",
          "isMut": true,
          "isSigner": false
        }
      ],
      "args": []
    },
    {
      "name": "updateAmmCache",
      "accounts": [
        {
          "name": "keeper",
          "isMut": true,
          "isSigner": true
        },
        {
          "name": "state",
          "isMut": false,
          "isSigner": false
        },
        {
          "name": "ammCache",
          "isMut": true,
          "isSigner": false
        },
        {
          "name": "quoteMarket",
          "isMut": false,
          "isSigner": false
        }
      ],
      "args": []
    },
    {
      "name": "overrideAmmCacheInfo",
      "accounts": [
        {
          "name": "state",
          "isMut": true,
          "isSigner": false
        },
        {
          "name": "admin",
          "isMut": false,
          "isSigner": true
        },
        {
          "name": "ammCache",
          "isMut": true,
          "isSigner": false
        }
      ],
      "args": [
        {
          "name": "marketIndex",
          "type": "u16"
        },
        {
          "name": "overrideParams",
          "type": {
            "defined": "OverrideAmmCacheParams"
          }
        }
      ]
    },
    {
      "name": "resetAmmCache",
      "accounts": [
        {
          "name": "admin",
          "isMut": true,
          "isSigner": true
        },
        {
          "name": "state",
          "isMut": false,
          "isSigner": false
        },
        {
          "name": "ammCache",
          "isMut": true,
          "isSigner": false
        },
        {
          "name": "systemProgram",
          "isMut": false,
          "isSigner": false
        }
      ],
      "args": []
    },
    {
      "name": "lpPoolSwap",
      "accounts": [
        {
          "name": "state",
          "isMut": false,
          "isSigner": false
        },
        {
          "name": "lpPool",
          "isMut": false,
          "isSigner": false
        },
        {
          "name": "constituentTargetBase",
          "isMut": false,
          "isSigner": false
        },
        {
          "name": "constituentCorrelations",
          "isMut": false,
          "isSigner": false
        },
        {
          "name": "constituentInTokenAccount",
          "isMut": true,
          "isSigner": false
        },
        {
          "name": "constituentOutTokenAccount",
          "isMut": true,
          "isSigner": false
        },
        {
          "name": "userInTokenAccount",
          "isMut": true,
          "isSigner": false
        },
        {
          "name": "userOutTokenAccount",
          "isMut": true,
          "isSigner": false
        },
        {
          "name": "inConstituent",
          "isMut": true,
          "isSigner": false
        },
        {
          "name": "outConstituent",
          "isMut": true,
          "isSigner": false
        },
        {
          "name": "inMarketMint",
          "isMut": false,
          "isSigner": false
        },
        {
          "name": "outMarketMint",
          "isMut": false,
          "isSigner": false
        },
        {
          "name": "authority",
          "isMut": false,
          "isSigner": true
        },
        {
          "name": "tokenProgram",
          "isMut": false,
          "isSigner": false
        }
      ],
      "args": [
        {
          "name": "inMarketIndex",
          "type": "u16"
        },
        {
          "name": "outMarketIndex",
          "type": "u16"
        },
        {
          "name": "inAmount",
          "type": "u64"
        },
        {
          "name": "minOutAmount",
          "type": "u64"
        }
      ]
    },
    {
      "name": "viewLpPoolSwapFees",
      "accounts": [
        {
          "name": "driftSigner",
          "isMut": false,
          "isSigner": false
        },
        {
          "name": "state",
          "isMut": false,
          "isSigner": false
        },
        {
          "name": "lpPool",
          "isMut": false,
          "isSigner": false
        },
        {
          "name": "constituentTargetBase",
          "isMut": false,
          "isSigner": false
        },
        {
          "name": "constituentCorrelations",
          "isMut": false,
          "isSigner": false
        },
        {
          "name": "constituentInTokenAccount",
          "isMut": true,
          "isSigner": false
        },
        {
          "name": "constituentOutTokenAccount",
          "isMut": true,
          "isSigner": false
        },
        {
          "name": "inConstituent",
          "isMut": true,
          "isSigner": false
        },
        {
          "name": "outConstituent",
          "isMut": true,
          "isSigner": false
        },
        {
          "name": "authority",
          "isMut": false,
          "isSigner": true
        },
        {
          "name": "tokenProgram",
          "isMut": false,
          "isSigner": false
        }
      ],
      "args": [
        {
          "name": "inMarketIndex",
          "type": "u16"
        },
        {
          "name": "outMarketIndex",
          "type": "u16"
        },
        {
          "name": "inAmount",
          "type": "u64"
        },
        {
          "name": "inTargetWeight",
          "type": "i64"
        },
        {
          "name": "outTargetWeight",
          "type": "i64"
        }
      ]
    },
    {
      "name": "lpPoolAddLiquidity",
      "accounts": [
        {
          "name": "state",
          "isMut": false,
          "isSigner": false
        },
        {
          "name": "lpPool",
          "isMut": true,
          "isSigner": false
        },
        {
          "name": "authority",
          "isMut": false,
          "isSigner": true
        },
        {
          "name": "inMarketMint",
          "isMut": false,
          "isSigner": false
        },
        {
          "name": "inConstituent",
          "isMut": true,
          "isSigner": false
        },
        {
          "name": "userInTokenAccount",
          "isMut": true,
          "isSigner": false
        },
        {
          "name": "constituentInTokenAccount",
          "isMut": true,
          "isSigner": false
        },
        {
          "name": "userLpTokenAccount",
          "isMut": true,
          "isSigner": false
        },
        {
          "name": "lpMint",
          "isMut": true,
          "isSigner": false
        },
        {
          "name": "constituentTargetBase",
          "isMut": false,
          "isSigner": false
        },
        {
          "name": "lpPoolTokenVault",
          "isMut": true,
          "isSigner": false
        },
        {
          "name": "tokenProgram",
          "isMut": false,
          "isSigner": false
        }
      ],
      "args": [
        {
          "name": "inMarketIndex",
          "type": "u16"
        },
        {
          "name": "inAmount",
          "type": "u128"
        },
        {
          "name": "minMintAmount",
          "type": "u64"
        }
      ]
    },
    {
      "name": "lpPoolRemoveLiquidity",
      "accounts": [
        {
          "name": "state",
          "isMut": false,
          "isSigner": false
        },
        {
          "name": "driftSigner",
          "isMut": false,
          "isSigner": false
        },
        {
          "name": "lpPool",
          "isMut": true,
          "isSigner": false
        },
        {
          "name": "authority",
          "isMut": false,
          "isSigner": true
        },
        {
          "name": "outMarketMint",
          "isMut": false,
          "isSigner": false
        },
        {
          "name": "outConstituent",
          "isMut": true,
          "isSigner": false
        },
        {
          "name": "userOutTokenAccount",
          "isMut": true,
          "isSigner": false
        },
        {
          "name": "constituentOutTokenAccount",
          "isMut": true,
          "isSigner": false
        },
        {
          "name": "userLpTokenAccount",
          "isMut": true,
          "isSigner": false
        },
        {
          "name": "spotMarketTokenAccount",
          "isMut": true,
          "isSigner": false
        },
        {
          "name": "lpMint",
          "isMut": true,
          "isSigner": false
        },
        {
          "name": "constituentTargetBase",
          "isMut": false,
          "isSigner": false
        },
        {
          "name": "lpPoolTokenVault",
          "isMut": true,
          "isSigner": false
        },
        {
          "name": "tokenProgram",
          "isMut": false,
          "isSigner": false
        },
        {
          "name": "ammCache",
          "isMut": false,
          "isSigner": false
        }
      ],
      "args": [
        {
          "name": "inMarketIndex",
          "type": "u16"
        },
        {
          "name": "inAmount",
          "type": "u64"
        },
        {
          "name": "minOutAmount",
          "type": "u128"
        }
      ]
    },
    {
      "name": "viewLpPoolAddLiquidityFees",
      "accounts": [
        {
          "name": "state",
          "isMut": false,
          "isSigner": false
        },
        {
          "name": "lpPool",
          "isMut": false,
          "isSigner": false
        },
        {
          "name": "authority",
          "isMut": false,
          "isSigner": true
        },
        {
          "name": "inMarketMint",
          "isMut": false,
          "isSigner": false
        },
        {
          "name": "inConstituent",
          "isMut": false,
          "isSigner": false
        },
        {
          "name": "lpMint",
          "isMut": false,
          "isSigner": false
        },
        {
          "name": "constituentTargetBase",
          "isMut": false,
          "isSigner": false
        }
      ],
      "args": [
        {
          "name": "inMarketIndex",
          "type": "u16"
        },
        {
          "name": "inAmount",
          "type": "u128"
        }
      ]
    },
    {
      "name": "viewLpPoolRemoveLiquidityFees",
      "accounts": [
        {
          "name": "state",
          "isMut": false,
          "isSigner": false
        },
        {
          "name": "lpPool",
          "isMut": false,
          "isSigner": false
        },
        {
          "name": "authority",
          "isMut": false,
          "isSigner": true
        },
        {
          "name": "outMarketMint",
          "isMut": false,
          "isSigner": false
        },
        {
          "name": "outConstituent",
          "isMut": false,
          "isSigner": false
        },
        {
          "name": "lpMint",
          "isMut": false,
          "isSigner": false
        },
        {
          "name": "constituentTargetBase",
          "isMut": false,
          "isSigner": false
        }
      ],
      "args": [
        {
          "name": "inMarketIndex",
          "type": "u16"
        },
        {
          "name": "inAmount",
          "type": "u64"
        }
      ]
    },
    {
      "name": "beginLpSwap",
      "accounts": [
        {
          "name": "state",
          "isMut": false,
          "isSigner": false
        },
        {
          "name": "admin",
          "isMut": true,
          "isSigner": true
        },
        {
          "name": "signerOutTokenAccount",
          "isMut": true,
          "isSigner": false,
          "docs": [
            "Signer token accounts"
          ]
        },
        {
          "name": "signerInTokenAccount",
          "isMut": true,
          "isSigner": false
        },
        {
          "name": "constituentOutTokenAccount",
          "isMut": true,
          "isSigner": false,
          "docs": [
            "Constituent token accounts"
          ]
        },
        {
          "name": "constituentInTokenAccount",
          "isMut": true,
          "isSigner": false
        },
        {
          "name": "outConstituent",
          "isMut": true,
          "isSigner": false,
          "docs": [
            "Constituents"
          ]
        },
        {
          "name": "inConstituent",
          "isMut": true,
          "isSigner": false
        },
        {
          "name": "lpPool",
          "isMut": false,
          "isSigner": false
        },
        {
          "name": "instructions",
          "isMut": false,
          "isSigner": false,
          "docs": [
            "Instructions Sysvar for instruction introspection"
          ]
        },
        {
          "name": "tokenProgram",
          "isMut": false,
          "isSigner": false
        }
      ],
      "args": [
        {
          "name": "inMarketIndex",
          "type": "u16"
        },
        {
          "name": "outMarketIndex",
          "type": "u16"
        },
        {
          "name": "amountIn",
          "type": "u64"
        }
      ]
    },
    {
      "name": "endLpSwap",
      "accounts": [
        {
          "name": "state",
          "isMut": false,
          "isSigner": false
        },
        {
          "name": "admin",
          "isMut": true,
          "isSigner": true
        },
        {
          "name": "signerOutTokenAccount",
          "isMut": true,
          "isSigner": false,
          "docs": [
            "Signer token accounts"
          ]
        },
        {
          "name": "signerInTokenAccount",
          "isMut": true,
          "isSigner": false
        },
        {
          "name": "constituentOutTokenAccount",
          "isMut": true,
          "isSigner": false,
          "docs": [
            "Constituent token accounts"
          ]
        },
        {
          "name": "constituentInTokenAccount",
          "isMut": true,
          "isSigner": false
        },
        {
          "name": "outConstituent",
          "isMut": true,
          "isSigner": false,
          "docs": [
            "Constituents"
          ]
        },
        {
          "name": "inConstituent",
          "isMut": true,
          "isSigner": false
        },
        {
          "name": "lpPool",
          "isMut": false,
          "isSigner": false
        },
        {
          "name": "instructions",
          "isMut": false,
          "isSigner": false,
          "docs": [
            "Instructions Sysvar for instruction introspection"
          ]
        },
        {
          "name": "tokenProgram",
          "isMut": false,
          "isSigner": false
        }
      ],
      "args": [
        {
          "name": "inMarketIndex",
          "type": "u16"
        },
        {
          "name": "outMarketIndex",
          "type": "u16"
        }
      ]
    },
    {
      "name": "updateConstituentOracleInfo",
      "accounts": [
        {
          "name": "state",
          "isMut": false,
          "isSigner": false
        },
        {
          "name": "keeper",
          "isMut": true,
          "isSigner": true
        },
        {
          "name": "constituent",
          "isMut": true,
          "isSigner": false
        },
        {
          "name": "spotMarket",
          "isMut": false,
          "isSigner": false
        },
        {
          "name": "oracle",
          "isMut": false,
          "isSigner": false
        }
      ],
      "args": []
    },
    {
      "name": "depositToProgramVault",
      "accounts": [
        {
          "name": "state",
          "isMut": false,
          "isSigner": false
        },
        {
          "name": "admin",
          "isMut": true,
          "isSigner": true
        },
        {
          "name": "constituent",
          "isMut": true,
          "isSigner": false
        },
        {
          "name": "constituentTokenAccount",
          "isMut": true,
          "isSigner": false
        },
        {
          "name": "spotMarket",
          "isMut": true,
          "isSigner": false
        },
        {
          "name": "spotMarketVault",
          "isMut": true,
          "isSigner": false
        },
        {
          "name": "tokenProgram",
          "isMut": false,
          "isSigner": false
        },
        {
          "name": "mint",
          "isMut": false,
          "isSigner": false
        },
        {
          "name": "oracle",
          "isMut": false,
          "isSigner": false
        }
      ],
      "args": [
        {
          "name": "amount",
          "type": "u64"
        }
      ]
    },
    {
      "name": "withdrawFromProgramVault",
      "accounts": [
        {
          "name": "state",
          "isMut": false,
          "isSigner": false
        },
        {
          "name": "admin",
          "isMut": true,
          "isSigner": true
        },
        {
          "name": "driftSigner",
          "isMut": false,
          "isSigner": false
        },
        {
          "name": "constituent",
          "isMut": true,
          "isSigner": false
        },
        {
          "name": "constituentTokenAccount",
          "isMut": true,
          "isSigner": false
        },
        {
          "name": "spotMarket",
          "isMut": true,
          "isSigner": false
        },
        {
          "name": "spotMarketVault",
          "isMut": true,
          "isSigner": false
        },
        {
          "name": "tokenProgram",
          "isMut": false,
          "isSigner": false
        },
        {
          "name": "mint",
          "isMut": false,
          "isSigner": false
        },
        {
          "name": "oracle",
          "isMut": false,
          "isSigner": false
        }
      ],
      "args": [
        {
          "name": "amount",
          "type": "u64"
        }
      ]
    },
    {
      "name": "settlePerpToLpPool",
      "accounts": [
        {
          "name": "state",
          "isMut": false,
          "isSigner": false
        },
        {
          "name": "lpPool",
          "isMut": true,
          "isSigner": false
        },
        {
          "name": "keeper",
          "isMut": true,
          "isSigner": true
        },
        {
          "name": "ammCache",
          "isMut": true,
          "isSigner": false
        },
        {
          "name": "quoteMarket",
          "isMut": true,
          "isSigner": false
        },
        {
          "name": "constituent",
          "isMut": true,
          "isSigner": false
        },
        {
          "name": "constituentQuoteTokenAccount",
          "isMut": true,
          "isSigner": false
        },
        {
          "name": "quoteTokenVault",
          "isMut": true,
          "isSigner": false
        },
        {
          "name": "tokenProgram",
          "isMut": false,
          "isSigner": false
        },
        {
          "name": "driftSigner",
          "isMut": false,
          "isSigner": false
        }
      ],
      "args": []
    }
  ],
  "accounts": [
    {
      "name": "AmmCache",
      "type": {
        "kind": "struct",
        "fields": [
          {
            "name": "bump",
            "type": "u8"
          },
          {
            "name": "padding",
            "type": {
              "array": [
                "u8",
                3
              ]
            }
          },
          {
            "name": "cache",
            "type": {
              "vec": {
                "defined": "CacheInfo"
              }
            }
          }
        ]
      }
    },
    {
      "name": "OpenbookV2FulfillmentConfig",
      "type": {
        "kind": "struct",
        "fields": [
          {
            "name": "pubkey",
            "type": "publicKey"
          },
          {
            "name": "openbookV2ProgramId",
            "type": "publicKey"
          },
          {
            "name": "openbookV2Market",
            "type": "publicKey"
          },
          {
            "name": "openbookV2MarketAuthority",
            "type": "publicKey"
          },
          {
            "name": "openbookV2EventHeap",
            "type": "publicKey"
          },
          {
            "name": "openbookV2Bids",
            "type": "publicKey"
          },
          {
            "name": "openbookV2Asks",
            "type": "publicKey"
          },
          {
            "name": "openbookV2BaseVault",
            "type": "publicKey"
          },
          {
            "name": "openbookV2QuoteVault",
            "type": "publicKey"
          },
          {
            "name": "marketIndex",
            "type": "u16"
          },
          {
            "name": "fulfillmentType",
            "type": {
              "defined": "SpotFulfillmentType"
            }
          },
          {
            "name": "status",
            "type": {
              "defined": "SpotFulfillmentConfigStatus"
            }
          },
          {
            "name": "padding",
            "type": {
              "array": [
                "u8",
                4
              ]
            }
          }
        ]
      }
    },
    {
      "name": "PhoenixV1FulfillmentConfig",
      "type": {
        "kind": "struct",
        "fields": [
          {
            "name": "pubkey",
            "type": "publicKey"
          },
          {
            "name": "phoenixProgramId",
            "type": "publicKey"
          },
          {
            "name": "phoenixLogAuthority",
            "type": "publicKey"
          },
          {
            "name": "phoenixMarket",
            "type": "publicKey"
          },
          {
            "name": "phoenixBaseVault",
            "type": "publicKey"
          },
          {
            "name": "phoenixQuoteVault",
            "type": "publicKey"
          },
          {
            "name": "marketIndex",
            "type": "u16"
          },
          {
            "name": "fulfillmentType",
            "type": {
              "defined": "SpotFulfillmentType"
            }
          },
          {
            "name": "status",
            "type": {
              "defined": "SpotFulfillmentConfigStatus"
            }
          },
          {
            "name": "padding",
            "type": {
              "array": [
                "u8",
                4
              ]
            }
          }
        ]
      }
    },
    {
      "name": "SerumV3FulfillmentConfig",
      "type": {
        "kind": "struct",
        "fields": [
          {
            "name": "pubkey",
            "type": "publicKey"
          },
          {
            "name": "serumProgramId",
            "type": "publicKey"
          },
          {
            "name": "serumMarket",
            "type": "publicKey"
          },
          {
            "name": "serumRequestQueue",
            "type": "publicKey"
          },
          {
            "name": "serumEventQueue",
            "type": "publicKey"
          },
          {
            "name": "serumBids",
            "type": "publicKey"
          },
          {
            "name": "serumAsks",
            "type": "publicKey"
          },
          {
            "name": "serumBaseVault",
            "type": "publicKey"
          },
          {
            "name": "serumQuoteVault",
            "type": "publicKey"
          },
          {
            "name": "serumOpenOrders",
            "type": "publicKey"
          },
          {
            "name": "serumSignerNonce",
            "type": "u64"
          },
          {
            "name": "marketIndex",
            "type": "u16"
          },
          {
            "name": "fulfillmentType",
            "type": {
              "defined": "SpotFulfillmentType"
            }
          },
          {
            "name": "status",
            "type": {
              "defined": "SpotFulfillmentConfigStatus"
            }
          },
          {
            "name": "padding",
            "type": {
              "array": [
                "u8",
                4
              ]
            }
          }
        ]
      }
    },
    {
      "name": "HighLeverageModeConfig",
      "type": {
        "kind": "struct",
        "fields": [
          {
            "name": "maxUsers",
            "type": "u32"
          },
          {
            "name": "currentUsers",
            "type": "u32"
          },
          {
            "name": "reduceOnly",
            "type": "u8"
          },
          {
            "name": "padding1",
            "type": {
              "array": [
                "u8",
                3
              ]
            }
          },
          {
            "name": "currentMaintenanceUsers",
            "type": "u32"
          },
          {
            "name": "padding2",
            "type": {
              "array": [
                "u8",
                24
              ]
            }
          }
        ]
      }
    },
    {
      "name": "IfRebalanceConfig",
      "type": {
        "kind": "struct",
        "fields": [
          {
            "name": "pubkey",
            "type": "publicKey"
          },
          {
            "name": "totalInAmount",
            "docs": [
              "total amount to be sold"
            ],
            "type": "u64"
          },
          {
            "name": "currentInAmount",
            "docs": [
              "amount already sold"
            ],
            "type": "u64"
          },
          {
            "name": "currentOutAmount",
            "docs": [
              "amount already bought"
            ],
            "type": "u64"
          },
          {
            "name": "currentOutAmountTransferred",
            "docs": [
              "amount already transferred to revenue pool"
            ],
            "type": "u64"
          },
          {
            "name": "currentInAmountSinceLastTransfer",
            "docs": [
              "amount already bought in epoch"
            ],
            "type": "u64"
          },
          {
            "name": "epochStartTs",
            "docs": [
              "start time of epoch"
            ],
            "type": "i64"
          },
          {
            "name": "epochInAmount",
            "docs": [
              "amount already bought in epoch"
            ],
            "type": "u64"
          },
          {
            "name": "epochMaxInAmount",
            "docs": [
              "max amount to swap in epoch"
            ],
            "type": "u64"
          },
          {
            "name": "epochDuration",
            "docs": [
              "duration of epoch"
            ],
            "type": "i64"
          },
          {
            "name": "outMarketIndex",
            "docs": [
              "market index to sell"
            ],
            "type": "u16"
          },
          {
            "name": "inMarketIndex",
            "docs": [
              "market index to buy"
            ],
            "type": "u16"
          },
          {
            "name": "maxSlippageBps",
            "type": "u16"
          },
          {
            "name": "swapMode",
            "type": "u8"
          },
          {
            "name": "status",
            "type": "u8"
          },
          {
            "name": "padding2",
            "type": {
              "array": [
                "u8",
                32
              ]
            }
          }
        ]
      }
    },
    {
      "name": "InsuranceFundStake",
      "type": {
        "kind": "struct",
        "fields": [
          {
            "name": "authority",
            "type": "publicKey"
          },
          {
            "name": "ifShares",
            "type": "u128"
          },
          {
            "name": "lastWithdrawRequestShares",
            "type": "u128"
          },
          {
            "name": "ifBase",
            "type": "u128"
          },
          {
            "name": "lastValidTs",
            "type": "i64"
          },
          {
            "name": "lastWithdrawRequestValue",
            "type": "u64"
          },
          {
            "name": "lastWithdrawRequestTs",
            "type": "i64"
          },
          {
            "name": "costBasis",
            "type": "i64"
          },
          {
            "name": "marketIndex",
            "type": "u16"
          },
          {
            "name": "padding",
            "type": {
              "array": [
                "u8",
                14
              ]
            }
          }
        ]
      }
    },
    {
      "name": "ProtocolIfSharesTransferConfig",
      "type": {
        "kind": "struct",
        "fields": [
          {
            "name": "whitelistedSigners",
            "type": {
              "array": [
                "publicKey",
                4
              ]
            }
          },
          {
            "name": "maxTransferPerEpoch",
            "type": "u128"
          },
          {
            "name": "currentEpochTransfer",
            "type": "u128"
          },
          {
            "name": "nextEpochTs",
            "type": "i64"
          },
          {
            "name": "padding",
            "type": {
              "array": [
                "u128",
                8
              ]
            }
          }
        ]
      }
    },
    {
      "name": "LPPool",
      "type": {
        "kind": "struct",
        "fields": [
          {
            "name": "pubkey",
            "docs": [
              "address of the vault."
            ],
            "type": "publicKey"
          },
          {
            "name": "mint",
            "type": "publicKey"
          },
          {
            "name": "whitelistMint",
            "type": "publicKey"
          },
          {
            "name": "constituentTargetBase",
            "type": "publicKey"
          },
          {
            "name": "constituentCorrelations",
            "type": "publicKey"
          },
          {
            "name": "maxAum",
            "docs": [
              "The current number of VaultConstituents in the vault, each constituent is pda(LPPool.address, constituent_index)",
              "which constituent is the quote, receives revenue pool distributions. (maybe this should just be implied idx 0)",
              "pub quote_constituent_index: u16,",
              "QUOTE_PRECISION: Max AUM, Prohibit minting new DLP beyond this"
            ],
            "type": "u128"
          },
          {
            "name": "lastAum",
            "docs": [
              "QUOTE_PRECISION: AUM of the vault in USD, updated lazily"
            ],
            "type": "u128"
          },
          {
            "name": "cumulativeQuoteSentToPerpMarkets",
            "docs": [
              "QUOTE PRECISION: Cumulative quotes from settles"
            ],
            "type": "u128"
          },
          {
            "name": "cumulativeQuoteReceivedFromPerpMarkets",
            "type": "u128"
          },
          {
            "name": "totalMintRedeemFeesPaid",
            "docs": [
              "QUOTE_PRECISION: Total fees paid for minting and redeeming LP tokens"
            ],
            "type": "i128"
          },
          {
            "name": "lastAumSlot",
            "docs": [
              "timestamp of last AUM slot"
            ],
            "type": "u64"
          },
          {
            "name": "maxSettleQuoteAmount",
            "type": "u64"
          },
          {
            "name": "padding",
            "docs": [
              "timestamp of last vAMM revenue rebalance"
            ],
            "type": "u64"
          },
          {
            "name": "mintRedeemId",
            "docs": [
              "Every mint/redeem has a monotonically increasing id. This is the next id to use"
            ],
            "type": "u64"
          },
          {
            "name": "settleId",
            "type": "u64"
          },
          {
            "name": "minMintFee",
            "docs": [
              "PERCENTAGE_PRECISION"
            ],
            "type": "i64"
          },
          {
            "name": "tokenSupply",
            "type": "u64"
          },
          {
            "name": "volatility",
            "type": "u64"
          },
          {
            "name": "constituents",
            "type": "u16"
          },
          {
            "name": "quoteConsituentIndex",
            "type": "u16"
          },
          {
            "name": "bump",
            "type": "u8"
          },
          {
            "name": "gammaExecution",
            "type": "u8"
          },
          {
            "name": "xi",
            "type": "u8"
          },
          {
            "name": "targetOracleDelayFeeBpsPer10Slots",
            "type": "u8"
          },
          {
            "name": "targetPositionDelayFeeBpsPer10Slots",
            "type": "u8"
          },
          {
            "name": "lpPoolId",
            "type": "u8"
          },
          {
            "name": "padding",
            "type": {
              "array": [
                "u8",
                174
              ]
            }
          }
        ]
      }
    },
    {
      "name": "Constituent",
      "type": {
        "kind": "struct",
        "fields": [
          {
            "name": "pubkey",
            "docs": [
              "address of the constituent"
            ],
            "type": "publicKey"
          },
          {
            "name": "mint",
            "type": "publicKey"
          },
          {
            "name": "lpPool",
            "type": "publicKey"
          },
          {
            "name": "vault",
            "type": "publicKey"
          },
          {
            "name": "totalSwapFees",
            "docs": [
              "total fees received by the constituent. Positive = fees received, Negative = fees paid"
            ],
            "type": "i128"
          },
          {
            "name": "spotBalance",
            "docs": [
              "spot borrow-lend balance for constituent"
            ],
            "type": {
              "defined": "ConstituentSpotBalance"
            }
          },
          {
            "name": "lastSpotBalanceTokenAmount",
            "type": "i64"
          },
          {
            "name": "cumulativeSpotInterestAccruedTokenAmount",
            "type": "i64"
          },
          {
            "name": "maxWeightDeviation",
            "docs": [
              "max deviation from target_weight allowed for the constituent",
              "precision: PERCENTAGE_PRECISION"
            ],
            "type": "i64"
          },
          {
            "name": "swapFeeMin",
            "docs": [
              "min fee charged on swaps to/from this constituent",
              "precision: PERCENTAGE_PRECISION"
            ],
            "type": "i64"
          },
          {
            "name": "swapFeeMax",
            "docs": [
              "max fee charged on swaps to/from this constituent",
              "precision: PERCENTAGE_PRECISION"
            ],
            "type": "i64"
          },
          {
            "name": "maxBorrowTokenAmount",
            "docs": [
              "Max Borrow amount:",
              "precision: token precision"
            ],
            "type": "u64"
          },
          {
            "name": "vaultTokenBalance",
            "docs": [
              "ata token balance in token precision"
            ],
            "type": "u64"
          },
          {
            "name": "lastOraclePrice",
            "type": "i64"
          },
          {
            "name": "lastOracleSlot",
            "type": "u64"
          },
          {
            "name": "oracleStalenessThreshold",
            "docs": [
              "Delay allowed for valid AUM calculation"
            ],
            "type": "u64"
          },
          {
            "name": "flashLoanInitialTokenAmount",
            "type": "u64"
          },
          {
            "name": "nextSwapId",
            "docs": [
              "Every swap to/from this constituent has a monotonically increasing id. This is the next id to use"
            ],
            "type": "u64"
          },
          {
            "name": "derivativeWeight",
            "docs": [
              "percentable of derivatve weight to go to this specific derivative PERCENTAGE_PRECISION. Zero if no derivative weight"
            ],
            "type": "u64"
          },
          {
            "name": "volatility",
            "type": "u64"
          },
          {
            "name": "constituentDerivativeDepegThreshold",
            "type": "u64"
          },
          {
            "name": "constituentDerivativeIndex",
            "docs": [
              "The `constituent_index` of the parent constituent. -1 if it is a parent index",
              "Example: if in a pool with SOL (parent) and dSOL (derivative),",
              "SOL.constituent_index = 1, SOL.constituent_derivative_index = -1,",
              "dSOL.constituent_index = 2, dSOL.constituent_derivative_index = 1"
            ],
            "type": "i16"
          },
          {
            "name": "spotMarketIndex",
            "type": "u16"
          },
          {
            "name": "constituentIndex",
            "type": "u16"
          },
          {
            "name": "decimals",
            "type": "u8"
          },
          {
            "name": "bump",
            "type": "u8"
          },
          {
            "name": "vaultBump",
            "type": "u8"
          },
          {
            "name": "gammaInventory",
            "type": "u8"
          },
          {
            "name": "gammaExecution",
            "type": "u8"
          },
          {
            "name": "xi",
            "type": "u8"
          },
          {
            "name": "status",
            "type": "u8"
          },
          {
            "name": "pausedOperations",
            "type": "u8"
          },
          {
            "name": "padding",
            "type": {
              "array": [
                "u8",
                162
              ]
            }
          }
        ]
      }
    },
    {
      "name": "AmmConstituentMapping",
      "type": {
        "kind": "struct",
        "fields": [
          {
            "name": "lpPool",
            "type": "publicKey"
          },
          {
            "name": "bump",
            "type": "u8"
          },
          {
            "name": "padding",
            "type": {
              "array": [
                "u8",
                3
              ]
            }
          },
          {
            "name": "weights",
            "type": {
              "vec": {
                "defined": "AmmConstituentDatum"
              }
            }
          }
        ]
      }
    },
    {
      "name": "ConstituentTargetBase",
      "type": {
        "kind": "struct",
        "fields": [
          {
            "name": "lpPool",
            "type": "publicKey"
          },
          {
            "name": "bump",
            "type": "u8"
          },
          {
            "name": "padding",
            "type": {
              "array": [
                "u8",
                3
              ]
            }
          },
          {
            "name": "targets",
            "type": {
              "vec": {
                "defined": "TargetsDatum"
              }
            }
          }
        ]
      }
    },
    {
      "name": "ConstituentCorrelations",
      "type": {
        "kind": "struct",
        "fields": [
          {
            "name": "lpPool",
            "type": "publicKey"
          },
          {
            "name": "bump",
            "type": "u8"
          },
          {
            "name": "padding",
            "type": {
              "array": [
                "u8",
                3
              ]
            }
          },
          {
            "name": "correlations",
            "type": {
              "vec": "i64"
            }
          }
        ]
      }
    },
    {
      "name": "PrelaunchOracle",
      "type": {
        "kind": "struct",
        "fields": [
          {
            "name": "price",
            "type": "i64"
          },
          {
            "name": "maxPrice",
            "type": "i64"
          },
          {
            "name": "confidence",
            "type": "u64"
          },
          {
            "name": "lastUpdateSlot",
            "type": "u64"
          },
          {
            "name": "ammLastUpdateSlot",
            "type": "u64"
          },
          {
            "name": "perpMarketIndex",
            "type": "u16"
          },
          {
            "name": "padding",
            "type": {
              "array": [
                "u8",
                70
              ]
            }
          }
        ]
      }
    },
    {
      "name": "PerpMarket",
      "type": {
        "kind": "struct",
        "fields": [
          {
            "name": "pubkey",
            "docs": [
              "The perp market's address. It is a pda of the market index"
            ],
            "type": "publicKey"
          },
          {
            "name": "amm",
            "docs": [
              "The automated market maker"
            ],
            "type": {
              "defined": "AMM"
            }
          },
          {
            "name": "pnlPool",
            "docs": [
              "The market's pnl pool. When users settle negative pnl, the balance increases.",
              "When users settle positive pnl, the balance decreases. Can not go negative."
            ],
            "type": {
              "defined": "PoolBalance"
            }
          },
          {
            "name": "name",
            "docs": [
              "Encoded display name for the perp market e.g. SOL-PERP"
            ],
            "type": {
              "array": [
                "u8",
                32
              ]
            }
          },
          {
            "name": "insuranceClaim",
            "docs": [
              "The perp market's claim on the insurance fund"
            ],
            "type": {
              "defined": "InsuranceClaim"
            }
          },
          {
            "name": "unrealizedPnlMaxImbalance",
            "docs": [
              "The max pnl imbalance before positive pnl asset weight is discounted",
              "pnl imbalance is the difference between long and short pnl. When it's greater than 0,",
              "the amm has negative pnl and the initial asset weight for positive pnl is discounted",
              "precision = QUOTE_PRECISION"
            ],
            "type": "u64"
          },
          {
            "name": "expiryTs",
            "docs": [
              "The ts when the market will be expired. Only set if market is in reduce only mode"
            ],
            "type": "i64"
          },
          {
            "name": "expiryPrice",
            "docs": [
              "The price at which positions will be settled. Only set if market is expired",
              "precision = PRICE_PRECISION"
            ],
            "type": "i64"
          },
          {
            "name": "nextFillRecordId",
            "docs": [
              "Every trade has a fill record id. This is the next id to be used"
            ],
            "type": "u64"
          },
          {
            "name": "nextFundingRateRecordId",
            "docs": [
              "Every funding rate update has a record id. This is the next id to be used"
            ],
            "type": "u64"
          },
          {
            "name": "nextCurveRecordId",
            "docs": [
              "Every amm k updated has a record id. This is the next id to be used"
            ],
            "type": "u64"
          },
          {
            "name": "imfFactor",
            "docs": [
              "The initial margin fraction factor. Used to increase margin ratio for large positions",
              "precision: MARGIN_PRECISION"
            ],
            "type": "u32"
          },
          {
            "name": "unrealizedPnlImfFactor",
            "docs": [
              "The imf factor for unrealized pnl. Used to discount asset weight for large positive pnl",
              "precision: MARGIN_PRECISION"
            ],
            "type": "u32"
          },
          {
            "name": "liquidatorFee",
            "docs": [
              "The fee the liquidator is paid for taking over perp position",
              "precision: LIQUIDATOR_FEE_PRECISION"
            ],
            "type": "u32"
          },
          {
            "name": "ifLiquidationFee",
            "docs": [
              "The fee the insurance fund receives from liquidation",
              "precision: LIQUIDATOR_FEE_PRECISION"
            ],
            "type": "u32"
          },
          {
            "name": "marginRatioInitial",
            "docs": [
              "The margin ratio which determines how much collateral is required to open a position",
              "e.g. margin ratio of .1 means a user must have $100 of total collateral to open a $1000 position",
              "precision: MARGIN_PRECISION"
            ],
            "type": "u32"
          },
          {
            "name": "marginRatioMaintenance",
            "docs": [
              "The margin ratio which determines when a user will be liquidated",
              "e.g. margin ratio of .05 means a user must have $50 of total collateral to maintain a $1000 position",
              "else they will be liquidated",
              "precision: MARGIN_PRECISION"
            ],
            "type": "u32"
          },
          {
            "name": "unrealizedPnlInitialAssetWeight",
            "docs": [
              "The initial asset weight for positive pnl. Negative pnl always has an asset weight of 1",
              "precision: SPOT_WEIGHT_PRECISION"
            ],
            "type": "u32"
          },
          {
            "name": "unrealizedPnlMaintenanceAssetWeight",
            "docs": [
              "The maintenance asset weight for positive pnl. Negative pnl always has an asset weight of 1",
              "precision: SPOT_WEIGHT_PRECISION"
            ],
            "type": "u32"
          },
          {
            "name": "numberOfUsersWithBase",
            "docs": [
              "number of users in a position (base)"
            ],
            "type": "u32"
          },
          {
            "name": "numberOfUsers",
            "docs": [
              "number of users in a position (pnl) or pnl (quote)"
            ],
            "type": "u32"
          },
          {
            "name": "marketIndex",
            "type": "u16"
          },
          {
            "name": "status",
            "docs": [
              "Whether a market is active, reduce only, expired, etc",
              "Affects whether users can open/close positions"
            ],
            "type": {
              "defined": "MarketStatus"
            }
          },
          {
            "name": "contractType",
            "docs": [
              "Currently only Perpetual markets are supported"
            ],
            "type": {
              "defined": "ContractType"
            }
          },
          {
            "name": "contractTier",
            "docs": [
              "The contract tier determines how much insurance a market can receive, with more speculative markets receiving less insurance",
              "It also influences the order perp markets can be liquidated, with less speculative markets being liquidated first"
            ],
            "type": {
              "defined": "ContractTier"
            }
          },
          {
            "name": "pausedOperations",
            "type": "u8"
          },
          {
            "name": "quoteSpotMarketIndex",
            "docs": [
              "The spot market that pnl is settled in"
            ],
            "type": "u16"
          },
          {
            "name": "feeAdjustment",
            "docs": [
              "Between -100 and 100, represents what % to increase/decrease the fee by",
              "E.g. if this is -50 and the fee is 5bps, the new fee will be 2.5bps",
              "if this is 50 and the fee is 5bps, the new fee will be 7.5bps"
            ],
            "type": "i16"
          },
          {
            "name": "fuelBoostPosition",
            "docs": [
              "fuel multiplier for perp funding",
              "precision: 10"
            ],
            "type": "u8"
          },
          {
            "name": "fuelBoostTaker",
            "docs": [
              "fuel multiplier for perp taker",
              "precision: 10"
            ],
            "type": "u8"
          },
          {
            "name": "fuelBoostMaker",
            "docs": [
              "fuel multiplier for perp maker",
              "precision: 10"
            ],
            "type": "u8"
          },
          {
            "name": "poolId",
            "type": "u8"
          },
          {
            "name": "highLeverageMarginRatioInitial",
            "type": "u16"
          },
          {
            "name": "highLeverageMarginRatioMaintenance",
            "type": "u16"
          },
          {
            "name": "protectedMakerLimitPriceDivisor",
            "type": "u8"
          },
          {
            "name": "protectedMakerDynamicDivisor",
            "type": "u8"
          },
          {
            "name": "lpFeeTransferScalar",
            "type": "u8"
          },
          {
            "name": "lpStatus",
            "type": "u8"
          },
          {
            "name": "lpPausedOperations",
            "type": "u8"
          },
          {
            "name": "lpExchangeFeeExcluscionScalar",
            "type": "u8"
          },
          {
            "name": "lastFillPrice",
            "type": "u64"
          },
          {
            "name": "lpPoolId",
            "type": "u8"
          },
          {
            "name": "padding",
            "type": {
              "array": [
                "u8",
                23
              ]
            }
          }
        ]
      }
    },
    {
      "name": "ProtectedMakerModeConfig",
      "type": {
        "kind": "struct",
        "fields": [
          {
            "name": "maxUsers",
            "type": "u32"
          },
          {
            "name": "currentUsers",
            "type": "u32"
          },
          {
            "name": "reduceOnly",
            "type": "u8"
          },
          {
            "name": "padding",
            "type": {
              "array": [
                "u8",
                31
              ]
            }
          }
        ]
      }
    },
    {
      "name": "PythLazerOracle",
      "type": {
        "kind": "struct",
        "fields": [
          {
            "name": "price",
            "type": "i64"
          },
          {
            "name": "publishTime",
            "type": "u64"
          },
          {
            "name": "postedSlot",
            "type": "u64"
          },
          {
            "name": "exponent",
            "type": "i32"
          },
          {
            "name": "padding",
            "type": {
              "array": [
                "u8",
                4
              ]
            }
          },
          {
            "name": "conf",
            "type": "u64"
          }
        ]
      }
    },
    {
      "name": "RevenueShare",
      "type": {
        "kind": "struct",
        "fields": [
          {
            "name": "authority",
            "docs": [
              "the owner of this account, a builder or referrer"
            ],
            "type": "publicKey"
          },
          {
            "name": "totalReferrerRewards",
            "type": "u64"
          },
          {
            "name": "totalBuilderRewards",
            "type": "u64"
          },
          {
            "name": "padding",
            "type": {
              "array": [
                "u8",
                18
              ]
            }
          }
        ]
      }
    },
    {
      "name": "RevenueShareEscrow",
      "type": {
        "kind": "struct",
        "fields": [
          {
            "name": "authority",
            "docs": [
              "the owner of this account, a user"
            ],
            "type": "publicKey"
          },
          {
            "name": "referrer",
            "type": "publicKey"
          },
          {
            "name": "referrerBoostExpireTs",
            "type": "u32"
          },
          {
            "name": "referrerRewardOffset",
            "type": "i8"
          },
          {
            "name": "refereeFeeNumeratorOffset",
            "type": "i8"
          },
          {
            "name": "referrerBoostNumerator",
            "type": "i8"
          },
          {
            "name": "reservedFixed",
            "type": {
              "array": [
                "u8",
                17
              ]
            }
          },
          {
            "name": "padding0",
            "type": "u32"
          },
          {
            "name": "orders",
            "type": {
              "vec": {
                "defined": "RevenueShareOrder"
              }
            }
          },
          {
            "name": "padding1",
            "type": "u32"
          },
          {
            "name": "approvedBuilders",
            "type": {
              "vec": {
                "defined": "BuilderInfo"
              }
            }
          }
        ]
      }
    },
    {
      "name": "SignedMsgUserOrders",
      "docs": [
        "* This struct is a duplicate of SignedMsgUserOrdersZeroCopy\n * It is used to give anchor an struct to generate the idl for clients\n * The struct SignedMsgUserOrdersZeroCopy is used to load the data in efficiently"
      ],
      "type": {
        "kind": "struct",
        "fields": [
          {
            "name": "authorityPubkey",
            "type": "publicKey"
          },
          {
            "name": "padding",
            "type": "u32"
          },
          {
            "name": "signedMsgOrderData",
            "type": {
              "vec": {
                "defined": "SignedMsgOrderId"
              }
            }
          }
        ]
      }
    },
    {
      "name": "SignedMsgWsDelegates",
      "docs": [
        "* Used to store authenticated delegates for swift-like ws connections"
      ],
      "type": {
        "kind": "struct",
        "fields": [
          {
            "name": "delegates",
            "type": {
              "vec": "publicKey"
            }
          }
        ]
      }
    },
    {
      "name": "SpotMarket",
      "type": {
        "kind": "struct",
        "fields": [
          {
            "name": "pubkey",
            "docs": [
              "The address of the spot market. It is a pda of the market index"
            ],
            "type": "publicKey"
          },
          {
            "name": "oracle",
            "docs": [
              "The oracle used to price the markets deposits/borrows"
            ],
            "type": "publicKey"
          },
          {
            "name": "mint",
            "docs": [
              "The token mint of the market"
            ],
            "type": "publicKey"
          },
          {
            "name": "vault",
            "docs": [
              "The vault used to store the market's deposits",
              "The amount in the vault should be equal to or greater than deposits - borrows"
            ],
            "type": "publicKey"
          },
          {
            "name": "name",
            "docs": [
              "The encoded display name for the market e.g. SOL"
            ],
            "type": {
              "array": [
                "u8",
                32
              ]
            }
          },
          {
            "name": "historicalOracleData",
            "type": {
              "defined": "HistoricalOracleData"
            }
          },
          {
            "name": "historicalIndexData",
            "type": {
              "defined": "HistoricalIndexData"
            }
          },
          {
            "name": "revenuePool",
            "docs": [
              "Revenue the protocol has collected in this markets token",
              "e.g. for SOL-PERP, funds can be settled in usdc and will flow into the USDC revenue pool"
            ],
            "type": {
              "defined": "PoolBalance"
            }
          },
          {
            "name": "spotFeePool",
            "docs": [
              "The fees collected from swaps between this market and the quote market",
              "Is settled to the quote markets revenue pool"
            ],
            "type": {
              "defined": "PoolBalance"
            }
          },
          {
            "name": "insuranceFund",
            "docs": [
              "Details on the insurance fund covering bankruptcies in this markets token",
              "Covers bankruptcies for borrows with this markets token and perps settling in this markets token"
            ],
            "type": {
              "defined": "InsuranceFund"
            }
          },
          {
            "name": "totalSpotFee",
            "docs": [
              "The total spot fees collected for this market",
              "precision: QUOTE_PRECISION"
            ],
            "type": "u128"
          },
          {
            "name": "depositBalance",
            "docs": [
              "The sum of the scaled balances for deposits across users and pool balances",
              "To convert to the deposit token amount, multiply by the cumulative deposit interest",
              "precision: SPOT_BALANCE_PRECISION"
            ],
            "type": "u128"
          },
          {
            "name": "borrowBalance",
            "docs": [
              "The sum of the scaled balances for borrows across users and pool balances",
              "To convert to the borrow token amount, multiply by the cumulative borrow interest",
              "precision: SPOT_BALANCE_PRECISION"
            ],
            "type": "u128"
          },
          {
            "name": "cumulativeDepositInterest",
            "docs": [
              "The cumulative interest earned by depositors",
              "Used to calculate the deposit token amount from the deposit balance",
              "precision: SPOT_CUMULATIVE_INTEREST_PRECISION"
            ],
            "type": "u128"
          },
          {
            "name": "cumulativeBorrowInterest",
            "docs": [
              "The cumulative interest earned by borrowers",
              "Used to calculate the borrow token amount from the borrow balance",
              "precision: SPOT_CUMULATIVE_INTEREST_PRECISION"
            ],
            "type": "u128"
          },
          {
            "name": "totalSocialLoss",
            "docs": [
              "The total socialized loss from borrows, in the mint's token",
              "precision: token mint precision"
            ],
            "type": "u128"
          },
          {
            "name": "totalQuoteSocialLoss",
            "docs": [
              "The total socialized loss from borrows, in the quote market's token",
              "preicision: QUOTE_PRECISION"
            ],
            "type": "u128"
          },
          {
            "name": "withdrawGuardThreshold",
            "docs": [
              "no withdraw limits/guards when deposits below this threshold",
              "precision: token mint precision"
            ],
            "type": "u64"
          },
          {
            "name": "maxTokenDeposits",
            "docs": [
              "The max amount of token deposits in this market",
              "0 if there is no limit",
              "precision: token mint precision"
            ],
            "type": "u64"
          },
          {
            "name": "depositTokenTwap",
            "docs": [
              "24hr average of deposit token amount",
              "precision: token mint precision"
            ],
            "type": "u64"
          },
          {
            "name": "borrowTokenTwap",
            "docs": [
              "24hr average of borrow token amount",
              "precision: token mint precision"
            ],
            "type": "u64"
          },
          {
            "name": "utilizationTwap",
            "docs": [
              "24hr average of utilization",
              "which is borrow amount over token amount",
              "precision: SPOT_UTILIZATION_PRECISION"
            ],
            "type": "u64"
          },
          {
            "name": "lastInterestTs",
            "docs": [
              "Last time the cumulative deposit and borrow interest was updated"
            ],
            "type": "u64"
          },
          {
            "name": "lastTwapTs",
            "docs": [
              "Last time the deposit/borrow/utilization averages were updated"
            ],
            "type": "u64"
          },
          {
            "name": "expiryTs",
            "docs": [
              "The time the market is set to expire. Only set if market is in reduce only mode"
            ],
            "type": "i64"
          },
          {
            "name": "orderStepSize",
            "docs": [
              "Spot orders must be a multiple of the step size",
              "precision: token mint precision"
            ],
            "type": "u64"
          },
          {
            "name": "orderTickSize",
            "docs": [
              "Spot orders must be a multiple of the tick size",
              "precision: PRICE_PRECISION"
            ],
            "type": "u64"
          },
          {
            "name": "minOrderSize",
            "docs": [
              "The minimum order size",
              "precision: token mint precision"
            ],
            "type": "u64"
          },
          {
            "name": "maxPositionSize",
            "docs": [
              "The maximum spot position size",
              "if the limit is 0, there is no limit",
              "precision: token mint precision"
            ],
            "type": "u64"
          },
          {
            "name": "nextFillRecordId",
            "docs": [
              "Every spot trade has a fill record id. This is the next id to use"
            ],
            "type": "u64"
          },
          {
            "name": "nextDepositRecordId",
            "docs": [
              "Every deposit has a deposit record id. This is the next id to use"
            ],
            "type": "u64"
          },
          {
            "name": "initialAssetWeight",
            "docs": [
              "The initial asset weight used to calculate a deposits contribution to a users initial total collateral",
              "e.g. if the asset weight is .8, $100 of deposits contributes $80 to the users initial total collateral",
              "precision: SPOT_WEIGHT_PRECISION"
            ],
            "type": "u32"
          },
          {
            "name": "maintenanceAssetWeight",
            "docs": [
              "The maintenance asset weight used to calculate a deposits contribution to a users maintenance total collateral",
              "e.g. if the asset weight is .9, $100 of deposits contributes $90 to the users maintenance total collateral",
              "precision: SPOT_WEIGHT_PRECISION"
            ],
            "type": "u32"
          },
          {
            "name": "initialLiabilityWeight",
            "docs": [
              "The initial liability weight used to calculate a borrows contribution to a users initial margin requirement",
              "e.g. if the liability weight is .9, $100 of borrows contributes $90 to the users initial margin requirement",
              "precision: SPOT_WEIGHT_PRECISION"
            ],
            "type": "u32"
          },
          {
            "name": "maintenanceLiabilityWeight",
            "docs": [
              "The maintenance liability weight used to calculate a borrows contribution to a users maintenance margin requirement",
              "e.g. if the liability weight is .8, $100 of borrows contributes $80 to the users maintenance margin requirement",
              "precision: SPOT_WEIGHT_PRECISION"
            ],
            "type": "u32"
          },
          {
            "name": "imfFactor",
            "docs": [
              "The initial margin fraction factor. Used to increase liability weight/decrease asset weight for large positions",
              "precision: MARGIN_PRECISION"
            ],
            "type": "u32"
          },
          {
            "name": "liquidatorFee",
            "docs": [
              "The fee the liquidator is paid for taking over borrow/deposit",
              "precision: LIQUIDATOR_FEE_PRECISION"
            ],
            "type": "u32"
          },
          {
            "name": "ifLiquidationFee",
            "docs": [
              "The fee the insurance fund receives from liquidation",
              "precision: LIQUIDATOR_FEE_PRECISION"
            ],
            "type": "u32"
          },
          {
            "name": "optimalUtilization",
            "docs": [
              "The optimal utilization rate for this market.",
              "Used to determine the markets borrow rate",
              "precision: SPOT_UTILIZATION_PRECISION"
            ],
            "type": "u32"
          },
          {
            "name": "optimalBorrowRate",
            "docs": [
              "The borrow rate for this market when the market has optimal utilization",
              "precision: SPOT_RATE_PRECISION"
            ],
            "type": "u32"
          },
          {
            "name": "maxBorrowRate",
            "docs": [
              "The borrow rate for this market when the market has 1000 utilization",
              "precision: SPOT_RATE_PRECISION"
            ],
            "type": "u32"
          },
          {
            "name": "decimals",
            "docs": [
              "The market's token mint's decimals. To from decimals to a precision, 10^decimals"
            ],
            "type": "u32"
          },
          {
            "name": "marketIndex",
            "type": "u16"
          },
          {
            "name": "ordersEnabled",
            "docs": [
              "Whether or not spot trading is enabled"
            ],
            "type": "bool"
          },
          {
            "name": "oracleSource",
            "type": {
              "defined": "OracleSource"
            }
          },
          {
            "name": "status",
            "type": {
              "defined": "MarketStatus"
            }
          },
          {
            "name": "assetTier",
            "docs": [
              "The asset tier affects how a deposit can be used as collateral and the priority for a borrow being liquidated"
            ],
            "type": {
              "defined": "AssetTier"
            }
          },
          {
            "name": "pausedOperations",
            "type": "u8"
          },
          {
            "name": "ifPausedOperations",
            "type": "u8"
          },
          {
            "name": "feeAdjustment",
            "type": "i16"
          },
          {
            "name": "maxTokenBorrowsFraction",
            "docs": [
              "What fraction of max_token_deposits",
              "disabled when 0, 1 => 1/10000 => .01% of max_token_deposits",
              "precision: X/10000"
            ],
            "type": "u16"
          },
          {
            "name": "flashLoanAmount",
            "docs": [
              "For swaps, the amount of token loaned out in the begin_swap ix",
              "precision: token mint precision"
            ],
            "type": "u64"
          },
          {
            "name": "flashLoanInitialTokenAmount",
            "docs": [
              "For swaps, the amount in the users token account in the begin_swap ix",
              "Used to calculate how much of the token left the system in end_swap ix",
              "precision: token mint precision"
            ],
            "type": "u64"
          },
          {
            "name": "totalSwapFee",
            "docs": [
              "The total fees received from swaps",
              "precision: token mint precision"
            ],
            "type": "u64"
          },
          {
            "name": "scaleInitialAssetWeightStart",
            "docs": [
              "When to begin scaling down the initial asset weight",
              "disabled when 0",
              "precision: QUOTE_PRECISION"
            ],
            "type": "u64"
          },
          {
            "name": "minBorrowRate",
            "docs": [
              "The min borrow rate for this market when the market regardless of utilization",
              "1 => 1/200 => .5%",
              "precision: X/200"
            ],
            "type": "u8"
          },
          {
            "name": "fuelBoostDeposits",
            "docs": [
              "fuel multiplier for spot deposits",
              "precision: 10"
            ],
            "type": "u8"
          },
          {
            "name": "fuelBoostBorrows",
            "docs": [
              "fuel multiplier for spot borrows",
              "precision: 10"
            ],
            "type": "u8"
          },
          {
            "name": "fuelBoostTaker",
            "docs": [
              "fuel multiplier for spot taker",
              "precision: 10"
            ],
            "type": "u8"
          },
          {
            "name": "fuelBoostMaker",
            "docs": [
              "fuel multiplier for spot maker",
              "precision: 10"
            ],
            "type": "u8"
          },
          {
            "name": "fuelBoostInsurance",
            "docs": [
              "fuel multiplier for spot insurance stake",
              "precision: 10"
            ],
            "type": "u8"
          },
          {
            "name": "tokenProgramFlag",
            "type": "u8"
          },
          {
            "name": "poolId",
            "type": "u8"
          },
          {
            "name": "padding",
            "type": {
              "array": [
                "u8",
                40
              ]
            }
          }
        ]
      }
    },
    {
      "name": "State",
      "type": {
        "kind": "struct",
        "fields": [
          {
            "name": "admin",
            "type": "publicKey"
          },
          {
            "name": "whitelistMint",
            "type": "publicKey"
          },
          {
            "name": "discountMint",
            "type": "publicKey"
          },
          {
            "name": "signer",
            "type": "publicKey"
          },
          {
            "name": "srmVault",
            "type": "publicKey"
          },
          {
            "name": "perpFeeStructure",
            "type": {
              "defined": "FeeStructure"
            }
          },
          {
            "name": "spotFeeStructure",
            "type": {
              "defined": "FeeStructure"
            }
          },
          {
            "name": "oracleGuardRails",
            "type": {
              "defined": "OracleGuardRails"
            }
          },
          {
            "name": "numberOfAuthorities",
            "type": "u64"
          },
          {
            "name": "numberOfSubAccounts",
            "type": "u64"
          },
          {
            "name": "lpCooldownTime",
            "type": "u64"
          },
          {
            "name": "liquidationMarginBufferRatio",
            "type": "u32"
          },
          {
            "name": "settlementDuration",
            "type": "u16"
          },
          {
            "name": "numberOfMarkets",
            "type": "u16"
          },
          {
            "name": "numberOfSpotMarkets",
            "type": "u16"
          },
          {
            "name": "signerNonce",
            "type": "u8"
          },
          {
            "name": "minPerpAuctionDuration",
            "type": "u8"
          },
          {
            "name": "defaultMarketOrderTimeInForce",
            "type": "u8"
          },
          {
            "name": "defaultSpotAuctionDuration",
            "type": "u8"
          },
          {
            "name": "exchangeStatus",
            "type": "u8"
          },
          {
            "name": "liquidationDuration",
            "type": "u8"
          },
          {
            "name": "initialPctToLiquidate",
            "type": "u16"
          },
          {
            "name": "maxNumberOfSubAccounts",
            "type": "u16"
          },
          {
            "name": "maxInitializeUserFee",
            "type": "u16"
          },
          {
            "name": "featureBitFlags",
            "type": "u8"
          },
          {
            "name": "lpPoolFeatureBitFlags",
            "type": "u8"
          },
          {
            "name": "padding",
            "type": {
              "array": [
                "u8",
                8
              ]
            }
          }
        ]
      }
    },
    {
      "name": "User",
      "type": {
        "kind": "struct",
        "fields": [
          {
            "name": "authority",
            "docs": [
              "The owner/authority of the account"
            ],
            "type": "publicKey"
          },
          {
            "name": "delegate",
            "docs": [
              "An addresses that can control the account on the authority's behalf. Has limited power, cant withdraw"
            ],
            "type": "publicKey"
          },
          {
            "name": "name",
            "docs": [
              "Encoded display name e.g. \"toly\""
            ],
            "type": {
              "array": [
                "u8",
                32
              ]
            }
          },
          {
            "name": "spotPositions",
            "docs": [
              "The user's spot positions"
            ],
            "type": {
              "array": [
                {
                  "defined": "SpotPosition"
                },
                8
              ]
            }
          },
          {
            "name": "perpPositions",
            "docs": [
              "The user's perp positions"
            ],
            "type": {
              "array": [
                {
                  "defined": "PerpPosition"
                },
                8
              ]
            }
          },
          {
            "name": "orders",
            "docs": [
              "The user's orders"
            ],
            "type": {
              "array": [
                {
                  "defined": "Order"
                },
                32
              ]
            }
          },
          {
            "name": "lastAddPerpLpSharesTs",
            "docs": [
              "The last time the user added perp lp positions"
            ],
            "type": "i64"
          },
          {
            "name": "totalDeposits",
            "docs": [
              "The total values of deposits the user has made",
              "precision: QUOTE_PRECISION"
            ],
            "type": "u64"
          },
          {
            "name": "totalWithdraws",
            "docs": [
              "The total values of withdrawals the user has made",
              "precision: QUOTE_PRECISION"
            ],
            "type": "u64"
          },
          {
            "name": "totalSocialLoss",
            "docs": [
              "The total socialized loss the users has incurred upon the protocol",
              "precision: QUOTE_PRECISION"
            ],
            "type": "u64"
          },
          {
            "name": "settledPerpPnl",
            "docs": [
              "Fees (taker fees, maker rebate, referrer reward, filler reward) and pnl for perps",
              "precision: QUOTE_PRECISION"
            ],
            "type": "i64"
          },
          {
            "name": "cumulativeSpotFees",
            "docs": [
              "Fees (taker fees, maker rebate, filler reward) for spot",
              "precision: QUOTE_PRECISION"
            ],
            "type": "i64"
          },
          {
            "name": "cumulativePerpFunding",
            "docs": [
              "Cumulative funding paid/received for perps",
              "precision: QUOTE_PRECISION"
            ],
            "type": "i64"
          },
          {
            "name": "liquidationMarginFreed",
            "docs": [
              "The amount of margin freed during liquidation. Used to force the liquidation to occur over a period of time",
              "Defaults to zero when not being liquidated",
              "precision: QUOTE_PRECISION"
            ],
            "type": "u64"
          },
          {
            "name": "lastActiveSlot",
            "docs": [
              "The last slot a user was active. Used to determine if a user is idle"
            ],
            "type": "u64"
          },
          {
            "name": "nextOrderId",
            "docs": [
              "Every user order has an order id. This is the next order id to be used"
            ],
            "type": "u32"
          },
          {
            "name": "maxMarginRatio",
            "docs": [
              "Custom max initial margin ratio for the user"
            ],
            "type": "u32"
          },
          {
            "name": "nextLiquidationId",
            "docs": [
              "The next liquidation id to be used for user"
            ],
            "type": "u16"
          },
          {
            "name": "subAccountId",
            "docs": [
              "The sub account id for this user"
            ],
            "type": "u16"
          },
          {
            "name": "status",
            "docs": [
              "Whether the user is active, being liquidated or bankrupt"
            ],
            "type": "u8"
          },
          {
            "name": "isMarginTradingEnabled",
            "docs": [
              "Whether the user has enabled margin trading"
            ],
            "type": "bool"
          },
          {
            "name": "idle",
            "docs": [
              "User is idle if they haven't interacted with the protocol in 1 week and they have no orders, perp positions or borrows",
              "Off-chain keeper bots can ignore users that are idle"
            ],
            "type": "bool"
          },
          {
            "name": "openOrders",
            "docs": [
              "number of open orders"
            ],
            "type": "u8"
          },
          {
            "name": "hasOpenOrder",
            "docs": [
              "Whether or not user has open order"
            ],
            "type": "bool"
          },
          {
            "name": "openAuctions",
            "docs": [
              "number of open orders with auction"
            ],
            "type": "u8"
          },
          {
            "name": "hasOpenAuction",
            "docs": [
              "Whether or not user has open order with auction"
            ],
            "type": "bool"
          },
          {
            "name": "marginMode",
            "type": {
              "defined": "MarginMode"
            }
          },
          {
            "name": "poolId",
            "type": "u8"
          },
          {
            "name": "padding1",
            "type": {
              "array": [
                "u8",
                3
              ]
            }
          },
          {
            "name": "lastFuelBonusUpdateTs",
            "type": "u32"
          },
          {
            "name": "padding",
            "type": {
              "array": [
                "u8",
                12
              ]
            }
          }
        ]
      }
    },
    {
      "name": "UserStats",
      "type": {
        "kind": "struct",
        "fields": [
          {
            "name": "authority",
            "docs": [
              "The authority for all of a users sub accounts"
            ],
            "type": "publicKey"
          },
          {
            "name": "referrer",
            "docs": [
              "The address that referred this user"
            ],
            "type": "publicKey"
          },
          {
            "name": "fees",
            "docs": [
              "Stats on the fees paid by the user"
            ],
            "type": {
              "defined": "UserFees"
            }
          },
          {
            "name": "nextEpochTs",
            "docs": [
              "The timestamp of the next epoch",
              "Epoch is used to limit referrer rewards earned in single epoch"
            ],
            "type": "i64"
          },
          {
            "name": "makerVolume30d",
            "docs": [
              "Rolling 30day maker volume for user",
              "precision: QUOTE_PRECISION"
            ],
            "type": "u64"
          },
          {
            "name": "takerVolume30d",
            "docs": [
              "Rolling 30day taker volume for user",
              "precision: QUOTE_PRECISION"
            ],
            "type": "u64"
          },
          {
            "name": "fillerVolume30d",
            "docs": [
              "Rolling 30day filler volume for user",
              "precision: QUOTE_PRECISION"
            ],
            "type": "u64"
          },
          {
            "name": "lastMakerVolume30dTs",
            "docs": [
              "last time the maker volume was updated"
            ],
            "type": "i64"
          },
          {
            "name": "lastTakerVolume30dTs",
            "docs": [
              "last time the taker volume was updated"
            ],
            "type": "i64"
          },
          {
            "name": "lastFillerVolume30dTs",
            "docs": [
              "last time the filler volume was updated"
            ],
            "type": "i64"
          },
          {
            "name": "ifStakedQuoteAssetAmount",
            "docs": [
              "The amount of tokens staked in the quote spot markets if"
            ],
            "type": "u64"
          },
          {
            "name": "numberOfSubAccounts",
            "docs": [
              "The current number of sub accounts"
            ],
            "type": "u16"
          },
          {
            "name": "numberOfSubAccountsCreated",
            "docs": [
              "The number of sub accounts created. Can be greater than the number of sub accounts if user",
              "has deleted sub accounts"
            ],
            "type": "u16"
          },
          {
            "name": "referrerStatus",
            "docs": [
              "Flags for referrer status:",
              "First bit (LSB): 1 if user is a referrer, 0 otherwise",
              "Second bit: 1 if user was referred, 0 otherwise"
            ],
            "type": "u8"
          },
          {
            "name": "disableUpdatePerpBidAskTwap",
            "type": "bool"
          },
          {
            "name": "padding1",
            "type": {
              "array": [
                "u8",
                1
              ]
            }
          },
          {
            "name": "fuelOverflowStatus",
            "docs": [
              "whether the user has a FuelOverflow account"
            ],
            "type": "u8"
          },
          {
            "name": "fuelInsurance",
            "docs": [
              "accumulated fuel for token amounts of insurance"
            ],
            "type": "u32"
          },
          {
            "name": "fuelDeposits",
            "docs": [
              "accumulated fuel for notional of deposits"
            ],
            "type": "u32"
          },
          {
            "name": "fuelBorrows",
            "docs": [
              "accumulate fuel bonus for notional of borrows"
            ],
            "type": "u32"
          },
          {
            "name": "fuelPositions",
            "docs": [
              "accumulated fuel for perp open interest"
            ],
            "type": "u32"
          },
          {
            "name": "fuelTaker",
            "docs": [
              "accumulate fuel bonus for taker volume"
            ],
            "type": "u32"
          },
          {
            "name": "fuelMaker",
            "docs": [
              "accumulate fuel bonus for maker volume"
            ],
            "type": "u32"
          },
          {
            "name": "ifStakedGovTokenAmount",
            "docs": [
              "The amount of tokens staked in the governance spot markets if"
            ],
            "type": "u64"
          },
          {
            "name": "lastFuelIfBonusUpdateTs",
            "docs": [
              "last unix ts user stats data was used to update if fuel (u32 to save space)"
            ],
            "type": "u32"
          },
          {
            "name": "padding",
            "type": {
              "array": [
                "u8",
                12
              ]
            }
          }
        ]
      }
    },
    {
      "name": "ReferrerName",
      "type": {
        "kind": "struct",
        "fields": [
          {
            "name": "authority",
            "type": "publicKey"
          },
          {
            "name": "user",
            "type": "publicKey"
          },
          {
            "name": "userStats",
            "type": "publicKey"
          },
          {
            "name": "name",
            "type": {
              "array": [
                "u8",
                32
              ]
            }
          }
        ]
      }
    },
    {
      "name": "FuelOverflow",
      "type": {
        "kind": "struct",
        "fields": [
          {
            "name": "authority",
            "docs": [
              "The authority of this overflow account"
            ],
            "type": "publicKey"
          },
          {
            "name": "fuelInsurance",
            "type": "u128"
          },
          {
            "name": "fuelDeposits",
            "type": "u128"
          },
          {
            "name": "fuelBorrows",
            "type": "u128"
          },
          {
            "name": "fuelPositions",
            "type": "u128"
          },
          {
            "name": "fuelTaker",
            "type": "u128"
          },
          {
            "name": "fuelMaker",
            "type": "u128"
          },
          {
            "name": "lastFuelSweepTs",
            "type": "u32"
          },
          {
            "name": "lastResetTs",
            "type": "u32"
          },
          {
            "name": "padding",
            "type": {
              "array": [
                "u128",
                6
              ]
            }
          }
        ]
      }
    }
  ],
  "types": [
    {
      "name": "UpdatePerpMarketSummaryStatsParams",
      "type": {
        "kind": "struct",
        "fields": [
          {
            "name": "quoteAssetAmountWithUnsettledLp",
            "type": {
              "option": "i64"
            }
          },
          {
            "name": "netUnsettledFundingPnl",
            "type": {
              "option": "i64"
            }
          },
          {
            "name": "updateAmmSummaryStats",
            "type": {
              "option": "bool"
            }
          },
          {
            "name": "excludeTotalLiqFee",
            "type": {
              "option": "bool"
            }
          }
        ]
      }
    },
    {
      "name": "ConstituentParams",
      "type": {
        "kind": "struct",
        "fields": [
          {
            "name": "maxWeightDeviation",
            "type": {
              "option": "i64"
            }
          },
          {
            "name": "swapFeeMin",
            "type": {
              "option": "i64"
            }
          },
          {
            "name": "swapFeeMax",
            "type": {
              "option": "i64"
            }
          },
          {
            "name": "maxBorrowTokenAmount",
            "type": {
              "option": "u64"
            }
          },
          {
            "name": "oracleStalenessThreshold",
            "type": {
              "option": "u64"
            }
          },
          {
            "name": "costToTradeBps",
            "type": {
              "option": "i32"
            }
          },
          {
            "name": "constituentDerivativeIndex",
            "type": {
              "option": "i16"
            }
          },
          {
            "name": "derivativeWeight",
            "type": {
              "option": "u64"
            }
          },
          {
            "name": "volatility",
            "type": {
              "option": "u64"
            }
          },
          {
            "name": "gammaExecution",
            "type": {
              "option": "u8"
            }
          },
          {
            "name": "gammaInventory",
            "type": {
              "option": "u8"
            }
          },
          {
            "name": "xi",
            "type": {
              "option": "u8"
            }
          }
        ]
      }
    },
    {
      "name": "LpPoolParams",
      "type": {
        "kind": "struct",
        "fields": [
          {
            "name": "maxSettleQuoteAmount",
            "type": {
              "option": "u64"
            }
          },
          {
            "name": "volatility",
            "type": {
              "option": "u64"
            }
          },
          {
            "name": "gammaExecution",
            "type": {
              "option": "u8"
            }
          },
          {
            "name": "xi",
            "type": {
              "option": "u8"
            }
          },
          {
            "name": "maxAum",
            "type": {
              "option": "u128"
            }
          },
          {
            "name": "whitelistMint",
            "type": {
              "option": "publicKey"
            }
          }
        ]
      }
    },
    {
      "name": "OverrideAmmCacheParams",
      "type": {
        "kind": "struct",
        "fields": [
          {
            "name": "quoteOwedFromLpPool",
            "type": {
              "option": "i64"
            }
          },
          {
            "name": "lastSettleSlot",
            "type": {
              "option": "u64"
            }
          },
          {
            "name": "lastFeePoolTokenAmount",
            "type": {
              "option": "u128"
            }
          },
          {
            "name": "lastNetPnlPoolTokenAmount",
            "type": {
              "option": "i128"
            }
          },
          {
            "name": "ammPositionScalar",
            "type": {
              "option": "u8"
            }
          },
          {
            "name": "ammInventoryLimit",
            "type": {
              "option": "i64"
            }
          }
        ]
      }
    },
    {
      "name": "AddAmmConstituentMappingDatum",
      "type": {
        "kind": "struct",
        "fields": [
          {
            "name": "constituentIndex",
            "type": "u16"
          },
          {
            "name": "perpMarketIndex",
            "type": "u16"
          },
          {
            "name": "weight",
            "type": "i64"
          }
        ]
      }
    },
    {
      "name": "CacheInfo",
      "type": {
        "kind": "struct",
        "fields": [
          {
            "name": "oracle",
            "type": "publicKey"
          },
          {
            "name": "lastFeePoolTokenAmount",
            "type": "u128"
          },
          {
            "name": "lastNetPnlPoolTokenAmount",
            "type": "i128"
          },
          {
            "name": "lastExchangeFees",
            "type": "u128"
          },
          {
            "name": "lastSettleAmmExFees",
            "type": "u128"
          },
          {
            "name": "lastSettleAmmPnl",
            "type": "i128"
          },
          {
            "name": "position",
            "docs": [
              "BASE PRECISION"
            ],
            "type": "i64"
          },
          {
            "name": "slot",
            "type": "u64"
          },
          {
            "name": "lastSettleAmount",
            "type": "u64"
          },
          {
            "name": "lastSettleSlot",
            "type": "u64"
          },
          {
            "name": "lastSettleTs",
            "type": "i64"
          },
          {
            "name": "quoteOwedFromLpPool",
            "type": "i64"
          },
          {
            "name": "ammInventoryLimit",
            "type": "i64"
          },
          {
            "name": "oraclePrice",
            "type": "i64"
          },
          {
            "name": "oracleSlot",
            "type": "u64"
          },
          {
            "name": "oracleSource",
            "type": "u8"
          },
          {
            "name": "oracleValidity",
            "type": "u8"
          },
          {
            "name": "lpStatusForPerpMarket",
            "type": "u8"
          },
          {
            "name": "ammPositionScalar",
            "type": "u8"
          },
          {
            "name": "padding",
            "type": {
              "array": [
                "u8",
                36
              ]
            }
          }
        ]
      }
    },
    {
      "name": "AmmCacheFixed",
      "type": {
        "kind": "struct",
        "fields": [
          {
            "name": "bump",
            "type": "u8"
          },
          {
            "name": "pad",
            "type": {
              "array": [
                "u8",
                3
              ]
            }
          },
          {
            "name": "len",
            "type": "u32"
          }
        ]
      }
    },
    {
      "name": "LiquidatePerpRecord",
      "type": {
        "kind": "struct",
        "fields": [
          {
            "name": "marketIndex",
            "type": "u16"
          },
          {
            "name": "oraclePrice",
            "type": "i64"
          },
          {
            "name": "baseAssetAmount",
            "type": "i64"
          },
          {
            "name": "quoteAssetAmount",
            "type": "i64"
          },
          {
            "name": "lpShares",
            "docs": [
              "precision: AMM_RESERVE_PRECISION"
            ],
            "type": "u64"
          },
          {
            "name": "fillRecordId",
            "type": "u64"
          },
          {
            "name": "userOrderId",
            "type": "u32"
          },
          {
            "name": "liquidatorOrderId",
            "type": "u32"
          },
          {
            "name": "liquidatorFee",
            "docs": [
              "precision: QUOTE_PRECISION"
            ],
            "type": "u64"
          },
          {
            "name": "ifFee",
            "docs": [
              "precision: QUOTE_PRECISION"
            ],
            "type": "u64"
          }
        ]
      }
    },
    {
      "name": "LiquidateSpotRecord",
      "type": {
        "kind": "struct",
        "fields": [
          {
            "name": "assetMarketIndex",
            "type": "u16"
          },
          {
            "name": "assetPrice",
            "type": "i64"
          },
          {
            "name": "assetTransfer",
            "type": "u128"
          },
          {
            "name": "liabilityMarketIndex",
            "type": "u16"
          },
          {
            "name": "liabilityPrice",
            "type": "i64"
          },
          {
            "name": "liabilityTransfer",
            "docs": [
              "precision: token mint precision"
            ],
            "type": "u128"
          },
          {
            "name": "ifFee",
            "docs": [
              "precision: token mint precision"
            ],
            "type": "u64"
          }
        ]
      }
    },
    {
      "name": "LiquidateBorrowForPerpPnlRecord",
      "type": {
        "kind": "struct",
        "fields": [
          {
            "name": "perpMarketIndex",
            "type": "u16"
          },
          {
            "name": "marketOraclePrice",
            "type": "i64"
          },
          {
            "name": "pnlTransfer",
            "type": "u128"
          },
          {
            "name": "liabilityMarketIndex",
            "type": "u16"
          },
          {
            "name": "liabilityPrice",
            "type": "i64"
          },
          {
            "name": "liabilityTransfer",
            "type": "u128"
          }
        ]
      }
    },
    {
      "name": "LiquidatePerpPnlForDepositRecord",
      "type": {
        "kind": "struct",
        "fields": [
          {
            "name": "perpMarketIndex",
            "type": "u16"
          },
          {
            "name": "marketOraclePrice",
            "type": "i64"
          },
          {
            "name": "pnlTransfer",
            "type": "u128"
          },
          {
            "name": "assetMarketIndex",
            "type": "u16"
          },
          {
            "name": "assetPrice",
            "type": "i64"
          },
          {
            "name": "assetTransfer",
            "type": "u128"
          }
        ]
      }
    },
    {
      "name": "PerpBankruptcyRecord",
      "type": {
        "kind": "struct",
        "fields": [
          {
            "name": "marketIndex",
            "type": "u16"
          },
          {
            "name": "pnl",
            "type": "i128"
          },
          {
            "name": "ifPayment",
            "type": "u128"
          },
          {
            "name": "clawbackUser",
            "type": {
              "option": "publicKey"
            }
          },
          {
            "name": "clawbackUserPayment",
            "type": {
              "option": "u128"
            }
          },
          {
            "name": "cumulativeFundingRateDelta",
            "type": "i128"
          }
        ]
      }
    },
    {
      "name": "SpotBankruptcyRecord",
      "type": {
        "kind": "struct",
        "fields": [
          {
            "name": "marketIndex",
            "type": "u16"
          },
          {
            "name": "borrowAmount",
            "type": "u128"
          },
          {
            "name": "ifPayment",
            "type": "u128"
          },
          {
            "name": "cumulativeDepositInterestDelta",
            "type": "u128"
          }
        ]
      }
    },
    {
      "name": "IfRebalanceConfigParams",
      "type": {
        "kind": "struct",
        "fields": [
          {
            "name": "totalInAmount",
            "type": "u64"
          },
          {
            "name": "epochMaxInAmount",
            "type": "u64"
          },
          {
            "name": "epochDuration",
            "type": "i64"
          },
          {
            "name": "outMarketIndex",
            "type": "u16"
          },
          {
            "name": "inMarketIndex",
            "type": "u16"
          },
          {
            "name": "maxSlippageBps",
            "type": "u16"
          },
          {
            "name": "swapMode",
            "type": "u8"
          },
          {
            "name": "status",
            "type": "u8"
          }
        ]
      }
    },
    {
      "name": "ConstituentSpotBalance",
      "type": {
        "kind": "struct",
        "fields": [
          {
            "name": "scaledBalance",
            "docs": [
              "The scaled balance of the position. To get the token amount, multiply by the cumulative deposit/borrow",
              "interest of corresponding market.",
              "precision: token precision"
            ],
            "type": "u128"
          },
          {
            "name": "cumulativeDeposits",
            "docs": [
              "The cumulative deposits/borrows a user has made into a market",
              "precision: token mint precision"
            ],
            "type": "i64"
          },
          {
            "name": "marketIndex",
            "docs": [
              "The market index of the corresponding spot market"
            ],
            "type": "u16"
          },
          {
            "name": "balanceType",
            "docs": [
              "Whether the position is deposit or borrow"
            ],
            "type": {
              "defined": "SpotBalanceType"
            }
          },
          {
            "name": "padding",
            "type": {
              "array": [
                "u8",
                5
              ]
            }
          }
        ]
      }
    },
    {
      "name": "AmmConstituentDatum",
      "type": {
        "kind": "struct",
        "fields": [
          {
            "name": "perpMarketIndex",
            "type": "u16"
          },
          {
            "name": "constituentIndex",
            "type": "u16"
          },
          {
            "name": "padding",
            "type": {
              "array": [
                "u8",
                4
              ]
            }
          },
          {
            "name": "lastSlot",
            "type": "u64"
          },
          {
            "name": "weight",
            "docs": [
              "PERCENTAGE_PRECISION. The weight this constituent has on the perp market"
            ],
            "type": "i64"
          }
        ]
      }
    },
    {
      "name": "AmmConstituentMappingFixed",
      "type": {
        "kind": "struct",
        "fields": [
          {
            "name": "lpPool",
            "type": "publicKey"
          },
          {
            "name": "bump",
            "type": "u8"
          },
          {
            "name": "pad",
            "type": {
              "array": [
                "u8",
                3
              ]
            }
          },
          {
            "name": "len",
            "type": "u32"
          }
        ]
      }
    },
    {
      "name": "TargetsDatum",
      "type": {
        "kind": "struct",
        "fields": [
          {
            "name": "costToTradeBps",
            "type": "i32"
          },
          {
            "name": "padding",
            "type": {
              "array": [
                "u8",
                4
              ]
            }
          },
          {
            "name": "targetBase",
            "type": "i64"
          },
          {
            "name": "lastOracleSlot",
            "type": "u64"
          },
          {
            "name": "lastPositionSlot",
            "type": "u64"
          }
        ]
      }
    },
    {
      "name": "ConstituentTargetBaseFixed",
      "type": {
        "kind": "struct",
        "fields": [
          {
            "name": "lpPool",
            "type": "publicKey"
          },
          {
            "name": "bump",
            "type": "u8"
          },
          {
            "name": "pad",
            "type": {
              "array": [
                "u8",
                3
              ]
            }
          },
          {
            "name": "len",
            "docs": [
              "total elements in the flattened `data` vec"
            ],
            "type": "u32"
          }
        ]
      }
    },
    {
      "name": "ConstituentCorrelationsFixed",
      "type": {
        "kind": "struct",
        "fields": [
          {
            "name": "lpPool",
            "type": "publicKey"
          },
          {
            "name": "bump",
            "type": "u8"
          },
          {
            "name": "pad",
            "type": {
              "array": [
                "u8",
                3
              ]
            }
          },
          {
            "name": "len",
            "docs": [
              "total elements in the flattened `data` vec"
            ],
            "type": "u32"
          }
        ]
      }
    },
    {
      "name": "MarketIdentifier",
      "type": {
        "kind": "struct",
        "fields": [
          {
            "name": "marketType",
            "type": {
              "defined": "MarketType"
            }
          },
          {
            "name": "marketIndex",
            "type": "u16"
          }
        ]
      }
    },
    {
      "name": "HistoricalOracleData",
      "type": {
        "kind": "struct",
        "fields": [
          {
            "name": "lastOraclePrice",
            "docs": [
              "precision: PRICE_PRECISION"
            ],
            "type": "i64"
          },
          {
            "name": "lastOracleConf",
            "docs": [
              "precision: PRICE_PRECISION"
            ],
            "type": "u64"
          },
          {
            "name": "lastOracleDelay",
            "docs": [
              "number of slots since last update"
            ],
            "type": "i64"
          },
          {
            "name": "lastOraclePriceTwap",
            "docs": [
              "precision: PRICE_PRECISION"
            ],
            "type": "i64"
          },
          {
            "name": "lastOraclePriceTwap5min",
            "docs": [
              "precision: PRICE_PRECISION"
            ],
            "type": "i64"
          },
          {
            "name": "lastOraclePriceTwapTs",
            "docs": [
              "unix_timestamp of last snapshot"
            ],
            "type": "i64"
          }
        ]
      }
    },
    {
      "name": "HistoricalIndexData",
      "type": {
        "kind": "struct",
        "fields": [
          {
            "name": "lastIndexBidPrice",
            "docs": [
              "precision: PRICE_PRECISION"
            ],
            "type": "u64"
          },
          {
            "name": "lastIndexAskPrice",
            "docs": [
              "precision: PRICE_PRECISION"
            ],
            "type": "u64"
          },
          {
            "name": "lastIndexPriceTwap",
            "docs": [
              "precision: PRICE_PRECISION"
            ],
            "type": "u64"
          },
          {
            "name": "lastIndexPriceTwap5min",
            "docs": [
              "precision: PRICE_PRECISION"
            ],
            "type": "u64"
          },
          {
            "name": "lastIndexPriceTwapTs",
            "docs": [
              "unix_timestamp of last snapshot"
            ],
            "type": "i64"
          }
        ]
      }
    },
    {
      "name": "PrelaunchOracleParams",
      "type": {
        "kind": "struct",
        "fields": [
          {
            "name": "perpMarketIndex",
            "type": "u16"
          },
          {
            "name": "price",
            "type": {
              "option": "i64"
            }
          },
          {
            "name": "maxPrice",
            "type": {
              "option": "i64"
            }
          }
        ]
      }
    },
    {
      "name": "OrderParams",
      "type": {
        "kind": "struct",
        "fields": [
          {
            "name": "orderType",
            "type": {
              "defined": "OrderType"
            }
          },
          {
            "name": "marketType",
            "type": {
              "defined": "MarketType"
            }
          },
          {
            "name": "direction",
            "type": {
              "defined": "PositionDirection"
            }
          },
          {
            "name": "userOrderId",
            "type": "u8"
          },
          {
            "name": "baseAssetAmount",
            "type": "u64"
          },
          {
            "name": "price",
            "type": "u64"
          },
          {
            "name": "marketIndex",
            "type": "u16"
          },
          {
            "name": "reduceOnly",
            "type": "bool"
          },
          {
            "name": "postOnly",
            "type": {
              "defined": "PostOnlyParam"
            }
          },
          {
            "name": "bitFlags",
            "type": "u8"
          },
          {
            "name": "maxTs",
            "type": {
              "option": "i64"
            }
          },
          {
            "name": "triggerPrice",
            "type": {
              "option": "u64"
            }
          },
          {
            "name": "triggerCondition",
            "type": {
              "defined": "OrderTriggerCondition"
            }
          },
          {
            "name": "oraclePriceOffset",
            "type": {
              "option": "i32"
            }
          },
          {
            "name": "auctionDuration",
            "type": {
              "option": "u8"
            }
          },
          {
            "name": "auctionStartPrice",
            "type": {
              "option": "i64"
            }
          },
          {
            "name": "auctionEndPrice",
            "type": {
              "option": "i64"
            }
          }
        ]
      }
    },
    {
      "name": "SignedMsgOrderParamsMessage",
      "type": {
        "kind": "struct",
        "fields": [
          {
            "name": "signedMsgOrderParams",
            "type": {
              "defined": "OrderParams"
            }
          },
          {
            "name": "subAccountId",
            "type": "u16"
          },
          {
            "name": "slot",
            "type": "u64"
          },
          {
            "name": "uuid",
            "type": {
              "array": [
                "u8",
                8
              ]
            }
          },
          {
            "name": "takeProfitOrderParams",
            "type": {
              "option": {
                "defined": "SignedMsgTriggerOrderParams"
              }
            }
          },
          {
            "name": "stopLossOrderParams",
            "type": {
              "option": {
                "defined": "SignedMsgTriggerOrderParams"
              }
            }
          },
          {
            "name": "maxMarginRatio",
            "type": {
              "option": "u16"
            }
          },
          {
            "name": "builderIdx",
            "type": {
              "option": "u8"
            }
          },
          {
            "name": "builderFeeTenthBps",
            "type": {
              "option": "u16"
            }
          },
          {
            "name": "isolatedPositionDeposit",
            "type": {
<<<<<<< HEAD
                "option": "u64"
=======
              "option": "u64"
>>>>>>> 4c99a39b
            }
          }
        ]
      }
    },
    {
      "name": "SignedMsgOrderParamsDelegateMessage",
      "type": {
        "kind": "struct",
        "fields": [
          {
            "name": "signedMsgOrderParams",
            "type": {
              "defined": "OrderParams"
            }
          },
          {
            "name": "takerPubkey",
            "type": "publicKey"
          },
          {
            "name": "slot",
            "type": "u64"
          },
          {
            "name": "uuid",
            "type": {
              "array": [
                "u8",
                8
              ]
            }
          },
          {
            "name": "takeProfitOrderParams",
            "type": {
              "option": {
                "defined": "SignedMsgTriggerOrderParams"
              }
            }
          },
          {
            "name": "stopLossOrderParams",
            "type": {
              "option": {
                "defined": "SignedMsgTriggerOrderParams"
              }
            }
          },
          {
            "name": "maxMarginRatio",
            "type": {
              "option": "u16"
            }
          },
          {
            "name": "builderIdx",
            "type": {
              "option": "u8"
            }
          },
          {
            "name": "builderFeeTenthBps",
            "type": {
              "option": "u16"
            }
          },
          {
            "name": "isolatedPositionDeposit",
            "type": {
<<<<<<< HEAD
                "option": "u64"
=======
              "option": "u64"
>>>>>>> 4c99a39b
            }
          }
        ]
      }
    },
    {
      "name": "SignedMsgTriggerOrderParams",
      "type": {
        "kind": "struct",
        "fields": [
          {
            "name": "triggerPrice",
            "type": "u64"
          },
          {
            "name": "baseAssetAmount",
            "type": "u64"
          }
        ]
      }
    },
    {
      "name": "ModifyOrderParams",
      "type": {
        "kind": "struct",
        "fields": [
          {
            "name": "direction",
            "type": {
              "option": {
                "defined": "PositionDirection"
              }
            }
          },
          {
            "name": "baseAssetAmount",
            "type": {
              "option": "u64"
            }
          },
          {
            "name": "price",
            "type": {
              "option": "u64"
            }
          },
          {
            "name": "reduceOnly",
            "type": {
              "option": "bool"
            }
          },
          {
            "name": "postOnly",
            "type": {
              "option": {
                "defined": "PostOnlyParam"
              }
            }
          },
          {
            "name": "bitFlags",
            "type": {
              "option": "u8"
            }
          },
          {
            "name": "maxTs",
            "type": {
              "option": "i64"
            }
          },
          {
            "name": "triggerPrice",
            "type": {
              "option": "u64"
            }
          },
          {
            "name": "triggerCondition",
            "type": {
              "option": {
                "defined": "OrderTriggerCondition"
              }
            }
          },
          {
            "name": "oraclePriceOffset",
            "type": {
              "option": "i32"
            }
          },
          {
            "name": "auctionDuration",
            "type": {
              "option": "u8"
            }
          },
          {
            "name": "auctionStartPrice",
            "type": {
              "option": "i64"
            }
          },
          {
            "name": "auctionEndPrice",
            "type": {
              "option": "i64"
            }
          },
          {
            "name": "policy",
            "type": {
              "option": "u8"
            }
          }
        ]
      }
    },
    {
      "name": "InsuranceClaim",
      "type": {
        "kind": "struct",
        "fields": [
          {
            "name": "revenueWithdrawSinceLastSettle",
            "docs": [
              "The amount of revenue last settled",
              "Positive if funds left the perp market,",
              "negative if funds were pulled into the perp market",
              "precision: QUOTE_PRECISION"
            ],
            "type": "i64"
          },
          {
            "name": "maxRevenueWithdrawPerPeriod",
            "docs": [
              "The max amount of revenue that can be withdrawn per period",
              "precision: QUOTE_PRECISION"
            ],
            "type": "u64"
          },
          {
            "name": "quoteMaxInsurance",
            "docs": [
              "The max amount of insurance that perp market can use to resolve bankruptcy and pnl deficits",
              "precision: QUOTE_PRECISION"
            ],
            "type": "u64"
          },
          {
            "name": "quoteSettledInsurance",
            "docs": [
              "The amount of insurance that has been used to resolve bankruptcy and pnl deficits",
              "precision: QUOTE_PRECISION"
            ],
            "type": "u64"
          },
          {
            "name": "lastRevenueWithdrawTs",
            "docs": [
              "The last time revenue was settled in/out of market"
            ],
            "type": "i64"
          }
        ]
      }
    },
    {
      "name": "PoolBalance",
      "type": {
        "kind": "struct",
        "fields": [
          {
            "name": "scaledBalance",
            "docs": [
              "To get the pool's token amount, you must multiply the scaled balance by the market's cumulative",
              "deposit interest",
              "precision: SPOT_BALANCE_PRECISION"
            ],
            "type": "u128"
          },
          {
            "name": "marketIndex",
            "docs": [
              "The spot market the pool is for"
            ],
            "type": "u16"
          },
          {
            "name": "padding",
            "type": {
              "array": [
                "u8",
                6
              ]
            }
          }
        ]
      }
    },
    {
      "name": "AMM",
      "type": {
        "kind": "struct",
        "fields": [
          {
            "name": "oracle",
            "docs": [
              "oracle price data public key"
            ],
            "type": "publicKey"
          },
          {
            "name": "historicalOracleData",
            "docs": [
              "stores historically witnessed oracle data"
            ],
            "type": {
              "defined": "HistoricalOracleData"
            }
          },
          {
            "name": "baseAssetAmountPerLp",
            "docs": [
              "accumulated base asset amount since inception per lp share",
              "precision: QUOTE_PRECISION"
            ],
            "type": "i128"
          },
          {
            "name": "quoteAssetAmountPerLp",
            "docs": [
              "accumulated quote asset amount since inception per lp share",
              "precision: QUOTE_PRECISION"
            ],
            "type": "i128"
          },
          {
            "name": "feePool",
            "docs": [
              "partition of fees from perp market trading moved from pnl settlements"
            ],
            "type": {
              "defined": "PoolBalance"
            }
          },
          {
            "name": "baseAssetReserve",
            "docs": [
              "`x` reserves for constant product mm formula (x * y = k)",
              "precision: AMM_RESERVE_PRECISION"
            ],
            "type": "u128"
          },
          {
            "name": "quoteAssetReserve",
            "docs": [
              "`y` reserves for constant product mm formula (x * y = k)",
              "precision: AMM_RESERVE_PRECISION"
            ],
            "type": "u128"
          },
          {
            "name": "concentrationCoef",
            "docs": [
              "determines how close the min/max base asset reserve sit vs base reserves",
              "allow for decreasing slippage without increasing liquidity and v.v.",
              "precision: PERCENTAGE_PRECISION"
            ],
            "type": "u128"
          },
          {
            "name": "minBaseAssetReserve",
            "docs": [
              "minimum base_asset_reserve allowed before AMM is unavailable",
              "precision: AMM_RESERVE_PRECISION"
            ],
            "type": "u128"
          },
          {
            "name": "maxBaseAssetReserve",
            "docs": [
              "maximum base_asset_reserve allowed before AMM is unavailable",
              "precision: AMM_RESERVE_PRECISION"
            ],
            "type": "u128"
          },
          {
            "name": "sqrtK",
            "docs": [
              "`sqrt(k)` in constant product mm formula (x * y = k). stored to avoid drift caused by integer math issues",
              "precision: AMM_RESERVE_PRECISION"
            ],
            "type": "u128"
          },
          {
            "name": "pegMultiplier",
            "docs": [
              "normalizing numerical factor for y, its use offers lowest slippage in cp-curve when market is balanced",
              "precision: PEG_PRECISION"
            ],
            "type": "u128"
          },
          {
            "name": "terminalQuoteAssetReserve",
            "docs": [
              "y when market is balanced. stored to save computation",
              "precision: AMM_RESERVE_PRECISION"
            ],
            "type": "u128"
          },
          {
            "name": "baseAssetAmountLong",
            "docs": [
              "always non-negative. tracks number of total longs in market (regardless of counterparty)",
              "precision: BASE_PRECISION"
            ],
            "type": "i128"
          },
          {
            "name": "baseAssetAmountShort",
            "docs": [
              "always non-positive. tracks number of total shorts in market (regardless of counterparty)",
              "precision: BASE_PRECISION"
            ],
            "type": "i128"
          },
          {
            "name": "baseAssetAmountWithAmm",
            "docs": [
              "tracks net position (longs-shorts) in market with AMM as counterparty",
              "precision: BASE_PRECISION"
            ],
            "type": "i128"
          },
          {
            "name": "baseAssetAmountWithUnsettledLp",
            "docs": [
              "tracks net position (longs-shorts) in market with LPs as counterparty",
              "precision: BASE_PRECISION"
            ],
            "type": "i128"
          },
          {
            "name": "maxOpenInterest",
            "docs": [
              "max allowed open interest, blocks trades that breach this value",
              "precision: BASE_PRECISION"
            ],
            "type": "u128"
          },
          {
            "name": "quoteAssetAmount",
            "docs": [
              "sum of all user's perp quote_asset_amount in market",
              "precision: QUOTE_PRECISION"
            ],
            "type": "i128"
          },
          {
            "name": "quoteEntryAmountLong",
            "docs": [
              "sum of all long user's quote_entry_amount in market",
              "precision: QUOTE_PRECISION"
            ],
            "type": "i128"
          },
          {
            "name": "quoteEntryAmountShort",
            "docs": [
              "sum of all short user's quote_entry_amount in market",
              "precision: QUOTE_PRECISION"
            ],
            "type": "i128"
          },
          {
            "name": "quoteBreakEvenAmountLong",
            "docs": [
              "sum of all long user's quote_break_even_amount in market",
              "precision: QUOTE_PRECISION"
            ],
            "type": "i128"
          },
          {
            "name": "quoteBreakEvenAmountShort",
            "docs": [
              "sum of all short user's quote_break_even_amount in market",
              "precision: QUOTE_PRECISION"
            ],
            "type": "i128"
          },
          {
            "name": "userLpShares",
            "docs": [
              "total user lp shares of sqrt_k (protocol owned liquidity = sqrt_k - last_funding_rate)",
              "precision: AMM_RESERVE_PRECISION"
            ],
            "type": "u128"
          },
          {
            "name": "lastFundingRate",
            "docs": [
              "last funding rate in this perp market (unit is quote per base)",
              "precision: FUNDING_RATE_PRECISION"
            ],
            "type": "i64"
          },
          {
            "name": "lastFundingRateLong",
            "docs": [
              "last funding rate for longs in this perp market (unit is quote per base)",
              "precision: FUNDING_RATE_PRECISION"
            ],
            "type": "i64"
          },
          {
            "name": "lastFundingRateShort",
            "docs": [
              "last funding rate for shorts in this perp market (unit is quote per base)",
              "precision: QUOTE_PRECISION"
            ],
            "type": "i64"
          },
          {
            "name": "last24hAvgFundingRate",
            "docs": [
              "estimate of last 24h of funding rate perp market (unit is quote per base)",
              "precision: QUOTE_PRECISION"
            ],
            "type": "i64"
          },
          {
            "name": "totalFee",
            "docs": [
              "total fees collected by this perp market",
              "precision: QUOTE_PRECISION"
            ],
            "type": "i128"
          },
          {
            "name": "totalMmFee",
            "docs": [
              "total fees collected by the vAMM's bid/ask spread",
              "precision: QUOTE_PRECISION"
            ],
            "type": "i128"
          },
          {
            "name": "totalExchangeFee",
            "docs": [
              "total fees collected by exchange fee schedule",
              "precision: QUOTE_PRECISION"
            ],
            "type": "u128"
          },
          {
            "name": "totalFeeMinusDistributions",
            "docs": [
              "total fees minus any recognized upnl and pool withdraws",
              "precision: QUOTE_PRECISION"
            ],
            "type": "i128"
          },
          {
            "name": "totalFeeWithdrawn",
            "docs": [
              "sum of all fees from fee pool withdrawn to revenue pool",
              "precision: QUOTE_PRECISION"
            ],
            "type": "u128"
          },
          {
            "name": "totalLiquidationFee",
            "docs": [
              "all fees collected by market for liquidations",
              "precision: QUOTE_PRECISION"
            ],
            "type": "u128"
          },
          {
            "name": "cumulativeFundingRateLong",
            "docs": [
              "accumulated funding rate for longs since inception in market"
            ],
            "type": "i128"
          },
          {
            "name": "cumulativeFundingRateShort",
            "docs": [
              "accumulated funding rate for shorts since inception in market"
            ],
            "type": "i128"
          },
          {
            "name": "totalSocialLoss",
            "docs": [
              "accumulated social loss paid by users since inception in market"
            ],
            "type": "u128"
          },
          {
            "name": "askBaseAssetReserve",
            "docs": [
              "transformed base_asset_reserve for users going long",
              "precision: AMM_RESERVE_PRECISION"
            ],
            "type": "u128"
          },
          {
            "name": "askQuoteAssetReserve",
            "docs": [
              "transformed quote_asset_reserve for users going long",
              "precision: AMM_RESERVE_PRECISION"
            ],
            "type": "u128"
          },
          {
            "name": "bidBaseAssetReserve",
            "docs": [
              "transformed base_asset_reserve for users going short",
              "precision: AMM_RESERVE_PRECISION"
            ],
            "type": "u128"
          },
          {
            "name": "bidQuoteAssetReserve",
            "docs": [
              "transformed quote_asset_reserve for users going short",
              "precision: AMM_RESERVE_PRECISION"
            ],
            "type": "u128"
          },
          {
            "name": "lastOracleNormalisedPrice",
            "docs": [
              "the last seen oracle price partially shrunk toward the amm reserve price",
              "precision: PRICE_PRECISION"
            ],
            "type": "i64"
          },
          {
            "name": "lastOracleReservePriceSpreadPct",
            "docs": [
              "the gap between the oracle price and the reserve price = y * peg_multiplier / x"
            ],
            "type": "i64"
          },
          {
            "name": "lastBidPriceTwap",
            "docs": [
              "average estimate of bid price over funding_period",
              "precision: PRICE_PRECISION"
            ],
            "type": "u64"
          },
          {
            "name": "lastAskPriceTwap",
            "docs": [
              "average estimate of ask price over funding_period",
              "precision: PRICE_PRECISION"
            ],
            "type": "u64"
          },
          {
            "name": "lastMarkPriceTwap",
            "docs": [
              "average estimate of (bid+ask)/2 price over funding_period",
              "precision: PRICE_PRECISION"
            ],
            "type": "u64"
          },
          {
            "name": "lastMarkPriceTwap5min",
            "docs": [
              "average estimate of (bid+ask)/2 price over FIVE_MINUTES"
            ],
            "type": "u64"
          },
          {
            "name": "lastUpdateSlot",
            "docs": [
              "the last blockchain slot the amm was updated"
            ],
            "type": "u64"
          },
          {
            "name": "lastOracleConfPct",
            "docs": [
              "the pct size of the oracle confidence interval",
              "precision: PERCENTAGE_PRECISION"
            ],
            "type": "u64"
          },
          {
            "name": "netRevenueSinceLastFunding",
            "docs": [
              "the total_fee_minus_distribution change since the last funding update",
              "precision: QUOTE_PRECISION"
            ],
            "type": "i64"
          },
          {
            "name": "lastFundingRateTs",
            "docs": [
              "the last funding rate update unix_timestamp"
            ],
            "type": "i64"
          },
          {
            "name": "fundingPeriod",
            "docs": [
              "the peridocity of the funding rate updates"
            ],
            "type": "i64"
          },
          {
            "name": "orderStepSize",
            "docs": [
              "the base step size (increment) of orders",
              "precision: BASE_PRECISION"
            ],
            "type": "u64"
          },
          {
            "name": "orderTickSize",
            "docs": [
              "the price tick size of orders",
              "precision: PRICE_PRECISION"
            ],
            "type": "u64"
          },
          {
            "name": "minOrderSize",
            "docs": [
              "the minimum base size of an order",
              "precision: BASE_PRECISION"
            ],
            "type": "u64"
          },
          {
            "name": "mmOracleSlot",
            "docs": [
              "the max base size a single user can have",
              "precision: BASE_PRECISION"
            ],
            "type": "u64"
          },
          {
            "name": "volume24h",
            "docs": [
              "estimated total of volume in market",
              "QUOTE_PRECISION"
            ],
            "type": "u64"
          },
          {
            "name": "longIntensityVolume",
            "docs": [
              "the volume intensity of long fills against AMM"
            ],
            "type": "u64"
          },
          {
            "name": "shortIntensityVolume",
            "docs": [
              "the volume intensity of short fills against AMM"
            ],
            "type": "u64"
          },
          {
            "name": "lastTradeTs",
            "docs": [
              "the blockchain unix timestamp at the time of the last trade"
            ],
            "type": "i64"
          },
          {
            "name": "markStd",
            "docs": [
              "estimate of standard deviation of the fill (mark) prices",
              "precision: PRICE_PRECISION"
            ],
            "type": "u64"
          },
          {
            "name": "oracleStd",
            "docs": [
              "estimate of standard deviation of the oracle price at each update",
              "precision: PRICE_PRECISION"
            ],
            "type": "u64"
          },
          {
            "name": "lastMarkPriceTwapTs",
            "docs": [
              "the last unix_timestamp the mark twap was updated"
            ],
            "type": "i64"
          },
          {
            "name": "baseSpread",
            "docs": [
              "the minimum spread the AMM can quote. also used as step size for some spread logic increases."
            ],
            "type": "u32"
          },
          {
            "name": "maxSpread",
            "docs": [
              "the maximum spread the AMM can quote"
            ],
            "type": "u32"
          },
          {
            "name": "longSpread",
            "docs": [
              "the spread for asks vs the reserve price"
            ],
            "type": "u32"
          },
          {
            "name": "shortSpread",
            "docs": [
              "the spread for bids vs the reserve price"
            ],
            "type": "u32"
          },
          {
            "name": "mmOraclePrice",
            "docs": [
              "MM oracle price"
            ],
            "type": "i64"
          },
          {
            "name": "maxFillReserveFraction",
            "docs": [
              "the fraction of total available liquidity a single fill on the AMM can consume"
            ],
            "type": "u16"
          },
          {
            "name": "maxSlippageRatio",
            "docs": [
              "the maximum slippage a single fill on the AMM can push"
            ],
            "type": "u16"
          },
          {
            "name": "curveUpdateIntensity",
            "docs": [
              "the update intensity of AMM formulaic updates (adjusting k). 0-100"
            ],
            "type": "u8"
          },
          {
            "name": "ammJitIntensity",
            "docs": [
              "the jit intensity of AMM. larger intensity means larger participation in jit. 0 means no jit participation.",
              "(0, 100] is intensity for protocol-owned AMM. (100, 200] is intensity for user LP-owned AMM."
            ],
            "type": "u8"
          },
          {
            "name": "oracleSource",
            "docs": [
              "the oracle provider information. used to decode/scale the oracle public key"
            ],
            "type": {
              "defined": "OracleSource"
            }
          },
          {
            "name": "lastOracleValid",
            "docs": [
              "tracks whether the oracle was considered valid at the last AMM update"
            ],
            "type": "bool"
          },
          {
            "name": "targetBaseAssetAmountPerLp",
            "docs": [
              "the target value for `base_asset_amount_per_lp`, used during AMM JIT with LP split",
              "precision: BASE_PRECISION"
            ],
            "type": "i32"
          },
          {
            "name": "perLpBase",
            "docs": [
              "expo for unit of per_lp, base 10 (if per_lp_base=X, then per_lp unit is 10^X)"
            ],
            "type": "i8"
          },
          {
            "name": "oracleLowRiskSlotDelayOverride",
            "docs": [
              "the override for the state.min_perp_auction_duration",
              "0 is no override, -1 is disable speed bump, 1-100 is literal speed bump"
            ],
            "type": "i8"
          },
          {
            "name": "ammSpreadAdjustment",
            "docs": [
              "signed scale amm_spread similar to fee_adjustment logic (-100 = 0, 100 = double)"
            ],
            "type": "i8"
          },
          {
            "name": "oracleSlotDelayOverride",
            "type": "i8"
          },
          {
            "name": "mmOracleSequenceId",
            "type": "u64"
          },
          {
            "name": "netUnsettledFundingPnl",
            "type": "i64"
          },
          {
            "name": "quoteAssetAmountWithUnsettledLp",
            "type": "i64"
          },
          {
            "name": "referencePriceOffset",
            "type": "i32"
          },
          {
            "name": "ammInventorySpreadAdjustment",
            "docs": [
              "signed scale amm_spread similar to fee_adjustment logic (-100 = 0, 100 = double)"
            ],
            "type": "i8"
          },
          {
            "name": "referencePriceOffsetDeadbandPct",
            "type": "u8"
          },
          {
            "name": "padding",
            "type": {
              "array": [
                "u8",
                2
              ]
            }
          },
          {
            "name": "lastFundingOracleTwap",
            "type": "i64"
          }
        ]
      }
    },
    {
      "name": "RevenueShareOrder",
      "type": {
        "kind": "struct",
        "fields": [
          {
            "name": "feesAccrued",
            "docs": [
              "fees accrued so far for this order slot. This is not exclusively fees from this order_id",
              "and may include fees from other orders in the same market. This may be swept to the",
              "builder's SpotPosition during settle_pnl."
            ],
            "type": "u64"
          },
          {
            "name": "orderId",
            "docs": [
              "the order_id of the current active order in this slot. It's only relevant while bit_flag = Open"
            ],
            "type": "u32"
          },
          {
            "name": "feeTenthBps",
            "docs": [
              "the builder fee on this order, in tenths of a bps, e.g. 100 = 0.01%"
            ],
            "type": "u16"
          },
          {
            "name": "marketIndex",
            "type": "u16"
          },
          {
            "name": "subAccountId",
            "docs": [
              "the subaccount_id of the user who created this order. It's only relevant while bit_flag = Open"
            ],
            "type": "u16"
          },
          {
            "name": "builderIdx",
            "docs": [
              "the index of the RevenueShareEscrow.approved_builders list, that this order's fee will settle to. Ignored",
              "if bit_flag = Referral."
            ],
            "type": "u8"
          },
          {
            "name": "bitFlags",
            "docs": [
              "bitflags that describe the state of the order.",
              "[`RevenueShareOrderBitFlag::Init`]: this order slot is available for use.",
              "[`RevenueShareOrderBitFlag::Open`]: this order slot is occupied, `order_id` is the `sub_account_id`'s active order.",
              "[`RevenueShareOrderBitFlag::Completed`]: this order has been filled or canceled, and is waiting to be settled into.",
              "the builder's account order_id and sub_account_id are no longer relevant, it may be merged with other orders.",
              "[`RevenueShareOrderBitFlag::Referral`]: this order stores referral rewards waiting to be settled for this market.",
              "If it is set, no other bitflag should be set."
            ],
            "type": "u8"
          },
          {
            "name": "userOrderIndex",
            "docs": [
              "the index into the User's orders list when this RevenueShareOrder was created, make sure to verify that order_id matches."
            ],
            "type": "u8"
          },
          {
            "name": "marketType",
            "type": {
              "defined": "MarketType"
            }
          },
          {
            "name": "padding",
            "type": {
              "array": [
                "u8",
                10
              ]
            }
          }
        ]
      }
    },
    {
      "name": "BuilderInfo",
      "type": {
        "kind": "struct",
        "fields": [
          {
            "name": "authority",
            "type": "publicKey"
          },
          {
            "name": "maxFeeTenthBps",
            "type": "u16"
          },
          {
            "name": "padding",
            "type": {
              "array": [
                "u8",
                6
              ]
            }
          }
        ]
      }
    },
    {
      "name": "RevenueShareEscrowFixed",
      "type": {
        "kind": "struct",
        "fields": [
          {
            "name": "authority",
            "type": "publicKey"
          },
          {
            "name": "referrer",
            "type": "publicKey"
          },
          {
            "name": "referrerBoostExpireTs",
            "type": "u32"
          },
          {
            "name": "referrerRewardOffset",
            "type": "i8"
          },
          {
            "name": "refereeFeeNumeratorOffset",
            "type": "i8"
          },
          {
            "name": "referrerBoostNumerator",
            "type": "i8"
          },
          {
            "name": "reservedFixed",
            "type": {
              "array": [
                "u8",
                17
              ]
            }
          }
        ]
      }
    },
    {
      "name": "SignedMsgOrderId",
      "type": {
        "kind": "struct",
        "fields": [
          {
            "name": "uuid",
            "type": {
              "array": [
                "u8",
                8
              ]
            }
          },
          {
            "name": "maxSlot",
            "type": "u64"
          },
          {
            "name": "orderId",
            "type": "u32"
          },
          {
            "name": "padding",
            "type": "u32"
          }
        ]
      }
    },
    {
      "name": "SignedMsgUserOrdersFixed",
      "type": {
        "kind": "struct",
        "fields": [
          {
            "name": "userPubkey",
            "type": "publicKey"
          },
          {
            "name": "padding",
            "type": "u32"
          },
          {
            "name": "len",
            "type": "u32"
          }
        ]
      }
    },
    {
      "name": "InsuranceFund",
      "type": {
        "kind": "struct",
        "fields": [
          {
            "name": "vault",
            "type": "publicKey"
          },
          {
            "name": "totalShares",
            "type": "u128"
          },
          {
            "name": "userShares",
            "type": "u128"
          },
          {
            "name": "sharesBase",
            "type": "u128"
          },
          {
            "name": "unstakingPeriod",
            "type": "i64"
          },
          {
            "name": "lastRevenueSettleTs",
            "type": "i64"
          },
          {
            "name": "revenueSettlePeriod",
            "type": "i64"
          },
          {
            "name": "totalFactor",
            "type": "u32"
          },
          {
            "name": "userFactor",
            "type": "u32"
          }
        ]
      }
    },
    {
      "name": "OracleGuardRails",
      "type": {
        "kind": "struct",
        "fields": [
          {
            "name": "priceDivergence",
            "type": {
              "defined": "PriceDivergenceGuardRails"
            }
          },
          {
            "name": "validity",
            "type": {
              "defined": "ValidityGuardRails"
            }
          }
        ]
      }
    },
    {
      "name": "PriceDivergenceGuardRails",
      "type": {
        "kind": "struct",
        "fields": [
          {
            "name": "markOraclePercentDivergence",
            "type": "u64"
          },
          {
            "name": "oracleTwap5minPercentDivergence",
            "type": "u64"
          }
        ]
      }
    },
    {
      "name": "ValidityGuardRails",
      "type": {
        "kind": "struct",
        "fields": [
          {
            "name": "slotsBeforeStaleForAmm",
            "type": "i64"
          },
          {
            "name": "slotsBeforeStaleForMargin",
            "type": "i64"
          },
          {
            "name": "confidenceIntervalMaxSize",
            "type": "u64"
          },
          {
            "name": "tooVolatileRatio",
            "type": "i64"
          }
        ]
      }
    },
    {
      "name": "FeeStructure",
      "type": {
        "kind": "struct",
        "fields": [
          {
            "name": "feeTiers",
            "type": {
              "array": [
                {
                  "defined": "FeeTier"
                },
                10
              ]
            }
          },
          {
            "name": "fillerRewardStructure",
            "type": {
              "defined": "OrderFillerRewardStructure"
            }
          },
          {
            "name": "referrerRewardEpochUpperBound",
            "type": "u64"
          },
          {
            "name": "flatFillerFee",
            "type": "u64"
          }
        ]
      }
    },
    {
      "name": "FeeTier",
      "type": {
        "kind": "struct",
        "fields": [
          {
            "name": "feeNumerator",
            "type": "u32"
          },
          {
            "name": "feeDenominator",
            "type": "u32"
          },
          {
            "name": "makerRebateNumerator",
            "type": "u32"
          },
          {
            "name": "makerRebateDenominator",
            "type": "u32"
          },
          {
            "name": "referrerRewardNumerator",
            "type": "u32"
          },
          {
            "name": "referrerRewardDenominator",
            "type": "u32"
          },
          {
            "name": "refereeFeeNumerator",
            "type": "u32"
          },
          {
            "name": "refereeFeeDenominator",
            "type": "u32"
          }
        ]
      }
    },
    {
      "name": "OrderFillerRewardStructure",
      "type": {
        "kind": "struct",
        "fields": [
          {
            "name": "rewardNumerator",
            "type": "u32"
          },
          {
            "name": "rewardDenominator",
            "type": "u32"
          },
          {
            "name": "timeBasedRewardLowerBound",
            "type": "u128"
          }
        ]
      }
    },
    {
      "name": "UserFees",
      "type": {
        "kind": "struct",
        "fields": [
          {
            "name": "totalFeePaid",
            "docs": [
              "Total taker fee paid",
              "precision: QUOTE_PRECISION"
            ],
            "type": "u64"
          },
          {
            "name": "totalFeeRebate",
            "docs": [
              "Total maker fee rebate",
              "precision: QUOTE_PRECISION"
            ],
            "type": "u64"
          },
          {
            "name": "totalTokenDiscount",
            "docs": [
              "Total discount from holding token",
              "precision: QUOTE_PRECISION"
            ],
            "type": "u64"
          },
          {
            "name": "totalRefereeDiscount",
            "docs": [
              "Total discount from being referred",
              "precision: QUOTE_PRECISION"
            ],
            "type": "u64"
          },
          {
            "name": "totalReferrerReward",
            "docs": [
              "Total reward to referrer",
              "precision: QUOTE_PRECISION"
            ],
            "type": "u64"
          },
          {
            "name": "currentEpochReferrerReward",
            "docs": [
              "Total reward to referrer this epoch",
              "precision: QUOTE_PRECISION"
            ],
            "type": "u64"
          }
        ]
      }
    },
    {
      "name": "SpotPosition",
      "type": {
        "kind": "struct",
        "fields": [
          {
            "name": "scaledBalance",
            "docs": [
              "The scaled balance of the position. To get the token amount, multiply by the cumulative deposit/borrow",
              "interest of corresponding market.",
              "precision: SPOT_BALANCE_PRECISION"
            ],
            "type": "u64"
          },
          {
            "name": "openBids",
            "docs": [
              "How many spot non reduce only trigger orders the user has open",
              "precision: token mint precision"
            ],
            "type": "i64"
          },
          {
            "name": "openAsks",
            "docs": [
              "How many spot non reduce only trigger orders the user has open",
              "precision: token mint precision"
            ],
            "type": "i64"
          },
          {
            "name": "cumulativeDeposits",
            "docs": [
              "The cumulative deposits/borrows a user has made into a market",
              "precision: token mint precision"
            ],
            "type": "i64"
          },
          {
            "name": "marketIndex",
            "docs": [
              "The market index of the corresponding spot market"
            ],
            "type": "u16"
          },
          {
            "name": "balanceType",
            "docs": [
              "Whether the position is deposit or borrow"
            ],
            "type": {
              "defined": "SpotBalanceType"
            }
          },
          {
            "name": "openOrders",
            "docs": [
              "Number of open orders"
            ],
            "type": "u8"
          },
          {
            "name": "padding",
            "type": {
              "array": [
                "u8",
                4
              ]
            }
          }
        ]
      }
    },
    {
      "name": "PerpPosition",
      "type": {
        "kind": "struct",
        "fields": [
          {
            "name": "lastCumulativeFundingRate",
            "docs": [
              "The perp market's last cumulative funding rate. Used to calculate the funding payment owed to user",
              "precision: FUNDING_RATE_PRECISION"
            ],
            "type": "i64"
          },
          {
            "name": "baseAssetAmount",
            "docs": [
              "the size of the users perp position",
              "precision: BASE_PRECISION"
            ],
            "type": "i64"
          },
          {
            "name": "quoteAssetAmount",
            "docs": [
              "Used to calculate the users pnl. Upon entry, is equal to base_asset_amount * avg entry price - fees",
              "Updated when the user open/closes position or settles pnl. Includes fees/funding",
              "precision: QUOTE_PRECISION"
            ],
            "type": "i64"
          },
          {
            "name": "quoteBreakEvenAmount",
            "docs": [
              "The amount of quote the user would need to exit their position at to break even",
              "Updated when the user open/closes position or settles pnl. Includes fees/funding",
              "precision: QUOTE_PRECISION"
            ],
            "type": "i64"
          },
          {
            "name": "quoteEntryAmount",
            "docs": [
              "The amount quote the user entered the position with. Equal to base asset amount * avg entry price",
              "Updated when the user open/closes position. Excludes fees/funding",
              "precision: QUOTE_PRECISION"
            ],
            "type": "i64"
          },
          {
            "name": "openBids",
            "docs": [
              "The amount of non reduce only trigger orders the user has open",
              "precision: BASE_PRECISION"
            ],
            "type": "i64"
          },
          {
            "name": "openAsks",
            "docs": [
              "The amount of non reduce only trigger orders the user has open",
              "precision: BASE_PRECISION"
            ],
            "type": "i64"
          },
          {
            "name": "settledPnl",
            "docs": [
              "The amount of pnl settled in this market since opening the position",
              "precision: QUOTE_PRECISION"
            ],
            "type": "i64"
          },
          {
            "name": "lpShares",
            "docs": [
              "The number of lp (liquidity provider) shares the user has in this perp market",
              "LP shares allow users to provide liquidity via the AMM",
              "precision: BASE_PRECISION"
            ],
            "type": "u64"
          },
          {
            "name": "isolatedPositionScaledBalance",
            "docs": [
              "The last base asset amount per lp the amm had",
              "Used to settle the users lp position",
              "precision: SPOT_BALANCE_PRECISION"
            ],
            "type": "u64"
          },
          {
            "name": "lastQuoteAssetAmountPerLp",
            "docs": [
              "The last quote asset amount per lp the amm had",
              "Used to settle the users lp position",
              "precision: QUOTE_PRECISION"
            ],
            "type": "i64"
          },
          {
            "name": "padding",
            "type": {
              "array": [
                "u8",
                2
              ]
            }
          },
          {
            "name": "maxMarginRatio",
            "type": "u16"
          },
          {
            "name": "marketIndex",
            "docs": [
              "The market index for the perp market"
            ],
            "type": "u16"
          },
          {
            "name": "openOrders",
            "docs": [
              "The number of open orders"
            ],
            "type": "u8"
          },
          {
            "name": "positionFlag",
            "type": "u8"
          }
        ]
      }
    },
    {
      "name": "Order",
      "type": {
        "kind": "struct",
        "fields": [
          {
            "name": "slot",
            "docs": [
              "The slot the order was placed"
            ],
            "type": "u64"
          },
          {
            "name": "price",
            "docs": [
              "The limit price for the order (can be 0 for market orders)",
              "For orders with an auction, this price isn't used until the auction is complete",
              "precision: PRICE_PRECISION"
            ],
            "type": "u64"
          },
          {
            "name": "baseAssetAmount",
            "docs": [
              "The size of the order",
              "precision for perps: BASE_PRECISION",
              "precision for spot: token mint precision"
            ],
            "type": "u64"
          },
          {
            "name": "baseAssetAmountFilled",
            "docs": [
              "The amount of the order filled",
              "precision for perps: BASE_PRECISION",
              "precision for spot: token mint precision"
            ],
            "type": "u64"
          },
          {
            "name": "quoteAssetAmountFilled",
            "docs": [
              "The amount of quote filled for the order",
              "precision: QUOTE_PRECISION"
            ],
            "type": "u64"
          },
          {
            "name": "triggerPrice",
            "docs": [
              "At what price the order will be triggered. Only relevant for trigger orders",
              "precision: PRICE_PRECISION"
            ],
            "type": "u64"
          },
          {
            "name": "auctionStartPrice",
            "docs": [
              "The start price for the auction. Only relevant for market/oracle orders",
              "precision: PRICE_PRECISION"
            ],
            "type": "i64"
          },
          {
            "name": "auctionEndPrice",
            "docs": [
              "The end price for the auction. Only relevant for market/oracle orders",
              "precision: PRICE_PRECISION"
            ],
            "type": "i64"
          },
          {
            "name": "maxTs",
            "docs": [
              "The time when the order will expire"
            ],
            "type": "i64"
          },
          {
            "name": "oraclePriceOffset",
            "docs": [
              "If set, the order limit price is the oracle price + this offset",
              "precision: PRICE_PRECISION"
            ],
            "type": "i32"
          },
          {
            "name": "orderId",
            "docs": [
              "The id for the order. Each users has their own order id space"
            ],
            "type": "u32"
          },
          {
            "name": "marketIndex",
            "docs": [
              "The perp/spot market index"
            ],
            "type": "u16"
          },
          {
            "name": "status",
            "docs": [
              "Whether the order is open or unused"
            ],
            "type": {
              "defined": "OrderStatus"
            }
          },
          {
            "name": "orderType",
            "docs": [
              "The type of order"
            ],
            "type": {
              "defined": "OrderType"
            }
          },
          {
            "name": "marketType",
            "docs": [
              "Whether market is spot or perp"
            ],
            "type": {
              "defined": "MarketType"
            }
          },
          {
            "name": "userOrderId",
            "docs": [
              "User generated order id. Can make it easier to place/cancel orders"
            ],
            "type": "u8"
          },
          {
            "name": "existingPositionDirection",
            "docs": [
              "What the users position was when the order was placed"
            ],
            "type": {
              "defined": "PositionDirection"
            }
          },
          {
            "name": "direction",
            "docs": [
              "Whether the user is going long or short. LONG = bid, SHORT = ask"
            ],
            "type": {
              "defined": "PositionDirection"
            }
          },
          {
            "name": "reduceOnly",
            "docs": [
              "Whether the order is allowed to only reduce position size"
            ],
            "type": "bool"
          },
          {
            "name": "postOnly",
            "docs": [
              "Whether the order must be a maker"
            ],
            "type": "bool"
          },
          {
            "name": "immediateOrCancel",
            "docs": [
              "Whether the order must be canceled the same slot it is placed"
            ],
            "type": "bool"
          },
          {
            "name": "triggerCondition",
            "docs": [
              "Whether the order is triggered above or below the trigger price. Only relevant for trigger orders"
            ],
            "type": {
              "defined": "OrderTriggerCondition"
            }
          },
          {
            "name": "auctionDuration",
            "docs": [
              "How many slots the auction lasts"
            ],
            "type": "u8"
          },
          {
            "name": "postedSlotTail",
            "docs": [
              "Last 8 bits of the slot the order was posted on-chain (not order slot for signed msg orders)"
            ],
            "type": "u8"
          },
          {
            "name": "bitFlags",
            "docs": [
              "Bitflags for further classification",
              "0: is_signed_message"
            ],
            "type": "u8"
          },
          {
            "name": "padding",
            "type": {
              "array": [
                "u8",
                1
              ]
            }
          }
        ]
      }
    },
    {
      "name": "SwapDirection",
      "type": {
        "kind": "enum",
        "variants": [
          {
            "name": "Add"
          },
          {
            "name": "Remove"
          }
        ]
      }
    },
    {
      "name": "ModifyOrderId",
      "type": {
        "kind": "enum",
        "variants": [
          {
            "name": "UserOrderId",
            "fields": [
              "u8"
            ]
          },
          {
            "name": "OrderId",
            "fields": [
              "u32"
            ]
          }
        ]
      }
    },
    {
      "name": "PositionDirection",
      "type": {
        "kind": "enum",
        "variants": [
          {
            "name": "Long"
          },
          {
            "name": "Short"
          }
        ]
      }
    },
    {
      "name": "SpotFulfillmentType",
      "type": {
        "kind": "enum",
        "variants": [
          {
            "name": "SerumV3"
          },
          {
            "name": "Match"
          },
          {
            "name": "PhoenixV1"
          },
          {
            "name": "OpenbookV2"
          }
        ]
      }
    },
    {
      "name": "SwapReduceOnly",
      "type": {
        "kind": "enum",
        "variants": [
          {
            "name": "In"
          },
          {
            "name": "Out"
          }
        ]
      }
    },
    {
      "name": "TwapPeriod",
      "type": {
        "kind": "enum",
        "variants": [
          {
            "name": "FundingPeriod"
          },
          {
            "name": "FiveMin"
          }
        ]
      }
    },
    {
      "name": "LiquidationMultiplierType",
      "type": {
        "kind": "enum",
        "variants": [
          {
            "name": "Discount"
          },
          {
            "name": "Premium"
          }
        ]
      }
    },
    {
      "name": "SettlementDirection",
      "type": {
        "kind": "enum",
        "variants": [
          {
            "name": "ToLpPool"
          },
          {
            "name": "FromLpPool"
          },
          {
            "name": "None"
          }
        ]
      }
    },
    {
      "name": "MarginRequirementType",
      "type": {
        "kind": "enum",
        "variants": [
          {
            "name": "Initial"
          },
          {
            "name": "Fill"
          },
          {
            "name": "Maintenance"
          }
        ]
      }
    },
    {
      "name": "OracleValidity",
      "type": {
        "kind": "enum",
        "variants": [
          {
            "name": "NonPositive"
          },
          {
            "name": "TooVolatile"
          },
          {
            "name": "TooUncertain"
          },
          {
            "name": "StaleForMargin"
          },
          {
            "name": "InsufficientDataPoints"
          },
          {
            "name": "StaleForAMM",
            "fields": [
              {
                "name": "immediate",
                "type": "bool"
              },
              {
                "name": "lowRisk",
                "type": "bool"
              }
            ]
          },
          {
            "name": "Valid"
          }
        ]
      }
    },
    {
      "name": "DriftAction",
      "type": {
        "kind": "enum",
        "variants": [
          {
            "name": "UpdateFunding"
          },
          {
            "name": "SettlePnl"
          },
          {
            "name": "TriggerOrder"
          },
          {
            "name": "FillOrderMatch"
          },
          {
            "name": "FillOrderAmmLowRisk"
          },
          {
            "name": "FillOrderAmmImmediate"
          },
          {
            "name": "Liquidate"
          },
          {
            "name": "MarginCalc"
          },
          {
            "name": "UpdateTwap"
          },
          {
            "name": "UpdateAMMCurve"
          },
          {
            "name": "OracleOrderPrice"
          },
          {
            "name": "UseMMOraclePrice"
          },
          {
            "name": "UpdateAmmCache"
          },
          {
            "name": "UpdateLpPoolAum"
          },
          {
            "name": "LpPoolSwap"
          }
        ]
      }
    },
    {
      "name": "LogMode",
      "type": {
        "kind": "enum",
        "variants": [
          {
            "name": "None"
          },
          {
            "name": "ExchangeOracle"
          },
          {
            "name": "MMOracle"
          },
          {
            "name": "SafeMMOracle"
          },
          {
            "name": "Margin"
          }
        ]
      }
    },
    {
      "name": "PositionUpdateType",
      "type": {
        "kind": "enum",
        "variants": [
          {
            "name": "Open"
          },
          {
            "name": "Increase"
          },
          {
            "name": "Reduce"
          },
          {
            "name": "Close"
          },
          {
            "name": "Flip"
          }
        ]
      }
    },
    {
      "name": "DepositExplanation",
      "type": {
        "kind": "enum",
        "variants": [
          {
            "name": "None"
          },
          {
            "name": "Transfer"
          },
          {
            "name": "Borrow"
          },
          {
            "name": "RepayBorrow"
          },
          {
            "name": "Reward"
          }
        ]
      }
    },
    {
      "name": "DepositDirection",
      "type": {
        "kind": "enum",
        "variants": [
          {
            "name": "Deposit"
          },
          {
            "name": "Withdraw"
          }
        ]
      }
    },
    {
      "name": "OrderAction",
      "type": {
        "kind": "enum",
        "variants": [
          {
            "name": "Place"
          },
          {
            "name": "Cancel"
          },
          {
            "name": "Fill"
          },
          {
            "name": "Trigger"
          },
          {
            "name": "Expire"
          }
        ]
      }
    },
    {
      "name": "OrderActionExplanation",
      "type": {
        "kind": "enum",
        "variants": [
          {
            "name": "None"
          },
          {
            "name": "InsufficientFreeCollateral"
          },
          {
            "name": "OraclePriceBreachedLimitPrice"
          },
          {
            "name": "MarketOrderFilledToLimitPrice"
          },
          {
            "name": "OrderExpired"
          },
          {
            "name": "Liquidation"
          },
          {
            "name": "OrderFilledWithAMM"
          },
          {
            "name": "OrderFilledWithAMMJit"
          },
          {
            "name": "OrderFilledWithMatch"
          },
          {
            "name": "OrderFilledWithMatchJit"
          },
          {
            "name": "MarketExpired"
          },
          {
            "name": "RiskingIncreasingOrder"
          },
          {
            "name": "ReduceOnlyOrderIncreasedPosition"
          },
          {
            "name": "OrderFillWithSerum"
          },
          {
            "name": "NoBorrowLiquidity"
          },
          {
            "name": "OrderFillWithPhoenix"
          },
          {
            "name": "OrderFilledWithAMMJitLPSplit"
          },
          {
            "name": "OrderFilledWithLPJit"
          },
          {
            "name": "DeriskLp"
          },
          {
            "name": "OrderFilledWithOpenbookV2"
          },
          {
            "name": "TransferPerpPosition"
          }
        ]
      }
    },
    {
      "name": "LPAction",
      "type": {
        "kind": "enum",
        "variants": [
          {
            "name": "AddLiquidity"
          },
          {
            "name": "RemoveLiquidity"
          },
          {
            "name": "SettleLiquidity"
          },
          {
            "name": "RemoveLiquidityDerisk"
          }
        ]
      }
    },
    {
      "name": "LiquidationType",
      "type": {
        "kind": "enum",
        "variants": [
          {
            "name": "LiquidatePerp"
          },
          {
            "name": "LiquidateSpot"
          },
          {
            "name": "LiquidateBorrowForPerpPnl"
          },
          {
            "name": "LiquidatePerpPnlForDeposit"
          },
          {
            "name": "PerpBankruptcy"
          },
          {
            "name": "SpotBankruptcy"
          }
        ]
      }
    },
    {
      "name": "LiquidationBitFlag",
      "type": {
        "kind": "enum",
        "variants": [
          {
            "name": "IsolatedPosition"
          }
        ]
      }
    },
    {
      "name": "SettlePnlExplanation",
      "type": {
        "kind": "enum",
        "variants": [
          {
            "name": "None"
          },
          {
            "name": "ExpiredPosition"
          }
        ]
      }
    },
    {
      "name": "StakeAction",
      "type": {
        "kind": "enum",
        "variants": [
          {
            "name": "Stake"
          },
          {
            "name": "UnstakeRequest"
          },
          {
            "name": "UnstakeCancelRequest"
          },
          {
            "name": "Unstake"
          },
          {
            "name": "UnstakeTransfer"
          },
          {
            "name": "StakeTransfer"
          },
          {
            "name": "AdminDeposit"
          }
        ]
      }
    },
    {
      "name": "FillMode",
      "type": {
        "kind": "enum",
        "variants": [
          {
            "name": "Fill"
          },
          {
            "name": "PlaceAndMake"
          },
          {
            "name": "PlaceAndTake",
            "fields": [
              "bool",
              "u8"
            ]
          },
          {
            "name": "Liquidation"
          }
        ]
      }
    },
    {
      "name": "PerpFulfillmentMethod",
      "type": {
        "kind": "enum",
        "variants": [
          {
            "name": "AMM",
            "fields": [
              {
                "option": "u64"
              }
            ]
          },
          {
            "name": "Match",
            "fields": [
              "publicKey",
              "u16",
              "u64"
            ]
          }
        ]
      }
    },
    {
      "name": "SpotFulfillmentMethod",
      "type": {
        "kind": "enum",
        "variants": [
          {
            "name": "ExternalMarket"
          },
          {
            "name": "Match",
            "fields": [
              "publicKey",
              "u16"
            ]
          }
        ]
      }
    },
    {
      "name": "ConstituentStatus",
      "type": {
        "kind": "enum",
        "variants": [
          {
            "name": "ReduceOnly"
          },
          {
            "name": "Decommissioned"
          }
        ]
      }
    },
    {
      "name": "MarginCalculationMode",
      "type": {
        "kind": "enum",
        "variants": [
          {
            "name": "Standard"
          },
          {
            "name": "Liquidation",
            "fields": [
              {
                "name": "marketToTrackMarginRequirement",
                "type": {
                  "option": {
                    "defined": "MarketIdentifier"
                  }
                }
              }
            ]
          }
        ]
      }
    },
    {
      "name": "OracleSource",
      "type": {
        "kind": "enum",
        "variants": [
          {
            "name": "Pyth"
          },
          {
            "name": "Switchboard"
          },
          {
            "name": "QuoteAsset"
          },
          {
            "name": "Pyth1K"
          },
          {
            "name": "Pyth1M"
          },
          {
            "name": "PythStableCoin"
          },
          {
            "name": "Prelaunch"
          },
          {
            "name": "PythPull"
          },
          {
            "name": "Pyth1KPull"
          },
          {
            "name": "Pyth1MPull"
          },
          {
            "name": "PythStableCoinPull"
          },
          {
            "name": "SwitchboardOnDemand"
          },
          {
            "name": "PythLazer"
          },
          {
            "name": "PythLazer1K"
          },
          {
            "name": "PythLazer1M"
          },
          {
            "name": "PythLazerStableCoin"
          }
        ]
      }
    },
    {
      "name": "OrderParamsBitFlag",
      "type": {
        "kind": "enum",
        "variants": [
          {
            "name": "ImmediateOrCancel"
          },
          {
            "name": "UpdateHighLeverageMode"
          }
        ]
      }
    },
    {
      "name": "PostOnlyParam",
      "type": {
        "kind": "enum",
        "variants": [
          {
            "name": "None"
          },
          {
            "name": "MustPostOnly"
          },
          {
            "name": "TryPostOnly"
          },
          {
            "name": "Slide"
          }
        ]
      }
    },
    {
      "name": "ModifyOrderPolicy",
      "type": {
        "kind": "enum",
        "variants": [
          {
            "name": "MustModify"
          },
          {
            "name": "ExcludePreviousFill"
          }
        ]
      }
    },
    {
      "name": "PlaceAndTakeOrderSuccessCondition",
      "type": {
        "kind": "enum",
        "variants": [
          {
            "name": "PartialFill"
          },
          {
            "name": "FullFill"
          }
        ]
      }
    },
    {
      "name": "PerpOperation",
      "type": {
        "kind": "enum",
        "variants": [
          {
            "name": "UpdateFunding"
          },
          {
            "name": "AmmFill"
          },
          {
            "name": "Fill"
          },
          {
            "name": "SettlePnl"
          },
          {
            "name": "SettlePnlWithPosition"
          },
          {
            "name": "Liquidation"
          },
          {
            "name": "AmmImmediateFill"
          }
        ]
      }
    },
    {
      "name": "SpotOperation",
      "type": {
        "kind": "enum",
        "variants": [
          {
            "name": "UpdateCumulativeInterest"
          },
          {
            "name": "Fill"
          },
          {
            "name": "Deposit"
          },
          {
            "name": "Withdraw"
          },
          {
            "name": "Liquidation"
          }
        ]
      }
    },
    {
      "name": "InsuranceFundOperation",
      "type": {
        "kind": "enum",
        "variants": [
          {
            "name": "Init"
          },
          {
            "name": "Add"
          },
          {
            "name": "RequestRemove"
          },
          {
            "name": "Remove"
          }
        ]
      }
    },
    {
      "name": "PerpLpOperation",
      "type": {
        "kind": "enum",
        "variants": [
          {
            "name": "TrackAmmRevenue"
          },
          {
            "name": "SettleQuoteOwed"
          }
        ]
      }
    },
    {
      "name": "ConstituentLpOperation",
      "type": {
        "kind": "enum",
        "variants": [
          {
            "name": "Swap"
          },
          {
            "name": "Deposit"
          },
          {
            "name": "Withdraw"
          }
        ]
      }
    },
    {
      "name": "MarketStatus",
      "type": {
        "kind": "enum",
        "variants": [
          {
            "name": "Initialized"
          },
          {
            "name": "Active"
          },
          {
            "name": "FundingPaused"
          },
          {
            "name": "AmmPaused"
          },
          {
            "name": "FillPaused"
          },
          {
            "name": "WithdrawPaused"
          },
          {
            "name": "ReduceOnly"
          },
          {
            "name": "Settlement"
          },
          {
            "name": "Delisted"
          }
        ]
      }
    },
    {
      "name": "LpStatus",
      "type": {
        "kind": "enum",
        "variants": [
          {
            "name": "Uncollateralized"
          },
          {
            "name": "Active"
          },
          {
            "name": "Decommissioning"
          }
        ]
      }
    },
    {
      "name": "ContractType",
      "type": {
        "kind": "enum",
        "variants": [
          {
            "name": "Perpetual"
          },
          {
            "name": "Future"
          },
          {
            "name": "Prediction"
          }
        ]
      }
    },
    {
      "name": "ContractTier",
      "type": {
        "kind": "enum",
        "variants": [
          {
            "name": "A"
          },
          {
            "name": "B"
          },
          {
            "name": "C"
          },
          {
            "name": "Speculative"
          },
          {
            "name": "HighlySpeculative"
          },
          {
            "name": "Isolated"
          }
        ]
      }
    },
    {
      "name": "RevenueShareOrderBitFlag",
      "type": {
        "kind": "enum",
        "variants": [
          {
            "name": "Init"
          },
          {
            "name": "Open"
          },
          {
            "name": "Completed"
          },
          {
            "name": "Referral"
          }
        ]
      }
    },
    {
      "name": "SettlePnlMode",
      "type": {
        "kind": "enum",
        "variants": [
          {
            "name": "MustSettle"
          },
          {
            "name": "TrySettle"
          }
        ]
      }
    },
    {
      "name": "SpotBalanceType",
      "type": {
        "kind": "enum",
        "variants": [
          {
            "name": "Deposit"
          },
          {
            "name": "Borrow"
          }
        ]
      }
    },
    {
      "name": "SpotFulfillmentConfigStatus",
      "type": {
        "kind": "enum",
        "variants": [
          {
            "name": "Enabled"
          },
          {
            "name": "Disabled"
          }
        ]
      }
    },
    {
      "name": "AssetTier",
      "type": {
        "kind": "enum",
        "variants": [
          {
            "name": "Collateral"
          },
          {
            "name": "Protected"
          },
          {
            "name": "Cross"
          },
          {
            "name": "Isolated"
          },
          {
            "name": "Unlisted"
          }
        ]
      }
    },
    {
      "name": "TokenProgramFlag",
      "type": {
        "kind": "enum",
        "variants": [
          {
            "name": "Token2022"
          },
          {
            "name": "TransferHook"
          }
        ]
      }
    },
    {
      "name": "ExchangeStatus",
      "type": {
        "kind": "enum",
        "variants": [
          {
            "name": "DepositPaused"
          },
          {
            "name": "WithdrawPaused"
          },
          {
            "name": "AmmPaused"
          },
          {
            "name": "FillPaused"
          },
          {
            "name": "LiqPaused"
          },
          {
            "name": "FundingPaused"
          },
          {
            "name": "SettlePnlPaused"
          },
          {
            "name": "AmmImmediateFillPaused"
          }
        ]
      }
    },
    {
      "name": "FeatureBitFlags",
      "type": {
        "kind": "enum",
        "variants": [
          {
            "name": "MmOracleUpdate"
          },
          {
            "name": "MedianTriggerPrice"
          },
          {
            "name": "BuilderCodes"
          },
          {
            "name": "BuilderReferral"
          }
        ]
      }
    },
    {
      "name": "LpPoolFeatureBitFlags",
      "type": {
        "kind": "enum",
        "variants": [
          {
            "name": "SettleLpPool"
          },
          {
            "name": "SwapLpPool"
          },
          {
            "name": "MintRedeemLpPool"
          }
        ]
      }
    },
    {
      "name": "UserStatus",
      "type": {
        "kind": "enum",
        "variants": [
          {
            "name": "BeingLiquidated"
          },
          {
            "name": "Bankrupt"
          },
          {
            "name": "ReduceOnly"
          },
          {
            "name": "AdvancedLp"
          },
          {
            "name": "ProtectedMakerOrders"
          }
        ]
      }
    },
    {
      "name": "AssetType",
      "type": {
        "kind": "enum",
        "variants": [
          {
            "name": "Base"
          },
          {
            "name": "Quote"
          }
        ]
      }
    },
    {
      "name": "OrderStatus",
      "type": {
        "kind": "enum",
        "variants": [
          {
            "name": "Init"
          },
          {
            "name": "Open"
          },
          {
            "name": "Filled"
          },
          {
            "name": "Canceled"
          }
        ]
      }
    },
    {
      "name": "OrderType",
      "type": {
        "kind": "enum",
        "variants": [
          {
            "name": "Market"
          },
          {
            "name": "Limit"
          },
          {
            "name": "TriggerMarket"
          },
          {
            "name": "TriggerLimit"
          },
          {
            "name": "Oracle"
          }
        ]
      }
    },
    {
      "name": "OrderTriggerCondition",
      "type": {
        "kind": "enum",
        "variants": [
          {
            "name": "Above"
          },
          {
            "name": "Below"
          },
          {
            "name": "TriggeredAbove"
          },
          {
            "name": "TriggeredBelow"
          }
        ]
      }
    },
    {
      "name": "MarketType",
      "type": {
        "kind": "enum",
        "variants": [
          {
            "name": "Spot"
          },
          {
            "name": "Perp"
          }
        ]
      }
    },
    {
      "name": "OrderBitFlag",
      "type": {
        "kind": "enum",
        "variants": [
          {
            "name": "SignedMessage"
          },
          {
            "name": "OracleTriggerMarket"
          },
          {
            "name": "SafeTriggerOrder"
          },
          {
            "name": "NewTriggerReduceOnly"
          },
          {
            "name": "HasBuilder"
          }
        ]
      }
    },
    {
      "name": "PositionFlag",
      "type": {
        "kind": "enum",
        "variants": [
          {
            "name": "IsolatedPosition"
          },
          {
            "name": "BeingLiquidated"
          },
          {
            "name": "Bankrupt"
          }
        ]
      }
    },
    {
      "name": "ReferrerStatus",
      "type": {
        "kind": "enum",
        "variants": [
          {
            "name": "IsReferrer"
          },
          {
            "name": "IsReferred"
          },
          {
            "name": "BuilderReferral"
          }
        ]
      }
    },
    {
      "name": "MarginMode",
      "type": {
        "kind": "enum",
        "variants": [
          {
            "name": "Default"
          },
          {
            "name": "HighLeverage"
          },
          {
            "name": "HighLeverageMaintenance"
          }
        ]
      }
    },
    {
      "name": "FuelOverflowStatus",
      "type": {
        "kind": "enum",
        "variants": [
          {
            "name": "Exists"
          }
        ]
      }
    },
    {
      "name": "SignatureVerificationError",
      "type": {
        "kind": "enum",
        "variants": [
          {
            "name": "InvalidEd25519InstructionProgramId"
          },
          {
            "name": "InvalidEd25519InstructionDataLength"
          },
          {
            "name": "InvalidSignatureIndex"
          },
          {
            "name": "InvalidSignatureOffset"
          },
          {
            "name": "InvalidPublicKeyOffset"
          },
          {
            "name": "InvalidMessageOffset"
          },
          {
            "name": "InvalidMessageDataSize"
          },
          {
            "name": "InvalidInstructionIndex"
          },
          {
            "name": "MessageOffsetOverflow"
          },
          {
            "name": "InvalidMessageHex"
          },
          {
            "name": "InvalidMessageData"
          },
          {
            "name": "LoadInstructionAtFailed"
          }
        ]
      }
    }
  ],
  "events": [
    {
      "name": "NewUserRecord",
      "fields": [
        {
          "name": "ts",
          "type": "i64",
          "index": false
        },
        {
          "name": "userAuthority",
          "type": "publicKey",
          "index": false
        },
        {
          "name": "user",
          "type": "publicKey",
          "index": false
        },
        {
          "name": "subAccountId",
          "type": "u16",
          "index": false
        },
        {
          "name": "name",
          "type": {
            "array": [
              "u8",
              32
            ]
          },
          "index": false
        },
        {
          "name": "referrer",
          "type": "publicKey",
          "index": false
        }
      ]
    },
    {
      "name": "DepositRecord",
      "fields": [
        {
          "name": "ts",
          "type": "i64",
          "index": false
        },
        {
          "name": "userAuthority",
          "type": "publicKey",
          "index": false
        },
        {
          "name": "user",
          "type": "publicKey",
          "index": false
        },
        {
          "name": "direction",
          "type": {
            "defined": "DepositDirection"
          },
          "index": false
        },
        {
          "name": "depositRecordId",
          "type": "u64",
          "index": false
        },
        {
          "name": "amount",
          "type": "u64",
          "index": false
        },
        {
          "name": "marketIndex",
          "type": "u16",
          "index": false
        },
        {
          "name": "oraclePrice",
          "type": "i64",
          "index": false
        },
        {
          "name": "marketDepositBalance",
          "type": "u128",
          "index": false
        },
        {
          "name": "marketWithdrawBalance",
          "type": "u128",
          "index": false
        },
        {
          "name": "marketCumulativeDepositInterest",
          "type": "u128",
          "index": false
        },
        {
          "name": "marketCumulativeBorrowInterest",
          "type": "u128",
          "index": false
        },
        {
          "name": "totalDepositsAfter",
          "type": "u64",
          "index": false
        },
        {
          "name": "totalWithdrawsAfter",
          "type": "u64",
          "index": false
        },
        {
          "name": "explanation",
          "type": {
            "defined": "DepositExplanation"
          },
          "index": false
        },
        {
          "name": "transferUser",
          "type": {
            "option": "publicKey"
          },
          "index": false
        }
      ]
    },
    {
      "name": "SpotInterestRecord",
      "fields": [
        {
          "name": "ts",
          "type": "i64",
          "index": false
        },
        {
          "name": "marketIndex",
          "type": "u16",
          "index": false
        },
        {
          "name": "depositBalance",
          "type": "u128",
          "index": false
        },
        {
          "name": "cumulativeDepositInterest",
          "type": "u128",
          "index": false
        },
        {
          "name": "borrowBalance",
          "type": "u128",
          "index": false
        },
        {
          "name": "cumulativeBorrowInterest",
          "type": "u128",
          "index": false
        },
        {
          "name": "optimalUtilization",
          "type": "u32",
          "index": false
        },
        {
          "name": "optimalBorrowRate",
          "type": "u32",
          "index": false
        },
        {
          "name": "maxBorrowRate",
          "type": "u32",
          "index": false
        }
      ]
    },
    {
      "name": "FundingPaymentRecord",
      "fields": [
        {
          "name": "ts",
          "type": "i64",
          "index": false
        },
        {
          "name": "userAuthority",
          "type": "publicKey",
          "index": false
        },
        {
          "name": "user",
          "type": "publicKey",
          "index": false
        },
        {
          "name": "marketIndex",
          "type": "u16",
          "index": false
        },
        {
          "name": "fundingPayment",
          "type": "i64",
          "index": false
        },
        {
          "name": "baseAssetAmount",
          "type": "i64",
          "index": false
        },
        {
          "name": "userLastCumulativeFunding",
          "type": "i64",
          "index": false
        },
        {
          "name": "ammCumulativeFundingLong",
          "type": "i128",
          "index": false
        },
        {
          "name": "ammCumulativeFundingShort",
          "type": "i128",
          "index": false
        }
      ]
    },
    {
      "name": "FundingRateRecord",
      "fields": [
        {
          "name": "ts",
          "type": "i64",
          "index": false
        },
        {
          "name": "recordId",
          "type": "u64",
          "index": false
        },
        {
          "name": "marketIndex",
          "type": "u16",
          "index": false
        },
        {
          "name": "fundingRate",
          "type": "i64",
          "index": false
        },
        {
          "name": "fundingRateLong",
          "type": "i128",
          "index": false
        },
        {
          "name": "fundingRateShort",
          "type": "i128",
          "index": false
        },
        {
          "name": "cumulativeFundingRateLong",
          "type": "i128",
          "index": false
        },
        {
          "name": "cumulativeFundingRateShort",
          "type": "i128",
          "index": false
        },
        {
          "name": "oraclePriceTwap",
          "type": "i64",
          "index": false
        },
        {
          "name": "markPriceTwap",
          "type": "u64",
          "index": false
        },
        {
          "name": "periodRevenue",
          "type": "i64",
          "index": false
        },
        {
          "name": "baseAssetAmountWithAmm",
          "type": "i128",
          "index": false
        },
        {
          "name": "baseAssetAmountWithUnsettledLp",
          "type": "i128",
          "index": false
        }
      ]
    },
    {
      "name": "CurveRecord",
      "fields": [
        {
          "name": "ts",
          "type": "i64",
          "index": false
        },
        {
          "name": "recordId",
          "type": "u64",
          "index": false
        },
        {
          "name": "pegMultiplierBefore",
          "type": "u128",
          "index": false
        },
        {
          "name": "baseAssetReserveBefore",
          "type": "u128",
          "index": false
        },
        {
          "name": "quoteAssetReserveBefore",
          "type": "u128",
          "index": false
        },
        {
          "name": "sqrtKBefore",
          "type": "u128",
          "index": false
        },
        {
          "name": "pegMultiplierAfter",
          "type": "u128",
          "index": false
        },
        {
          "name": "baseAssetReserveAfter",
          "type": "u128",
          "index": false
        },
        {
          "name": "quoteAssetReserveAfter",
          "type": "u128",
          "index": false
        },
        {
          "name": "sqrtKAfter",
          "type": "u128",
          "index": false
        },
        {
          "name": "baseAssetAmountLong",
          "type": "u128",
          "index": false
        },
        {
          "name": "baseAssetAmountShort",
          "type": "u128",
          "index": false
        },
        {
          "name": "baseAssetAmountWithAmm",
          "type": "i128",
          "index": false
        },
        {
          "name": "totalFee",
          "type": "i128",
          "index": false
        },
        {
          "name": "totalFeeMinusDistributions",
          "type": "i128",
          "index": false
        },
        {
          "name": "adjustmentCost",
          "type": "i128",
          "index": false
        },
        {
          "name": "oraclePrice",
          "type": "i64",
          "index": false
        },
        {
          "name": "fillRecord",
          "type": "u128",
          "index": false
        },
        {
          "name": "numberOfUsers",
          "type": "u32",
          "index": false
        },
        {
          "name": "marketIndex",
          "type": "u16",
          "index": false
        }
      ]
    },
    {
      "name": "SignedMsgOrderRecord",
      "fields": [
        {
          "name": "user",
          "type": "publicKey",
          "index": false
        },
        {
          "name": "hash",
          "type": "string",
          "index": false
        },
        {
          "name": "matchingOrderParams",
          "type": {
            "defined": "OrderParams"
          },
          "index": false
        },
        {
          "name": "userOrderId",
          "type": "u32",
          "index": false
        },
        {
          "name": "signedMsgOrderMaxSlot",
          "type": "u64",
          "index": false
        },
        {
          "name": "signedMsgOrderUuid",
          "type": {
            "array": [
              "u8",
              8
            ]
          },
          "index": false
        },
        {
          "name": "ts",
          "type": "i64",
          "index": false
        }
      ]
    },
    {
      "name": "OrderRecord",
      "fields": [
        {
          "name": "ts",
          "type": "i64",
          "index": false
        },
        {
          "name": "user",
          "type": "publicKey",
          "index": false
        },
        {
          "name": "order",
          "type": {
            "defined": "Order"
          },
          "index": false
        }
      ]
    },
    {
      "name": "OrderActionRecord",
      "fields": [
        {
          "name": "ts",
          "type": "i64",
          "index": false
        },
        {
          "name": "action",
          "type": {
            "defined": "OrderAction"
          },
          "index": false
        },
        {
          "name": "actionExplanation",
          "type": {
            "defined": "OrderActionExplanation"
          },
          "index": false
        },
        {
          "name": "marketIndex",
          "type": "u16",
          "index": false
        },
        {
          "name": "marketType",
          "type": {
            "defined": "MarketType"
          },
          "index": false
        },
        {
          "name": "filler",
          "type": {
            "option": "publicKey"
          },
          "index": false
        },
        {
          "name": "fillerReward",
          "type": {
            "option": "u64"
          },
          "index": false
        },
        {
          "name": "fillRecordId",
          "type": {
            "option": "u64"
          },
          "index": false
        },
        {
          "name": "baseAssetAmountFilled",
          "type": {
            "option": "u64"
          },
          "index": false
        },
        {
          "name": "quoteAssetAmountFilled",
          "type": {
            "option": "u64"
          },
          "index": false
        },
        {
          "name": "takerFee",
          "type": {
            "option": "u64"
          },
          "index": false
        },
        {
          "name": "makerFee",
          "type": {
            "option": "i64"
          },
          "index": false
        },
        {
          "name": "referrerReward",
          "type": {
            "option": "u32"
          },
          "index": false
        },
        {
          "name": "quoteAssetAmountSurplus",
          "type": {
            "option": "i64"
          },
          "index": false
        },
        {
          "name": "spotFulfillmentMethodFee",
          "type": {
            "option": "u64"
          },
          "index": false
        },
        {
          "name": "taker",
          "type": {
            "option": "publicKey"
          },
          "index": false
        },
        {
          "name": "takerOrderId",
          "type": {
            "option": "u32"
          },
          "index": false
        },
        {
          "name": "takerOrderDirection",
          "type": {
            "option": {
              "defined": "PositionDirection"
            }
          },
          "index": false
        },
        {
          "name": "takerOrderBaseAssetAmount",
          "type": {
            "option": "u64"
          },
          "index": false
        },
        {
          "name": "takerOrderCumulativeBaseAssetAmountFilled",
          "type": {
            "option": "u64"
          },
          "index": false
        },
        {
          "name": "takerOrderCumulativeQuoteAssetAmountFilled",
          "type": {
            "option": "u64"
          },
          "index": false
        },
        {
          "name": "maker",
          "type": {
            "option": "publicKey"
          },
          "index": false
        },
        {
          "name": "makerOrderId",
          "type": {
            "option": "u32"
          },
          "index": false
        },
        {
          "name": "makerOrderDirection",
          "type": {
            "option": {
              "defined": "PositionDirection"
            }
          },
          "index": false
        },
        {
          "name": "makerOrderBaseAssetAmount",
          "type": {
            "option": "u64"
          },
          "index": false
        },
        {
          "name": "makerOrderCumulativeBaseAssetAmountFilled",
          "type": {
            "option": "u64"
          },
          "index": false
        },
        {
          "name": "makerOrderCumulativeQuoteAssetAmountFilled",
          "type": {
            "option": "u64"
          },
          "index": false
        },
        {
          "name": "oraclePrice",
          "type": "i64",
          "index": false
        },
        {
          "name": "bitFlags",
          "type": "u8",
          "index": false
        },
        {
          "name": "takerExistingQuoteEntryAmount",
          "type": {
            "option": "u64"
          },
          "index": false
        },
        {
          "name": "takerExistingBaseAssetAmount",
          "type": {
            "option": "u64"
          },
          "index": false
        },
        {
          "name": "makerExistingQuoteEntryAmount",
          "type": {
            "option": "u64"
          },
          "index": false
        },
        {
          "name": "makerExistingBaseAssetAmount",
          "type": {
            "option": "u64"
          },
          "index": false
        },
        {
          "name": "triggerPrice",
          "type": {
            "option": "u64"
          },
          "index": false
        },
        {
          "name": "builderIdx",
          "type": {
            "option": "u8"
          },
          "index": false
        },
        {
          "name": "builderFee",
          "type": {
            "option": "u64"
          },
          "index": false
        }
      ]
    },
    {
      "name": "LPRecord",
      "fields": [
        {
          "name": "ts",
          "type": "i64",
          "index": false
        },
        {
          "name": "user",
          "type": "publicKey",
          "index": false
        },
        {
          "name": "action",
          "type": {
            "defined": "LPAction"
          },
          "index": false
        },
        {
          "name": "nShares",
          "type": "u64",
          "index": false
        },
        {
          "name": "marketIndex",
          "type": "u16",
          "index": false
        },
        {
          "name": "deltaBaseAssetAmount",
          "type": "i64",
          "index": false
        },
        {
          "name": "deltaQuoteAssetAmount",
          "type": "i64",
          "index": false
        },
        {
          "name": "pnl",
          "type": "i64",
          "index": false
        }
      ]
    },
    {
      "name": "LiquidationRecord",
      "fields": [
        {
          "name": "ts",
          "type": "i64",
          "index": false
        },
        {
          "name": "liquidationType",
          "type": {
            "defined": "LiquidationType"
          },
          "index": false
        },
        {
          "name": "user",
          "type": "publicKey",
          "index": false
        },
        {
          "name": "liquidator",
          "type": "publicKey",
          "index": false
        },
        {
          "name": "marginRequirement",
          "type": "u128",
          "index": false
        },
        {
          "name": "totalCollateral",
          "type": "i128",
          "index": false
        },
        {
          "name": "marginFreed",
          "type": "u64",
          "index": false
        },
        {
          "name": "liquidationId",
          "type": "u16",
          "index": false
        },
        {
          "name": "bankrupt",
          "type": "bool",
          "index": false
        },
        {
          "name": "canceledOrderIds",
          "type": {
            "vec": "u32"
          },
          "index": false
        },
        {
          "name": "liquidatePerp",
          "type": {
            "defined": "LiquidatePerpRecord"
          },
          "index": false
        },
        {
          "name": "liquidateSpot",
          "type": {
            "defined": "LiquidateSpotRecord"
          },
          "index": false
        },
        {
          "name": "liquidateBorrowForPerpPnl",
          "type": {
            "defined": "LiquidateBorrowForPerpPnlRecord"
          },
          "index": false
        },
        {
          "name": "liquidatePerpPnlForDeposit",
          "type": {
            "defined": "LiquidatePerpPnlForDepositRecord"
          },
          "index": false
        },
        {
          "name": "perpBankruptcy",
          "type": {
            "defined": "PerpBankruptcyRecord"
          },
          "index": false
        },
        {
          "name": "spotBankruptcy",
          "type": {
            "defined": "SpotBankruptcyRecord"
          },
          "index": false
        },
        {
          "name": "bitFlags",
          "type": "u8",
          "index": false
        }
      ]
    },
    {
      "name": "SettlePnlRecord",
      "fields": [
        {
          "name": "ts",
          "type": "i64",
          "index": false
        },
        {
          "name": "user",
          "type": "publicKey",
          "index": false
        },
        {
          "name": "marketIndex",
          "type": "u16",
          "index": false
        },
        {
          "name": "pnl",
          "type": "i128",
          "index": false
        },
        {
          "name": "baseAssetAmount",
          "type": "i64",
          "index": false
        },
        {
          "name": "quoteAssetAmountAfter",
          "type": "i64",
          "index": false
        },
        {
          "name": "quoteEntryAmount",
          "type": "i64",
          "index": false
        },
        {
          "name": "settlePrice",
          "type": "i64",
          "index": false
        },
        {
          "name": "explanation",
          "type": {
            "defined": "SettlePnlExplanation"
          },
          "index": false
        }
      ]
    },
    {
      "name": "InsuranceFundRecord",
      "fields": [
        {
          "name": "ts",
          "type": "i64",
          "index": false
        },
        {
          "name": "spotMarketIndex",
          "type": "u16",
          "index": false
        },
        {
          "name": "perpMarketIndex",
          "type": "u16",
          "index": false
        },
        {
          "name": "userIfFactor",
          "type": "u32",
          "index": false
        },
        {
          "name": "totalIfFactor",
          "type": "u32",
          "index": false
        },
        {
          "name": "vaultAmountBefore",
          "type": "u64",
          "index": false
        },
        {
          "name": "insuranceVaultAmountBefore",
          "type": "u64",
          "index": false
        },
        {
          "name": "totalIfSharesBefore",
          "type": "u128",
          "index": false
        },
        {
          "name": "totalIfSharesAfter",
          "type": "u128",
          "index": false
        },
        {
          "name": "amount",
          "type": "i64",
          "index": false
        }
      ]
    },
    {
      "name": "InsuranceFundStakeRecord",
      "fields": [
        {
          "name": "ts",
          "type": "i64",
          "index": false
        },
        {
          "name": "userAuthority",
          "type": "publicKey",
          "index": false
        },
        {
          "name": "action",
          "type": {
            "defined": "StakeAction"
          },
          "index": false
        },
        {
          "name": "amount",
          "type": "u64",
          "index": false
        },
        {
          "name": "marketIndex",
          "type": "u16",
          "index": false
        },
        {
          "name": "insuranceVaultAmountBefore",
          "type": "u64",
          "index": false
        },
        {
          "name": "ifSharesBefore",
          "type": "u128",
          "index": false
        },
        {
          "name": "userIfSharesBefore",
          "type": "u128",
          "index": false
        },
        {
          "name": "totalIfSharesBefore",
          "type": "u128",
          "index": false
        },
        {
          "name": "ifSharesAfter",
          "type": "u128",
          "index": false
        },
        {
          "name": "userIfSharesAfter",
          "type": "u128",
          "index": false
        },
        {
          "name": "totalIfSharesAfter",
          "type": "u128",
          "index": false
        }
      ]
    },
    {
      "name": "InsuranceFundSwapRecord",
      "fields": [
        {
          "name": "rebalanceConfig",
          "type": "publicKey",
          "index": false
        },
        {
          "name": "inIfTotalSharesBefore",
          "type": "u128",
          "index": false
        },
        {
          "name": "outIfTotalSharesBefore",
          "type": "u128",
          "index": false
        },
        {
          "name": "inIfUserSharesBefore",
          "type": "u128",
          "index": false
        },
        {
          "name": "outIfUserSharesBefore",
          "type": "u128",
          "index": false
        },
        {
          "name": "inIfTotalSharesAfter",
          "type": "u128",
          "index": false
        },
        {
          "name": "outIfTotalSharesAfter",
          "type": "u128",
          "index": false
        },
        {
          "name": "inIfUserSharesAfter",
          "type": "u128",
          "index": false
        },
        {
          "name": "outIfUserSharesAfter",
          "type": "u128",
          "index": false
        },
        {
          "name": "ts",
          "type": "i64",
          "index": false
        },
        {
          "name": "inAmount",
          "type": "u64",
          "index": false
        },
        {
          "name": "outAmount",
          "type": "u64",
          "index": false
        },
        {
          "name": "outOraclePrice",
          "type": "u64",
          "index": false
        },
        {
          "name": "outOraclePriceTwap",
          "type": "i64",
          "index": false
        },
        {
          "name": "inVaultAmountBefore",
          "type": "u64",
          "index": false
        },
        {
          "name": "outVaultAmountBefore",
          "type": "u64",
          "index": false
        },
        {
          "name": "inFundVaultAmountAfter",
          "type": "u64",
          "index": false
        },
        {
          "name": "outFundVaultAmountAfter",
          "type": "u64",
          "index": false
        },
        {
          "name": "inMarketIndex",
          "type": "u16",
          "index": false
        },
        {
          "name": "outMarketIndex",
          "type": "u16",
          "index": false
        }
      ]
    },
    {
      "name": "TransferProtocolIfSharesToRevenuePoolRecord",
      "fields": [
        {
          "name": "ts",
          "type": "i64",
          "index": false
        },
        {
          "name": "marketIndex",
          "type": "u16",
          "index": false
        },
        {
          "name": "amount",
          "type": "u64",
          "index": false
        },
        {
          "name": "shares",
          "type": "u128",
          "index": false
        },
        {
          "name": "ifVaultAmountBefore",
          "type": "u64",
          "index": false
        },
        {
          "name": "protocolSharesBefore",
          "type": "u128",
          "index": false
        },
        {
          "name": "transferAmount",
          "type": "u64",
          "index": false
        }
      ]
    },
    {
      "name": "SwapRecord",
      "fields": [
        {
          "name": "ts",
          "type": "i64",
          "index": false
        },
        {
          "name": "user",
          "type": "publicKey",
          "index": false
        },
        {
          "name": "amountOut",
          "type": "u64",
          "index": false
        },
        {
          "name": "amountIn",
          "type": "u64",
          "index": false
        },
        {
          "name": "outMarketIndex",
          "type": "u16",
          "index": false
        },
        {
          "name": "inMarketIndex",
          "type": "u16",
          "index": false
        },
        {
          "name": "outOraclePrice",
          "type": "i64",
          "index": false
        },
        {
          "name": "inOraclePrice",
          "type": "i64",
          "index": false
        },
        {
          "name": "fee",
          "type": "u64",
          "index": false
        }
      ]
    },
    {
      "name": "SpotMarketVaultDepositRecord",
      "fields": [
        {
          "name": "ts",
          "type": "i64",
          "index": false
        },
        {
          "name": "marketIndex",
          "type": "u16",
          "index": false
        },
        {
          "name": "depositBalance",
          "type": "u128",
          "index": false
        },
        {
          "name": "cumulativeDepositInterestBefore",
          "type": "u128",
          "index": false
        },
        {
          "name": "cumulativeDepositInterestAfter",
          "type": "u128",
          "index": false
        },
        {
          "name": "depositTokenAmountBefore",
          "type": "u64",
          "index": false
        },
        {
          "name": "amount",
          "type": "u64",
          "index": false
        }
      ]
    },
    {
      "name": "DeleteUserRecord",
      "fields": [
        {
          "name": "ts",
          "type": "i64",
          "index": false
        },
        {
          "name": "userAuthority",
          "type": "publicKey",
          "index": false
        },
        {
          "name": "user",
          "type": "publicKey",
          "index": false
        },
        {
          "name": "subAccountId",
          "type": "u16",
          "index": false
        },
        {
          "name": "keeper",
          "type": {
            "option": "publicKey"
          },
          "index": false
        }
      ]
    },
    {
      "name": "FuelSweepRecord",
      "fields": [
        {
          "name": "ts",
          "type": "i64",
          "index": false
        },
        {
          "name": "authority",
          "type": "publicKey",
          "index": false
        },
        {
          "name": "userStatsFuelInsurance",
          "type": "u32",
          "index": false
        },
        {
          "name": "userStatsFuelDeposits",
          "type": "u32",
          "index": false
        },
        {
          "name": "userStatsFuelBorrows",
          "type": "u32",
          "index": false
        },
        {
          "name": "userStatsFuelPositions",
          "type": "u32",
          "index": false
        },
        {
          "name": "userStatsFuelTaker",
          "type": "u32",
          "index": false
        },
        {
          "name": "userStatsFuelMaker",
          "type": "u32",
          "index": false
        },
        {
          "name": "fuelOverflowFuelInsurance",
          "type": "u128",
          "index": false
        },
        {
          "name": "fuelOverflowFuelDeposits",
          "type": "u128",
          "index": false
        },
        {
          "name": "fuelOverflowFuelBorrows",
          "type": "u128",
          "index": false
        },
        {
          "name": "fuelOverflowFuelPositions",
          "type": "u128",
          "index": false
        },
        {
          "name": "fuelOverflowFuelTaker",
          "type": "u128",
          "index": false
        },
        {
          "name": "fuelOverflowFuelMaker",
          "type": "u128",
          "index": false
        }
      ]
    },
    {
      "name": "FuelSeasonRecord",
      "fields": [
        {
          "name": "ts",
          "type": "i64",
          "index": false
        },
        {
          "name": "authority",
          "type": "publicKey",
          "index": false
        },
        {
          "name": "fuelInsurance",
          "type": "u128",
          "index": false
        },
        {
          "name": "fuelDeposits",
          "type": "u128",
          "index": false
        },
        {
          "name": "fuelBorrows",
          "type": "u128",
          "index": false
        },
        {
          "name": "fuelPositions",
          "type": "u128",
          "index": false
        },
        {
          "name": "fuelTaker",
          "type": "u128",
          "index": false
        },
        {
          "name": "fuelMaker",
          "type": "u128",
          "index": false
        },
        {
          "name": "fuelTotal",
          "type": "u128",
          "index": false
        }
      ]
    },
    {
      "name": "RevenueShareSettleRecord",
      "fields": [
        {
          "name": "ts",
          "type": "i64",
          "index": false
        },
        {
          "name": "builder",
          "type": {
            "option": "publicKey"
          },
          "index": false
        },
        {
          "name": "referrer",
          "type": {
            "option": "publicKey"
          },
          "index": false
        },
        {
          "name": "feeSettled",
          "type": "u64",
          "index": false
        },
        {
          "name": "marketIndex",
          "type": "u16",
          "index": false
        },
        {
          "name": "marketType",
          "type": {
            "defined": "MarketType"
          },
          "index": false
        },
        {
          "name": "builderSubAccountId",
          "type": "u16",
          "index": false
        },
        {
          "name": "builderTotalReferrerRewards",
          "type": "u64",
          "index": false
        },
        {
          "name": "builderTotalBuilderRewards",
          "type": "u64",
          "index": false
        }
      ]
    },
    {
      "name": "LPSettleRecord",
      "fields": [
        {
          "name": "recordId",
          "type": "u64",
          "index": false
        },
        {
          "name": "lastTs",
          "type": "i64",
          "index": false
        },
        {
          "name": "lastSlot",
          "type": "u64",
          "index": false
        },
        {
          "name": "ts",
          "type": "i64",
          "index": false
        },
        {
          "name": "slot",
          "type": "u64",
          "index": false
        },
        {
          "name": "perpMarketIndex",
          "type": "u16",
          "index": false
        },
        {
          "name": "settleToLpAmount",
          "type": "i64",
          "index": false
        },
        {
          "name": "perpAmmPnlDelta",
          "type": "i64",
          "index": false
        },
        {
          "name": "perpAmmExFeeDelta",
          "type": "i64",
          "index": false
        },
        {
          "name": "lpAum",
          "type": "u128",
          "index": false
        },
        {
          "name": "lpPrice",
          "type": "u128",
          "index": false
        },
        {
          "name": "lpPool",
          "type": "publicKey",
          "index": false
        }
      ]
    },
    {
      "name": "LPSwapRecord",
      "fields": [
        {
          "name": "ts",
          "type": "i64",
          "index": false
        },
        {
          "name": "slot",
          "type": "u64",
          "index": false
        },
        {
          "name": "authority",
          "type": "publicKey",
          "index": false
        },
        {
          "name": "outAmount",
          "type": "u128",
          "index": false
        },
        {
          "name": "inAmount",
          "type": "u128",
          "index": false
        },
        {
          "name": "outFee",
          "type": "i128",
          "index": false
        },
        {
          "name": "inFee",
          "type": "i128",
          "index": false
        },
        {
          "name": "outSpotMarketIndex",
          "type": "u16",
          "index": false
        },
        {
          "name": "inSpotMarketIndex",
          "type": "u16",
          "index": false
        },
        {
          "name": "outConstituentIndex",
          "type": "u16",
          "index": false
        },
        {
          "name": "inConstituentIndex",
          "type": "u16",
          "index": false
        },
        {
          "name": "outOraclePrice",
          "type": "i64",
          "index": false
        },
        {
          "name": "inOraclePrice",
          "type": "i64",
          "index": false
        },
        {
          "name": "lastAum",
          "type": "u128",
          "index": false
        },
        {
          "name": "lastAumSlot",
          "type": "u64",
          "index": false
        },
        {
          "name": "inMarketCurrentWeight",
          "type": "i64",
          "index": false
        },
        {
          "name": "outMarketCurrentWeight",
          "type": "i64",
          "index": false
        },
        {
          "name": "inMarketTargetWeight",
          "type": "i64",
          "index": false
        },
        {
          "name": "outMarketTargetWeight",
          "type": "i64",
          "index": false
        },
        {
          "name": "inSwapId",
          "type": "u64",
          "index": false
        },
        {
          "name": "outSwapId",
          "type": "u64",
          "index": false
        },
        {
          "name": "lpPool",
          "type": "publicKey",
          "index": false
        }
      ]
    },
    {
      "name": "LPMintRedeemRecord",
      "fields": [
        {
          "name": "ts",
          "type": "i64",
          "index": false
        },
        {
          "name": "slot",
          "type": "u64",
          "index": false
        },
        {
          "name": "authority",
          "type": "publicKey",
          "index": false
        },
        {
          "name": "description",
          "type": "u8",
          "index": false
        },
        {
          "name": "amount",
          "type": "u128",
          "index": false
        },
        {
          "name": "fee",
          "type": "i128",
          "index": false
        },
        {
          "name": "spotMarketIndex",
          "type": "u16",
          "index": false
        },
        {
          "name": "constituentIndex",
          "type": "u16",
          "index": false
        },
        {
          "name": "oraclePrice",
          "type": "i64",
          "index": false
        },
        {
          "name": "mint",
          "type": "publicKey",
          "index": false
        },
        {
          "name": "lpAmount",
          "type": "u64",
          "index": false
        },
        {
          "name": "lpFee",
          "type": "i64",
          "index": false
        },
        {
          "name": "lpPrice",
          "type": "u128",
          "index": false
        },
        {
          "name": "mintRedeemId",
          "type": "u64",
          "index": false
        },
        {
          "name": "lastAum",
          "type": "u128",
          "index": false
        },
        {
          "name": "lastAumSlot",
          "type": "u64",
          "index": false
        },
        {
          "name": "inMarketCurrentWeight",
          "type": "i64",
          "index": false
        },
        {
          "name": "inMarketTargetWeight",
          "type": "i64",
          "index": false
        },
        {
          "name": "lpPool",
          "type": "publicKey",
          "index": false
        }
      ]
    },
    {
      "name": "LPBorrowLendDepositRecord",
      "fields": [
        {
          "name": "ts",
          "type": "i64",
          "index": false
        },
        {
          "name": "slot",
          "type": "u64",
          "index": false
        },
        {
          "name": "spotMarketIndex",
          "type": "u16",
          "index": false
        },
        {
          "name": "constituentIndex",
          "type": "u16",
          "index": false
        },
        {
          "name": "direction",
          "type": {
            "defined": "DepositDirection"
          },
          "index": false
        },
        {
          "name": "tokenBalance",
          "type": "i64",
          "index": false
        },
        {
          "name": "lastTokenBalance",
          "type": "i64",
          "index": false
        },
        {
          "name": "interestAccruedTokenAmount",
          "type": "i64",
          "index": false
        },
        {
          "name": "amountDepositWithdraw",
          "type": "u64",
          "index": false
        },
        {
          "name": "lpPool",
          "type": "publicKey",
          "index": false
        }
      ]
    }
  ],
  "errors": [
    {
      "code": 6000,
      "name": "InvalidSpotMarketAuthority",
      "msg": "Invalid Spot Market Authority"
    },
    {
      "code": 6001,
      "name": "InvalidInsuranceFundAuthority",
      "msg": "Clearing house not insurance fund authority"
    },
    {
      "code": 6002,
      "name": "InsufficientDeposit",
      "msg": "Insufficient deposit"
    },
    {
      "code": 6003,
      "name": "InsufficientCollateral",
      "msg": "Insufficient collateral"
    },
    {
      "code": 6004,
      "name": "SufficientCollateral",
      "msg": "Sufficient collateral"
    },
    {
      "code": 6005,
      "name": "MaxNumberOfPositions",
      "msg": "Max number of positions taken"
    },
    {
      "code": 6006,
      "name": "AdminControlsPricesDisabled",
      "msg": "Admin Controls Prices Disabled"
    },
    {
      "code": 6007,
      "name": "MarketDelisted",
      "msg": "Market Delisted"
    },
    {
      "code": 6008,
      "name": "MarketIndexAlreadyInitialized",
      "msg": "Market Index Already Initialized"
    },
    {
      "code": 6009,
      "name": "UserAccountAndUserPositionsAccountMismatch",
      "msg": "User Account And User Positions Account Mismatch"
    },
    {
      "code": 6010,
      "name": "UserHasNoPositionInMarket",
      "msg": "User Has No Position In Market"
    },
    {
      "code": 6011,
      "name": "InvalidInitialPeg",
      "msg": "Invalid Initial Peg"
    },
    {
      "code": 6012,
      "name": "InvalidRepegRedundant",
      "msg": "AMM repeg already configured with amt given"
    },
    {
      "code": 6013,
      "name": "InvalidRepegDirection",
      "msg": "AMM repeg incorrect repeg direction"
    },
    {
      "code": 6014,
      "name": "InvalidRepegProfitability",
      "msg": "AMM repeg out of bounds pnl"
    },
    {
      "code": 6015,
      "name": "SlippageOutsideLimit",
      "msg": "Slippage Outside Limit Price"
    },
    {
      "code": 6016,
      "name": "OrderSizeTooSmall",
      "msg": "Order Size Too Small"
    },
    {
      "code": 6017,
      "name": "InvalidUpdateK",
      "msg": "Price change too large when updating K"
    },
    {
      "code": 6018,
      "name": "AdminWithdrawTooLarge",
      "msg": "Admin tried to withdraw amount larger than fees collected"
    },
    {
      "code": 6019,
      "name": "MathError",
      "msg": "Math Error"
    },
    {
      "code": 6020,
      "name": "BnConversionError",
      "msg": "Conversion to u128/u64 failed with an overflow or underflow"
    },
    {
      "code": 6021,
      "name": "ClockUnavailable",
      "msg": "Clock unavailable"
    },
    {
      "code": 6022,
      "name": "UnableToLoadOracle",
      "msg": "Unable To Load Oracles"
    },
    {
      "code": 6023,
      "name": "PriceBandsBreached",
      "msg": "Price Bands Breached"
    },
    {
      "code": 6024,
      "name": "ExchangePaused",
      "msg": "Exchange is paused"
    },
    {
      "code": 6025,
      "name": "InvalidWhitelistToken",
      "msg": "Invalid whitelist token"
    },
    {
      "code": 6026,
      "name": "WhitelistTokenNotFound",
      "msg": "Whitelist token not found"
    },
    {
      "code": 6027,
      "name": "InvalidDiscountToken",
      "msg": "Invalid discount token"
    },
    {
      "code": 6028,
      "name": "DiscountTokenNotFound",
      "msg": "Discount token not found"
    },
    {
      "code": 6029,
      "name": "ReferrerNotFound",
      "msg": "Referrer not found"
    },
    {
      "code": 6030,
      "name": "ReferrerStatsNotFound",
      "msg": "ReferrerNotFound"
    },
    {
      "code": 6031,
      "name": "ReferrerMustBeWritable",
      "msg": "ReferrerMustBeWritable"
    },
    {
      "code": 6032,
      "name": "ReferrerStatsMustBeWritable",
      "msg": "ReferrerMustBeWritable"
    },
    {
      "code": 6033,
      "name": "ReferrerAndReferrerStatsAuthorityUnequal",
      "msg": "ReferrerAndReferrerStatsAuthorityUnequal"
    },
    {
      "code": 6034,
      "name": "InvalidReferrer",
      "msg": "InvalidReferrer"
    },
    {
      "code": 6035,
      "name": "InvalidOracle",
      "msg": "InvalidOracle"
    },
    {
      "code": 6036,
      "name": "OracleNotFound",
      "msg": "OracleNotFound"
    },
    {
      "code": 6037,
      "name": "LiquidationsBlockedByOracle",
      "msg": "Liquidations Blocked By Oracle"
    },
    {
      "code": 6038,
      "name": "MaxDeposit",
      "msg": "Can not deposit more than max deposit"
    },
    {
      "code": 6039,
      "name": "CantDeleteUserWithCollateral",
      "msg": "Can not delete user that still has collateral"
    },
    {
      "code": 6040,
      "name": "InvalidFundingProfitability",
      "msg": "AMM funding out of bounds pnl"
    },
    {
      "code": 6041,
      "name": "CastingFailure",
      "msg": "Casting Failure"
    },
    {
      "code": 6042,
      "name": "InvalidOrder",
      "msg": "InvalidOrder"
    },
    {
      "code": 6043,
      "name": "InvalidOrderMaxTs",
      "msg": "InvalidOrderMaxTs"
    },
    {
      "code": 6044,
      "name": "InvalidOrderMarketType",
      "msg": "InvalidOrderMarketType"
    },
    {
      "code": 6045,
      "name": "InvalidOrderForInitialMarginReq",
      "msg": "InvalidOrderForInitialMarginReq"
    },
    {
      "code": 6046,
      "name": "InvalidOrderNotRiskReducing",
      "msg": "InvalidOrderNotRiskReducing"
    },
    {
      "code": 6047,
      "name": "InvalidOrderSizeTooSmall",
      "msg": "InvalidOrderSizeTooSmall"
    },
    {
      "code": 6048,
      "name": "InvalidOrderNotStepSizeMultiple",
      "msg": "InvalidOrderNotStepSizeMultiple"
    },
    {
      "code": 6049,
      "name": "InvalidOrderBaseQuoteAsset",
      "msg": "InvalidOrderBaseQuoteAsset"
    },
    {
      "code": 6050,
      "name": "InvalidOrderIOC",
      "msg": "InvalidOrderIOC"
    },
    {
      "code": 6051,
      "name": "InvalidOrderPostOnly",
      "msg": "InvalidOrderPostOnly"
    },
    {
      "code": 6052,
      "name": "InvalidOrderIOCPostOnly",
      "msg": "InvalidOrderIOCPostOnly"
    },
    {
      "code": 6053,
      "name": "InvalidOrderTrigger",
      "msg": "InvalidOrderTrigger"
    },
    {
      "code": 6054,
      "name": "InvalidOrderAuction",
      "msg": "InvalidOrderAuction"
    },
    {
      "code": 6055,
      "name": "InvalidOrderOracleOffset",
      "msg": "InvalidOrderOracleOffset"
    },
    {
      "code": 6056,
      "name": "InvalidOrderMinOrderSize",
      "msg": "InvalidOrderMinOrderSize"
    },
    {
      "code": 6057,
      "name": "PlacePostOnlyLimitFailure",
      "msg": "Failed to Place Post-Only Limit Order"
    },
    {
      "code": 6058,
      "name": "UserHasNoOrder",
      "msg": "User has no order"
    },
    {
      "code": 6059,
      "name": "OrderAmountTooSmall",
      "msg": "Order Amount Too Small"
    },
    {
      "code": 6060,
      "name": "MaxNumberOfOrders",
      "msg": "Max number of orders taken"
    },
    {
      "code": 6061,
      "name": "OrderDoesNotExist",
      "msg": "Order does not exist"
    },
    {
      "code": 6062,
      "name": "OrderNotOpen",
      "msg": "Order not open"
    },
    {
      "code": 6063,
      "name": "FillOrderDidNotUpdateState",
      "msg": "FillOrderDidNotUpdateState"
    },
    {
      "code": 6064,
      "name": "ReduceOnlyOrderIncreasedRisk",
      "msg": "Reduce only order increased risk"
    },
    {
      "code": 6065,
      "name": "UnableToLoadAccountLoader",
      "msg": "Unable to load AccountLoader"
    },
    {
      "code": 6066,
      "name": "TradeSizeTooLarge",
      "msg": "Trade Size Too Large"
    },
    {
      "code": 6067,
      "name": "UserCantReferThemselves",
      "msg": "User cant refer themselves"
    },
    {
      "code": 6068,
      "name": "DidNotReceiveExpectedReferrer",
      "msg": "Did not receive expected referrer"
    },
    {
      "code": 6069,
      "name": "CouldNotDeserializeReferrer",
      "msg": "Could not deserialize referrer"
    },
    {
      "code": 6070,
      "name": "CouldNotDeserializeReferrerStats",
      "msg": "Could not deserialize referrer stats"
    },
    {
      "code": 6071,
      "name": "UserOrderIdAlreadyInUse",
      "msg": "User Order Id Already In Use"
    },
    {
      "code": 6072,
      "name": "NoPositionsLiquidatable",
      "msg": "No positions liquidatable"
    },
    {
      "code": 6073,
      "name": "InvalidMarginRatio",
      "msg": "Invalid Margin Ratio"
    },
    {
      "code": 6074,
      "name": "CantCancelPostOnlyOrder",
      "msg": "Cant Cancel Post Only Order"
    },
    {
      "code": 6075,
      "name": "InvalidOracleOffset",
      "msg": "InvalidOracleOffset"
    },
    {
      "code": 6076,
      "name": "CantExpireOrders",
      "msg": "CantExpireOrders"
    },
    {
      "code": 6077,
      "name": "CouldNotLoadMarketData",
      "msg": "CouldNotLoadMarketData"
    },
    {
      "code": 6078,
      "name": "PerpMarketNotFound",
      "msg": "PerpMarketNotFound"
    },
    {
      "code": 6079,
      "name": "InvalidMarketAccount",
      "msg": "InvalidMarketAccount"
    },
    {
      "code": 6080,
      "name": "UnableToLoadPerpMarketAccount",
      "msg": "UnableToLoadMarketAccount"
    },
    {
      "code": 6081,
      "name": "MarketWrongMutability",
      "msg": "MarketWrongMutability"
    },
    {
      "code": 6082,
      "name": "UnableToCastUnixTime",
      "msg": "UnableToCastUnixTime"
    },
    {
      "code": 6083,
      "name": "CouldNotFindSpotPosition",
      "msg": "CouldNotFindSpotPosition"
    },
    {
      "code": 6084,
      "name": "NoSpotPositionAvailable",
      "msg": "NoSpotPositionAvailable"
    },
    {
      "code": 6085,
      "name": "InvalidSpotMarketInitialization",
      "msg": "InvalidSpotMarketInitialization"
    },
    {
      "code": 6086,
      "name": "CouldNotLoadSpotMarketData",
      "msg": "CouldNotLoadSpotMarketData"
    },
    {
      "code": 6087,
      "name": "SpotMarketNotFound",
      "msg": "SpotMarketNotFound"
    },
    {
      "code": 6088,
      "name": "InvalidSpotMarketAccount",
      "msg": "InvalidSpotMarketAccount"
    },
    {
      "code": 6089,
      "name": "UnableToLoadSpotMarketAccount",
      "msg": "UnableToLoadSpotMarketAccount"
    },
    {
      "code": 6090,
      "name": "SpotMarketWrongMutability",
      "msg": "SpotMarketWrongMutability"
    },
    {
      "code": 6091,
      "name": "SpotMarketInterestNotUpToDate",
      "msg": "SpotInterestNotUpToDate"
    },
    {
      "code": 6092,
      "name": "SpotMarketInsufficientDeposits",
      "msg": "SpotMarketInsufficientDeposits"
    },
    {
      "code": 6093,
      "name": "UserMustSettleTheirOwnPositiveUnsettledPNL",
      "msg": "UserMustSettleTheirOwnPositiveUnsettledPNL"
    },
    {
      "code": 6094,
      "name": "CantUpdateSpotBalanceType",
      "msg": "CantUpdateSpotBalanceType"
    },
    {
      "code": 6095,
      "name": "InsufficientCollateralForSettlingPNL",
      "msg": "InsufficientCollateralForSettlingPNL"
    },
    {
      "code": 6096,
      "name": "AMMNotUpdatedInSameSlot",
      "msg": "AMMNotUpdatedInSameSlot"
    },
    {
      "code": 6097,
      "name": "AuctionNotComplete",
      "msg": "AuctionNotComplete"
    },
    {
      "code": 6098,
      "name": "MakerNotFound",
      "msg": "MakerNotFound"
    },
    {
      "code": 6099,
      "name": "MakerStatsNotFound",
      "msg": "MakerNotFound"
    },
    {
      "code": 6100,
      "name": "MakerMustBeWritable",
      "msg": "MakerMustBeWritable"
    },
    {
      "code": 6101,
      "name": "MakerStatsMustBeWritable",
      "msg": "MakerMustBeWritable"
    },
    {
      "code": 6102,
      "name": "MakerOrderNotFound",
      "msg": "MakerOrderNotFound"
    },
    {
      "code": 6103,
      "name": "CouldNotDeserializeMaker",
      "msg": "CouldNotDeserializeMaker"
    },
    {
      "code": 6104,
      "name": "CouldNotDeserializeMakerStats",
      "msg": "CouldNotDeserializeMaker"
    },
    {
      "code": 6105,
      "name": "AuctionPriceDoesNotSatisfyMaker",
      "msg": "AuctionPriceDoesNotSatisfyMaker"
    },
    {
      "code": 6106,
      "name": "MakerCantFulfillOwnOrder",
      "msg": "MakerCantFulfillOwnOrder"
    },
    {
      "code": 6107,
      "name": "MakerOrderMustBePostOnly",
      "msg": "MakerOrderMustBePostOnly"
    },
    {
      "code": 6108,
      "name": "CantMatchTwoPostOnlys",
      "msg": "CantMatchTwoPostOnlys"
    },
    {
      "code": 6109,
      "name": "OrderBreachesOraclePriceLimits",
      "msg": "OrderBreachesOraclePriceLimits"
    },
    {
      "code": 6110,
      "name": "OrderMustBeTriggeredFirst",
      "msg": "OrderMustBeTriggeredFirst"
    },
    {
      "code": 6111,
      "name": "OrderNotTriggerable",
      "msg": "OrderNotTriggerable"
    },
    {
      "code": 6112,
      "name": "OrderDidNotSatisfyTriggerCondition",
      "msg": "OrderDidNotSatisfyTriggerCondition"
    },
    {
      "code": 6113,
      "name": "PositionAlreadyBeingLiquidated",
      "msg": "PositionAlreadyBeingLiquidated"
    },
    {
      "code": 6114,
      "name": "PositionDoesntHaveOpenPositionOrOrders",
      "msg": "PositionDoesntHaveOpenPositionOrOrders"
    },
    {
      "code": 6115,
      "name": "AllOrdersAreAlreadyLiquidations",
      "msg": "AllOrdersAreAlreadyLiquidations"
    },
    {
      "code": 6116,
      "name": "CantCancelLiquidationOrder",
      "msg": "CantCancelLiquidationOrder"
    },
    {
      "code": 6117,
      "name": "UserIsBeingLiquidated",
      "msg": "UserIsBeingLiquidated"
    },
    {
      "code": 6118,
      "name": "LiquidationsOngoing",
      "msg": "LiquidationsOngoing"
    },
    {
      "code": 6119,
      "name": "WrongSpotBalanceType",
      "msg": "WrongSpotBalanceType"
    },
    {
      "code": 6120,
      "name": "UserCantLiquidateThemself",
      "msg": "UserCantLiquidateThemself"
    },
    {
      "code": 6121,
      "name": "InvalidPerpPositionToLiquidate",
      "msg": "InvalidPerpPositionToLiquidate"
    },
    {
      "code": 6122,
      "name": "InvalidBaseAssetAmountForLiquidatePerp",
      "msg": "InvalidBaseAssetAmountForLiquidatePerp"
    },
    {
      "code": 6123,
      "name": "InvalidPositionLastFundingRate",
      "msg": "InvalidPositionLastFundingRate"
    },
    {
      "code": 6124,
      "name": "InvalidPositionDelta",
      "msg": "InvalidPositionDelta"
    },
    {
      "code": 6125,
      "name": "UserBankrupt",
      "msg": "UserBankrupt"
    },
    {
      "code": 6126,
      "name": "UserNotBankrupt",
      "msg": "UserNotBankrupt"
    },
    {
      "code": 6127,
      "name": "UserHasInvalidBorrow",
      "msg": "UserHasInvalidBorrow"
    },
    {
      "code": 6128,
      "name": "DailyWithdrawLimit",
      "msg": "DailyWithdrawLimit"
    },
    {
      "code": 6129,
      "name": "DefaultError",
      "msg": "DefaultError"
    },
    {
      "code": 6130,
      "name": "InsufficientLPTokens",
      "msg": "Insufficient LP tokens"
    },
    {
      "code": 6131,
      "name": "CantLPWithPerpPosition",
      "msg": "Cant LP with a market position"
    },
    {
      "code": 6132,
      "name": "UnableToBurnLPTokens",
      "msg": "Unable to burn LP tokens"
    },
    {
      "code": 6133,
      "name": "TryingToRemoveLiquidityTooFast",
      "msg": "Trying to remove liqudity too fast after adding it"
    },
    {
      "code": 6134,
      "name": "InvalidSpotMarketVault",
      "msg": "Invalid Spot Market Vault"
    },
    {
      "code": 6135,
      "name": "InvalidSpotMarketState",
      "msg": "Invalid Spot Market State"
    },
    {
      "code": 6136,
      "name": "InvalidSerumProgram",
      "msg": "InvalidSerumProgram"
    },
    {
      "code": 6137,
      "name": "InvalidSerumMarket",
      "msg": "InvalidSerumMarket"
    },
    {
      "code": 6138,
      "name": "InvalidSerumBids",
      "msg": "InvalidSerumBids"
    },
    {
      "code": 6139,
      "name": "InvalidSerumAsks",
      "msg": "InvalidSerumAsks"
    },
    {
      "code": 6140,
      "name": "InvalidSerumOpenOrders",
      "msg": "InvalidSerumOpenOrders"
    },
    {
      "code": 6141,
      "name": "FailedSerumCPI",
      "msg": "FailedSerumCPI"
    },
    {
      "code": 6142,
      "name": "FailedToFillOnExternalMarket",
      "msg": "FailedToFillOnExternalMarket"
    },
    {
      "code": 6143,
      "name": "InvalidFulfillmentConfig",
      "msg": "InvalidFulfillmentConfig"
    },
    {
      "code": 6144,
      "name": "InvalidFeeStructure",
      "msg": "InvalidFeeStructure"
    },
    {
      "code": 6145,
      "name": "InsufficientIFShares",
      "msg": "Insufficient IF shares"
    },
    {
      "code": 6146,
      "name": "MarketActionPaused",
      "msg": "the Market has paused this action"
    },
    {
      "code": 6147,
      "name": "MarketPlaceOrderPaused",
      "msg": "the Market status doesnt allow placing orders"
    },
    {
      "code": 6148,
      "name": "MarketFillOrderPaused",
      "msg": "the Market status doesnt allow filling orders"
    },
    {
      "code": 6149,
      "name": "MarketWithdrawPaused",
      "msg": "the Market status doesnt allow withdraws"
    },
    {
      "code": 6150,
      "name": "ProtectedAssetTierViolation",
      "msg": "Action violates the Protected Asset Tier rules"
    },
    {
      "code": 6151,
      "name": "IsolatedAssetTierViolation",
      "msg": "Action violates the Isolated Asset Tier rules"
    },
    {
      "code": 6152,
      "name": "UserCantBeDeleted",
      "msg": "User Cant Be Deleted"
    },
    {
      "code": 6153,
      "name": "ReduceOnlyWithdrawIncreasedRisk",
      "msg": "Reduce Only Withdraw Increased Risk"
    },
    {
      "code": 6154,
      "name": "MaxOpenInterest",
      "msg": "Max Open Interest"
    },
    {
      "code": 6155,
      "name": "CantResolvePerpBankruptcy",
      "msg": "Cant Resolve Perp Bankruptcy"
    },
    {
      "code": 6156,
      "name": "LiquidationDoesntSatisfyLimitPrice",
      "msg": "Liquidation Doesnt Satisfy Limit Price"
    },
    {
      "code": 6157,
      "name": "MarginTradingDisabled",
      "msg": "Margin Trading Disabled"
    },
    {
      "code": 6158,
      "name": "InvalidMarketStatusToSettlePnl",
      "msg": "Invalid Market Status to Settle Perp Pnl"
    },
    {
      "code": 6159,
      "name": "PerpMarketNotInSettlement",
      "msg": "PerpMarketNotInSettlement"
    },
    {
      "code": 6160,
      "name": "PerpMarketNotInReduceOnly",
      "msg": "PerpMarketNotInReduceOnly"
    },
    {
      "code": 6161,
      "name": "PerpMarketSettlementBufferNotReached",
      "msg": "PerpMarketSettlementBufferNotReached"
    },
    {
      "code": 6162,
      "name": "PerpMarketSettlementUserHasOpenOrders",
      "msg": "PerpMarketSettlementUserHasOpenOrders"
    },
    {
      "code": 6163,
      "name": "PerpMarketSettlementUserHasActiveLP",
      "msg": "PerpMarketSettlementUserHasActiveLP"
    },
    {
      "code": 6164,
      "name": "UnableToSettleExpiredUserPosition",
      "msg": "UnableToSettleExpiredUserPosition"
    },
    {
      "code": 6165,
      "name": "UnequalMarketIndexForSpotTransfer",
      "msg": "UnequalMarketIndexForSpotTransfer"
    },
    {
      "code": 6166,
      "name": "InvalidPerpPositionDetected",
      "msg": "InvalidPerpPositionDetected"
    },
    {
      "code": 6167,
      "name": "InvalidSpotPositionDetected",
      "msg": "InvalidSpotPositionDetected"
    },
    {
      "code": 6168,
      "name": "InvalidAmmDetected",
      "msg": "InvalidAmmDetected"
    },
    {
      "code": 6169,
      "name": "InvalidAmmForFillDetected",
      "msg": "InvalidAmmForFillDetected"
    },
    {
      "code": 6170,
      "name": "InvalidAmmLimitPriceOverride",
      "msg": "InvalidAmmLimitPriceOverride"
    },
    {
      "code": 6171,
      "name": "InvalidOrderFillPrice",
      "msg": "InvalidOrderFillPrice"
    },
    {
      "code": 6172,
      "name": "SpotMarketBalanceInvariantViolated",
      "msg": "SpotMarketBalanceInvariantViolated"
    },
    {
      "code": 6173,
      "name": "SpotMarketVaultInvariantViolated",
      "msg": "SpotMarketVaultInvariantViolated"
    },
    {
      "code": 6174,
      "name": "InvalidPDA",
      "msg": "InvalidPDA"
    },
    {
      "code": 6175,
      "name": "InvalidPDASigner",
      "msg": "InvalidPDASigner"
    },
    {
      "code": 6176,
      "name": "RevenueSettingsCannotSettleToIF",
      "msg": "RevenueSettingsCannotSettleToIF"
    },
    {
      "code": 6177,
      "name": "NoRevenueToSettleToIF",
      "msg": "NoRevenueToSettleToIF"
    },
    {
      "code": 6178,
      "name": "NoAmmPerpPnlDeficit",
      "msg": "NoAmmPerpPnlDeficit"
    },
    {
      "code": 6179,
      "name": "SufficientPerpPnlPool",
      "msg": "SufficientPerpPnlPool"
    },
    {
      "code": 6180,
      "name": "InsufficientPerpPnlPool",
      "msg": "InsufficientPerpPnlPool"
    },
    {
      "code": 6181,
      "name": "PerpPnlDeficitBelowThreshold",
      "msg": "PerpPnlDeficitBelowThreshold"
    },
    {
      "code": 6182,
      "name": "MaxRevenueWithdrawPerPeriodReached",
      "msg": "MaxRevenueWithdrawPerPeriodReached"
    },
    {
      "code": 6183,
      "name": "MaxIFWithdrawReached",
      "msg": "InvalidSpotPositionDetected"
    },
    {
      "code": 6184,
      "name": "NoIFWithdrawAvailable",
      "msg": "NoIFWithdrawAvailable"
    },
    {
      "code": 6185,
      "name": "InvalidIFUnstake",
      "msg": "InvalidIFUnstake"
    },
    {
      "code": 6186,
      "name": "InvalidIFUnstakeSize",
      "msg": "InvalidIFUnstakeSize"
    },
    {
      "code": 6187,
      "name": "InvalidIFUnstakeCancel",
      "msg": "InvalidIFUnstakeCancel"
    },
    {
      "code": 6188,
      "name": "InvalidIFForNewStakes",
      "msg": "InvalidIFForNewStakes"
    },
    {
      "code": 6189,
      "name": "InvalidIFRebase",
      "msg": "InvalidIFRebase"
    },
    {
      "code": 6190,
      "name": "InvalidInsuranceUnstakeSize",
      "msg": "InvalidInsuranceUnstakeSize"
    },
    {
      "code": 6191,
      "name": "InvalidOrderLimitPrice",
      "msg": "InvalidOrderLimitPrice"
    },
    {
      "code": 6192,
      "name": "InvalidIFDetected",
      "msg": "InvalidIFDetected"
    },
    {
      "code": 6193,
      "name": "InvalidAmmMaxSpreadDetected",
      "msg": "InvalidAmmMaxSpreadDetected"
    },
    {
      "code": 6194,
      "name": "InvalidConcentrationCoef",
      "msg": "InvalidConcentrationCoef"
    },
    {
      "code": 6195,
      "name": "InvalidSrmVault",
      "msg": "InvalidSrmVault"
    },
    {
      "code": 6196,
      "name": "InvalidVaultOwner",
      "msg": "InvalidVaultOwner"
    },
    {
      "code": 6197,
      "name": "InvalidMarketStatusForFills",
      "msg": "InvalidMarketStatusForFills"
    },
    {
      "code": 6198,
      "name": "IFWithdrawRequestInProgress",
      "msg": "IFWithdrawRequestInProgress"
    },
    {
      "code": 6199,
      "name": "NoIFWithdrawRequestInProgress",
      "msg": "NoIFWithdrawRequestInProgress"
    },
    {
      "code": 6200,
      "name": "IFWithdrawRequestTooSmall",
      "msg": "IFWithdrawRequestTooSmall"
    },
    {
      "code": 6201,
      "name": "IncorrectSpotMarketAccountPassed",
      "msg": "IncorrectSpotMarketAccountPassed"
    },
    {
      "code": 6202,
      "name": "BlockchainClockInconsistency",
      "msg": "BlockchainClockInconsistency"
    },
    {
      "code": 6203,
      "name": "InvalidIFSharesDetected",
      "msg": "InvalidIFSharesDetected"
    },
    {
      "code": 6204,
      "name": "NewLPSizeTooSmall",
      "msg": "NewLPSizeTooSmall"
    },
    {
      "code": 6205,
      "name": "MarketStatusInvalidForNewLP",
      "msg": "MarketStatusInvalidForNewLP"
    },
    {
      "code": 6206,
      "name": "InvalidMarkTwapUpdateDetected",
      "msg": "InvalidMarkTwapUpdateDetected"
    },
    {
      "code": 6207,
      "name": "MarketSettlementAttemptOnActiveMarket",
      "msg": "MarketSettlementAttemptOnActiveMarket"
    },
    {
      "code": 6208,
      "name": "MarketSettlementRequiresSettledLP",
      "msg": "MarketSettlementRequiresSettledLP"
    },
    {
      "code": 6209,
      "name": "MarketSettlementAttemptTooEarly",
      "msg": "MarketSettlementAttemptTooEarly"
    },
    {
      "code": 6210,
      "name": "MarketSettlementTargetPriceInvalid",
      "msg": "MarketSettlementTargetPriceInvalid"
    },
    {
      "code": 6211,
      "name": "UnsupportedSpotMarket",
      "msg": "UnsupportedSpotMarket"
    },
    {
      "code": 6212,
      "name": "SpotOrdersDisabled",
      "msg": "SpotOrdersDisabled"
    },
    {
      "code": 6213,
      "name": "MarketBeingInitialized",
      "msg": "Market Being Initialized"
    },
    {
      "code": 6214,
      "name": "InvalidUserSubAccountId",
      "msg": "Invalid Sub Account Id"
    },
    {
      "code": 6215,
      "name": "InvalidTriggerOrderCondition",
      "msg": "Invalid Trigger Order Condition"
    },
    {
      "code": 6216,
      "name": "InvalidSpotPosition",
      "msg": "Invalid Spot Position"
    },
    {
      "code": 6217,
      "name": "CantTransferBetweenSameUserAccount",
      "msg": "Cant transfer between same user account"
    },
    {
      "code": 6218,
      "name": "InvalidPerpPosition",
      "msg": "Invalid Perp Position"
    },
    {
      "code": 6219,
      "name": "UnableToGetLimitPrice",
      "msg": "Unable To Get Limit Price"
    },
    {
      "code": 6220,
      "name": "InvalidLiquidation",
      "msg": "Invalid Liquidation"
    },
    {
      "code": 6221,
      "name": "SpotFulfillmentConfigDisabled",
      "msg": "Spot Fulfillment Config Disabled"
    },
    {
      "code": 6222,
      "name": "InvalidMaker",
      "msg": "Invalid Maker"
    },
    {
      "code": 6223,
      "name": "FailedUnwrap",
      "msg": "Failed Unwrap"
    },
    {
      "code": 6224,
      "name": "MaxNumberOfUsers",
      "msg": "Max Number Of Users"
    },
    {
      "code": 6225,
      "name": "InvalidOracleForSettlePnl",
      "msg": "InvalidOracleForSettlePnl"
    },
    {
      "code": 6226,
      "name": "MarginOrdersOpen",
      "msg": "MarginOrdersOpen"
    },
    {
      "code": 6227,
      "name": "TierViolationLiquidatingPerpPnl",
      "msg": "TierViolationLiquidatingPerpPnl"
    },
    {
      "code": 6228,
      "name": "CouldNotLoadUserData",
      "msg": "CouldNotLoadUserData"
    },
    {
      "code": 6229,
      "name": "UserWrongMutability",
      "msg": "UserWrongMutability"
    },
    {
      "code": 6230,
      "name": "InvalidUserAccount",
      "msg": "InvalidUserAccount"
    },
    {
      "code": 6231,
      "name": "CouldNotLoadUserStatsData",
      "msg": "CouldNotLoadUserData"
    },
    {
      "code": 6232,
      "name": "UserStatsWrongMutability",
      "msg": "UserWrongMutability"
    },
    {
      "code": 6233,
      "name": "InvalidUserStatsAccount",
      "msg": "InvalidUserAccount"
    },
    {
      "code": 6234,
      "name": "UserNotFound",
      "msg": "UserNotFound"
    },
    {
      "code": 6235,
      "name": "UnableToLoadUserAccount",
      "msg": "UnableToLoadUserAccount"
    },
    {
      "code": 6236,
      "name": "UserStatsNotFound",
      "msg": "UserStatsNotFound"
    },
    {
      "code": 6237,
      "name": "UnableToLoadUserStatsAccount",
      "msg": "UnableToLoadUserStatsAccount"
    },
    {
      "code": 6238,
      "name": "UserNotInactive",
      "msg": "User Not Inactive"
    },
    {
      "code": 6239,
      "name": "RevertFill",
      "msg": "RevertFill"
    },
    {
      "code": 6240,
      "name": "InvalidMarketAccountforDeletion",
      "msg": "Invalid MarketAccount for Deletion"
    },
    {
      "code": 6241,
      "name": "InvalidSpotFulfillmentParams",
      "msg": "Invalid Spot Fulfillment Params"
    },
    {
      "code": 6242,
      "name": "FailedToGetMint",
      "msg": "Failed to Get Mint"
    },
    {
      "code": 6243,
      "name": "FailedPhoenixCPI",
      "msg": "FailedPhoenixCPI"
    },
    {
      "code": 6244,
      "name": "FailedToDeserializePhoenixMarket",
      "msg": "FailedToDeserializePhoenixMarket"
    },
    {
      "code": 6245,
      "name": "InvalidPricePrecision",
      "msg": "InvalidPricePrecision"
    },
    {
      "code": 6246,
      "name": "InvalidPhoenixProgram",
      "msg": "InvalidPhoenixProgram"
    },
    {
      "code": 6247,
      "name": "InvalidPhoenixMarket",
      "msg": "InvalidPhoenixMarket"
    },
    {
      "code": 6248,
      "name": "InvalidSwap",
      "msg": "InvalidSwap"
    },
    {
      "code": 6249,
      "name": "SwapLimitPriceBreached",
      "msg": "SwapLimitPriceBreached"
    },
    {
      "code": 6250,
      "name": "SpotMarketReduceOnly",
      "msg": "SpotMarketReduceOnly"
    },
    {
      "code": 6251,
      "name": "FundingWasNotUpdated",
      "msg": "FundingWasNotUpdated"
    },
    {
      "code": 6252,
      "name": "ImpossibleFill",
      "msg": "ImpossibleFill"
    },
    {
      "code": 6253,
      "name": "CantUpdatePerpBidAskTwap",
      "msg": "CantUpdatePerpBidAskTwap"
    },
    {
      "code": 6254,
      "name": "UserReduceOnly",
      "msg": "UserReduceOnly"
    },
    {
      "code": 6255,
      "name": "InvalidMarginCalculation",
      "msg": "InvalidMarginCalculation"
    },
    {
      "code": 6256,
      "name": "CantPayUserInitFee",
      "msg": "CantPayUserInitFee"
    },
    {
      "code": 6257,
      "name": "CantReclaimRent",
      "msg": "CantReclaimRent"
    },
    {
      "code": 6258,
      "name": "InsuranceFundOperationPaused",
      "msg": "InsuranceFundOperationPaused"
    },
    {
      "code": 6259,
      "name": "NoUnsettledPnl",
      "msg": "NoUnsettledPnl"
    },
    {
      "code": 6260,
      "name": "PnlPoolCantSettleUser",
      "msg": "PnlPoolCantSettleUser"
    },
    {
      "code": 6261,
      "name": "OracleNonPositive",
      "msg": "OracleInvalid"
    },
    {
      "code": 6262,
      "name": "OracleTooVolatile",
      "msg": "OracleTooVolatile"
    },
    {
      "code": 6263,
      "name": "OracleTooUncertain",
      "msg": "OracleTooUncertain"
    },
    {
      "code": 6264,
      "name": "OracleStaleForMargin",
      "msg": "OracleStaleForMargin"
    },
    {
      "code": 6265,
      "name": "OracleInsufficientDataPoints",
      "msg": "OracleInsufficientDataPoints"
    },
    {
      "code": 6266,
      "name": "OracleStaleForAMM",
      "msg": "OracleStaleForAMM"
    },
    {
      "code": 6267,
      "name": "UnableToParsePullOracleMessage",
      "msg": "Unable to parse pull oracle message"
    },
    {
      "code": 6268,
      "name": "MaxBorrows",
      "msg": "Can not borow more than max borrows"
    },
    {
      "code": 6269,
      "name": "OracleUpdatesNotMonotonic",
      "msg": "Updates must be monotonically increasing"
    },
    {
      "code": 6270,
      "name": "OraclePriceFeedMessageMismatch",
      "msg": "Trying to update price feed with the wrong feed id"
    },
    {
      "code": 6271,
      "name": "OracleUnsupportedMessageType",
      "msg": "The message in the update must be a PriceFeedMessage"
    },
    {
      "code": 6272,
      "name": "OracleDeserializeMessageFailed",
      "msg": "Could not deserialize the message in the update"
    },
    {
      "code": 6273,
      "name": "OracleWrongGuardianSetOwner",
      "msg": "Wrong guardian set owner in update price atomic"
    },
    {
      "code": 6274,
      "name": "OracleWrongWriteAuthority",
      "msg": "Oracle post update atomic price feed account must be drift program"
    },
    {
      "code": 6275,
      "name": "OracleWrongVaaOwner",
      "msg": "Oracle vaa owner must be wormhole program"
    },
    {
      "code": 6276,
      "name": "OracleTooManyPriceAccountUpdates",
      "msg": "Multi updates must have 2 or fewer accounts passed in remaining accounts"
    },
    {
      "code": 6277,
      "name": "OracleMismatchedVaaAndPriceUpdates",
      "msg": "Don't have the same remaining accounts number and pyth updates left"
    },
    {
      "code": 6278,
      "name": "OracleBadRemainingAccountPublicKey",
      "msg": "Remaining account passed does not match oracle update derived pda"
    },
    {
      "code": 6279,
      "name": "FailedOpenbookV2CPI",
      "msg": "FailedOpenbookV2CPI"
    },
    {
      "code": 6280,
      "name": "InvalidOpenbookV2Program",
      "msg": "InvalidOpenbookV2Program"
    },
    {
      "code": 6281,
      "name": "InvalidOpenbookV2Market",
      "msg": "InvalidOpenbookV2Market"
    },
    {
      "code": 6282,
      "name": "NonZeroTransferFee",
      "msg": "Non zero transfer fee"
    },
    {
      "code": 6283,
      "name": "LiquidationOrderFailedToFill",
      "msg": "Liquidation order failed to fill"
    },
    {
      "code": 6284,
      "name": "InvalidPredictionMarketOrder",
      "msg": "Invalid prediction market order"
    },
    {
      "code": 6285,
      "name": "InvalidVerificationIxIndex",
      "msg": "Ed25519 Ix must be before place and make SignedMsg order ix"
    },
    {
      "code": 6286,
      "name": "SigVerificationFailed",
      "msg": "SignedMsg message verificaiton failed"
    },
    {
      "code": 6287,
      "name": "MismatchedSignedMsgOrderParamsMarketIndex",
      "msg": "Market index mismatched b/w taker and maker SignedMsg order params"
    },
    {
      "code": 6288,
      "name": "InvalidSignedMsgOrderParam",
      "msg": "Invalid SignedMsg order param"
    },
    {
      "code": 6289,
      "name": "PlaceAndTakeOrderSuccessConditionFailed",
      "msg": "Place and take order success condition failed"
    },
    {
      "code": 6290,
      "name": "InvalidHighLeverageModeConfig",
      "msg": "Invalid High Leverage Mode Config"
    },
    {
      "code": 6291,
      "name": "InvalidRFQUserAccount",
      "msg": "Invalid RFQ User Account"
    },
    {
      "code": 6292,
      "name": "RFQUserAccountWrongMutability",
      "msg": "RFQUserAccount should be mutable"
    },
    {
      "code": 6293,
      "name": "RFQUserAccountFull",
      "msg": "RFQUserAccount has too many active RFQs"
    },
    {
      "code": 6294,
      "name": "RFQOrderNotFilled",
      "msg": "RFQ order not filled as expected"
    },
    {
      "code": 6295,
      "name": "InvalidRFQOrder",
      "msg": "RFQ orders must be jit makers"
    },
    {
      "code": 6296,
      "name": "InvalidRFQMatch",
      "msg": "RFQ matches must be valid"
    },
    {
      "code": 6297,
      "name": "InvalidSignedMsgUserAccount",
      "msg": "Invalid SignedMsg user account"
    },
    {
      "code": 6298,
      "name": "SignedMsgUserAccountWrongMutability",
      "msg": "SignedMsg account wrong mutability"
    },
    {
      "code": 6299,
      "name": "SignedMsgUserOrdersAccountFull",
      "msg": "SignedMsgUserAccount has too many active orders"
    },
    {
      "code": 6300,
      "name": "SignedMsgOrderDoesNotExist",
      "msg": "Order with SignedMsg uuid does not exist"
    },
    {
      "code": 6301,
      "name": "InvalidSignedMsgOrderId",
      "msg": "SignedMsg order id cannot be 0s"
    },
    {
      "code": 6302,
      "name": "InvalidPoolId",
      "msg": "Invalid pool id"
    },
    {
      "code": 6303,
      "name": "InvalidProtectedMakerModeConfig",
      "msg": "Invalid Protected Maker Mode Config"
    },
    {
      "code": 6304,
      "name": "InvalidPythLazerStorageOwner",
      "msg": "Invalid pyth lazer storage owner"
    },
    {
      "code": 6305,
      "name": "UnverifiedPythLazerMessage",
      "msg": "Verification of pyth lazer message failed"
    },
    {
      "code": 6306,
      "name": "InvalidPythLazerMessage",
      "msg": "Invalid pyth lazer message"
    },
    {
      "code": 6307,
      "name": "PythLazerMessagePriceFeedMismatch",
      "msg": "Pyth lazer message does not correspond to correct fed id"
    },
    {
      "code": 6308,
      "name": "InvalidLiquidateSpotWithSwap",
      "msg": "InvalidLiquidateSpotWithSwap"
    },
    {
      "code": 6309,
      "name": "SignedMsgUserContextUserMismatch",
      "msg": "User in SignedMsg message does not match user in ix context"
    },
    {
      "code": 6310,
      "name": "UserFuelOverflowThresholdNotMet",
      "msg": "User fuel overflow threshold not met"
    },
    {
      "code": 6311,
      "name": "FuelOverflowAccountNotFound",
      "msg": "FuelOverflow account not found"
    },
    {
      "code": 6312,
      "name": "InvalidTransferPerpPosition",
      "msg": "Invalid Transfer Perp Position"
    },
    {
      "code": 6313,
      "name": "InvalidSignedMsgUserOrdersResize",
      "msg": "Invalid SignedMsgUserOrders resize"
    },
    {
      "code": 6314,
      "name": "CouldNotDeserializeHighLeverageModeConfig",
      "msg": "Could not deserialize high leverage mode config"
    },
    {
      "code": 6315,
      "name": "InvalidIfRebalanceConfig",
      "msg": "Invalid If Rebalance Config"
    },
    {
      "code": 6316,
      "name": "InvalidIfRebalanceSwap",
      "msg": "Invalid If Rebalance Swap"
    },
    {
      "code": 6317,
      "name": "InvalidIsolatedPerpMarket",
      "msg": "Invalid Isolated Perp Market"
    },
    {
      "code": 6318,
      "name": "InvalidRevenueShareResize",
      "msg": "Invalid RevenueShare resize"
    },
    {
      "code": 6319,
      "name": "BuilderRevoked",
      "msg": "Builder has been revoked"
    },
    {
      "code": 6320,
      "name": "InvalidBuilderFee",
      "msg": "Builder fee is greater than max fee bps"
    },
    {
      "code": 6321,
      "name": "RevenueShareEscrowAuthorityMismatch",
      "msg": "RevenueShareEscrow authority mismatch"
    },
    {
      "code": 6322,
      "name": "RevenueShareEscrowOrdersAccountFull",
      "msg": "RevenueShareEscrow has too many active orders"
    },
    {
      "code": 6323,
      "name": "InvalidRevenueShareAccount",
      "msg": "Invalid RevenueShareAccount"
    },
    {
      "code": 6324,
      "name": "CannotRevokeBuilderWithOpenOrders",
      "msg": "Cannot revoke builder with open orders"
    },
    {
      "code": 6325,
      "name": "UnableToLoadRevenueShareAccount",
      "msg": "Unable to load builder account"
    },
    {
      "code": 6325,
      "name": "InvalidConstituent",
      "msg": "Invalid Constituent"
    },
    {
      "code": 6326,
      "name": "InvalidAmmConstituentMappingArgument",
      "msg": "Invalid Amm Constituent Mapping argument"
    },
    {
      "code": 6327,
      "name": "ConstituentNotFound",
      "msg": "Constituent not found"
    },
    {
      "code": 6328,
      "name": "ConstituentCouldNotLoad",
      "msg": "Constituent could not load"
    },
    {
      "code": 6329,
      "name": "ConstituentWrongMutability",
      "msg": "Constituent wrong mutability"
    },
    {
      "code": 6330,
      "name": "WrongNumberOfConstituents",
      "msg": "Wrong number of constituents passed to instruction"
    },
    {
      "code": 6331,
      "name": "InsufficientConstituentTokenBalance",
      "msg": "Insufficient constituent token balance"
    },
    {
      "code": 6332,
      "name": "AMMCacheStale",
      "msg": "Amm Cache data too stale"
    },
    {
      "code": 6333,
      "name": "LpPoolAumDelayed",
      "msg": "LP Pool AUM not updated recently"
    },
    {
      "code": 6334,
      "name": "ConstituentOracleStale",
      "msg": "Constituent oracle is stale"
    },
    {
      "code": 6335,
      "name": "LpInvariantFailed",
      "msg": "LP Invariant failed"
    },
    {
      "code": 6336,
      "name": "InvalidConstituentDerivativeWeights",
      "msg": "Invalid constituent derivative weights"
    },
    {
      "code": 6337,
      "name": "MaxDlpAumBreached",
      "msg": "Max DLP AUM Breached"
    },
    {
      "code": 6338,
      "name": "SettleLpPoolDisabled",
      "msg": "Settle Lp Pool Disabled"
    },
    {
      "code": 6339,
      "name": "MintRedeemLpPoolDisabled",
      "msg": "Mint/Redeem Lp Pool Disabled"
    },
    {
      "code": 6340,
      "name": "LpPoolSettleInvariantBreached",
      "msg": "Settlement amount exceeded"
    },
    {
      "code": 6341,
      "name": "InvalidConstituentOperation",
      "msg": "Invalid constituent operation"
    },
    {
      "code": 6342,
      "name": "Unauthorized",
      "msg": "Unauthorized for operation"
    },
    {
      "code": 6343,
      "name": "InvalidLpPoolId",
      "msg": "Invalid Lp Pool Id for Operation"
    }
  ]
}<|MERGE_RESOLUTION|>--- conflicted
+++ resolved
@@ -13250,11 +13250,7 @@
           {
             "name": "isolatedPositionDeposit",
             "type": {
-<<<<<<< HEAD
-                "option": "u64"
-=======
               "option": "u64"
->>>>>>> 4c99a39b
             }
           }
         ]
@@ -13325,11 +13321,7 @@
           {
             "name": "isolatedPositionDeposit",
             "type": {
-<<<<<<< HEAD
-                "option": "u64"
-=======
               "option": "u64"
->>>>>>> 4c99a39b
             }
           }
         ]
