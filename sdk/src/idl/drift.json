{
  "version": "2.35.0",
  "name": "drift",
  "instructions": [
    {
      "name": "initializeUser",
      "accounts": [
        {
          "name": "user",
          "isMut": true,
          "isSigner": false
        },
        {
          "name": "userStats",
          "isMut": true,
          "isSigner": false
        },
        {
          "name": "state",
          "isMut": true,
          "isSigner": false
        },
        {
          "name": "authority",
          "isMut": false,
          "isSigner": true
        },
        {
          "name": "payer",
          "isMut": true,
          "isSigner": true
        },
        {
          "name": "rent",
          "isMut": false,
          "isSigner": false
        },
        {
          "name": "systemProgram",
          "isMut": false,
          "isSigner": false
        }
      ],
      "args": [
        {
          "name": "subAccountId",
          "type": "u16"
        },
        {
          "name": "name",
          "type": {
            "array": [
              "u8",
              32
            ]
          }
        }
      ]
    },
    {
      "name": "initializeUserStats",
      "accounts": [
        {
          "name": "userStats",
          "isMut": true,
          "isSigner": false
        },
        {
          "name": "state",
          "isMut": true,
          "isSigner": false
        },
        {
          "name": "authority",
          "isMut": false,
          "isSigner": true
        },
        {
          "name": "payer",
          "isMut": true,
          "isSigner": true
        },
        {
          "name": "rent",
          "isMut": false,
          "isSigner": false
        },
        {
          "name": "systemProgram",
          "isMut": false,
          "isSigner": false
        }
      ],
      "args": []
    },
    {
      "name": "initializeReferrerName",
      "accounts": [
        {
          "name": "referrerName",
          "isMut": true,
          "isSigner": false
        },
        {
          "name": "user",
          "isMut": true,
          "isSigner": false
        },
        {
          "name": "userStats",
          "isMut": true,
          "isSigner": false
        },
        {
          "name": "authority",
          "isMut": false,
          "isSigner": true
        },
        {
          "name": "payer",
          "isMut": true,
          "isSigner": true
        },
        {
          "name": "rent",
          "isMut": false,
          "isSigner": false
        },
        {
          "name": "systemProgram",
          "isMut": false,
          "isSigner": false
        }
      ],
      "args": [
        {
          "name": "name",
          "type": {
            "array": [
              "u8",
              32
            ]
          }
        }
      ]
    },
    {
      "name": "deposit",
      "accounts": [
        {
          "name": "state",
          "isMut": false,
          "isSigner": false
        },
        {
          "name": "user",
          "isMut": true,
          "isSigner": false
        },
        {
          "name": "userStats",
          "isMut": true,
          "isSigner": false
        },
        {
          "name": "authority",
          "isMut": false,
          "isSigner": true
        },
        {
          "name": "spotMarketVault",
          "isMut": true,
          "isSigner": false
        },
        {
          "name": "userTokenAccount",
          "isMut": true,
          "isSigner": false
        },
        {
          "name": "tokenProgram",
          "isMut": false,
          "isSigner": false
        }
      ],
      "args": [
        {
          "name": "marketIndex",
          "type": "u16"
        },
        {
          "name": "amount",
          "type": "u64"
        },
        {
          "name": "reduceOnly",
          "type": "bool"
        }
      ]
    },
    {
      "name": "withdraw",
      "accounts": [
        {
          "name": "state",
          "isMut": false,
          "isSigner": false
        },
        {
          "name": "user",
          "isMut": true,
          "isSigner": false
        },
        {
          "name": "userStats",
          "isMut": true,
          "isSigner": false
        },
        {
          "name": "authority",
          "isMut": false,
          "isSigner": true
        },
        {
          "name": "spotMarketVault",
          "isMut": true,
          "isSigner": false
        },
        {
          "name": "driftSigner",
          "isMut": false,
          "isSigner": false
        },
        {
          "name": "userTokenAccount",
          "isMut": true,
          "isSigner": false
        },
        {
          "name": "tokenProgram",
          "isMut": false,
          "isSigner": false
        }
      ],
      "args": [
        {
          "name": "marketIndex",
          "type": "u16"
        },
        {
          "name": "amount",
          "type": "u64"
        },
        {
          "name": "reduceOnly",
          "type": "bool"
        }
      ]
    },
    {
      "name": "transferDeposit",
      "accounts": [
        {
          "name": "fromUser",
          "isMut": true,
          "isSigner": false
        },
        {
          "name": "toUser",
          "isMut": true,
          "isSigner": false
        },
        {
          "name": "userStats",
          "isMut": true,
          "isSigner": false
        },
        {
          "name": "authority",
          "isMut": false,
          "isSigner": true
        },
        {
          "name": "state",
          "isMut": false,
          "isSigner": false
        },
        {
          "name": "spotMarketVault",
          "isMut": false,
          "isSigner": false
        }
      ],
      "args": [
        {
          "name": "marketIndex",
          "type": "u16"
        },
        {
          "name": "amount",
          "type": "u64"
        }
      ]
    },
    {
      "name": "placePerpOrder",
      "accounts": [
        {
          "name": "state",
          "isMut": false,
          "isSigner": false
        },
        {
          "name": "user",
          "isMut": true,
          "isSigner": false
        },
        {
          "name": "authority",
          "isMut": false,
          "isSigner": true
        }
      ],
      "args": [
        {
          "name": "params",
          "type": {
            "defined": "OrderParams"
          }
        }
      ]
    },
    {
      "name": "cancelOrder",
      "accounts": [
        {
          "name": "state",
          "isMut": false,
          "isSigner": false
        },
        {
          "name": "user",
          "isMut": true,
          "isSigner": false
        },
        {
          "name": "authority",
          "isMut": false,
          "isSigner": true
        }
      ],
      "args": [
        {
          "name": "orderId",
          "type": {
            "option": "u32"
          }
        }
      ]
    },
    {
      "name": "cancelOrderByUserId",
      "accounts": [
        {
          "name": "state",
          "isMut": false,
          "isSigner": false
        },
        {
          "name": "user",
          "isMut": true,
          "isSigner": false
        },
        {
          "name": "authority",
          "isMut": false,
          "isSigner": true
        }
      ],
      "args": [
        {
          "name": "userOrderId",
          "type": "u8"
        }
      ]
    },
    {
      "name": "cancelOrders",
      "accounts": [
        {
          "name": "state",
          "isMut": false,
          "isSigner": false
        },
        {
          "name": "user",
          "isMut": true,
          "isSigner": false
        },
        {
          "name": "authority",
          "isMut": false,
          "isSigner": true
        }
      ],
      "args": [
        {
          "name": "marketType",
          "type": {
            "option": {
              "defined": "MarketType"
            }
          }
        },
        {
          "name": "marketIndex",
          "type": {
            "option": "u16"
          }
        },
        {
          "name": "direction",
          "type": {
            "option": {
              "defined": "PositionDirection"
            }
          }
        }
      ]
    },
    {
      "name": "cancelOrdersByIds",
      "accounts": [
        {
          "name": "state",
          "isMut": false,
          "isSigner": false
        },
        {
          "name": "user",
          "isMut": true,
          "isSigner": false
        },
        {
          "name": "authority",
          "isMut": false,
          "isSigner": true
        }
      ],
      "args": [
        {
          "name": "orderIds",
          "type": {
            "vec": "u32"
          }
        }
      ]
    },
    {
      "name": "modifyOrder",
      "accounts": [
        {
          "name": "state",
          "isMut": false,
          "isSigner": false
        },
        {
          "name": "user",
          "isMut": true,
          "isSigner": false
        },
        {
          "name": "authority",
          "isMut": false,
          "isSigner": true
        }
      ],
      "args": [
        {
          "name": "orderId",
          "type": {
            "option": "u32"
          }
        },
        {
          "name": "modifyOrderParams",
          "type": {
            "defined": "ModifyOrderParams"
          }
        }
      ]
    },
    {
      "name": "modifyOrderByUserId",
      "accounts": [
        {
          "name": "state",
          "isMut": false,
          "isSigner": false
        },
        {
          "name": "user",
          "isMut": true,
          "isSigner": false
        },
        {
          "name": "authority",
          "isMut": false,
          "isSigner": true
        }
      ],
      "args": [
        {
          "name": "userOrderId",
          "type": "u8"
        },
        {
          "name": "modifyOrderParams",
          "type": {
            "defined": "ModifyOrderParams"
          }
        }
      ]
    },
    {
      "name": "placeAndTakePerpOrder",
      "accounts": [
        {
          "name": "state",
          "isMut": false,
          "isSigner": false
        },
        {
          "name": "user",
          "isMut": true,
          "isSigner": false
        },
        {
          "name": "userStats",
          "isMut": true,
          "isSigner": false
        },
        {
          "name": "authority",
          "isMut": false,
          "isSigner": true
        }
      ],
      "args": [
        {
          "name": "params",
          "type": {
            "defined": "OrderParams"
          }
        },
        {
          "name": "makerOrderId",
          "type": {
            "option": "u32"
          }
        }
      ]
    },
    {
      "name": "placeAndMakePerpOrder",
      "accounts": [
        {
          "name": "state",
          "isMut": false,
          "isSigner": false
        },
        {
          "name": "user",
          "isMut": true,
          "isSigner": false
        },
        {
          "name": "userStats",
          "isMut": true,
          "isSigner": false
        },
        {
          "name": "taker",
          "isMut": true,
          "isSigner": false
        },
        {
          "name": "takerStats",
          "isMut": true,
          "isSigner": false
        },
        {
          "name": "authority",
          "isMut": false,
          "isSigner": true
        }
      ],
      "args": [
        {
          "name": "params",
          "type": {
            "defined": "OrderParams"
          }
        },
        {
          "name": "takerOrderId",
          "type": "u32"
        }
      ]
    },
    {
      "name": "placeSpotOrder",
      "accounts": [
        {
          "name": "state",
          "isMut": false,
          "isSigner": false
        },
        {
          "name": "user",
          "isMut": true,
          "isSigner": false
        },
        {
          "name": "authority",
          "isMut": false,
          "isSigner": true
        }
      ],
      "args": [
        {
          "name": "params",
          "type": {
            "defined": "OrderParams"
          }
        }
      ]
    },
    {
      "name": "placeAndTakeSpotOrder",
      "accounts": [
        {
          "name": "state",
          "isMut": false,
          "isSigner": false
        },
        {
          "name": "user",
          "isMut": true,
          "isSigner": false
        },
        {
          "name": "userStats",
          "isMut": true,
          "isSigner": false
        },
        {
          "name": "authority",
          "isMut": false,
          "isSigner": true
        }
      ],
      "args": [
        {
          "name": "params",
          "type": {
            "defined": "OrderParams"
          }
        },
        {
          "name": "fulfillmentType",
          "type": {
            "option": {
              "defined": "SpotFulfillmentType"
            }
          }
        },
        {
          "name": "makerOrderId",
          "type": {
            "option": "u32"
          }
        }
      ]
    },
    {
      "name": "placeAndMakeSpotOrder",
      "accounts": [
        {
          "name": "state",
          "isMut": false,
          "isSigner": false
        },
        {
          "name": "user",
          "isMut": true,
          "isSigner": false
        },
        {
          "name": "userStats",
          "isMut": true,
          "isSigner": false
        },
        {
          "name": "taker",
          "isMut": true,
          "isSigner": false
        },
        {
          "name": "takerStats",
          "isMut": true,
          "isSigner": false
        },
        {
          "name": "authority",
          "isMut": false,
          "isSigner": true
        }
      ],
      "args": [
        {
          "name": "params",
          "type": {
            "defined": "OrderParams"
          }
        },
        {
          "name": "takerOrderId",
          "type": "u32"
        },
        {
          "name": "fulfillmentType",
          "type": {
            "option": {
              "defined": "SpotFulfillmentType"
            }
          }
        }
      ]
    },
    {
      "name": "placeOrders",
      "accounts": [
        {
          "name": "state",
          "isMut": false,
          "isSigner": false
        },
        {
          "name": "user",
          "isMut": true,
          "isSigner": false
        },
        {
          "name": "authority",
          "isMut": false,
          "isSigner": true
        }
      ],
      "args": [
        {
          "name": "params",
          "type": {
            "vec": {
              "defined": "OrderParams"
            }
          }
        }
      ]
    },
    {
      "name": "beginSwap",
      "accounts": [
        {
          "name": "state",
          "isMut": false,
          "isSigner": false
        },
        {
          "name": "user",
          "isMut": true,
          "isSigner": false
        },
        {
          "name": "userStats",
          "isMut": true,
          "isSigner": false
        },
        {
          "name": "authority",
          "isMut": false,
          "isSigner": true
        },
        {
          "name": "outSpotMarketVault",
          "isMut": true,
          "isSigner": false
        },
        {
          "name": "inSpotMarketVault",
          "isMut": true,
          "isSigner": false
        },
        {
          "name": "outTokenAccount",
          "isMut": true,
          "isSigner": false
        },
        {
          "name": "inTokenAccount",
          "isMut": true,
          "isSigner": false
        },
        {
          "name": "tokenProgram",
          "isMut": false,
          "isSigner": false
        },
        {
          "name": "driftSigner",
          "isMut": false,
          "isSigner": false
        },
        {
          "name": "instructions",
          "isMut": false,
          "isSigner": false,
          "docs": [
            "Instructions Sysvar for instruction introspection"
          ]
        }
      ],
      "args": [
        {
          "name": "inMarketIndex",
          "type": "u16"
        },
        {
          "name": "outMarketIndex",
          "type": "u16"
        },
        {
          "name": "amountIn",
          "type": "u64"
        }
      ]
    },
    {
      "name": "endSwap",
      "accounts": [
        {
          "name": "state",
          "isMut": false,
          "isSigner": false
        },
        {
          "name": "user",
          "isMut": true,
          "isSigner": false
        },
        {
          "name": "userStats",
          "isMut": true,
          "isSigner": false
        },
        {
          "name": "authority",
          "isMut": false,
          "isSigner": true
        },
        {
          "name": "outSpotMarketVault",
          "isMut": true,
          "isSigner": false
        },
        {
          "name": "inSpotMarketVault",
          "isMut": true,
          "isSigner": false
        },
        {
          "name": "outTokenAccount",
          "isMut": true,
          "isSigner": false
        },
        {
          "name": "inTokenAccount",
          "isMut": true,
          "isSigner": false
        },
        {
          "name": "tokenProgram",
          "isMut": false,
          "isSigner": false
        },
        {
          "name": "driftSigner",
          "isMut": false,
          "isSigner": false
        },
        {
          "name": "instructions",
          "isMut": false,
          "isSigner": false,
          "docs": [
            "Instructions Sysvar for instruction introspection"
          ]
        }
      ],
      "args": [
        {
          "name": "inMarketIndex",
          "type": "u16"
        },
        {
          "name": "outMarketIndex",
          "type": "u16"
        },
        {
          "name": "limitPrice",
          "type": {
            "option": "u64"
          }
        },
        {
          "name": "reduceOnly",
          "type": {
            "option": {
              "defined": "SwapReduceOnly"
            }
          }
        }
      ]
    },
    {
      "name": "addPerpLpShares",
      "accounts": [
        {
          "name": "state",
          "isMut": false,
          "isSigner": false
        },
        {
          "name": "user",
          "isMut": true,
          "isSigner": false
        },
        {
          "name": "authority",
          "isMut": false,
          "isSigner": true
        }
      ],
      "args": [
        {
          "name": "nShares",
          "type": "u64"
        },
        {
          "name": "marketIndex",
          "type": "u16"
        }
      ]
    },
    {
      "name": "removePerpLpShares",
      "accounts": [
        {
          "name": "state",
          "isMut": false,
          "isSigner": false
        },
        {
          "name": "user",
          "isMut": true,
          "isSigner": false
        },
        {
          "name": "authority",
          "isMut": false,
          "isSigner": true
        }
      ],
      "args": [
        {
          "name": "sharesToBurn",
          "type": "u64"
        },
        {
          "name": "marketIndex",
          "type": "u16"
        }
      ]
    },
    {
      "name": "removePerpLpSharesInExpiringMarket",
      "accounts": [
        {
          "name": "state",
          "isMut": false,
          "isSigner": false
        },
        {
          "name": "user",
          "isMut": true,
          "isSigner": false
        }
      ],
      "args": [
        {
          "name": "sharesToBurn",
          "type": "u64"
        },
        {
          "name": "marketIndex",
          "type": "u16"
        }
      ]
    },
    {
      "name": "updateUserName",
      "accounts": [
        {
          "name": "user",
          "isMut": true,
          "isSigner": false
        },
        {
          "name": "authority",
          "isMut": false,
          "isSigner": true
        }
      ],
      "args": [
        {
          "name": "subAccountId",
          "type": "u16"
        },
        {
          "name": "name",
          "type": {
            "array": [
              "u8",
              32
            ]
          }
        }
      ]
    },
    {
      "name": "updateUserCustomMarginRatio",
      "accounts": [
        {
          "name": "user",
          "isMut": true,
          "isSigner": false
        },
        {
          "name": "authority",
          "isMut": false,
          "isSigner": true
        }
      ],
      "args": [
        {
          "name": "subAccountId",
          "type": "u16"
        },
        {
          "name": "marginRatio",
          "type": "u32"
        }
      ]
    },
    {
      "name": "updateUserMarginTradingEnabled",
      "accounts": [
        {
          "name": "user",
          "isMut": true,
          "isSigner": false
        },
        {
          "name": "authority",
          "isMut": false,
          "isSigner": true
        }
      ],
      "args": [
        {
          "name": "subAccountId",
          "type": "u16"
        },
        {
          "name": "marginTradingEnabled",
          "type": "bool"
        }
      ]
    },
    {
      "name": "updateUserDelegate",
      "accounts": [
        {
          "name": "user",
          "isMut": true,
          "isSigner": false
        },
        {
          "name": "authority",
          "isMut": false,
          "isSigner": true
        }
      ],
      "args": [
        {
          "name": "subAccountId",
          "type": "u16"
        },
        {
          "name": "delegate",
          "type": "publicKey"
        }
      ]
    },
    {
      "name": "deleteUser",
      "accounts": [
        {
          "name": "user",
          "isMut": true,
          "isSigner": false
        },
        {
          "name": "userStats",
          "isMut": true,
          "isSigner": false
        },
        {
          "name": "state",
          "isMut": true,
          "isSigner": false
        },
        {
          "name": "authority",
          "isMut": false,
          "isSigner": true
        }
      ],
      "args": []
    },
    {
      "name": "fillPerpOrder",
      "accounts": [
        {
          "name": "state",
          "isMut": false,
          "isSigner": false
        },
        {
          "name": "authority",
          "isMut": false,
          "isSigner": true
        },
        {
          "name": "filler",
          "isMut": true,
          "isSigner": false
        },
        {
          "name": "fillerStats",
          "isMut": true,
          "isSigner": false
        },
        {
          "name": "user",
          "isMut": true,
          "isSigner": false
        },
        {
          "name": "userStats",
          "isMut": true,
          "isSigner": false
        }
      ],
      "args": [
        {
          "name": "orderId",
          "type": {
            "option": "u32"
          }
        },
        {
          "name": "makerOrderId",
          "type": {
            "option": "u32"
          }
        }
      ]
    },
    {
      "name": "revertFill",
      "accounts": [
        {
          "name": "state",
          "isMut": false,
          "isSigner": false
        },
        {
          "name": "authority",
          "isMut": false,
          "isSigner": true
        },
        {
          "name": "filler",
          "isMut": true,
          "isSigner": false
        },
        {
          "name": "fillerStats",
          "isMut": true,
          "isSigner": false
        }
      ],
      "args": []
    },
    {
      "name": "fillSpotOrder",
      "accounts": [
        {
          "name": "state",
          "isMut": false,
          "isSigner": false
        },
        {
          "name": "authority",
          "isMut": false,
          "isSigner": true
        },
        {
          "name": "filler",
          "isMut": true,
          "isSigner": false
        },
        {
          "name": "fillerStats",
          "isMut": true,
          "isSigner": false
        },
        {
          "name": "user",
          "isMut": true,
          "isSigner": false
        },
        {
          "name": "userStats",
          "isMut": true,
          "isSigner": false
        }
      ],
      "args": [
        {
          "name": "orderId",
          "type": {
            "option": "u32"
          }
        },
        {
          "name": "fulfillmentType",
          "type": {
            "option": {
              "defined": "SpotFulfillmentType"
            }
          }
        },
        {
          "name": "makerOrderId",
          "type": {
            "option": "u32"
          }
        }
      ]
    },
    {
      "name": "triggerOrder",
      "accounts": [
        {
          "name": "state",
          "isMut": false,
          "isSigner": false
        },
        {
          "name": "authority",
          "isMut": false,
          "isSigner": true
        },
        {
          "name": "filler",
          "isMut": true,
          "isSigner": false
        },
        {
          "name": "user",
          "isMut": true,
          "isSigner": false
        }
      ],
      "args": [
        {
          "name": "orderId",
          "type": "u32"
        }
      ]
    },
    {
      "name": "forceCancelOrders",
      "accounts": [
        {
          "name": "state",
          "isMut": false,
          "isSigner": false
        },
        {
          "name": "authority",
          "isMut": false,
          "isSigner": true
        },
        {
          "name": "filler",
          "isMut": true,
          "isSigner": false
        },
        {
          "name": "user",
          "isMut": true,
          "isSigner": false
        }
      ],
      "args": []
    },
    {
      "name": "updateUserIdle",
      "accounts": [
        {
          "name": "state",
          "isMut": false,
          "isSigner": false
        },
        {
          "name": "authority",
          "isMut": false,
          "isSigner": true
        },
        {
          "name": "filler",
          "isMut": true,
          "isSigner": false
        },
        {
          "name": "user",
          "isMut": true,
          "isSigner": false
        }
      ],
      "args": []
    },
    {
      "name": "updateUserOpenOrdersCount",
      "accounts": [
        {
          "name": "state",
          "isMut": false,
          "isSigner": false
        },
        {
          "name": "authority",
          "isMut": false,
          "isSigner": true
        },
        {
          "name": "filler",
          "isMut": true,
          "isSigner": false
        },
        {
          "name": "user",
          "isMut": true,
          "isSigner": false
        }
      ],
      "args": []
    },
    {
      "name": "settlePnl",
      "accounts": [
        {
          "name": "state",
          "isMut": false,
          "isSigner": false
        },
        {
          "name": "user",
          "isMut": true,
          "isSigner": false
        },
        {
          "name": "authority",
          "isMut": false,
          "isSigner": true
        },
        {
          "name": "spotMarketVault",
          "isMut": false,
          "isSigner": false
        }
      ],
      "args": [
        {
          "name": "marketIndex",
          "type": "u16"
        }
      ]
    },
    {
      "name": "settleFundingPayment",
      "accounts": [
        {
          "name": "state",
          "isMut": false,
          "isSigner": false
        },
        {
          "name": "user",
          "isMut": true,
          "isSigner": false
        }
      ],
      "args": []
    },
    {
      "name": "settleLp",
      "accounts": [
        {
          "name": "state",
          "isMut": false,
          "isSigner": false
        },
        {
          "name": "user",
          "isMut": true,
          "isSigner": false
        }
      ],
      "args": [
        {
          "name": "marketIndex",
          "type": "u16"
        }
      ]
    },
    {
      "name": "settleExpiredMarket",
      "accounts": [
        {
          "name": "state",
          "isMut": false,
          "isSigner": false
        },
        {
          "name": "authority",
          "isMut": false,
          "isSigner": true
        }
      ],
      "args": [
        {
          "name": "marketIndex",
          "type": "u16"
        }
      ]
    },
    {
      "name": "liquidatePerp",
      "accounts": [
        {
          "name": "state",
          "isMut": false,
          "isSigner": false
        },
        {
          "name": "authority",
          "isMut": false,
          "isSigner": true
        },
        {
          "name": "liquidator",
          "isMut": true,
          "isSigner": false
        },
        {
          "name": "liquidatorStats",
          "isMut": true,
          "isSigner": false
        },
        {
          "name": "user",
          "isMut": true,
          "isSigner": false
        },
        {
          "name": "userStats",
          "isMut": true,
          "isSigner": false
        }
      ],
      "args": [
        {
          "name": "marketIndex",
          "type": "u16"
        },
        {
          "name": "liquidatorMaxBaseAssetAmount",
          "type": "u64"
        },
        {
          "name": "limitPrice",
          "type": {
            "option": "u64"
          }
        }
      ]
    },
    {
      "name": "liquidateSpot",
      "accounts": [
        {
          "name": "state",
          "isMut": false,
          "isSigner": false
        },
        {
          "name": "authority",
          "isMut": false,
          "isSigner": true
        },
        {
          "name": "liquidator",
          "isMut": true,
          "isSigner": false
        },
        {
          "name": "liquidatorStats",
          "isMut": true,
          "isSigner": false
        },
        {
          "name": "user",
          "isMut": true,
          "isSigner": false
        },
        {
          "name": "userStats",
          "isMut": true,
          "isSigner": false
        }
      ],
      "args": [
        {
          "name": "assetMarketIndex",
          "type": "u16"
        },
        {
          "name": "liabilityMarketIndex",
          "type": "u16"
        },
        {
          "name": "liquidatorMaxLiabilityTransfer",
          "type": "u128"
        },
        {
          "name": "limitPrice",
          "type": {
            "option": "u64"
          }
        }
      ]
    },
    {
      "name": "liquidateBorrowForPerpPnl",
      "accounts": [
        {
          "name": "state",
          "isMut": false,
          "isSigner": false
        },
        {
          "name": "authority",
          "isMut": false,
          "isSigner": true
        },
        {
          "name": "liquidator",
          "isMut": true,
          "isSigner": false
        },
        {
          "name": "liquidatorStats",
          "isMut": true,
          "isSigner": false
        },
        {
          "name": "user",
          "isMut": true,
          "isSigner": false
        },
        {
          "name": "userStats",
          "isMut": true,
          "isSigner": false
        }
      ],
      "args": [
        {
          "name": "perpMarketIndex",
          "type": "u16"
        },
        {
          "name": "spotMarketIndex",
          "type": "u16"
        },
        {
          "name": "liquidatorMaxLiabilityTransfer",
          "type": "u128"
        },
        {
          "name": "limitPrice",
          "type": {
            "option": "u64"
          }
        }
      ]
    },
    {
      "name": "liquidatePerpPnlForDeposit",
      "accounts": [
        {
          "name": "state",
          "isMut": false,
          "isSigner": false
        },
        {
          "name": "authority",
          "isMut": false,
          "isSigner": true
        },
        {
          "name": "liquidator",
          "isMut": true,
          "isSigner": false
        },
        {
          "name": "liquidatorStats",
          "isMut": true,
          "isSigner": false
        },
        {
          "name": "user",
          "isMut": true,
          "isSigner": false
        },
        {
          "name": "userStats",
          "isMut": true,
          "isSigner": false
        }
      ],
      "args": [
        {
          "name": "perpMarketIndex",
          "type": "u16"
        },
        {
          "name": "spotMarketIndex",
          "type": "u16"
        },
        {
          "name": "liquidatorMaxPnlTransfer",
          "type": "u128"
        },
        {
          "name": "limitPrice",
          "type": {
            "option": "u64"
          }
        }
      ]
    },
    {
      "name": "resolvePerpPnlDeficit",
      "accounts": [
        {
          "name": "state",
          "isMut": false,
          "isSigner": false
        },
        {
          "name": "authority",
          "isMut": false,
          "isSigner": true
        },
        {
          "name": "spotMarketVault",
          "isMut": true,
          "isSigner": false
        },
        {
          "name": "insuranceFundVault",
          "isMut": true,
          "isSigner": false
        },
        {
          "name": "driftSigner",
          "isMut": false,
          "isSigner": false
        },
        {
          "name": "tokenProgram",
          "isMut": false,
          "isSigner": false
        }
      ],
      "args": [
        {
          "name": "spotMarketIndex",
          "type": "u16"
        },
        {
          "name": "perpMarketIndex",
          "type": "u16"
        }
      ]
    },
    {
      "name": "resolvePerpBankruptcy",
      "accounts": [
        {
          "name": "state",
          "isMut": false,
          "isSigner": false
        },
        {
          "name": "authority",
          "isMut": false,
          "isSigner": true
        },
        {
          "name": "liquidator",
          "isMut": true,
          "isSigner": false
        },
        {
          "name": "liquidatorStats",
          "isMut": true,
          "isSigner": false
        },
        {
          "name": "user",
          "isMut": true,
          "isSigner": false
        },
        {
          "name": "userStats",
          "isMut": true,
          "isSigner": false
        },
        {
          "name": "spotMarketVault",
          "isMut": true,
          "isSigner": false
        },
        {
          "name": "insuranceFundVault",
          "isMut": true,
          "isSigner": false
        },
        {
          "name": "driftSigner",
          "isMut": false,
          "isSigner": false
        },
        {
          "name": "tokenProgram",
          "isMut": false,
          "isSigner": false
        }
      ],
      "args": [
        {
          "name": "quoteSpotMarketIndex",
          "type": "u16"
        },
        {
          "name": "marketIndex",
          "type": "u16"
        }
      ]
    },
    {
      "name": "resolveSpotBankruptcy",
      "accounts": [
        {
          "name": "state",
          "isMut": false,
          "isSigner": false
        },
        {
          "name": "authority",
          "isMut": false,
          "isSigner": true
        },
        {
          "name": "liquidator",
          "isMut": true,
          "isSigner": false
        },
        {
          "name": "liquidatorStats",
          "isMut": true,
          "isSigner": false
        },
        {
          "name": "user",
          "isMut": true,
          "isSigner": false
        },
        {
          "name": "userStats",
          "isMut": true,
          "isSigner": false
        },
        {
          "name": "spotMarketVault",
          "isMut": true,
          "isSigner": false
        },
        {
          "name": "insuranceFundVault",
          "isMut": true,
          "isSigner": false
        },
        {
          "name": "driftSigner",
          "isMut": false,
          "isSigner": false
        },
        {
          "name": "tokenProgram",
          "isMut": false,
          "isSigner": false
        }
      ],
      "args": [
        {
          "name": "marketIndex",
          "type": "u16"
        }
      ]
    },
    {
      "name": "settleRevenueToInsuranceFund",
      "accounts": [
        {
          "name": "state",
          "isMut": false,
          "isSigner": false
        },
        {
          "name": "spotMarket",
          "isMut": true,
          "isSigner": false
        },
        {
          "name": "spotMarketVault",
          "isMut": true,
          "isSigner": false
        },
        {
          "name": "driftSigner",
          "isMut": false,
          "isSigner": false
        },
        {
          "name": "insuranceFundVault",
          "isMut": true,
          "isSigner": false
        },
        {
          "name": "tokenProgram",
          "isMut": false,
          "isSigner": false
        }
      ],
      "args": [
        {
          "name": "spotMarketIndex",
          "type": "u16"
        }
      ]
    },
    {
      "name": "updateFundingRate",
      "accounts": [
        {
          "name": "state",
          "isMut": false,
          "isSigner": false
        },
        {
          "name": "perpMarket",
          "isMut": true,
          "isSigner": false
        },
        {
          "name": "oracle",
          "isMut": false,
          "isSigner": false
        }
      ],
      "args": [
        {
          "name": "marketIndex",
          "type": "u16"
        }
      ]
    },
    {
      "name": "updateSpotMarketCumulativeInterest",
      "accounts": [
        {
          "name": "state",
          "isMut": false,
          "isSigner": false
        },
        {
          "name": "spotMarket",
          "isMut": true,
          "isSigner": false
        },
        {
          "name": "oracle",
          "isMut": false,
          "isSigner": false
        },
        {
          "name": "spotMarketVault",
          "isMut": false,
          "isSigner": false
        }
      ],
      "args": []
    },
    {
      "name": "updateAmms",
      "accounts": [
        {
          "name": "state",
          "isMut": false,
          "isSigner": false
        },
        {
          "name": "authority",
          "isMut": false,
          "isSigner": true
        }
      ],
      "args": [
        {
          "name": "marketIndexes",
          "type": {
            "array": [
              "u16",
              5
            ]
          }
        }
      ]
    },
    {
      "name": "updateSpotMarketExpiry",
      "accounts": [
        {
          "name": "admin",
          "isMut": false,
          "isSigner": true
        },
        {
          "name": "state",
          "isMut": false,
          "isSigner": false
        },
        {
          "name": "spotMarket",
          "isMut": true,
          "isSigner": false
        }
      ],
      "args": [
        {
          "name": "expiryTs",
          "type": "i64"
        }
      ]
    },
    {
      "name": "updateUserQuoteAssetInsuranceStake",
      "accounts": [
        {
          "name": "state",
          "isMut": false,
          "isSigner": false
        },
        {
          "name": "spotMarket",
          "isMut": false,
          "isSigner": false
        },
        {
          "name": "insuranceFundStake",
          "isMut": true,
          "isSigner": false
        },
        {
          "name": "userStats",
          "isMut": true,
          "isSigner": false
        },
        {
          "name": "authority",
          "isMut": false,
          "isSigner": true
        },
        {
          "name": "insuranceFundVault",
          "isMut": true,
          "isSigner": false
        }
      ],
      "args": []
    },
    {
      "name": "initializeInsuranceFundStake",
      "accounts": [
        {
          "name": "spotMarket",
          "isMut": false,
          "isSigner": false
        },
        {
          "name": "insuranceFundStake",
          "isMut": true,
          "isSigner": false
        },
        {
          "name": "userStats",
          "isMut": true,
          "isSigner": false
        },
        {
          "name": "state",
          "isMut": false,
          "isSigner": false
        },
        {
          "name": "authority",
          "isMut": false,
          "isSigner": true
        },
        {
          "name": "payer",
          "isMut": true,
          "isSigner": true
        },
        {
          "name": "rent",
          "isMut": false,
          "isSigner": false
        },
        {
          "name": "systemProgram",
          "isMut": false,
          "isSigner": false
        }
      ],
      "args": [
        {
          "name": "marketIndex",
          "type": "u16"
        }
      ]
    },
    {
      "name": "addInsuranceFundStake",
      "accounts": [
        {
          "name": "state",
          "isMut": false,
          "isSigner": false
        },
        {
          "name": "spotMarket",
          "isMut": false,
          "isSigner": false
        },
        {
          "name": "insuranceFundStake",
          "isMut": true,
          "isSigner": false
        },
        {
          "name": "userStats",
          "isMut": true,
          "isSigner": false
        },
        {
          "name": "authority",
          "isMut": false,
          "isSigner": true
        },
        {
          "name": "spotMarketVault",
          "isMut": true,
          "isSigner": false
        },
        {
          "name": "insuranceFundVault",
          "isMut": true,
          "isSigner": false
        },
        {
          "name": "driftSigner",
          "isMut": false,
          "isSigner": false
        },
        {
          "name": "userTokenAccount",
          "isMut": true,
          "isSigner": false
        },
        {
          "name": "tokenProgram",
          "isMut": false,
          "isSigner": false
        }
      ],
      "args": [
        {
          "name": "marketIndex",
          "type": "u16"
        },
        {
          "name": "amount",
          "type": "u64"
        }
      ]
    },
    {
      "name": "requestRemoveInsuranceFundStake",
      "accounts": [
        {
          "name": "spotMarket",
          "isMut": false,
          "isSigner": false
        },
        {
          "name": "insuranceFundStake",
          "isMut": true,
          "isSigner": false
        },
        {
          "name": "userStats",
          "isMut": true,
          "isSigner": false
        },
        {
          "name": "authority",
          "isMut": false,
          "isSigner": true
        },
        {
          "name": "insuranceFundVault",
          "isMut": true,
          "isSigner": false
        }
      ],
      "args": [
        {
          "name": "marketIndex",
          "type": "u16"
        },
        {
          "name": "amount",
          "type": "u64"
        }
      ]
    },
    {
      "name": "cancelRequestRemoveInsuranceFundStake",
      "accounts": [
        {
          "name": "spotMarket",
          "isMut": false,
          "isSigner": false
        },
        {
          "name": "insuranceFundStake",
          "isMut": true,
          "isSigner": false
        },
        {
          "name": "userStats",
          "isMut": true,
          "isSigner": false
        },
        {
          "name": "authority",
          "isMut": false,
          "isSigner": true
        },
        {
          "name": "insuranceFundVault",
          "isMut": true,
          "isSigner": false
        }
      ],
      "args": [
        {
          "name": "marketIndex",
          "type": "u16"
        }
      ]
    },
    {
      "name": "removeInsuranceFundStake",
      "accounts": [
        {
          "name": "state",
          "isMut": false,
          "isSigner": false
        },
        {
          "name": "spotMarket",
          "isMut": false,
          "isSigner": false
        },
        {
          "name": "insuranceFundStake",
          "isMut": true,
          "isSigner": false
        },
        {
          "name": "userStats",
          "isMut": true,
          "isSigner": false
        },
        {
          "name": "authority",
          "isMut": false,
          "isSigner": true
        },
        {
          "name": "insuranceFundVault",
          "isMut": true,
          "isSigner": false
        },
        {
          "name": "driftSigner",
          "isMut": false,
          "isSigner": false
        },
        {
          "name": "userTokenAccount",
          "isMut": true,
          "isSigner": false
        },
        {
          "name": "tokenProgram",
          "isMut": false,
          "isSigner": false
        }
      ],
      "args": [
        {
          "name": "marketIndex",
          "type": "u16"
        }
      ]
    },
    {
      "name": "initialize",
      "accounts": [
        {
          "name": "admin",
          "isMut": true,
          "isSigner": true
        },
        {
          "name": "state",
          "isMut": true,
          "isSigner": false
        },
        {
          "name": "quoteAssetMint",
          "isMut": false,
          "isSigner": false
        },
        {
          "name": "driftSigner",
          "isMut": false,
          "isSigner": false
        },
        {
          "name": "rent",
          "isMut": false,
          "isSigner": false
        },
        {
          "name": "systemProgram",
          "isMut": false,
          "isSigner": false
        },
        {
          "name": "tokenProgram",
          "isMut": false,
          "isSigner": false
        }
      ],
      "args": []
    },
    {
      "name": "initializeSpotMarket",
      "accounts": [
        {
          "name": "spotMarket",
          "isMut": true,
          "isSigner": false
        },
        {
          "name": "spotMarketMint",
          "isMut": false,
          "isSigner": false
        },
        {
          "name": "spotMarketVault",
          "isMut": true,
          "isSigner": false
        },
        {
          "name": "insuranceFundVault",
          "isMut": true,
          "isSigner": false
        },
        {
          "name": "driftSigner",
          "isMut": false,
          "isSigner": false
        },
        {
          "name": "state",
          "isMut": true,
          "isSigner": false
        },
        {
          "name": "oracle",
          "isMut": false,
          "isSigner": false
        },
        {
          "name": "admin",
          "isMut": true,
          "isSigner": true
        },
        {
          "name": "rent",
          "isMut": false,
          "isSigner": false
        },
        {
          "name": "systemProgram",
          "isMut": false,
          "isSigner": false
        },
        {
          "name": "tokenProgram",
          "isMut": false,
          "isSigner": false
        }
      ],
      "args": [
        {
          "name": "optimalUtilization",
          "type": "u32"
        },
        {
          "name": "optimalBorrowRate",
          "type": "u32"
        },
        {
          "name": "maxBorrowRate",
          "type": "u32"
        },
        {
          "name": "oracleSource",
          "type": {
            "defined": "OracleSource"
          }
        },
        {
          "name": "initialAssetWeight",
          "type": "u32"
        },
        {
          "name": "maintenanceAssetWeight",
          "type": "u32"
        },
        {
          "name": "initialLiabilityWeight",
          "type": "u32"
        },
        {
          "name": "maintenanceLiabilityWeight",
          "type": "u32"
        },
        {
          "name": "imfFactor",
          "type": "u32"
        },
        {
          "name": "liquidatorFee",
          "type": "u32"
        },
        {
          "name": "activeStatus",
          "type": "bool"
        },
        {
          "name": "name",
          "type": {
            "array": [
              "u8",
              32
            ]
          }
        }
      ]
    },
    {
      "name": "initializeSerumFulfillmentConfig",
      "accounts": [
        {
          "name": "baseSpotMarket",
          "isMut": false,
          "isSigner": false
        },
        {
          "name": "quoteSpotMarket",
          "isMut": false,
          "isSigner": false
        },
        {
          "name": "state",
          "isMut": true,
          "isSigner": false
        },
        {
          "name": "serumProgram",
          "isMut": false,
          "isSigner": false
        },
        {
          "name": "serumMarket",
          "isMut": false,
          "isSigner": false
        },
        {
          "name": "serumOpenOrders",
          "isMut": true,
          "isSigner": false
        },
        {
          "name": "driftSigner",
          "isMut": false,
          "isSigner": false
        },
        {
          "name": "serumFulfillmentConfig",
          "isMut": true,
          "isSigner": false
        },
        {
          "name": "admin",
          "isMut": true,
          "isSigner": true
        },
        {
          "name": "rent",
          "isMut": false,
          "isSigner": false
        },
        {
          "name": "systemProgram",
          "isMut": false,
          "isSigner": false
        }
      ],
      "args": [
        {
          "name": "marketIndex",
          "type": "u16"
        }
      ]
    },
    {
      "name": "updateSerumFulfillmentConfigStatus",
      "accounts": [
        {
          "name": "state",
          "isMut": false,
          "isSigner": false
        },
        {
          "name": "serumFulfillmentConfig",
          "isMut": true,
          "isSigner": false
        },
        {
          "name": "admin",
          "isMut": true,
          "isSigner": true
        }
      ],
      "args": [
        {
          "name": "status",
          "type": {
            "defined": "SpotFulfillmentConfigStatus"
          }
        }
      ]
    },
    {
      "name": "initializePhoenixFulfillmentConfig",
      "accounts": [
        {
          "name": "baseSpotMarket",
          "isMut": false,
          "isSigner": false
        },
        {
          "name": "quoteSpotMarket",
          "isMut": false,
          "isSigner": false
        },
        {
          "name": "state",
          "isMut": true,
          "isSigner": false
        },
        {
          "name": "phoenixProgram",
          "isMut": false,
          "isSigner": false
        },
        {
          "name": "phoenixMarket",
          "isMut": false,
          "isSigner": false
        },
        {
          "name": "driftSigner",
          "isMut": false,
          "isSigner": false
        },
        {
          "name": "phoenixFulfillmentConfig",
          "isMut": true,
          "isSigner": false
        },
        {
          "name": "admin",
          "isMut": true,
          "isSigner": true
        },
        {
          "name": "rent",
          "isMut": false,
          "isSigner": false
        },
        {
          "name": "systemProgram",
          "isMut": false,
          "isSigner": false
        }
      ],
      "args": [
        {
          "name": "marketIndex",
          "type": "u16"
        }
      ]
    },
    {
      "name": "phoenixFulfillmentConfigStatus",
      "accounts": [
        {
          "name": "state",
          "isMut": false,
          "isSigner": false
        },
        {
          "name": "phoenixFulfillmentConfig",
          "isMut": true,
          "isSigner": false
        },
        {
          "name": "admin",
          "isMut": true,
          "isSigner": true
        }
      ],
      "args": [
        {
          "name": "status",
          "type": {
            "defined": "SpotFulfillmentConfigStatus"
          }
        }
      ]
    },
    {
      "name": "updateSerumVault",
      "accounts": [
        {
          "name": "state",
          "isMut": true,
          "isSigner": false
        },
        {
          "name": "admin",
          "isMut": true,
          "isSigner": true
        },
        {
          "name": "srmVault",
          "isMut": false,
          "isSigner": false
        }
      ],
      "args": []
    },
    {
      "name": "initializePerpMarket",
      "accounts": [
        {
          "name": "admin",
          "isMut": true,
          "isSigner": true
        },
        {
          "name": "state",
          "isMut": true,
          "isSigner": false
        },
        {
          "name": "perpMarket",
          "isMut": true,
          "isSigner": false
        },
        {
          "name": "oracle",
          "isMut": false,
          "isSigner": false
        },
        {
          "name": "rent",
          "isMut": false,
          "isSigner": false
        },
        {
          "name": "systemProgram",
          "isMut": false,
          "isSigner": false
        }
      ],
      "args": [
        {
          "name": "marketIndex",
          "type": "u16"
        },
        {
          "name": "ammBaseAssetReserve",
          "type": "u128"
        },
        {
          "name": "ammQuoteAssetReserve",
          "type": "u128"
        },
        {
          "name": "ammPeriodicity",
          "type": "i64"
        },
        {
          "name": "ammPegMultiplier",
          "type": "u128"
        },
        {
          "name": "oracleSource",
          "type": {
            "defined": "OracleSource"
          }
        },
        {
          "name": "marginRatioInitial",
          "type": "u32"
        },
        {
          "name": "marginRatioMaintenance",
          "type": "u32"
        },
        {
          "name": "liquidatorFee",
          "type": "u32"
        },
        {
          "name": "activeStatus",
          "type": "bool"
        },
        {
          "name": "name",
          "type": {
            "array": [
              "u8",
              32
            ]
          }
        }
      ]
    },
    {
      "name": "deleteInitializedPerpMarket",
      "accounts": [
        {
          "name": "admin",
          "isMut": true,
          "isSigner": true
        },
        {
          "name": "state",
          "isMut": true,
          "isSigner": false
        },
        {
          "name": "perpMarket",
          "isMut": true,
          "isSigner": false
        }
      ],
      "args": [
        {
          "name": "marketIndex",
          "type": "u16"
        }
      ]
    },
    {
      "name": "moveAmmPrice",
      "accounts": [
        {
          "name": "admin",
          "isMut": false,
          "isSigner": true
        },
        {
          "name": "state",
          "isMut": false,
          "isSigner": false
        },
        {
          "name": "perpMarket",
          "isMut": true,
          "isSigner": false
        }
      ],
      "args": [
        {
          "name": "baseAssetReserve",
          "type": "u128"
        },
        {
          "name": "quoteAssetReserve",
          "type": "u128"
        },
        {
          "name": "sqrtK",
          "type": "u128"
        }
      ]
    },
    {
      "name": "updatePerpMarketExpiry",
      "accounts": [
        {
          "name": "admin",
          "isMut": false,
          "isSigner": true
        },
        {
          "name": "state",
          "isMut": false,
          "isSigner": false
        },
        {
          "name": "perpMarket",
          "isMut": true,
          "isSigner": false
        }
      ],
      "args": [
        {
          "name": "expiryTs",
          "type": "i64"
        }
      ]
    },
    {
      "name": "settleExpiredMarketPoolsToRevenuePool",
      "accounts": [
        {
          "name": "state",
          "isMut": false,
          "isSigner": false
        },
        {
          "name": "admin",
          "isMut": false,
          "isSigner": true
        },
        {
          "name": "spotMarket",
          "isMut": true,
          "isSigner": false
        },
        {
          "name": "perpMarket",
          "isMut": true,
          "isSigner": false
        }
      ],
      "args": []
    },
    {
      "name": "depositIntoPerpMarketFeePool",
      "accounts": [
        {
          "name": "state",
          "isMut": true,
          "isSigner": false
        },
        {
          "name": "perpMarket",
          "isMut": true,
          "isSigner": false
        },
        {
          "name": "admin",
          "isMut": false,
          "isSigner": true
        },
        {
          "name": "sourceVault",
          "isMut": true,
          "isSigner": false
        },
        {
          "name": "driftSigner",
          "isMut": false,
          "isSigner": false
        },
        {
          "name": "quoteSpotMarket",
          "isMut": true,
          "isSigner": false
        },
        {
          "name": "spotMarketVault",
          "isMut": true,
          "isSigner": false
        },
        {
          "name": "tokenProgram",
          "isMut": false,
          "isSigner": false
        }
      ],
      "args": [
        {
          "name": "amount",
          "type": "u64"
        }
      ]
    },
    {
      "name": "repegAmmCurve",
      "accounts": [
        {
          "name": "state",
          "isMut": false,
          "isSigner": false
        },
        {
          "name": "perpMarket",
          "isMut": true,
          "isSigner": false
        },
        {
          "name": "oracle",
          "isMut": false,
          "isSigner": false
        },
        {
          "name": "admin",
          "isMut": false,
          "isSigner": true
        }
      ],
      "args": [
        {
          "name": "newPegCandidate",
          "type": "u128"
        }
      ]
    },
    {
      "name": "updatePerpMarketAmmOracleTwap",
      "accounts": [
        {
          "name": "state",
          "isMut": false,
          "isSigner": false
        },
        {
          "name": "perpMarket",
          "isMut": true,
          "isSigner": false
        },
        {
          "name": "oracle",
          "isMut": false,
          "isSigner": false
        },
        {
          "name": "admin",
          "isMut": false,
          "isSigner": true
        }
      ],
      "args": []
    },
    {
      "name": "resetPerpMarketAmmOracleTwap",
      "accounts": [
        {
          "name": "state",
          "isMut": false,
          "isSigner": false
        },
        {
          "name": "perpMarket",
          "isMut": true,
          "isSigner": false
        },
        {
          "name": "oracle",
          "isMut": false,
          "isSigner": false
        },
        {
          "name": "admin",
          "isMut": false,
          "isSigner": true
        }
      ],
      "args": []
    },
    {
      "name": "updateK",
      "accounts": [
        {
          "name": "admin",
          "isMut": false,
          "isSigner": true
        },
        {
          "name": "state",
          "isMut": false,
          "isSigner": false
        },
        {
          "name": "perpMarket",
          "isMut": true,
          "isSigner": false
        },
        {
          "name": "oracle",
          "isMut": false,
          "isSigner": false
        }
      ],
      "args": [
        {
          "name": "sqrtK",
          "type": "u128"
        }
      ]
    },
    {
      "name": "updatePerpMarketMarginRatio",
      "accounts": [
        {
          "name": "admin",
          "isMut": false,
          "isSigner": true
        },
        {
          "name": "state",
          "isMut": false,
          "isSigner": false
        },
        {
          "name": "perpMarket",
          "isMut": true,
          "isSigner": false
        }
      ],
      "args": [
        {
          "name": "marginRatioInitial",
          "type": "u32"
        },
        {
          "name": "marginRatioMaintenance",
          "type": "u32"
        }
      ]
    },
    {
      "name": "updatePerpMarketMaxImbalances",
      "accounts": [
        {
          "name": "admin",
          "isMut": false,
          "isSigner": true
        },
        {
          "name": "state",
          "isMut": false,
          "isSigner": false
        },
        {
          "name": "perpMarket",
          "isMut": true,
          "isSigner": false
        }
      ],
      "args": [
        {
          "name": "unrealizedMaxImbalance",
          "type": "u64"
        },
        {
          "name": "maxRevenueWithdrawPerPeriod",
          "type": "u64"
        },
        {
          "name": "quoteMaxInsurance",
          "type": "u64"
        }
      ]
    },
    {
      "name": "updatePerpMarketLiquidationFee",
      "accounts": [
        {
          "name": "admin",
          "isMut": false,
          "isSigner": true
        },
        {
          "name": "state",
          "isMut": false,
          "isSigner": false
        },
        {
          "name": "perpMarket",
          "isMut": true,
          "isSigner": false
        }
      ],
      "args": [
        {
          "name": "liquidatorFee",
          "type": "u32"
        },
        {
          "name": "ifLiquidationFee",
          "type": "u32"
        }
      ]
    },
    {
      "name": "updateInsuranceFundUnstakingPeriod",
      "accounts": [
        {
          "name": "admin",
          "isMut": false,
          "isSigner": true
        },
        {
          "name": "state",
          "isMut": false,
          "isSigner": false
        },
        {
          "name": "spotMarket",
          "isMut": true,
          "isSigner": false
        }
      ],
      "args": [
        {
          "name": "insuranceFundUnstakingPeriod",
          "type": "i64"
        }
      ]
    },
    {
      "name": "updateSpotMarketLiquidationFee",
      "accounts": [
        {
          "name": "admin",
          "isMut": false,
          "isSigner": true
        },
        {
          "name": "state",
          "isMut": false,
          "isSigner": false
        },
        {
          "name": "spotMarket",
          "isMut": true,
          "isSigner": false
        }
      ],
      "args": [
        {
          "name": "liquidatorFee",
          "type": "u32"
        },
        {
          "name": "ifLiquidationFee",
          "type": "u32"
        }
      ]
    },
    {
      "name": "updateWithdrawGuardThreshold",
      "accounts": [
        {
          "name": "admin",
          "isMut": false,
          "isSigner": true
        },
        {
          "name": "state",
          "isMut": false,
          "isSigner": false
        },
        {
          "name": "spotMarket",
          "isMut": true,
          "isSigner": false
        }
      ],
      "args": [
        {
          "name": "withdrawGuardThreshold",
          "type": "u64"
        }
      ]
    },
    {
      "name": "updateSpotMarketIfFactor",
      "accounts": [
        {
          "name": "admin",
          "isMut": false,
          "isSigner": true
        },
        {
          "name": "state",
          "isMut": false,
          "isSigner": false
        },
        {
          "name": "spotMarket",
          "isMut": true,
          "isSigner": false
        }
      ],
      "args": [
        {
          "name": "spotMarketIndex",
          "type": "u16"
        },
        {
          "name": "userIfFactor",
          "type": "u32"
        },
        {
          "name": "totalIfFactor",
          "type": "u32"
        }
      ]
    },
    {
      "name": "updateSpotMarketRevenueSettlePeriod",
      "accounts": [
        {
          "name": "admin",
          "isMut": false,
          "isSigner": true
        },
        {
          "name": "state",
          "isMut": false,
          "isSigner": false
        },
        {
          "name": "spotMarket",
          "isMut": true,
          "isSigner": false
        }
      ],
      "args": [
        {
          "name": "revenueSettlePeriod",
          "type": "i64"
        }
      ]
    },
    {
      "name": "updateSpotMarketStatus",
      "accounts": [
        {
          "name": "admin",
          "isMut": false,
          "isSigner": true
        },
        {
          "name": "state",
          "isMut": false,
          "isSigner": false
        },
        {
          "name": "spotMarket",
          "isMut": true,
          "isSigner": false
        }
      ],
      "args": [
        {
          "name": "status",
          "type": {
            "defined": "MarketStatus"
          }
        }
      ]
    },
    {
      "name": "updateSpotMarketAssetTier",
      "accounts": [
        {
          "name": "admin",
          "isMut": false,
          "isSigner": true
        },
        {
          "name": "state",
          "isMut": false,
          "isSigner": false
        },
        {
          "name": "spotMarket",
          "isMut": true,
          "isSigner": false
        }
      ],
      "args": [
        {
          "name": "assetTier",
          "type": {
            "defined": "AssetTier"
          }
        }
      ]
    },
    {
      "name": "updateSpotMarketMarginWeights",
      "accounts": [
        {
          "name": "admin",
          "isMut": false,
          "isSigner": true
        },
        {
          "name": "state",
          "isMut": false,
          "isSigner": false
        },
        {
          "name": "spotMarket",
          "isMut": true,
          "isSigner": false
        }
      ],
      "args": [
        {
          "name": "initialAssetWeight",
          "type": "u32"
        },
        {
          "name": "maintenanceAssetWeight",
          "type": "u32"
        },
        {
          "name": "initialLiabilityWeight",
          "type": "u32"
        },
        {
          "name": "maintenanceLiabilityWeight",
          "type": "u32"
        },
        {
          "name": "imfFactor",
          "type": "u32"
        }
      ]
    },
    {
      "name": "updateSpotMarketBorrowRate",
      "accounts": [
        {
          "name": "admin",
          "isMut": false,
          "isSigner": true
        },
        {
          "name": "state",
          "isMut": false,
          "isSigner": false
        },
        {
          "name": "spotMarket",
          "isMut": true,
          "isSigner": false
        }
      ],
      "args": [
        {
          "name": "optimalUtilization",
          "type": "u32"
        },
        {
          "name": "optimalBorrowRate",
          "type": "u32"
        },
        {
          "name": "maxBorrowRate",
          "type": "u32"
        }
      ]
    },
    {
      "name": "updateSpotMarketMaxTokenDeposits",
      "accounts": [
        {
          "name": "admin",
          "isMut": false,
          "isSigner": true
        },
        {
          "name": "state",
          "isMut": false,
          "isSigner": false
        },
        {
          "name": "spotMarket",
          "isMut": true,
          "isSigner": false
        }
      ],
      "args": [
        {
          "name": "maxTokenDeposits",
          "type": "u64"
        }
      ]
    },
    {
      "name": "updateSpotMarketOracle",
      "accounts": [
        {
          "name": "admin",
          "isMut": false,
          "isSigner": true
        },
        {
          "name": "state",
          "isMut": false,
          "isSigner": false
        },
        {
          "name": "spotMarket",
          "isMut": true,
          "isSigner": false
        },
        {
          "name": "oracle",
          "isMut": false,
          "isSigner": false
        }
      ],
      "args": [
        {
          "name": "oracle",
          "type": "publicKey"
        },
        {
          "name": "oracleSource",
          "type": {
            "defined": "OracleSource"
          }
        }
      ]
    },
    {
      "name": "updateSpotMarketStepSizeAndTickSize",
      "accounts": [
        {
          "name": "admin",
          "isMut": false,
          "isSigner": true
        },
        {
          "name": "state",
          "isMut": false,
          "isSigner": false
        },
        {
          "name": "spotMarket",
          "isMut": true,
          "isSigner": false
        }
      ],
      "args": [
        {
          "name": "stepSize",
          "type": "u64"
        },
        {
          "name": "tickSize",
          "type": "u64"
        }
      ]
    },
    {
      "name": "updateSpotMarketMinOrderSize",
      "accounts": [
        {
          "name": "admin",
          "isMut": false,
          "isSigner": true
        },
        {
          "name": "state",
          "isMut": false,
          "isSigner": false
        },
        {
          "name": "spotMarket",
          "isMut": true,
          "isSigner": false
        }
      ],
      "args": [
        {
          "name": "orderSize",
          "type": "u64"
        }
      ]
    },
    {
      "name": "updateSpotMarketOrdersEnabled",
      "accounts": [
        {
          "name": "admin",
          "isMut": false,
          "isSigner": true
        },
        {
          "name": "state",
          "isMut": false,
          "isSigner": false
        },
        {
          "name": "spotMarket",
          "isMut": true,
          "isSigner": false
        }
      ],
      "args": [
        {
          "name": "ordersEnabled",
          "type": "bool"
        }
      ]
    },
    {
      "name": "updateSpotMarketName",
      "accounts": [
        {
          "name": "admin",
          "isMut": false,
          "isSigner": true
        },
        {
          "name": "state",
          "isMut": false,
          "isSigner": false
        },
        {
          "name": "spotMarket",
          "isMut": true,
          "isSigner": false
        }
      ],
      "args": [
        {
          "name": "name",
          "type": {
            "array": [
              "u8",
              32
            ]
          }
        }
      ]
    },
    {
      "name": "updatePerpMarketStatus",
      "accounts": [
        {
          "name": "admin",
          "isMut": false,
          "isSigner": true
        },
        {
          "name": "state",
          "isMut": false,
          "isSigner": false
        },
        {
          "name": "perpMarket",
          "isMut": true,
          "isSigner": false
        }
      ],
      "args": [
        {
          "name": "status",
          "type": {
            "defined": "MarketStatus"
          }
        }
      ]
    },
    {
      "name": "updatePerpMarketContractTier",
      "accounts": [
        {
          "name": "admin",
          "isMut": false,
          "isSigner": true
        },
        {
          "name": "state",
          "isMut": false,
          "isSigner": false
        },
        {
          "name": "perpMarket",
          "isMut": true,
          "isSigner": false
        }
      ],
      "args": [
        {
          "name": "contractTier",
          "type": {
            "defined": "ContractTier"
          }
        }
      ]
    },
    {
      "name": "updatePerpMarketImfFactor",
      "accounts": [
        {
          "name": "admin",
          "isMut": false,
          "isSigner": true
        },
        {
          "name": "state",
          "isMut": false,
          "isSigner": false
        },
        {
          "name": "perpMarket",
          "isMut": true,
          "isSigner": false
        }
      ],
      "args": [
        {
          "name": "imfFactor",
          "type": "u32"
        },
        {
          "name": "unrealizedPnlImfFactor",
          "type": "u32"
        }
      ]
    },
    {
      "name": "updatePerpMarketUnrealizedAssetWeight",
      "accounts": [
        {
          "name": "admin",
          "isMut": false,
          "isSigner": true
        },
        {
          "name": "state",
          "isMut": false,
          "isSigner": false
        },
        {
          "name": "perpMarket",
          "isMut": true,
          "isSigner": false
        }
      ],
      "args": [
        {
          "name": "unrealizedInitialAssetWeight",
          "type": "u32"
        },
        {
          "name": "unrealizedMaintenanceAssetWeight",
          "type": "u32"
        }
      ]
    },
    {
      "name": "updatePerpMarketConcentrationCoef",
      "accounts": [
        {
          "name": "admin",
          "isMut": false,
          "isSigner": true
        },
        {
          "name": "state",
          "isMut": false,
          "isSigner": false
        },
        {
          "name": "perpMarket",
          "isMut": true,
          "isSigner": false
        }
      ],
      "args": [
        {
          "name": "concentrationScale",
          "type": "u128"
        }
      ]
    },
    {
      "name": "updatePerpMarketCurveUpdateIntensity",
      "accounts": [
        {
          "name": "admin",
          "isMut": false,
          "isSigner": true
        },
        {
          "name": "state",
          "isMut": false,
          "isSigner": false
        },
        {
          "name": "perpMarket",
          "isMut": true,
          "isSigner": false
        }
      ],
      "args": [
        {
          "name": "curveUpdateIntensity",
          "type": "u8"
        }
      ]
    },
    {
      "name": "updatePerpMarketTargetBaseAssetAmountPerLp",
      "accounts": [
        {
          "name": "admin",
          "isMut": false,
          "isSigner": true
        },
        {
          "name": "state",
          "isMut": false,
          "isSigner": false
        },
        {
          "name": "perpMarket",
          "isMut": true,
          "isSigner": false
        }
      ],
      "args": [
        {
          "name": "targetBaseAssetAmountPerLp",
          "type": "i32"
        }
      ]
    },
    {
      "name": "updateLpCooldownTime",
      "accounts": [
        {
          "name": "admin",
          "isMut": false,
          "isSigner": true
        },
        {
          "name": "state",
          "isMut": true,
          "isSigner": false
        }
      ],
      "args": [
        {
          "name": "lpCooldownTime",
          "type": "u64"
        }
      ]
    },
    {
      "name": "updatePerpFeeStructure",
      "accounts": [
        {
          "name": "admin",
          "isMut": false,
          "isSigner": true
        },
        {
          "name": "state",
          "isMut": true,
          "isSigner": false
        }
      ],
      "args": [
        {
          "name": "feeStructure",
          "type": {
            "defined": "FeeStructure"
          }
        }
      ]
    },
    {
      "name": "updateSpotFeeStructure",
      "accounts": [
        {
          "name": "admin",
          "isMut": false,
          "isSigner": true
        },
        {
          "name": "state",
          "isMut": true,
          "isSigner": false
        }
      ],
      "args": [
        {
          "name": "feeStructure",
          "type": {
            "defined": "FeeStructure"
          }
        }
      ]
    },
    {
      "name": "updateInitialPctToLiquidate",
      "accounts": [
        {
          "name": "admin",
          "isMut": false,
          "isSigner": true
        },
        {
          "name": "state",
          "isMut": true,
          "isSigner": false
        }
      ],
      "args": [
        {
          "name": "initialPctToLiquidate",
          "type": "u16"
        }
      ]
    },
    {
      "name": "updateLiquidationDuration",
      "accounts": [
        {
          "name": "admin",
          "isMut": false,
          "isSigner": true
        },
        {
          "name": "state",
          "isMut": true,
          "isSigner": false
        }
      ],
      "args": [
        {
          "name": "liquidationDuration",
          "type": "u8"
        }
      ]
    },
    {
      "name": "updateOracleGuardRails",
      "accounts": [
        {
          "name": "admin",
          "isMut": false,
          "isSigner": true
        },
        {
          "name": "state",
          "isMut": true,
          "isSigner": false
        }
      ],
      "args": [
        {
          "name": "oracleGuardRails",
          "type": {
            "defined": "OracleGuardRails"
          }
        }
      ]
    },
    {
      "name": "updateStateSettlementDuration",
      "accounts": [
        {
          "name": "admin",
          "isMut": false,
          "isSigner": true
        },
        {
          "name": "state",
          "isMut": true,
          "isSigner": false
        }
      ],
      "args": [
        {
          "name": "settlementDuration",
          "type": "u16"
        }
      ]
    },
    {
      "name": "updatePerpMarketOracle",
      "accounts": [
        {
          "name": "state",
          "isMut": false,
          "isSigner": false
        },
        {
          "name": "perpMarket",
          "isMut": true,
          "isSigner": false
        },
        {
          "name": "oracle",
          "isMut": false,
          "isSigner": false
        },
        {
          "name": "admin",
          "isMut": false,
          "isSigner": true
        }
      ],
      "args": [
        {
          "name": "oracle",
          "type": "publicKey"
        },
        {
          "name": "oracleSource",
          "type": {
            "defined": "OracleSource"
          }
        }
      ]
    },
    {
      "name": "updatePerpMarketBaseSpread",
      "accounts": [
        {
          "name": "admin",
          "isMut": false,
          "isSigner": true
        },
        {
          "name": "state",
          "isMut": false,
          "isSigner": false
        },
        {
          "name": "perpMarket",
          "isMut": true,
          "isSigner": false
        }
      ],
      "args": [
        {
          "name": "baseSpread",
          "type": "u32"
        }
      ]
    },
    {
      "name": "updateAmmJitIntensity",
      "accounts": [
        {
          "name": "admin",
          "isMut": false,
          "isSigner": true
        },
        {
          "name": "state",
          "isMut": false,
          "isSigner": false
        },
        {
          "name": "perpMarket",
          "isMut": true,
          "isSigner": false
        }
      ],
      "args": [
        {
          "name": "ammJitIntensity",
          "type": "u8"
        }
      ]
    },
    {
      "name": "updatePerpMarketMaxSpread",
      "accounts": [
        {
          "name": "admin",
          "isMut": false,
          "isSigner": true
        },
        {
          "name": "state",
          "isMut": false,
          "isSigner": false
        },
        {
          "name": "perpMarket",
          "isMut": true,
          "isSigner": false
        }
      ],
      "args": [
        {
          "name": "maxSpread",
          "type": "u32"
        }
      ]
    },
    {
      "name": "updatePerpMarketStepSizeAndTickSize",
      "accounts": [
        {
          "name": "admin",
          "isMut": false,
          "isSigner": true
        },
        {
          "name": "state",
          "isMut": false,
          "isSigner": false
        },
        {
          "name": "perpMarket",
          "isMut": true,
          "isSigner": false
        }
      ],
      "args": [
        {
          "name": "stepSize",
          "type": "u64"
        },
        {
          "name": "tickSize",
          "type": "u64"
        }
      ]
    },
    {
      "name": "updatePerpMarketName",
      "accounts": [
        {
          "name": "admin",
          "isMut": false,
          "isSigner": true
        },
        {
          "name": "state",
          "isMut": false,
          "isSigner": false
        },
        {
          "name": "perpMarket",
          "isMut": true,
          "isSigner": false
        }
      ],
      "args": [
        {
          "name": "name",
          "type": {
            "array": [
              "u8",
              32
            ]
          }
        }
      ]
    },
    {
      "name": "updatePerpMarketMinOrderSize",
      "accounts": [
        {
          "name": "admin",
          "isMut": false,
          "isSigner": true
        },
        {
          "name": "state",
          "isMut": false,
          "isSigner": false
        },
        {
          "name": "perpMarket",
          "isMut": true,
          "isSigner": false
        }
      ],
      "args": [
        {
          "name": "orderSize",
          "type": "u64"
        }
      ]
    },
    {
      "name": "updatePerpMarketMaxSlippageRatio",
      "accounts": [
        {
          "name": "admin",
          "isMut": false,
          "isSigner": true
        },
        {
          "name": "state",
          "isMut": false,
          "isSigner": false
        },
        {
          "name": "perpMarket",
          "isMut": true,
          "isSigner": false
        }
      ],
      "args": [
        {
          "name": "maxSlippageRatio",
          "type": "u16"
        }
      ]
    },
    {
      "name": "updatePerpMarketMaxFillReserveFraction",
      "accounts": [
        {
          "name": "admin",
          "isMut": false,
          "isSigner": true
        },
        {
          "name": "state",
          "isMut": false,
          "isSigner": false
        },
        {
          "name": "perpMarket",
          "isMut": true,
          "isSigner": false
        }
      ],
      "args": [
        {
          "name": "maxFillReserveFraction",
          "type": "u16"
        }
      ]
    },
    {
      "name": "updatePerpMarketMaxOpenInterest",
      "accounts": [
        {
          "name": "admin",
          "isMut": false,
          "isSigner": true
        },
        {
          "name": "state",
          "isMut": false,
          "isSigner": false
        },
        {
          "name": "perpMarket",
          "isMut": true,
          "isSigner": false
        }
      ],
      "args": [
        {
          "name": "maxOpenInterest",
          "type": "u128"
        }
      ]
    },
    {
      "name": "updateAdmin",
      "accounts": [
        {
          "name": "admin",
          "isMut": false,
          "isSigner": true
        },
        {
          "name": "state",
          "isMut": true,
          "isSigner": false
        }
      ],
      "args": [
        {
          "name": "admin",
          "type": "publicKey"
        }
      ]
    },
    {
      "name": "updateWhitelistMint",
      "accounts": [
        {
          "name": "admin",
          "isMut": false,
          "isSigner": true
        },
        {
          "name": "state",
          "isMut": true,
          "isSigner": false
        }
      ],
      "args": [
        {
          "name": "whitelistMint",
          "type": "publicKey"
        }
      ]
    },
    {
      "name": "updateDiscountMint",
      "accounts": [
        {
          "name": "admin",
          "isMut": false,
          "isSigner": true
        },
        {
          "name": "state",
          "isMut": true,
          "isSigner": false
        }
      ],
      "args": [
        {
          "name": "discountMint",
          "type": "publicKey"
        }
      ]
    },
    {
      "name": "updateExchangeStatus",
      "accounts": [
        {
          "name": "admin",
          "isMut": false,
          "isSigner": true
        },
        {
          "name": "state",
          "isMut": true,
          "isSigner": false
        }
      ],
      "args": [
        {
          "name": "exchangeStatus",
          "type": "u8"
        }
      ]
    },
    {
      "name": "updatePerpAuctionDuration",
      "accounts": [
        {
          "name": "admin",
          "isMut": false,
          "isSigner": true
        },
        {
          "name": "state",
          "isMut": true,
          "isSigner": false
        }
      ],
      "args": [
        {
          "name": "minPerpAuctionDuration",
          "type": "u8"
        }
      ]
    },
    {
      "name": "updateSpotAuctionDuration",
      "accounts": [
        {
          "name": "admin",
          "isMut": false,
          "isSigner": true
        },
        {
          "name": "state",
          "isMut": true,
          "isSigner": false
        }
      ],
      "args": [
        {
          "name": "defaultSpotAuctionDuration",
          "type": "u8"
        }
      ]
    },
    {
      "name": "adminRemoveInsuranceFundStake",
      "accounts": [
        {
          "name": "admin",
          "isMut": false,
          "isSigner": true
        },
        {
          "name": "state",
          "isMut": false,
          "isSigner": false
        },
        {
          "name": "spotMarket",
          "isMut": false,
          "isSigner": false
        },
        {
          "name": "insuranceFundVault",
          "isMut": true,
          "isSigner": false
        },
        {
          "name": "driftSigner",
          "isMut": false,
          "isSigner": false
        },
        {
          "name": "adminTokenAccount",
          "isMut": true,
          "isSigner": false
        },
        {
          "name": "tokenProgram",
          "isMut": false,
          "isSigner": false
        }
      ],
      "args": [
        {
          "name": "marketIndex",
          "type": "u16"
        },
        {
          "name": "amount",
          "type": "u64"
        }
      ]
    }
  ],
  "accounts": [
    {
      "name": "PhoenixV1FulfillmentConfig",
      "type": {
        "kind": "struct",
        "fields": [
          {
            "name": "pubkey",
            "type": "publicKey"
          },
          {
            "name": "phoenixProgramId",
            "type": "publicKey"
          },
          {
            "name": "phoenixLogAuthority",
            "type": "publicKey"
          },
          {
            "name": "phoenixMarket",
            "type": "publicKey"
          },
          {
            "name": "phoenixBaseVault",
            "type": "publicKey"
          },
          {
            "name": "phoenixQuoteVault",
            "type": "publicKey"
          },
          {
            "name": "marketIndex",
            "type": "u16"
          },
          {
            "name": "fulfillmentType",
            "type": {
              "defined": "SpotFulfillmentType"
            }
          },
          {
            "name": "status",
            "type": {
              "defined": "SpotFulfillmentConfigStatus"
            }
          },
          {
            "name": "padding",
            "type": {
              "array": [
                "u8",
                4
              ]
            }
          }
        ]
      }
    },
    {
      "name": "SerumV3FulfillmentConfig",
      "type": {
        "kind": "struct",
        "fields": [
          {
            "name": "pubkey",
            "type": "publicKey"
          },
          {
            "name": "serumProgramId",
            "type": "publicKey"
          },
          {
            "name": "serumMarket",
            "type": "publicKey"
          },
          {
            "name": "serumRequestQueue",
            "type": "publicKey"
          },
          {
            "name": "serumEventQueue",
            "type": "publicKey"
          },
          {
            "name": "serumBids",
            "type": "publicKey"
          },
          {
            "name": "serumAsks",
            "type": "publicKey"
          },
          {
            "name": "serumBaseVault",
            "type": "publicKey"
          },
          {
            "name": "serumQuoteVault",
            "type": "publicKey"
          },
          {
            "name": "serumOpenOrders",
            "type": "publicKey"
          },
          {
            "name": "serumSignerNonce",
            "type": "u64"
          },
          {
            "name": "marketIndex",
            "type": "u16"
          },
          {
            "name": "fulfillmentType",
            "type": {
              "defined": "SpotFulfillmentType"
            }
          },
          {
            "name": "status",
            "type": {
              "defined": "SpotFulfillmentConfigStatus"
            }
          },
          {
            "name": "padding",
            "type": {
              "array": [
                "u8",
                4
              ]
            }
          }
        ]
      }
    },
    {
      "name": "InsuranceFundStake",
      "type": {
        "kind": "struct",
        "fields": [
          {
            "name": "authority",
            "type": "publicKey"
          },
          {
            "name": "ifShares",
            "type": "u128"
          },
          {
            "name": "lastWithdrawRequestShares",
            "type": "u128"
          },
          {
            "name": "ifBase",
            "type": "u128"
          },
          {
            "name": "lastValidTs",
            "type": "i64"
          },
          {
            "name": "lastWithdrawRequestValue",
            "type": "u64"
          },
          {
            "name": "lastWithdrawRequestTs",
            "type": "i64"
          },
          {
            "name": "costBasis",
            "type": "i64"
          },
          {
            "name": "marketIndex",
            "type": "u16"
          },
          {
            "name": "padding",
            "type": {
              "array": [
                "u8",
                14
              ]
            }
          }
        ]
      }
    },
    {
      "name": "PerpMarket",
      "type": {
        "kind": "struct",
        "fields": [
          {
            "name": "pubkey",
            "docs": [
              "The perp market's address. It is a pda of the market index"
            ],
            "type": "publicKey"
          },
          {
            "name": "amm",
            "docs": [
              "The automated market maker"
            ],
            "type": {
              "defined": "AMM"
            }
          },
          {
            "name": "pnlPool",
            "docs": [
              "The market's pnl pool. When users settle negative pnl, the balance increases.",
              "When users settle positive pnl, the balance decreases. Can not go negative."
            ],
            "type": {
              "defined": "PoolBalance"
            }
          },
          {
            "name": "name",
            "docs": [
              "Encoded display name for the perp market e.g. SOL-PERP"
            ],
            "type": {
              "array": [
                "u8",
                32
              ]
            }
          },
          {
            "name": "insuranceClaim",
            "docs": [
              "The perp market's claim on the insurance fund"
            ],
            "type": {
              "defined": "InsuranceClaim"
            }
          },
          {
            "name": "unrealizedPnlMaxImbalance",
            "docs": [
              "The max pnl imbalance before positive pnl asset weight is discounted",
              "pnl imbalance is the difference between long and short pnl. When it's greater than 0,",
              "the amm has negative pnl and the initial asset weight for positive pnl is discounted",
              "precision = QUOTE_PRECISION"
            ],
            "type": "u64"
          },
          {
            "name": "expiryTs",
            "docs": [
              "The ts when the market will be expired. Only set if market is in reduce only mode"
            ],
            "type": "i64"
          },
          {
            "name": "expiryPrice",
            "docs": [
              "The price at which positions will be settled. Only set if market is expired",
              "precision = PRICE_PRECISION"
            ],
            "type": "i64"
          },
          {
            "name": "nextFillRecordId",
            "docs": [
              "Every trade has a fill record id. This is the next id to be used"
            ],
            "type": "u64"
          },
          {
            "name": "nextFundingRateRecordId",
            "docs": [
              "Every funding rate update has a record id. This is the next id to be used"
            ],
            "type": "u64"
          },
          {
            "name": "nextCurveRecordId",
            "docs": [
              "Every amm k updated has a record id. This is the next id to be used"
            ],
            "type": "u64"
          },
          {
            "name": "imfFactor",
            "docs": [
              "The initial margin fraction factor. Used to increase margin ratio for large positions",
              "precision: MARGIN_PRECISION"
            ],
            "type": "u32"
          },
          {
            "name": "unrealizedPnlImfFactor",
            "docs": [
              "The imf factor for unrealized pnl. Used to discount asset weight for large positive pnl",
              "precision: MARGIN_PRECISION"
            ],
            "type": "u32"
          },
          {
            "name": "liquidatorFee",
            "docs": [
              "The fee the liquidator is paid for taking over perp position",
              "precision: LIQUIDATOR_FEE_PRECISION"
            ],
            "type": "u32"
          },
          {
            "name": "ifLiquidationFee",
            "docs": [
              "The fee the insurance fund receives from liquidation",
              "precision: LIQUIDATOR_FEE_PRECISION"
            ],
            "type": "u32"
          },
          {
            "name": "marginRatioInitial",
            "docs": [
              "The margin ratio which determines how much collateral is required to open a position",
              "e.g. margin ratio of .1 means a user must have $100 of total collateral to open a $1000 position",
              "precision: MARGIN_PRECISION"
            ],
            "type": "u32"
          },
          {
            "name": "marginRatioMaintenance",
            "docs": [
              "The margin ratio which determines when a user will be liquidated",
              "e.g. margin ratio of .05 means a user must have $50 of total collateral to maintain a $1000 position",
              "else they will be liquidated",
              "precision: MARGIN_PRECISION"
            ],
            "type": "u32"
          },
          {
            "name": "unrealizedPnlInitialAssetWeight",
            "docs": [
              "The initial asset weight for positive pnl. Negative pnl always has an asset weight of 1",
              "precision: SPOT_WEIGHT_PRECISION"
            ],
            "type": "u32"
          },
          {
            "name": "unrealizedPnlMaintenanceAssetWeight",
            "docs": [
              "The maintenance asset weight for positive pnl. Negative pnl always has an asset weight of 1",
              "precision: SPOT_WEIGHT_PRECISION"
            ],
            "type": "u32"
          },
          {
            "name": "numberOfUsersWithBase",
            "docs": [
              "number of users in a position (base)"
            ],
            "type": "u32"
          },
          {
            "name": "numberOfUsers",
            "docs": [
              "number of users in a position (pnl) or pnl (quote)"
            ],
            "type": "u32"
          },
          {
            "name": "marketIndex",
            "type": "u16"
          },
          {
            "name": "status",
            "docs": [
              "Whether a market is active, reduce only, expired, etc",
              "Affects whether users can open/close positions"
            ],
            "type": {
              "defined": "MarketStatus"
            }
          },
          {
            "name": "contractType",
            "docs": [
              "Currently only Perpetual markets are supported"
            ],
            "type": {
              "defined": "ContractType"
            }
          },
          {
            "name": "contractTier",
            "docs": [
              "The contract tier determines how much insurance a market can receive, with more speculative markets receiving less insurance",
              "It also influences the order perp markets can be liquidated, with less speculative markets being liquidated first"
            ],
            "type": {
              "defined": "ContractTier"
            }
          },
          {
            "name": "padding1",
            "type": "bool"
          },
          {
            "name": "quoteSpotMarketIndex",
            "docs": [
              "The spot market that pnl is settled in"
            ],
            "type": "u16"
          },
          {
            "name": "padding",
            "type": {
              "array": [
                "u8",
                48
              ]
            }
          }
        ]
      }
    },
    {
      "name": "SpotMarket",
      "type": {
        "kind": "struct",
        "fields": [
          {
            "name": "pubkey",
            "docs": [
              "The address of the spot market. It is a pda of the market index"
            ],
            "type": "publicKey"
          },
          {
            "name": "oracle",
            "docs": [
              "The oracle used to price the markets deposits/borrows"
            ],
            "type": "publicKey"
          },
          {
            "name": "mint",
            "docs": [
              "The token mint of the market"
            ],
            "type": "publicKey"
          },
          {
            "name": "vault",
            "docs": [
              "The vault used to store the market's deposits",
              "The amount in the vault should be equal to or greater than deposits - borrows"
            ],
            "type": "publicKey"
          },
          {
            "name": "name",
            "docs": [
              "The encoded display name fo the market e.g. SOL"
            ],
            "type": {
              "array": [
                "u8",
                32
              ]
            }
          },
          {
            "name": "historicalOracleData",
            "type": {
              "defined": "HistoricalOracleData"
            }
          },
          {
            "name": "historicalIndexData",
            "type": {
              "defined": "HistoricalIndexData"
            }
          },
          {
            "name": "revenuePool",
            "docs": [
              "Revenue the protocol has collected in this markets token",
              "e.g. for SOL-PERP, funds can be settled in usdc and will flow into the USDC revenue pool"
            ],
            "type": {
              "defined": "PoolBalance"
            }
          },
          {
            "name": "spotFeePool",
            "docs": [
              "The fees collected from swaps between this market and the quote market",
              "Is settled to the quote markets revenue pool"
            ],
            "type": {
              "defined": "PoolBalance"
            }
          },
          {
            "name": "insuranceFund",
            "docs": [
              "Details on the insurance fund covering bankruptcies in this markets token",
              "Covers bankruptcies for borrows with this markets token and perps settling in this markets token"
            ],
            "type": {
              "defined": "InsuranceFund"
            }
          },
          {
            "name": "totalSpotFee",
            "docs": [
              "The total spot fees collected for this market",
              "precision: QUOTE_PRECISION"
            ],
            "type": "u128"
          },
          {
            "name": "depositBalance",
            "docs": [
              "The sum of the scaled balances for deposits across users and pool balances",
              "To convert to the deposit token amount, multiply by the cumulative deposit interest",
              "precision: SPOT_BALANCE_PRECISION"
            ],
            "type": "u128"
          },
          {
            "name": "borrowBalance",
            "docs": [
              "The sum of the scaled balances for borrows across users and pool balances",
              "To convert to the borrow token amount, multiply by the cumulative borrow interest",
              "precision: SPOT_BALANCE_PRECISION"
            ],
            "type": "u128"
          },
          {
            "name": "cumulativeDepositInterest",
            "docs": [
              "The cumulative interest earned by depositors",
              "Used to calculate the deposit token amount from the deposit balance",
              "precision: SPOT_CUMULATIVE_INTEREST_PRECISION"
            ],
            "type": "u128"
          },
          {
            "name": "cumulativeBorrowInterest",
            "docs": [
              "The cumulative interest earned by borrowers",
              "Used to calculate the borrow token amount from the borrow balance",
              "precision: SPOT_CUMULATIVE_INTEREST_PRECISION"
            ],
            "type": "u128"
          },
          {
            "name": "totalSocialLoss",
            "docs": [
              "The total socialized loss from borrows, in the mint's token",
              "precision: token mint precision"
            ],
            "type": "u128"
          },
          {
            "name": "totalQuoteSocialLoss",
            "docs": [
              "The total socialized loss from borrows, in the quote market's token",
              "preicision: QUOTE_PRECISION"
            ],
            "type": "u128"
          },
          {
            "name": "withdrawGuardThreshold",
            "docs": [
              "no withdraw limits/guards when deposits below this threshold",
              "precision: token mint precision"
            ],
            "type": "u64"
          },
          {
            "name": "maxTokenDeposits",
            "docs": [
              "The max amount of token deposits in this market",
              "0 if there is no limit",
              "precision: token mint precision"
            ],
            "type": "u64"
          },
          {
            "name": "depositTokenTwap",
            "docs": [
              "24hr average of deposit token amount",
              "precision: token mint precision"
            ],
            "type": "u64"
          },
          {
            "name": "borrowTokenTwap",
            "docs": [
              "24hr average of borrow token amount",
              "precision: token mint precision"
            ],
            "type": "u64"
          },
          {
            "name": "utilizationTwap",
            "docs": [
              "24hr average of utilization",
              "which is borrow amount over token amount",
              "precision: SPOT_UTILIZATION_PRECISION"
            ],
            "type": "u64"
          },
          {
            "name": "lastInterestTs",
            "docs": [
              "Last time the cumulative deposit and borrow interest was updated"
            ],
            "type": "u64"
          },
          {
            "name": "lastTwapTs",
            "docs": [
              "Last time the deposit/borrow/utilization averages were updated"
            ],
            "type": "u64"
          },
          {
            "name": "expiryTs",
            "docs": [
              "The time the market is set to expire. Only set if market is in reduce only mode"
            ],
            "type": "i64"
          },
          {
            "name": "orderStepSize",
            "docs": [
              "Spot orders must be a multiple of the step size",
              "precision: token mint precision"
            ],
            "type": "u64"
          },
          {
            "name": "orderTickSize",
            "docs": [
              "Spot orders must be a multiple of the tick size",
              "precision: PRICE_PRECISION"
            ],
            "type": "u64"
          },
          {
            "name": "minOrderSize",
            "docs": [
              "The minimum order size",
              "precision: token mint precision"
            ],
            "type": "u64"
          },
          {
            "name": "maxPositionSize",
            "docs": [
              "The maximum spot position size",
              "if the limit is 0, there is no limit",
              "precision: token mint precision"
            ],
            "type": "u64"
          },
          {
            "name": "nextFillRecordId",
            "docs": [
              "Every spot trade has a fill record id. This is the next id to use"
            ],
            "type": "u64"
          },
          {
            "name": "nextDepositRecordId",
            "docs": [
              "Every deposit has a deposit record id. This is the next id to use"
            ],
            "type": "u64"
          },
          {
            "name": "initialAssetWeight",
            "docs": [
              "The initial asset weight used to calculate a deposits contribution to a users initial total collateral",
              "e.g. if the asset weight is .8, $100 of deposits contributes $80 to the users initial total collateral",
              "precision: SPOT_WEIGHT_PRECISION"
            ],
            "type": "u32"
          },
          {
            "name": "maintenanceAssetWeight",
            "docs": [
              "The maintenance asset weight used to calculate a deposits contribution to a users maintenance total collateral",
              "e.g. if the asset weight is .9, $100 of deposits contributes $90 to the users maintenance total collateral",
              "precision: SPOT_WEIGHT_PRECISION"
            ],
            "type": "u32"
          },
          {
            "name": "initialLiabilityWeight",
            "docs": [
              "The initial liability weight used to calculate a borrows contribution to a users initial margin requirement",
              "e.g. if the liability weight is .9, $100 of borrows contributes $90 to the users initial margin requirement",
              "precision: SPOT_WEIGHT_PRECISION"
            ],
            "type": "u32"
          },
          {
            "name": "maintenanceLiabilityWeight",
            "docs": [
              "The maintenance liability weight used to calculate a borrows contribution to a users maintenance margin requirement",
              "e.g. if the liability weight is .8, $100 of borrows contributes $80 to the users maintenance margin requirement",
              "precision: SPOT_WEIGHT_PRECISION"
            ],
            "type": "u32"
          },
          {
            "name": "imfFactor",
            "docs": [
              "The initial margin fraction factor. Used to increase liability weight/decrease asset weight for large positions",
              "precision: MARGIN_PRECISION"
            ],
            "type": "u32"
          },
          {
            "name": "liquidatorFee",
            "docs": [
              "The fee the liquidator is paid for taking over borrow/deposit",
              "precision: LIQUIDATOR_FEE_PRECISION"
            ],
            "type": "u32"
          },
          {
            "name": "ifLiquidationFee",
            "docs": [
              "The fee the insurance fund receives from liquidation",
              "precision: LIQUIDATOR_FEE_PRECISION"
            ],
            "type": "u32"
          },
          {
            "name": "optimalUtilization",
            "docs": [
              "The optimal utilization rate for this market.",
              "Used to determine the markets borrow rate",
              "precision: SPOT_UTILIZATION_PRECISION"
            ],
            "type": "u32"
          },
          {
            "name": "optimalBorrowRate",
            "docs": [
              "The borrow rate for this market when the market has optimal utilization",
              "precision: SPOT_RATE_PRECISION"
            ],
            "type": "u32"
          },
          {
            "name": "maxBorrowRate",
            "docs": [
              "The borrow rate for this market when the market has 1000 utilization",
              "precision: SPOT_RATE_PRECISION"
            ],
            "type": "u32"
          },
          {
            "name": "decimals",
            "docs": [
              "The market's token mint's decimals. To from decimals to a precision, 10^decimals"
            ],
            "type": "u32"
          },
          {
            "name": "marketIndex",
            "type": "u16"
          },
          {
            "name": "ordersEnabled",
            "docs": [
              "Whether or not spot trading is enabled"
            ],
            "type": "bool"
          },
          {
            "name": "oracleSource",
            "type": {
              "defined": "OracleSource"
            }
          },
          {
            "name": "status",
            "type": {
              "defined": "MarketStatus"
            }
          },
          {
            "name": "assetTier",
            "docs": [
              "The asset tier affects how a deposit can be used as collateral and the priority for a borrow being liquidated"
            ],
            "type": {
              "defined": "AssetTier"
            }
          },
          {
            "name": "padding1",
            "type": {
              "array": [
                "u8",
                6
              ]
            }
          },
          {
            "name": "flashLoanAmount",
            "docs": [
              "For swaps, the amount of token loaned out in the begin_swap ix",
              "precision: token mint precision"
            ],
            "type": "u64"
          },
          {
            "name": "flashLoanInitialTokenAmount",
            "docs": [
              "For swaps, the amount in the users token account in the begin_swap ix",
              "Used to calculate how much of the token left the system in end_swap ix",
              "precision: token mint precision"
            ],
            "type": "u64"
          },
          {
            "name": "totalSwapFee",
            "docs": [
              "The total fees received from swaps",
              "precision: token mint precision"
            ],
            "type": "u64"
          },
          {
            "name": "padding",
            "type": {
              "array": [
                "u8",
                56
              ]
            }
          }
        ]
      }
    },
    {
      "name": "State",
      "type": {
        "kind": "struct",
        "fields": [
          {
            "name": "admin",
            "type": "publicKey"
          },
          {
            "name": "whitelistMint",
            "type": "publicKey"
          },
          {
            "name": "discountMint",
            "type": "publicKey"
          },
          {
            "name": "signer",
            "type": "publicKey"
          },
          {
            "name": "srmVault",
            "type": "publicKey"
          },
          {
            "name": "perpFeeStructure",
            "type": {
              "defined": "FeeStructure"
            }
          },
          {
            "name": "spotFeeStructure",
            "type": {
              "defined": "FeeStructure"
            }
          },
          {
            "name": "oracleGuardRails",
            "type": {
              "defined": "OracleGuardRails"
            }
          },
          {
            "name": "numberOfAuthorities",
            "type": "u64"
          },
          {
            "name": "numberOfSubAccounts",
            "type": "u64"
          },
          {
            "name": "lpCooldownTime",
            "type": "u64"
          },
          {
            "name": "liquidationMarginBufferRatio",
            "type": "u32"
          },
          {
            "name": "settlementDuration",
            "type": "u16"
          },
          {
            "name": "numberOfMarkets",
            "type": "u16"
          },
          {
            "name": "numberOfSpotMarkets",
            "type": "u16"
          },
          {
            "name": "signerNonce",
            "type": "u8"
          },
          {
            "name": "minPerpAuctionDuration",
            "type": "u8"
          },
          {
            "name": "defaultMarketOrderTimeInForce",
            "type": "u8"
          },
          {
            "name": "defaultSpotAuctionDuration",
            "type": "u8"
          },
          {
            "name": "exchangeStatus",
            "type": "u8"
          },
          {
            "name": "liquidationDuration",
            "type": "u8"
          },
          {
            "name": "initialPctToLiquidate",
            "type": "u16"
          },
          {
            "name": "padding",
            "type": {
              "array": [
                "u8",
                14
              ]
            }
          }
        ]
      }
    },
    {
      "name": "User",
      "type": {
        "kind": "struct",
        "fields": [
          {
            "name": "authority",
            "docs": [
              "The owner/authority of the account"
            ],
            "type": "publicKey"
          },
          {
            "name": "delegate",
            "docs": [
              "An addresses that can control the account on the authority's behalf. Has limited power, cant withdraw"
            ],
            "type": "publicKey"
          },
          {
            "name": "name",
            "docs": [
              "Encoded display name e.g. \"toly\""
            ],
            "type": {
              "array": [
                "u8",
                32
              ]
            }
          },
          {
            "name": "spotPositions",
            "docs": [
              "The user's spot positions"
            ],
            "type": {
              "array": [
                {
                  "defined": "SpotPosition"
                },
                8
              ]
            }
          },
          {
            "name": "perpPositions",
            "docs": [
              "The user's perp positions"
            ],
            "type": {
              "array": [
                {
                  "defined": "PerpPosition"
                },
                8
              ]
            }
          },
          {
            "name": "orders",
            "docs": [
              "The user's orders"
            ],
            "type": {
              "array": [
                {
                  "defined": "Order"
                },
                32
              ]
            }
          },
          {
            "name": "lastAddPerpLpSharesTs",
            "docs": [
              "The last time the user added perp lp positions"
            ],
            "type": "i64"
          },
          {
            "name": "totalDeposits",
            "docs": [
              "The total values of deposits the user has made",
              "precision: QUOTE_PRECISION"
            ],
            "type": "u64"
          },
          {
            "name": "totalWithdraws",
            "docs": [
              "The total values of withdrawals the user has made",
              "precision: QUOTE_PRECISION"
            ],
            "type": "u64"
          },
          {
            "name": "totalSocialLoss",
            "docs": [
              "The total socialized loss the users has incurred upon the protocol",
              "precision: QUOTE_PRECISION"
            ],
            "type": "u64"
          },
          {
            "name": "settledPerpPnl",
            "docs": [
              "Fees (taker fees, maker rebate, referrer reward, filler reward) and pnl for perps",
              "precision: QUOTE_PRECISION"
            ],
            "type": "i64"
          },
          {
            "name": "cumulativeSpotFees",
            "docs": [
              "Fees (taker fees, maker rebate, filler reward) for spot",
              "precision: QUOTE_PRECISION"
            ],
            "type": "i64"
          },
          {
            "name": "cumulativePerpFunding",
            "docs": [
              "Cumulative funding paid/received for perps",
              "precision: QUOTE_PRECISION"
            ],
            "type": "i64"
          },
          {
            "name": "liquidationMarginFreed",
            "docs": [
              "The amount of margin freed during liquidation. Used to force the liquidation to occur over a period of time",
              "Defaults to zero when not being liquidated",
              "precision: QUOTE_PRECISION"
            ],
            "type": "u64"
          },
          {
            "name": "lastActiveSlot",
            "docs": [
              "The last slot a user was active. Used to determine if a user is idle"
            ],
            "type": "u64"
          },
          {
            "name": "nextOrderId",
            "docs": [
              "Every user order has an order id. This is the next order id to be used"
            ],
            "type": "u32"
          },
          {
            "name": "maxMarginRatio",
            "docs": [
              "Custom max initial margin ratio for the user"
            ],
            "type": "u32"
          },
          {
            "name": "nextLiquidationId",
            "docs": [
              "The next liquidation id to be used for user"
            ],
            "type": "u16"
          },
          {
            "name": "subAccountId",
            "docs": [
              "The sub account id for this user"
            ],
            "type": "u16"
          },
          {
            "name": "status",
            "docs": [
              "Whether the user is active, being liquidated or bankrupt"
            ],
            "type": {
              "defined": "UserStatus"
            }
          },
          {
            "name": "isMarginTradingEnabled",
            "docs": [
              "Whether the user has enabled margin trading"
            ],
            "type": "bool"
          },
          {
            "name": "idle",
            "docs": [
              "User is idle if they haven't interacted with the protocol in 1 week and they have no orders, perp positions or borrows",
              "Off-chain keeper bots can ignore users that are idle"
            ],
            "type": "bool"
          },
          {
            "name": "openOrders",
            "docs": [
              "number of open orders"
            ],
            "type": "u8"
          },
          {
            "name": "hasOpenOrder",
            "docs": [
              "Whether or not user has open order"
            ],
            "type": "bool"
          },
          {
            "name": "openAuctions",
            "docs": [
              "number of open orders with auction"
            ],
            "type": "u8"
          },
          {
            "name": "hasOpenAuction",
            "docs": [
              "Whether or not user has open order with auction"
            ],
            "type": "bool"
          },
          {
            "name": "padding",
            "type": {
              "array": [
                "u8",
                21
              ]
            }
          }
        ]
      }
    },
    {
      "name": "UserStats",
      "type": {
        "kind": "struct",
        "fields": [
          {
            "name": "authority",
            "docs": [
              "The authority for all of a users sub accounts"
            ],
            "type": "publicKey"
          },
          {
            "name": "referrer",
            "docs": [
              "The address that referred this user"
            ],
            "type": "publicKey"
          },
          {
            "name": "fees",
            "docs": [
              "Stats on the fees paid by the user"
            ],
            "type": {
              "defined": "UserFees"
            }
          },
          {
            "name": "nextEpochTs",
            "docs": [
              "The timestamp of the next epoch",
              "Epoch is used to limit referrer rewards earned in single epoch"
            ],
            "type": "i64"
          },
          {
            "name": "makerVolume30d",
            "docs": [
              "Rolling 30day maker volume for user",
              "precision: QUOTE_PRECISION"
            ],
            "type": "u64"
          },
          {
            "name": "takerVolume30d",
            "docs": [
              "Rolling 30day taker volume for user",
              "precision: QUOTE_PRECISION"
            ],
            "type": "u64"
          },
          {
            "name": "fillerVolume30d",
            "docs": [
              "Rolling 30day filler volume for user",
              "precision: QUOTE_PRECISION"
            ],
            "type": "u64"
          },
          {
            "name": "lastMakerVolume30dTs",
            "docs": [
              "last time the maker volume was updated"
            ],
            "type": "i64"
          },
          {
            "name": "lastTakerVolume30dTs",
            "docs": [
              "last time the taker volume was updated"
            ],
            "type": "i64"
          },
          {
            "name": "lastFillerVolume30dTs",
            "docs": [
              "last time the filler volume was updated"
            ],
            "type": "i64"
          },
          {
            "name": "ifStakedQuoteAssetAmount",
            "docs": [
              "The amount of tokens staked in the quote spot markets if"
            ],
            "type": "u64"
          },
          {
            "name": "numberOfSubAccounts",
            "docs": [
              "The current number of sub accounts"
            ],
            "type": "u16"
          },
          {
            "name": "numberOfSubAccountsCreated",
            "docs": [
              "The number of sub accounts created. Can be greater than the number of sub accounts if user",
              "has deleted sub accounts"
            ],
            "type": "u16"
          },
          {
            "name": "isReferrer",
            "docs": [
              "Whether the user is a referrer. Sub account 0 can not be deleted if user is a referrer"
            ],
            "type": "bool"
          },
          {
            "name": "padding",
            "type": {
              "array": [
                "u8",
                51
              ]
            }
          }
        ]
      }
    },
    {
      "name": "ReferrerName",
      "type": {
        "kind": "struct",
        "fields": [
          {
            "name": "authority",
            "type": "publicKey"
          },
          {
            "name": "user",
            "type": "publicKey"
          },
          {
            "name": "userStats",
            "type": "publicKey"
          },
          {
            "name": "name",
            "type": {
              "array": [
                "u8",
                32
              ]
            }
          }
        ]
      }
    }
  ],
  "types": [
    {
      "name": "OrderParams",
      "type": {
        "kind": "struct",
        "fields": [
          {
            "name": "orderType",
            "type": {
              "defined": "OrderType"
            }
          },
          {
            "name": "marketType",
            "type": {
              "defined": "MarketType"
            }
          },
          {
            "name": "direction",
            "type": {
              "defined": "PositionDirection"
            }
          },
          {
            "name": "userOrderId",
            "type": "u8"
          },
          {
            "name": "baseAssetAmount",
            "type": "u64"
          },
          {
            "name": "price",
            "type": "u64"
          },
          {
            "name": "marketIndex",
            "type": "u16"
          },
          {
            "name": "reduceOnly",
            "type": "bool"
          },
          {
            "name": "postOnly",
            "type": {
              "defined": "PostOnlyParam"
            }
          },
          {
            "name": "immediateOrCancel",
            "type": "bool"
          },
          {
            "name": "maxTs",
            "type": {
              "option": "i64"
            }
          },
          {
            "name": "triggerPrice",
            "type": {
              "option": "u64"
            }
          },
          {
            "name": "triggerCondition",
            "type": {
              "defined": "OrderTriggerCondition"
            }
          },
          {
            "name": "oraclePriceOffset",
            "type": {
              "option": "i32"
            }
          },
          {
            "name": "auctionDuration",
            "type": {
              "option": "u8"
            }
          },
          {
            "name": "auctionStartPrice",
            "type": {
              "option": "i64"
            }
          },
          {
            "name": "auctionEndPrice",
            "type": {
              "option": "i64"
            }
          }
        ]
      }
    },
    {
      "name": "ModifyOrderParams",
      "type": {
        "kind": "struct",
        "fields": [
          {
            "name": "direction",
            "type": {
              "option": {
                "defined": "PositionDirection"
              }
            }
          },
          {
            "name": "baseAssetAmount",
            "type": {
              "option": "u64"
            }
          },
          {
            "name": "price",
            "type": {
              "option": "u64"
            }
          },
          {
            "name": "reduceOnly",
            "type": {
              "option": "bool"
            }
          },
          {
            "name": "postOnly",
            "type": {
              "option": {
                "defined": "PostOnlyParam"
              }
            }
          },
          {
            "name": "immediateOrCancel",
            "type": {
              "option": "bool"
            }
          },
          {
            "name": "maxTs",
            "type": {
              "option": "i64"
            }
          },
          {
            "name": "triggerPrice",
            "type": {
              "option": "u64"
            }
          },
          {
            "name": "triggerCondition",
            "type": {
              "option": {
                "defined": "OrderTriggerCondition"
              }
            }
          },
          {
            "name": "oraclePriceOffset",
            "type": {
              "option": "i32"
            }
          },
          {
            "name": "auctionDuration",
            "type": {
              "option": "u8"
            }
          },
          {
            "name": "auctionStartPrice",
            "type": {
              "option": "i64"
            }
          },
          {
            "name": "auctionEndPrice",
            "type": {
              "option": "i64"
            }
          },
          {
            "name": "policy",
            "type": {
              "option": {
                "defined": "ModifyOrderPolicy"
              }
            }
          }
        ]
      }
    },
    {
      "name": "LiquidatePerpRecord",
      "type": {
        "kind": "struct",
        "fields": [
          {
            "name": "marketIndex",
            "type": "u16"
          },
          {
            "name": "oraclePrice",
            "type": "i64"
          },
          {
            "name": "baseAssetAmount",
            "type": "i64"
          },
          {
            "name": "quoteAssetAmount",
            "type": "i64"
          },
          {
            "name": "lpShares",
            "type": "u64"
          },
          {
            "name": "fillRecordId",
            "type": "u64"
          },
          {
            "name": "userOrderId",
            "type": "u32"
          },
          {
            "name": "liquidatorOrderId",
            "type": "u32"
          },
          {
            "name": "liquidatorFee",
            "type": "u64"
          },
          {
            "name": "ifFee",
            "type": "u64"
          }
        ]
      }
    },
    {
      "name": "LiquidateSpotRecord",
      "type": {
        "kind": "struct",
        "fields": [
          {
            "name": "assetMarketIndex",
            "type": "u16"
          },
          {
            "name": "assetPrice",
            "type": "i64"
          },
          {
            "name": "assetTransfer",
            "type": "u128"
          },
          {
            "name": "liabilityMarketIndex",
            "type": "u16"
          },
          {
            "name": "liabilityPrice",
            "type": "i64"
          },
          {
            "name": "liabilityTransfer",
            "type": "u128"
          },
          {
            "name": "ifFee",
            "type": "u64"
          }
        ]
      }
    },
    {
      "name": "LiquidateBorrowForPerpPnlRecord",
      "type": {
        "kind": "struct",
        "fields": [
          {
            "name": "perpMarketIndex",
            "type": "u16"
          },
          {
            "name": "marketOraclePrice",
            "type": "i64"
          },
          {
            "name": "pnlTransfer",
            "type": "u128"
          },
          {
            "name": "liabilityMarketIndex",
            "type": "u16"
          },
          {
            "name": "liabilityPrice",
            "type": "i64"
          },
          {
            "name": "liabilityTransfer",
            "type": "u128"
          }
        ]
      }
    },
    {
      "name": "LiquidatePerpPnlForDepositRecord",
      "type": {
        "kind": "struct",
        "fields": [
          {
            "name": "perpMarketIndex",
            "type": "u16"
          },
          {
            "name": "marketOraclePrice",
            "type": "i64"
          },
          {
            "name": "pnlTransfer",
            "type": "u128"
          },
          {
            "name": "assetMarketIndex",
            "type": "u16"
          },
          {
            "name": "assetPrice",
            "type": "i64"
          },
          {
            "name": "assetTransfer",
            "type": "u128"
          }
        ]
      }
    },
    {
      "name": "PerpBankruptcyRecord",
      "type": {
        "kind": "struct",
        "fields": [
          {
            "name": "marketIndex",
            "type": "u16"
          },
          {
            "name": "pnl",
            "type": "i128"
          },
          {
            "name": "ifPayment",
            "type": "u128"
          },
          {
            "name": "clawbackUser",
            "type": {
              "option": "publicKey"
            }
          },
          {
            "name": "clawbackUserPayment",
            "type": {
              "option": "u128"
            }
          },
          {
            "name": "cumulativeFundingRateDelta",
            "type": "i128"
          }
        ]
      }
    },
    {
      "name": "SpotBankruptcyRecord",
      "type": {
        "kind": "struct",
        "fields": [
          {
            "name": "marketIndex",
            "type": "u16"
          },
          {
            "name": "borrowAmount",
            "type": "u128"
          },
          {
            "name": "ifPayment",
            "type": "u128"
          },
          {
            "name": "cumulativeDepositInterestDelta",
            "type": "u128"
          }
        ]
      }
    },
    {
      "name": "HistoricalOracleData",
      "type": {
        "kind": "struct",
        "fields": [
          {
            "name": "lastOraclePrice",
            "docs": [
              "precision: PRICE_PRECISION"
            ],
            "type": "i64"
          },
          {
            "name": "lastOracleConf",
            "docs": [
              "precision: PRICE_PRECISION"
            ],
            "type": "u64"
          },
          {
            "name": "lastOracleDelay",
            "type": "i64"
          },
          {
            "name": "lastOraclePriceTwap",
            "docs": [
              "precision: PRICE_PRECISION"
            ],
            "type": "i64"
          },
          {
            "name": "lastOraclePriceTwap5min",
            "docs": [
              "precision: PRICE_PRECISION"
            ],
            "type": "i64"
          },
          {
            "name": "lastOraclePriceTwapTs",
            "type": "i64"
          }
        ]
      }
    },
    {
      "name": "HistoricalIndexData",
      "type": {
        "kind": "struct",
        "fields": [
          {
            "name": "lastIndexBidPrice",
            "docs": [
              "precision: PRICE_PRECISION"
            ],
            "type": "u64"
          },
          {
            "name": "lastIndexAskPrice",
            "docs": [
              "precision: PRICE_PRECISION"
            ],
            "type": "u64"
          },
          {
            "name": "lastIndexPriceTwap",
            "docs": [
              "precision: PRICE_PRECISION"
            ],
            "type": "u64"
          },
          {
            "name": "lastIndexPriceTwap5min",
            "docs": [
              "precision: PRICE_PRECISION"
            ],
            "type": "u64"
          },
          {
            "name": "lastIndexPriceTwapTs",
            "type": "i64"
          }
        ]
      }
    },
    {
      "name": "InsuranceClaim",
      "type": {
        "kind": "struct",
        "fields": [
          {
            "name": "revenueWithdrawSinceLastSettle",
            "docs": [
              "The amount of revenue last settled",
              "Positive if funds left the perp market,",
              "negative if funds were pulled into the perp market",
              "precision: QUOTE_PRECISION"
            ],
            "type": "i64"
          },
          {
            "name": "maxRevenueWithdrawPerPeriod",
            "docs": [
              "The max amount of revenue that can be withdrawn per period",
              "precision: QUOTE_PRECISION"
            ],
            "type": "u64"
          },
          {
            "name": "quoteMaxInsurance",
            "docs": [
              "The max amount of insurance that perp market can use to resolve bankruptcy and pnl deficits",
              "precision: QUOTE_PRECISION"
            ],
            "type": "u64"
          },
          {
            "name": "quoteSettledInsurance",
            "docs": [
              "The amount of insurance that has been used to resolve bankruptcy and pnl deficits",
              "precision: QUOTE_PRECISION"
            ],
            "type": "u64"
          },
          {
            "name": "lastRevenueWithdrawTs",
            "docs": [
              "The last time revenue was settled in/out of market"
            ],
            "type": "i64"
          }
        ]
      }
    },
    {
      "name": "PoolBalance",
      "type": {
        "kind": "struct",
        "fields": [
          {
            "name": "scaledBalance",
            "docs": [
              "To get the pool's token amount, you must multiply the scaled balance by the market's cumulative",
              "deposit interest",
              "precision: SPOT_BALANCE_PRECISION"
            ],
            "type": "u128"
          },
          {
            "name": "marketIndex",
            "docs": [
              "The spot market the pool is for"
            ],
            "type": "u16"
          },
          {
            "name": "padding",
            "type": {
              "array": [
                "u8",
                6
              ]
            }
          }
        ]
      }
    },
    {
      "name": "AMM",
      "type": {
        "kind": "struct",
        "fields": [
          {
            "name": "oracle",
            "docs": [
              "oracle price data public key"
            ],
            "type": "publicKey"
          },
          {
            "name": "historicalOracleData",
            "docs": [
              "stores historically witnessed oracle data"
            ],
            "type": {
              "defined": "HistoricalOracleData"
            }
          },
          {
            "name": "baseAssetAmountPerLp",
            "docs": [
              "accumulated base asset amount since inception per lp share"
            ],
            "type": "i128"
          },
          {
            "name": "quoteAssetAmountPerLp",
            "docs": [
              "accumulated quote asset amount since inception per lp share"
            ],
            "type": "i128"
          },
          {
            "name": "feePool",
            "docs": [
              "partition of fees from perp market trading moved from pnl settlements"
            ],
            "type": {
              "defined": "PoolBalance"
            }
          },
          {
            "name": "baseAssetReserve",
            "docs": [
              "`x` reserves for constant product mm formula (x * y = k)"
            ],
            "type": "u128"
          },
          {
            "name": "quoteAssetReserve",
            "docs": [
              "`y` reserves for constant product mm formula (x * y = k)"
            ],
            "type": "u128"
          },
          {
            "name": "concentrationCoef",
            "docs": [
              "determines how close the min/max base asset reserve sit vs base reserves",
              "allow for decreasing slippage without increasing liquidity and v.v."
            ],
            "type": "u128"
          },
          {
            "name": "minBaseAssetReserve",
            "docs": [
              "minimum base_asset_reserve allowed before AMM is unavailable"
            ],
            "type": "u128"
          },
          {
            "name": "maxBaseAssetReserve",
            "docs": [
              "maximum base_asset_reserve allowed before AMM is unavailable"
            ],
            "type": "u128"
          },
          {
            "name": "sqrtK",
            "docs": [
              "`sqrt(k)` in constant product mm formula (x * y = k). stored to avoid drift caused by integer math issues"
            ],
            "type": "u128"
          },
          {
            "name": "pegMultiplier",
            "docs": [
              "normalizing numerical factor for y, its use offers lowest slippage in cp-curve when market is balanced"
            ],
            "type": "u128"
          },
          {
            "name": "terminalQuoteAssetReserve",
            "docs": [
              "y when market is balanced. stored to save computation"
            ],
            "type": "u128"
          },
          {
            "name": "baseAssetAmountLong",
            "docs": [
              "tracks number of total longs in market (regardless of counterparty)"
            ],
            "type": "i128"
          },
          {
            "name": "baseAssetAmountShort",
            "docs": [
              "tracks number of total shorts in market (regardless of counterparty)"
            ],
            "type": "i128"
          },
          {
            "name": "baseAssetAmountWithAmm",
            "docs": [
              "tracks net position (longs-shorts) in market with AMM as counterparty"
            ],
            "type": "i128"
          },
          {
            "name": "baseAssetAmountWithUnsettledLp",
            "docs": [
              "tracks net position (longs-shorts) in market with LPs as counterparty"
            ],
            "type": "i128"
          },
          {
            "name": "maxOpenInterest",
            "docs": [
              "max allowed open interest, blocks trades that breach this value"
            ],
            "type": "u128"
          },
          {
            "name": "quoteAssetAmount",
            "docs": [
              "sum of all user's perp quote_asset_amount in market"
            ],
            "type": "i128"
          },
          {
            "name": "quoteEntryAmountLong",
            "docs": [
              "sum of all long user's quote_entry_amount in market"
            ],
            "type": "i128"
          },
          {
            "name": "quoteEntryAmountShort",
            "docs": [
              "sum of all short user's quote_entry_amount in market"
            ],
            "type": "i128"
          },
          {
            "name": "quoteBreakEvenAmountLong",
            "docs": [
              "sum of all long user's quote_break_even_amount in market"
            ],
            "type": "i128"
          },
          {
            "name": "quoteBreakEvenAmountShort",
            "docs": [
              "sum of all short user's quote_break_even_amount in market"
            ],
            "type": "i128"
          },
          {
            "name": "userLpShares",
            "docs": [
              "total user lp shares of sqrt_k (protocol owned liquidity = sqrt_k - last_funding_rate)"
            ],
            "type": "u128"
          },
          {
            "name": "lastFundingRate",
            "docs": [
              "last funding rate in this perp market (unit is quote per base)"
            ],
            "type": "i64"
          },
          {
            "name": "lastFundingRateLong",
            "docs": [
              "last funding rate for longs in this perp market (unit is quote per base)"
            ],
            "type": "i64"
          },
          {
            "name": "lastFundingRateShort",
            "docs": [
              "last funding rate for shorts in this perp market (unit is quote per base)"
            ],
            "type": "i64"
          },
          {
            "name": "last24hAvgFundingRate",
            "docs": [
              "estimate of last 24h of funding rate perp market (unit is quote per base)"
            ],
            "type": "i64"
          },
          {
            "name": "totalFee",
            "docs": [
              "total fees collected by this perp market"
            ],
            "type": "i128"
          },
          {
            "name": "totalMmFee",
            "docs": [
              "total fees collected by the vAMM's bid/ask spread"
            ],
            "type": "i128"
          },
          {
            "name": "totalExchangeFee",
            "docs": [
              "total fees collected by exchange fee schedule"
            ],
            "type": "u128"
          },
          {
            "name": "totalFeeMinusDistributions",
            "docs": [
              "total fees minus any recognized upnl and pool withdraws"
            ],
            "type": "i128"
          },
          {
            "name": "totalFeeWithdrawn",
            "docs": [
              "sum of all fees from fee pool withdrawn to revenue pool"
            ],
            "type": "u128"
          },
          {
            "name": "totalLiquidationFee",
            "docs": [
              "all fees collected by market for liquidations"
            ],
            "type": "u128"
          },
          {
            "name": "cumulativeFundingRateLong",
            "docs": [
              "accumulated funding rate for longs since inception in market"
            ],
            "type": "i128"
          },
          {
            "name": "cumulativeFundingRateShort",
            "docs": [
              "accumulated funding rate for shorts since inception in market"
            ],
            "type": "i128"
          },
          {
            "name": "totalSocialLoss",
            "docs": [
              "accumulated social loss paid by users since inception in market"
            ],
            "type": "u128"
          },
          {
            "name": "askBaseAssetReserve",
            "docs": [
              "transformed base_asset_reserve for users going long"
            ],
            "type": "u128"
          },
          {
            "name": "askQuoteAssetReserve",
            "docs": [
              "transformed quote_asset_reserve for users going long"
            ],
            "type": "u128"
          },
          {
            "name": "bidBaseAssetReserve",
            "docs": [
              "transformed base_asset_reserve for users going short"
            ],
            "type": "u128"
          },
          {
            "name": "bidQuoteAssetReserve",
            "docs": [
              "transformed quote_asset_reserve for users going short"
            ],
            "type": "u128"
          },
          {
            "name": "lastOracleNormalisedPrice",
            "docs": [
              "the last seen oracle price partially shrunk toward the amm reserve price",
              "precision: PRICE_PRECISION"
            ],
            "type": "i64"
          },
          {
            "name": "lastOracleReservePriceSpreadPct",
            "docs": [
              "the gap between the oracle price and the reserve price = y * peg_multiplier / x"
            ],
            "type": "i64"
          },
          {
            "name": "lastBidPriceTwap",
            "docs": [
              "average estimate of bid price over funding_period",
              "precision: PRICE_PRECISION"
            ],
            "type": "u64"
          },
          {
            "name": "lastAskPriceTwap",
            "docs": [
              "average estimate of ask price over funding_period",
              "precision: PRICE_PRECISION"
            ],
            "type": "u64"
          },
          {
            "name": "lastMarkPriceTwap",
            "docs": [
              "average estimate of (bid+ask)/2 price over funding_period",
              "precision: PRICE_PRECISION"
            ],
            "type": "u64"
          },
          {
            "name": "lastMarkPriceTwap5min",
            "docs": [
              "average estimate of (bid+ask)/2 price over FIVE_MINUTES"
            ],
            "type": "u64"
          },
          {
            "name": "lastUpdateSlot",
            "docs": [
              "the last blockchain slot the amm was updated"
            ],
            "type": "u64"
          },
          {
            "name": "lastOracleConfPct",
            "docs": [
              "the pct size of the oracle confidence interval",
              "precision: PERCENTAGE_PRECISION"
            ],
            "type": "u64"
          },
          {
            "name": "netRevenueSinceLastFunding",
            "docs": [
              "the total_fee_minus_distribution change since the last funding update",
              "precision: QUOTE_PRECISION"
            ],
            "type": "i64"
          },
          {
            "name": "lastFundingRateTs",
            "docs": [
              "the last funding rate update unix_timestamp"
            ],
            "type": "i64"
          },
          {
            "name": "fundingPeriod",
            "docs": [
              "the peridocity of the funding rate updates"
            ],
            "type": "i64"
          },
          {
            "name": "orderStepSize",
            "docs": [
              "the base step size (increment) of orders",
              "precision: BASE_PRECISION"
            ],
            "type": "u64"
          },
          {
            "name": "orderTickSize",
            "docs": [
              "the price tick size of orders",
              "precision: PRICE_PRECISION"
            ],
            "type": "u64"
          },
          {
            "name": "minOrderSize",
            "docs": [
              "the minimum base size of an order",
              "precision: BASE_PRECISION"
            ],
            "type": "u64"
          },
          {
            "name": "maxPositionSize",
            "docs": [
              "the max base size a single user can have",
              "precision: BASE_PRECISION"
            ],
            "type": "u64"
          },
          {
            "name": "volume24h",
            "docs": [
              "estimated total of volume in market",
              "QUOTE_PRECISION"
            ],
            "type": "u64"
          },
          {
            "name": "longIntensityVolume",
            "docs": [
              "the volume intensity of long fills against AMM"
            ],
            "type": "u64"
          },
          {
            "name": "shortIntensityVolume",
            "docs": [
              "the volume intensity of short fills against AMM"
            ],
            "type": "u64"
          },
          {
            "name": "lastTradeTs",
            "docs": [
              "the blockchain unix timestamp at the time of the last trade"
            ],
            "type": "i64"
          },
          {
            "name": "markStd",
            "docs": [
              "estimate of standard deviation of the fill (mark) prices",
              "precision: PRICE_PRECISION"
            ],
            "type": "u64"
          },
          {
            "name": "oracleStd",
            "docs": [
              "estimate of standard deviation of the oracle price at each update",
              "precision: PRICE_PRECISION"
            ],
            "type": "u64"
          },
          {
            "name": "lastMarkPriceTwapTs",
            "docs": [
              "the last unix_timestamp the mark twap was updated"
            ],
            "type": "i64"
          },
          {
            "name": "baseSpread",
            "docs": [
              "the minimum spread the AMM can quote. also used as step size for some spread logic increases."
            ],
            "type": "u32"
          },
          {
            "name": "maxSpread",
            "docs": [
              "the maximum spread the AMM can quote"
            ],
            "type": "u32"
          },
          {
            "name": "longSpread",
            "docs": [
              "the spread for asks vs the reserve price"
            ],
            "type": "u32"
          },
          {
            "name": "shortSpread",
            "docs": [
              "the spread for bids vs the reserve price"
            ],
            "type": "u32"
          },
          {
            "name": "longIntensityCount",
            "docs": [
              "the count intensity of long fills against AMM"
            ],
            "type": "u32"
          },
          {
            "name": "shortIntensityCount",
            "docs": [
              "the count intensity of short fills against AMM"
            ],
            "type": "u32"
          },
          {
            "name": "maxFillReserveFraction",
            "docs": [
              "the fraction of total available liquidity a single fill on the AMM can consume"
            ],
            "type": "u16"
          },
          {
            "name": "maxSlippageRatio",
            "docs": [
              "the maximum slippage a single fill on the AMM can push"
            ],
            "type": "u16"
          },
          {
            "name": "curveUpdateIntensity",
            "docs": [
              "the update intensity of AMM formulaic updates (adjusting k). 0-100"
            ],
            "type": "u8"
          },
          {
            "name": "ammJitIntensity",
            "docs": [
              "the jit intensity of AMM. larger intensity means larger participation in jit. 0 means no jit participation.",
              "(0, 100] is intensity for protocol-owned AMM. (100, 200] is intensity for user LP-owned AMM."
            ],
            "type": "u8"
          },
          {
            "name": "oracleSource",
            "docs": [
              "the oracle provider information. used to decode/scale the oracle public key"
            ],
            "type": {
              "defined": "OracleSource"
            }
          },
          {
            "name": "lastOracleValid",
            "docs": [
              "tracks whether the oracle was considered valid at the last AMM update"
            ],
            "type": "bool"
          },
          {
            "name": "targetBaseAssetAmountPerLp",
            "docs": [
              "the target value for `base_asset_amount_per_lp`, used during AMM JIT with LP split",
              "precision: BASE_PRECISION"
            ],
            "type": "i32"
          },
          {
            "name": "padding1",
            "type": "u32"
          },
          {
<<<<<<< HEAD
            "name": "netUnsettledFundingPnl",
            "type": "i64"
=======
            "name": "totalFeeEarnedPerLp",
            "type": "u64"
>>>>>>> c1778da0
          },
          {
            "name": "padding",
            "type": {
              "array": [
                "u8",
                32
              ]
            }
          }
        ]
      }
    },
    {
      "name": "InsuranceFund",
      "type": {
        "kind": "struct",
        "fields": [
          {
            "name": "vault",
            "type": "publicKey"
          },
          {
            "name": "totalShares",
            "type": "u128"
          },
          {
            "name": "userShares",
            "type": "u128"
          },
          {
            "name": "sharesBase",
            "type": "u128"
          },
          {
            "name": "unstakingPeriod",
            "type": "i64"
          },
          {
            "name": "lastRevenueSettleTs",
            "type": "i64"
          },
          {
            "name": "revenueSettlePeriod",
            "type": "i64"
          },
          {
            "name": "totalFactor",
            "type": "u32"
          },
          {
            "name": "userFactor",
            "type": "u32"
          }
        ]
      }
    },
    {
      "name": "OracleGuardRails",
      "type": {
        "kind": "struct",
        "fields": [
          {
            "name": "priceDivergence",
            "type": {
              "defined": "PriceDivergenceGuardRails"
            }
          },
          {
            "name": "validity",
            "type": {
              "defined": "ValidityGuardRails"
            }
          }
        ]
      }
    },
    {
      "name": "PriceDivergenceGuardRails",
      "type": {
        "kind": "struct",
        "fields": [
          {
            "name": "markOraclePercentDivergence",
            "type": "u64"
          },
          {
            "name": "oracleTwap5minPercentDivergence",
            "type": "u64"
          }
        ]
      }
    },
    {
      "name": "ValidityGuardRails",
      "type": {
        "kind": "struct",
        "fields": [
          {
            "name": "slotsBeforeStaleForAmm",
            "type": "i64"
          },
          {
            "name": "slotsBeforeStaleForMargin",
            "type": "i64"
          },
          {
            "name": "confidenceIntervalMaxSize",
            "type": "u64"
          },
          {
            "name": "tooVolatileRatio",
            "type": "i64"
          }
        ]
      }
    },
    {
      "name": "FeeStructure",
      "type": {
        "kind": "struct",
        "fields": [
          {
            "name": "feeTiers",
            "type": {
              "array": [
                {
                  "defined": "FeeTier"
                },
                10
              ]
            }
          },
          {
            "name": "fillerRewardStructure",
            "type": {
              "defined": "OrderFillerRewardStructure"
            }
          },
          {
            "name": "referrerRewardEpochUpperBound",
            "type": "u64"
          },
          {
            "name": "flatFillerFee",
            "type": "u64"
          }
        ]
      }
    },
    {
      "name": "FeeTier",
      "type": {
        "kind": "struct",
        "fields": [
          {
            "name": "feeNumerator",
            "type": "u32"
          },
          {
            "name": "feeDenominator",
            "type": "u32"
          },
          {
            "name": "makerRebateNumerator",
            "type": "u32"
          },
          {
            "name": "makerRebateDenominator",
            "type": "u32"
          },
          {
            "name": "referrerRewardNumerator",
            "type": "u32"
          },
          {
            "name": "referrerRewardDenominator",
            "type": "u32"
          },
          {
            "name": "refereeFeeNumerator",
            "type": "u32"
          },
          {
            "name": "refereeFeeDenominator",
            "type": "u32"
          }
        ]
      }
    },
    {
      "name": "OrderFillerRewardStructure",
      "type": {
        "kind": "struct",
        "fields": [
          {
            "name": "rewardNumerator",
            "type": "u32"
          },
          {
            "name": "rewardDenominator",
            "type": "u32"
          },
          {
            "name": "timeBasedRewardLowerBound",
            "type": "u128"
          }
        ]
      }
    },
    {
      "name": "UserFees",
      "type": {
        "kind": "struct",
        "fields": [
          {
            "name": "totalFeePaid",
            "docs": [
              "Total taker fee paid",
              "precision: QUOTE_PRECISION"
            ],
            "type": "u64"
          },
          {
            "name": "totalFeeRebate",
            "docs": [
              "Total maker fee rebate",
              "precision: QUOTE_PRECISION"
            ],
            "type": "u64"
          },
          {
            "name": "totalTokenDiscount",
            "docs": [
              "Total discount from holding token",
              "precision: QUOTE_PRECISION"
            ],
            "type": "u64"
          },
          {
            "name": "totalRefereeDiscount",
            "docs": [
              "Total discount from being referred",
              "precision: QUOTE_PRECISION"
            ],
            "type": "u64"
          },
          {
            "name": "totalReferrerReward",
            "docs": [
              "Total reward to referrer",
              "precision: QUOTE_PRECISION"
            ],
            "type": "u64"
          },
          {
            "name": "currentEpochReferrerReward",
            "docs": [
              "Total reward to referrer this epoch",
              "precision: QUOTE_PRECISION"
            ],
            "type": "u64"
          }
        ]
      }
    },
    {
      "name": "SpotPosition",
      "type": {
        "kind": "struct",
        "fields": [
          {
            "name": "scaledBalance",
            "docs": [
              "The scaled balance of the position. To get the token amount, multiply by the cumulative deposit/borrow",
              "interest of corresponding market.",
              "precision: SPOT_BALANCE_PRECISION"
            ],
            "type": "u64"
          },
          {
            "name": "openBids",
            "docs": [
              "How many spot bids the user has open",
              "precision: token mint precision"
            ],
            "type": "i64"
          },
          {
            "name": "openAsks",
            "docs": [
              "How many spot asks the user has open",
              "precision: token mint precision"
            ],
            "type": "i64"
          },
          {
            "name": "cumulativeDeposits",
            "docs": [
              "The cumulative deposits/borrows a user has made into a market",
              "precision: token mint precision"
            ],
            "type": "i64"
          },
          {
            "name": "marketIndex",
            "docs": [
              "The market index of the corresponding spot market"
            ],
            "type": "u16"
          },
          {
            "name": "balanceType",
            "docs": [
              "Whether the position is deposit or borrow"
            ],
            "type": {
              "defined": "SpotBalanceType"
            }
          },
          {
            "name": "openOrders",
            "docs": [
              "Number of open orders"
            ],
            "type": "u8"
          },
          {
            "name": "padding",
            "type": {
              "array": [
                "u8",
                4
              ]
            }
          }
        ]
      }
    },
    {
      "name": "PerpPosition",
      "type": {
        "kind": "struct",
        "fields": [
          {
            "name": "lastCumulativeFundingRate",
            "docs": [
              "The perp market's last cumulative funding rate. Used to calculate the funding payment owed to user",
              "precision: FUNDING_RATE_PRECISION"
            ],
            "type": "i64"
          },
          {
            "name": "baseAssetAmount",
            "docs": [
              "the size of the users perp position",
              "precision: BASE_PRECISION"
            ],
            "type": "i64"
          },
          {
            "name": "quoteAssetAmount",
            "docs": [
              "Used to calculate the users pnl. Upon entry, is equal to base_asset_amount * avg entry price - fees",
              "Updated when the user open/closes position or settles pnl. Includes fees/funding",
              "precision: QUOTE_PRECISION"
            ],
            "type": "i64"
          },
          {
            "name": "quoteBreakEvenAmount",
            "docs": [
              "The amount of quote the user would need to exit their position at to break even",
              "Updated when the user open/closes position or settles pnl. Includes fees/funding",
              "precision: QUOTE_PRECISION"
            ],
            "type": "i64"
          },
          {
            "name": "quoteEntryAmount",
            "docs": [
              "The amount quote the user entered the position with. Equal to base asset amount * avg entry price",
              "Updated when the user open/closes position. Excludes fees/funding",
              "precision: QUOTE_PRECISION"
            ],
            "type": "i64"
          },
          {
            "name": "openBids",
            "docs": [
              "The amount of open bids the user has in this perp market",
              "precision: BASE_PRECISION"
            ],
            "type": "i64"
          },
          {
            "name": "openAsks",
            "docs": [
              "The amount of open asks the user has in this perp market",
              "precision: BASE_PRECISION"
            ],
            "type": "i64"
          },
          {
            "name": "settledPnl",
            "docs": [
              "The amount of pnl settled in this market since opening the position",
              "precision: QUOTE_PRECISION"
            ],
            "type": "i64"
          },
          {
            "name": "lpShares",
            "docs": [
              "The number of lp (liquidity provider) shares the user has in this perp market",
              "LP shares allow users to provide liquidity via the AMM",
              "precision: BASE_PRECISION"
            ],
            "type": "u64"
          },
          {
            "name": "lastBaseAssetAmountPerLp",
            "docs": [
              "The last base asset amount per lp the amm had",
              "Used to settle the users lp position",
              "precision: BASE_PRECISION"
            ],
            "type": "i64"
          },
          {
            "name": "lastQuoteAssetAmountPerLp",
            "docs": [
              "The last quote asset amount per lp the amm had",
              "Used to settle the users lp position",
              "precision: QUOTE_PRECISION"
            ],
            "type": "i64"
          },
          {
            "name": "remainderBaseAssetAmount",
            "docs": [
              "Settling LP position can lead to a small amount of base asset being left over smaller than step size",
              "This records that remainder so it can be settled later on",
              "precision: BASE_PRECISION"
            ],
            "type": "i32"
          },
          {
            "name": "marketIndex",
            "docs": [
              "The market index for the perp market"
            ],
            "type": "u16"
          },
          {
            "name": "openOrders",
            "docs": [
              "The number of open orders"
            ],
            "type": "u8"
          },
          {
            "name": "padding",
            "type": {
              "array": [
                "u8",
                1
              ]
            }
          }
        ]
      }
    },
    {
      "name": "Order",
      "type": {
        "kind": "struct",
        "fields": [
          {
            "name": "slot",
            "docs": [
              "The slot the order was placed"
            ],
            "type": "u64"
          },
          {
            "name": "price",
            "docs": [
              "The limit price for the order (can be 0 for market orders)",
              "For orders with an auction, this price isn't used until the auction is complete",
              "precision: PRICE_PRECISION"
            ],
            "type": "u64"
          },
          {
            "name": "baseAssetAmount",
            "docs": [
              "The size of the order",
              "precision for perps: BASE_PRECISION",
              "precision for spot: token mint precision"
            ],
            "type": "u64"
          },
          {
            "name": "baseAssetAmountFilled",
            "docs": [
              "The amount of the order filled",
              "precision for perps: BASE_PRECISION",
              "precision for spot: token mint precision"
            ],
            "type": "u64"
          },
          {
            "name": "quoteAssetAmountFilled",
            "docs": [
              "The amount of quote filled for the order",
              "precision: QUOTE_PRECISION"
            ],
            "type": "u64"
          },
          {
            "name": "triggerPrice",
            "docs": [
              "At what price the order will be triggered. Only relevant for trigger orders",
              "precision: PRICE_PRECISION"
            ],
            "type": "u64"
          },
          {
            "name": "auctionStartPrice",
            "docs": [
              "The start price for the auction. Only relevant for market/oracle orders",
              "precision: PRICE_PRECISION"
            ],
            "type": "i64"
          },
          {
            "name": "auctionEndPrice",
            "docs": [
              "The end price for the auction. Only relevant for market/oracle orders",
              "precision: PRICE_PRECISION"
            ],
            "type": "i64"
          },
          {
            "name": "maxTs",
            "docs": [
              "The time when the order will expire"
            ],
            "type": "i64"
          },
          {
            "name": "oraclePriceOffset",
            "docs": [
              "If set, the order limit price is the oracle price + this offset",
              "precision: PRICE_PRECISION"
            ],
            "type": "i32"
          },
          {
            "name": "orderId",
            "docs": [
              "The id for the order. Each users has their own order id space"
            ],
            "type": "u32"
          },
          {
            "name": "marketIndex",
            "docs": [
              "The perp/spot market index"
            ],
            "type": "u16"
          },
          {
            "name": "status",
            "docs": [
              "Whether the order is open or unused"
            ],
            "type": {
              "defined": "OrderStatus"
            }
          },
          {
            "name": "orderType",
            "docs": [
              "The type of order"
            ],
            "type": {
              "defined": "OrderType"
            }
          },
          {
            "name": "marketType",
            "docs": [
              "Whether market is spot or perp"
            ],
            "type": {
              "defined": "MarketType"
            }
          },
          {
            "name": "userOrderId",
            "docs": [
              "User generated order id. Can make it easier to place/cancel orders"
            ],
            "type": "u8"
          },
          {
            "name": "existingPositionDirection",
            "docs": [
              "What the users position was when the order was placed"
            ],
            "type": {
              "defined": "PositionDirection"
            }
          },
          {
            "name": "direction",
            "docs": [
              "Whether the user is going long or short. LONG = bid, SHORT = ask"
            ],
            "type": {
              "defined": "PositionDirection"
            }
          },
          {
            "name": "reduceOnly",
            "docs": [
              "Whether the order is allowed to only reduce position size"
            ],
            "type": "bool"
          },
          {
            "name": "postOnly",
            "docs": [
              "Whether the order must be a maker"
            ],
            "type": "bool"
          },
          {
            "name": "immediateOrCancel",
            "docs": [
              "Whether the order must be canceled the same slot it is placed"
            ],
            "type": "bool"
          },
          {
            "name": "triggerCondition",
            "docs": [
              "Whether the order is triggered above or below the trigger price. Only relevant for trigger orders"
            ],
            "type": {
              "defined": "OrderTriggerCondition"
            }
          },
          {
            "name": "auctionDuration",
            "docs": [
              "How many slots the auction lasts"
            ],
            "type": "u8"
          },
          {
            "name": "padding",
            "type": {
              "array": [
                "u8",
                3
              ]
            }
          }
        ]
      }
    },
    {
      "name": "SwapDirection",
      "type": {
        "kind": "enum",
        "variants": [
          {
            "name": "Add"
          },
          {
            "name": "Remove"
          }
        ]
      }
    },
    {
      "name": "ModifyOrderId",
      "type": {
        "kind": "enum",
        "variants": [
          {
            "name": "UserOrderId",
            "fields": [
              "u8"
            ]
          },
          {
            "name": "OrderId",
            "fields": [
              "u32"
            ]
          }
        ]
      }
    },
    {
      "name": "PositionDirection",
      "type": {
        "kind": "enum",
        "variants": [
          {
            "name": "Long"
          },
          {
            "name": "Short"
          }
        ]
      }
    },
    {
      "name": "SpotFulfillmentType",
      "type": {
        "kind": "enum",
        "variants": [
          {
            "name": "SerumV3"
          },
          {
            "name": "Match"
          },
          {
            "name": "PhoenixV1"
          }
        ]
      }
    },
    {
      "name": "PostOnlyParam",
      "type": {
        "kind": "enum",
        "variants": [
          {
            "name": "None"
          },
          {
            "name": "MustPostOnly"
          },
          {
            "name": "TryPostOnly"
          },
          {
            "name": "Slide"
          }
        ]
      }
    },
    {
      "name": "ModifyOrderPolicy",
      "type": {
        "kind": "enum",
        "variants": [
          {
            "name": "TryModify"
          },
          {
            "name": "MustModify"
          }
        ]
      }
    },
    {
      "name": "SwapReduceOnly",
      "type": {
        "kind": "enum",
        "variants": [
          {
            "name": "In"
          },
          {
            "name": "Out"
          }
        ]
      }
    },
    {
      "name": "TwapPeriod",
      "type": {
        "kind": "enum",
        "variants": [
          {
            "name": "FundingPeriod"
          },
          {
            "name": "FiveMin"
          }
        ]
      }
    },
    {
      "name": "LiquidationMultiplierType",
      "type": {
        "kind": "enum",
        "variants": [
          {
            "name": "Discount"
          },
          {
            "name": "Premium"
          }
        ]
      }
    },
    {
      "name": "MarginRequirementType",
      "type": {
        "kind": "enum",
        "variants": [
          {
            "name": "Initial"
          },
          {
            "name": "Fill"
          },
          {
            "name": "Maintenance"
          }
        ]
      }
    },
    {
      "name": "OracleValidity",
      "type": {
        "kind": "enum",
        "variants": [
          {
            "name": "Invalid"
          },
          {
            "name": "TooVolatile"
          },
          {
            "name": "TooUncertain"
          },
          {
            "name": "StaleForMargin"
          },
          {
            "name": "InsufficientDataPoints"
          },
          {
            "name": "StaleForAMM"
          },
          {
            "name": "Valid"
          }
        ]
      }
    },
    {
      "name": "DriftAction",
      "type": {
        "kind": "enum",
        "variants": [
          {
            "name": "UpdateFunding"
          },
          {
            "name": "SettlePnl"
          },
          {
            "name": "TriggerOrder"
          },
          {
            "name": "FillOrderMatch"
          },
          {
            "name": "FillOrderAmm"
          },
          {
            "name": "Liquidate"
          },
          {
            "name": "MarginCalc"
          },
          {
            "name": "UpdateTwap"
          },
          {
            "name": "UpdateAMMCurve"
          }
        ]
      }
    },
    {
      "name": "PositionUpdateType",
      "type": {
        "kind": "enum",
        "variants": [
          {
            "name": "Open"
          },
          {
            "name": "Increase"
          },
          {
            "name": "Reduce"
          },
          {
            "name": "Close"
          },
          {
            "name": "Flip"
          }
        ]
      }
    },
    {
      "name": "DepositExplanation",
      "type": {
        "kind": "enum",
        "variants": [
          {
            "name": "None"
          },
          {
            "name": "Transfer"
          }
        ]
      }
    },
    {
      "name": "DepositDirection",
      "type": {
        "kind": "enum",
        "variants": [
          {
            "name": "Deposit"
          },
          {
            "name": "Withdraw"
          }
        ]
      }
    },
    {
      "name": "OrderAction",
      "type": {
        "kind": "enum",
        "variants": [
          {
            "name": "Place"
          },
          {
            "name": "Cancel"
          },
          {
            "name": "Fill"
          },
          {
            "name": "Trigger"
          },
          {
            "name": "Expire"
          }
        ]
      }
    },
    {
      "name": "OrderActionExplanation",
      "type": {
        "kind": "enum",
        "variants": [
          {
            "name": "None"
          },
          {
            "name": "InsufficientFreeCollateral"
          },
          {
            "name": "OraclePriceBreachedLimitPrice"
          },
          {
            "name": "MarketOrderFilledToLimitPrice"
          },
          {
            "name": "OrderExpired"
          },
          {
            "name": "Liquidation"
          },
          {
            "name": "OrderFilledWithAMM"
          },
          {
            "name": "OrderFilledWithAMMJit"
          },
          {
            "name": "OrderFilledWithMatch"
          },
          {
            "name": "OrderFilledWithMatchJit"
          },
          {
            "name": "MarketExpired"
          },
          {
            "name": "RiskingIncreasingOrder"
          },
          {
            "name": "ReduceOnlyOrderIncreasedPosition"
          },
          {
            "name": "OrderFillWithSerum"
          },
          {
            "name": "NoBorrowLiquidity"
          },
          {
            "name": "OrderFillWithPhoenix"
          },
          {
            "name": "OrderFilledWithAMMJitLPSplit"
          },
          {
            "name": "OrderFilledWithLPJit"
          }
        ]
      }
    },
    {
      "name": "LPAction",
      "type": {
        "kind": "enum",
        "variants": [
          {
            "name": "AddLiquidity"
          },
          {
            "name": "RemoveLiquidity"
          },
          {
            "name": "SettleLiquidity"
          }
        ]
      }
    },
    {
      "name": "LiquidationType",
      "type": {
        "kind": "enum",
        "variants": [
          {
            "name": "LiquidatePerp"
          },
          {
            "name": "LiquidateSpot"
          },
          {
            "name": "LiquidateBorrowForPerpPnl"
          },
          {
            "name": "LiquidatePerpPnlForDeposit"
          },
          {
            "name": "PerpBankruptcy"
          },
          {
            "name": "SpotBankruptcy"
          }
        ]
      }
    },
    {
      "name": "SettlePnlExplanation",
      "type": {
        "kind": "enum",
        "variants": [
          {
            "name": "None"
          },
          {
            "name": "ExpiredPosition"
          }
        ]
      }
    },
    {
      "name": "StakeAction",
      "type": {
        "kind": "enum",
        "variants": [
          {
            "name": "Stake"
          },
          {
            "name": "UnstakeRequest"
          },
          {
            "name": "UnstakeCancelRequest"
          },
          {
            "name": "Unstake"
          }
        ]
      }
    },
    {
      "name": "PerpFulfillmentMethod",
      "type": {
        "kind": "enum",
        "variants": [
          {
            "name": "AMM",
            "fields": [
              {
                "option": "u64"
              }
            ]
          },
          {
            "name": "Match",
            "fields": [
              "publicKey",
              "u16"
            ]
          }
        ]
      }
    },
    {
      "name": "SpotFulfillmentMethod",
      "type": {
        "kind": "enum",
        "variants": [
          {
            "name": "ExternalMarket"
          },
          {
            "name": "Match"
          }
        ]
      }
    },
    {
      "name": "OracleSource",
      "type": {
        "kind": "enum",
        "variants": [
          {
            "name": "Pyth"
          },
          {
            "name": "Switchboard"
          },
          {
            "name": "QuoteAsset"
          },
          {
            "name": "Pyth1K"
          },
          {
            "name": "Pyth1M"
          },
          {
            "name": "PythStableCoin"
          }
        ]
      }
    },
    {
      "name": "MarketStatus",
      "type": {
        "kind": "enum",
        "variants": [
          {
            "name": "Initialized"
          },
          {
            "name": "Active"
          },
          {
            "name": "FundingPaused"
          },
          {
            "name": "AmmPaused"
          },
          {
            "name": "FillPaused"
          },
          {
            "name": "WithdrawPaused"
          },
          {
            "name": "ReduceOnly"
          },
          {
            "name": "Settlement"
          },
          {
            "name": "Delisted"
          }
        ]
      }
    },
    {
      "name": "ContractType",
      "type": {
        "kind": "enum",
        "variants": [
          {
            "name": "Perpetual"
          },
          {
            "name": "Future"
          }
        ]
      }
    },
    {
      "name": "ContractTier",
      "type": {
        "kind": "enum",
        "variants": [
          {
            "name": "A"
          },
          {
            "name": "B"
          },
          {
            "name": "C"
          },
          {
            "name": "Speculative"
          },
          {
            "name": "Isolated"
          }
        ]
      }
    },
    {
      "name": "AMMLiquiditySplit",
      "type": {
        "kind": "enum",
        "variants": [
          {
            "name": "ProtocolOwned"
          },
          {
            "name": "LPOwned"
          },
          {
            "name": "Shared"
          }
        ]
      }
    },
    {
      "name": "SpotBalanceType",
      "type": {
        "kind": "enum",
        "variants": [
          {
            "name": "Deposit"
          },
          {
            "name": "Borrow"
          }
        ]
      }
    },
    {
      "name": "SpotFulfillmentConfigStatus",
      "type": {
        "kind": "enum",
        "variants": [
          {
            "name": "Enabled"
          },
          {
            "name": "Disabled"
          }
        ]
      }
    },
    {
      "name": "AssetTier",
      "type": {
        "kind": "enum",
        "variants": [
          {
            "name": "Collateral"
          },
          {
            "name": "Protected"
          },
          {
            "name": "Cross"
          },
          {
            "name": "Isolated"
          },
          {
            "name": "Unlisted"
          }
        ]
      }
    },
    {
      "name": "ExchangeStatus",
      "type": {
        "kind": "enum",
        "variants": [
          {
            "name": "DepositPaused"
          },
          {
            "name": "WithdrawPaused"
          },
          {
            "name": "AmmPaused"
          },
          {
            "name": "FillPaused"
          },
          {
            "name": "LiqPaused"
          },
          {
            "name": "FundingPaused"
          },
          {
            "name": "SettlePnlPaused"
          }
        ]
      }
    },
    {
      "name": "UserStatus",
      "type": {
        "kind": "enum",
        "variants": [
          {
            "name": "Active"
          },
          {
            "name": "BeingLiquidated"
          },
          {
            "name": "Bankrupt"
          }
        ]
      }
    },
    {
      "name": "AssetType",
      "type": {
        "kind": "enum",
        "variants": [
          {
            "name": "Base"
          },
          {
            "name": "Quote"
          }
        ]
      }
    },
    {
      "name": "OrderStatus",
      "type": {
        "kind": "enum",
        "variants": [
          {
            "name": "Init"
          },
          {
            "name": "Open"
          },
          {
            "name": "Filled"
          },
          {
            "name": "Canceled"
          }
        ]
      }
    },
    {
      "name": "OrderType",
      "type": {
        "kind": "enum",
        "variants": [
          {
            "name": "Market"
          },
          {
            "name": "Limit"
          },
          {
            "name": "TriggerMarket"
          },
          {
            "name": "TriggerLimit"
          },
          {
            "name": "Oracle"
          }
        ]
      }
    },
    {
      "name": "OrderTriggerCondition",
      "type": {
        "kind": "enum",
        "variants": [
          {
            "name": "Above"
          },
          {
            "name": "Below"
          },
          {
            "name": "TriggeredAbove"
          },
          {
            "name": "TriggeredBelow"
          }
        ]
      }
    },
    {
      "name": "MarketType",
      "type": {
        "kind": "enum",
        "variants": [
          {
            "name": "Spot"
          },
          {
            "name": "Perp"
          }
        ]
      }
    }
  ],
  "events": [
    {
      "name": "NewUserRecord",
      "fields": [
        {
          "name": "ts",
          "type": "i64",
          "index": false
        },
        {
          "name": "userAuthority",
          "type": "publicKey",
          "index": false
        },
        {
          "name": "user",
          "type": "publicKey",
          "index": false
        },
        {
          "name": "subAccountId",
          "type": "u16",
          "index": false
        },
        {
          "name": "name",
          "type": {
            "array": [
              "u8",
              32
            ]
          },
          "index": false
        },
        {
          "name": "referrer",
          "type": "publicKey",
          "index": false
        }
      ]
    },
    {
      "name": "DepositRecord",
      "fields": [
        {
          "name": "ts",
          "type": "i64",
          "index": false
        },
        {
          "name": "userAuthority",
          "type": "publicKey",
          "index": false
        },
        {
          "name": "user",
          "type": "publicKey",
          "index": false
        },
        {
          "name": "direction",
          "type": {
            "defined": "DepositDirection"
          },
          "index": false
        },
        {
          "name": "depositRecordId",
          "type": "u64",
          "index": false
        },
        {
          "name": "amount",
          "type": "u64",
          "index": false
        },
        {
          "name": "marketIndex",
          "type": "u16",
          "index": false
        },
        {
          "name": "oraclePrice",
          "type": "i64",
          "index": false
        },
        {
          "name": "marketDepositBalance",
          "type": "u128",
          "index": false
        },
        {
          "name": "marketWithdrawBalance",
          "type": "u128",
          "index": false
        },
        {
          "name": "marketCumulativeDepositInterest",
          "type": "u128",
          "index": false
        },
        {
          "name": "marketCumulativeBorrowInterest",
          "type": "u128",
          "index": false
        },
        {
          "name": "totalDepositsAfter",
          "type": "u64",
          "index": false
        },
        {
          "name": "totalWithdrawsAfter",
          "type": "u64",
          "index": false
        },
        {
          "name": "explanation",
          "type": {
            "defined": "DepositExplanation"
          },
          "index": false
        },
        {
          "name": "transferUser",
          "type": {
            "option": "publicKey"
          },
          "index": false
        }
      ]
    },
    {
      "name": "SpotInterestRecord",
      "fields": [
        {
          "name": "ts",
          "type": "i64",
          "index": false
        },
        {
          "name": "marketIndex",
          "type": "u16",
          "index": false
        },
        {
          "name": "depositBalance",
          "type": "u128",
          "index": false
        },
        {
          "name": "cumulativeDepositInterest",
          "type": "u128",
          "index": false
        },
        {
          "name": "borrowBalance",
          "type": "u128",
          "index": false
        },
        {
          "name": "cumulativeBorrowInterest",
          "type": "u128",
          "index": false
        },
        {
          "name": "optimalUtilization",
          "type": "u32",
          "index": false
        },
        {
          "name": "optimalBorrowRate",
          "type": "u32",
          "index": false
        },
        {
          "name": "maxBorrowRate",
          "type": "u32",
          "index": false
        }
      ]
    },
    {
      "name": "FundingPaymentRecord",
      "fields": [
        {
          "name": "ts",
          "type": "i64",
          "index": false
        },
        {
          "name": "userAuthority",
          "type": "publicKey",
          "index": false
        },
        {
          "name": "user",
          "type": "publicKey",
          "index": false
        },
        {
          "name": "marketIndex",
          "type": "u16",
          "index": false
        },
        {
          "name": "fundingPayment",
          "type": "i64",
          "index": false
        },
        {
          "name": "baseAssetAmount",
          "type": "i64",
          "index": false
        },
        {
          "name": "userLastCumulativeFunding",
          "type": "i64",
          "index": false
        },
        {
          "name": "ammCumulativeFundingLong",
          "type": "i128",
          "index": false
        },
        {
          "name": "ammCumulativeFundingShort",
          "type": "i128",
          "index": false
        }
      ]
    },
    {
      "name": "FundingRateRecord",
      "fields": [
        {
          "name": "ts",
          "type": "i64",
          "index": false
        },
        {
          "name": "recordId",
          "type": "u64",
          "index": false
        },
        {
          "name": "marketIndex",
          "type": "u16",
          "index": false
        },
        {
          "name": "fundingRate",
          "type": "i64",
          "index": false
        },
        {
          "name": "fundingRateLong",
          "type": "i128",
          "index": false
        },
        {
          "name": "fundingRateShort",
          "type": "i128",
          "index": false
        },
        {
          "name": "cumulativeFundingRateLong",
          "type": "i128",
          "index": false
        },
        {
          "name": "cumulativeFundingRateShort",
          "type": "i128",
          "index": false
        },
        {
          "name": "oraclePriceTwap",
          "type": "i64",
          "index": false
        },
        {
          "name": "markPriceTwap",
          "type": "u64",
          "index": false
        },
        {
          "name": "periodRevenue",
          "type": "i64",
          "index": false
        },
        {
          "name": "baseAssetAmountWithAmm",
          "type": "i128",
          "index": false
        },
        {
          "name": "baseAssetAmountWithUnsettledLp",
          "type": "i128",
          "index": false
        }
      ]
    },
    {
      "name": "CurveRecord",
      "fields": [
        {
          "name": "ts",
          "type": "i64",
          "index": false
        },
        {
          "name": "recordId",
          "type": "u64",
          "index": false
        },
        {
          "name": "pegMultiplierBefore",
          "type": "u128",
          "index": false
        },
        {
          "name": "baseAssetReserveBefore",
          "type": "u128",
          "index": false
        },
        {
          "name": "quoteAssetReserveBefore",
          "type": "u128",
          "index": false
        },
        {
          "name": "sqrtKBefore",
          "type": "u128",
          "index": false
        },
        {
          "name": "pegMultiplierAfter",
          "type": "u128",
          "index": false
        },
        {
          "name": "baseAssetReserveAfter",
          "type": "u128",
          "index": false
        },
        {
          "name": "quoteAssetReserveAfter",
          "type": "u128",
          "index": false
        },
        {
          "name": "sqrtKAfter",
          "type": "u128",
          "index": false
        },
        {
          "name": "baseAssetAmountLong",
          "type": "u128",
          "index": false
        },
        {
          "name": "baseAssetAmountShort",
          "type": "u128",
          "index": false
        },
        {
          "name": "baseAssetAmountWithAmm",
          "type": "i128",
          "index": false
        },
        {
          "name": "totalFee",
          "type": "i128",
          "index": false
        },
        {
          "name": "totalFeeMinusDistributions",
          "type": "i128",
          "index": false
        },
        {
          "name": "adjustmentCost",
          "type": "i128",
          "index": false
        },
        {
          "name": "oraclePrice",
          "type": "i64",
          "index": false
        },
        {
          "name": "fillRecord",
          "type": "u128",
          "index": false
        },
        {
          "name": "numberOfUsers",
          "type": "u32",
          "index": false
        },
        {
          "name": "marketIndex",
          "type": "u16",
          "index": false
        }
      ]
    },
    {
      "name": "OrderRecord",
      "fields": [
        {
          "name": "ts",
          "type": "i64",
          "index": false
        },
        {
          "name": "user",
          "type": "publicKey",
          "index": false
        },
        {
          "name": "order",
          "type": {
            "defined": "Order"
          },
          "index": false
        }
      ]
    },
    {
      "name": "OrderActionRecord",
      "fields": [
        {
          "name": "ts",
          "type": "i64",
          "index": false
        },
        {
          "name": "action",
          "type": {
            "defined": "OrderAction"
          },
          "index": false
        },
        {
          "name": "actionExplanation",
          "type": {
            "defined": "OrderActionExplanation"
          },
          "index": false
        },
        {
          "name": "marketIndex",
          "type": "u16",
          "index": false
        },
        {
          "name": "marketType",
          "type": {
            "defined": "MarketType"
          },
          "index": false
        },
        {
          "name": "filler",
          "type": {
            "option": "publicKey"
          },
          "index": false
        },
        {
          "name": "fillerReward",
          "type": {
            "option": "u64"
          },
          "index": false
        },
        {
          "name": "fillRecordId",
          "type": {
            "option": "u64"
          },
          "index": false
        },
        {
          "name": "baseAssetAmountFilled",
          "type": {
            "option": "u64"
          },
          "index": false
        },
        {
          "name": "quoteAssetAmountFilled",
          "type": {
            "option": "u64"
          },
          "index": false
        },
        {
          "name": "takerFee",
          "type": {
            "option": "u64"
          },
          "index": false
        },
        {
          "name": "makerFee",
          "type": {
            "option": "i64"
          },
          "index": false
        },
        {
          "name": "referrerReward",
          "type": {
            "option": "u32"
          },
          "index": false
        },
        {
          "name": "quoteAssetAmountSurplus",
          "type": {
            "option": "i64"
          },
          "index": false
        },
        {
          "name": "spotFulfillmentMethodFee",
          "type": {
            "option": "u64"
          },
          "index": false
        },
        {
          "name": "taker",
          "type": {
            "option": "publicKey"
          },
          "index": false
        },
        {
          "name": "takerOrderId",
          "type": {
            "option": "u32"
          },
          "index": false
        },
        {
          "name": "takerOrderDirection",
          "type": {
            "option": {
              "defined": "PositionDirection"
            }
          },
          "index": false
        },
        {
          "name": "takerOrderBaseAssetAmount",
          "type": {
            "option": "u64"
          },
          "index": false
        },
        {
          "name": "takerOrderCumulativeBaseAssetAmountFilled",
          "type": {
            "option": "u64"
          },
          "index": false
        },
        {
          "name": "takerOrderCumulativeQuoteAssetAmountFilled",
          "type": {
            "option": "u64"
          },
          "index": false
        },
        {
          "name": "maker",
          "type": {
            "option": "publicKey"
          },
          "index": false
        },
        {
          "name": "makerOrderId",
          "type": {
            "option": "u32"
          },
          "index": false
        },
        {
          "name": "makerOrderDirection",
          "type": {
            "option": {
              "defined": "PositionDirection"
            }
          },
          "index": false
        },
        {
          "name": "makerOrderBaseAssetAmount",
          "type": {
            "option": "u64"
          },
          "index": false
        },
        {
          "name": "makerOrderCumulativeBaseAssetAmountFilled",
          "type": {
            "option": "u64"
          },
          "index": false
        },
        {
          "name": "makerOrderCumulativeQuoteAssetAmountFilled",
          "type": {
            "option": "u64"
          },
          "index": false
        },
        {
          "name": "oraclePrice",
          "type": "i64",
          "index": false
        }
      ]
    },
    {
      "name": "LPRecord",
      "fields": [
        {
          "name": "ts",
          "type": "i64",
          "index": false
        },
        {
          "name": "user",
          "type": "publicKey",
          "index": false
        },
        {
          "name": "action",
          "type": {
            "defined": "LPAction"
          },
          "index": false
        },
        {
          "name": "nShares",
          "type": "u64",
          "index": false
        },
        {
          "name": "marketIndex",
          "type": "u16",
          "index": false
        },
        {
          "name": "deltaBaseAssetAmount",
          "type": "i64",
          "index": false
        },
        {
          "name": "deltaQuoteAssetAmount",
          "type": "i64",
          "index": false
        },
        {
          "name": "pnl",
          "type": "i64",
          "index": false
        }
      ]
    },
    {
      "name": "LiquidationRecord",
      "fields": [
        {
          "name": "ts",
          "type": "i64",
          "index": false
        },
        {
          "name": "liquidationType",
          "type": {
            "defined": "LiquidationType"
          },
          "index": false
        },
        {
          "name": "user",
          "type": "publicKey",
          "index": false
        },
        {
          "name": "liquidator",
          "type": "publicKey",
          "index": false
        },
        {
          "name": "marginRequirement",
          "type": "u128",
          "index": false
        },
        {
          "name": "totalCollateral",
          "type": "i128",
          "index": false
        },
        {
          "name": "marginFreed",
          "type": "u64",
          "index": false
        },
        {
          "name": "liquidationId",
          "type": "u16",
          "index": false
        },
        {
          "name": "bankrupt",
          "type": "bool",
          "index": false
        },
        {
          "name": "canceledOrderIds",
          "type": {
            "vec": "u32"
          },
          "index": false
        },
        {
          "name": "liquidatePerp",
          "type": {
            "defined": "LiquidatePerpRecord"
          },
          "index": false
        },
        {
          "name": "liquidateSpot",
          "type": {
            "defined": "LiquidateSpotRecord"
          },
          "index": false
        },
        {
          "name": "liquidateBorrowForPerpPnl",
          "type": {
            "defined": "LiquidateBorrowForPerpPnlRecord"
          },
          "index": false
        },
        {
          "name": "liquidatePerpPnlForDeposit",
          "type": {
            "defined": "LiquidatePerpPnlForDepositRecord"
          },
          "index": false
        },
        {
          "name": "perpBankruptcy",
          "type": {
            "defined": "PerpBankruptcyRecord"
          },
          "index": false
        },
        {
          "name": "spotBankruptcy",
          "type": {
            "defined": "SpotBankruptcyRecord"
          },
          "index": false
        }
      ]
    },
    {
      "name": "SettlePnlRecord",
      "fields": [
        {
          "name": "ts",
          "type": "i64",
          "index": false
        },
        {
          "name": "user",
          "type": "publicKey",
          "index": false
        },
        {
          "name": "marketIndex",
          "type": "u16",
          "index": false
        },
        {
          "name": "pnl",
          "type": "i128",
          "index": false
        },
        {
          "name": "baseAssetAmount",
          "type": "i64",
          "index": false
        },
        {
          "name": "quoteAssetAmountAfter",
          "type": "i64",
          "index": false
        },
        {
          "name": "quoteEntryAmount",
          "type": "i64",
          "index": false
        },
        {
          "name": "settlePrice",
          "type": "i64",
          "index": false
        },
        {
          "name": "explanation",
          "type": {
            "defined": "SettlePnlExplanation"
          },
          "index": false
        }
      ]
    },
    {
      "name": "InsuranceFundRecord",
      "fields": [
        {
          "name": "ts",
          "type": "i64",
          "index": false
        },
        {
          "name": "spotMarketIndex",
          "type": "u16",
          "index": false
        },
        {
          "name": "perpMarketIndex",
          "type": "u16",
          "index": false
        },
        {
          "name": "userIfFactor",
          "type": "u32",
          "index": false
        },
        {
          "name": "totalIfFactor",
          "type": "u32",
          "index": false
        },
        {
          "name": "vaultAmountBefore",
          "type": "u64",
          "index": false
        },
        {
          "name": "insuranceVaultAmountBefore",
          "type": "u64",
          "index": false
        },
        {
          "name": "totalIfSharesBefore",
          "type": "u128",
          "index": false
        },
        {
          "name": "totalIfSharesAfter",
          "type": "u128",
          "index": false
        },
        {
          "name": "amount",
          "type": "i64",
          "index": false
        }
      ]
    },
    {
      "name": "InsuranceFundStakeRecord",
      "fields": [
        {
          "name": "ts",
          "type": "i64",
          "index": false
        },
        {
          "name": "userAuthority",
          "type": "publicKey",
          "index": false
        },
        {
          "name": "action",
          "type": {
            "defined": "StakeAction"
          },
          "index": false
        },
        {
          "name": "amount",
          "type": "u64",
          "index": false
        },
        {
          "name": "marketIndex",
          "type": "u16",
          "index": false
        },
        {
          "name": "insuranceVaultAmountBefore",
          "type": "u64",
          "index": false
        },
        {
          "name": "ifSharesBefore",
          "type": "u128",
          "index": false
        },
        {
          "name": "userIfSharesBefore",
          "type": "u128",
          "index": false
        },
        {
          "name": "totalIfSharesBefore",
          "type": "u128",
          "index": false
        },
        {
          "name": "ifSharesAfter",
          "type": "u128",
          "index": false
        },
        {
          "name": "userIfSharesAfter",
          "type": "u128",
          "index": false
        },
        {
          "name": "totalIfSharesAfter",
          "type": "u128",
          "index": false
        }
      ]
    },
    {
      "name": "SwapRecord",
      "fields": [
        {
          "name": "ts",
          "type": "i64",
          "index": false
        },
        {
          "name": "user",
          "type": "publicKey",
          "index": false
        },
        {
          "name": "amountOut",
          "type": "u64",
          "index": false
        },
        {
          "name": "amountIn",
          "type": "u64",
          "index": false
        },
        {
          "name": "outMarketIndex",
          "type": "u16",
          "index": false
        },
        {
          "name": "inMarketIndex",
          "type": "u16",
          "index": false
        },
        {
          "name": "outOraclePrice",
          "type": "i64",
          "index": false
        },
        {
          "name": "inOraclePrice",
          "type": "i64",
          "index": false
        },
        {
          "name": "fee",
          "type": "u64",
          "index": false
        }
      ]
    }
  ],
  "errors": [
    {
      "code": 6000,
      "name": "InvalidSpotMarketAuthority",
      "msg": "Invalid Spot Market Authority"
    },
    {
      "code": 6001,
      "name": "InvalidInsuranceFundAuthority",
      "msg": "Clearing house not insurance fund authority"
    },
    {
      "code": 6002,
      "name": "InsufficientDeposit",
      "msg": "Insufficient deposit"
    },
    {
      "code": 6003,
      "name": "InsufficientCollateral",
      "msg": "Insufficient collateral"
    },
    {
      "code": 6004,
      "name": "SufficientCollateral",
      "msg": "Sufficient collateral"
    },
    {
      "code": 6005,
      "name": "MaxNumberOfPositions",
      "msg": "Max number of positions taken"
    },
    {
      "code": 6006,
      "name": "AdminControlsPricesDisabled",
      "msg": "Admin Controls Prices Disabled"
    },
    {
      "code": 6007,
      "name": "MarketDelisted",
      "msg": "Market Delisted"
    },
    {
      "code": 6008,
      "name": "MarketIndexAlreadyInitialized",
      "msg": "Market Index Already Initialized"
    },
    {
      "code": 6009,
      "name": "UserAccountAndUserPositionsAccountMismatch",
      "msg": "User Account And User Positions Account Mismatch"
    },
    {
      "code": 6010,
      "name": "UserHasNoPositionInMarket",
      "msg": "User Has No Position In Market"
    },
    {
      "code": 6011,
      "name": "InvalidInitialPeg",
      "msg": "Invalid Initial Peg"
    },
    {
      "code": 6012,
      "name": "InvalidRepegRedundant",
      "msg": "AMM repeg already configured with amt given"
    },
    {
      "code": 6013,
      "name": "InvalidRepegDirection",
      "msg": "AMM repeg incorrect repeg direction"
    },
    {
      "code": 6014,
      "name": "InvalidRepegProfitability",
      "msg": "AMM repeg out of bounds pnl"
    },
    {
      "code": 6015,
      "name": "SlippageOutsideLimit",
      "msg": "Slippage Outside Limit Price"
    },
    {
      "code": 6016,
      "name": "OrderSizeTooSmall",
      "msg": "Order Size Too Small"
    },
    {
      "code": 6017,
      "name": "InvalidUpdateK",
      "msg": "Price change too large when updating K"
    },
    {
      "code": 6018,
      "name": "AdminWithdrawTooLarge",
      "msg": "Admin tried to withdraw amount larger than fees collected"
    },
    {
      "code": 6019,
      "name": "MathError",
      "msg": "Math Error"
    },
    {
      "code": 6020,
      "name": "BnConversionError",
      "msg": "Conversion to u128/u64 failed with an overflow or underflow"
    },
    {
      "code": 6021,
      "name": "ClockUnavailable",
      "msg": "Clock unavailable"
    },
    {
      "code": 6022,
      "name": "UnableToLoadOracle",
      "msg": "Unable To Load Oracles"
    },
    {
      "code": 6023,
      "name": "PriceBandsBreached",
      "msg": "Price Bands Breached"
    },
    {
      "code": 6024,
      "name": "ExchangePaused",
      "msg": "Exchange is paused"
    },
    {
      "code": 6025,
      "name": "InvalidWhitelistToken",
      "msg": "Invalid whitelist token"
    },
    {
      "code": 6026,
      "name": "WhitelistTokenNotFound",
      "msg": "Whitelist token not found"
    },
    {
      "code": 6027,
      "name": "InvalidDiscountToken",
      "msg": "Invalid discount token"
    },
    {
      "code": 6028,
      "name": "DiscountTokenNotFound",
      "msg": "Discount token not found"
    },
    {
      "code": 6029,
      "name": "ReferrerNotFound",
      "msg": "Referrer not found"
    },
    {
      "code": 6030,
      "name": "ReferrerStatsNotFound",
      "msg": "ReferrerNotFound"
    },
    {
      "code": 6031,
      "name": "ReferrerMustBeWritable",
      "msg": "ReferrerMustBeWritable"
    },
    {
      "code": 6032,
      "name": "ReferrerStatsMustBeWritable",
      "msg": "ReferrerMustBeWritable"
    },
    {
      "code": 6033,
      "name": "ReferrerAndReferrerStatsAuthorityUnequal",
      "msg": "ReferrerAndReferrerStatsAuthorityUnequal"
    },
    {
      "code": 6034,
      "name": "InvalidReferrer",
      "msg": "InvalidReferrer"
    },
    {
      "code": 6035,
      "name": "InvalidOracle",
      "msg": "InvalidOracle"
    },
    {
      "code": 6036,
      "name": "OracleNotFound",
      "msg": "OracleNotFound"
    },
    {
      "code": 6037,
      "name": "LiquidationsBlockedByOracle",
      "msg": "Liquidations Blocked By Oracle"
    },
    {
      "code": 6038,
      "name": "MaxDeposit",
      "msg": "Can not deposit more than max deposit"
    },
    {
      "code": 6039,
      "name": "CantDeleteUserWithCollateral",
      "msg": "Can not delete user that still has collateral"
    },
    {
      "code": 6040,
      "name": "InvalidFundingProfitability",
      "msg": "AMM funding out of bounds pnl"
    },
    {
      "code": 6041,
      "name": "CastingFailure",
      "msg": "Casting Failure"
    },
    {
      "code": 6042,
      "name": "InvalidOrder",
      "msg": "InvalidOrder"
    },
    {
      "code": 6043,
      "name": "InvalidOrderMaxTs",
      "msg": "InvalidOrderMaxTs"
    },
    {
      "code": 6044,
      "name": "InvalidOrderMarketType",
      "msg": "InvalidOrderMarketType"
    },
    {
      "code": 6045,
      "name": "InvalidOrderForInitialMarginReq",
      "msg": "InvalidOrderForInitialMarginReq"
    },
    {
      "code": 6046,
      "name": "InvalidOrderNotRiskReducing",
      "msg": "InvalidOrderNotRiskReducing"
    },
    {
      "code": 6047,
      "name": "InvalidOrderSizeTooSmall",
      "msg": "InvalidOrderSizeTooSmall"
    },
    {
      "code": 6048,
      "name": "InvalidOrderNotStepSizeMultiple",
      "msg": "InvalidOrderNotStepSizeMultiple"
    },
    {
      "code": 6049,
      "name": "InvalidOrderBaseQuoteAsset",
      "msg": "InvalidOrderBaseQuoteAsset"
    },
    {
      "code": 6050,
      "name": "InvalidOrderIOC",
      "msg": "InvalidOrderIOC"
    },
    {
      "code": 6051,
      "name": "InvalidOrderPostOnly",
      "msg": "InvalidOrderPostOnly"
    },
    {
      "code": 6052,
      "name": "InvalidOrderIOCPostOnly",
      "msg": "InvalidOrderIOCPostOnly"
    },
    {
      "code": 6053,
      "name": "InvalidOrderTrigger",
      "msg": "InvalidOrderTrigger"
    },
    {
      "code": 6054,
      "name": "InvalidOrderAuction",
      "msg": "InvalidOrderAuction"
    },
    {
      "code": 6055,
      "name": "InvalidOrderOracleOffset",
      "msg": "InvalidOrderOracleOffset"
    },
    {
      "code": 6056,
      "name": "InvalidOrderMinOrderSize",
      "msg": "InvalidOrderMinOrderSize"
    },
    {
      "code": 6057,
      "name": "PlacePostOnlyLimitFailure",
      "msg": "Failed to Place Post-Only Limit Order"
    },
    {
      "code": 6058,
      "name": "UserHasNoOrder",
      "msg": "User has no order"
    },
    {
      "code": 6059,
      "name": "OrderAmountTooSmall",
      "msg": "Order Amount Too Small"
    },
    {
      "code": 6060,
      "name": "MaxNumberOfOrders",
      "msg": "Max number of orders taken"
    },
    {
      "code": 6061,
      "name": "OrderDoesNotExist",
      "msg": "Order does not exist"
    },
    {
      "code": 6062,
      "name": "OrderNotOpen",
      "msg": "Order not open"
    },
    {
      "code": 6063,
      "name": "FillOrderDidNotUpdateState",
      "msg": "FillOrderDidNotUpdateState"
    },
    {
      "code": 6064,
      "name": "ReduceOnlyOrderIncreasedRisk",
      "msg": "Reduce only order increased risk"
    },
    {
      "code": 6065,
      "name": "UnableToLoadAccountLoader",
      "msg": "Unable to load AccountLoader"
    },
    {
      "code": 6066,
      "name": "TradeSizeTooLarge",
      "msg": "Trade Size Too Large"
    },
    {
      "code": 6067,
      "name": "UserCantReferThemselves",
      "msg": "User cant refer themselves"
    },
    {
      "code": 6068,
      "name": "DidNotReceiveExpectedReferrer",
      "msg": "Did not receive expected referrer"
    },
    {
      "code": 6069,
      "name": "CouldNotDeserializeReferrer",
      "msg": "Could not deserialize referrer"
    },
    {
      "code": 6070,
      "name": "CouldNotDeserializeReferrerStats",
      "msg": "Could not deserialize referrer stats"
    },
    {
      "code": 6071,
      "name": "UserOrderIdAlreadyInUse",
      "msg": "User Order Id Already In Use"
    },
    {
      "code": 6072,
      "name": "NoPositionsLiquidatable",
      "msg": "No positions liquidatable"
    },
    {
      "code": 6073,
      "name": "InvalidMarginRatio",
      "msg": "Invalid Margin Ratio"
    },
    {
      "code": 6074,
      "name": "CantCancelPostOnlyOrder",
      "msg": "Cant Cancel Post Only Order"
    },
    {
      "code": 6075,
      "name": "InvalidOracleOffset",
      "msg": "InvalidOracleOffset"
    },
    {
      "code": 6076,
      "name": "CantExpireOrders",
      "msg": "CantExpireOrders"
    },
    {
      "code": 6077,
      "name": "CouldNotLoadMarketData",
      "msg": "CouldNotLoadMarketData"
    },
    {
      "code": 6078,
      "name": "PerpMarketNotFound",
      "msg": "PerpMarketNotFound"
    },
    {
      "code": 6079,
      "name": "InvalidMarketAccount",
      "msg": "InvalidMarketAccount"
    },
    {
      "code": 6080,
      "name": "UnableToLoadPerpMarketAccount",
      "msg": "UnableToLoadMarketAccount"
    },
    {
      "code": 6081,
      "name": "MarketWrongMutability",
      "msg": "MarketWrongMutability"
    },
    {
      "code": 6082,
      "name": "UnableToCastUnixTime",
      "msg": "UnableToCastUnixTime"
    },
    {
      "code": 6083,
      "name": "CouldNotFindSpotPosition",
      "msg": "CouldNotFindSpotPosition"
    },
    {
      "code": 6084,
      "name": "NoSpotPositionAvailable",
      "msg": "NoSpotPositionAvailable"
    },
    {
      "code": 6085,
      "name": "InvalidSpotMarketInitialization",
      "msg": "InvalidSpotMarketInitialization"
    },
    {
      "code": 6086,
      "name": "CouldNotLoadSpotMarketData",
      "msg": "CouldNotLoadSpotMarketData"
    },
    {
      "code": 6087,
      "name": "SpotMarketNotFound",
      "msg": "SpotMarketNotFound"
    },
    {
      "code": 6088,
      "name": "InvalidSpotMarketAccount",
      "msg": "InvalidSpotMarketAccount"
    },
    {
      "code": 6089,
      "name": "UnableToLoadSpotMarketAccount",
      "msg": "UnableToLoadSpotMarketAccount"
    },
    {
      "code": 6090,
      "name": "SpotMarketWrongMutability",
      "msg": "SpotMarketWrongMutability"
    },
    {
      "code": 6091,
      "name": "SpotMarketInterestNotUpToDate",
      "msg": "SpotInterestNotUpToDate"
    },
    {
      "code": 6092,
      "name": "SpotMarketInsufficientDeposits",
      "msg": "SpotMarketInsufficientDeposits"
    },
    {
      "code": 6093,
      "name": "UserMustSettleTheirOwnPositiveUnsettledPNL",
      "msg": "UserMustSettleTheirOwnPositiveUnsettledPNL"
    },
    {
      "code": 6094,
      "name": "CantUpdatePoolBalanceType",
      "msg": "CantUpdatePoolBalanceType"
    },
    {
      "code": 6095,
      "name": "InsufficientCollateralForSettlingPNL",
      "msg": "InsufficientCollateralForSettlingPNL"
    },
    {
      "code": 6096,
      "name": "AMMNotUpdatedInSameSlot",
      "msg": "AMMNotUpdatedInSameSlot"
    },
    {
      "code": 6097,
      "name": "AuctionNotComplete",
      "msg": "AuctionNotComplete"
    },
    {
      "code": 6098,
      "name": "MakerNotFound",
      "msg": "MakerNotFound"
    },
    {
      "code": 6099,
      "name": "MakerStatsNotFound",
      "msg": "MakerNotFound"
    },
    {
      "code": 6100,
      "name": "MakerMustBeWritable",
      "msg": "MakerMustBeWritable"
    },
    {
      "code": 6101,
      "name": "MakerStatsMustBeWritable",
      "msg": "MakerMustBeWritable"
    },
    {
      "code": 6102,
      "name": "MakerOrderNotFound",
      "msg": "MakerOrderNotFound"
    },
    {
      "code": 6103,
      "name": "CouldNotDeserializeMaker",
      "msg": "CouldNotDeserializeMaker"
    },
    {
      "code": 6104,
      "name": "CouldNotDeserializeMakerStats",
      "msg": "CouldNotDeserializeMaker"
    },
    {
      "code": 6105,
      "name": "AuctionPriceDoesNotSatisfyMaker",
      "msg": "AuctionPriceDoesNotSatisfyMaker"
    },
    {
      "code": 6106,
      "name": "MakerCantFulfillOwnOrder",
      "msg": "MakerCantFulfillOwnOrder"
    },
    {
      "code": 6107,
      "name": "MakerOrderMustBePostOnly",
      "msg": "MakerOrderMustBePostOnly"
    },
    {
      "code": 6108,
      "name": "CantMatchTwoPostOnlys",
      "msg": "CantMatchTwoPostOnlys"
    },
    {
      "code": 6109,
      "name": "OrderBreachesOraclePriceLimits",
      "msg": "OrderBreachesOraclePriceLimits"
    },
    {
      "code": 6110,
      "name": "OrderMustBeTriggeredFirst",
      "msg": "OrderMustBeTriggeredFirst"
    },
    {
      "code": 6111,
      "name": "OrderNotTriggerable",
      "msg": "OrderNotTriggerable"
    },
    {
      "code": 6112,
      "name": "OrderDidNotSatisfyTriggerCondition",
      "msg": "OrderDidNotSatisfyTriggerCondition"
    },
    {
      "code": 6113,
      "name": "PositionAlreadyBeingLiquidated",
      "msg": "PositionAlreadyBeingLiquidated"
    },
    {
      "code": 6114,
      "name": "PositionDoesntHaveOpenPositionOrOrders",
      "msg": "PositionDoesntHaveOpenPositionOrOrders"
    },
    {
      "code": 6115,
      "name": "AllOrdersAreAlreadyLiquidations",
      "msg": "AllOrdersAreAlreadyLiquidations"
    },
    {
      "code": 6116,
      "name": "CantCancelLiquidationOrder",
      "msg": "CantCancelLiquidationOrder"
    },
    {
      "code": 6117,
      "name": "UserIsBeingLiquidated",
      "msg": "UserIsBeingLiquidated"
    },
    {
      "code": 6118,
      "name": "LiquidationsOngoing",
      "msg": "LiquidationsOngoing"
    },
    {
      "code": 6119,
      "name": "WrongSpotBalanceType",
      "msg": "WrongSpotBalanceType"
    },
    {
      "code": 6120,
      "name": "UserCantLiquidateThemself",
      "msg": "UserCantLiquidateThemself"
    },
    {
      "code": 6121,
      "name": "InvalidPerpPositionToLiquidate",
      "msg": "InvalidPerpPositionToLiquidate"
    },
    {
      "code": 6122,
      "name": "InvalidBaseAssetAmountForLiquidatePerp",
      "msg": "InvalidBaseAssetAmountForLiquidatePerp"
    },
    {
      "code": 6123,
      "name": "InvalidPositionLastFundingRate",
      "msg": "InvalidPositionLastFundingRate"
    },
    {
      "code": 6124,
      "name": "InvalidPositionDelta",
      "msg": "InvalidPositionDelta"
    },
    {
      "code": 6125,
      "name": "UserBankrupt",
      "msg": "UserBankrupt"
    },
    {
      "code": 6126,
      "name": "UserNotBankrupt",
      "msg": "UserNotBankrupt"
    },
    {
      "code": 6127,
      "name": "UserHasInvalidBorrow",
      "msg": "UserHasInvalidBorrow"
    },
    {
      "code": 6128,
      "name": "DailyWithdrawLimit",
      "msg": "DailyWithdrawLimit"
    },
    {
      "code": 6129,
      "name": "DefaultError",
      "msg": "DefaultError"
    },
    {
      "code": 6130,
      "name": "InsufficientLPTokens",
      "msg": "Insufficient LP tokens"
    },
    {
      "code": 6131,
      "name": "CantLPWithPerpPosition",
      "msg": "Cant LP with a market position"
    },
    {
      "code": 6132,
      "name": "UnableToBurnLPTokens",
      "msg": "Unable to burn LP tokens"
    },
    {
      "code": 6133,
      "name": "TryingToRemoveLiquidityTooFast",
      "msg": "Trying to remove liqudity too fast after adding it"
    },
    {
      "code": 6134,
      "name": "InvalidSpotMarketVault",
      "msg": "Invalid Spot Market Vault"
    },
    {
      "code": 6135,
      "name": "InvalidSpotMarketState",
      "msg": "Invalid Spot Market State"
    },
    {
      "code": 6136,
      "name": "InvalidSerumProgram",
      "msg": "InvalidSerumProgram"
    },
    {
      "code": 6137,
      "name": "InvalidSerumMarket",
      "msg": "InvalidSerumMarket"
    },
    {
      "code": 6138,
      "name": "InvalidSerumBids",
      "msg": "InvalidSerumBids"
    },
    {
      "code": 6139,
      "name": "InvalidSerumAsks",
      "msg": "InvalidSerumAsks"
    },
    {
      "code": 6140,
      "name": "InvalidSerumOpenOrders",
      "msg": "InvalidSerumOpenOrders"
    },
    {
      "code": 6141,
      "name": "FailedSerumCPI",
      "msg": "FailedSerumCPI"
    },
    {
      "code": 6142,
      "name": "FailedToFillOnExternalMarket",
      "msg": "FailedToFillOnExternalMarket"
    },
    {
      "code": 6143,
      "name": "InvalidFulfillmentConfig",
      "msg": "InvalidFulfillmentConfig"
    },
    {
      "code": 6144,
      "name": "InvalidFeeStructure",
      "msg": "InvalidFeeStructure"
    },
    {
      "code": 6145,
      "name": "InsufficientIFShares",
      "msg": "Insufficient IF shares"
    },
    {
      "code": 6146,
      "name": "MarketActionPaused",
      "msg": "the Market has paused this action"
    },
    {
      "code": 6147,
      "name": "MarketPlaceOrderPaused",
      "msg": "the Market status doesnt allow placing orders"
    },
    {
      "code": 6148,
      "name": "MarketFillOrderPaused",
      "msg": "the Market status doesnt allow filling orders"
    },
    {
      "code": 6149,
      "name": "MarketWithdrawPaused",
      "msg": "the Market status doesnt allow withdraws"
    },
    {
      "code": 6150,
      "name": "ProtectedAssetTierViolation",
      "msg": "Action violates the Protected Asset Tier rules"
    },
    {
      "code": 6151,
      "name": "IsolatedAssetTierViolation",
      "msg": "Action violates the Isolated Asset Tier rules"
    },
    {
      "code": 6152,
      "name": "UserCantBeDeleted",
      "msg": "User Cant Be Deleted"
    },
    {
      "code": 6153,
      "name": "ReduceOnlyWithdrawIncreasedRisk",
      "msg": "Reduce Only Withdraw Increased Risk"
    },
    {
      "code": 6154,
      "name": "MaxOpenInterest",
      "msg": "Max Open Interest"
    },
    {
      "code": 6155,
      "name": "CantResolvePerpBankruptcy",
      "msg": "Cant Resolve Perp Bankruptcy"
    },
    {
      "code": 6156,
      "name": "LiquidationDoesntSatisfyLimitPrice",
      "msg": "Liquidation Doesnt Satisfy Limit Price"
    },
    {
      "code": 6157,
      "name": "MarginTradingDisabled",
      "msg": "Margin Trading Disabled"
    },
    {
      "code": 6158,
      "name": "InvalidMarketStatusToSettlePnl",
      "msg": "Invalid Market Status to Settle Perp Pnl"
    },
    {
      "code": 6159,
      "name": "PerpMarketNotInSettlement",
      "msg": "PerpMarketNotInSettlement"
    },
    {
      "code": 6160,
      "name": "PerpMarketNotInReduceOnly",
      "msg": "PerpMarketNotInReduceOnly"
    },
    {
      "code": 6161,
      "name": "PerpMarketSettlementBufferNotReached",
      "msg": "PerpMarketSettlementBufferNotReached"
    },
    {
      "code": 6162,
      "name": "PerpMarketSettlementUserHasOpenOrders",
      "msg": "PerpMarketSettlementUserHasOpenOrders"
    },
    {
      "code": 6163,
      "name": "PerpMarketSettlementUserHasActiveLP",
      "msg": "PerpMarketSettlementUserHasActiveLP"
    },
    {
      "code": 6164,
      "name": "UnableToSettleExpiredUserPosition",
      "msg": "UnableToSettleExpiredUserPosition"
    },
    {
      "code": 6165,
      "name": "UnequalMarketIndexForSpotTransfer",
      "msg": "UnequalMarketIndexForSpotTransfer"
    },
    {
      "code": 6166,
      "name": "InvalidPerpPositionDetected",
      "msg": "InvalidPerpPositionDetected"
    },
    {
      "code": 6167,
      "name": "InvalidSpotPositionDetected",
      "msg": "InvalidSpotPositionDetected"
    },
    {
      "code": 6168,
      "name": "InvalidAmmDetected",
      "msg": "InvalidAmmDetected"
    },
    {
      "code": 6169,
      "name": "InvalidAmmForFillDetected",
      "msg": "InvalidAmmForFillDetected"
    },
    {
      "code": 6170,
      "name": "InvalidAmmLimitPriceOverride",
      "msg": "InvalidAmmLimitPriceOverride"
    },
    {
      "code": 6171,
      "name": "InvalidOrderFillPrice",
      "msg": "InvalidOrderFillPrice"
    },
    {
      "code": 6172,
      "name": "SpotMarketBalanceInvariantViolated",
      "msg": "SpotMarketBalanceInvariantViolated"
    },
    {
      "code": 6173,
      "name": "SpotMarketVaultInvariantViolated",
      "msg": "SpotMarketVaultInvariantViolated"
    },
    {
      "code": 6174,
      "name": "InvalidPDA",
      "msg": "InvalidPDA"
    },
    {
      "code": 6175,
      "name": "InvalidPDASigner",
      "msg": "InvalidPDASigner"
    },
    {
      "code": 6176,
      "name": "RevenueSettingsCannotSettleToIF",
      "msg": "RevenueSettingsCannotSettleToIF"
    },
    {
      "code": 6177,
      "name": "NoRevenueToSettleToIF",
      "msg": "NoRevenueToSettleToIF"
    },
    {
      "code": 6178,
      "name": "NoAmmPerpPnlDeficit",
      "msg": "NoAmmPerpPnlDeficit"
    },
    {
      "code": 6179,
      "name": "SufficientPerpPnlPool",
      "msg": "SufficientPerpPnlPool"
    },
    {
      "code": 6180,
      "name": "InsufficientPerpPnlPool",
      "msg": "InsufficientPerpPnlPool"
    },
    {
      "code": 6181,
      "name": "PerpPnlDeficitBelowThreshold",
      "msg": "PerpPnlDeficitBelowThreshold"
    },
    {
      "code": 6182,
      "name": "MaxRevenueWithdrawPerPeriodReached",
      "msg": "MaxRevenueWithdrawPerPeriodReached"
    },
    {
      "code": 6183,
      "name": "MaxIFWithdrawReached",
      "msg": "InvalidSpotPositionDetected"
    },
    {
      "code": 6184,
      "name": "NoIFWithdrawAvailable",
      "msg": "NoIFWithdrawAvailable"
    },
    {
      "code": 6185,
      "name": "InvalidIFUnstake",
      "msg": "InvalidIFUnstake"
    },
    {
      "code": 6186,
      "name": "InvalidIFUnstakeSize",
      "msg": "InvalidIFUnstakeSize"
    },
    {
      "code": 6187,
      "name": "InvalidIFUnstakeCancel",
      "msg": "InvalidIFUnstakeCancel"
    },
    {
      "code": 6188,
      "name": "InvalidIFForNewStakes",
      "msg": "InvalidIFForNewStakes"
    },
    {
      "code": 6189,
      "name": "InvalidIFRebase",
      "msg": "InvalidIFRebase"
    },
    {
      "code": 6190,
      "name": "InvalidInsuranceUnstakeSize",
      "msg": "InvalidInsuranceUnstakeSize"
    },
    {
      "code": 6191,
      "name": "InvalidOrderLimitPrice",
      "msg": "InvalidOrderLimitPrice"
    },
    {
      "code": 6192,
      "name": "InvalidIFDetected",
      "msg": "InvalidIFDetected"
    },
    {
      "code": 6193,
      "name": "InvalidAmmMaxSpreadDetected",
      "msg": "InvalidAmmMaxSpreadDetected"
    },
    {
      "code": 6194,
      "name": "InvalidConcentrationCoef",
      "msg": "InvalidConcentrationCoef"
    },
    {
      "code": 6195,
      "name": "InvalidSrmVault",
      "msg": "InvalidSrmVault"
    },
    {
      "code": 6196,
      "name": "InvalidVaultOwner",
      "msg": "InvalidVaultOwner"
    },
    {
      "code": 6197,
      "name": "InvalidMarketStatusForFills",
      "msg": "InvalidMarketStatusForFills"
    },
    {
      "code": 6198,
      "name": "IFWithdrawRequestInProgress",
      "msg": "IFWithdrawRequestInProgress"
    },
    {
      "code": 6199,
      "name": "NoIFWithdrawRequestInProgress",
      "msg": "NoIFWithdrawRequestInProgress"
    },
    {
      "code": 6200,
      "name": "IFWithdrawRequestTooSmall",
      "msg": "IFWithdrawRequestTooSmall"
    },
    {
      "code": 6201,
      "name": "IncorrectSpotMarketAccountPassed",
      "msg": "IncorrectSpotMarketAccountPassed"
    },
    {
      "code": 6202,
      "name": "BlockchainClockInconsistency",
      "msg": "BlockchainClockInconsistency"
    },
    {
      "code": 6203,
      "name": "InvalidIFSharesDetected",
      "msg": "InvalidIFSharesDetected"
    },
    {
      "code": 6204,
      "name": "NewLPSizeTooSmall",
      "msg": "NewLPSizeTooSmall"
    },
    {
      "code": 6205,
      "name": "MarketStatusInvalidForNewLP",
      "msg": "MarketStatusInvalidForNewLP"
    },
    {
      "code": 6206,
      "name": "InvalidMarkTwapUpdateDetected",
      "msg": "InvalidMarkTwapUpdateDetected"
    },
    {
      "code": 6207,
      "name": "MarketSettlementAttemptOnActiveMarket",
      "msg": "MarketSettlementAttemptOnActiveMarket"
    },
    {
      "code": 6208,
      "name": "MarketSettlementRequiresSettledLP",
      "msg": "MarketSettlementRequiresSettledLP"
    },
    {
      "code": 6209,
      "name": "MarketSettlementAttemptTooEarly",
      "msg": "MarketSettlementAttemptTooEarly"
    },
    {
      "code": 6210,
      "name": "MarketSettlementTargetPriceInvalid",
      "msg": "MarketSettlementTargetPriceInvalid"
    },
    {
      "code": 6211,
      "name": "UnsupportedSpotMarket",
      "msg": "UnsupportedSpotMarket"
    },
    {
      "code": 6212,
      "name": "SpotOrdersDisabled",
      "msg": "SpotOrdersDisabled"
    },
    {
      "code": 6213,
      "name": "MarketBeingInitialized",
      "msg": "Market Being Initialized"
    },
    {
      "code": 6214,
      "name": "InvalidUserSubAccountId",
      "msg": "Invalid Sub Account Id"
    },
    {
      "code": 6215,
      "name": "InvalidTriggerOrderCondition",
      "msg": "Invalid Trigger Order Condition"
    },
    {
      "code": 6216,
      "name": "InvalidSpotPosition",
      "msg": "Invalid Spot Position"
    },
    {
      "code": 6217,
      "name": "CantTransferBetweenSameUserAccount",
      "msg": "Cant transfer between same user account"
    },
    {
      "code": 6218,
      "name": "InvalidPerpPosition",
      "msg": "Invalid Perp Position"
    },
    {
      "code": 6219,
      "name": "UnableToGetLimitPrice",
      "msg": "Unable To Get Limit Price"
    },
    {
      "code": 6220,
      "name": "InvalidLiquidation",
      "msg": "Invalid Liquidation"
    },
    {
      "code": 6221,
      "name": "SpotFulfillmentConfigDisabled",
      "msg": "Spot Fulfullment Config Disabled"
    },
    {
      "code": 6222,
      "name": "InvalidMaker",
      "msg": "Invalid Maker"
    },
    {
      "code": 6223,
      "name": "FailedUnwrap",
      "msg": "Failed Unwrap"
    },
    {
      "code": 6224,
      "name": "MaxNumberOfUsers",
      "msg": "Max Number Of Users"
    },
    {
      "code": 6225,
      "name": "InvalidOracleForSettlePnl",
      "msg": "InvalidOracleForSettlePnl"
    },
    {
      "code": 6226,
      "name": "MarginOrdersOpen",
      "msg": "MarginOrdersOpen"
    },
    {
      "code": 6227,
      "name": "TierViolationLiquidatingPerpPnl",
      "msg": "TierViolationLiquidatingPerpPnl"
    },
    {
      "code": 6228,
      "name": "CouldNotLoadUserData",
      "msg": "CouldNotLoadUserData"
    },
    {
      "code": 6229,
      "name": "UserWrongMutability",
      "msg": "UserWrongMutability"
    },
    {
      "code": 6230,
      "name": "InvalidUserAccount",
      "msg": "InvalidUserAccount"
    },
    {
      "code": 6231,
      "name": "CouldNotLoadUserStatsData",
      "msg": "CouldNotLoadUserData"
    },
    {
      "code": 6232,
      "name": "UserStatsWrongMutability",
      "msg": "UserWrongMutability"
    },
    {
      "code": 6233,
      "name": "InvalidUserStatsAccount",
      "msg": "InvalidUserAccount"
    },
    {
      "code": 6234,
      "name": "UserNotFound",
      "msg": "UserNotFound"
    },
    {
      "code": 6235,
      "name": "UnableToLoadUserAccount",
      "msg": "UnableToLoadUserAccount"
    },
    {
      "code": 6236,
      "name": "UserStatsNotFound",
      "msg": "UserStatsNotFound"
    },
    {
      "code": 6237,
      "name": "UnableToLoadUserStatsAccount",
      "msg": "UnableToLoadUserStatsAccount"
    },
    {
      "code": 6238,
      "name": "UserNotInactive",
      "msg": "User Not Inactive"
    },
    {
      "code": 6239,
      "name": "RevertFill",
      "msg": "RevertFill"
    },
    {
      "code": 6240,
      "name": "InvalidMarketAccountforDeletion",
      "msg": "Invalid MarketAccount for Deletion"
    },
    {
      "code": 6241,
      "name": "InvalidSpotFulfillmentParams",
      "msg": "Invalid Spot Fulfillment Params"
    },
    {
      "code": 6242,
      "name": "FailedToGetMint",
      "msg": "Failed to Get Mint"
    },
    {
      "code": 6243,
      "name": "FailedPhoenixCPI",
      "msg": "FailedPhoenixCPI"
    },
    {
      "code": 6244,
      "name": "FailedToDeserializePhoenixMarket",
      "msg": "FailedToDeserializePhoenixMarket"
    },
    {
      "code": 6245,
      "name": "InvalidPricePrecision",
      "msg": "InvalidPricePrecision"
    },
    {
      "code": 6246,
      "name": "InvalidPhoenixProgram",
      "msg": "InvalidPhoenixProgram"
    },
    {
      "code": 6247,
      "name": "InvalidPhoenixMarket",
      "msg": "InvalidPhoenixMarket"
    },
    {
      "code": 6248,
      "name": "InvalidSwap",
      "msg": "InvalidSwap"
    },
    {
      "code": 6249,
      "name": "SwapLimitPriceBreached",
      "msg": "SwapLimitPriceBreached"
    },
    {
      "code": 6250,
      "name": "SpotMarketReduceOnly",
      "msg": "SpotMarketReduceOnly"
    },
    {
      "code": 6251,
      "name": "FundingWasNotUpdated",
      "msg": "FundingWasNotUpdated"
    }
  ]
}<|MERGE_RESOLUTION|>--- conflicted
+++ resolved
@@ -6856,20 +6856,19 @@
             "type": "u32"
           },
           {
-<<<<<<< HEAD
+            "name": "totalFeeEarnedPerLp",
+            "type": "u64"
+          },
+          {
             "name": "netUnsettledFundingPnl",
             "type": "i64"
-=======
-            "name": "totalFeeEarnedPerLp",
-            "type": "u64"
->>>>>>> c1778da0
           },
           {
             "name": "padding",
             "type": {
               "array": [
                 "u8",
-                32
+                24
               ]
             }
           }
