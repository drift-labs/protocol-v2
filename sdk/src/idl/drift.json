--- conflicted
+++ resolved
@@ -7597,259 +7597,9 @@
           "type": "bool"
         }
       ]
-<<<<<<< HEAD
-    },
-    {
-      "name": "initializeRevenueShare",
-      "accounts": [
-        {
-          "name": "revenueShare",
-          "isMut": true,
-          "isSigner": false
-        },
-        {
-          "name": "authority",
-          "isMut": false,
-          "isSigner": true
-        },
-        {
-          "name": "payer",
-          "isMut": true,
-          "isSigner": true
-        },
-        {
-          "name": "rent",
-          "isMut": false,
-          "isSigner": false
-        },
-        {
-          "name": "systemProgram",
-          "isMut": false,
-          "isSigner": false
-        }
-      ],
-      "args": [
-        {
-          "name": "numPositions",
-          "type": "u16"
-        }
-      ]
-    },
-    {
-      "name": "resizeRevenueShare",
-      "accounts": [
-        {
-          "name": "revenueShare",
-          "isMut": true,
-          "isSigner": false
-        },
-        {
-          "name": "authority",
-          "isMut": false,
-          "isSigner": false
-        },
-        {
-          "name": "payer",
-          "isMut": true,
-          "isSigner": true
-        },
-        {
-          "name": "systemProgram",
-          "isMut": false,
-          "isSigner": false
-        }
-      ],
-      "args": [
-        {
-          "name": "numPositions",
-          "type": "u16"
-        }
-      ]
-    },
-    {
-      "name": "initializeRevenueShareEscrow",
-      "accounts": [
-        {
-          "name": "revenueShareEscrow",
-          "isMut": true,
-          "isSigner": false
-        },
-        {
-          "name": "authority",
-          "isMut": false,
-          "isSigner": true
-        },
-        {
-          "name": "payer",
-          "isMut": true,
-          "isSigner": true
-        },
-        {
-          "name": "rent",
-          "isMut": false,
-          "isSigner": false
-        },
-        {
-          "name": "systemProgram",
-          "isMut": false,
-          "isSigner": false
-        }
-      ],
-      "args": [
-        {
-          "name": "numOrders",
-          "type": "u16"
-        }
-      ]
-    },
-    {
-      "name": "resizeRevenueShareEscrowOrders",
-      "accounts": [
-        {
-          "name": "revenueShareEscrow",
-          "isMut": true,
-          "isSigner": false
-        },
-        {
-          "name": "authority",
-          "isMut": false,
-          "isSigner": false
-        },
-        {
-          "name": "payer",
-          "isMut": true,
-          "isSigner": true
-        },
-        {
-          "name": "systemProgram",
-          "isMut": false,
-          "isSigner": false
-        }
-      ],
-      "args": [
-        {
-          "name": "numOrders",
-          "type": "u16"
-        }
-      ]
-    },
-    {
-      "name": "changeApprovedBuilder",
-      "accounts": [
-        {
-          "name": "revenueShareEscrow",
-          "isMut": true,
-          "isSigner": false
-        },
-        {
-          "name": "authority",
-          "isMut": false,
-          "isSigner": true
-        },
-        {
-          "name": "payer",
-          "isMut": true,
-          "isSigner": true
-        },
-        {
-          "name": "systemProgram",
-          "isMut": false,
-          "isSigner": false
-        }
-      ],
-      "args": [
-        {
-          "name": "builder",
-          "type": "publicKey"
-        },
-        {
-          "name": "maxFeeBps",
-          "type": "u16"
-        },
-        {
-          "name": "add",
-          "type": "bool"
-        }
-      ]
-=======
->>>>>>> 9396e23c
     }
   ],
   "accounts": [
-    {
-      "name": "RevenueShare",
-      "type": {
-        "kind": "struct",
-        "fields": [
-          {
-            "name": "authority",
-            "docs": [
-              "the owner of this account, a builder or referrer"
-            ],
-            "type": "publicKey"
-          },
-          {
-            "name": "totalReferrerRewards",
-            "type": "i64"
-          },
-          {
-            "name": "totalBuilderRewards",
-            "type": "i64"
-          },
-          {
-            "name": "positions",
-            "type": {
-              "vec": {
-                "defined": "RevenueSharePosition"
-              }
-            }
-          }
-        ]
-      }
-    },
-    {
-      "name": "RevenueShareEscrow",
-      "type": {
-        "kind": "struct",
-        "fields": [
-          {
-            "name": "authority",
-            "docs": [
-              "the owner of this account, a user"
-            ],
-            "type": "publicKey"
-          },
-          {
-            "name": "referrer",
-            "type": "publicKey"
-          },
-          {
-            "name": "padding0",
-            "type": "u32"
-          },
-          {
-            "name": "orders",
-            "type": {
-              "vec": {
-                "defined": "RevenueShareOrder"
-              }
-            }
-          },
-          {
-            "name": "padding1",
-            "type": "u32"
-          },
-          {
-            "name": "approvedBuilders",
-            "type": {
-              "vec": {
-                "defined": "BuilderInfo"
-              }
-            }
-          }
-        ]
-      }
-    },
     {
       "name": "OpenbookV2FulfillmentConfig",
       "type": {
@@ -9949,169 +9699,6 @@
       }
     },
     {
-      "name": "RevenueShareFixed",
-      "type": {
-        "kind": "struct",
-        "fields": [
-          {
-            "name": "totalReferrerRewards",
-            "type": "i64"
-          },
-          {
-            "name": "totalBuilderRewards",
-            "type": "i64"
-          },
-          {
-            "name": "authority",
-            "type": "publicKey"
-          },
-          {
-            "name": "padding",
-            "type": {
-              "array": [
-                "u8",
-                4
-              ]
-            }
-          },
-          {
-            "name": "len",
-            "type": "u32"
-          }
-        ]
-      }
-    },
-    {
-      "name": "RevenueSharePosition",
-      "type": {
-        "kind": "struct",
-        "fields": [
-          {
-            "name": "amount",
-            "type": "u64"
-          },
-          {
-            "name": "padding",
-            "type": {
-              "array": [
-                "u8",
-                5
-              ]
-            }
-          },
-          {
-            "name": "marketType",
-            "type": "u8"
-          },
-          {
-            "name": "marketIndex",
-            "type": "u16"
-          }
-        ]
-      }
-    },
-    {
-      "name": "RevenueShareOrder",
-      "type": {
-        "kind": "struct",
-        "fields": [
-          {
-            "name": "beneficiary",
-            "docs": [
-              "set in place_order"
-            ],
-            "type": "publicKey"
-          },
-          {
-            "name": "feesAccrued",
-            "type": "u64"
-          },
-          {
-            "name": "orderId",
-            "type": "u32"
-          },
-          {
-            "name": "feeBps",
-            "type": "u16"
-          },
-          {
-            "name": "marketIndex",
-            "type": "u16"
-          },
-          {
-            "name": "bitFlags",
-            "docs": [
-              "set in fill_order",
-              "u64 max fee is $18T, u32 is $4k",
-              "This can be sweept into into the Builder's RevenueShare in settle_pnl",
-              "once the order is filled or canceled.",
-              "set in fill_order or cancel_order [`RevenueShareOrderBitFlag`]",
-              "Signals that the order was filled or canceled, and builder or referral.",
-              "This order slot is cleared once the fee_accrued is swept to the builder's",
-              "RevenueShare account."
-            ],
-            "type": "u8"
-          },
-          {
-            "name": "marketType",
-            "type": {
-              "defined": "MarketType"
-            }
-          },
-          {
-            "name": "padding",
-            "type": {
-              "array": [
-                "u8",
-                6
-              ]
-            }
-          }
-        ]
-      }
-    },
-    {
-      "name": "BuilderInfo",
-      "type": {
-        "kind": "struct",
-        "fields": [
-          {
-            "name": "authority",
-            "type": "publicKey"
-          },
-          {
-            "name": "maxFeeBps",
-            "type": "u16"
-          },
-          {
-            "name": "padding2",
-            "type": {
-              "array": [
-                "u8",
-                2
-              ]
-            }
-          }
-        ]
-      }
-    },
-    {
-      "name": "RevenueShareEscrowFixed",
-      "type": {
-        "kind": "struct",
-        "fields": [
-          {
-            "name": "authority",
-            "type": "publicKey"
-          },
-          {
-            "name": "referrer",
-            "type": "publicKey"
-          }
-        ]
-      }
-    },
-    {
       "name": "LiquidatePerpRecord",
       "type": {
         "kind": "struct",
@@ -10655,7 +10242,7 @@
       }
     },
     {
-      "name": "SignedMsgOrderParamsWithBuilderMessage",
+      "name": "SignedMsgOrderParamsDelegateMessage",
       "type": {
         "kind": "struct",
         "fields": [
@@ -10666,8 +10253,8 @@
             }
           },
           {
-            "name": "subAccountId",
-            "type": "u16"
+            "name": "takerPubkey",
+            "type": "publicKey"
           },
           {
             "name": "slot",
@@ -10696,124 +10283,6 @@
               "option": {
                 "defined": "SignedMsgTriggerOrderParams"
               }
-            }
-          },
-          {
-            "name": "builderIdx",
-            "type": {
-              "option": "u8"
-            }
-          },
-          {
-            "name": "builderFee",
-            "type": {
-              "option": "u16"
-            }
-          }
-        ]
-      }
-    },
-    {
-      "name": "SignedMsgOrderParamsDelegateMessage",
-      "type": {
-        "kind": "struct",
-        "fields": [
-          {
-            "name": "signedMsgOrderParams",
-            "type": {
-              "defined": "OrderParams"
-            }
-          },
-          {
-            "name": "takerPubkey",
-            "type": "publicKey"
-          },
-          {
-            "name": "slot",
-            "type": "u64"
-          },
-          {
-            "name": "uuid",
-            "type": {
-              "array": [
-                "u8",
-                8
-              ]
-            }
-          },
-          {
-            "name": "takeProfitOrderParams",
-            "type": {
-              "option": {
-                "defined": "SignedMsgTriggerOrderParams"
-              }
-            }
-          },
-          {
-            "name": "stopLossOrderParams",
-            "type": {
-              "option": {
-                "defined": "SignedMsgTriggerOrderParams"
-              }
-            }
-          }
-        ]
-      }
-    },
-    {
-      "name": "SignedMsgOrderParamsDelegateWithBuilderMessage",
-      "type": {
-        "kind": "struct",
-        "fields": [
-          {
-            "name": "signedMsgOrderParams",
-            "type": {
-              "defined": "OrderParams"
-            }
-          },
-          {
-            "name": "takerPubkey",
-            "type": "publicKey"
-          },
-          {
-            "name": "slot",
-            "type": "u64"
-          },
-          {
-            "name": "uuid",
-            "type": {
-              "array": [
-                "u8",
-                8
-              ]
-            }
-          },
-          {
-            "name": "takeProfitOrderParams",
-            "type": {
-              "option": {
-                "defined": "SignedMsgTriggerOrderParams"
-              }
-            }
-          },
-          {
-            "name": "stopLossOrderParams",
-            "type": {
-              "option": {
-                "defined": "SignedMsgTriggerOrderParams"
-              }
-            }
-          },
-          {
-            "name": "builderIdx",
-            "type": {
-              "option": "u8"
-            }
-          },
-          {
-            "name": "builderFee",
-            "type": {
-              "option": "u16"
             }
           }
         ]
@@ -12623,20 +12092,6 @@
           },
           {
             "name": "Flip"
-          }
-        ]
-      }
-    },
-    {
-      "name": "RevenueShareOrderBitFlag",
-      "type": {
-        "kind": "enum",
-        "variants": [
-          {
-            "name": "Filled"
-          },
-          {
-            "name": "Canceled"
           }
         ]
       }
@@ -13511,12 +12966,6 @@
           },
           {
             "name": "NewTriggerReduceOnly"
-<<<<<<< HEAD
-          },
-          {
-            "name": "HasBuilder"
-=======
->>>>>>> 9396e23c
           }
         ]
       }
@@ -16623,41 +16072,6 @@
       "code": 6316,
       "name": "InvalidIfRebalanceSwap",
       "msg": "Invalid If Rebalance Swap"
-    },
-    {
-      "code": 6317,
-      "name": "InvalidRevenueShareResize",
-      "msg": "Invalid RevenueShare resize"
-    },
-    {
-      "code": 6318,
-      "name": "InvalidBuilderApproval",
-      "msg": "Invalid builder approval"
-    },
-    {
-      "code": 6319,
-      "name": "CouldNotDeserializeRevenueShareEscrow",
-      "msg": "Could not deserialize revenue share escrow"
-    },
-    {
-      "code": 6320,
-      "name": "BuilderRevoked",
-      "msg": "Builder has been revoked"
-    },
-    {
-      "code": 6321,
-      "name": "InvalidBuilderFee",
-      "msg": "Builder fee is greater than max fee bps"
-    },
-    {
-      "code": 6322,
-      "name": "RevenueShareEscrowOrdersAccountFull",
-      "msg": "RevenueShareEscrow has too many active orders"
-    },
-    {
-      "code": 6323,
-      "name": "RevenueShareEscrowMissing",
-      "msg": "RevenueShareEscrow missing"
     }
   ],
   "metadata": {
