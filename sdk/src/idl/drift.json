--- conflicted
+++ resolved
@@ -8106,7 +8106,6 @@
         }
       ],
       "args": []
-<<<<<<< HEAD
     },
     {
       "name": "depositToProgramVault",
@@ -8229,8 +8228,6 @@
           "type": "u64"
         }
       ]
-=======
->>>>>>> e980aa76
     }
   ],
   "accounts": [
