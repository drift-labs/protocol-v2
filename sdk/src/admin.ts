import {
	PublicKey,
	SYSVAR_RENT_PUBKEY,
	TransactionSignature,
} from '@solana/web3.js';
import {
	FeeStructure,
	OracleGuardRails,
	OracleSource,
	ExchangeStatus,
	MarketStatus,
	ContractTier,
	AssetTier,
} from './types';
import { BN } from '@project-serum/anchor';
import * as anchor from '@project-serum/anchor';
import {
	getClearingHouseStateAccountPublicKeyAndNonce,
	getSpotMarketPublicKey,
	getSpotMarketVaultPublicKey,
	getMarketPublicKey,
	getInsuranceFundVaultPublicKey,
	getSerumOpenOrdersPublicKey,
	getSerumFulfillmentConfigPublicKey,
} from './addresses/pda';
import { squareRootBN } from './math/utils';
import { TOKEN_PROGRAM_ID } from '@solana/spl-token';
import { ClearingHouse } from './clearingHouse';
import { PEG_PRECISION, ZERO } from './constants/numericConstants';
import { calculateTargetPriceTrade } from './math/trade';
import { calculateAmmReservesAfterSwap, getSwapDirection } from './math/amm';

export class Admin extends ClearingHouse {
	public async initialize(
		usdcMint: PublicKey,
		_adminControlsPrices: boolean
	): Promise<[TransactionSignature]> {
		const stateAccountRPCResponse = await this.connection.getParsedAccountInfo(
			await this.getStatePublicKey()
		);
		if (stateAccountRPCResponse.value !== null) {
			throw new Error('Clearing house already initialized');
		}

		const [clearingHouseStatePublicKey] =
			await getClearingHouseStateAccountPublicKeyAndNonce(
				this.program.programId
			);

		const initializeTx = await this.program.transaction.initialize({
			accounts: {
				admin: this.wallet.publicKey,
				state: clearingHouseStatePublicKey,
				quoteAssetMint: usdcMint,
				rent: SYSVAR_RENT_PUBKEY,
				clearingHouseSigner: this.getSignerPublicKey(),
				systemProgram: anchor.web3.SystemProgram.programId,
				tokenProgram: TOKEN_PROGRAM_ID,
			},
		});

		const { txSig: initializeTxSig } = await this.txSender.send(
			initializeTx,
			[],
			this.opts
		);

		return [initializeTxSig];
	}

	public async initializeSpotMarket(
		mint: PublicKey,
		optimalUtilization: number,
		optimalRate: number,
		maxRate: number,
		oracle: PublicKey,
		oracleSource: OracleSource,
		initialAssetWeight: BN,
		maintenanceAssetWeight: BN,
		initialLiabilityWeight: BN,
		maintenanceLiabilityWeight: BN,
		imfFactor = new BN(0),
		liquidationFee = ZERO,
		activeStatus = true
	): Promise<TransactionSignature> {
		const spotMarketIndex = this.getStateAccount().numberOfSpotMarkets;
		const spotMarket = await getSpotMarketPublicKey(
			this.program.programId,
			spotMarketIndex
		);

		const spotMarketVault = await getSpotMarketVaultPublicKey(
			this.program.programId,
			spotMarketIndex
		);

		const insuranceFundVault = await getInsuranceFundVaultPublicKey(
			this.program.programId,
			spotMarketIndex
		);

		const initializeTx = await this.program.transaction.initializeSpotMarket(
			optimalUtilization,
			optimalRate,
			maxRate,
			oracleSource,
			initialAssetWeight,
			maintenanceAssetWeight,
			initialLiabilityWeight,
			maintenanceLiabilityWeight,
			imfFactor,
			liquidationFee,
			activeStatus,
			{
				accounts: {
					admin: this.wallet.publicKey,
					state: await this.getStatePublicKey(),
					spotMarket,
					spotMarketVault,
					insuranceFundVault,
					clearingHouseSigner: this.getSignerPublicKey(),
					spotMarketMint: mint,
					oracle,
					rent: SYSVAR_RENT_PUBKEY,
					systemProgram: anchor.web3.SystemProgram.programId,
					tokenProgram: TOKEN_PROGRAM_ID,
				},
			}
		);

		const { txSig } = await this.txSender.send(initializeTx, [], this.opts);

		await this.accountSubscriber.addSpotMarket(spotMarketIndex);
		await this.accountSubscriber.addOracle({
			source: oracleSource,
			publicKey: oracle,
		});

		return txSig;
	}

	public async initializeSerumFulfillmentConfig(
<<<<<<< HEAD
		marketIndex: BN,
		quoteSpotMarketIndex: BN,
=======
		marketIndex: number,
>>>>>>> 0e2da5fe
		serumMarket: PublicKey,
		serumProgram: PublicKey
	): Promise<TransactionSignature> {
		const serumOpenOrders = getSerumOpenOrdersPublicKey(
			this.program.programId,
			serumMarket
		);

		const serumFulfillmentConfig = getSerumFulfillmentConfigPublicKey(
			this.program.programId,
			serumMarket
		);

		return await this.program.rpc.initializeSerumFulfillmentConfig(
			marketIndex,
			quoteSpotMarketIndex,
			{
				accounts: {
					admin: this.wallet.publicKey,
					state: await this.getStatePublicKey(),
					baseSpotMarket: this.getSpotMarketAccount(marketIndex).pubkey,
					quoteSpotMarket:
						this.getSpotMarketAccount(quoteSpotMarketIndex).pubkey,
					clearingHouseSigner: this.getSignerPublicKey(),
					serumProgram,
					serumMarket,
					serumOpenOrders,
					rent: SYSVAR_RENT_PUBKEY,
					systemProgram: anchor.web3.SystemProgram.programId,
					serumFulfillmentConfig,
				},
			}
		);
	}

	public async initializeMarket(
		priceOracle: PublicKey,
		baseAssetReserve: BN,
		quoteAssetReserve: BN,
		periodicity: BN,
		pegMultiplier: BN = PEG_PRECISION,
		oracleSource: OracleSource = OracleSource.PYTH,
		marginRatioInitial = 2000,
		marginRatioMaintenance = 500,
		liquidationFee = ZERO,
		activeStatus = true
	): Promise<TransactionSignature> {
		const marketPublicKey = await getMarketPublicKey(
			this.program.programId,
			this.getStateAccount().numberOfMarkets
		);

		const initializeMarketTx = await this.program.transaction.initializeMarket(
			baseAssetReserve,
			quoteAssetReserve,
			periodicity,
			pegMultiplier,
			oracleSource,
			marginRatioInitial,
			marginRatioMaintenance,
			liquidationFee,
			activeStatus,
			{
				accounts: {
					state: await this.getStatePublicKey(),
					admin: this.wallet.publicKey,
					oracle: priceOracle,
					market: marketPublicKey,
					rent: SYSVAR_RENT_PUBKEY,
					systemProgram: anchor.web3.SystemProgram.programId,
				},
			}
		);
		const { txSig } = await this.txSender.send(
			initializeMarketTx,
			[],
			this.opts
		);

		await this.accountSubscriber.addPerpMarket(
			this.getStateAccount().numberOfMarkets
		);
		await this.accountSubscriber.addOracle({
			source: oracleSource,
			publicKey: priceOracle,
		});

		return txSig;
	}

	public async moveAmmPrice(
		marketIndex: number,
		baseAssetReserve: BN,
		quoteAssetReserve: BN,
		sqrtK?: BN
	): Promise<TransactionSignature> {
		const marketPublicKey = await getMarketPublicKey(
			this.program.programId,
			marketIndex
		);

		if (sqrtK == undefined) {
			sqrtK = squareRootBN(baseAssetReserve.mul(quoteAssetReserve));
		}

		return await this.program.rpc.moveAmmPrice(
			baseAssetReserve,
			quoteAssetReserve,
			sqrtK,
			{
				accounts: {
					state: await this.getStatePublicKey(),
					admin: this.wallet.publicKey,
					perpMarket: marketPublicKey,
				},
			}
		);
	}

	public async updateK(
		sqrtK: BN,
		marketIndex: number
	): Promise<TransactionSignature> {
		return await this.program.rpc.updateK(sqrtK, {
			accounts: {
				state: await this.getStatePublicKey(),
				admin: this.wallet.publicKey,
				market: await getMarketPublicKey(this.program.programId, marketIndex),
				oracle: this.getPerpMarketAccount(marketIndex).amm.oracle,
			},
		});
	}

	public async updateConcentrationScale(
		marketIndex: number,
		concentrationScale: BN
	): Promise<TransactionSignature> {
		return await this.program.rpc.updateConcentrationCoef(concentrationScale, {
			accounts: {
				state: await this.getStatePublicKey(),
				admin: this.wallet.publicKey,
				market: await getMarketPublicKey(this.program.programId, marketIndex),
			},
		});
	}

	public async moveAmmToPrice(
		perpMarketIndex: number,
		targetPrice: BN
	): Promise<TransactionSignature> {
		const market = this.getPerpMarketAccount(perpMarketIndex);

		const [direction, tradeSize, _] = calculateTargetPriceTrade(
			market,
			targetPrice,
			new BN(1000),
			'quote',
			undefined //todo
		);

		const [newQuoteAssetAmount, newBaseAssetAmount] =
			calculateAmmReservesAfterSwap(
				market.amm,
				'quote',
				tradeSize,
				getSwapDirection('quote', direction)
			);

		const marketPublicKey = await getMarketPublicKey(
			this.program.programId,
			perpMarketIndex
		);

		return await this.program.rpc.moveAmmPrice(
			newBaseAssetAmount,
			newQuoteAssetAmount,
			market.amm.sqrtK,
			{
				accounts: {
					state: await this.getStatePublicKey(),
					admin: this.wallet.publicKey,
					perpMarket: marketPublicKey,
				},
			}
		);
	}

	public async repegAmmCurve(
		newPeg: BN,
		marketIndex: number
	): Promise<TransactionSignature> {
		const marketPublicKey = await getMarketPublicKey(
			this.program.programId,
			marketIndex
		);
		const ammData = this.getPerpMarketAccount(marketIndex).amm;

		return await this.program.rpc.repegAmmCurve(newPeg, {
			accounts: {
				state: await this.getStatePublicKey(),
				admin: this.wallet.publicKey,
				oracle: ammData.oracle,
				market: marketPublicKey,
			},
		});
	}

	public async updateAmmOracleTwap(
		marketIndex: number
	): Promise<TransactionSignature> {
		const ammData = this.getPerpMarketAccount(marketIndex).amm;
		const marketPublicKey = await getMarketPublicKey(
			this.program.programId,
			marketIndex
		);

		return await this.program.rpc.updateAmmOracleTwap({
			accounts: {
				state: await this.getStatePublicKey(),
				admin: this.wallet.publicKey,
				oracle: ammData.oracle,
				market: marketPublicKey,
			},
		});
	}

	public async resetAmmOracleTwap(
		marketIndex: number
	): Promise<TransactionSignature> {
		const ammData = this.getPerpMarketAccount(marketIndex).amm;
		const marketPublicKey = await getMarketPublicKey(
			this.program.programId,
			marketIndex
		);

		return await this.program.rpc.resetAmmOracleTwap({
			accounts: {
				state: await this.getStatePublicKey(),
				admin: this.wallet.publicKey,
				oracle: ammData.oracle,
				market: marketPublicKey,
			},
		});
	}

	public async depositIntoMarketFeePool(
		marketIndex: number,
		amount: BN,
		sourceVault: PublicKey
	): Promise<TransactionSignature> {
		const spotMarket = this.getQuoteSpotMarketAccount();

		return await this.program.rpc.depositIntoMarketFeePool(amount, {
			accounts: {
				admin: this.wallet.publicKey,
				state: await this.getStatePublicKey(),
				market: await getMarketPublicKey(this.program.programId, marketIndex),
				sourceVault,
				clearingHouseSigner: this.getSignerPublicKey(),
				quoteSpotMarket: spotMarket.pubkey,
				spotMarketVault: spotMarket.vault,
				tokenProgram: TOKEN_PROGRAM_ID,
			},
		});
	}

	public async updateAdmin(admin: PublicKey): Promise<TransactionSignature> {
		return await this.program.rpc.updateAdmin(admin, {
			accounts: {
				admin: this.wallet.publicKey,
				state: await this.getStatePublicKey(),
			},
		});
	}

	public async updateCurveUpdateIntensity(
		marketIndex: number,
		curveUpdateIntensity: number
	): Promise<TransactionSignature> {
		// assert(curveUpdateIntensity >= 0 && curveUpdateIntensity <= 100);
		// assert(Number.isInteger(curveUpdateIntensity));

		return await this.program.rpc.updateCurveUpdateIntensity(
			curveUpdateIntensity,
			{
				accounts: {
					admin: this.wallet.publicKey,
					state: await this.getStatePublicKey(),
					market: await getMarketPublicKey(this.program.programId, marketIndex),
				},
			}
		);
	}

	public async updateMarginRatio(
		marketIndex: number,
		marginRatioInitial: number,
		marginRatioMaintenance: number
	): Promise<TransactionSignature> {
		return await this.program.rpc.updateMarginRatio(
			marginRatioInitial,
			marginRatioMaintenance,
			{
				accounts: {
					admin: this.wallet.publicKey,
					state: await this.getStatePublicKey(),
					market: await getMarketPublicKey(this.program.programId, marketIndex),
				},
			}
		);
	}

	public async updateMarketBaseSpread(
		marketIndex: number,
		baseSpread: number
	): Promise<TransactionSignature> {
		return await this.program.rpc.updateMarketBaseSpread(baseSpread, {
			accounts: {
				admin: this.wallet.publicKey,
				state: await this.getStatePublicKey(),
				market: await getMarketPublicKey(this.program.programId, marketIndex),
			},
		});
	}

	public async updateAmmJitIntensity(
		marketIndex: number,
		ammJitIntensity: number
	): Promise<TransactionSignature> {
		return await this.program.rpc.updateAmmJitIntensity(ammJitIntensity, {
			accounts: {
				admin: this.wallet.publicKey,
				state: await this.getStatePublicKey(),
				market: await getMarketPublicKey(this.program.programId, marketIndex),
			},
		});
	}

	public async updateMarketMaxSpread(
		marketIndex: number,
		maxSpread: number
	): Promise<TransactionSignature> {
		return await this.program.rpc.updateMarketMaxSpread(maxSpread, {
			accounts: {
				admin: this.wallet.publicKey,
				state: await this.getStatePublicKey(),
				market: await getMarketPublicKey(this.program.programId, marketIndex),
			},
		});
	}

	public async updatePartialLiquidationClosePercentage(
		numerator: BN,
		denominator: BN
	): Promise<TransactionSignature> {
		return await this.program.rpc.updatePartialLiquidationClosePercentage(
			numerator,
			denominator,
			{
				accounts: {
					admin: this.wallet.publicKey,
					state: await this.getStatePublicKey(),
				},
			}
		);
	}

	public async updatePartialLiquidationPenaltyPercentage(
		numerator: BN,
		denominator: BN
	): Promise<TransactionSignature> {
		return await this.program.rpc.updatePartialLiquidationPenaltyPercentage(
			numerator,
			denominator,
			{
				accounts: {
					admin: this.wallet.publicKey,
					state: await this.getStatePublicKey(),
				},
			}
		);
	}

	public async updateFullLiquidationPenaltyPercentage(
		numerator: BN,
		denominator: BN
	): Promise<TransactionSignature> {
		return await this.program.rpc.updateFullLiquidationPenaltyPercentage(
			numerator,
			denominator,
			{
				accounts: {
					admin: this.wallet.publicKey,
					state: await this.getStatePublicKey(),
				},
			}
		);
	}

	public async updatePartialLiquidationShareDenominator(
		denominator: BN
	): Promise<TransactionSignature> {
		return await this.program.rpc.updatePartialLiquidationLiquidatorShareDenominator(
			denominator,
			{
				accounts: {
					admin: this.wallet.publicKey,
					state: await this.getStatePublicKey(),
				},
			}
		);
	}

	public async updateFullLiquidationShareDenominator(
		denominator: BN
	): Promise<TransactionSignature> {
		return await this.program.rpc.updateFullLiquidationLiquidatorShareDenominator(
			denominator,
			{
				accounts: {
					admin: this.wallet.publicKey,
					state: await this.getStatePublicKey(),
				},
			}
		);
	}

	public async updatePerpFeeStructure(
		feeStructure: FeeStructure
	): Promise<TransactionSignature> {
		return await this.program.rpc.updatePerpFeeStructure(feeStructure, {
			accounts: {
				admin: this.wallet.publicKey,
				state: await this.getStatePublicKey(),
			},
		});
	}

	public async updateSpotFeeStructure(
		feeStructure: FeeStructure
	): Promise<TransactionSignature> {
		return await this.program.rpc.updateSpotFeeStructure(feeStructure, {
			accounts: {
				admin: this.wallet.publicKey,
				state: await this.getStatePublicKey(),
			},
		});
	}

	public async updateOracleGuardRails(
		oracleGuardRails: OracleGuardRails
	): Promise<TransactionSignature> {
		return await this.program.rpc.updateOracleGuardRails(oracleGuardRails, {
			accounts: {
				admin: this.wallet.publicKey,
				state: await this.getStatePublicKey(),
			},
		});
	}

	public async updateWithdrawGuardThreshold(
		marketIndex: number,
		withdrawGuardThreshold: BN
	): Promise<TransactionSignature> {
		return await this.program.rpc.updateWithdrawGuardThreshold(
			withdrawGuardThreshold,
			{
				accounts: {
					admin: this.wallet.publicKey,
					state: await this.getStatePublicKey(),
					spotMarket: await getSpotMarketPublicKey(
						this.program.programId,
						marketIndex
					),
				},
			}
		);
	}

	public async updateSpotMarketIfFactor(
		marketIndex: number,
		userIfFactor: BN,
		totalIfFactor: BN
	): Promise<TransactionSignature> {
		return await this.program.rpc.updateSpotMarketIfFactor(
			marketIndex,
			userIfFactor,
			totalIfFactor,
			{
				accounts: {
					admin: this.wallet.publicKey,
					state: await this.getStatePublicKey(),
					spotMarket: await getSpotMarketPublicKey(
						this.program.programId,
						marketIndex
					),
				},
			}
		);
	}

	public async updateSpotMarketRevenueSettlePeriod(
		marketIndex: number,
		revenueSettlePeriod: BN
	): Promise<TransactionSignature> {
		return await this.program.rpc.updateSpotMarketRevenueSettlePeriod(
			revenueSettlePeriod,
			{
				accounts: {
					admin: this.wallet.publicKey,
					state: await this.getStatePublicKey(),
					spotMarket: await getSpotMarketPublicKey(
						this.program.programId,
						marketIndex
					),
				},
			}
		);
	}

	public async updateSpotMarketMaxTokenDeposits(
		marketIndex: number,
		maxTokenDeposits: BN
	): Promise<TransactionSignature> {
		return await this.program.rpc.updateSpotMarketMaxTokenDeposits(
			maxTokenDeposits,
			{
				accounts: {
					admin: this.wallet.publicKey,
					state: await this.getStatePublicKey(),
					spotMarket: await getSpotMarketPublicKey(
						this.program.programId,
						marketIndex
					),
				},
			}
		);
	}

	public async updateInsuranceWithdrawEscrowPeriod(
		marketIndex: number,
		insuranceWithdrawEscrowPeriod: BN
	): Promise<TransactionSignature> {
		return await this.program.rpc.updateInsuranceWithdrawEscrowPeriod(
			insuranceWithdrawEscrowPeriod,
			{
				accounts: {
					admin: this.wallet.publicKey,
					state: await this.getStatePublicKey(),
					spotMarket: await getSpotMarketPublicKey(
						this.program.programId,
						marketIndex
					),
				},
			}
		);
	}

	public async updateLpCooldownTime(
		marketIndex: number,
		cooldownTime: BN
	): Promise<TransactionSignature> {
		return await this.program.rpc.updateLpCooldownTime(cooldownTime, {
			accounts: {
				admin: this.wallet.publicKey,
				state: await this.getStatePublicKey(),
				market: await getMarketPublicKey(this.program.programId, marketIndex),
			},
		});
	}

	public async updateMarketOracle(
		marketIndex: number,
		oracle: PublicKey,
		oracleSource: OracleSource
	): Promise<TransactionSignature> {
		return await this.program.rpc.updateMarketOracle(oracle, oracleSource, {
			accounts: {
				admin: this.wallet.publicKey,
				state: await this.getStatePublicKey(),
				market: await getMarketPublicKey(this.program.programId, marketIndex),
			},
		});
	}

	public async updateMarketMinimumQuoteAssetTradeSize(
		marketIndex: number,
		minimumTradeSize: BN
	): Promise<TransactionSignature> {
		return await this.program.rpc.updateMarketMinimumQuoteAssetTradeSize(
			minimumTradeSize,
			{
				accounts: {
					admin: this.wallet.publicKey,
					state: await this.getStatePublicKey(),
					market: await getMarketPublicKey(this.program.programId, marketIndex),
				},
			}
		);
	}

	public async updateMarketBaseAssetAmountStepSize(
		marketIndex: number,
		stepSize: BN
	): Promise<TransactionSignature> {
		return await this.program.rpc.updateMarketBaseAssetAmountStepSize(
			stepSize,
			{
				accounts: {
					admin: this.wallet.publicKey,
					state: await this.getStatePublicKey(),
					market: await getMarketPublicKey(this.program.programId, marketIndex),
				},
			}
		);
	}

	public async updateMarketExpiry(
		perpMarketIndex: number,
		expiryTs: BN
	): Promise<TransactionSignature> {
		return await this.program.rpc.updateMarketExpiry(expiryTs, {
			accounts: {
				admin: this.wallet.publicKey,
				state: await this.getStatePublicKey(),
				perpMarket: await getMarketPublicKey(
					this.program.programId,
					perpMarketIndex
				),
			},
		});
	}

	public async updateWhitelistMint(
		whitelistMint?: PublicKey
	): Promise<TransactionSignature> {
		return await this.program.rpc.updateWhitelistMint(whitelistMint, {
			accounts: {
				admin: this.wallet.publicKey,
				state: await this.getStatePublicKey(),
			},
		});
	}

	public async updateDiscountMint(
		discountMint: PublicKey
	): Promise<TransactionSignature> {
		return await this.program.rpc.updateDiscountMint(discountMint, {
			accounts: {
				admin: this.wallet.publicKey,
				state: await this.getStatePublicKey(),
			},
		});
	}

	public async updateMaxDeposit(maxDeposit: BN): Promise<TransactionSignature> {
		return await this.program.rpc.updateMaxDeposit(maxDeposit, {
			accounts: {
				admin: this.wallet.publicKey,
				state: await this.getStatePublicKey(),
			},
		});
	}

	public async updateSpotMarketMarginWeights(
		spotMarketIndex: number,
		initialAssetWeight: BN,
		maintenanceAssetWeight: BN,
		initialLiabilityWeight: BN,
		maintenanceLiabilityWeight: BN,
		imfFactor = new BN(0)
	): Promise<TransactionSignature> {
		return await this.program.rpc.updateSpotMarketMarginWeights(
			initialAssetWeight,
			maintenanceAssetWeight,
			initialLiabilityWeight,
			maintenanceLiabilityWeight,
			imfFactor,
			{
				accounts: {
					admin: this.wallet.publicKey,
					state: await this.getStatePublicKey(),
					spotMarket: await getSpotMarketPublicKey(
						this.program.programId,
						spotMarketIndex
					),
				},
			}
		);
	}

	public async updateSpotMarketAssetTier(
		spotMarketIndex: number,
		assetTier: AssetTier
	): Promise<TransactionSignature> {
		return await this.program.rpc.updateSpotMarketAssetTier(assetTier, {
			accounts: {
				admin: this.wallet.publicKey,
				state: await this.getStatePublicKey(),
				spotMarket: await getSpotMarketPublicKey(
					this.program.programId,
					spotMarketIndex
				),
			},
		});
	}

	public async updateSpotMarketStatus(
		spotMarketIndex: number,
		marketStatus: MarketStatus
	): Promise<TransactionSignature> {
		return await this.program.rpc.updateSpotMarketStatus(marketStatus, {
			accounts: {
				admin: this.wallet.publicKey,
				state: await this.getStatePublicKey(),
				spotMarket: await getSpotMarketPublicKey(
					this.program.programId,
					spotMarketIndex
				),
			},
		});
	}

	public async updatePerpMarketStatus(
		perpMarketIndex: number,
		marketStatus: MarketStatus
	): Promise<TransactionSignature> {
		return await this.program.rpc.updatePerpMarketStatus(marketStatus, {
			accounts: {
				admin: this.wallet.publicKey,
				state: await this.getStatePublicKey(),
				market: await getMarketPublicKey(
					this.program.programId,
					perpMarketIndex
				),
			},
		});
	}

	public async updatePerpMarketContractTier(
		perpMarketIndex: number,
		contractTier: ContractTier
	): Promise<TransactionSignature> {
		return await this.program.rpc.updatePerpMarketContractTier(contractTier, {
			accounts: {
				admin: this.wallet.publicKey,
				state: await this.getStatePublicKey(),
				market: await getMarketPublicKey(
					this.program.programId,
					perpMarketIndex
				),
			},
		});
	}

	public async updateExchangeStatus(
		exchangeStatus: ExchangeStatus
	): Promise<TransactionSignature> {
		return await this.program.rpc.updateExchangeStatus(exchangeStatus, {
			accounts: {
				admin: this.wallet.publicKey,
				state: await this.getStatePublicKey(),
			},
		});
	}

	public async updatePerpAuctionDuration(
		minDuration: BN | number
	): Promise<TransactionSignature> {
		return await this.program.rpc.updatePerpAuctionDuration(
			typeof minDuration === 'number' ? minDuration : minDuration.toNumber(),
			{
				accounts: {
					admin: this.wallet.publicKey,
					state: await this.getStatePublicKey(),
				},
			}
		);
	}

	public async updateSpotAuctionDuration(
		defaultAuctionDuration: number
	): Promise<TransactionSignature> {
		return await this.program.rpc.updateSpotAuctionDuration(
			defaultAuctionDuration,
			{
				accounts: {
					admin: this.wallet.publicKey,
					state: await this.getStatePublicKey(),
				},
			}
		);
	}

	public async updateMaxBaseAssetAmountRatio(
		marketIndex: number,
		maxBaseAssetAmountRatio: number
	): Promise<TransactionSignature> {
		return await this.program.rpc.updateMaxBaseAssetAmountRatio(
			maxBaseAssetAmountRatio,
			{
				accounts: {
					admin: this.wallet.publicKey,
					state: await this.getStatePublicKey(),
					market: this.getPerpMarketAccount(marketIndex).pubkey,
				},
			}
		);
	}

	public async updateMaxSlippageRatio(
		marketIndex: number,
		maxSlippageRatio: number
	): Promise<TransactionSignature> {
		return await this.program.rpc.updateMaxSlippageRatio(maxSlippageRatio, {
			accounts: {
				admin: this.wallet.publicKey,
				state: await this.getStatePublicKey(),
				market: this.getPerpMarketAccount(marketIndex).pubkey,
			},
		});
	}

	public async updateMarketMaxImbalances(
		marketIndex: number,
		unrealizedMaxImbalance: BN,
		maxRevenueWithdrawPerPeriod: BN,
		quoteMaxInsurance: BN
	): Promise<TransactionSignature> {
		return await this.program.rpc.updateMarketMaxImbalances(
			unrealizedMaxImbalance,
			maxRevenueWithdrawPerPeriod,
			quoteMaxInsurance,
			{
				accounts: {
					admin: this.wallet.publicKey,
					state: await this.getStatePublicKey(),
					market: await getMarketPublicKey(this.program.programId, marketIndex),
				},
			}
		);
	}

	public async updateSerumVault(
		srmVault: PublicKey
	): Promise<TransactionSignature> {
		return await this.program.rpc.updateSerumVault({
			accounts: {
				admin: this.wallet.publicKey,
				state: await this.getStatePublicKey(),
				srmVault: srmVault,
			},
		});
	}
}<|MERGE_RESOLUTION|>--- conflicted
+++ resolved
@@ -140,12 +140,8 @@
 	}
 
 	public async initializeSerumFulfillmentConfig(
-<<<<<<< HEAD
-		marketIndex: BN,
-		quoteSpotMarketIndex: BN,
-=======
-		marketIndex: number,
->>>>>>> 0e2da5fe
+		marketIndex: number,
+		quoteSpotMarketIndex: number,
 		serumMarket: PublicKey,
 		serumProgram: PublicKey
 	): Promise<TransactionSignature> {
