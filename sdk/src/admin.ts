import {
	PublicKey,
	SYSVAR_RENT_PUBKEY,
	TransactionSignature,
} from '@solana/web3.js';
import {
	FeeStructure,
	OracleGuardRails,
	OracleSource,
	OrderFillerRewardStructure,
} from './types';
import { BN } from '@project-serum/anchor';
import * as anchor from '@project-serum/anchor';
import {
	getClearingHouseStateAccountPublicKeyAndNonce,
	getBankPublicKey,
	getBankVaultPublicKey,
	getMarketPublicKey,
	getInsuranceFundVaultPublicKey,
<<<<<<< HEAD
	getInsuranceFundVaultAuthorityPublicKey,
	getClearingHouseSignerPublicKey,
	getSerumOpenOrdersPublicKey,
	getSerumFulfillmentConfigPublicKey,
=======
>>>>>>> fdb2ff3d
} from './addresses/pda';
import { TOKEN_PROGRAM_ID } from '@solana/spl-token';
import { ClearingHouse } from './clearingHouse';
import { PEG_PRECISION, ZERO } from './constants/numericConstants';
import { calculateTargetPriceTrade } from './math/trade';
import { calculateAmmReservesAfterSwap, getSwapDirection } from './math/amm';

export class Admin extends ClearingHouse {
	public async initialize(
		usdcMint: PublicKey,
		adminControlsPrices: boolean
	): Promise<[TransactionSignature]> {
		const stateAccountRPCResponse = await this.connection.getParsedAccountInfo(
			await this.getStatePublicKey()
		);
		if (stateAccountRPCResponse.value !== null) {
			throw new Error('Clearing house already initialized');
		}

		const [clearingHouseStatePublicKey] =
			await getClearingHouseStateAccountPublicKeyAndNonce(
				this.program.programId
			);

		const [insuranceVaultPublicKey] = await PublicKey.findProgramAddress(
			[Buffer.from(anchor.utils.bytes.utf8.encode('insurance_vault'))],
			this.program.programId
		);

		const initializeTx = await this.program.transaction.initialize(
			adminControlsPrices,
			{
				accounts: {
					admin: this.wallet.publicKey,
					state: clearingHouseStatePublicKey,
					quoteAssetMint: usdcMint,
					rent: SYSVAR_RENT_PUBKEY,
					insuranceVault: insuranceVaultPublicKey,
					clearingHouseSigner: this.getSignerPublicKey(),
					systemProgram: anchor.web3.SystemProgram.programId,
					tokenProgram: TOKEN_PROGRAM_ID,
				},
			}
		);

		const { txSig: initializeTxSig } = await this.txSender.send(
			initializeTx,
			[],
			this.opts
		);

		return [initializeTxSig];
	}

	public async initializeBank(
		mint: PublicKey,
		optimalUtilization: BN,
		optimalRate: BN,
		maxRate: BN,
		oracle: PublicKey,
		oracleSource: OracleSource,
		initialAssetWeight: BN,
		maintenanceAssetWeight: BN,
		initialLiabilityWeight: BN,
		maintenanceLiabilityWeight: BN,
		imfFactor = new BN(0),
		liquidationFee = ZERO
	): Promise<TransactionSignature> {
		const bankIndex = this.getStateAccount().numberOfBanks;
		const bank = await getBankPublicKey(this.program.programId, bankIndex);

		const bankVault = await getBankVaultPublicKey(
			this.program.programId,
			bankIndex
		);

		const insuranceFundVault = await getInsuranceFundVaultPublicKey(
			this.program.programId,
			bankIndex
		);

		const initializeTx = await this.program.transaction.initializeBank(
			optimalUtilization,
			optimalRate,
			maxRate,
			oracleSource,
			initialAssetWeight,
			maintenanceAssetWeight,
			initialLiabilityWeight,
			maintenanceLiabilityWeight,
			imfFactor,
			liquidationFee,
			{
				accounts: {
					admin: this.wallet.publicKey,
					state: await this.getStatePublicKey(),
					bank,
					bankVault,
					insuranceFundVault,
					clearingHouseSigner: this.getSignerPublicKey(),
					bankMint: mint,
					oracle,
					rent: SYSVAR_RENT_PUBKEY,
					systemProgram: anchor.web3.SystemProgram.programId,
					tokenProgram: TOKEN_PROGRAM_ID,
				},
			}
		);

		const { txSig } = await this.txSender.send(initializeTx, [], this.opts);

		await this.accountSubscriber.addBank(bankIndex);
		await this.accountSubscriber.addOracle({
			source: oracleSource,
			publicKey: oracle,
		});

		return txSig;
	}

	public async initializeSerumFulfillmentConfig(
		marketIndex: BN,
		serumMarket: PublicKey,
		serumProgram: PublicKey
	): Promise<TransactionSignature> {
		const serumOpenOrders = getSerumOpenOrdersPublicKey(
			this.program.programId,
			serumMarket
		);

		const serumFulfillmentConfig = getSerumFulfillmentConfigPublicKey(
			this.program.programId,
			serumMarket
		);

		return await this.program.rpc.initializeSerumFulfillmentConfig(
			marketIndex,
			{
				accounts: {
					admin: this.wallet.publicKey,
					state: await this.getStatePublicKey(),
					baseBank: this.getBankAccount(marketIndex).pubkey,
					quoteBank: this.getQuoteAssetBankAccount().pubkey,
					clearingHouseSigner: this.getSignerPublicKey(),
					serumProgram,
					serumMarket,
					serumOpenOrders,
					rent: SYSVAR_RENT_PUBKEY,
					systemProgram: anchor.web3.SystemProgram.programId,
					serumFulfillmentConfig,
				},
			}
		);
	}

	public async initializeMarket(
		priceOracle: PublicKey,
		baseAssetReserve: BN,
		quoteAssetReserve: BN,
		periodicity: BN,
		pegMultiplier: BN = PEG_PRECISION,
		oracleSource: OracleSource = OracleSource.PYTH,
		marginRatioInitial = 2000,
		marginRatioMaintenance = 500,
		liquidationFee = ZERO
	): Promise<TransactionSignature> {
		const marketPublicKey = await getMarketPublicKey(
			this.program.programId,
			this.getStateAccount().numberOfMarkets
		);

		const initializeMarketTx = await this.program.transaction.initializeMarket(
			baseAssetReserve,
			quoteAssetReserve,
			periodicity,
			pegMultiplier,
			oracleSource,
			marginRatioInitial,
			marginRatioMaintenance,
			liquidationFee,
			{
				accounts: {
					state: await this.getStatePublicKey(),
					admin: this.wallet.publicKey,
					oracle: priceOracle,
					market: marketPublicKey,
					rent: SYSVAR_RENT_PUBKEY,
					systemProgram: anchor.web3.SystemProgram.programId,
				},
			}
		);
		const { txSig } = await this.txSender.send(
			initializeMarketTx,
			[],
			this.opts
		);

		await this.accountSubscriber.addMarket(
			this.getStateAccount().numberOfMarkets
		);
		await this.accountSubscriber.addOracle({
			source: oracleSource,
			publicKey: priceOracle,
		});

		return txSig;
	}

	public async moveAmmPrice(
		baseAssetReserve: BN,
		quoteAssetReserve: BN,
		marketIndex: BN
	): Promise<TransactionSignature> {
		const marketPublicKey = await getMarketPublicKey(
			this.program.programId,
			marketIndex
		);

		return await this.program.rpc.moveAmmPrice(
			baseAssetReserve,
			quoteAssetReserve,
			{
				accounts: {
					state: await this.getStatePublicKey(),
					admin: this.wallet.publicKey,
					market: marketPublicKey,
				},
			}
		);
	}

	public async updateK(
		sqrtK: BN,
		marketIndex: BN
	): Promise<TransactionSignature> {
		return await this.program.rpc.updateK(sqrtK, {
			accounts: {
				state: await this.getStatePublicKey(),
				admin: this.wallet.publicKey,
				market: await getMarketPublicKey(this.program.programId, marketIndex),
				oracle: this.getMarketAccount(marketIndex).amm.oracle,
			},
		});
	}

	public async moveAmmToPrice(
		marketIndex: BN,
		targetPrice: BN
	): Promise<TransactionSignature> {
		const market = this.getMarketAccount(marketIndex);

		const [direction, tradeSize, _] = calculateTargetPriceTrade(
			market,
			targetPrice,
			new BN(1000),
			'quote',
			undefined //todo
		);

		const [newQuoteAssetAmount, newBaseAssetAmount] =
			calculateAmmReservesAfterSwap(
				market.amm,
				'quote',
				tradeSize,
				getSwapDirection('quote', direction)
			);

		const marketPublicKey = await getMarketPublicKey(
			this.program.programId,
			marketIndex
		);

		return await this.program.rpc.moveAmmPrice(
			newBaseAssetAmount,
			newQuoteAssetAmount,
			{
				accounts: {
					state: await this.getStatePublicKey(),
					admin: this.wallet.publicKey,
					market: marketPublicKey,
				},
			}
		);
	}

	public async repegAmmCurve(
		newPeg: BN,
		marketIndex: BN
	): Promise<TransactionSignature> {
		const marketPublicKey = await getMarketPublicKey(
			this.program.programId,
			marketIndex
		);
		const ammData = this.getMarketAccount(marketIndex).amm;

		return await this.program.rpc.repegAmmCurve(newPeg, {
			accounts: {
				state: await this.getStatePublicKey(),
				admin: this.wallet.publicKey,
				oracle: ammData.oracle,
				market: marketPublicKey,
			},
		});
	}

	public async updateAmmOracleTwap(
		marketIndex: BN
	): Promise<TransactionSignature> {
		const ammData = this.getMarketAccount(marketIndex).amm;
		const marketPublicKey = await getMarketPublicKey(
			this.program.programId,
			marketIndex
		);

		return await this.program.rpc.updateAmmOracleTwap({
			accounts: {
				state: await this.getStatePublicKey(),
				admin: this.wallet.publicKey,
				oracle: ammData.oracle,
				market: marketPublicKey,
			},
		});
	}

	public async resetAmmOracleTwap(
		marketIndex: BN
	): Promise<TransactionSignature> {
		const ammData = this.getMarketAccount(marketIndex).amm;
		const marketPublicKey = await getMarketPublicKey(
			this.program.programId,
			marketIndex
		);

		return await this.program.rpc.resetAmmOracleTwap({
			accounts: {
				state: await this.getStatePublicKey(),
				admin: this.wallet.publicKey,
				oracle: ammData.oracle,
				market: marketPublicKey,
			},
		});
	}

	public async withdrawFromInsuranceVault(
		amount: BN,
		recipient: PublicKey
	): Promise<TransactionSignature> {
		const state = await this.getStateAccount();
		const bank = this.getQuoteAssetBankAccount();
		return await this.program.rpc.withdrawFromInsuranceVault(amount, {
			accounts: {
				admin: this.wallet.publicKey,
				state: await this.getStatePublicKey(),
				bank: bank.pubkey,
				insuranceVault: state.insuranceVault,
<<<<<<< HEAD
				// insuranceVaultAuthority: state.insuranceVaultAuthority,
=======
				clearingHouseSigner: this.getSignerPublicKey(),
>>>>>>> fdb2ff3d
				recipient: recipient,
				tokenProgram: TOKEN_PROGRAM_ID,
			},
		});
	}

	public async withdrawFromMarketToInsuranceVault(
		marketIndex: BN,
		amount: BN,
		recipient: PublicKey
	): Promise<TransactionSignature> {
		const marketPublicKey = await getMarketPublicKey(
			this.program.programId,
			marketIndex
		);
		const bank = this.getQuoteAssetBankAccount();
		return await this.program.rpc.withdrawFromMarketToInsuranceVault(amount, {
			accounts: {
				admin: this.wallet.publicKey,
				state: await this.getStatePublicKey(),
				market: marketPublicKey,
				bank: bank.pubkey,
				bankVault: bank.vault,
<<<<<<< HEAD
				// bankVaultAuthority: bank.vaultAuthority,
=======
				clearingHouseSigner: this.getSignerPublicKey(),
>>>>>>> fdb2ff3d
				recipient: recipient,
				tokenProgram: TOKEN_PROGRAM_ID,
			},
		});
	}

	public async withdrawFromInsuranceVaultToMarket(
		marketIndex: BN,
		amount: BN
	): Promise<TransactionSignature> {
		const state = await this.getStateAccount();
		const bank = this.getQuoteAssetBankAccount();

		return await this.program.rpc.withdrawFromInsuranceVaultToMarket(amount, {
			accounts: {
				admin: this.wallet.publicKey,
				state: await this.getStatePublicKey(),
				market: await getMarketPublicKey(this.program.programId, marketIndex),
				insuranceVault: state.insuranceVault,
<<<<<<< HEAD
				// insuranceVaultAuthority: state.insuranceVaultAuthority,
				bank: bank.pubkey,
				bankVault: bank.vault,
				// bankVaultAuthority: bank.vaultAuthority,
=======
				clearingHouseSigner: this.getSignerPublicKey(),
				bank: bank.pubkey,
				bankVault: bank.vault,
>>>>>>> fdb2ff3d
				tokenProgram: TOKEN_PROGRAM_ID,
			},
		});
	}

	public async updateAdmin(admin: PublicKey): Promise<TransactionSignature> {
		return await this.program.rpc.updateAdmin(admin, {
			accounts: {
				admin: this.wallet.publicKey,
				state: await this.getStatePublicKey(),
			},
		});
	}

	public async updateCurveUpdateIntensity(
		marketIndex: BN,
		curveUpdateIntensity: number
	): Promise<TransactionSignature> {
		// assert(curveUpdateIntensity >= 0 && curveUpdateIntensity <= 100);
		// assert(Number.isInteger(curveUpdateIntensity));

		return await this.program.rpc.updateCurveUpdateIntensity(
			curveUpdateIntensity,
			{
				accounts: {
					admin: this.wallet.publicKey,
					state: await this.getStatePublicKey(),
					market: await getMarketPublicKey(this.program.programId, marketIndex),
				},
			}
		);
	}

	public async updateMarginRatio(
		marketIndex: BN,
		marginRatioInitial: number,
		marginRatioMaintenance: number
	): Promise<TransactionSignature> {
		return await this.program.rpc.updateMarginRatio(
			marginRatioInitial,
			marginRatioMaintenance,
			{
				accounts: {
					admin: this.wallet.publicKey,
					state: await this.getStatePublicKey(),
					market: await getMarketPublicKey(this.program.programId, marketIndex),
				},
			}
		);
	}

	public async updateMarketBaseSpread(
		marketIndex: BN,
		baseSpread: number
	): Promise<TransactionSignature> {
		return await this.program.rpc.updateMarketBaseSpread(baseSpread, {
			accounts: {
				admin: this.wallet.publicKey,
				state: await this.getStatePublicKey(),
				market: await getMarketPublicKey(this.program.programId, marketIndex),
			},
		});
	}

	public async updateAmmJitIntensity(
		marketIndex: BN,
		ammJitIntensity: number
	): Promise<TransactionSignature> {
		return await this.program.rpc.updateAmmJitIntensity(ammJitIntensity, {
			accounts: {
				admin: this.wallet.publicKey,
				state: await this.getStatePublicKey(),
				market: await getMarketPublicKey(this.program.programId, marketIndex),
			},
		});
	}

	public async updateMarketMaxSpread(
		marketIndex: BN,
		maxSpread: number
	): Promise<TransactionSignature> {
		return await this.program.rpc.updateMarketMaxSpread(maxSpread, {
			accounts: {
				admin: this.wallet.publicKey,
				state: await this.getStatePublicKey(),
				market: await getMarketPublicKey(this.program.programId, marketIndex),
			},
		});
	}

	public async updatePartialLiquidationClosePercentage(
		numerator: BN,
		denominator: BN
	): Promise<TransactionSignature> {
		return await this.program.rpc.updatePartialLiquidationClosePercentage(
			numerator,
			denominator,
			{
				accounts: {
					admin: this.wallet.publicKey,
					state: await this.getStatePublicKey(),
				},
			}
		);
	}

	public async updatePartialLiquidationPenaltyPercentage(
		numerator: BN,
		denominator: BN
	): Promise<TransactionSignature> {
		return await this.program.rpc.updatePartialLiquidationPenaltyPercentage(
			numerator,
			denominator,
			{
				accounts: {
					admin: this.wallet.publicKey,
					state: await this.getStatePublicKey(),
				},
			}
		);
	}

	public async updateFullLiquidationPenaltyPercentage(
		numerator: BN,
		denominator: BN
	): Promise<TransactionSignature> {
		return await this.program.rpc.updateFullLiquidationPenaltyPercentage(
			numerator,
			denominator,
			{
				accounts: {
					admin: this.wallet.publicKey,
					state: await this.getStatePublicKey(),
				},
			}
		);
	}

	public async updatePartialLiquidationShareDenominator(
		denominator: BN
	): Promise<TransactionSignature> {
		return await this.program.rpc.updatePartialLiquidationLiquidatorShareDenominator(
			denominator,
			{
				accounts: {
					admin: this.wallet.publicKey,
					state: await this.getStatePublicKey(),
				},
			}
		);
	}

	public async updateFullLiquidationShareDenominator(
		denominator: BN
	): Promise<TransactionSignature> {
		return await this.program.rpc.updateFullLiquidationLiquidatorShareDenominator(
			denominator,
			{
				accounts: {
					admin: this.wallet.publicKey,
					state: await this.getStatePublicKey(),
				},
			}
		);
	}

	public async updateOrderFillerRewardStructure(
		orderFillerRewardStructure: OrderFillerRewardStructure
	): Promise<TransactionSignature> {
		return await this.program.rpc.updateOrderFillerRewardStructure(
			orderFillerRewardStructure,
			{
				accounts: {
					admin: this.wallet.publicKey,
					state: await this.getStatePublicKey(),
				},
			}
		);
	}

	public async updateFee(fees: FeeStructure): Promise<TransactionSignature> {
		return await this.program.rpc.updateFee(fees, {
			accounts: {
				admin: this.wallet.publicKey,
				state: await this.getStatePublicKey(),
			},
		});
	}

	public async updateOracleGuardRails(
		oracleGuardRails: OracleGuardRails
	): Promise<TransactionSignature> {
		return await this.program.rpc.updateOracleGuardRails(oracleGuardRails, {
			accounts: {
				admin: this.wallet.publicKey,
				state: await this.getStatePublicKey(),
			},
		});
	}

	public async updateBankWithdrawGuardThreshold(
		bankIndex: BN,
		withdrawGuardThreshold: BN
	): Promise<TransactionSignature> {
		return await this.program.rpc.updateBankWithdrawGuardThreshold(
			withdrawGuardThreshold,
			{
				accounts: {
					admin: this.wallet.publicKey,
					state: await this.getStatePublicKey(),
					bank: await getBankPublicKey(this.program.programId, bankIndex),
				},
			}
		);
	}

	public async updateBankIfFactor(
		bankIndex: BN,
		userIfFactor: BN,
		totalIfFactor: BN,
		liquidationIfFactor: BN
	): Promise<TransactionSignature> {
		return await this.program.rpc.updateBankIfFactor(
			bankIndex,
			userIfFactor,
			totalIfFactor,
			liquidationIfFactor,
			{
				accounts: {
					admin: this.wallet.publicKey,
					state: await this.getStatePublicKey(),
					bank: await getBankPublicKey(this.program.programId, bankIndex),
				},
			}
		);
	}

	public async updateBankInsuranceWithdrawEscrowPeriod(
		bankIndex: BN,
		insuranceWithdrawEscrowPeriod: BN
	): Promise<TransactionSignature> {
		return await this.program.rpc.updateBankInsuranceWithdrawEscrowPeriod(
			insuranceWithdrawEscrowPeriod,
			{
				accounts: {
					admin: this.wallet.publicKey,
					state: await this.getStatePublicKey(),
					bank: await getBankPublicKey(this.program.programId, bankIndex),
				},
			}
		);
	}

	public async updateLpCooldownTime(
		marketIndex: BN,
		cooldownTime: BN
	): Promise<TransactionSignature> {
		return await this.program.rpc.updateLpCooldownTime(cooldownTime, {
			accounts: {
				admin: this.wallet.publicKey,
				state: await this.getStatePublicKey(),
				market: await getMarketPublicKey(this.program.programId, marketIndex),
			},
		});
	}

	public async updateMarketOracle(
		marketIndex: BN,
		oracle: PublicKey,
		oracleSource: OracleSource
	): Promise<TransactionSignature> {
		return await this.program.rpc.updateMarketOracle(oracle, oracleSource, {
			accounts: {
				admin: this.wallet.publicKey,
				state: await this.getStatePublicKey(),
				market: await getMarketPublicKey(this.program.programId, marketIndex),
			},
		});
	}

	public async updateMarketMinimumQuoteAssetTradeSize(
		marketIndex: BN,
		minimumTradeSize: BN
	): Promise<TransactionSignature> {
		return await this.program.rpc.updateMarketMinimumQuoteAssetTradeSize(
			minimumTradeSize,
			{
				accounts: {
					admin: this.wallet.publicKey,
					state: await this.getStatePublicKey(),
					market: await getMarketPublicKey(this.program.programId, marketIndex),
				},
			}
		);
	}

	public async updateMarketBaseAssetAmountStepSize(
		marketIndex: BN,
		stepSize: BN
	): Promise<TransactionSignature> {
		return await this.program.rpc.updateMarketBaseAssetAmountStepSize(
			stepSize,
			{
				accounts: {
					admin: this.wallet.publicKey,
					state: await this.getStatePublicKey(),
					market: await getMarketPublicKey(this.program.programId, marketIndex),
				},
			}
		);
	}

	public async updateWhitelistMint(
		whitelistMint?: PublicKey
	): Promise<TransactionSignature> {
		return await this.program.rpc.updateWhitelistMint(whitelistMint, {
			accounts: {
				admin: this.wallet.publicKey,
				state: await this.getStatePublicKey(),
			},
		});
	}

	public async updateDiscountMint(
		discountMint: PublicKey
	): Promise<TransactionSignature> {
		return await this.program.rpc.updateDiscountMint(discountMint, {
			accounts: {
				admin: this.wallet.publicKey,
				state: await this.getStatePublicKey(),
			},
		});
	}

	public async updateMaxDeposit(maxDeposit: BN): Promise<TransactionSignature> {
		return await this.program.rpc.updateMaxDeposit(maxDeposit, {
			accounts: {
				admin: this.wallet.publicKey,
				state: await this.getStatePublicKey(),
			},
		});
	}

	public async updateFundingPaused(
		fundingPaused: boolean
	): Promise<TransactionSignature> {
		return await this.program.rpc.updateFundingPaused(fundingPaused, {
			accounts: {
				admin: this.wallet.publicKey,
				state: await this.getStatePublicKey(),
			},
		});
	}
	public async updateExchangePaused(
		exchangePaused: boolean
	): Promise<TransactionSignature> {
		return await this.program.rpc.updateExchangePaused(exchangePaused, {
			accounts: {
				admin: this.wallet.publicKey,
				state: await this.getStatePublicKey(),
			},
		});
	}

	public async disableAdminControlsPrices(): Promise<TransactionSignature> {
		return await this.program.rpc.disableAdminControlsPrices({
			accounts: {
				admin: this.wallet.publicKey,
				state: await this.getStatePublicKey(),
			},
		});
	}

	public async updateAuctionDuration(
		minDuration: BN | number,
		maxDuration: BN | number
	): Promise<TransactionSignature> {
		return await this.program.rpc.updateAuctionDuration(
			typeof minDuration === 'number' ? minDuration : minDuration.toNumber(),
			typeof maxDuration === 'number' ? maxDuration : maxDuration.toNumber(),
			{
				accounts: {
					admin: this.wallet.publicKey,
					state: await this.getStatePublicKey(),
				},
			}
		);
	}

	public async updateMaxBaseAssetAmountRatio(
		marketIndex: BN,
		maxBaseAssetAmountRatio: number
	): Promise<TransactionSignature> {
		return await this.program.rpc.updateMaxBaseAssetAmountRatio(
			maxBaseAssetAmountRatio,
			{
				accounts: {
					admin: this.wallet.publicKey,
					state: await this.getStatePublicKey(),
					market: this.getMarketAccount(marketIndex).pubkey,
				},
			}
		);
	}

	public async updateMaxSlippageRatio(
		marketIndex: BN,
		maxSlippageRatio: number
	): Promise<TransactionSignature> {
		return await this.program.rpc.updateMaxSlippageRatio(maxSlippageRatio, {
			accounts: {
				admin: this.wallet.publicKey,
				state: await this.getStatePublicKey(),
				market: this.getMarketAccount(marketIndex).pubkey,
			},
		});
	}

	public async updateMarketMaxRevenueWithdrawPerPeroid(
		marketIndex: BN,
		maxRevenueWithdrawPerPeriod: number
	): Promise<TransactionSignature> {
		return await this.program.rpc.updateMarketMaxRevenueWithdrawPerPeroid(
			maxRevenueWithdrawPerPeriod,
			{
				accounts: {
					admin: this.wallet.publicKey,
					state: await this.getStatePublicKey(),
					market: await getMarketPublicKey(this.program.programId, marketIndex),
				},
			}
		);
	}
}<|MERGE_RESOLUTION|>--- conflicted
+++ resolved
@@ -17,13 +17,8 @@
 	getBankVaultPublicKey,
 	getMarketPublicKey,
 	getInsuranceFundVaultPublicKey,
-<<<<<<< HEAD
-	getInsuranceFundVaultAuthorityPublicKey,
-	getClearingHouseSignerPublicKey,
 	getSerumOpenOrdersPublicKey,
 	getSerumFulfillmentConfigPublicKey,
-=======
->>>>>>> fdb2ff3d
 } from './addresses/pda';
 import { TOKEN_PROGRAM_ID } from '@solana/spl-token';
 import { ClearingHouse } from './clearingHouse';
@@ -379,11 +374,7 @@
 				state: await this.getStatePublicKey(),
 				bank: bank.pubkey,
 				insuranceVault: state.insuranceVault,
-<<<<<<< HEAD
-				// insuranceVaultAuthority: state.insuranceVaultAuthority,
-=======
 				clearingHouseSigner: this.getSignerPublicKey(),
->>>>>>> fdb2ff3d
 				recipient: recipient,
 				tokenProgram: TOKEN_PROGRAM_ID,
 			},
@@ -407,11 +398,7 @@
 				market: marketPublicKey,
 				bank: bank.pubkey,
 				bankVault: bank.vault,
-<<<<<<< HEAD
-				// bankVaultAuthority: bank.vaultAuthority,
-=======
 				clearingHouseSigner: this.getSignerPublicKey(),
->>>>>>> fdb2ff3d
 				recipient: recipient,
 				tokenProgram: TOKEN_PROGRAM_ID,
 			},
@@ -431,16 +418,9 @@
 				state: await this.getStatePublicKey(),
 				market: await getMarketPublicKey(this.program.programId, marketIndex),
 				insuranceVault: state.insuranceVault,
-<<<<<<< HEAD
-				// insuranceVaultAuthority: state.insuranceVaultAuthority,
-				bank: bank.pubkey,
-				bankVault: bank.vault,
-				// bankVaultAuthority: bank.vaultAuthority,
-=======
 				clearingHouseSigner: this.getSignerPublicKey(),
 				bank: bank.pubkey,
 				bankVault: bank.vault,
->>>>>>> fdb2ff3d
 				tokenProgram: TOKEN_PROGRAM_ID,
 			},
 		});
