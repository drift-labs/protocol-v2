--- conflicted
+++ resolved
@@ -86,11 +86,8 @@
 		maintenanceAssetWeight: BN,
 		initialLiabilityWeight: BN,
 		maintenanceLiabilityWeight: BN,
-<<<<<<< HEAD
+		imfFactor = new BN(0),
 		liquidationFee = ZERO
-=======
-		imfFactor = new BN(0)
->>>>>>> 1f3f5ce3
 	): Promise<TransactionSignature> {
 		const bankIndex = this.getStateAccount().numberOfBanks;
 		const bank = await getBankPublicKey(this.program.programId, bankIndex);
@@ -114,11 +111,8 @@
 			maintenanceAssetWeight,
 			initialLiabilityWeight,
 			maintenanceLiabilityWeight,
-<<<<<<< HEAD
+			imfFactor,
 			liquidationFee,
-=======
-			imfFactor,
->>>>>>> 1f3f5ce3
 			{
 				accounts: {
 					admin: this.wallet.publicKey,
