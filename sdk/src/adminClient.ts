--- conflicted
+++ resolved
@@ -4218,18 +4218,12 @@
 		tokenDecimals: number,
 		maxAum: BN
 	): Promise<TransactionInstruction[]> {
-<<<<<<< HEAD
-		console.log(this.connection.rpcEndpoint);
-		const metaplex = new Metaplex(this.connection, {cluster: 'custom'});
-=======
 		const metaplex = new Metaplex(this.connection, { cluster: 'custom' });
->>>>>>> 9383688b
 
 		const lpPool = getLpPoolPublicKey(this.program.programId, name);
 
 		const mint = getLpPoolMintPublicKey(this.program.programId, lpPool);
 
-<<<<<<< HEAD
 		const ammConstituentMapping = getAmmConstituentMappingPublicKey(
 			this.program.programId,
 			lpPool
@@ -4240,9 +4234,7 @@
 			lpPool,
 			true
 		);
-=======
-		const lpPoolAta = getAssociatedTokenAddressSync(mint, lpPool, true);
->>>>>>> 9383688b
+
 		const createAtaIx = createAssociatedTokenAccountInstruction(
 			this.wallet.publicKey,
 			lpPoolAta,
