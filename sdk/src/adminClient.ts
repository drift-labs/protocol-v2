--- conflicted
+++ resolved
@@ -78,15 +78,12 @@
 import { DRIFT_ORACLE_RECEIVER_ID } from './config';
 import { getFeedIdUint8Array } from './util/pythOracleUtils';
 import { FUEL_RESET_LOG_ACCOUNT } from './constants/txConstants';
-<<<<<<< HEAD
+import { createNativeInstructionDiscriminatorBuffer } from './tx/utils';
 import {
 	JupiterClient,
 	QuoteResponse,
 	SwapMode,
 } from './jupiter/jupiterClient';
-=======
-import { createNativeInstructionDiscriminatorBuffer } from './tx/utils';
->>>>>>> 010c4cd5
 
 const OPENBOOK_PROGRAM_ID = new PublicKey(
 	'opnb2LAfJYbRMAHHvqjCwQxanZn7ReEHp1k81EohpZb'
@@ -4704,7 +4701,139 @@
 		});
 	}
 
-<<<<<<< HEAD
+	public async updateMmOracleNative(
+		marketIndex: number,
+		oraclePrice: BN,
+		oracleSequenceId: BN
+	): Promise<TransactionSignature> {
+		const updateMmOracleIx = await this.getUpdateMmOracleNativeIx(
+			marketIndex,
+			oraclePrice,
+			oracleSequenceId
+		);
+
+		const tx = await this.buildTransaction(updateMmOracleIx, {
+			computeUnits: 5000,
+			computeUnitsPrice: 0,
+		});
+		const { txSig } = await this.sendTransaction(tx, [], this.opts);
+
+		return txSig;
+	}
+
+	public async getUpdateMmOracleNativeIx(
+		marketIndex: number,
+		oraclePrice: BN,
+		oracleSequenceId: BN
+	): Promise<TransactionInstruction> {
+		const discriminatorBuffer = createNativeInstructionDiscriminatorBuffer(0);
+		const data = Buffer.alloc(discriminatorBuffer.length + 16);
+		data.set(discriminatorBuffer, 0);
+		data.set(oraclePrice.toArrayLike(Buffer, 'le', 8), 5); // next 8 bytes
+		data.set(oracleSequenceId.toArrayLike(Buffer, 'le', 8), 13); // next 8 bytes
+
+		// Build the instruction manually
+		return new TransactionInstruction({
+			programId: this.program.programId,
+			keys: [
+				{
+					pubkey: this.getPerpMarketAccount(marketIndex).pubkey,
+					isWritable: true,
+					isSigner: false,
+				},
+				{
+					pubkey: this.wallet.publicKey,
+					isWritable: false,
+					isSigner: true,
+				},
+				{
+					pubkey: SYSVAR_CLOCK_PUBKEY,
+					isWritable: false,
+					isSigner: false,
+				},
+				{
+					pubkey: await this.getStatePublicKey(),
+					isWritable: false,
+					isSigner: false,
+				},
+			],
+			data,
+		});
+	}
+
+	public async updateAmmSpreadAdjustmentNative(
+		marketIndex: number,
+		ammSpreadAdjustment: number
+	): Promise<TransactionSignature> {
+		const updateMmOracleIx = await this.getUpdateAmmSpreadAdjustmentNativeIx(
+			marketIndex,
+			ammSpreadAdjustment
+		);
+
+		const tx = await this.buildTransaction(updateMmOracleIx, {
+			computeUnits: 1000,
+			computeUnitsPrice: 0,
+		});
+		const { txSig } = await this.sendTransaction(tx, [], this.opts);
+
+		return txSig;
+	}
+
+	public getUpdateAmmSpreadAdjustmentNativeIx(
+		marketIndex: number,
+		ammSpreadAdjustment: number // i8
+	): TransactionInstruction {
+		const discriminatorBuffer = createNativeInstructionDiscriminatorBuffer(1);
+		const data = Buffer.alloc(discriminatorBuffer.length + 4);
+		data.set(discriminatorBuffer, 0);
+		data.writeInt8(ammSpreadAdjustment, 5); // next byte
+
+		// Build the instruction manually
+		return new TransactionInstruction({
+			programId: this.program.programId,
+			keys: [
+				{
+					pubkey: this.getPerpMarketAccount(marketIndex).pubkey,
+					isWritable: true,
+					isSigner: false,
+				},
+				{
+					pubkey: this.wallet.publicKey,
+					isWritable: false,
+					isSigner: true,
+				},
+			],
+			data,
+		});
+	}
+
+	public async updateDisableBitFlagsMMOracle(
+		disable: boolean
+	): Promise<TransactionSignature> {
+		const updateDisableBitFlagsMMOracleIx =
+			await this.getUpdateDisableBitFlagsMMOracleIx(disable);
+
+		const tx = await this.buildTransaction(updateDisableBitFlagsMMOracleIx);
+		const { txSig } = await this.sendTransaction(tx, [], this.opts);
+
+		return txSig;
+	}
+	public async getUpdateDisableBitFlagsMMOracleIx(
+		disable: boolean
+	): Promise<TransactionInstruction> {
+		return await this.program.instruction.updateDisableBitflagsMmOracle(
+			disable,
+			{
+				accounts: {
+					admin: this.isSubscribed
+						? this.getStateAccount().admin
+						: this.wallet.publicKey,
+					state: await this.getStatePublicKey(),
+				},
+			}
+		);
+	}
+
 	public async initializeLpPool(
 		name: string,
 		minMintFee: BN,
@@ -5625,140 +5754,13 @@
 	): Promise<TransactionInstruction> {
 		return await this.program.instruction.updatePerpMarketLpPoolFeeTransferScalar(
 			lpFeeTransferScalar,
-=======
-	public async updateMmOracleNative(
-		marketIndex: number,
-		oraclePrice: BN,
-		oracleSequenceId: BN
-	): Promise<TransactionSignature> {
-		const updateMmOracleIx = await this.getUpdateMmOracleNativeIx(
-			marketIndex,
-			oraclePrice,
-			oracleSequenceId
-		);
-
-		const tx = await this.buildTransaction(updateMmOracleIx, {
-			computeUnits: 5000,
-			computeUnitsPrice: 0,
-		});
-		const { txSig } = await this.sendTransaction(tx, [], this.opts);
-
-		return txSig;
-	}
-
-	public async getUpdateMmOracleNativeIx(
-		marketIndex: number,
-		oraclePrice: BN,
-		oracleSequenceId: BN
-	): Promise<TransactionInstruction> {
-		const discriminatorBuffer = createNativeInstructionDiscriminatorBuffer(0);
-		const data = Buffer.alloc(discriminatorBuffer.length + 16);
-		data.set(discriminatorBuffer, 0);
-		data.set(oraclePrice.toArrayLike(Buffer, 'le', 8), 5); // next 8 bytes
-		data.set(oracleSequenceId.toArrayLike(Buffer, 'le', 8), 13); // next 8 bytes
-
-		// Build the instruction manually
-		return new TransactionInstruction({
-			programId: this.program.programId,
-			keys: [
-				{
-					pubkey: this.getPerpMarketAccount(marketIndex).pubkey,
-					isWritable: true,
-					isSigner: false,
-				},
-				{
-					pubkey: this.wallet.publicKey,
-					isWritable: false,
-					isSigner: true,
-				},
-				{
-					pubkey: SYSVAR_CLOCK_PUBKEY,
-					isWritable: false,
-					isSigner: false,
-				},
-				{
-					pubkey: await this.getStatePublicKey(),
-					isWritable: false,
-					isSigner: false,
-				},
-			],
-			data,
-		});
-	}
-
-	public async updateAmmSpreadAdjustmentNative(
-		marketIndex: number,
-		ammSpreadAdjustment: number
-	): Promise<TransactionSignature> {
-		const updateMmOracleIx = await this.getUpdateAmmSpreadAdjustmentNativeIx(
-			marketIndex,
-			ammSpreadAdjustment
-		);
-
-		const tx = await this.buildTransaction(updateMmOracleIx, {
-			computeUnits: 1000,
-			computeUnitsPrice: 0,
-		});
-		const { txSig } = await this.sendTransaction(tx, [], this.opts);
-
-		return txSig;
-	}
-
-	public getUpdateAmmSpreadAdjustmentNativeIx(
-		marketIndex: number,
-		ammSpreadAdjustment: number // i8
-	): TransactionInstruction {
-		const discriminatorBuffer = createNativeInstructionDiscriminatorBuffer(1);
-		const data = Buffer.alloc(discriminatorBuffer.length + 4);
-		data.set(discriminatorBuffer, 0);
-		data.writeInt8(ammSpreadAdjustment, 5); // next byte
-
-		// Build the instruction manually
-		return new TransactionInstruction({
-			programId: this.program.programId,
-			keys: [
-				{
-					pubkey: this.getPerpMarketAccount(marketIndex).pubkey,
-					isWritable: true,
-					isSigner: false,
-				},
-				{
-					pubkey: this.wallet.publicKey,
-					isWritable: false,
-					isSigner: true,
-				},
-			],
-			data,
-		});
-	}
-
-	public async updateDisableBitFlagsMMOracle(
-		disable: boolean
-	): Promise<TransactionSignature> {
-		const updateDisableBitFlagsMMOracleIx =
-			await this.getUpdateDisableBitFlagsMMOracleIx(disable);
-
-		const tx = await this.buildTransaction(updateDisableBitFlagsMMOracleIx);
-		const { txSig } = await this.sendTransaction(tx, [], this.opts);
-
-		return txSig;
-	}
-	public async getUpdateDisableBitFlagsMMOracleIx(
-		disable: boolean
-	): Promise<TransactionInstruction> {
-		return await this.program.instruction.updateDisableBitflagsMmOracle(
-			disable,
->>>>>>> 010c4cd5
-			{
-				accounts: {
-					admin: this.isSubscribed
-						? this.getStateAccount().admin
-						: this.wallet.publicKey,
-					state: await this.getStatePublicKey(),
-<<<<<<< HEAD
+			{
+				accounts: {
+					admin: this.isSubscribed
+						? this.getStateAccount().admin
+						: this.wallet.publicKey,
+					state: await this.getStatePublicKey(),
 					perpMarket: this.getPerpMarketAccount(marketIndex).pubkey,
-=======
->>>>>>> 010c4cd5
 				},
 			}
 		);
