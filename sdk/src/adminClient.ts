--- conflicted
+++ resolved
@@ -18,16 +18,12 @@
 	AssetTier,
 	SpotFulfillmentConfigStatus,
 	IfRebalanceConfigParams,
-<<<<<<< HEAD
 	AddAmmConstituentMappingDatum,
 	TxParams,
 	SwapReduceOnly,
 	InitializeConstituentParams,
 	ConstituentStatus,
 	LPPoolAccount,
-=======
-	TxParams,
->>>>>>> 1ba87a79
 } from './types';
 import { DEFAULT_MARKET_NAME, encodeName } from './userName';
 import { BN } from '@coral-xyz/anchor';
@@ -52,7 +48,7 @@
 	getFuelOverflowAccountPublicKey,
 	getTokenProgramForSpotMarket,
 	getIfRebalanceConfigPublicKey,
-<<<<<<< HEAD
+	getInsuranceFundStakeAccountPublicKey,
 	getLpPoolPublicKey,
 	getAmmConstituentMappingPublicKey,
 	getConstituentTargetBasePublicKey,
@@ -62,9 +58,6 @@
 	getLpPoolTokenVaultPublicKey,
 	getDriftSignerPublicKey,
 	getConstituentCorrelationsPublicKey,
-=======
-	getInsuranceFundStakeAccountPublicKey,
->>>>>>> 1ba87a79
 } from './addresses/pda';
 import { squareRootBN } from './math/utils';
 import {
@@ -4869,71 +4862,6 @@
 		);
 	}
 
-<<<<<<< HEAD
-	public async updateFeatureBitFlagsSettleLpPool(
-		enable: boolean
-	): Promise<TransactionSignature> {
-		const updateFeatureBitFlagsSettleLpPoolIx =
-			await this.getUpdateFeatureBitFlagsSettleLpPoolIx(enable);
-
-		const tx = await this.buildTransaction(updateFeatureBitFlagsSettleLpPoolIx);
-		const { txSig } = await this.sendTransaction(tx, [], this.opts);
-
-		return txSig;
-	}
-
-	public async getUpdateFeatureBitFlagsSettleLpPoolIx(
-		enable: boolean
-	): Promise<TransactionInstruction> {
-		return await this.program.instruction.updateFeatureBitFlagsSettleLpPool(
-			enable,
-			{
-				accounts: {
-					admin: this.useHotWalletAdmin
-						? this.wallet.publicKey
-						: this.getStateAccount().admin,
-					state: await this.getStatePublicKey(),
-				},
-			}
-		);
-	}
-
-	public async updateFeatureBitFlagsSwapLpPool(
-		enable: boolean
-	): Promise<TransactionSignature> {
-		const updateFeatureBitFlagsSettleLpPoolIx =
-			await this.getUpdateFeatureBitFlagsSwapLpPoolIx(enable);
-
-		const tx = await this.buildTransaction(updateFeatureBitFlagsSettleLpPoolIx);
-		const { txSig } = await this.sendTransaction(tx, [], this.opts);
-
-		return txSig;
-	}
-
-	public async getUpdateFeatureBitFlagsSwapLpPoolIx(
-		enable: boolean
-	): Promise<TransactionInstruction> {
-		return await this.program.instruction.updateFeatureBitFlagsSwapLpPool(
-			enable,
-			{
-				accounts: {
-					admin: this.useHotWalletAdmin
-						? this.wallet.publicKey
-						: this.getStateAccount().admin,
-					state: await this.getStatePublicKey(),
-				},
-			}
-		);
-	}
-
-	public async updateFeatureBitFlagsMintRedeemLpPool(
-		enable: boolean
-	): Promise<TransactionSignature> {
-		const updateFeatureBitFlagsSettleLpPoolIx =
-			await this.getUpdateFeatureBitFlagsMintRedeemLpPoolIx(enable);
-
-		const tx = await this.buildTransaction(updateFeatureBitFlagsSettleLpPoolIx);
-=======
 	public async updateFeatureBitFlagsMedianTriggerPrice(
 		enable: boolean
 	): Promise<TransactionSignature> {
@@ -4942,23 +4870,15 @@
 		const tx = await this.buildTransaction(
 			updateFeatureBitFlagsMedianTriggerPriceIx
 		);
->>>>>>> 1ba87a79
-		const { txSig } = await this.sendTransaction(tx, [], this.opts);
-
-		return txSig;
-	}
-
-<<<<<<< HEAD
-	public async getUpdateFeatureBitFlagsMintRedeemLpPoolIx(
-		enable: boolean
-	): Promise<TransactionInstruction> {
-		return await this.program.instruction.updateFeatureBitFlagsMintRedeemLpPool(
-=======
+		const { txSig } = await this.sendTransaction(tx, [], this.opts);
+
+		return txSig;
+	}
+
 	public async getUpdateFeatureBitFlagsMedianTriggerPriceIx(
 		enable: boolean
 	): Promise<TransactionInstruction> {
 		return await this.program.instruction.updateFeatureBitFlagsMedianTriggerPrice(
->>>>>>> 1ba87a79
 			enable,
 			{
 				accounts: {
@@ -4971,7 +4891,189 @@
 		);
 	}
 
-<<<<<<< HEAD
+	public async updateDelegateUserGovTokenInsuranceStake(
+		authority: PublicKey,
+		delegate: PublicKey
+	): Promise<TransactionSignature> {
+		const updateDelegateUserGovTokenInsuranceStakeIx =
+			await this.getUpdateDelegateUserGovTokenInsuranceStakeIx(
+				authority,
+				delegate
+			);
+
+		const tx = await this.buildTransaction(
+			updateDelegateUserGovTokenInsuranceStakeIx
+		);
+		const { txSig } = await this.sendTransaction(tx, [], this.opts);
+
+		return txSig;
+	}
+
+	public async getUpdateDelegateUserGovTokenInsuranceStakeIx(
+		authority: PublicKey,
+		delegate: PublicKey
+	): Promise<TransactionInstruction> {
+		const marketIndex = GOV_SPOT_MARKET_INDEX;
+		const spotMarket = this.getSpotMarketAccount(marketIndex);
+		const ifStakeAccountPublicKey = getInsuranceFundStakeAccountPublicKey(
+			this.program.programId,
+			delegate,
+			marketIndex
+		);
+		const userStatsPublicKey = getUserStatsAccountPublicKey(
+			this.program.programId,
+			authority
+		);
+
+		const ix =
+			this.program.instruction.getUpdateDelegateUserGovTokenInsuranceStakeIx({
+				accounts: {
+					state: await this.getStatePublicKey(),
+					spotMarket: spotMarket.pubkey,
+					insuranceFundStake: ifStakeAccountPublicKey,
+					userStats: userStatsPublicKey,
+					signer: this.wallet.publicKey,
+					insuranceFundVault: spotMarket.insuranceFund.vault,
+				},
+			});
+
+		return ix;
+	}
+
+	public async depositIntoInsuranceFundStake(
+		marketIndex: number,
+		amount: BN,
+		userStatsPublicKey: PublicKey,
+		insuranceFundStakePublicKey: PublicKey,
+		userTokenAccountPublicKey: PublicKey,
+		txParams?: TxParams
+	): Promise<TransactionSignature> {
+		const tx = await this.buildTransaction(
+			await this.getDepositIntoInsuranceFundStakeIx(
+				marketIndex,
+				amount,
+				userStatsPublicKey,
+				insuranceFundStakePublicKey,
+				userTokenAccountPublicKey
+			),
+			txParams
+		);
+		const { txSig } = await this.sendTransaction(tx, [], this.opts);
+		return txSig;
+	}
+
+	public async getDepositIntoInsuranceFundStakeIx(
+		marketIndex: number,
+		amount: BN,
+		userStatsPublicKey: PublicKey,
+		insuranceFundStakePublicKey: PublicKey,
+		userTokenAccountPublicKey: PublicKey
+	): Promise<TransactionInstruction> {
+		const spotMarket = this.getSpotMarketAccount(marketIndex);
+		return await this.program.instruction.depositIntoInsuranceFundStake(
+			marketIndex,
+			amount,
+			{
+				accounts: {
+					signer: this.wallet.publicKey,
+					state: await this.getStatePublicKey(),
+					spotMarket: spotMarket.pubkey,
+					insuranceFundStake: insuranceFundStakePublicKey,
+					userStats: userStatsPublicKey,
+					spotMarketVault: spotMarket.vault,
+					insuranceFundVault: spotMarket.insuranceFund.vault,
+					userTokenAccount: userTokenAccountPublicKey,
+					tokenProgram: this.getTokenProgramForSpotMarket(spotMarket),
+					driftSigner: this.getSignerPublicKey(),
+				},
+			}
+		);
+	}
+
+	public async updateFeatureBitFlagsSettleLpPool(
+		enable: boolean
+	): Promise<TransactionSignature> {
+		const updateFeatureBitFlagsSettleLpPoolIx =
+			await this.getUpdateFeatureBitFlagsSettleLpPoolIx(enable);
+
+		const tx = await this.buildTransaction(updateFeatureBitFlagsSettleLpPoolIx);
+		const { txSig } = await this.sendTransaction(tx, [], this.opts);
+
+		return txSig;
+	}
+
+	public async getUpdateFeatureBitFlagsSettleLpPoolIx(
+		enable: boolean
+	): Promise<TransactionInstruction> {
+		return await this.program.instruction.updateFeatureBitFlagsSettleLpPool(
+			enable,
+			{
+				accounts: {
+					admin: this.useHotWalletAdmin
+						? this.wallet.publicKey
+						: this.getStateAccount().admin,
+					state: await this.getStatePublicKey(),
+				},
+			}
+		);
+	}
+
+	public async updateFeatureBitFlagsSwapLpPool(
+		enable: boolean
+	): Promise<TransactionSignature> {
+		const updateFeatureBitFlagsSettleLpPoolIx =
+			await this.getUpdateFeatureBitFlagsSwapLpPoolIx(enable);
+
+		const tx = await this.buildTransaction(updateFeatureBitFlagsSettleLpPoolIx);
+		const { txSig } = await this.sendTransaction(tx, [], this.opts);
+
+		return txSig;
+	}
+
+	public async getUpdateFeatureBitFlagsSwapLpPoolIx(
+		enable: boolean
+	): Promise<TransactionInstruction> {
+		return await this.program.instruction.updateFeatureBitFlagsSwapLpPool(
+			enable,
+			{
+				accounts: {
+					admin: this.useHotWalletAdmin
+						? this.wallet.publicKey
+						: this.getStateAccount().admin,
+					state: await this.getStatePublicKey(),
+				},
+			}
+		);
+	}
+
+	public async updateFeatureBitFlagsMintRedeemLpPool(
+		enable: boolean
+	): Promise<TransactionSignature> {
+		const updateFeatureBitFlagsSettleLpPoolIx =
+			await this.getUpdateFeatureBitFlagsMintRedeemLpPoolIx(enable);
+
+		const tx = await this.buildTransaction(updateFeatureBitFlagsSettleLpPoolIx);
+		const { txSig } = await this.sendTransaction(tx, [], this.opts);
+
+		return txSig;
+	}
+
+	public async getUpdateFeatureBitFlagsMintRedeemLpPoolIx(
+		enable: boolean
+	): Promise<TransactionInstruction> {
+		return await this.program.instruction.updateFeatureBitFlagsMintRedeemLpPool(
+			enable,
+			{
+				accounts: {
+					admin: this.useHotWalletAdmin
+						? this.wallet.publicKey
+						: this.getStateAccount().admin,
+					state: await this.getStatePublicKey(),
+				},
+			}
+		);
+	}
+
 	public async initializeLpPool(
 		name: string,
 		minMintFee: BN,
@@ -5225,27 +5327,11 @@
 
 		const tx = await this.buildTransaction(updateConstituentPausedOperationsIx);
 
-=======
-	public async updateDelegateUserGovTokenInsuranceStake(
-		authority: PublicKey,
-		delegate: PublicKey
-	): Promise<TransactionSignature> {
-		const updateDelegateUserGovTokenInsuranceStakeIx =
-			await this.getUpdateDelegateUserGovTokenInsuranceStakeIx(
-				authority,
-				delegate
-			);
-
-		const tx = await this.buildTransaction(
-			updateDelegateUserGovTokenInsuranceStakeIx
-		);
->>>>>>> 1ba87a79
-		const { txSig } = await this.sendTransaction(tx, [], this.opts);
-
-		return txSig;
-	}
-
-<<<<<<< HEAD
+		const { txSig } = await this.sendTransaction(tx, [], this.opts);
+
+		return txSig;
+	}
+
 	public async getUpdateConstituentPausedOperationsIx(
 		constituent: PublicKey,
 		pausedOperations: number
@@ -6128,62 +6214,10 @@
 			lpExchangeFeeExcluscionScalar
 		);
 		const tx = await this.buildTransaction(ix);
-=======
-	public async getUpdateDelegateUserGovTokenInsuranceStakeIx(
-		authority: PublicKey,
-		delegate: PublicKey
-	): Promise<TransactionInstruction> {
-		const marketIndex = GOV_SPOT_MARKET_INDEX;
-		const spotMarket = this.getSpotMarketAccount(marketIndex);
-		const ifStakeAccountPublicKey = getInsuranceFundStakeAccountPublicKey(
-			this.program.programId,
-			delegate,
-			marketIndex
-		);
-		const userStatsPublicKey = getUserStatsAccountPublicKey(
-			this.program.programId,
-			authority
-		);
-
-		const ix =
-			this.program.instruction.getUpdateDelegateUserGovTokenInsuranceStakeIx({
-				accounts: {
-					state: await this.getStatePublicKey(),
-					spotMarket: spotMarket.pubkey,
-					insuranceFundStake: ifStakeAccountPublicKey,
-					userStats: userStatsPublicKey,
-					signer: this.wallet.publicKey,
-					insuranceFundVault: spotMarket.insuranceFund.vault,
-				},
-			});
-
-		return ix;
-	}
-
-	public async depositIntoInsuranceFundStake(
-		marketIndex: number,
-		amount: BN,
-		userStatsPublicKey: PublicKey,
-		insuranceFundStakePublicKey: PublicKey,
-		userTokenAccountPublicKey: PublicKey,
-		txParams?: TxParams
-	): Promise<TransactionSignature> {
-		const tx = await this.buildTransaction(
-			await this.getDepositIntoInsuranceFundStakeIx(
-				marketIndex,
-				amount,
-				userStatsPublicKey,
-				insuranceFundStakePublicKey,
-				userTokenAccountPublicKey
-			),
-			txParams
-		);
->>>>>>> 1ba87a79
-		const { txSig } = await this.sendTransaction(tx, [], this.opts);
-		return txSig;
-	}
-
-<<<<<<< HEAD
+		const { txSig } = await this.sendTransaction(tx, [], this.opts);
+		return txSig;
+	}
+
 	public async getUpdatePerpMarketLpPoolFeeTransferScalarIx(
 		marketIndex: number,
 		lpFeeTransferScalar?: number,
@@ -6276,33 +6310,4 @@
 		ixs.push(mintToInstruction);
 		return ixs;
 	}
-=======
-	public async getDepositIntoInsuranceFundStakeIx(
-		marketIndex: number,
-		amount: BN,
-		userStatsPublicKey: PublicKey,
-		insuranceFundStakePublicKey: PublicKey,
-		userTokenAccountPublicKey: PublicKey
-	): Promise<TransactionInstruction> {
-		const spotMarket = this.getSpotMarketAccount(marketIndex);
-		return await this.program.instruction.depositIntoInsuranceFundStake(
-			marketIndex,
-			amount,
-			{
-				accounts: {
-					signer: this.wallet.publicKey,
-					state: await this.getStatePublicKey(),
-					spotMarket: spotMarket.pubkey,
-					insuranceFundStake: insuranceFundStakePublicKey,
-					userStats: userStatsPublicKey,
-					spotMarketVault: spotMarket.vault,
-					insuranceFundVault: spotMarket.insuranceFund.vault,
-					userTokenAccount: userTokenAccountPublicKey,
-					tokenProgram: this.getTokenProgramForSpotMarket(spotMarket),
-					driftSigner: this.getSignerPublicKey(),
-				},
-			}
-		);
-	}
->>>>>>> 1ba87a79
 }