--- conflicted
+++ resolved
@@ -4726,7 +4726,35 @@
 		);
 	}
 
-<<<<<<< HEAD
+	public async zeroMMOracleFields(
+		marketIndex: number
+	): Promise<TransactionSignature> {
+		const zeroMMOracleFieldsIx = await this.getZeroMMOracleFieldsIx(
+			marketIndex
+		);
+
+		const tx = await this.buildTransaction(zeroMMOracleFieldsIx);
+		const { txSig } = await this.sendTransaction(tx, [], this.opts);
+
+		return txSig;
+	}
+	public async getZeroMMOracleFieldsIx(
+		marketIndex: number
+	): Promise<TransactionInstruction> {
+		return await this.program.instruction.zeroMmOracleFields({
+			accounts: {
+				admin: this.isSubscribed
+					? this.getStateAccount().admin
+					: this.wallet.publicKey,
+				state: await this.getStatePublicKey(),
+				perpMarket: await getPerpMarketPublicKey(
+					this.program.programId,
+					marketIndex
+				),
+			},
+		});
+	}
+
 	public async initializeLpPool(
 		name: string,
 		minMintFee: BN,
@@ -5657,34 +5685,5 @@
 				},
 			}
 		);
-=======
-	public async zeroMMOracleFields(
-		marketIndex: number
-	): Promise<TransactionSignature> {
-		const zeroMMOracleFieldsIx = await this.getZeroMMOracleFieldsIx(
-			marketIndex
-		);
-
-		const tx = await this.buildTransaction(zeroMMOracleFieldsIx);
-		const { txSig } = await this.sendTransaction(tx, [], this.opts);
-
-		return txSig;
-	}
-	public async getZeroMMOracleFieldsIx(
-		marketIndex: number
-	): Promise<TransactionInstruction> {
-		return await this.program.instruction.zeroMmOracleFields({
-			accounts: {
-				admin: this.isSubscribed
-					? this.getStateAccount().admin
-					: this.wallet.publicKey,
-				state: await this.getStatePublicKey(),
-				perpMarket: await getPerpMarketPublicKey(
-					this.program.programId,
-					marketIndex
-				),
-			},
-		});
->>>>>>> c66099e0
 	}
 }