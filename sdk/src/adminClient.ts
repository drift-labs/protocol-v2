--- conflicted
+++ resolved
@@ -19,14 +19,11 @@
 	SpotFulfillmentConfigStatus,
 	IfRebalanceConfigParams,
 	TxParams,
-<<<<<<< HEAD
 	AddAmmConstituentMappingDatum,
 	SwapReduceOnly,
 	InitializeConstituentParams,
 	ConstituentStatus,
 	LPPoolAccount,
-=======
->>>>>>> f1a1c712
 } from './types';
 import { DEFAULT_MARKET_NAME, encodeName } from './userName';
 import { BN } from '@coral-xyz/anchor';
@@ -52,7 +49,6 @@
 	getTokenProgramForSpotMarket,
 	getIfRebalanceConfigPublicKey,
 	getInsuranceFundStakeAccountPublicKey,
-<<<<<<< HEAD
 	getLpPoolPublicKey,
 	getAmmConstituentMappingPublicKey,
 	getConstituentTargetBasePublicKey,
@@ -62,8 +58,6 @@
 	getLpPoolTokenVaultPublicKey,
 	getDriftSignerPublicKey,
 	getConstituentCorrelationsPublicKey,
-=======
->>>>>>> f1a1c712
 } from './addresses/pda';
 import { squareRootBN } from './math/utils';
 import {
@@ -4996,15 +4990,6 @@
 		);
 	}
 
-<<<<<<< HEAD
-	public async updateFeatureBitFlagsSettleLpPool(
-		enable: boolean
-	): Promise<TransactionSignature> {
-		const updateFeatureBitFlagsSettleLpPoolIx =
-			await this.getUpdateFeatureBitFlagsSettleLpPoolIx(enable);
-
-		const tx = await this.buildTransaction(updateFeatureBitFlagsSettleLpPoolIx);
-=======
 	public async updateFeatureBitFlagsBuilderCodes(
 		enable: boolean
 	): Promise<TransactionSignature> {
@@ -5012,65 +4997,11 @@
 			await this.getUpdateFeatureBitFlagsBuilderCodesIx(enable);
 
 		const tx = await this.buildTransaction(updateFeatureBitFlagsBuilderCodesIx);
->>>>>>> f1a1c712
-		const { txSig } = await this.sendTransaction(tx, [], this.opts);
-
-		return txSig;
-	}
-
-<<<<<<< HEAD
-	public async getUpdateFeatureBitFlagsSettleLpPoolIx(
-		enable: boolean
-	): Promise<TransactionInstruction> {
-		return await this.program.instruction.updateFeatureBitFlagsSettleLpPool(
-			enable,
-			{
-				accounts: {
-					admin: this.useHotWalletAdmin
-						? this.wallet.publicKey
-						: this.getStateAccount().admin,
-					state: await this.getStatePublicKey(),
-				},
-			}
-		);
-	}
-
-	public async updateFeatureBitFlagsSwapLpPool(
-		enable: boolean
-	): Promise<TransactionSignature> {
-		const updateFeatureBitFlagsSettleLpPoolIx =
-			await this.getUpdateFeatureBitFlagsSwapLpPoolIx(enable);
-
-		const tx = await this.buildTransaction(updateFeatureBitFlagsSettleLpPoolIx);
-		const { txSig } = await this.sendTransaction(tx, [], this.opts);
-
-		return txSig;
-	}
-
-	public async getUpdateFeatureBitFlagsSwapLpPoolIx(
-		enable: boolean
-	): Promise<TransactionInstruction> {
-		return await this.program.instruction.updateFeatureBitFlagsSwapLpPool(
-			enable,
-			{
-				accounts: {
-					admin: this.useHotWalletAdmin
-						? this.wallet.publicKey
-						: this.getStateAccount().admin,
-					state: await this.getStatePublicKey(),
-				},
-			}
-		);
-	}
-
-	public async updateFeatureBitFlagsMintRedeemLpPool(
-		enable: boolean
-	): Promise<TransactionSignature> {
-		const updateFeatureBitFlagsSettleLpPoolIx =
-			await this.getUpdateFeatureBitFlagsMintRedeemLpPoolIx(enable);
-
-		const tx = await this.buildTransaction(updateFeatureBitFlagsSettleLpPoolIx);
-=======
+		const { txSig } = await this.sendTransaction(tx, [], this.opts);
+
+		return txSig;
+	}
+
 	public async getUpdateFeatureBitFlagsBuilderCodesIx(
 		enable: boolean
 	): Promise<TransactionInstruction> {
@@ -5093,23 +5024,15 @@
 		const tx = await this.buildTransaction(
 			updateFeatureBitFlagsBuilderReferralIx
 		);
->>>>>>> f1a1c712
-		const { txSig } = await this.sendTransaction(tx, [], this.opts);
-
-		return txSig;
-	}
-
-<<<<<<< HEAD
-	public async getUpdateFeatureBitFlagsMintRedeemLpPoolIx(
-		enable: boolean
-	): Promise<TransactionInstruction> {
-		return await this.program.instruction.updateFeatureBitFlagsMintRedeemLpPool(
-=======
+		const { txSig } = await this.sendTransaction(tx, [], this.opts);
+
+		return txSig;
+	}
+
 	public async getUpdateFeatureBitFlagsBuilderReferralIx(
 		enable: boolean
 	): Promise<TransactionInstruction> {
 		return this.program.instruction.updateFeatureBitFlagsBuilderReferral(
->>>>>>> f1a1c712
 			enable,
 			{
 				accounts: {
@@ -5121,7 +5044,218 @@
 			}
 		);
 	}
-<<<<<<< HEAD
+
+	public async updateFeatureBitFlagsMedianTriggerPrice(
+		enable: boolean
+	): Promise<TransactionSignature> {
+		const updateFeatureBitFlagsMedianTriggerPriceIx =
+			await this.getUpdateFeatureBitFlagsMedianTriggerPriceIx(enable);
+		const tx = await this.buildTransaction(
+			updateFeatureBitFlagsMedianTriggerPriceIx
+		);
+		const { txSig } = await this.sendTransaction(tx, [], this.opts);
+
+		return txSig;
+	}
+
+	public async getUpdateFeatureBitFlagsMedianTriggerPriceIx(
+		enable: boolean
+	): Promise<TransactionInstruction> {
+		return await this.program.instruction.updateFeatureBitFlagsMedianTriggerPrice(
+			enable,
+			{
+				accounts: {
+					admin: this.useHotWalletAdmin
+						? this.wallet.publicKey
+						: this.getStateAccount().admin,
+					state: await this.getStatePublicKey(),
+				},
+			}
+		);
+	}
+
+	public async updateDelegateUserGovTokenInsuranceStake(
+		authority: PublicKey,
+		delegate: PublicKey
+	): Promise<TransactionSignature> {
+		const updateDelegateUserGovTokenInsuranceStakeIx =
+			await this.getUpdateDelegateUserGovTokenInsuranceStakeIx(
+				authority,
+				delegate
+			);
+
+		const tx = await this.buildTransaction(
+			updateDelegateUserGovTokenInsuranceStakeIx
+		);
+		const { txSig } = await this.sendTransaction(tx, [], this.opts);
+
+		return txSig;
+	}
+
+	public async getUpdateDelegateUserGovTokenInsuranceStakeIx(
+		authority: PublicKey,
+		delegate: PublicKey
+	): Promise<TransactionInstruction> {
+		const marketIndex = GOV_SPOT_MARKET_INDEX;
+		const spotMarket = this.getSpotMarketAccount(marketIndex);
+		const ifStakeAccountPublicKey = getInsuranceFundStakeAccountPublicKey(
+			this.program.programId,
+			delegate,
+			marketIndex
+		);
+		const userStatsPublicKey = getUserStatsAccountPublicKey(
+			this.program.programId,
+			authority
+		);
+
+		const ix =
+			this.program.instruction.getUpdateDelegateUserGovTokenInsuranceStakeIx({
+				accounts: {
+					state: await this.getStatePublicKey(),
+					spotMarket: spotMarket.pubkey,
+					insuranceFundStake: ifStakeAccountPublicKey,
+					userStats: userStatsPublicKey,
+					signer: this.wallet.publicKey,
+					insuranceFundVault: spotMarket.insuranceFund.vault,
+				},
+			});
+
+		return ix;
+	}
+
+	public async depositIntoInsuranceFundStake(
+		marketIndex: number,
+		amount: BN,
+		userStatsPublicKey: PublicKey,
+		insuranceFundStakePublicKey: PublicKey,
+		userTokenAccountPublicKey: PublicKey,
+		txParams?: TxParams
+	): Promise<TransactionSignature> {
+		const tx = await this.buildTransaction(
+			await this.getDepositIntoInsuranceFundStakeIx(
+				marketIndex,
+				amount,
+				userStatsPublicKey,
+				insuranceFundStakePublicKey,
+				userTokenAccountPublicKey
+			),
+			txParams
+		);
+		const { txSig } = await this.sendTransaction(tx, [], this.opts);
+		return txSig;
+	}
+
+	public async getDepositIntoInsuranceFundStakeIx(
+		marketIndex: number,
+		amount: BN,
+		userStatsPublicKey: PublicKey,
+		insuranceFundStakePublicKey: PublicKey,
+		userTokenAccountPublicKey: PublicKey
+	): Promise<TransactionInstruction> {
+		const spotMarket = this.getSpotMarketAccount(marketIndex);
+		return await this.program.instruction.depositIntoInsuranceFundStake(
+			marketIndex,
+			amount,
+			{
+				accounts: {
+					signer: this.wallet.publicKey,
+					state: await this.getStatePublicKey(),
+					spotMarket: spotMarket.pubkey,
+					insuranceFundStake: insuranceFundStakePublicKey,
+					userStats: userStatsPublicKey,
+					spotMarketVault: spotMarket.vault,
+					insuranceFundVault: spotMarket.insuranceFund.vault,
+					userTokenAccount: userTokenAccountPublicKey,
+					tokenProgram: this.getTokenProgramForSpotMarket(spotMarket),
+					driftSigner: this.getSignerPublicKey(),
+				},
+			}
+		);
+	}
+
+	public async updateFeatureBitFlagsSettleLpPool(
+		enable: boolean
+	): Promise<TransactionSignature> {
+		const updateFeatureBitFlagsSettleLpPoolIx =
+			await this.getUpdateFeatureBitFlagsSettleLpPoolIx(enable);
+
+		const tx = await this.buildTransaction(updateFeatureBitFlagsSettleLpPoolIx);
+		const { txSig } = await this.sendTransaction(tx, [], this.opts);
+
+		return txSig;
+	}
+
+	public async getUpdateFeatureBitFlagsSettleLpPoolIx(
+		enable: boolean
+	): Promise<TransactionInstruction> {
+		return await this.program.instruction.updateFeatureBitFlagsSettleLpPool(
+			enable,
+			{
+				accounts: {
+					admin: this.useHotWalletAdmin
+						? this.wallet.publicKey
+						: this.getStateAccount().admin,
+					state: await this.getStatePublicKey(),
+				},
+			}
+		);
+	}
+
+	public async updateFeatureBitFlagsSwapLpPool(
+		enable: boolean
+	): Promise<TransactionSignature> {
+		const updateFeatureBitFlagsSettleLpPoolIx =
+			await this.getUpdateFeatureBitFlagsSwapLpPoolIx(enable);
+
+		const tx = await this.buildTransaction(updateFeatureBitFlagsSettleLpPoolIx);
+		const { txSig } = await this.sendTransaction(tx, [], this.opts);
+
+		return txSig;
+	}
+
+	public async getUpdateFeatureBitFlagsSwapLpPoolIx(
+		enable: boolean
+	): Promise<TransactionInstruction> {
+		return await this.program.instruction.updateFeatureBitFlagsSwapLpPool(
+			enable,
+			{
+				accounts: {
+					admin: this.useHotWalletAdmin
+						? this.wallet.publicKey
+						: this.getStateAccount().admin,
+					state: await this.getStatePublicKey(),
+				},
+			}
+		);
+	}
+
+	public async updateFeatureBitFlagsMintRedeemLpPool(
+		enable: boolean
+	): Promise<TransactionSignature> {
+		const updateFeatureBitFlagsSettleLpPoolIx =
+			await this.getUpdateFeatureBitFlagsMintRedeemLpPoolIx(enable);
+
+		const tx = await this.buildTransaction(updateFeatureBitFlagsSettleLpPoolIx);
+		const { txSig } = await this.sendTransaction(tx, [], this.opts);
+
+		return txSig;
+	}
+
+	public async getUpdateFeatureBitFlagsMintRedeemLpPoolIx(
+		enable: boolean
+	): Promise<TransactionInstruction> {
+		return await this.program.instruction.updateFeatureBitFlagsMintRedeemLpPool(
+			enable,
+			{
+				accounts: {
+					admin: this.useHotWalletAdmin
+						? this.wallet.publicKey
+						: this.getStateAccount().admin,
+					state: await this.getStatePublicKey(),
+				},
+			}
+		);
+	}
 
 	public async initializeLpPool(
 		name: string,
@@ -6359,6 +6493,4 @@
 		ixs.push(mintToInstruction);
 		return ixs;
 	}
-=======
->>>>>>> f1a1c712
 }