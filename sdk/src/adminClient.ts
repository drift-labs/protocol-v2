import {
	AddressLookupTableAccount,
	Keypair,
	LAMPORTS_PER_SOL,
	PublicKey,
	SystemProgram,
	SYSVAR_RENT_PUBKEY,
	TransactionInstruction,
	TransactionSignature,
} from '@solana/web3.js';
import {
	FeeStructure,
	OracleGuardRails,
	OracleSource,
	ExchangeStatus,
	MarketStatus,
	ContractTier,
	AssetTier,
	SpotFulfillmentConfigStatus,
	IfRebalanceConfigParams,
	TxParams,
	AddAmmConstituentMappingDatum,
	SwapReduceOnly,
	InitializeConstituentParams,
	ConstituentStatus,
	LPPoolAccount,
} from './types';
import { DEFAULT_MARKET_NAME, encodeName } from './userName';
import { BN } from '@coral-xyz/anchor';
import * as anchor from '@coral-xyz/anchor';
import {
	getDriftStateAccountPublicKeyAndNonce,
	getSpotMarketPublicKey,
	getSpotMarketVaultPublicKey,
	getPerpMarketPublicKey,
	getInsuranceFundVaultPublicKey,
	getSerumOpenOrdersPublicKey,
	getSerumFulfillmentConfigPublicKey,
	getPhoenixFulfillmentConfigPublicKey,
	getProtocolIfSharesTransferConfigPublicKey,
	getPrelaunchOraclePublicKey,
	getOpenbookV2FulfillmentConfigPublicKey,
	getPythPullOraclePublicKey,
	getUserStatsAccountPublicKey,
	getHighLeverageModeConfigPublicKey,
	getPythLazerOraclePublicKey,
	getProtectedMakerModeConfigPublicKey,
	getFuelOverflowAccountPublicKey,
	getTokenProgramForSpotMarket,
	getIfRebalanceConfigPublicKey,
	getInsuranceFundStakeAccountPublicKey,
	getLpPoolPublicKey,
	getAmmConstituentMappingPublicKey,
	getConstituentTargetBasePublicKey,
	getConstituentPublicKey,
	getConstituentVaultPublicKey,
	getAmmCachePublicKey,
	getLpPoolTokenVaultPublicKey,
	getDriftSignerPublicKey,
	getConstituentCorrelationsPublicKey,
} from './addresses/pda';
import { squareRootBN } from './math/utils';
import {
	createInitializeMint2Instruction,
	createMintToInstruction,
	createTransferCheckedInstruction,
	getAssociatedTokenAddressSync,
	MINT_SIZE,
	TOKEN_PROGRAM_ID,
} from '@solana/spl-token';
import { DriftClient } from './driftClient';
import {
	PEG_PRECISION,
	QUOTE_SPOT_MARKET_INDEX,
	ZERO,
	ONE,
	BASE_PRECISION,
	PRICE_PRECISION,
	GOV_SPOT_MARKET_INDEX,
} from './constants/numericConstants';
import { calculateTargetPriceTrade } from './math/trade';
import { calculateAmmReservesAfterSwap, getSwapDirection } from './math/amm';
import { PROGRAM_ID as PHOENIX_PROGRAM_ID } from '@ellipsis-labs/phoenix-sdk';
import { DRIFT_ORACLE_RECEIVER_ID } from './config';
import { getFeedIdUint8Array } from './util/pythOracleUtils';
import { FUEL_RESET_LOG_ACCOUNT } from './constants/txConstants';
import {
	JupiterClient,
	QuoteResponse,
	SwapMode,
} from './jupiter/jupiterClient';

const OPENBOOK_PROGRAM_ID = new PublicKey(
	'opnb2LAfJYbRMAHHvqjCwQxanZn7ReEHp1k81EohpZb'
);

export class AdminClient extends DriftClient {
	public async initialize(
		usdcMint: PublicKey,
		_adminControlsPrices: boolean
	): Promise<[TransactionSignature]> {
		const stateAccountRPCResponse = await this.connection.getParsedAccountInfo(
			await this.getStatePublicKey()
		);
		if (stateAccountRPCResponse.value !== null) {
			throw new Error('Clearing house already initialized');
		}

		const [driftStatePublicKey] = await getDriftStateAccountPublicKeyAndNonce(
			this.program.programId
		);

		const initializeIx = await this.program.instruction.initialize({
			accounts: {
				admin: this.isSubscribed
					? this.getStateAccount().admin
					: this.wallet.publicKey,
				state: driftStatePublicKey,
				quoteAssetMint: usdcMint,
				rent: SYSVAR_RENT_PUBKEY,
				driftSigner: this.getSignerPublicKey(),
				systemProgram: anchor.web3.SystemProgram.programId,
				tokenProgram: TOKEN_PROGRAM_ID,
			},
		});

		const tx = await this.buildTransaction(initializeIx);

		const { txSig } = await super.sendTransaction(tx, [], this.opts);

		return [txSig];
	}

	public async initializeSpotMarket(
		mint: PublicKey,
		optimalUtilization: number,
		optimalRate: number,
		maxRate: number,
		oracle: PublicKey,
		oracleSource: OracleSource,
		initialAssetWeight: number,
		maintenanceAssetWeight: number,
		initialLiabilityWeight: number,
		maintenanceLiabilityWeight: number,
		imfFactor = 0,
		liquidatorFee = 0,
		ifLiquidationFee = 0,
		activeStatus = true,
		assetTier = AssetTier.COLLATERAL,
		scaleInitialAssetWeightStart = ZERO,
		withdrawGuardThreshold = ZERO,
		orderTickSize = ONE,
		orderStepSize = ONE,
		ifTotalFactor = 0,
		name = DEFAULT_MARKET_NAME,
		marketIndex?: number
	): Promise<TransactionSignature> {
		const spotMarketIndex =
			marketIndex ?? this.getStateAccount().numberOfSpotMarkets;

		const initializeIx = await this.getInitializeSpotMarketIx(
			mint,
			optimalUtilization,
			optimalRate,
			maxRate,
			oracle,
			oracleSource,
			initialAssetWeight,
			maintenanceAssetWeight,
			initialLiabilityWeight,
			maintenanceLiabilityWeight,
			imfFactor,
			liquidatorFee,
			ifLiquidationFee,
			activeStatus,
			assetTier,
			scaleInitialAssetWeightStart,
			withdrawGuardThreshold,
			orderTickSize,
			orderStepSize,
			ifTotalFactor,
			name,
			marketIndex
		);

		const tx = await this.buildTransaction(initializeIx);

		const { txSig } = await this.sendTransaction(tx, [], this.opts);

		await this.accountSubscriber.addSpotMarket(spotMarketIndex);
		await this.accountSubscriber.addOracle({
			source: oracleSource,
			publicKey: oracle,
		});
		await this.accountSubscriber.setSpotOracleMap();

		return txSig;
	}

	public async getInitializeSpotMarketIx(
		mint: PublicKey,
		optimalUtilization: number,
		optimalRate: number,
		maxRate: number,
		oracle: PublicKey,
		oracleSource: OracleSource,
		initialAssetWeight: number,
		maintenanceAssetWeight: number,
		initialLiabilityWeight: number,
		maintenanceLiabilityWeight: number,
		imfFactor = 0,
		liquidatorFee = 0,
		ifLiquidationFee = 0,
		activeStatus = true,
		assetTier = AssetTier.COLLATERAL,
		scaleInitialAssetWeightStart = ZERO,
		withdrawGuardThreshold = ZERO,
		orderTickSize = ONE,
		orderStepSize = ONE,
		ifTotalFactor = 0,
		name = DEFAULT_MARKET_NAME,
		marketIndex?: number
	): Promise<TransactionInstruction> {
		const spotMarketIndex =
			marketIndex ?? this.getStateAccount().numberOfSpotMarkets;
		const spotMarket = await getSpotMarketPublicKey(
			this.program.programId,
			spotMarketIndex
		);

		const spotMarketVault = await getSpotMarketVaultPublicKey(
			this.program.programId,
			spotMarketIndex
		);

		const insuranceFundVault = await getInsuranceFundVaultPublicKey(
			this.program.programId,
			spotMarketIndex
		);

		const tokenProgram = (await this.connection.getAccountInfo(mint)).owner;

		const nameBuffer = encodeName(name);
		const initializeIx = await this.program.instruction.initializeSpotMarket(
			optimalUtilization,
			optimalRate,
			maxRate,
			oracleSource,
			initialAssetWeight,
			maintenanceAssetWeight,
			initialLiabilityWeight,
			maintenanceLiabilityWeight,
			imfFactor,
			liquidatorFee,
			ifLiquidationFee,
			activeStatus,
			assetTier,
			scaleInitialAssetWeightStart,
			withdrawGuardThreshold,
			orderTickSize,
			orderStepSize,
			ifTotalFactor,
			nameBuffer,
			{
				accounts: {
					admin: this.isSubscribed
						? this.getStateAccount().admin
						: this.wallet.publicKey,
					state: await this.getStatePublicKey(),
					spotMarket,
					spotMarketVault,
					insuranceFundVault,
					driftSigner: this.getSignerPublicKey(),
					spotMarketMint: mint,
					oracle,
					rent: SYSVAR_RENT_PUBKEY,
					systemProgram: anchor.web3.SystemProgram.programId,
					tokenProgram,
				},
			}
		);

		return initializeIx;
	}

	public async deleteInitializedSpotMarket(
		marketIndex: number
	): Promise<TransactionSignature> {
		const deleteInitializeMarketIx =
			await this.getDeleteInitializedSpotMarketIx(marketIndex);

		const tx = await this.buildTransaction(deleteInitializeMarketIx);

		const { txSig } = await this.sendTransaction(tx, [], this.opts);

		return txSig;
	}

	public async getDeleteInitializedSpotMarketIx(
		marketIndex: number
	): Promise<TransactionInstruction> {
		const spotMarketPublicKey = await getSpotMarketPublicKey(
			this.program.programId,
			marketIndex
		);

		const spotMarketVaultPublicKey = await getSpotMarketVaultPublicKey(
			this.program.programId,
			marketIndex
		);

		const insuranceFundVaultPublicKey = await getInsuranceFundVaultPublicKey(
			this.program.programId,
			marketIndex
		);

		return await this.program.instruction.deleteInitializedSpotMarket(
			marketIndex,
			{
				accounts: {
					state: await this.getStatePublicKey(),
					admin: this.isSubscribed
						? this.getStateAccount().admin
						: this.wallet.publicKey,
					spotMarket: spotMarketPublicKey,
					spotMarketVault: spotMarketVaultPublicKey,
					insuranceFundVault: insuranceFundVaultPublicKey,
					driftSigner: this.getSignerPublicKey(),
					tokenProgram: TOKEN_PROGRAM_ID,
				},
			}
		);
	}

	public async initializeSerumFulfillmentConfig(
		marketIndex: number,
		serumMarket: PublicKey,
		serumProgram: PublicKey
	): Promise<TransactionSignature> {
		const initializeIx = await this.getInitializeSerumFulfillmentConfigIx(
			marketIndex,
			serumMarket,
			serumProgram
		);

		const tx = await this.buildTransaction(initializeIx);

		const { txSig } = await this.sendTransaction(tx, [], this.opts);

		return txSig;
	}

	public async getInitializeSerumFulfillmentConfigIx(
		marketIndex: number,
		serumMarket: PublicKey,
		serumProgram: PublicKey
	): Promise<TransactionInstruction> {
		const serumOpenOrders = getSerumOpenOrdersPublicKey(
			this.program.programId,
			serumMarket
		);

		const serumFulfillmentConfig = getSerumFulfillmentConfigPublicKey(
			this.program.programId,
			serumMarket
		);

		return await this.program.instruction.initializeSerumFulfillmentConfig(
			marketIndex,
			{
				accounts: {
					admin: this.isSubscribed
						? this.getStateAccount().admin
						: this.wallet.publicKey,
					state: await this.getStatePublicKey(),
					baseSpotMarket: this.getSpotMarketAccount(marketIndex).pubkey,
					quoteSpotMarket: this.getQuoteSpotMarketAccount().pubkey,
					driftSigner: this.getSignerPublicKey(),
					serumProgram,
					serumMarket,
					serumOpenOrders,
					rent: SYSVAR_RENT_PUBKEY,
					systemProgram: anchor.web3.SystemProgram.programId,
					serumFulfillmentConfig,
				},
			}
		);
	}

	public async initializePhoenixFulfillmentConfig(
		marketIndex: number,
		phoenixMarket: PublicKey
	): Promise<TransactionSignature> {
		const initializeIx = await this.getInitializePhoenixFulfillmentConfigIx(
			marketIndex,
			phoenixMarket
		);

		const tx = await this.buildTransaction(initializeIx);

		const { txSig } = await this.sendTransaction(tx, [], this.opts);

		return txSig;
	}

	public async getInitializePhoenixFulfillmentConfigIx(
		marketIndex: number,
		phoenixMarket: PublicKey
	): Promise<TransactionInstruction> {
		const phoenixFulfillmentConfig = getPhoenixFulfillmentConfigPublicKey(
			this.program.programId,
			phoenixMarket
		);

		return await this.program.instruction.initializePhoenixFulfillmentConfig(
			marketIndex,
			{
				accounts: {
					admin: this.isSubscribed
						? this.getStateAccount().admin
						: this.wallet.publicKey,
					state: await this.getStatePublicKey(),
					baseSpotMarket: this.getSpotMarketAccount(marketIndex).pubkey,
					quoteSpotMarket: this.getQuoteSpotMarketAccount().pubkey,
					driftSigner: this.getSignerPublicKey(),
					phoenixMarket: phoenixMarket,
					phoenixProgram: PHOENIX_PROGRAM_ID,
					rent: SYSVAR_RENT_PUBKEY,
					systemProgram: anchor.web3.SystemProgram.programId,
					phoenixFulfillmentConfig,
				},
			}
		);
	}

	public async initializeOpenbookV2FulfillmentConfig(
		marketIndex: number,
		openbookMarket: PublicKey
	): Promise<TransactionSignature> {
		const initializeIx = await this.getInitializeOpenbookV2FulfillmentConfigIx(
			marketIndex,
			openbookMarket
		);

		const tx = await this.buildTransaction(initializeIx);

		const { txSig } = await this.sendTransaction(tx, [], this.opts);

		return txSig;
	}

	public async getInitializeOpenbookV2FulfillmentConfigIx(
		marketIndex: number,
		openbookMarket: PublicKey
	): Promise<TransactionInstruction> {
		const openbookFulfillmentConfig = getOpenbookV2FulfillmentConfigPublicKey(
			this.program.programId,
			openbookMarket
		);

		return this.program.instruction.initializeOpenbookV2FulfillmentConfig(
			marketIndex,
			{
				accounts: {
					baseSpotMarket: this.getSpotMarketAccount(marketIndex).pubkey,
					quoteSpotMarket: this.getQuoteSpotMarketAccount().pubkey,
					state: await this.getStatePublicKey(),
					openbookV2Program: OPENBOOK_PROGRAM_ID,
					openbookV2Market: openbookMarket,
					driftSigner: this.getSignerPublicKey(),
					openbookV2FulfillmentConfig: openbookFulfillmentConfig,
					admin: this.isSubscribed
						? this.getStateAccount().admin
						: this.wallet.publicKey,
					rent: SYSVAR_RENT_PUBKEY,
					systemProgram: anchor.web3.SystemProgram.programId,
				},
			}
		);
	}

	public async initializePerpMarket(
		marketIndex: number,
		priceOracle: PublicKey,
		baseAssetReserve: BN,
		quoteAssetReserve: BN,
		periodicity: BN,
		pegMultiplier: BN = PEG_PRECISION,
		oracleSource: OracleSource = OracleSource.PYTH,
		contractTier: ContractTier = ContractTier.SPECULATIVE,
		marginRatioInitial = 2000,
		marginRatioMaintenance = 500,
		liquidatorFee = 0,
		ifLiquidatorFee = 10000,
		imfFactor = 0,
		activeStatus = true,
		baseSpread = 0,
		maxSpread = 142500,
		maxOpenInterest = ZERO,
		maxRevenueWithdrawPerPeriod = ZERO,
		quoteMaxInsurance = ZERO,
		orderStepSize = BASE_PRECISION.divn(10000),
		orderTickSize = PRICE_PRECISION.divn(100000),
		minOrderSize = BASE_PRECISION.divn(10000),
		concentrationCoefScale = ONE,
		curveUpdateIntensity = 0,
		ammJitIntensity = 0,
		name = DEFAULT_MARKET_NAME
	): Promise<TransactionSignature> {
		const currentPerpMarketIndex = this.getStateAccount().numberOfMarkets;

		const ammCachePublicKey = getAmmCachePublicKey(this.program.programId);
		const ammCacheAccount = await this.connection.getAccountInfo(
			ammCachePublicKey
		);
		const mustInitializeAmmCache = ammCacheAccount?.data == null;

		const initializeMarketIxs = await this.getInitializePerpMarketIx(
			marketIndex,
			priceOracle,
			baseAssetReserve,
			quoteAssetReserve,
			periodicity,
			pegMultiplier,
			oracleSource,
			contractTier,
			marginRatioInitial,
			marginRatioMaintenance,
			liquidatorFee,
			ifLiquidatorFee,
			imfFactor,
			activeStatus,
			baseSpread,
			maxSpread,
			maxOpenInterest,
			maxRevenueWithdrawPerPeriod,
			quoteMaxInsurance,
			orderStepSize,
			orderTickSize,
			minOrderSize,
			concentrationCoefScale,
			curveUpdateIntensity,
			ammJitIntensity,
			name,
			mustInitializeAmmCache
		);
		const tx = await this.buildTransaction(initializeMarketIxs);

		const { txSig } = await this.sendTransaction(tx, [], this.opts);

		while (this.getStateAccount().numberOfMarkets <= currentPerpMarketIndex) {
			await this.fetchAccounts();
		}

		await this.accountSubscriber.addPerpMarket(marketIndex);
		await this.accountSubscriber.addOracle({
			source: oracleSource,
			publicKey: priceOracle,
		});
		await this.accountSubscriber.setPerpOracleMap();

		return txSig;
	}

	public async getInitializePerpMarketIx(
		marketIndex: number,
		priceOracle: PublicKey,
		baseAssetReserve: BN,
		quoteAssetReserve: BN,
		periodicity: BN,
		pegMultiplier: BN = PEG_PRECISION,
		oracleSource: OracleSource = OracleSource.PYTH,
		contractTier: ContractTier = ContractTier.SPECULATIVE,
		marginRatioInitial = 2000,
		marginRatioMaintenance = 500,
		liquidatorFee = 0,
		ifLiquidatorFee = 10000,
		imfFactor = 0,
		activeStatus = true,
		baseSpread = 0,
		maxSpread = 142500,
		maxOpenInterest = ZERO,
		maxRevenueWithdrawPerPeriod = ZERO,
		quoteMaxInsurance = ZERO,
		orderStepSize = BASE_PRECISION.divn(10000),
		orderTickSize = PRICE_PRECISION.divn(100000),
		minOrderSize = BASE_PRECISION.divn(10000),
		concentrationCoefScale = ONE,
		curveUpdateIntensity = 0,
		ammJitIntensity = 0,
		name = DEFAULT_MARKET_NAME,
		includeInitAmmCacheIx = false
	): Promise<TransactionInstruction[]> {
		const perpMarketPublicKey = await getPerpMarketPublicKey(
			this.program.programId,
			marketIndex
		);

		const ixs: TransactionInstruction[] = [];
		if (includeInitAmmCacheIx) {
			ixs.push(await this.getInitializeAmmCacheIx());
		}

		const nameBuffer = encodeName(name);
		const initPerpIx = await this.program.instruction.initializePerpMarket(
			marketIndex,
			baseAssetReserve,
			quoteAssetReserve,
			periodicity,
			pegMultiplier,
			oracleSource,
			contractTier,
			marginRatioInitial,
			marginRatioMaintenance,
			liquidatorFee,
			ifLiquidatorFee,
			imfFactor,
			activeStatus,
			baseSpread,
			maxSpread,
			maxOpenInterest,
			maxRevenueWithdrawPerPeriod,
			quoteMaxInsurance,
			orderStepSize,
			orderTickSize,
			minOrderSize,
			concentrationCoefScale,
			curveUpdateIntensity,
			ammJitIntensity,
			nameBuffer,
			{
				accounts: {
					state: await this.getStatePublicKey(),
					admin: this.isSubscribed
						? this.getStateAccount().admin
						: this.wallet.publicKey,
					oracle: priceOracle,
					perpMarket: perpMarketPublicKey,
					ammCache: getAmmCachePublicKey(this.program.programId),
					rent: SYSVAR_RENT_PUBKEY,
					systemProgram: anchor.web3.SystemProgram.programId,
				},
			}
		);
		ixs.push(initPerpIx);
		return ixs;
	}

	public async initializeAmmCache(
		txParams?: TxParams
	): Promise<TransactionSignature> {
		const initializeAmmCacheIx = await this.getInitializeAmmCacheIx();

		const tx = await this.buildTransaction(initializeAmmCacheIx, txParams);

		const { txSig } = await this.sendTransaction(tx, [], this.opts);

		return txSig;
	}

	public async getInitializeAmmCacheIx(): Promise<TransactionInstruction> {
		return await this.program.instruction.initializeAmmCache({
			accounts: {
				state: await this.getStatePublicKey(),
				admin: this.isSubscribed
					? this.getStateAccount().admin
					: this.wallet.publicKey,
				ammCache: getAmmCachePublicKey(this.program.programId),
				rent: SYSVAR_RENT_PUBKEY,
				systemProgram: anchor.web3.SystemProgram.programId,
			},
		});
	}

	public async updateInitialAmmCacheInfo(
		perpMarketIndexes: number[],
		txParams?: TxParams
	): Promise<TransactionSignature> {
		const initializeAmmCacheIx = await this.getUpdateInitialAmmCacheInfoIx(
			perpMarketIndexes
		);

		const tx = await this.buildTransaction(initializeAmmCacheIx, txParams);

		const { txSig } = await this.sendTransaction(tx, [], this.opts);

		return txSig;
	}

	public async getUpdateInitialAmmCacheInfoIx(
		perpMarketIndexes: number[]
	): Promise<TransactionInstruction> {
		const remainingAccounts = this.getRemainingAccounts({
			userAccounts: [],
			readablePerpMarketIndex: perpMarketIndexes,
			readableSpotMarketIndexes: [QUOTE_SPOT_MARKET_INDEX],
		});
		return await this.program.instruction.updateInitialAmmCacheInfo({
			accounts: {
				state: await this.getStatePublicKey(),
				admin: this.isSubscribed
					? this.getStateAccount().admin
					: this.wallet.publicKey,
				ammCache: getAmmCachePublicKey(this.program.programId),
			},
			remainingAccounts,
		});
	}

	public async overrideAmmCacheInfo(
		perpMarketIndex: number,
		params: {
			quoteOwedFromLpPool?: BN;
			lastSettleTs?: BN;
			lastFeePoolTokenAmount?: BN;
			lastNetPnlPoolTokenAmount?: BN;
			ammPositionScalar?: number;
		},
		txParams?: TxParams
	): Promise<TransactionSignature> {
		const initializeAmmCacheIx = await this.getOverrideAmmCacheInfoIx(
			perpMarketIndex,
			params
		);
		const tx = await this.buildTransaction(initializeAmmCacheIx, txParams);

		const { txSig } = await this.sendTransaction(tx, [], this.opts);

		return txSig;
	}

	public async getOverrideAmmCacheInfoIx(
		perpMarketIndex: number,
		params: {
			quoteOwedFromLpPool?: BN;
			lastSettleSlot?: BN;
			lastFeePoolTokenAmount?: BN;
			lastNetPnlPoolTokenAmount?: BN;
			ammPositionScalar?: number;
		}
	): Promise<TransactionInstruction> {
		return this.program.instruction.overrideAmmCacheInfo(
			perpMarketIndex,
			Object.assign(
				{},
				{
					quoteOwedFromLpPool: null,
					lastSettleSlot: null,
					lastFeePoolTokenAmount: null,
					lastNetPnlPoolTokenAmount: null,
					ammPositionScalar: null,
				},
				params
			),
			{
				accounts: {
					state: await this.getStatePublicKey(),
					admin: this.isSubscribed
						? this.getStateAccount().admin
						: this.wallet.publicKey,
					ammCache: getAmmCachePublicKey(this.program.programId),
				},
			}
		);
	}

	public async initializePredictionMarket(
		perpMarketIndex: number
	): Promise<TransactionSignature> {
		const updatePerpMarketConcentrationCoefIx =
			await this.getInitializePredictionMarketIx(perpMarketIndex);

		const tx = await this.buildTransaction(updatePerpMarketConcentrationCoefIx);

		const { txSig } = await this.sendTransaction(tx, [], this.opts);

		return txSig;
	}

	public async getInitializePredictionMarketIx(
		perpMarketIndex: number
	): Promise<TransactionInstruction> {
		return await this.program.instruction.initializePredictionMarket({
			accounts: {
				state: await this.getStatePublicKey(),
				admin: this.isSubscribed
					? this.getStateAccount().admin
					: this.wallet.publicKey,
				perpMarket: await getPerpMarketPublicKey(
					this.program.programId,
					perpMarketIndex
				),
			},
		});
	}

	public async deleteInitializedPerpMarket(
		marketIndex: number
	): Promise<TransactionSignature> {
		const deleteInitializeMarketIx =
			await this.getDeleteInitializedPerpMarketIx(marketIndex);

		const tx = await this.buildTransaction(deleteInitializeMarketIx);

		const { txSig } = await this.sendTransaction(tx, [], this.opts);

		return txSig;
	}

	public async getDeleteInitializedPerpMarketIx(
		marketIndex: number
	): Promise<TransactionInstruction> {
		const perpMarketPublicKey = await getPerpMarketPublicKey(
			this.program.programId,
			marketIndex
		);

		return await this.program.instruction.deleteInitializedPerpMarket(
			marketIndex,
			{
				accounts: {
					state: await this.getStatePublicKey(),
					admin: this.isSubscribed
						? this.getStateAccount().admin
						: this.wallet.publicKey,
					perpMarket: perpMarketPublicKey,
				},
			}
		);
	}

	public async moveAmmPrice(
		perpMarketIndex: number,
		baseAssetReserve: BN,
		quoteAssetReserve: BN,
		sqrtK?: BN
	): Promise<TransactionSignature> {
		const moveAmmPriceIx = await this.getMoveAmmPriceIx(
			perpMarketIndex,
			baseAssetReserve,
			quoteAssetReserve,
			sqrtK
		);

		const tx = await this.buildTransaction(moveAmmPriceIx);

		const { txSig } = await this.sendTransaction(tx, [], this.opts);

		return txSig;
	}

	public async getMoveAmmPriceIx(
		perpMarketIndex: number,
		baseAssetReserve: BN,
		quoteAssetReserve: BN,
		sqrtK?: BN
	): Promise<TransactionInstruction> {
		const marketPublicKey = await getPerpMarketPublicKey(
			this.program.programId,
			perpMarketIndex
		);

		if (sqrtK == undefined) {
			sqrtK = squareRootBN(baseAssetReserve.mul(quoteAssetReserve));
		}

		return await this.program.instruction.moveAmmPrice(
			baseAssetReserve,
			quoteAssetReserve,
			sqrtK,
			{
				accounts: {
					state: await this.getStatePublicKey(),
					admin: this.isSubscribed
						? this.getStateAccount().admin
						: this.wallet.publicKey,
					perpMarket: marketPublicKey,
				},
			}
		);
	}

	public async updateK(
		perpMarketIndex: number,
		sqrtK: BN
	): Promise<TransactionSignature> {
		const updateKIx = await this.getUpdateKIx(perpMarketIndex, sqrtK);

		const tx = await this.buildTransaction(updateKIx);

		const { txSig } = await this.sendTransaction(tx, [], this.opts);

		return txSig;
	}

	public async getUpdateKIx(
		perpMarketIndex: number,
		sqrtK: BN
	): Promise<TransactionInstruction> {
		return await this.program.instruction.updateK(sqrtK, {
			accounts: {
				state: await this.getStatePublicKey(),
				admin: this.isSubscribed
					? this.getStateAccount().admin
					: this.wallet.publicKey,
				perpMarket: await getPerpMarketPublicKey(
					this.program.programId,
					perpMarketIndex
				),
				oracle: this.getPerpMarketAccount(perpMarketIndex).amm.oracle,
			},
		});
	}

	public async recenterPerpMarketAmm(
		perpMarketIndex: number,
		pegMultiplier: BN,
		sqrtK: BN
	): Promise<TransactionSignature> {
		const recenterPerpMarketAmmIx = await this.getRecenterPerpMarketAmmIx(
			perpMarketIndex,
			pegMultiplier,
			sqrtK
		);

		const tx = await this.buildTransaction(recenterPerpMarketAmmIx);

		const { txSig } = await this.sendTransaction(tx, [], this.opts);

		return txSig;
	}

	public async getRecenterPerpMarketAmmIx(
		perpMarketIndex: number,
		pegMultiplier: BN,
		sqrtK: BN
	): Promise<TransactionInstruction> {
		const marketPublicKey = await getPerpMarketPublicKey(
			this.program.programId,
			perpMarketIndex
		);

		return await this.program.instruction.recenterPerpMarketAmm(
			pegMultiplier,
			sqrtK,
			{
				accounts: {
					state: await this.getStatePublicKey(),
					admin: this.isSubscribed
						? this.getStateAccount().admin
						: this.wallet.publicKey,
					perpMarket: marketPublicKey,
				},
			}
		);
	}

	public async recenterPerpMarketAmmCrank(
		perpMarketIndex: number,
		depth?: BN
	): Promise<TransactionSignature> {
		const recenterPerpMarketAmmIx = await this.getRecenterPerpMarketAmmCrankIx(
			perpMarketIndex,
			depth
		);

		const tx = await this.buildTransaction(recenterPerpMarketAmmIx);

		const { txSig } = await this.sendTransaction(tx, [], this.opts);

		return txSig;
	}

	public async getRecenterPerpMarketAmmCrankIx(
		perpMarketIndex: number,
		depth: BN
	): Promise<TransactionInstruction> {
		return await this.program.instruction.recenterPerpMarketAmmCrank(
			depth ?? null,
			{
				accounts: {
					admin: this.useHotWalletAdmin
						? this.wallet.publicKey
						: this.getStateAccount().admin,
					state: await this.getStatePublicKey(),
					perpMarket: await getPerpMarketPublicKey(
						this.program.programId,
						perpMarketIndex
					),
					spotMarket: await getSpotMarketPublicKey(
						this.program.programId,
						QUOTE_SPOT_MARKET_INDEX
					),
					oracle: this.getPerpMarketAccount(perpMarketIndex).amm.oracle,
				},
			}
		);
	}

	public async updatePerpMarketConcentrationScale(
		perpMarketIndex: number,
		concentrationScale: BN
	): Promise<TransactionSignature> {
		const updatePerpMarketConcentrationCoefIx =
			await this.getUpdatePerpMarketConcentrationScaleIx(
				perpMarketIndex,
				concentrationScale
			);

		const tx = await this.buildTransaction(updatePerpMarketConcentrationCoefIx);

		const { txSig } = await this.sendTransaction(tx, [], this.opts);

		return txSig;
	}

	public async getUpdatePerpMarketConcentrationScaleIx(
		perpMarketIndex: number,
		concentrationScale: BN
	): Promise<TransactionInstruction> {
		return await this.program.instruction.updatePerpMarketConcentrationCoef(
			concentrationScale,
			{
				accounts: {
					state: await this.getStatePublicKey(),
					admin: this.isSubscribed
						? this.getStateAccount().admin
						: this.wallet.publicKey,
					perpMarket: await getPerpMarketPublicKey(
						this.program.programId,
						perpMarketIndex
					),
				},
			}
		);
	}

	public async updatePerpMarketLpPoolStatus(
		perpMarketIndex: number,
		lpStatus: number
	) {
		const updatePerpMarketLpPoolStatusIx =
			await this.getUpdatePerpMarketLpPoolStatusIx(perpMarketIndex, lpStatus);

		const tx = await this.buildTransaction(updatePerpMarketLpPoolStatusIx);

		const { txSig } = await this.sendTransaction(tx, [], this.opts);

		return txSig;
	}

	public async getUpdatePerpMarketLpPoolStatusIx(
		perpMarketIndex: number,
		lpStatus: number
	): Promise<TransactionInstruction> {
		return await this.program.instruction.updatePerpMarketLpPoolStatus(
			lpStatus,
			{
				accounts: {
					state: await this.getStatePublicKey(),
					admin: this.isSubscribed
						? this.getStateAccount().admin
						: this.wallet.publicKey,
					perpMarket: await getPerpMarketPublicKey(
						this.program.programId,
						perpMarketIndex
					),
					ammCache: getAmmCachePublicKey(this.program.programId),
				},
			}
		);
	}

	public async moveAmmToPrice(
		perpMarketIndex: number,
		targetPrice: BN
	): Promise<TransactionSignature> {
		const moveAmmPriceIx = await this.getMoveAmmToPriceIx(
			perpMarketIndex,
			targetPrice
		);

		const tx = await this.buildTransaction(moveAmmPriceIx);

		const { txSig } = await this.sendTransaction(tx, [], this.opts);

		return txSig;
	}

	public async getMoveAmmToPriceIx(
		perpMarketIndex: number,
		targetPrice: BN
	): Promise<TransactionInstruction> {
		const perpMarket = this.getPerpMarketAccount(perpMarketIndex);

		const [direction, tradeSize, _] = calculateTargetPriceTrade(
			perpMarket,
			targetPrice,
			new BN(1000),
			'quote',
			undefined //todo
		);

		const [newQuoteAssetAmount, newBaseAssetAmount] =
			calculateAmmReservesAfterSwap(
				perpMarket.amm,
				'quote',
				tradeSize,
				getSwapDirection('quote', direction)
			);

		const perpMarketPublicKey = await getPerpMarketPublicKey(
			this.program.programId,
			perpMarketIndex
		);

		return await this.program.instruction.moveAmmPrice(
			newBaseAssetAmount,
			newQuoteAssetAmount,
			perpMarket.amm.sqrtK,
			{
				accounts: {
					state: await this.getStatePublicKey(),
					admin: this.isSubscribed
						? this.getStateAccount().admin
						: this.wallet.publicKey,
					perpMarket: perpMarketPublicKey,
				},
			}
		);
	}

	public async repegAmmCurve(
		newPeg: BN,
		perpMarketIndex: number
	): Promise<TransactionSignature> {
		const repegAmmCurveIx = await this.getRepegAmmCurveIx(
			newPeg,
			perpMarketIndex
		);

		const tx = await this.buildTransaction(repegAmmCurveIx);

		const { txSig } = await this.sendTransaction(tx, [], this.opts);

		return txSig;
	}

	public async getRepegAmmCurveIx(
		newPeg: BN,
		perpMarketIndex: number
	): Promise<TransactionInstruction> {
		const perpMarketPublicKey = await getPerpMarketPublicKey(
			this.program.programId,
			perpMarketIndex
		);
		const ammData = this.getPerpMarketAccount(perpMarketIndex).amm;

		return await this.program.instruction.repegAmmCurve(newPeg, {
			accounts: {
				state: await this.getStatePublicKey(),
				admin: this.isSubscribed
					? this.getStateAccount().admin
					: this.wallet.publicKey,
				oracle: ammData.oracle,
				perpMarket: perpMarketPublicKey,
			},
		});
	}

	public async updatePerpMarketAmmOracleTwap(
		perpMarketIndex: number
	): Promise<TransactionSignature> {
		const updatePerpMarketAmmOracleTwapIx =
			await this.getUpdatePerpMarketAmmOracleTwapIx(perpMarketIndex);

		const tx = await this.buildTransaction(updatePerpMarketAmmOracleTwapIx);

		const { txSig } = await this.sendTransaction(tx, [], this.opts);

		return txSig;
	}

	public async getUpdatePerpMarketAmmOracleTwapIx(
		perpMarketIndex: number
	): Promise<TransactionInstruction> {
		const ammData = this.getPerpMarketAccount(perpMarketIndex).amm;
		const perpMarketPublicKey = await getPerpMarketPublicKey(
			this.program.programId,
			perpMarketIndex
		);

		return await this.program.instruction.updatePerpMarketAmmOracleTwap({
			accounts: {
				state: await this.getStatePublicKey(),
				admin: this.isSubscribed
					? this.getStateAccount().admin
					: this.wallet.publicKey,
				oracle: ammData.oracle,
				perpMarket: perpMarketPublicKey,
			},
		});
	}

	public async resetPerpMarketAmmOracleTwap(
		perpMarketIndex: number
	): Promise<TransactionSignature> {
		const resetPerpMarketAmmOracleTwapIx =
			await this.getResetPerpMarketAmmOracleTwapIx(perpMarketIndex);

		const tx = await this.buildTransaction(resetPerpMarketAmmOracleTwapIx);

		const { txSig } = await this.sendTransaction(tx, [], this.opts);

		return txSig;
	}

	public async getResetPerpMarketAmmOracleTwapIx(
		perpMarketIndex: number
	): Promise<TransactionInstruction> {
		const ammData = this.getPerpMarketAccount(perpMarketIndex).amm;
		const perpMarketPublicKey = await getPerpMarketPublicKey(
			this.program.programId,
			perpMarketIndex
		);

		return await this.program.instruction.resetPerpMarketAmmOracleTwap({
			accounts: {
				state: await this.getStatePublicKey(),
				admin: this.isSubscribed
					? this.getStateAccount().admin
					: this.wallet.publicKey,
				oracle: ammData.oracle,
				perpMarket: perpMarketPublicKey,
			},
		});
	}

	public async depositIntoPerpMarketFeePool(
		perpMarketIndex: number,
		amount: BN,
		sourceVault: PublicKey
	): Promise<TransactionSignature> {
		const depositIntoPerpMarketFeePoolIx =
			await this.getDepositIntoPerpMarketFeePoolIx(
				perpMarketIndex,
				amount,
				sourceVault
			);

		const tx = await this.buildTransaction(depositIntoPerpMarketFeePoolIx);

		const { txSig } = await this.sendTransaction(tx, [], this.opts);

		return txSig;
	}

	public async getDepositIntoPerpMarketFeePoolIx(
		perpMarketIndex: number,
		amount: BN,
		sourceVault: PublicKey
	): Promise<TransactionInstruction> {
		const spotMarket = this.getQuoteSpotMarketAccount();
		const remainingAccounts = [
			{
				pubkey: spotMarket.mint,
				isWritable: false,
				isSigner: false,
			},
		];

		return await this.program.instruction.depositIntoPerpMarketFeePool(amount, {
			accounts: {
				admin: this.isSubscribed
					? this.getStateAccount().admin
					: this.wallet.publicKey,
				state: await this.getStatePublicKey(),
				perpMarket: await getPerpMarketPublicKey(
					this.program.programId,
					perpMarketIndex
				),
				sourceVault,
				driftSigner: this.getSignerPublicKey(),
				quoteSpotMarket: spotMarket.pubkey,
				spotMarketVault: spotMarket.vault,
				tokenProgram: TOKEN_PROGRAM_ID,
			},
			remainingAccounts,
		});
	}

	public async updatePerpMarketPnlPool(
		perpMarketIndex: number,
		amount: BN
	): Promise<TransactionSignature> {
		const updatePerpMarketPnlPoolIx = await this.getUpdatePerpMarketPnlPoolIx(
			perpMarketIndex,
			amount
		);

		const tx = await this.buildTransaction(updatePerpMarketPnlPoolIx);

		const { txSig } = await this.sendTransaction(tx, [], this.opts);

		return txSig;
	}

	public async getUpdatePerpMarketPnlPoolIx(
		perpMarketIndex: number,
		amount: BN
	): Promise<TransactionInstruction> {
		return await this.program.instruction.updatePerpMarketPnlPool(amount, {
			accounts: {
				admin: this.isSubscribed
					? this.getStateAccount().admin
					: this.wallet.publicKey,
				state: await this.getStatePublicKey(),
				perpMarket: await getPerpMarketPublicKey(
					this.program.programId,
					perpMarketIndex
				),
				spotMarket: this.getQuoteSpotMarketAccount().pubkey,
				spotMarketVault: this.getQuoteSpotMarketAccount().vault,
			},
		});
	}

	public async depositIntoSpotMarketVault(
		spotMarketIndex: number,
		amount: BN,
		sourceVault: PublicKey
	): Promise<TransactionSignature> {
		const depositIntoPerpMarketFeePoolIx =
			await this.getDepositIntoSpotMarketVaultIx(
				spotMarketIndex,
				amount,
				sourceVault
			);

		const tx = await this.buildTransaction(depositIntoPerpMarketFeePoolIx);

		const { txSig } = await this.sendTransaction(tx, [], this.opts);

		return txSig;
	}

	public async getDepositIntoSpotMarketVaultIx(
		spotMarketIndex: number,
		amount: BN,
		sourceVault: PublicKey
	): Promise<TransactionInstruction> {
		const spotMarket = this.getSpotMarketAccount(spotMarketIndex);

		const remainingAccounts = [];
		this.addTokenMintToRemainingAccounts(spotMarket, remainingAccounts);
		if (this.isTransferHook(spotMarket)) {
			await this.addExtraAccountMetasToRemainingAccounts(
				spotMarket.mint,
				remainingAccounts
			);
		}

		const tokenProgram = this.getTokenProgramForSpotMarket(spotMarket);
		return await this.program.instruction.depositIntoSpotMarketVault(amount, {
			accounts: {
				admin: this.useHotWalletAdmin
					? this.wallet.publicKey
					: this.getStateAccount().admin,
				state: await this.getStatePublicKey(),
				sourceVault,
				spotMarket: spotMarket.pubkey,
				spotMarketVault: spotMarket.vault,
				tokenProgram,
			},
			remainingAccounts,
		});
	}

	public async updateAdmin(admin: PublicKey): Promise<TransactionSignature> {
		const updateAdminIx = await this.getUpdateAdminIx(admin);

		const tx = await this.buildTransaction(updateAdminIx);

		const { txSig } = await this.sendTransaction(tx, [], this.opts);

		return txSig;
	}

	public async getUpdateAdminIx(
		admin: PublicKey
	): Promise<TransactionInstruction> {
		return await this.program.instruction.updateAdmin(admin, {
			accounts: {
				admin: this.isSubscribed
					? this.getStateAccount().admin
					: this.wallet.publicKey,
				state: await this.getStatePublicKey(),
			},
		});
	}

	public async updatePerpMarketCurveUpdateIntensity(
		perpMarketIndex: number,
		curveUpdateIntensity: number
	): Promise<TransactionSignature> {
		const updatePerpMarketCurveUpdateIntensityIx =
			await this.getUpdatePerpMarketCurveUpdateIntensityIx(
				perpMarketIndex,
				curveUpdateIntensity
			);

		const tx = await this.buildTransaction(
			updatePerpMarketCurveUpdateIntensityIx
		);

		const { txSig } = await this.sendTransaction(tx, [], this.opts);

		return txSig;
	}

	public async getUpdatePerpMarketCurveUpdateIntensityIx(
		perpMarketIndex: number,
		curveUpdateIntensity: number
	): Promise<TransactionInstruction> {
		return await this.program.instruction.updatePerpMarketCurveUpdateIntensity(
			curveUpdateIntensity,
			{
				accounts: {
					admin: this.useHotWalletAdmin
						? this.wallet.publicKey
						: this.getStateAccount().admin,
					state: await this.getStatePublicKey(),
					perpMarket: await getPerpMarketPublicKey(
						this.program.programId,
						perpMarketIndex
					),
				},
			}
		);
	}

	public async updatePerpMarketTargetBaseAssetAmountPerLp(
		perpMarketIndex: number,
		targetBaseAssetAmountPerLP: number
	): Promise<TransactionSignature> {
		const updatePerpMarketTargetBaseAssetAmountPerLpIx =
			await this.getUpdatePerpMarketTargetBaseAssetAmountPerLpIx(
				perpMarketIndex,
				targetBaseAssetAmountPerLP
			);

		const tx = await this.buildTransaction(
			updatePerpMarketTargetBaseAssetAmountPerLpIx
		);

		const { txSig } = await this.sendTransaction(tx, [], this.opts);

		return txSig;
	}

	public async updatePerpMarketAmmSummaryStats(
		perpMarketIndex: number,
		updateAmmSummaryStats?: boolean,
		quoteAssetAmountWithUnsettledLp?: BN,
		netUnsettledFundingPnl?: BN,
		excludeTotalLiqFee?: boolean
	): Promise<TransactionSignature> {
		const updatePerpMarketMarginRatioIx =
			await this.getUpdatePerpMarketAmmSummaryStatsIx(
				perpMarketIndex,
				updateAmmSummaryStats,
				quoteAssetAmountWithUnsettledLp,
				netUnsettledFundingPnl,
				excludeTotalLiqFee
			);

		const tx = await this.buildTransaction(updatePerpMarketMarginRatioIx);

		const { txSig } = await this.sendTransaction(tx, [], this.opts);

		return txSig;
	}

	public async getUpdatePerpMarketAmmSummaryStatsIx(
		perpMarketIndex: number,
		updateAmmSummaryStats?: boolean,
		quoteAssetAmountWithUnsettledLp?: BN,
		netUnsettledFundingPnl?: BN,
		excludeTotalLiqFee?: boolean
	): Promise<TransactionInstruction> {
		return await this.program.instruction.updatePerpMarketAmmSummaryStats(
			{
				updateAmmSummaryStats: updateAmmSummaryStats ?? null,
				quoteAssetAmountWithUnsettledLp:
					quoteAssetAmountWithUnsettledLp ?? null,
				netUnsettledFundingPnl: netUnsettledFundingPnl ?? null,
				excludeTotalLiqFee: excludeTotalLiqFee ?? null,
			},
			{
				accounts: {
					admin: this.useHotWalletAdmin
						? this.wallet.publicKey
						: this.getStateAccount().admin,
					state: await this.getStatePublicKey(),
					perpMarket: await getPerpMarketPublicKey(
						this.program.programId,
						perpMarketIndex
					),
					spotMarket: await getSpotMarketPublicKey(
						this.program.programId,
						QUOTE_SPOT_MARKET_INDEX
					),
					oracle: this.getPerpMarketAccount(perpMarketIndex).amm.oracle,
				},
			}
		);
	}

	public async getUpdatePerpMarketTargetBaseAssetAmountPerLpIx(
		perpMarketIndex: number,
		targetBaseAssetAmountPerLP: number
	): Promise<TransactionInstruction> {
		return await this.program.instruction.updatePerpMarketTargetBaseAssetAmountPerLp(
			targetBaseAssetAmountPerLP,
			{
				accounts: {
					admin: this.isSubscribed
						? this.getStateAccount().admin
						: this.wallet.publicKey,
					state: await this.getStatePublicKey(),
					perpMarket: await getPerpMarketPublicKey(
						this.program.programId,
						perpMarketIndex
					),
				},
			}
		);
	}

	public async updatePerpMarketMarginRatio(
		perpMarketIndex: number,
		marginRatioInitial: number,
		marginRatioMaintenance: number
	): Promise<TransactionSignature> {
		const updatePerpMarketMarginRatioIx =
			await this.getUpdatePerpMarketMarginRatioIx(
				perpMarketIndex,
				marginRatioInitial,
				marginRatioMaintenance
			);

		const tx = await this.buildTransaction(updatePerpMarketMarginRatioIx);

		const { txSig } = await this.sendTransaction(tx, [], this.opts);

		return txSig;
	}

	public async getUpdatePerpMarketMarginRatioIx(
		perpMarketIndex: number,
		marginRatioInitial: number,
		marginRatioMaintenance: number
	): Promise<TransactionInstruction> {
		return await this.program.instruction.updatePerpMarketMarginRatio(
			marginRatioInitial,
			marginRatioMaintenance,
			{
				accounts: {
					admin: this.isSubscribed
						? this.getStateAccount().admin
						: this.wallet.publicKey,
					state: await this.getStatePublicKey(),
					perpMarket: await getPerpMarketPublicKey(
						this.program.programId,
						perpMarketIndex
					),
				},
			}
		);
	}

	public async updatePerpMarketHighLeverageMarginRatio(
		perpMarketIndex: number,
		marginRatioInitial: number,
		marginRatioMaintenance: number
	): Promise<TransactionSignature> {
		const updatePerpMarketHighLeverageMarginRatioIx =
			await this.getUpdatePerpMarketHighLeverageMarginRatioIx(
				perpMarketIndex,
				marginRatioInitial,
				marginRatioMaintenance
			);

		const tx = await this.buildTransaction(
			updatePerpMarketHighLeverageMarginRatioIx
		);

		const { txSig } = await this.sendTransaction(tx, [], this.opts);

		return txSig;
	}

	public async getUpdatePerpMarketHighLeverageMarginRatioIx(
		perpMarketIndex: number,
		marginRatioInitial: number,
		marginRatioMaintenance: number
	): Promise<TransactionInstruction> {
		return await this.program.instruction.updatePerpMarketHighLeverageMarginRatio(
			marginRatioInitial,
			marginRatioMaintenance,
			{
				accounts: {
					admin: this.isSubscribed
						? this.getStateAccount().admin
						: this.wallet.publicKey,
					state: await this.getStatePublicKey(),
					perpMarket: await getPerpMarketPublicKey(
						this.program.programId,
						perpMarketIndex
					),
				},
			}
		);
	}

	public async updatePerpMarketImfFactor(
		perpMarketIndex: number,
		imfFactor: number,
		unrealizedPnlImfFactor: number
	): Promise<TransactionSignature> {
		const updatePerpMarketImfFactorIx =
			await this.getUpdatePerpMarketImfFactorIx(
				perpMarketIndex,
				imfFactor,
				unrealizedPnlImfFactor
			);

		const tx = await this.buildTransaction(updatePerpMarketImfFactorIx);

		const { txSig } = await this.sendTransaction(tx, [], this.opts);

		return txSig;
	}

	public async getUpdatePerpMarketImfFactorIx(
		perpMarketIndex: number,
		imfFactor: number,
		unrealizedPnlImfFactor: number
	): Promise<TransactionInstruction> {
		return await this.program.instruction.updatePerpMarketImfFactor(
			imfFactor,
			unrealizedPnlImfFactor,
			{
				accounts: {
					admin: this.isSubscribed
						? this.getStateAccount().admin
						: this.wallet.publicKey,
					state: await this.getStatePublicKey(),
					perpMarket: await getPerpMarketPublicKey(
						this.program.programId,
						perpMarketIndex
					),
				},
			}
		);
	}

	public async updatePerpMarketBaseSpread(
		perpMarketIndex: number,
		baseSpread: number
	): Promise<TransactionSignature> {
		const updatePerpMarketBaseSpreadIx =
			await this.getUpdatePerpMarketBaseSpreadIx(perpMarketIndex, baseSpread);

		const tx = await this.buildTransaction(updatePerpMarketBaseSpreadIx);

		const { txSig } = await this.sendTransaction(tx, [], this.opts);

		return txSig;
	}

	public async getUpdatePerpMarketBaseSpreadIx(
		perpMarketIndex: number,
		baseSpread: number
	): Promise<TransactionInstruction> {
		return await this.program.instruction.updatePerpMarketBaseSpread(
			baseSpread,
			{
				accounts: {
					admin: this.isSubscribed
						? this.getStateAccount().admin
						: this.wallet.publicKey,
					state: await this.getStatePublicKey(),
					perpMarket: await getPerpMarketPublicKey(
						this.program.programId,
						perpMarketIndex
					),
				},
			}
		);
	}

	public async updateAmmJitIntensity(
		perpMarketIndex: number,
		ammJitIntensity: number
	): Promise<TransactionSignature> {
		const updateAmmJitIntensityIx = await this.getUpdateAmmJitIntensityIx(
			perpMarketIndex,
			ammJitIntensity
		);

		const tx = await this.buildTransaction(updateAmmJitIntensityIx);

		const { txSig } = await this.sendTransaction(tx, [], this.opts);

		return txSig;
	}

	public async getUpdateAmmJitIntensityIx(
		perpMarketIndex: number,
		ammJitIntensity: number
	): Promise<TransactionInstruction> {
		return await this.program.instruction.updateAmmJitIntensity(
			ammJitIntensity,
			{
				accounts: {
					admin: this.useHotWalletAdmin
						? this.wallet.publicKey
						: this.getStateAccount().admin,
					state: await this.getStatePublicKey(),
					perpMarket: await getPerpMarketPublicKey(
						this.program.programId,
						perpMarketIndex
					),
				},
			}
		);
	}

	public async updatePerpMarketName(
		perpMarketIndex: number,
		name: string
	): Promise<TransactionSignature> {
		const updatePerpMarketNameIx = await this.getUpdatePerpMarketNameIx(
			perpMarketIndex,
			name
		);

		const tx = await this.buildTransaction(updatePerpMarketNameIx);

		const { txSig } = await this.sendTransaction(tx, [], this.opts);

		return txSig;
	}

	public async getUpdatePerpMarketNameIx(
		perpMarketIndex: number,
		name: string
	): Promise<TransactionInstruction> {
		const nameBuffer = encodeName(name);
		return await this.program.instruction.updatePerpMarketName(nameBuffer, {
			accounts: {
				admin: this.isSubscribed
					? this.getStateAccount().admin
					: this.wallet.publicKey,
				state: await this.getStatePublicKey(),
				perpMarket: await getPerpMarketPublicKey(
					this.program.programId,
					perpMarketIndex
				),
			},
		});
	}

	public async updateSpotMarketName(
		spotMarketIndex: number,
		name: string
	): Promise<TransactionSignature> {
		const updateSpotMarketNameIx = await this.getUpdateSpotMarketNameIx(
			spotMarketIndex,
			name
		);

		const tx = await this.buildTransaction(updateSpotMarketNameIx);

		const { txSig } = await this.sendTransaction(tx, [], this.opts);

		return txSig;
	}

	public async getUpdateSpotMarketNameIx(
		spotMarketIndex: number,
		name: string
	): Promise<TransactionInstruction> {
		const nameBuffer = encodeName(name);
		return await this.program.instruction.updateSpotMarketName(nameBuffer, {
			accounts: {
				admin: this.isSubscribed
					? this.getStateAccount().admin
					: this.wallet.publicKey,
				state: await this.getStatePublicKey(),
				spotMarket: await getSpotMarketPublicKey(
					this.program.programId,
					spotMarketIndex
				),
			},
		});
	}

	public async updateSpotMarketPoolId(
		spotMarketIndex: number,
		poolId: number
	): Promise<TransactionSignature> {
		const updateSpotMarketPoolIdIx = await this.getUpdateSpotMarketPoolIdIx(
			spotMarketIndex,
			poolId
		);

		const tx = await this.buildTransaction(updateSpotMarketPoolIdIx);

		const { txSig } = await this.sendTransaction(tx, [], this.opts);

		return txSig;
	}

	public async getUpdateSpotMarketPoolIdIx(
		spotMarketIndex: number,
		poolId: number
	): Promise<TransactionInstruction> {
		return await this.program.instruction.updateSpotMarketPoolId(poolId, {
			accounts: {
				admin: this.isSubscribed
					? this.getStateAccount().admin
					: this.wallet.publicKey,
				state: await this.getStatePublicKey(),
				spotMarket: await getSpotMarketPublicKey(
					this.program.programId,
					spotMarketIndex
				),
			},
		});
	}

	public async updatePerpMarketPerLpBase(
		perpMarketIndex: number,
		perLpBase: number
	): Promise<TransactionSignature> {
		const updatePerpMarketPerLpBaseIx =
			await this.getUpdatePerpMarketPerLpBaseIx(perpMarketIndex, perLpBase);

		const tx = await this.buildTransaction(updatePerpMarketPerLpBaseIx);

		const { txSig } = await this.sendTransaction(tx, [], this.opts);

		return txSig;
	}

	public async getUpdatePerpMarketPerLpBaseIx(
		perpMarketIndex: number,
		perLpBase: number
	): Promise<TransactionInstruction> {
		const perpMarketPublicKey = await getPerpMarketPublicKey(
			this.program.programId,
			perpMarketIndex
		);

		return await this.program.instruction.updatePerpMarketPerLpBase(perLpBase, {
			accounts: {
				admin: this.isSubscribed
					? this.getStateAccount().admin
					: this.wallet.publicKey,
				state: await this.getStatePublicKey(),
				perpMarket: perpMarketPublicKey,
			},
		});
	}

	public async updatePerpMarketMaxSpread(
		perpMarketIndex: number,
		maxSpread: number
	): Promise<TransactionSignature> {
		const updatePerpMarketMaxSpreadIx =
			await this.getUpdatePerpMarketMaxSpreadIx(perpMarketIndex, maxSpread);

		const tx = await this.buildTransaction(updatePerpMarketMaxSpreadIx);

		const { txSig } = await this.sendTransaction(tx, [], this.opts);

		return txSig;
	}

	public async getUpdatePerpMarketMaxSpreadIx(
		perpMarketIndex: number,
		maxSpread: number
	): Promise<TransactionInstruction> {
		const perpMarketPublicKey = await getPerpMarketPublicKey(
			this.program.programId,
			perpMarketIndex
		);

		return await this.program.instruction.updatePerpMarketMaxSpread(maxSpread, {
			accounts: {
				admin: this.isSubscribed
					? this.getStateAccount().admin
					: this.wallet.publicKey,
				state: await this.getStatePublicKey(),
				perpMarket: perpMarketPublicKey,
			},
		});
	}

	public async updatePerpFeeStructure(
		feeStructure: FeeStructure
	): Promise<TransactionSignature> {
		const updatePerpFeeStructureIx = await this.getUpdatePerpFeeStructureIx(
			feeStructure
		);

		const tx = await this.buildTransaction(updatePerpFeeStructureIx);

		const { txSig } = await this.sendTransaction(tx, [], this.opts);

		return txSig;
	}

	public async getUpdatePerpFeeStructureIx(
		feeStructure: FeeStructure
	): Promise<TransactionInstruction> {
		return this.program.instruction.updatePerpFeeStructure(feeStructure, {
			accounts: {
				admin: this.isSubscribed
					? this.getStateAccount().admin
					: this.wallet.publicKey,
				state: await this.getStatePublicKey(),
			},
		});
	}

	public async updateSpotFeeStructure(
		feeStructure: FeeStructure
	): Promise<TransactionSignature> {
		const updateSpotFeeStructureIx = await this.getUpdateSpotFeeStructureIx(
			feeStructure
		);

		const tx = await this.buildTransaction(updateSpotFeeStructureIx);

		const { txSig } = await this.sendTransaction(tx, [], this.opts);

		return txSig;
	}

	public async getUpdateSpotFeeStructureIx(
		feeStructure: FeeStructure
	): Promise<TransactionInstruction> {
		return await this.program.instruction.updateSpotFeeStructure(feeStructure, {
			accounts: {
				admin: this.isSubscribed
					? this.getStateAccount().admin
					: this.wallet.publicKey,
				state: await this.getStatePublicKey(),
			},
		});
	}

	public async updateInitialPctToLiquidate(
		initialPctToLiquidate: number
	): Promise<TransactionSignature> {
		const updateInitialPctToLiquidateIx =
			await this.getUpdateInitialPctToLiquidateIx(initialPctToLiquidate);

		const tx = await this.buildTransaction(updateInitialPctToLiquidateIx);

		const { txSig } = await this.sendTransaction(tx, [], this.opts);

		return txSig;
	}

	public async getUpdateInitialPctToLiquidateIx(
		initialPctToLiquidate: number
	): Promise<TransactionInstruction> {
		return await this.program.instruction.updateInitialPctToLiquidate(
			initialPctToLiquidate,
			{
				accounts: {
					admin: this.isSubscribed
						? this.getStateAccount().admin
						: this.wallet.publicKey,
					state: await this.getStatePublicKey(),
				},
			}
		);
	}

	public async updateLiquidationDuration(
		liquidationDuration: number
	): Promise<TransactionSignature> {
		const updateLiquidationDurationIx =
			await this.getUpdateLiquidationDurationIx(liquidationDuration);

		const tx = await this.buildTransaction(updateLiquidationDurationIx);

		const { txSig } = await this.sendTransaction(tx, [], this.opts);

		return txSig;
	}

	public async getUpdateLiquidationDurationIx(
		liquidationDuration: number
	): Promise<TransactionInstruction> {
		return await this.program.instruction.updateLiquidationDuration(
			liquidationDuration,
			{
				accounts: {
					admin: this.isSubscribed
						? this.getStateAccount().admin
						: this.wallet.publicKey,
					state: await this.getStatePublicKey(),
				},
			}
		);
	}

	public async updateLiquidationMarginBufferRatio(
		updateLiquidationMarginBufferRatio: number
	): Promise<TransactionSignature> {
		const updateLiquidationMarginBufferRatioIx =
			await this.getUpdateLiquidationMarginBufferRatioIx(
				updateLiquidationMarginBufferRatio
			);

		const tx = await this.buildTransaction(
			updateLiquidationMarginBufferRatioIx
		);

		const { txSig } = await this.sendTransaction(tx, [], this.opts);

		return txSig;
	}

	public async getUpdateLiquidationMarginBufferRatioIx(
		updateLiquidationMarginBufferRatio: number
	): Promise<TransactionInstruction> {
		return await this.program.instruction.updateLiquidationMarginBufferRatio(
			updateLiquidationMarginBufferRatio,
			{
				accounts: {
					admin: this.isSubscribed
						? this.getStateAccount().admin
						: this.wallet.publicKey,
					state: await this.getStatePublicKey(),
				},
			}
		);
	}

	public async updateOracleGuardRails(
		oracleGuardRails: OracleGuardRails
	): Promise<TransactionSignature> {
		const updateOracleGuardRailsIx = await this.getUpdateOracleGuardRailsIx(
			oracleGuardRails
		);

		const tx = await this.buildTransaction(updateOracleGuardRailsIx);

		const { txSig } = await this.sendTransaction(tx, [], this.opts);

		return txSig;
	}

	public async getUpdateOracleGuardRailsIx(
		oracleGuardRails: OracleGuardRails
	): Promise<TransactionInstruction> {
		return await this.program.instruction.updateOracleGuardRails(
			oracleGuardRails,
			{
				accounts: {
					admin: this.isSubscribed
						? this.getStateAccount().admin
						: this.wallet.publicKey,
					state: await this.getStatePublicKey(),
				},
			}
		);
	}

	public async updateStateSettlementDuration(
		settlementDuration: number
	): Promise<TransactionSignature> {
		const updateStateSettlementDurationIx =
			await this.getUpdateStateSettlementDurationIx(settlementDuration);

		const tx = await this.buildTransaction(updateStateSettlementDurationIx);

		const { txSig } = await this.sendTransaction(tx, [], this.opts);

		return txSig;
	}

	public async getUpdateStateSettlementDurationIx(
		settlementDuration: number
	): Promise<TransactionInstruction> {
		return await this.program.instruction.updateStateSettlementDuration(
			settlementDuration,
			{
				accounts: {
					admin: this.isSubscribed
						? this.getStateAccount().admin
						: this.wallet.publicKey,
					state: await this.getStatePublicKey(),
				},
			}
		);
	}

	public async updateStateMaxNumberOfSubAccounts(
		maxNumberOfSubAccounts: number
	): Promise<TransactionSignature> {
		const updateStateMaxNumberOfSubAccountsIx =
			await this.getUpdateStateMaxNumberOfSubAccountsIx(maxNumberOfSubAccounts);

		const tx = await this.buildTransaction(updateStateMaxNumberOfSubAccountsIx);

		const { txSig } = await this.sendTransaction(tx, [], this.opts);

		return txSig;
	}

	public async getUpdateStateMaxNumberOfSubAccountsIx(
		maxNumberOfSubAccounts: number
	): Promise<TransactionInstruction> {
		return await this.program.instruction.updateStateMaxNumberOfSubAccounts(
			maxNumberOfSubAccounts,
			{
				accounts: {
					admin: this.isSubscribed
						? this.getStateAccount().admin
						: this.wallet.publicKey,
					state: await this.getStatePublicKey(),
				},
			}
		);
	}

	public async updateStateMaxInitializeUserFee(
		maxInitializeUserFee: number
	): Promise<TransactionSignature> {
		const updateStateMaxInitializeUserFeeIx =
			await this.getUpdateStateMaxInitializeUserFeeIx(maxInitializeUserFee);

		const tx = await this.buildTransaction(updateStateMaxInitializeUserFeeIx);

		const { txSig } = await this.sendTransaction(tx, [], this.opts);

		return txSig;
	}

	public async getUpdateStateMaxInitializeUserFeeIx(
		maxInitializeUserFee: number
	): Promise<TransactionInstruction> {
		return await this.program.instruction.updateStateMaxInitializeUserFee(
			maxInitializeUserFee,
			{
				accounts: {
					admin: this.isSubscribed
						? this.getStateAccount().admin
						: this.wallet.publicKey,
					state: await this.getStatePublicKey(),
				},
			}
		);
	}

	public async updateWithdrawGuardThreshold(
		spotMarketIndex: number,
		withdrawGuardThreshold: BN
	): Promise<TransactionSignature> {
		const updateWithdrawGuardThresholdIx =
			await this.getUpdateWithdrawGuardThresholdIx(
				spotMarketIndex,
				withdrawGuardThreshold
			);

		const tx = await this.buildTransaction(updateWithdrawGuardThresholdIx);

		const { txSig } = await this.sendTransaction(tx, [], this.opts);

		return txSig;
	}

	public async getUpdateWithdrawGuardThresholdIx(
		spotMarketIndex: number,
		withdrawGuardThreshold: BN
	): Promise<TransactionInstruction> {
		return await this.program.instruction.updateWithdrawGuardThreshold(
			withdrawGuardThreshold,
			{
				accounts: {
					admin: this.isSubscribed
						? this.getStateAccount().admin
						: this.wallet.publicKey,
					state: await this.getStatePublicKey(),
					spotMarket: await getSpotMarketPublicKey(
						this.program.programId,
						spotMarketIndex
					),
				},
			}
		);
	}

	public async updateSpotMarketIfFactor(
		spotMarketIndex: number,
		userIfFactor: BN,
		totalIfFactor: BN
	): Promise<TransactionSignature> {
		const updateSpotMarketIfFactorIx = await this.getUpdateSpotMarketIfFactorIx(
			spotMarketIndex,
			userIfFactor,
			totalIfFactor
		);

		const tx = await this.buildTransaction(updateSpotMarketIfFactorIx);

		const { txSig } = await this.sendTransaction(tx, [], this.opts);

		return txSig;
	}

	public async getUpdateSpotMarketIfFactorIx(
		spotMarketIndex: number,
		userIfFactor: BN,
		totalIfFactor: BN
	): Promise<TransactionInstruction> {
		return await this.program.instruction.updateSpotMarketIfFactor(
			spotMarketIndex,
			userIfFactor,
			totalIfFactor,
			{
				accounts: {
					admin: this.isSubscribed
						? this.getStateAccount().admin
						: this.wallet.publicKey,
					state: await this.getStatePublicKey(),
					spotMarket: await getSpotMarketPublicKey(
						this.program.programId,
						spotMarketIndex
					),
				},
			}
		);
	}

	public async updateSpotMarketRevenueSettlePeriod(
		spotMarketIndex: number,
		revenueSettlePeriod: BN
	): Promise<TransactionSignature> {
		const updateSpotMarketRevenueSettlePeriodIx =
			await this.getUpdateSpotMarketRevenueSettlePeriodIx(
				spotMarketIndex,
				revenueSettlePeriod
			);

		const tx = await this.buildTransaction(
			updateSpotMarketRevenueSettlePeriodIx
		);

		const { txSig } = await this.sendTransaction(tx, [], this.opts);

		return txSig;
	}

	public async getUpdateSpotMarketRevenueSettlePeriodIx(
		spotMarketIndex: number,
		revenueSettlePeriod: BN
	): Promise<TransactionInstruction> {
		return await this.program.instruction.updateSpotMarketRevenueSettlePeriod(
			revenueSettlePeriod,
			{
				accounts: {
					admin: this.isSubscribed
						? this.getStateAccount().admin
						: this.wallet.publicKey,
					state: await this.getStatePublicKey(),
					spotMarket: await getSpotMarketPublicKey(
						this.program.programId,
						spotMarketIndex
					),
				},
			}
		);
	}

	public async updateSpotMarketMaxTokenDeposits(
		spotMarketIndex: number,
		maxTokenDeposits: BN
	): Promise<TransactionSignature> {
		const updateSpotMarketMaxTokenDepositsIx =
			await this.getUpdateSpotMarketMaxTokenDepositsIx(
				spotMarketIndex,
				maxTokenDeposits
			);

		const tx = await this.buildTransaction(updateSpotMarketMaxTokenDepositsIx);

		const { txSig } = await this.sendTransaction(tx, [], this.opts);

		return txSig;
	}

	public async getUpdateSpotMarketMaxTokenDepositsIx(
		spotMarketIndex: number,
		maxTokenDeposits: BN
	): Promise<TransactionInstruction> {
		return this.program.instruction.updateSpotMarketMaxTokenDeposits(
			maxTokenDeposits,
			{
				accounts: {
					admin: this.isSubscribed
						? this.getStateAccount().admin
						: this.wallet.publicKey,
					state: await this.getStatePublicKey(),
					spotMarket: await getSpotMarketPublicKey(
						this.program.programId,
						spotMarketIndex
					),
				},
			}
		);
	}

	public async updateSpotMarketMaxTokenBorrows(
		spotMarketIndex: number,
		maxTokenBorrowsFraction: number
	): Promise<TransactionSignature> {
		const updateSpotMarketMaxTokenBorrowsIx =
			await this.getUpdateSpotMarketMaxTokenBorrowsIx(
				spotMarketIndex,
				maxTokenBorrowsFraction
			);

		const tx = await this.buildTransaction(updateSpotMarketMaxTokenBorrowsIx);

		const { txSig } = await this.sendTransaction(tx, [], this.opts);

		return txSig;
	}

	public async getUpdateSpotMarketMaxTokenBorrowsIx(
		spotMarketIndex: number,
		maxTokenBorrowsFraction: number
	): Promise<TransactionInstruction> {
		return this.program.instruction.updateSpotMarketMaxTokenBorrows(
			maxTokenBorrowsFraction,
			{
				accounts: {
					admin: this.isSubscribed
						? this.getStateAccount().admin
						: this.wallet.publicKey,
					state: await this.getStatePublicKey(),
					spotMarket: await getSpotMarketPublicKey(
						this.program.programId,
						spotMarketIndex
					),
				},
			}
		);
	}

	public async updateSpotMarketScaleInitialAssetWeightStart(
		spotMarketIndex: number,
		scaleInitialAssetWeightStart: BN
	): Promise<TransactionSignature> {
		const updateSpotMarketScaleInitialAssetWeightStartIx =
			await this.getUpdateSpotMarketScaleInitialAssetWeightStartIx(
				spotMarketIndex,
				scaleInitialAssetWeightStart
			);

		const tx = await this.buildTransaction(
			updateSpotMarketScaleInitialAssetWeightStartIx
		);

		const { txSig } = await this.sendTransaction(tx, [], this.opts);

		return txSig;
	}

	public async getUpdateSpotMarketScaleInitialAssetWeightStartIx(
		spotMarketIndex: number,
		scaleInitialAssetWeightStart: BN
	): Promise<TransactionInstruction> {
		return this.program.instruction.updateSpotMarketScaleInitialAssetWeightStart(
			scaleInitialAssetWeightStart,
			{
				accounts: {
					admin: this.isSubscribed
						? this.getStateAccount().admin
						: this.wallet.publicKey,
					state: await this.getStatePublicKey(),
					spotMarket: await getSpotMarketPublicKey(
						this.program.programId,
						spotMarketIndex
					),
				},
			}
		);
	}

	public async updateInsuranceFundUnstakingPeriod(
		spotMarketIndex: number,
		insuranceWithdrawEscrowPeriod: BN
	): Promise<TransactionSignature> {
		const updateInsuranceFundUnstakingPeriodIx =
			await this.getUpdateInsuranceFundUnstakingPeriodIx(
				spotMarketIndex,
				insuranceWithdrawEscrowPeriod
			);

		const tx = await this.buildTransaction(
			updateInsuranceFundUnstakingPeriodIx
		);

		const { txSig } = await this.sendTransaction(tx, [], this.opts);

		return txSig;
	}

	public async getUpdateInsuranceFundUnstakingPeriodIx(
		spotMarketIndex: number,
		insuranceWithdrawEscrowPeriod: BN
	): Promise<TransactionInstruction> {
		return await this.program.instruction.updateInsuranceFundUnstakingPeriod(
			insuranceWithdrawEscrowPeriod,
			{
				accounts: {
					admin: this.isSubscribed
						? this.getStateAccount().admin
						: this.wallet.publicKey,
					state: await this.getStatePublicKey(),
					spotMarket: await getSpotMarketPublicKey(
						this.program.programId,
						spotMarketIndex
					),
				},
			}
		);
	}

	public async updateLpCooldownTime(
		cooldownTime: BN
	): Promise<TransactionSignature> {
		const updateLpCooldownTimeIx = await this.getUpdateLpCooldownTimeIx(
			cooldownTime
		);

		const tx = await this.buildTransaction(updateLpCooldownTimeIx);

		const { txSig } = await this.sendTransaction(tx, [], this.opts);

		return txSig;
	}

	public async getUpdateLpCooldownTimeIx(
		cooldownTime: BN
	): Promise<TransactionInstruction> {
		return await this.program.instruction.updateLpCooldownTime(cooldownTime, {
			accounts: {
				admin: this.isSubscribed
					? this.getStateAccount().admin
					: this.wallet.publicKey,
				state: await this.getStatePublicKey(),
			},
		});
	}

	public async updatePerpMarketOracle(
		perpMarketIndex: number,
		oracle: PublicKey,
		oracleSource: OracleSource,
		skipInvaraintCheck = false
	): Promise<TransactionSignature> {
		const updatePerpMarketOracleIx = await this.getUpdatePerpMarketOracleIx(
			perpMarketIndex,
			oracle,
			oracleSource,
			skipInvaraintCheck
		);

		const tx = await this.buildTransaction(updatePerpMarketOracleIx);

		const { txSig } = await this.sendTransaction(tx, [], this.opts);

		return txSig;
	}

	public async getUpdatePerpMarketOracleIx(
		perpMarketIndex: number,
		oracle: PublicKey,
		oracleSource: OracleSource,
		skipInvaraintCheck = false
	): Promise<TransactionInstruction> {
		return await this.program.instruction.updatePerpMarketOracle(
			oracle,
			oracleSource,
			skipInvaraintCheck,
			{
				accounts: {
					admin: this.isSubscribed
						? this.getStateAccount().admin
						: this.wallet.publicKey,
					state: await this.getStatePublicKey(),
					perpMarket: await getPerpMarketPublicKey(
						this.program.programId,
						perpMarketIndex
					),
					oracle: oracle,
					oldOracle: this.getPerpMarketAccount(perpMarketIndex).amm.oracle,
					ammCache: getAmmCachePublicKey(this.program.programId),
				},
			}
		);
	}

	public async updatePerpMarketStepSizeAndTickSize(
		perpMarketIndex: number,
		stepSize: BN,
		tickSize: BN
	): Promise<TransactionSignature> {
		const updatePerpMarketStepSizeAndTickSizeIx =
			await this.getUpdatePerpMarketStepSizeAndTickSizeIx(
				perpMarketIndex,
				stepSize,
				tickSize
			);

		const tx = await this.buildTransaction(
			updatePerpMarketStepSizeAndTickSizeIx
		);

		const { txSig } = await this.sendTransaction(tx, [], this.opts);

		return txSig;
	}

	public async getUpdatePerpMarketStepSizeAndTickSizeIx(
		perpMarketIndex: number,
		stepSize: BN,
		tickSize: BN
	): Promise<TransactionInstruction> {
		return await this.program.instruction.updatePerpMarketStepSizeAndTickSize(
			stepSize,
			tickSize,
			{
				accounts: {
					admin: this.isSubscribed
						? this.getStateAccount().admin
						: this.wallet.publicKey,
					state: await this.getStatePublicKey(),
					perpMarket: await getPerpMarketPublicKey(
						this.program.programId,
						perpMarketIndex
					),
				},
			}
		);
	}

	public async updatePerpMarketMinOrderSize(
		perpMarketIndex: number,
		orderSize: BN
	): Promise<TransactionSignature> {
		const updatePerpMarketMinOrderSizeIx =
			await this.getUpdatePerpMarketMinOrderSizeIx(perpMarketIndex, orderSize);

		const tx = await this.buildTransaction(updatePerpMarketMinOrderSizeIx);

		const { txSig } = await this.sendTransaction(tx, [], this.opts);

		return txSig;
	}

	public async getUpdatePerpMarketMinOrderSizeIx(
		perpMarketIndex: number,
		orderSize: BN
	): Promise<TransactionInstruction> {
		return await this.program.instruction.updatePerpMarketMinOrderSize(
			orderSize,
			{
				accounts: {
					admin: this.isSubscribed
						? this.getStateAccount().admin
						: this.wallet.publicKey,
					state: await this.getStatePublicKey(),
					perpMarket: await getPerpMarketPublicKey(
						this.program.programId,
						perpMarketIndex
					),
				},
			}
		);
	}

	public async updateSpotMarketStepSizeAndTickSize(
		spotMarketIndex: number,
		stepSize: BN,
		tickSize: BN
	): Promise<TransactionSignature> {
		const updateSpotMarketStepSizeAndTickSizeIx =
			await this.getUpdateSpotMarketStepSizeAndTickSizeIx(
				spotMarketIndex,
				stepSize,
				tickSize
			);

		const tx = await this.buildTransaction(
			updateSpotMarketStepSizeAndTickSizeIx
		);

		const { txSig } = await this.sendTransaction(tx, [], this.opts);

		return txSig;
	}

	public async getUpdateSpotMarketStepSizeAndTickSizeIx(
		spotMarketIndex: number,
		stepSize: BN,
		tickSize: BN
	): Promise<TransactionInstruction> {
		return await this.program.instruction.updateSpotMarketStepSizeAndTickSize(
			stepSize,
			tickSize,
			{
				accounts: {
					admin: this.isSubscribed
						? this.getStateAccount().admin
						: this.wallet.publicKey,
					state: await this.getStatePublicKey(),
					spotMarket: await getSpotMarketPublicKey(
						this.program.programId,
						spotMarketIndex
					),
				},
			}
		);
	}

	public async updateSpotMarketMinOrderSize(
		spotMarketIndex: number,
		orderSize: BN
	): Promise<TransactionSignature> {
		const updateSpotMarketMinOrderSizeIx =
			await this.program.instruction.updateSpotMarketMinOrderSize(orderSize, {
				accounts: {
					admin: this.isSubscribed
						? this.getStateAccount().admin
						: this.wallet.publicKey,
					state: await this.getStatePublicKey(),
					spotMarket: await getSpotMarketPublicKey(
						this.program.programId,
						spotMarketIndex
					),
				},
			});

		const tx = await this.buildTransaction(updateSpotMarketMinOrderSizeIx);

		const { txSig } = await this.sendTransaction(tx, [], this.opts);

		return txSig;
	}

	public async getUpdateSpotMarketMinOrderSizeIx(
		spotMarketIndex: number,
		orderSize: BN
	): Promise<TransactionInstruction> {
		return await this.program.instruction.updateSpotMarketMinOrderSize(
			orderSize,
			{
				accounts: {
					admin: this.isSubscribed
						? this.getStateAccount().admin
						: this.wallet.publicKey,
					state: await this.getStatePublicKey(),
					spotMarket: await getSpotMarketPublicKey(
						this.program.programId,
						spotMarketIndex
					),
				},
			}
		);
	}

	public async updatePerpMarketExpiry(
		perpMarketIndex: number,
		expiryTs: BN
	): Promise<TransactionSignature> {
		const updatePerpMarketExpiryIx = await this.getUpdatePerpMarketExpiryIx(
			perpMarketIndex,
			expiryTs
		);
		const tx = await this.buildTransaction(updatePerpMarketExpiryIx);

		const { txSig } = await this.sendTransaction(tx, [], this.opts);

		return txSig;
	}

	public async getUpdatePerpMarketExpiryIx(
		perpMarketIndex: number,
		expiryTs: BN
	): Promise<TransactionInstruction> {
		return await this.program.instruction.updatePerpMarketExpiry(expiryTs, {
			accounts: {
				admin: this.isSubscribed
					? this.getStateAccount().admin
					: this.wallet.publicKey,
				state: await this.getStatePublicKey(),
				perpMarket: await getPerpMarketPublicKey(
					this.program.programId,
					perpMarketIndex
				),
			},
		});
	}

	public async updateSpotMarketOracle(
		spotMarketIndex: number,
		oracle: PublicKey,
		oracleSource: OracleSource,
		skipInvaraintCheck = false
	): Promise<TransactionSignature> {
		const updateSpotMarketOracleIx = await this.getUpdateSpotMarketOracleIx(
			spotMarketIndex,
			oracle,
			oracleSource,
			skipInvaraintCheck
		);

		const tx = await this.buildTransaction(updateSpotMarketOracleIx);

		const { txSig } = await this.sendTransaction(tx, [], this.opts);

		return txSig;
	}

	public async getUpdateSpotMarketOracleIx(
		spotMarketIndex: number,
		oracle: PublicKey,
		oracleSource: OracleSource,
		skipInvaraintCheck = false
	): Promise<TransactionInstruction> {
		return await this.program.instruction.updateSpotMarketOracle(
			oracle,
			oracleSource,
			skipInvaraintCheck,
			{
				accounts: {
					admin: this.isSubscribed
						? this.getStateAccount().admin
						: this.wallet.publicKey,
					state: await this.getStatePublicKey(),
					spotMarket: await getSpotMarketPublicKey(
						this.program.programId,
						spotMarketIndex
					),
					oracle: oracle,
					oldOracle: this.getSpotMarketAccount(spotMarketIndex).oracle,
				},
			}
		);
	}

	public async updateSpotMarketOrdersEnabled(
		spotMarketIndex: number,
		ordersEnabled: boolean
	): Promise<TransactionSignature> {
		const updateSpotMarketOrdersEnabledIx =
			await this.getUpdateSpotMarketOrdersEnabledIx(
				spotMarketIndex,
				ordersEnabled
			);

		const tx = await this.buildTransaction(updateSpotMarketOrdersEnabledIx);

		const { txSig } = await this.sendTransaction(tx, [], this.opts);

		return txSig;
	}

	public async getUpdateSpotMarketOrdersEnabledIx(
		spotMarketIndex: number,
		ordersEnabled: boolean
	): Promise<TransactionInstruction> {
		return await this.program.instruction.updateSpotMarketOrdersEnabled(
			ordersEnabled,
			{
				accounts: {
					admin: this.isSubscribed
						? this.getStateAccount().admin
						: this.wallet.publicKey,
					state: await this.getStatePublicKey(),
					spotMarket: await getSpotMarketPublicKey(
						this.program.programId,
						spotMarketIndex
					),
				},
			}
		);
	}

	public async updateSpotMarketIfPausedOperations(
		spotMarketIndex: number,
		pausedOperations: number
	): Promise<TransactionSignature> {
		const updateSpotMarketIfStakingDisabledIx =
			await this.getUpdateSpotMarketIfPausedOperationsIx(
				spotMarketIndex,
				pausedOperations
			);

		const tx = await this.buildTransaction(updateSpotMarketIfStakingDisabledIx);

		const { txSig } = await this.sendTransaction(tx, [], this.opts);

		return txSig;
	}

	public async getUpdateSpotMarketIfPausedOperationsIx(
		spotMarketIndex: number,
		pausedOperations: number
	): Promise<TransactionInstruction> {
		return await this.program.instruction.updateSpotMarketIfPausedOperations(
			pausedOperations,
			{
				accounts: {
					admin: this.isSubscribed
						? this.getStateAccount().admin
						: this.wallet.publicKey,
					state: await this.getStatePublicKey(),
					spotMarket: await getSpotMarketPublicKey(
						this.program.programId,
						spotMarketIndex
					),
				},
			}
		);
	}

	public async updateSerumFulfillmentConfigStatus(
		serumFulfillmentConfig: PublicKey,
		status: SpotFulfillmentConfigStatus
	): Promise<TransactionSignature> {
		const updateSerumFulfillmentConfigStatusIx =
			await this.getUpdateSerumFulfillmentConfigStatusIx(
				serumFulfillmentConfig,
				status
			);

		const tx = await this.buildTransaction(
			updateSerumFulfillmentConfigStatusIx
		);

		const { txSig } = await this.sendTransaction(tx, [], this.opts);

		return txSig;
	}

	public async getUpdateSerumFulfillmentConfigStatusIx(
		serumFulfillmentConfig: PublicKey,
		status: SpotFulfillmentConfigStatus
	): Promise<TransactionInstruction> {
		return await this.program.instruction.updateSerumFulfillmentConfigStatus(
			status,
			{
				accounts: {
					admin: this.isSubscribed
						? this.getStateAccount().admin
						: this.wallet.publicKey,
					state: await this.getStatePublicKey(),
					serumFulfillmentConfig,
				},
			}
		);
	}

	public async updatePhoenixFulfillmentConfigStatus(
		phoenixFulfillmentConfig: PublicKey,
		status: SpotFulfillmentConfigStatus
	): Promise<TransactionSignature> {
		const updatePhoenixFulfillmentConfigStatusIx =
			await this.program.instruction.phoenixFulfillmentConfigStatus(status, {
				accounts: {
					admin: this.isSubscribed
						? this.getStateAccount().admin
						: this.wallet.publicKey,
					state: await this.getStatePublicKey(),
					phoenixFulfillmentConfig,
				},
			});

		const tx = await this.buildTransaction(
			updatePhoenixFulfillmentConfigStatusIx
		);

		const { txSig } = await this.sendTransaction(tx, [], this.opts);

		return txSig;
	}

	public async getUpdatePhoenixFulfillmentConfigStatusIx(
		phoenixFulfillmentConfig: PublicKey,
		status: SpotFulfillmentConfigStatus
	): Promise<TransactionInstruction> {
		return await this.program.instruction.phoenixFulfillmentConfigStatus(
			status,
			{
				accounts: {
					admin: this.isSubscribed
						? this.getStateAccount().admin
						: this.wallet.publicKey,
					state: await this.getStatePublicKey(),
					phoenixFulfillmentConfig,
				},
			}
		);
	}

	public async updateSpotMarketExpiry(
		spotMarketIndex: number,
		expiryTs: BN
	): Promise<TransactionSignature> {
		const updateSpotMarketExpiryIx = await this.getUpdateSpotMarketExpiryIx(
			spotMarketIndex,
			expiryTs
		);

		const tx = await this.buildTransaction(updateSpotMarketExpiryIx);

		const { txSig } = await this.sendTransaction(tx, [], this.opts);

		return txSig;
	}

	public async getUpdateSpotMarketExpiryIx(
		spotMarketIndex: number,
		expiryTs: BN
	): Promise<TransactionInstruction> {
		return await this.program.instruction.updateSpotMarketExpiry(expiryTs, {
			accounts: {
				admin: this.isSubscribed
					? this.getStateAccount().admin
					: this.wallet.publicKey,
				state: await this.getStatePublicKey(),
				spotMarket: await getSpotMarketPublicKey(
					this.program.programId,
					spotMarketIndex
				),
			},
		});
	}

	public async updateWhitelistMint(
		whitelistMint?: PublicKey
	): Promise<TransactionSignature> {
		const updateWhitelistMintIx = await this.getUpdateWhitelistMintIx(
			whitelistMint
		);

		const tx = await this.buildTransaction(updateWhitelistMintIx);

		const { txSig } = await this.sendTransaction(tx, [], this.opts);

		return txSig;
	}

	public async getUpdateWhitelistMintIx(
		whitelistMint?: PublicKey
	): Promise<TransactionInstruction> {
		return await this.program.instruction.updateWhitelistMint(whitelistMint, {
			accounts: {
				admin: this.isSubscribed
					? this.getStateAccount().admin
					: this.wallet.publicKey,
				state: await this.getStatePublicKey(),
			},
		});
	}

	public async updateDiscountMint(
		discountMint: PublicKey
	): Promise<TransactionSignature> {
		const updateDiscountMintIx = await this.getUpdateDiscountMintIx(
			discountMint
		);

		const tx = await this.buildTransaction(updateDiscountMintIx);

		const { txSig } = await this.sendTransaction(tx, [], this.opts);

		return txSig;
	}

	public async getUpdateDiscountMintIx(
		discountMint: PublicKey
	): Promise<TransactionInstruction> {
		return await this.program.instruction.updateDiscountMint(discountMint, {
			accounts: {
				admin: this.isSubscribed
					? this.getStateAccount().admin
					: this.wallet.publicKey,
				state: await this.getStatePublicKey(),
			},
		});
	}

	public async updateSpotMarketMarginWeights(
		spotMarketIndex: number,
		initialAssetWeight: number,
		maintenanceAssetWeight: number,
		initialLiabilityWeight: number,
		maintenanceLiabilityWeight: number,
		imfFactor = 0
	): Promise<TransactionSignature> {
		const updateSpotMarketMarginWeightsIx =
			await this.getUpdateSpotMarketMarginWeightsIx(
				spotMarketIndex,
				initialAssetWeight,
				maintenanceAssetWeight,
				initialLiabilityWeight,
				maintenanceLiabilityWeight,
				imfFactor
			);

		const tx = await this.buildTransaction(updateSpotMarketMarginWeightsIx);

		const { txSig } = await this.sendTransaction(tx, [], this.opts);

		return txSig;
	}

	public async getUpdateSpotMarketMarginWeightsIx(
		spotMarketIndex: number,
		initialAssetWeight: number,
		maintenanceAssetWeight: number,
		initialLiabilityWeight: number,
		maintenanceLiabilityWeight: number,
		imfFactor = 0
	): Promise<TransactionInstruction> {
		return await this.program.instruction.updateSpotMarketMarginWeights(
			initialAssetWeight,
			maintenanceAssetWeight,
			initialLiabilityWeight,
			maintenanceLiabilityWeight,
			imfFactor,
			{
				accounts: {
					admin: this.isSubscribed
						? this.getStateAccount().admin
						: this.wallet.publicKey,
					state: await this.getStatePublicKey(),
					spotMarket: await getSpotMarketPublicKey(
						this.program.programId,
						spotMarketIndex
					),
				},
			}
		);
	}

	public async updateSpotMarketBorrowRate(
		spotMarketIndex: number,
		optimalUtilization: number,
		optimalBorrowRate: number,
		optimalMaxRate: number,
		minBorrowRate?: number | undefined
	): Promise<TransactionSignature> {
		const updateSpotMarketBorrowRateIx =
			await this.getUpdateSpotMarketBorrowRateIx(
				spotMarketIndex,
				optimalUtilization,
				optimalBorrowRate,
				optimalMaxRate,
				minBorrowRate
			);

		const tx = await this.buildTransaction(updateSpotMarketBorrowRateIx);

		const { txSig } = await this.sendTransaction(tx, [], this.opts);

		return txSig;
	}

	public async getUpdateSpotMarketBorrowRateIx(
		spotMarketIndex: number,
		optimalUtilization: number,
		optimalBorrowRate: number,
		optimalMaxRate: number,
		minBorrowRate?: number | undefined
	): Promise<TransactionInstruction> {
		return await this.program.instruction.updateSpotMarketBorrowRate(
			optimalUtilization,
			optimalBorrowRate,
			optimalMaxRate,
			minBorrowRate,
			{
				accounts: {
					admin: this.isSubscribed
						? this.getStateAccount().admin
						: this.wallet.publicKey,
					state: await this.getStatePublicKey(),
					spotMarket: await getSpotMarketPublicKey(
						this.program.programId,
						spotMarketIndex
					),
				},
			}
		);
	}

	public async updateSpotMarketAssetTier(
		spotMarketIndex: number,
		assetTier: AssetTier
	): Promise<TransactionSignature> {
		const updateSpotMarketAssetTierIx =
			await this.getUpdateSpotMarketAssetTierIx(spotMarketIndex, assetTier);

		const tx = await this.buildTransaction(updateSpotMarketAssetTierIx);

		const { txSig } = await this.sendTransaction(tx, [], this.opts);

		return txSig;
	}

	public async getUpdateSpotMarketAssetTierIx(
		spotMarketIndex: number,
		assetTier: AssetTier
	): Promise<TransactionInstruction> {
		return await this.program.instruction.updateSpotMarketAssetTier(assetTier, {
			accounts: {
				admin: this.isSubscribed
					? this.getStateAccount().admin
					: this.wallet.publicKey,
				state: await this.getStatePublicKey(),
				spotMarket: await getSpotMarketPublicKey(
					this.program.programId,
					spotMarketIndex
				),
			},
		});
	}

	public async updateSpotMarketStatus(
		spotMarketIndex: number,
		marketStatus: MarketStatus
	): Promise<TransactionSignature> {
		const updateSpotMarketStatusIx = await this.getUpdateSpotMarketStatusIx(
			spotMarketIndex,
			marketStatus
		);

		const tx = await this.buildTransaction(updateSpotMarketStatusIx);

		const { txSig } = await this.sendTransaction(tx, [], this.opts);

		return txSig;
	}

	public async getUpdateSpotMarketStatusIx(
		spotMarketIndex: number,
		marketStatus: MarketStatus
	): Promise<TransactionInstruction> {
		return await this.program.instruction.updateSpotMarketStatus(marketStatus, {
			accounts: {
				admin: this.isSubscribed
					? this.getStateAccount().admin
					: this.wallet.publicKey,
				state: await this.getStatePublicKey(),
				spotMarket: await getSpotMarketPublicKey(
					this.program.programId,
					spotMarketIndex
				),
			},
		});
	}

	public async updateSpotMarketPausedOperations(
		spotMarketIndex: number,
		pausedOperations: number
	): Promise<TransactionSignature> {
		const updateSpotMarketPausedOperationsIx =
			await this.getUpdateSpotMarketPausedOperationsIx(
				spotMarketIndex,
				pausedOperations
			);

		const tx = await this.buildTransaction(updateSpotMarketPausedOperationsIx);

		const { txSig } = await this.sendTransaction(tx, [], this.opts);

		return txSig;
	}

	public async getUpdateSpotMarketPausedOperationsIx(
		spotMarketIndex: number,
		pausedOperations: number
	): Promise<TransactionInstruction> {
		return await this.program.instruction.updateSpotMarketPausedOperations(
			pausedOperations,
			{
				accounts: {
					admin: this.isSubscribed
						? this.getStateAccount().admin
						: this.wallet.publicKey,
					state: await this.getStatePublicKey(),
					spotMarket: await getSpotMarketPublicKey(
						this.program.programId,
						spotMarketIndex
					),
				},
			}
		);
	}

	public async updatePerpMarketStatus(
		perpMarketIndex: number,
		marketStatus: MarketStatus
	): Promise<TransactionSignature> {
		const updatePerpMarketStatusIx = await this.getUpdatePerpMarketStatusIx(
			perpMarketIndex,
			marketStatus
		);

		const tx = await this.buildTransaction(updatePerpMarketStatusIx);

		const { txSig } = await this.sendTransaction(tx, [], this.opts);

		return txSig;
	}

	public async getUpdatePerpMarketStatusIx(
		perpMarketIndex: number,
		marketStatus: MarketStatus
	): Promise<TransactionInstruction> {
		return await this.program.instruction.updatePerpMarketStatus(marketStatus, {
			accounts: {
				admin: this.isSubscribed
					? this.getStateAccount().admin
					: this.wallet.publicKey,
				state: await this.getStatePublicKey(),
				perpMarket: await getPerpMarketPublicKey(
					this.program.programId,
					perpMarketIndex
				),
			},
		});
	}

	public async updatePerpMarketPausedOperations(
		perpMarketIndex: number,
		pausedOperations: number
	): Promise<TransactionSignature> {
		const updatePerpMarketPausedOperationsIx =
			await this.getUpdatePerpMarketPausedOperationsIx(
				perpMarketIndex,
				pausedOperations
			);

		const tx = await this.buildTransaction(updatePerpMarketPausedOperationsIx);

		const { txSig } = await this.sendTransaction(tx, [], this.opts);

		return txSig;
	}

	public async getUpdatePerpMarketPausedOperationsIx(
		perpMarketIndex: number,
		pausedOperations: number
	): Promise<TransactionInstruction> {
		return await this.program.instruction.updatePerpMarketPausedOperations(
			pausedOperations,
			{
				accounts: {
					admin: this.isSubscribed
						? this.getStateAccount().admin
						: this.wallet.publicKey,
					state: await this.getStatePublicKey(),
					perpMarket: await getPerpMarketPublicKey(
						this.program.programId,
						perpMarketIndex
					),
				},
			}
		);
	}

	public async updatePerpMarketContractTier(
		perpMarketIndex: number,
		contractTier: ContractTier
	): Promise<TransactionSignature> {
		const updatePerpMarketContractTierIx =
			await this.getUpdatePerpMarketContractTierIx(
				perpMarketIndex,
				contractTier
			);

		const tx = await this.buildTransaction(updatePerpMarketContractTierIx);

		const { txSig } = await this.sendTransaction(tx, [], this.opts);

		return txSig;
	}

	public async getUpdatePerpMarketContractTierIx(
		perpMarketIndex: number,
		contractTier: ContractTier
	): Promise<TransactionInstruction> {
		return await this.program.instruction.updatePerpMarketContractTier(
			contractTier,
			{
				accounts: {
					admin: this.isSubscribed
						? this.getStateAccount().admin
						: this.wallet.publicKey,
					state: await this.getStatePublicKey(),
					perpMarket: await getPerpMarketPublicKey(
						this.program.programId,
						perpMarketIndex
					),
					ammCache: getAmmCachePublicKey(this.program.programId),
				},
			}
		);
	}

	public async updateExchangeStatus(
		exchangeStatus: ExchangeStatus
	): Promise<TransactionSignature> {
		const updateExchangeStatusIx = await this.getUpdateExchangeStatusIx(
			exchangeStatus
		);

		const tx = await this.buildTransaction(updateExchangeStatusIx);

		const { txSig } = await this.sendTransaction(tx, [], this.opts);

		return txSig;
	}

	public async getUpdateExchangeStatusIx(
		exchangeStatus: ExchangeStatus
	): Promise<TransactionInstruction> {
		return await this.program.instruction.updateExchangeStatus(exchangeStatus, {
			accounts: {
				admin: this.isSubscribed
					? this.getStateAccount().admin
					: this.wallet.publicKey,
				state: await this.getStatePublicKey(),
			},
		});
	}

	public async updatePerpAuctionDuration(
		minDuration: BN | number
	): Promise<TransactionSignature> {
		const updatePerpAuctionDurationIx =
			await this.getUpdatePerpAuctionDurationIx(minDuration);

		const tx = await this.buildTransaction(updatePerpAuctionDurationIx);

		const { txSig } = await this.sendTransaction(tx, [], this.opts);

		return txSig;
	}

	public async getUpdatePerpAuctionDurationIx(
		minDuration: BN | number
	): Promise<TransactionInstruction> {
		return await this.program.instruction.updatePerpAuctionDuration(
			typeof minDuration === 'number' ? minDuration : minDuration.toNumber(),
			{
				accounts: {
					admin: this.isSubscribed
						? this.getStateAccount().admin
						: this.wallet.publicKey,
					state: await this.getStatePublicKey(),
				},
			}
		);
	}

	public async updateSpotAuctionDuration(
		defaultAuctionDuration: number
	): Promise<TransactionSignature> {
		const updateSpotAuctionDurationIx =
			await this.getUpdateSpotAuctionDurationIx(defaultAuctionDuration);

		const tx = await this.buildTransaction(updateSpotAuctionDurationIx);

		const { txSig } = await this.sendTransaction(tx, [], this.opts);

		return txSig;
	}

	public async getUpdateSpotAuctionDurationIx(
		defaultAuctionDuration: number
	): Promise<TransactionInstruction> {
		return await this.program.instruction.updateSpotAuctionDuration(
			defaultAuctionDuration,
			{
				accounts: {
					admin: this.isSubscribed
						? this.getStateAccount().admin
						: this.wallet.publicKey,
					state: await this.getStatePublicKey(),
				},
			}
		);
	}

	public async updatePerpMarketMaxFillReserveFraction(
		perpMarketIndex: number,
		maxBaseAssetAmountRatio: number
	): Promise<TransactionSignature> {
		const updatePerpMarketMaxFillReserveFractionIx =
			await this.getUpdatePerpMarketMaxFillReserveFractionIx(
				perpMarketIndex,
				maxBaseAssetAmountRatio
			);

		const tx = await this.buildTransaction(
			updatePerpMarketMaxFillReserveFractionIx
		);

		const { txSig } = await this.sendTransaction(tx, [], this.opts);

		return txSig;
	}

	public async getUpdatePerpMarketMaxFillReserveFractionIx(
		perpMarketIndex: number,
		maxBaseAssetAmountRatio: number
	): Promise<TransactionInstruction> {
		return await this.program.instruction.updatePerpMarketMaxFillReserveFraction(
			maxBaseAssetAmountRatio,
			{
				accounts: {
					admin: this.isSubscribed
						? this.getStateAccount().admin
						: this.wallet.publicKey,
					state: await this.getStatePublicKey(),
					perpMarket: await getPerpMarketPublicKey(
						this.program.programId,
						perpMarketIndex
					),
				},
			}
		);
	}

	public async updateMaxSlippageRatio(
		perpMarketIndex: number,
		maxSlippageRatio: number
	): Promise<TransactionSignature> {
		const updateMaxSlippageRatioIx = await this.getUpdateMaxSlippageRatioIx(
			perpMarketIndex,
			maxSlippageRatio
		);

		const tx = await this.buildTransaction(updateMaxSlippageRatioIx);

		const { txSig } = await this.sendTransaction(tx, [], this.opts);

		return txSig;
	}

	public async getUpdateMaxSlippageRatioIx(
		perpMarketIndex: number,
		maxSlippageRatio: number
	): Promise<TransactionInstruction> {
		return await this.program.instruction.updateMaxSlippageRatio(
			maxSlippageRatio,
			{
				accounts: {
					admin: this.isSubscribed
						? this.getStateAccount().admin
						: this.wallet.publicKey,
					state: await this.getStatePublicKey(),
					perpMarket: this.getPerpMarketAccount(perpMarketIndex).pubkey,
				},
			}
		);
	}

	public async updatePerpMarketUnrealizedAssetWeight(
		perpMarketIndex: number,
		unrealizedInitialAssetWeight: number,
		unrealizedMaintenanceAssetWeight: number
	): Promise<TransactionSignature> {
		const updatePerpMarketUnrealizedAssetWeightIx =
			await this.getUpdatePerpMarketUnrealizedAssetWeightIx(
				perpMarketIndex,
				unrealizedInitialAssetWeight,
				unrealizedMaintenanceAssetWeight
			);

		const tx = await this.buildTransaction(
			updatePerpMarketUnrealizedAssetWeightIx
		);

		const { txSig } = await this.sendTransaction(tx, [], this.opts);

		return txSig;
	}

	public async getUpdatePerpMarketUnrealizedAssetWeightIx(
		perpMarketIndex: number,
		unrealizedInitialAssetWeight: number,
		unrealizedMaintenanceAssetWeight: number
	): Promise<TransactionInstruction> {
		return await this.program.instruction.updatePerpMarketUnrealizedAssetWeight(
			unrealizedInitialAssetWeight,
			unrealizedMaintenanceAssetWeight,
			{
				accounts: {
					admin: this.isSubscribed
						? this.getStateAccount().admin
						: this.wallet.publicKey,
					state: await this.getStatePublicKey(),
					perpMarket: await getPerpMarketPublicKey(
						this.program.programId,
						perpMarketIndex
					),
				},
			}
		);
	}

	public async updatePerpMarketMaxImbalances(
		perpMarketIndex: number,
		unrealizedMaxImbalance: BN,
		maxRevenueWithdrawPerPeriod: BN,
		quoteMaxInsurance: BN
	): Promise<TransactionSignature> {
		const updatePerpMarketMaxImabalancesIx =
			await this.getUpdatePerpMarketMaxImbalancesIx(
				perpMarketIndex,
				unrealizedMaxImbalance,
				maxRevenueWithdrawPerPeriod,
				quoteMaxInsurance
			);

		const tx = await this.buildTransaction(updatePerpMarketMaxImabalancesIx);

		const { txSig } = await this.sendTransaction(tx, [], this.opts);

		return txSig;
	}

	public async getUpdatePerpMarketMaxImbalancesIx(
		perpMarketIndex: number,
		unrealizedMaxImbalance: BN,
		maxRevenueWithdrawPerPeriod: BN,
		quoteMaxInsurance: BN
	): Promise<TransactionInstruction> {
		return await this.program.instruction.updatePerpMarketMaxImbalances(
			unrealizedMaxImbalance,
			maxRevenueWithdrawPerPeriod,
			quoteMaxInsurance,
			{
				accounts: {
					admin: this.isSubscribed
						? this.getStateAccount().admin
						: this.wallet.publicKey,
					state: await this.getStatePublicKey(),
					perpMarket: await getPerpMarketPublicKey(
						this.program.programId,
						perpMarketIndex
					),
				},
			}
		);
	}

	public async updatePerpMarketMaxOpenInterest(
		perpMarketIndex: number,
		maxOpenInterest: BN
	): Promise<TransactionSignature> {
		const updatePerpMarketMaxOpenInterestIx =
			await this.getUpdatePerpMarketMaxOpenInterestIx(
				perpMarketIndex,
				maxOpenInterest
			);

		const tx = await this.buildTransaction(updatePerpMarketMaxOpenInterestIx);

		const { txSig } = await this.sendTransaction(tx, [], this.opts);

		return txSig;
	}

	public async getUpdatePerpMarketMaxOpenInterestIx(
		perpMarketIndex: number,
		maxOpenInterest: BN
	): Promise<TransactionInstruction> {
		return await this.program.instruction.updatePerpMarketMaxOpenInterest(
			maxOpenInterest,
			{
				accounts: {
					admin: this.isSubscribed
						? this.getStateAccount().admin
						: this.wallet.publicKey,
					state: await this.getStatePublicKey(),
					perpMarket: await getPerpMarketPublicKey(
						this.program.programId,
						perpMarketIndex
					),
				},
			}
		);
	}

	public async updatePerpMarketNumberOfUser(
		perpMarketIndex: number,
		numberOfUsers?: number,
		numberOfUsersWithBase?: number
	): Promise<TransactionSignature> {
		const updatepPerpMarketFeeAdjustmentIx =
			await this.getUpdatePerpMarketNumberOfUsersIx(
				perpMarketIndex,
				numberOfUsers,
				numberOfUsersWithBase
			);

		const tx = await this.buildTransaction(updatepPerpMarketFeeAdjustmentIx);

		const { txSig } = await this.sendTransaction(tx, [], this.opts);

		return txSig;
	}

	public async getUpdatePerpMarketNumberOfUsersIx(
		perpMarketIndex: number,
		numberOfUsers?: number,
		numberOfUsersWithBase?: number
	): Promise<TransactionInstruction> {
		return await this.program.instruction.updatePerpMarketNumberOfUsers(
			numberOfUsers,
			numberOfUsersWithBase,
			{
				accounts: {
					admin: this.isSubscribed
						? this.getStateAccount().admin
						: this.wallet.publicKey,
					state: await this.getStatePublicKey(),
					perpMarket: await getPerpMarketPublicKey(
						this.program.programId,
						perpMarketIndex
					),
				},
			}
		);
	}

	public async updatePerpMarketFeeAdjustment(
		perpMarketIndex: number,
		feeAdjustment: number
	): Promise<TransactionSignature> {
		const updatepPerpMarketFeeAdjustmentIx =
			await this.getUpdatePerpMarketFeeAdjustmentIx(
				perpMarketIndex,
				feeAdjustment
			);

		const tx = await this.buildTransaction(updatepPerpMarketFeeAdjustmentIx);

		const { txSig } = await this.sendTransaction(tx, [], this.opts);

		return txSig;
	}

	public async getUpdatePerpMarketFeeAdjustmentIx(
		perpMarketIndex: number,
		feeAdjustment: number
	): Promise<TransactionInstruction> {
		return await this.program.instruction.updatePerpMarketFeeAdjustment(
			feeAdjustment,
			{
				accounts: {
					admin: this.isSubscribed
						? this.getStateAccount().admin
						: this.wallet.publicKey,
					state: await this.getStatePublicKey(),
					perpMarket: await getPerpMarketPublicKey(
						this.program.programId,
						perpMarketIndex
					),
				},
			}
		);
	}

	public async updateSpotMarketFeeAdjustment(
		perpMarketIndex: number,
		feeAdjustment: number
	): Promise<TransactionSignature> {
		const updateSpotMarketFeeAdjustmentIx =
			await this.getUpdateSpotMarketFeeAdjustmentIx(
				perpMarketIndex,
				feeAdjustment
			);

		const tx = await this.buildTransaction(updateSpotMarketFeeAdjustmentIx);

		const { txSig } = await this.sendTransaction(tx, [], this.opts);

		return txSig;
	}

	public async getUpdateSpotMarketFeeAdjustmentIx(
		spotMarketIndex: number,
		feeAdjustment: number
	): Promise<TransactionInstruction> {
		return await this.program.instruction.updateSpotMarketFeeAdjustment(
			feeAdjustment,
			{
				accounts: {
					admin: this.isSubscribed
						? this.getStateAccount().admin
						: this.wallet.publicKey,
					state: await this.getStatePublicKey(),
					spotMarket: await getSpotMarketPublicKey(
						this.program.programId,
						spotMarketIndex
					),
				},
			}
		);
	}

	public async updateSerumVault(
		srmVault: PublicKey
	): Promise<TransactionSignature> {
		const updateSerumVaultIx = await this.getUpdateSerumVaultIx(srmVault);

		const tx = await this.buildTransaction(updateSerumVaultIx);

		const { txSig } = await this.sendTransaction(tx, [], this.opts);

		return txSig;
	}

	public async getUpdateSerumVaultIx(
		srmVault: PublicKey
	): Promise<TransactionInstruction> {
		return await this.program.instruction.updateSerumVault(srmVault, {
			accounts: {
				admin: this.isSubscribed
					? this.getStateAccount().admin
					: this.wallet.publicKey,
				state: await this.getStatePublicKey(),
				srmVault: srmVault,
			},
		});
	}

	public async updatePerpMarketLiquidationFee(
		perpMarketIndex: number,
		liquidatorFee: number,
		ifLiquidationFee: number
	): Promise<TransactionSignature> {
		const updatePerpMarketLiquidationFeeIx =
			await this.getUpdatePerpMarketLiquidationFeeIx(
				perpMarketIndex,
				liquidatorFee,
				ifLiquidationFee
			);

		const tx = await this.buildTransaction(updatePerpMarketLiquidationFeeIx);

		const { txSig } = await this.sendTransaction(tx, [], this.opts);

		return txSig;
	}

	public async getUpdatePerpMarketLiquidationFeeIx(
		perpMarketIndex: number,
		liquidatorFee: number,
		ifLiquidationFee: number
	): Promise<TransactionInstruction> {
		return await this.program.instruction.updatePerpMarketLiquidationFee(
			liquidatorFee,
			ifLiquidationFee,
			{
				accounts: {
					admin: this.isSubscribed
						? this.getStateAccount().admin
						: this.wallet.publicKey,
					state: await this.getStatePublicKey(),
					perpMarket: await getPerpMarketPublicKey(
						this.program.programId,
						perpMarketIndex
					),
				},
			}
		);
	}

	public async updateSpotMarketLiquidationFee(
		spotMarketIndex: number,
		liquidatorFee: number,
		ifLiquidationFee: number
	): Promise<TransactionSignature> {
		const updateSpotMarketLiquidationFeeIx =
			await this.getUpdateSpotMarketLiquidationFeeIx(
				spotMarketIndex,
				liquidatorFee,
				ifLiquidationFee
			);

		const tx = await this.buildTransaction(updateSpotMarketLiquidationFeeIx);

		const { txSig } = await this.sendTransaction(tx, [], this.opts);

		return txSig;
	}

	public async getUpdateSpotMarketLiquidationFeeIx(
		spotMarketIndex: number,
		liquidatorFee: number,
		ifLiquidationFee: number
	): Promise<TransactionInstruction> {
		return await this.program.instruction.updateSpotMarketLiquidationFee(
			liquidatorFee,
			ifLiquidationFee,
			{
				accounts: {
					admin: this.isSubscribed
						? this.getStateAccount().admin
						: this.wallet.publicKey,
					state: await this.getStatePublicKey(),
					spotMarket: await getSpotMarketPublicKey(
						this.program.programId,
						spotMarketIndex
					),
				},
			}
		);
	}

	public async initializeProtocolIfSharesTransferConfig(): Promise<TransactionSignature> {
		const initializeProtocolIfSharesTransferConfigIx =
			await this.getInitializeProtocolIfSharesTransferConfigIx();

		const tx = await this.buildTransaction(
			initializeProtocolIfSharesTransferConfigIx
		);

		const { txSig } = await this.sendTransaction(tx, [], this.opts);

		return txSig;
	}

	public async getInitializeProtocolIfSharesTransferConfigIx(): Promise<TransactionInstruction> {
		return await this.program.instruction.initializeProtocolIfSharesTransferConfig(
			{
				accounts: {
					admin: this.isSubscribed
						? this.getStateAccount().admin
						: this.wallet.publicKey,
					state: await this.getStatePublicKey(),
					rent: SYSVAR_RENT_PUBKEY,
					systemProgram: anchor.web3.SystemProgram.programId,
					protocolIfSharesTransferConfig:
						getProtocolIfSharesTransferConfigPublicKey(this.program.programId),
				},
			}
		);
	}

	public async updateProtocolIfSharesTransferConfig(
		whitelistedSigners?: PublicKey[],
		maxTransferPerEpoch?: BN
	): Promise<TransactionSignature> {
		const updateProtocolIfSharesTransferConfigIx =
			await this.getUpdateProtocolIfSharesTransferConfigIx(
				whitelistedSigners,
				maxTransferPerEpoch
			);

		const tx = await this.buildTransaction(
			updateProtocolIfSharesTransferConfigIx
		);

		const { txSig } = await this.sendTransaction(tx, [], this.opts);

		return txSig;
	}

	public async getUpdateProtocolIfSharesTransferConfigIx(
		whitelistedSigners?: PublicKey[],
		maxTransferPerEpoch?: BN
	): Promise<TransactionInstruction> {
		return await this.program.instruction.updateProtocolIfSharesTransferConfig(
			whitelistedSigners || null,
			maxTransferPerEpoch,
			{
				accounts: {
					admin: this.isSubscribed
						? this.getStateAccount().admin
						: this.wallet.publicKey,
					state: await this.getStatePublicKey(),
					protocolIfSharesTransferConfig:
						getProtocolIfSharesTransferConfigPublicKey(this.program.programId),
				},
			}
		);
	}

	public async transferProtocolIfSharesToRevenuePool(
		outMarketIndex: number,
		inMarketIndex: number,
		amount: BN
	): Promise<TransactionSignature> {
		const transferProtocolIfSharesToRevenuePoolIx =
			await this.getTransferProtocolIfSharesToRevenuePoolIx(
				outMarketIndex,
				inMarketIndex,
				amount
			);

		const tx = await this.buildTransaction(
			transferProtocolIfSharesToRevenuePoolIx
		);

		const { txSig } = await this.sendTransaction(tx, [], this.opts);

		return txSig;
	}

	public async getTransferProtocolIfSharesToRevenuePoolIx(
		outMarketIndex: number,
		inMarketIndex: number,
		amount: BN
	): Promise<TransactionInstruction> {
		const remainingAccounts = await this.getRemainingAccounts({
			userAccounts: [],
			writableSpotMarketIndexes: [outMarketIndex],
		});

		return await this.program.instruction.transferProtocolIfSharesToRevenuePool(
			outMarketIndex,
			amount,
			{
				accounts: {
					authority: this.wallet.publicKey,
					state: await this.getStatePublicKey(),
					insuranceFundVault: await getInsuranceFundVaultPublicKey(
						this.program.programId,
						outMarketIndex
					),
					spotMarketVault: await getSpotMarketVaultPublicKey(
						this.program.programId,
						outMarketIndex
					),
					ifRebalanceConfig: await getIfRebalanceConfigPublicKey(
						this.program.programId,
						inMarketIndex,
						outMarketIndex
					),
					tokenProgram: TOKEN_PROGRAM_ID,
					driftSigner: this.getStateAccount().signer,
				},
				remainingAccounts,
			}
		);
	}

	public async initializePrelaunchOracle(
		perpMarketIndex: number,
		price?: BN,
		maxPrice?: BN
	): Promise<TransactionSignature> {
		const initializePrelaunchOracleIx =
			await this.getInitializePrelaunchOracleIx(
				perpMarketIndex,
				price,
				maxPrice
			);

		const tx = await this.buildTransaction(initializePrelaunchOracleIx);

		const { txSig } = await this.sendTransaction(tx, [], this.opts);

		return txSig;
	}

	public async getInitializePrelaunchOracleIx(
		perpMarketIndex: number,
		price?: BN,
		maxPrice?: BN
	): Promise<TransactionInstruction> {
		const params = {
			perpMarketIndex,
			price: price || null,
			maxPrice: maxPrice || null,
		};

		return await this.program.instruction.initializePrelaunchOracle(params, {
			accounts: {
				admin: this.isSubscribed
					? this.getStateAccount().admin
					: this.wallet.publicKey,
				state: await this.getStatePublicKey(),
				prelaunchOracle: await getPrelaunchOraclePublicKey(
					this.program.programId,
					perpMarketIndex
				),
				rent: SYSVAR_RENT_PUBKEY,
				systemProgram: anchor.web3.SystemProgram.programId,
			},
		});
	}

	public async updatePrelaunchOracleParams(
		perpMarketIndex: number,
		price?: BN,
		maxPrice?: BN
	): Promise<TransactionSignature> {
		const updatePrelaunchOracleParamsIx =
			await this.getUpdatePrelaunchOracleParamsIx(
				perpMarketIndex,
				price,
				maxPrice
			);

		const tx = await this.buildTransaction(updatePrelaunchOracleParamsIx);

		const { txSig } = await this.sendTransaction(tx, [], this.opts);

		return txSig;
	}

	public async getUpdatePrelaunchOracleParamsIx(
		perpMarketIndex: number,
		price?: BN,
		maxPrice?: BN
	): Promise<TransactionInstruction> {
		const params = {
			perpMarketIndex,
			price: price || null,
			maxPrice: maxPrice || null,
		};

		const perpMarketPublicKey = await getPerpMarketPublicKey(
			this.program.programId,
			perpMarketIndex
		);

		return await this.program.instruction.updatePrelaunchOracleParams(params, {
			accounts: {
				admin: this.isSubscribed
					? this.getStateAccount().admin
					: this.wallet.publicKey,
				state: await this.getStatePublicKey(),
				perpMarket: perpMarketPublicKey,
				prelaunchOracle: await getPrelaunchOraclePublicKey(
					this.program.programId,
					perpMarketIndex
				),
			},
		});
	}

	public async deletePrelaunchOracle(
		perpMarketIndex: number
	): Promise<TransactionSignature> {
		const deletePrelaunchOracleIx = await this.getDeletePrelaunchOracleIx(
			perpMarketIndex
		);

		const tx = await this.buildTransaction(deletePrelaunchOracleIx);

		const { txSig } = await this.sendTransaction(tx, [], this.opts);

		return txSig;
	}

	public async getDeletePrelaunchOracleIx(
		perpMarketIndex: number,
		price?: BN,
		maxPrice?: BN
	): Promise<TransactionInstruction> {
		const params = {
			perpMarketIndex,
			price: price || null,
			maxPrice: maxPrice || null,
		};

		const perpMarketPublicKey = await getPerpMarketPublicKey(
			this.program.programId,
			perpMarketIndex
		);

		return await this.program.instruction.deletePrelaunchOracle(params, {
			accounts: {
				admin: this.isSubscribed
					? this.getStateAccount().admin
					: this.wallet.publicKey,
				state: await this.getStatePublicKey(),
				perpMarket: perpMarketPublicKey,
				prelaunchOracle: await getPrelaunchOraclePublicKey(
					this.program.programId,
					perpMarketIndex
				),
			},
		});
	}

	public async updateSpotMarketFuel(
		spotMarketIndex: number,
		fuelBoostDeposits?: number,
		fuelBoostBorrows?: number,
		fuelBoostTaker?: number,
		fuelBoostMaker?: number,
		fuelBoostInsurance?: number
	): Promise<TransactionSignature> {
		const updateSpotMarketFuelIx = await this.getUpdateSpotMarketFuelIx(
			spotMarketIndex,
			fuelBoostDeposits ?? null,
			fuelBoostBorrows ?? null,
			fuelBoostTaker ?? null,
			fuelBoostMaker ?? null,
			fuelBoostInsurance ?? null
		);

		const tx = await this.buildTransaction(updateSpotMarketFuelIx);
		const { txSig } = await this.sendTransaction(tx, [], this.opts);

		return txSig;
	}

	public async getUpdateSpotMarketFuelIx(
		spotMarketIndex: number,
		fuelBoostDeposits?: number,
		fuelBoostBorrows?: number,
		fuelBoostTaker?: number,
		fuelBoostMaker?: number,
		fuelBoostInsurance?: number
	): Promise<TransactionInstruction> {
		const spotMarketPublicKey = await getSpotMarketPublicKey(
			this.program.programId,
			spotMarketIndex
		);

		return await this.program.instruction.updateSpotMarketFuel(
			fuelBoostDeposits ?? null,
			fuelBoostBorrows ?? null,
			fuelBoostTaker ?? null,
			fuelBoostMaker ?? null,
			fuelBoostInsurance ?? null,
			{
				accounts: {
					admin: this.isSubscribed
						? this.getStateAccount().admin
						: this.wallet.publicKey,
					state: await this.getStatePublicKey(),
					spotMarket: spotMarketPublicKey,
				},
			}
		);
	}

	public async updatePerpMarketFuel(
		perpMarketIndex: number,
		fuelBoostTaker?: number,
		fuelBoostMaker?: number,
		fuelBoostPosition?: number
	): Promise<TransactionSignature> {
		const updatePerpMarketFuelIx = await this.getUpdatePerpMarketFuelIx(
			perpMarketIndex,
			fuelBoostTaker ?? null,
			fuelBoostMaker ?? null,
			fuelBoostPosition ?? null
		);

		const tx = await this.buildTransaction(updatePerpMarketFuelIx);
		const { txSig } = await this.sendTransaction(tx, [], this.opts);

		return txSig;
	}

	public async getUpdatePerpMarketFuelIx(
		perpMarketIndex: number,
		fuelBoostTaker?: number,
		fuelBoostMaker?: number,
		fuelBoostPosition?: number
	): Promise<TransactionInstruction> {
		const perpMarketPublicKey = await getPerpMarketPublicKey(
			this.program.programId,
			perpMarketIndex
		);

		return await this.program.instruction.updatePerpMarketFuel(
			fuelBoostTaker ?? null,
			fuelBoostMaker ?? null,
			fuelBoostPosition ?? null,
			{
				accounts: {
					admin: this.isSubscribed
						? this.getStateAccount().admin
						: this.wallet.publicKey,
					state: await this.getStatePublicKey(),
					perpMarket: perpMarketPublicKey,
				},
			}
		);
	}

	public async updatePerpMarketTakerSpeedBumpOverride(
		perpMarketIndex: number,
		takerSpeedBumpOverride: number
	): Promise<TransactionSignature> {
		const updatePerpMarketTakerSpeedBumpOverrideIx =
			await this.getUpdatePerpMarketTakerSpeedBumpOverrideIx(
				perpMarketIndex,
				takerSpeedBumpOverride
			);
		const tx = await this.buildTransaction(
			updatePerpMarketTakerSpeedBumpOverrideIx
		);
		const { txSig } = await this.sendTransaction(tx, [], this.opts);

		return txSig;
	}

	public async getUpdatePerpMarketTakerSpeedBumpOverrideIx(
		perpMarketIndex: number,
		takerSpeedBumpOverride: number
	): Promise<TransactionInstruction> {
		const perpMarketPublicKey = await getPerpMarketPublicKey(
			this.program.programId,
			perpMarketIndex
		);

		return await this.program.instruction.updatePerpMarketTakerSpeedBumpOverride(
			takerSpeedBumpOverride,
			{
				accounts: {
					admin: this.useHotWalletAdmin
						? this.wallet.publicKey
						: this.getStateAccount().admin,
					state: await this.getStatePublicKey(),
					perpMarket: perpMarketPublicKey,
				},
			}
		);
	}

	public async updatePerpMarketOracleSlotDelayOverride(
		perpMarketIndex: number,
		oracleSlotDelay: number
	): Promise<TransactionSignature> {
		const updatePerpMarketOracleSlotDelayOverrideIx =
			await this.getUpdatePerpMarketOracleSlotDelayOverrideIx(
				perpMarketIndex,
				oracleSlotDelay
			);
		const tx = await this.buildTransaction(
			updatePerpMarketOracleSlotDelayOverrideIx
		);
		const { txSig } = await this.sendTransaction(tx, [], this.opts);

		return txSig;
	}

	public async getUpdatePerpMarketOracleSlotDelayOverrideIx(
		perpMarketIndex: number,
		oracleSlotDelay: number
	): Promise<TransactionInstruction> {
		const perpMarketPublicKey = await getPerpMarketPublicKey(
			this.program.programId,
			perpMarketIndex
		);

		return await this.program.instruction.updatePerpMarketOracleSlotDelayOverride(
			oracleSlotDelay,
			{
				accounts: {
					admin: this.useHotWalletAdmin
						? this.wallet.publicKey
						: this.getStateAccount().admin,
					state: await this.getStatePublicKey(),
					perpMarket: perpMarketPublicKey,
				},
			}
		);
	}

	public async updatePerpMarketAmmSpreadAdjustment(
		perpMarketIndex: number,
		ammSpreadAdjustment: number,
		ammInventorySpreadAdjustment: number,
		referencePriceOffset: number
	): Promise<TransactionSignature> {
		const updatePerpMarketAmmSpreadAdjustmentIx =
			await this.getUpdatePerpMarketAmmSpreadAdjustmentIx(
				perpMarketIndex,
				ammSpreadAdjustment,
				ammInventorySpreadAdjustment,
				referencePriceOffset
			);
		const tx = await this.buildTransaction(
			updatePerpMarketAmmSpreadAdjustmentIx
		);
		const { txSig } = await this.sendTransaction(tx, [], this.opts);

		return txSig;
	}

	public async getUpdatePerpMarketAmmSpreadAdjustmentIx(
		perpMarketIndex: number,
		ammSpreadAdjustment: number,
		ammInventorySpreadAdjustment: number,
		referencePriceOffset: number
	): Promise<TransactionInstruction> {
		const perpMarketPublicKey = await getPerpMarketPublicKey(
			this.program.programId,
			perpMarketIndex
		);

		return await this.program.instruction.updatePerpMarketAmmSpreadAdjustment(
			ammSpreadAdjustment,
			ammInventorySpreadAdjustment,
			referencePriceOffset,
			{
				accounts: {
					admin: this.useHotWalletAdmin
						? this.wallet.publicKey
						: this.getStateAccount().admin,
					state: await this.getStatePublicKey(),
					perpMarket: perpMarketPublicKey,
				},
			}
		);
	}

	public async updatePerpMarketProtectedMakerParams(
		perpMarketIndex: number,
		protectedMakerLimitPriceDivisor?: number,
		protectedMakerDynamicDivisor?: number
	): Promise<TransactionSignature> {
		const updatePerpMarketProtectedMakerParamsIx =
			await this.getUpdatePerpMarketProtectedMakerParamsIx(
				perpMarketIndex,
				protectedMakerLimitPriceDivisor || null,
				protectedMakerDynamicDivisor || null
			);

		const tx = await this.buildTransaction(
			updatePerpMarketProtectedMakerParamsIx
		);
		const { txSig } = await this.sendTransaction(tx, [], this.opts);

		return txSig;
	}

	public async getUpdatePerpMarketProtectedMakerParamsIx(
		perpMarketIndex: number,
		protectedMakerLimitPriceDivisor?: number,
		protectedMakerDynamicDivisor?: number
	): Promise<TransactionInstruction> {
		const perpMarketPublicKey = await getPerpMarketPublicKey(
			this.program.programId,
			perpMarketIndex
		);

		return await this.program.instruction.updatePerpMarketProtectedMakerParams(
			protectedMakerLimitPriceDivisor || null,
			protectedMakerDynamicDivisor || null,
			{
				accounts: {
					admin: this.isSubscribed
						? this.getStateAccount().admin
						: this.wallet.publicKey,
					state: await this.getStatePublicKey(),
					perpMarket: perpMarketPublicKey,
				},
			}
		);
	}

	public async initializeIfRebalanceConfig(
		params: IfRebalanceConfigParams
	): Promise<TransactionSignature> {
		const initializeIfRebalanceConfigIx =
			await this.getInitializeIfRebalanceConfigIx(params);

		const tx = await this.buildTransaction(initializeIfRebalanceConfigIx);
		const { txSig } = await this.sendTransaction(tx, [], this.opts);

		return txSig;
	}

	public async getInitializeIfRebalanceConfigIx(
		params: IfRebalanceConfigParams
	): Promise<TransactionInstruction> {
		return await this.program.instruction.initializeIfRebalanceConfig(params, {
			accounts: {
				admin: this.isSubscribed
					? this.getStateAccount().admin
					: this.wallet.publicKey,
				state: await this.getStatePublicKey(),
				ifRebalanceConfig: await getIfRebalanceConfigPublicKey(
					this.program.programId,
					params.inMarketIndex,
					params.outMarketIndex
				),
				rent: SYSVAR_RENT_PUBKEY,
				systemProgram: anchor.web3.SystemProgram.programId,
			},
		});
	}

	public async initUserFuel(
		user: PublicKey,
		authority: PublicKey,
		fuelBonusDeposits?: number,
		fuelBonusBorrows?: number,
		fuelBonusTaker?: number,
		fuelBonusMaker?: number,
		fuelBonusInsurance?: number
	): Promise<TransactionSignature> {
		const updatePerpMarketFuelIx = await this.getInitUserFuelIx(
			user,
			authority,
			fuelBonusDeposits,
			fuelBonusBorrows,
			fuelBonusTaker,
			fuelBonusMaker,
			fuelBonusInsurance
		);

		const tx = await this.buildTransaction(updatePerpMarketFuelIx);
		const { txSig } = await this.sendTransaction(tx, [], this.opts);

		return txSig;
	}

	public async getInitUserFuelIx(
		user: PublicKey,
		authority: PublicKey,
		fuelBonusDeposits?: number,
		fuelBonusBorrows?: number,
		fuelBonusTaker?: number,
		fuelBonusMaker?: number,
		fuelBonusInsurance?: number
	): Promise<TransactionInstruction> {
		const userStats = await getUserStatsAccountPublicKey(
			this.program.programId,
			authority
		);

		return await this.program.instruction.initUserFuel(
			fuelBonusDeposits || null,
			fuelBonusBorrows || null,
			fuelBonusTaker || null,
			fuelBonusMaker || null,
			fuelBonusInsurance || null,
			{
				accounts: {
					admin: this.useHotWalletAdmin
						? this.wallet.publicKey
						: this.getStateAccount().admin,
					state: await this.getStatePublicKey(),
					user,
					userStats,
				},
			}
		);
	}

	/**
	 * @param fuelSweepExists - whether the fuel sweep account exists, must provide this if the user has a FuelSweep account in order to properly reset the fuel season
	 * @param authority - the authority to reset fuel for
	 * @returns the transaction signature
	 */
	public async resetFuelSeason(
		fuelSweepExists: boolean,
		authority?: PublicKey
	): Promise<TransactionSignature> {
		const resetFuelSeasonIx = await this.getResetFuelSeasonIx(
			fuelSweepExists,
			authority
		);
		const tx = await this.buildTransaction([resetFuelSeasonIx], this.txParams);
		const { txSig } = await this.sendTransaction(tx, [], this.opts);
		return txSig;
	}

	public async getResetFuelSeasonIx(
		fuelSweepExists: boolean,
		authority?: PublicKey
	): Promise<TransactionInstruction> {
		const remainingAccounts = [];
		if (fuelSweepExists) {
			remainingAccounts.push({
				pubkey: getFuelOverflowAccountPublicKey(
					this.program.programId,
					authority ?? this.wallet.publicKey
				),
				isSigner: false,
				isWritable: true,
			});
		}
		return this.program.instruction.resetFuelSeason({
			accounts: {
				userStats: getUserStatsAccountPublicKey(
					this.program.programId,
					authority ?? this.wallet.publicKey
				),
				authority: authority ?? this.wallet.publicKey,
				state: await this.getStatePublicKey(),
				admin: this.useHotWalletAdmin
					? this.wallet.publicKey
					: this.getStateAccount().admin,
				logAccount: FUEL_RESET_LOG_ACCOUNT,
			},
			remainingAccounts,
		});
	}

	public async initializePythPullOracle(
		feedId: string
	): Promise<TransactionSignature> {
		const initializePythPullOracleIx = await this.getInitializePythPullOracleIx(
			feedId
		);
		const tx = await this.buildTransaction(initializePythPullOracleIx);
		const { txSig } = await this.sendTransaction(tx, [], this.opts);

		return txSig;
	}

	public async getInitializePythPullOracleIx(
		feedId: string
	): Promise<TransactionInstruction> {
		const feedIdBuffer = getFeedIdUint8Array(feedId);
		return await this.program.instruction.initializePythPullOracle(
			feedIdBuffer,
			{
				accounts: {
					admin: this.useHotWalletAdmin
						? this.wallet.publicKey
						: this.getStateAccount().admin,
					state: await this.getStatePublicKey(),
					systemProgram: SystemProgram.programId,
					priceFeed: getPythPullOraclePublicKey(
						this.program.programId,
						feedIdBuffer
					),
					pythSolanaReceiver: DRIFT_ORACLE_RECEIVER_ID,
				},
			}
		);
	}

	public async initializePythLazerOracle(
		feedId: number
	): Promise<TransactionSignature> {
		const initializePythPullOracleIx =
			await this.getInitializePythLazerOracleIx(feedId);
		const tx = await this.buildTransaction(initializePythPullOracleIx);
		const { txSig } = await this.sendTransaction(tx, [], this.opts);

		return txSig;
	}

	public async getInitializePythLazerOracleIx(
		feedId: number
	): Promise<TransactionInstruction> {
		return await this.program.instruction.initializePythLazerOracle(feedId, {
			accounts: {
				admin: this.useHotWalletAdmin
					? this.wallet.publicKey
					: this.getStateAccount().admin,
				state: await this.getStatePublicKey(),
				systemProgram: SystemProgram.programId,
				lazerOracle: getPythLazerOraclePublicKey(
					this.program.programId,
					feedId
				),
				rent: SYSVAR_RENT_PUBKEY,
			},
		});
	}

	public async initializeHighLeverageModeConfig(
		maxUsers: number
	): Promise<TransactionSignature> {
		const initializeHighLeverageModeConfigIx =
			await this.getInitializeHighLeverageModeConfigIx(maxUsers);

		const tx = await this.buildTransaction(initializeHighLeverageModeConfigIx);

		const { txSig } = await this.sendTransaction(tx, [], this.opts);

		return txSig;
	}

	public async getInitializeHighLeverageModeConfigIx(
		maxUsers: number
	): Promise<TransactionInstruction> {
		return await this.program.instruction.initializeHighLeverageModeConfig(
			maxUsers,
			{
				accounts: {
					admin: this.isSubscribed
						? this.getStateAccount().admin
						: this.wallet.publicKey,
					state: await this.getStatePublicKey(),
					rent: SYSVAR_RENT_PUBKEY,
					systemProgram: anchor.web3.SystemProgram.programId,
					highLeverageModeConfig: getHighLeverageModeConfigPublicKey(
						this.program.programId
					),
				},
			}
		);
	}

	public async updateUpdateHighLeverageModeConfig(
		maxUsers: number,
		reduceOnly: boolean,
		currentUsers?: number
	): Promise<TransactionSignature> {
		const updateHighLeverageModeConfigIx =
			await this.getUpdateHighLeverageModeConfigIx(
				maxUsers,
				reduceOnly,
				currentUsers
			);

		const tx = await this.buildTransaction(updateHighLeverageModeConfigIx);

		const { txSig } = await this.sendTransaction(tx, [], this.opts);

		return txSig;
	}

	public async getUpdateHighLeverageModeConfigIx(
		maxUsers: number,
		reduceOnly: boolean,
		currentUsers?: number
	): Promise<TransactionInstruction> {
		return await this.program.instruction.updateHighLeverageModeConfig(
			maxUsers,
			reduceOnly,
			currentUsers,
			{
				accounts: {
					admin: this.isSubscribed
						? this.getStateAccount().admin
						: this.wallet.publicKey,
					state: await this.getStatePublicKey(),
					highLeverageModeConfig: getHighLeverageModeConfigPublicKey(
						this.program.programId
					),
				},
			}
		);
	}

	public async initializeProtectedMakerModeConfig(
		maxUsers: number,
		stateAdmin?: boolean
	): Promise<TransactionSignature> {
		const initializeProtectedMakerModeConfigIx =
			await this.getInitializeProtectedMakerModeConfigIx(maxUsers, stateAdmin);

		const tx = await this.buildTransaction(
			initializeProtectedMakerModeConfigIx
		);

		const { txSig } = await this.sendTransaction(tx, [], this.opts);

		return txSig;
	}

	public async getInitializeProtectedMakerModeConfigIx(
		maxUsers: number,
		stateAdmin?: boolean
	): Promise<TransactionInstruction> {
		return await this.program.instruction.initializeProtectedMakerModeConfig(
			maxUsers,
			{
				accounts: {
					admin: stateAdmin
						? this.getStateAccount().admin
						: this.wallet.publicKey,
					state: await this.getStatePublicKey(),
					rent: SYSVAR_RENT_PUBKEY,
					systemProgram: anchor.web3.SystemProgram.programId,
					protectedMakerModeConfig: getProtectedMakerModeConfigPublicKey(
						this.program.programId
					),
				},
			}
		);
	}

	public async updateProtectedMakerModeConfig(
		maxUsers: number,
		reduceOnly: boolean,
		currentUsers: undefined
	): Promise<TransactionSignature> {
		const updateProtectedMakerModeConfigIx =
			await this.getUpdateProtectedMakerModeConfigIx(
				maxUsers,
				reduceOnly,
				currentUsers
			);

		const tx = await this.buildTransaction(updateProtectedMakerModeConfigIx);

		const { txSig } = await this.sendTransaction(tx, [], this.opts);

		return txSig;
	}

	public async getUpdateProtectedMakerModeConfigIx(
		maxUsers: number,
		reduceOnly: boolean,
		currentUsers: undefined
	): Promise<TransactionInstruction> {
		return await this.program.instruction.updateProtectedMakerModeConfig(
			maxUsers,
			reduceOnly,
			currentUsers,
			{
				accounts: {
					admin: this.isSubscribed
						? this.getStateAccount().admin
						: this.wallet.publicKey,
					state: await this.getStatePublicKey(),
					protectedMakerModeConfig: getProtectedMakerModeConfigPublicKey(
						this.program.programId
					),
				},
			}
		);
	}

	public async adminDeposit(
		marketIndex: number,
		amount: BN,
		depositUserAccount: PublicKey,
		adminTokenAccount?: PublicKey
	): Promise<TransactionSignature> {
		const ix = await this.getAdminDepositIx(
			marketIndex,
			amount,
			depositUserAccount,
			adminTokenAccount
		);
		const tx = await this.buildTransaction(ix);
		const { txSig } = await this.sendTransaction(tx, [], this.opts);
		return txSig;
	}

	public async getAdminDepositIx(
		marketIndex: number,
		amount: BN,
		depositUserAccount: PublicKey,
		adminTokenAccount?: PublicKey
	): Promise<TransactionInstruction> {
		const state = await this.getStatePublicKey();
		const spotMarket = this.getSpotMarketAccount(marketIndex);

		const remainingAccounts = this.getRemainingAccounts({
			userAccounts: [],
			writableSpotMarketIndexes: [marketIndex],
		});
		this.addTokenMintToRemainingAccounts(spotMarket, remainingAccounts);
		if (this.isTransferHook(spotMarket)) {
			await this.addExtraAccountMetasToRemainingAccounts(
				spotMarket.mint,
				remainingAccounts
			);
		}

		return this.program.instruction.adminDeposit(marketIndex, amount, {
			remainingAccounts,
			accounts: {
				state,
				user: depositUserAccount,
				admin: this.wallet.publicKey,
				spotMarketVault: spotMarket.vault,
				adminTokenAccount:
					adminTokenAccount ??
					(await this.getAssociatedTokenAccount(marketIndex)),
				tokenProgram: getTokenProgramForSpotMarket(spotMarket),
			},
		});
	}

	public async zeroMMOracleFields(
		marketIndex: number
	): Promise<TransactionSignature> {
		const zeroMMOracleFieldsIx = await this.getZeroMMOracleFieldsIx(
			marketIndex
		);

		const tx = await this.buildTransaction(zeroMMOracleFieldsIx);
		const { txSig } = await this.sendTransaction(tx, [], this.opts);

		return txSig;
	}

	public async getZeroMMOracleFieldsIx(
		marketIndex: number
	): Promise<TransactionInstruction> {
		return await this.program.instruction.zeroMmOracleFields({
			accounts: {
				admin: this.useHotWalletAdmin
					? this.wallet.publicKey
					: this.getStateAccount().admin,
				state: await this.getStatePublicKey(),
				perpMarket: await getPerpMarketPublicKey(
					this.program.programId,
					marketIndex
				),
			},
		});
	}

	public async updateFeatureBitFlagsMMOracle(
		enable: boolean
	): Promise<TransactionSignature> {
		const updateFeatureBitFlagsMMOracleIx =
			await this.getUpdateFeatureBitFlagsMMOracleIx(enable);

		const tx = await this.buildTransaction(updateFeatureBitFlagsMMOracleIx);
		const { txSig } = await this.sendTransaction(tx, [], this.opts);

		return txSig;
	}

	public async getUpdateFeatureBitFlagsMMOracleIx(
		enable: boolean
	): Promise<TransactionInstruction> {
		return await this.program.instruction.updateFeatureBitFlagsMmOracle(
			enable,
			{
				accounts: {
					admin: this.useHotWalletAdmin
						? this.wallet.publicKey
						: this.getStateAccount().admin,
					state: await this.getStatePublicKey(),
				},
			}
		);
	}

	public async updateFeatureBitFlagsMedianTriggerPrice(
		enable: boolean
	): Promise<TransactionSignature> {
		const updateFeatureBitFlagsMedianTriggerPriceIx =
			await this.getUpdateFeatureBitFlagsMedianTriggerPriceIx(enable);
		const tx = await this.buildTransaction(
			updateFeatureBitFlagsMedianTriggerPriceIx
		);
		const { txSig } = await this.sendTransaction(tx, [], this.opts);

		return txSig;
	}

	public async getUpdateFeatureBitFlagsMedianTriggerPriceIx(
		enable: boolean
	): Promise<TransactionInstruction> {
		return await this.program.instruction.updateFeatureBitFlagsMedianTriggerPrice(
			enable,
			{
				accounts: {
					admin: this.useHotWalletAdmin
						? this.wallet.publicKey
						: this.getStateAccount().admin,
					state: await this.getStatePublicKey(),
				},
			}
		);
	}

	public async updateDelegateUserGovTokenInsuranceStake(
		authority: PublicKey,
		delegate: PublicKey
	): Promise<TransactionSignature> {
		const updateDelegateUserGovTokenInsuranceStakeIx =
			await this.getUpdateDelegateUserGovTokenInsuranceStakeIx(
				authority,
				delegate
			);

		const tx = await this.buildTransaction(
			updateDelegateUserGovTokenInsuranceStakeIx
		);
		const { txSig } = await this.sendTransaction(tx, [], this.opts);

		return txSig;
	}

	public async getUpdateDelegateUserGovTokenInsuranceStakeIx(
		authority: PublicKey,
		delegate: PublicKey
	): Promise<TransactionInstruction> {
		const marketIndex = GOV_SPOT_MARKET_INDEX;
		const spotMarket = this.getSpotMarketAccount(marketIndex);
		const ifStakeAccountPublicKey = getInsuranceFundStakeAccountPublicKey(
			this.program.programId,
			delegate,
			marketIndex
		);
		const userStatsPublicKey = getUserStatsAccountPublicKey(
			this.program.programId,
			authority
		);

		const ix =
			this.program.instruction.getUpdateDelegateUserGovTokenInsuranceStakeIx({
				accounts: {
					state: await this.getStatePublicKey(),
					spotMarket: spotMarket.pubkey,
					insuranceFundStake: ifStakeAccountPublicKey,
					userStats: userStatsPublicKey,
					signer: this.wallet.publicKey,
					insuranceFundVault: spotMarket.insuranceFund.vault,
				},
			});

		return ix;
	}

	public async depositIntoInsuranceFundStake(
		marketIndex: number,
		amount: BN,
		userStatsPublicKey: PublicKey,
		insuranceFundStakePublicKey: PublicKey,
		userTokenAccountPublicKey: PublicKey,
		txParams?: TxParams
	): Promise<TransactionSignature> {
		const tx = await this.buildTransaction(
			await this.getDepositIntoInsuranceFundStakeIx(
				marketIndex,
				amount,
				userStatsPublicKey,
				insuranceFundStakePublicKey,
				userTokenAccountPublicKey
			),
			txParams
		);
		const { txSig } = await this.sendTransaction(tx, [], this.opts);
		return txSig;
	}

	public async getDepositIntoInsuranceFundStakeIx(
		marketIndex: number,
		amount: BN,
		userStatsPublicKey: PublicKey,
		insuranceFundStakePublicKey: PublicKey,
		userTokenAccountPublicKey: PublicKey
	): Promise<TransactionInstruction> {
		const spotMarket = this.getSpotMarketAccount(marketIndex);
		return await this.program.instruction.depositIntoInsuranceFundStake(
			marketIndex,
			amount,
			{
				accounts: {
					signer: this.wallet.publicKey,
					state: await this.getStatePublicKey(),
					spotMarket: spotMarket.pubkey,
					insuranceFundStake: insuranceFundStakePublicKey,
					userStats: userStatsPublicKey,
					spotMarketVault: spotMarket.vault,
					insuranceFundVault: spotMarket.insuranceFund.vault,
					userTokenAccount: userTokenAccountPublicKey,
					tokenProgram: this.getTokenProgramForSpotMarket(spotMarket),
					driftSigner: this.getSignerPublicKey(),
				},
			}
		);
	}

<<<<<<< HEAD
	public async updateFeatureBitFlagsSettleLpPool(
		enable: boolean
	): Promise<TransactionSignature> {
		const updateFeatureBitFlagsSettleLpPoolIx =
			await this.getUpdateFeatureBitFlagsSettleLpPoolIx(enable);

		const tx = await this.buildTransaction(updateFeatureBitFlagsSettleLpPoolIx);
=======
	public async updateFeatureBitFlagsBuilderCodes(
		enable: boolean
	): Promise<TransactionSignature> {
		const updateFeatureBitFlagsBuilderCodesIx =
			await this.getUpdateFeatureBitFlagsBuilderCodesIx(enable);

		const tx = await this.buildTransaction(updateFeatureBitFlagsBuilderCodesIx);
>>>>>>> 47887d27
		const { txSig } = await this.sendTransaction(tx, [], this.opts);

		return txSig;
	}

<<<<<<< HEAD
	public async getUpdateFeatureBitFlagsSettleLpPoolIx(
		enable: boolean
	): Promise<TransactionInstruction> {
		return await this.program.instruction.updateFeatureBitFlagsSettleLpPool(
			enable,
			{
				accounts: {
					admin: this.useHotWalletAdmin
						? this.wallet.publicKey
						: this.getStateAccount().admin,
					state: await this.getStatePublicKey(),
				},
			}
		);
	}

	public async updateFeatureBitFlagsSwapLpPool(
		enable: boolean
	): Promise<TransactionSignature> {
		const updateFeatureBitFlagsSettleLpPoolIx =
			await this.getUpdateFeatureBitFlagsSwapLpPoolIx(enable);

		const tx = await this.buildTransaction(updateFeatureBitFlagsSettleLpPoolIx);
		const { txSig } = await this.sendTransaction(tx, [], this.opts);

		return txSig;
	}

	public async getUpdateFeatureBitFlagsSwapLpPoolIx(
		enable: boolean
	): Promise<TransactionInstruction> {
		return await this.program.instruction.updateFeatureBitFlagsSwapLpPool(
			enable,
			{
				accounts: {
					admin: this.useHotWalletAdmin
						? this.wallet.publicKey
						: this.getStateAccount().admin,
					state: await this.getStatePublicKey(),
				},
			}
		);
	}

	public async updateFeatureBitFlagsMintRedeemLpPool(
		enable: boolean
	): Promise<TransactionSignature> {
		const updateFeatureBitFlagsSettleLpPoolIx =
			await this.getUpdateFeatureBitFlagsMintRedeemLpPoolIx(enable);

		const tx = await this.buildTransaction(updateFeatureBitFlagsSettleLpPoolIx);
=======
	public async getUpdateFeatureBitFlagsBuilderCodesIx(
		enable: boolean
	): Promise<TransactionInstruction> {
		return this.program.instruction.updateFeatureBitFlagsBuilderCodes(enable, {
			accounts: {
				admin: this.useHotWalletAdmin
					? this.wallet.publicKey
					: this.getStateAccount().admin,
				state: await this.getStatePublicKey(),
			},
		});
	}

	public async updateFeatureBitFlagsBuilderReferral(
		enable: boolean
	): Promise<TransactionSignature> {
		const updateFeatureBitFlagsBuilderReferralIx =
			await this.getUpdateFeatureBitFlagsBuilderReferralIx(enable);

		const tx = await this.buildTransaction(
			updateFeatureBitFlagsBuilderReferralIx
		);
>>>>>>> 47887d27
		const { txSig } = await this.sendTransaction(tx, [], this.opts);

		return txSig;
	}

<<<<<<< HEAD
	public async getUpdateFeatureBitFlagsMintRedeemLpPoolIx(
		enable: boolean
	): Promise<TransactionInstruction> {
		return await this.program.instruction.updateFeatureBitFlagsMintRedeemLpPool(
=======
	public async getUpdateFeatureBitFlagsBuilderReferralIx(
		enable: boolean
	): Promise<TransactionInstruction> {
		return this.program.instruction.updateFeatureBitFlagsBuilderReferral(
>>>>>>> 47887d27
			enable,
			{
				accounts: {
					admin: this.useHotWalletAdmin
						? this.wallet.publicKey
						: this.getStateAccount().admin,
					state: await this.getStatePublicKey(),
				},
			}
		);
	}
<<<<<<< HEAD

	public async initializeLpPool(
		name: string,
		minMintFee: BN,
		maxAum: BN,
		maxSettleQuoteAmountPerMarket: BN,
		mint: Keypair,
		whitelistMint?: PublicKey
	): Promise<TransactionSignature> {
		const ixs = await this.getInitializeLpPoolIx(
			name,
			minMintFee,
			maxAum,
			maxSettleQuoteAmountPerMarket,
			mint,
			whitelistMint
		);
		const tx = await this.buildTransaction(ixs);
		const { txSig } = await this.sendTransaction(tx, [mint]);
		return txSig;
	}

	public async getInitializeLpPoolIx(
		name: string,
		minMintFee: BN,
		maxAum: BN,
		maxSettleQuoteAmountPerMarket: BN,
		mint: Keypair,
		whitelistMint?: PublicKey
	): Promise<TransactionInstruction[]> {
		const lpPool = getLpPoolPublicKey(this.program.programId, encodeName(name));
		const ammConstituentMapping = getAmmConstituentMappingPublicKey(
			this.program.programId,
			lpPool
		);
		const constituentTargetBase = getConstituentTargetBasePublicKey(
			this.program.programId,
			lpPool
		);

		const lamports =
			await this.program.provider.connection.getMinimumBalanceForRentExemption(
				MINT_SIZE
			);
		const createMintAccountIx = SystemProgram.createAccount({
			fromPubkey: this.wallet.publicKey,
			newAccountPubkey: mint.publicKey,
			space: MINT_SIZE,
			lamports: Math.min(0.05 * LAMPORTS_PER_SOL, lamports), // should be 0.0014616 ? but bankrun returns 10 SOL
			programId: TOKEN_PROGRAM_ID,
		});
		const createMintIx = createInitializeMint2Instruction(
			mint.publicKey,
			6,
			lpPool,
			null,
			TOKEN_PROGRAM_ID
		);

		return [
			createMintAccountIx,
			createMintIx,
			this.program.instruction.initializeLpPool(
				encodeName(name),
				minMintFee,
				maxAum,
				maxSettleQuoteAmountPerMarket,
				whitelistMint ?? PublicKey.default,
				{
					accounts: {
						admin: this.wallet.publicKey,
						lpPool,
						lpPoolTokenVault: getLpPoolTokenVaultPublicKey(
							this.program.programId,
							lpPool
						),
						constituentCorrelations: getConstituentCorrelationsPublicKey(
							this.program.programId,
							lpPool
						),
						ammConstituentMapping,
						constituentTargetBase,
						mint: mint.publicKey,
						state: await this.getStatePublicKey(),
						tokenProgram: TOKEN_PROGRAM_ID,
						rent: SYSVAR_RENT_PUBKEY,
						systemProgram: SystemProgram.programId,
					},
					signers: [mint],
				}
			),
		];
	}

	public async increaseLpPoolMaxAum(
		name: string,
		newMaxAum: BN
	): Promise<TransactionSignature> {
		const ixs = await this.getIncreaseLpPoolMaxAumIx(name, newMaxAum);
		const tx = await this.buildTransaction(ixs);
		const { txSig } = await this.sendTransaction(tx, []);
		return txSig;
	}

	public async getIncreaseLpPoolMaxAumIx(
		name: string,
		newMaxAum: BN
	): Promise<TransactionInstruction> {
		const lpPool = getLpPoolPublicKey(this.program.programId, encodeName(name));
		return this.program.instruction.increaseLpPoolMaxAum(newMaxAum, {
			accounts: {
				admin: this.wallet.publicKey,
				lpPool,
				state: await this.getStatePublicKey(),
			},
		});
	}

	public async initializeConstituent(
		lpPoolName: number[],
		initializeConstituentParams: InitializeConstituentParams
	): Promise<TransactionSignature> {
		const ixs = await this.getInitializeConstituentIx(
			lpPoolName,
			initializeConstituentParams
		);
		const tx = await this.buildTransaction(ixs);
		const { txSig } = await this.sendTransaction(tx, []);
		return txSig;
	}

	public async getInitializeConstituentIx(
		lpPoolName: number[],
		initializeConstituentParams: InitializeConstituentParams
	): Promise<TransactionInstruction[]> {
		const lpPool = getLpPoolPublicKey(this.program.programId, lpPoolName);
		const spotMarketIndex = initializeConstituentParams.spotMarketIndex;
		const constituentTargetBase = getConstituentTargetBasePublicKey(
			this.program.programId,
			lpPool
		);
		const constituent = getConstituentPublicKey(
			this.program.programId,
			lpPool,
			spotMarketIndex
		);
		const spotMarketAccount = this.getSpotMarketAccount(spotMarketIndex);

		return [
			this.program.instruction.initializeConstituent(
				spotMarketIndex,
				initializeConstituentParams.decimals,
				initializeConstituentParams.maxWeightDeviation,
				initializeConstituentParams.swapFeeMin,
				initializeConstituentParams.swapFeeMax,
				initializeConstituentParams.maxBorrowTokenAmount,
				initializeConstituentParams.oracleStalenessThreshold,
				initializeConstituentParams.costToTrade,
				initializeConstituentParams.constituentDerivativeIndex != null
					? initializeConstituentParams.constituentDerivativeIndex
					: null,
				initializeConstituentParams.constituentDerivativeDepegThreshold != null
					? initializeConstituentParams.constituentDerivativeDepegThreshold
					: ZERO,
				initializeConstituentParams.constituentDerivativeIndex != null
					? initializeConstituentParams.derivativeWeight
					: ZERO,
				initializeConstituentParams.volatility != null
					? initializeConstituentParams.volatility
					: 10,
				initializeConstituentParams.gammaExecution != null
					? initializeConstituentParams.gammaExecution
					: 2,
				initializeConstituentParams.gammaInventory != null
					? initializeConstituentParams.gammaInventory
					: 2,
				initializeConstituentParams.xi != null
					? initializeConstituentParams.xi
					: 2,
				initializeConstituentParams.constituentCorrelations,
				{
					accounts: {
						admin: this.wallet.publicKey,
						lpPool,
						constituentTargetBase,
						constituent,
						rent: SYSVAR_RENT_PUBKEY,
						systemProgram: SystemProgram.programId,
						state: await this.getStatePublicKey(),
						spotMarketMint: spotMarketAccount.mint,
						constituentVault: getConstituentVaultPublicKey(
							this.program.programId,
							lpPool,
							spotMarketIndex
						),
						constituentCorrelations: getConstituentCorrelationsPublicKey(
							this.program.programId,
							lpPool
						),
						spotMarket: spotMarketAccount.pubkey,
						tokenProgram: TOKEN_PROGRAM_ID,
					},
					signers: [],
				}
			),
		];
	}

	public async updateConstituentStatus(
		constituent: PublicKey,
		constituentStatus: ConstituentStatus
	): Promise<TransactionSignature> {
		const updateConstituentStatusIx = await this.getUpdateConstituentStatusIx(
			constituent,
			constituentStatus
		);

		const tx = await this.buildTransaction(updateConstituentStatusIx);

		const { txSig } = await this.sendTransaction(tx, [], this.opts);

		return txSig;
	}

	public async getUpdateConstituentStatusIx(
		constituent: PublicKey,
		constituentStatus: ConstituentStatus
	): Promise<TransactionInstruction> {
		return await this.program.instruction.updateConstituentStatus(
			constituentStatus,
			{
				accounts: {
					constituent,
					admin: this.isSubscribed
						? this.getStateAccount().admin
						: this.wallet.publicKey,
					state: await this.getStatePublicKey(),
				},
			}
		);
	}

	public async updateConstituentPausedOperations(
		constituent: PublicKey,
		pausedOperations: number
	): Promise<TransactionSignature> {
		const updateConstituentPausedOperationsIx =
			await this.getUpdateConstituentPausedOperationsIx(
				constituent,
				pausedOperations
			);

		const tx = await this.buildTransaction(updateConstituentPausedOperationsIx);

		const { txSig } = await this.sendTransaction(tx, [], this.opts);

		return txSig;
	}

	public async getUpdateConstituentPausedOperationsIx(
		constituent: PublicKey,
		pausedOperations: number
	): Promise<TransactionInstruction> {
		return await this.program.instruction.updateConstituentPausedOperations(
			pausedOperations,
			{
				accounts: {
					constituent,
					admin: this.isSubscribed
						? this.getStateAccount().admin
						: this.wallet.publicKey,
					state: await this.getStatePublicKey(),
				},
			}
		);
	}

	public async updateConstituentParams(
		lpPoolName: number[],
		constituentPublicKey: PublicKey,
		updateConstituentParams: {
			maxWeightDeviation?: BN;
			swapFeeMin?: BN;
			swapFeeMax?: BN;
			maxBorrowTokenAmount?: BN;
			oracleStalenessThreshold?: BN;
			costToTradeBps?: number;
			derivativeWeight?: BN;
			constituentDerivativeIndex?: number;
			volatility?: BN;
			gammaExecution?: number;
			gammaInventory?: number;
			xi?: number;
		}
	): Promise<TransactionSignature> {
		const ixs = await this.getUpdateConstituentParamsIx(
			lpPoolName,
			constituentPublicKey,
			updateConstituentParams
		);
		const tx = await this.buildTransaction(ixs);
		const { txSig } = await this.sendTransaction(tx, []);
		return txSig;
	}

	public async getUpdateConstituentParamsIx(
		lpPoolName: number[],
		constituentPublicKey: PublicKey,
		updateConstituentParams: {
			maxWeightDeviation?: BN;
			swapFeeMin?: BN;
			swapFeeMax?: BN;
			maxBorrowTokenAmount?: BN;
			oracleStalenessThreshold?: BN;
			derivativeWeight?: BN;
			constituentDerivativeIndex?: number;
			volatility?: BN;
			gammaExecution?: number;
			gammaInventory?: number;
			xi?: number;
		}
	): Promise<TransactionInstruction[]> {
		const lpPool = getLpPoolPublicKey(this.program.programId, lpPoolName);
		return [
			this.program.instruction.updateConstituentParams(
				Object.assign(
					{
						maxWeightDeviation: null,
						swapFeeMin: null,
						swapFeeMax: null,
						maxBorrowTokenAmount: null,
						oracleStalenessThreshold: null,
						costToTradeBps: null,
						stablecoinWeight: null,
						derivativeWeight: null,
						constituentDerivativeIndex: null,
						volatility: null,
						gammaExecution: null,
						gammaInventory: null,
						xi: null,
					},
					updateConstituentParams
				),
				{
					accounts: {
						admin: this.wallet.publicKey,
						constituent: constituentPublicKey,
						state: await this.getStatePublicKey(),
						lpPool,
						constituentTargetBase: getConstituentTargetBasePublicKey(
							this.program.programId,
							lpPool
						),
					},
					signers: [],
				}
			),
		];
	}

	public async updateLpPoolParams(
		lpPoolName: number[],
		updateLpPoolParams: {
			maxSettleQuoteAmount?: BN;
			volatility?: BN;
			gammaExecution?: number;
			xi?: number;
			whitelistMint?: PublicKey;
		}
	): Promise<TransactionSignature> {
		const ixs = await this.getUpdateLpPoolParamsIx(
			lpPoolName,
			updateLpPoolParams
		);
		const tx = await this.buildTransaction(ixs);
		const { txSig } = await this.sendTransaction(tx, []);
		return txSig;
	}

	public async getUpdateLpPoolParamsIx(
		lpPoolName: number[],
		updateLpPoolParams: {
			maxSettleQuoteAmount?: BN;
			volatility?: BN;
			gammaExecution?: number;
			xi?: number;
			whitelistMint?: PublicKey;
		}
	): Promise<TransactionInstruction[]> {
		const lpPool = getLpPoolPublicKey(this.program.programId, lpPoolName);
		return [
			this.program.instruction.updateLpPoolParams(
				Object.assign(
					{
						maxSettleQuoteAmount: null,
						volatility: null,
						gammaExecution: null,
						xi: null,
						whitelistMint: null,
					},
					updateLpPoolParams
				),
				{
					accounts: {
						admin: this.wallet.publicKey,
						state: await this.getStatePublicKey(),
						lpPool,
					},
					signers: [],
				}
			),
		];
	}

	public async addAmmConstituentMappingData(
		lpPoolName: number[],
		addAmmConstituentMappingData: AddAmmConstituentMappingDatum[]
	): Promise<TransactionSignature> {
		const ixs = await this.getAddAmmConstituentMappingDataIx(
			lpPoolName,
			addAmmConstituentMappingData
		);
		const tx = await this.buildTransaction(ixs);
		const { txSig } = await this.sendTransaction(tx, []);
		return txSig;
	}

	public async getAddAmmConstituentMappingDataIx(
		lpPoolName: number[],
		addAmmConstituentMappingData: AddAmmConstituentMappingDatum[]
	): Promise<TransactionInstruction[]> {
		const lpPool = getLpPoolPublicKey(this.program.programId, lpPoolName);
		const ammConstituentMapping = getAmmConstituentMappingPublicKey(
			this.program.programId,
			lpPool
		);
		const constituentTargetBase = getConstituentTargetBasePublicKey(
			this.program.programId,
			lpPool
		);
		return [
			this.program.instruction.addAmmConstituentMappingData(
				addAmmConstituentMappingData,
				{
					accounts: {
						admin: this.wallet.publicKey,
						lpPool,
						ammConstituentMapping,
						constituentTargetBase,
						rent: SYSVAR_RENT_PUBKEY,
						systemProgram: SystemProgram.programId,
						state: await this.getStatePublicKey(),
					},
				}
			),
		];
	}

	public async updateAmmConstituentMappingData(
		lpPoolName: number[],
		addAmmConstituentMappingData: AddAmmConstituentMappingDatum[]
	): Promise<TransactionSignature> {
		const ixs = await this.getUpdateAmmConstituentMappingDataIx(
			lpPoolName,
			addAmmConstituentMappingData
		);
		const tx = await this.buildTransaction(ixs);
		const { txSig } = await this.sendTransaction(tx, []);
		return txSig;
	}

	public async getUpdateAmmConstituentMappingDataIx(
		lpPoolName: number[],
		addAmmConstituentMappingData: AddAmmConstituentMappingDatum[]
	): Promise<TransactionInstruction[]> {
		const lpPool = getLpPoolPublicKey(this.program.programId, lpPoolName);
		const ammConstituentMapping = getAmmConstituentMappingPublicKey(
			this.program.programId,
			lpPool
		);
		return [
			this.program.instruction.updateAmmConstituentMappingData(
				addAmmConstituentMappingData,
				{
					accounts: {
						admin: this.wallet.publicKey,
						lpPool,
						ammConstituentMapping,
						systemProgram: SystemProgram.programId,
						state: await this.getStatePublicKey(),
					},
				}
			),
		];
	}

	public async removeAmmConstituentMappingData(
		lpPoolName: number[],
		perpMarketIndex: number,
		constituentIndex: number
	): Promise<TransactionSignature> {
		const ixs = await this.getRemoveAmmConstituentMappingDataIx(
			lpPoolName,
			perpMarketIndex,
			constituentIndex
		);
		const tx = await this.buildTransaction(ixs);
		const { txSig } = await this.sendTransaction(tx, []);
		return txSig;
	}

	public async getRemoveAmmConstituentMappingDataIx(
		lpPoolName: number[],
		perpMarketIndex: number,
		constituentIndex: number
	): Promise<TransactionInstruction[]> {
		const lpPool = getLpPoolPublicKey(this.program.programId, lpPoolName);
		const ammConstituentMapping = getAmmConstituentMappingPublicKey(
			this.program.programId,
			lpPool
		);

		return [
			this.program.instruction.removeAmmConstituentMappingData(
				perpMarketIndex,
				constituentIndex,
				{
					accounts: {
						admin: this.wallet.publicKey,
						lpPool,
						ammConstituentMapping,
						systemProgram: SystemProgram.programId,
						state: await this.getStatePublicKey(),
					},
				}
			),
		];
	}

	public async updateConstituentCorrelationData(
		lpPoolName: number[],
		index1: number,
		index2: number,
		correlation: BN
	): Promise<TransactionSignature> {
		const ixs = await this.getUpdateConstituentCorrelationDataIx(
			lpPoolName,
			index1,
			index2,
			correlation
		);
		const tx = await this.buildTransaction(ixs);
		const { txSig } = await this.sendTransaction(tx, []);
		return txSig;
	}

	public async getUpdateConstituentCorrelationDataIx(
		lpPoolName: number[],
		index1: number,
		index2: number,
		correlation: BN
	): Promise<TransactionInstruction[]> {
		const lpPool = getLpPoolPublicKey(this.program.programId, lpPoolName);
		return [
			this.program.instruction.updateConstituentCorrelationData(
				index1,
				index2,
				correlation,
				{
					accounts: {
						admin: this.wallet.publicKey,
						lpPool,
						constituentCorrelations: getConstituentCorrelationsPublicKey(
							this.program.programId,
							lpPool
						),
						state: await this.getStatePublicKey(),
					},
				}
			),
		];
	}

	/**
	 * Get the drift begin_swap and end_swap instructions
	 *
	 * @param outMarketIndex the market index of the token you're buying
	 * @param inMarketIndex the market index of the token you're selling
	 * @param amountIn the amount of the token to sell
	 * @param inTokenAccount the token account to move the tokens being sold (admin signer ata for lp swap)
	 * @param outTokenAccount the token account to receive the tokens being bought (admin signer ata for lp swap)
	 * @param limitPrice the limit price of the swap
	 * @param reduceOnly
	 * @param userAccountPublicKey optional, specify a custom userAccountPublicKey to use instead of getting the current user account; can be helpful if the account is being created within the current tx
	 */
	public async getSwapIx(
		{
			lpPoolName,
			outMarketIndex,
			inMarketIndex,
			amountIn,
			inTokenAccount,
			outTokenAccount,
			limitPrice,
			reduceOnly,
			userAccountPublicKey,
		}: {
			lpPoolName: number[];
			outMarketIndex: number;
			inMarketIndex: number;
			amountIn: BN;
			inTokenAccount: PublicKey;
			outTokenAccount: PublicKey;
			limitPrice?: BN;
			reduceOnly?: SwapReduceOnly;
			userAccountPublicKey?: PublicKey;
		},
		lpSwap?: boolean
	): Promise<{
		beginSwapIx: TransactionInstruction;
		endSwapIx: TransactionInstruction;
	}> {
		if (!lpSwap) {
			return super.getSwapIx({
				outMarketIndex,
				inMarketIndex,
				amountIn,
				inTokenAccount,
				outTokenAccount,
				limitPrice,
				reduceOnly,
				userAccountPublicKey,
			});
		}
		const outSpotMarket = this.getSpotMarketAccount(outMarketIndex);
		const inSpotMarket = this.getSpotMarketAccount(inMarketIndex);

		const outTokenProgram = this.getTokenProgramForSpotMarket(outSpotMarket);
		const inTokenProgram = this.getTokenProgramForSpotMarket(inSpotMarket);

		const lpPool = getLpPoolPublicKey(this.program.programId, lpPoolName);
		const outConstituent = getConstituentPublicKey(
			this.program.programId,
			lpPool,
			outMarketIndex
		);
		const inConstituent = getConstituentPublicKey(
			this.program.programId,
			lpPool,
			inMarketIndex
		);

		const outConstituentTokenAccount = getConstituentVaultPublicKey(
			this.program.programId,
			lpPool,
			outMarketIndex
		);
		const inConstituentTokenAccount = getConstituentVaultPublicKey(
			this.program.programId,
			lpPool,
			inMarketIndex
		);

		const beginSwapIx = this.program.instruction.beginLpSwap(
			inMarketIndex,
			outMarketIndex,
			amountIn,
			{
				accounts: {
					state: await this.getStatePublicKey(),
					admin: this.wallet.publicKey,
					signerOutTokenAccount: outTokenAccount,
					signerInTokenAccount: inTokenAccount,
					constituentOutTokenAccount: outConstituentTokenAccount,
					constituentInTokenAccount: inConstituentTokenAccount,
					outConstituent,
					inConstituent,
					lpPool,
					instructions: anchor.web3.SYSVAR_INSTRUCTIONS_PUBKEY,
					tokenProgram: inTokenProgram,
				},
			}
		);

		const remainingAccounts = [];
		remainingAccounts.push({
			pubkey: outTokenProgram,
			isWritable: false,
			isSigner: false,
		});

		const endSwapIx = this.program.instruction.endLpSwap(
			inMarketIndex,
			outMarketIndex,
			{
				accounts: {
					state: await this.getStatePublicKey(),
					admin: this.wallet.publicKey,
					signerOutTokenAccount: outTokenAccount,
					signerInTokenAccount: inTokenAccount,
					constituentOutTokenAccount: outConstituentTokenAccount,
					constituentInTokenAccount: inConstituentTokenAccount,
					outConstituent,
					inConstituent,
					lpPool,
					tokenProgram: inTokenProgram,
					instructions: anchor.web3.SYSVAR_INSTRUCTIONS_PUBKEY,
				},
				remainingAccounts,
			}
		);

		return { beginSwapIx, endSwapIx };
	}

	public async getLpJupiterSwapIxV6({
		jupiterClient,
		outMarketIndex,
		inMarketIndex,
		amount,
		slippageBps,
		swapMode,
		onlyDirectRoutes,
		quote,
		lpPoolName,
	}: {
		jupiterClient: JupiterClient;
		outMarketIndex: number;
		inMarketIndex: number;
		outAssociatedTokenAccount?: PublicKey;
		inAssociatedTokenAccount?: PublicKey;
		amount: BN;
		slippageBps?: number;
		swapMode?: SwapMode;
		onlyDirectRoutes?: boolean;
		quote?: QuoteResponse;
		lpPoolName: number[];
	}): Promise<{
		ixs: TransactionInstruction[];
		lookupTables: AddressLookupTableAccount[];
	}> {
		const outMarket = this.getSpotMarketAccount(outMarketIndex);
		const inMarket = this.getSpotMarketAccount(inMarketIndex);

		if (!quote) {
			const fetchedQuote = await jupiterClient.getQuote({
				inputMint: inMarket.mint,
				outputMint: outMarket.mint,
				amount,
				slippageBps,
				swapMode,
				onlyDirectRoutes,
			});

			quote = fetchedQuote;
		}

		if (!quote) {
			throw new Error("Could not fetch Jupiter's quote. Please try again.");
		}

		const isExactOut = swapMode === 'ExactOut' || quote.swapMode === 'ExactOut';
		const amountIn = new BN(quote.inAmount);
		const exactOutBufferedAmountIn = amountIn.muln(1001).divn(1000); // Add 10bp buffer

		const transaction = await jupiterClient.getSwap({
			quote,
			userPublicKey: this.provider.wallet.publicKey,
			slippageBps,
		});

		const { transactionMessage, lookupTables } =
			await jupiterClient.getTransactionMessageAndLookupTables({
				transaction,
			});

		const jupiterInstructions = jupiterClient.getJupiterInstructions({
			transactionMessage,
			inputMint: inMarket.mint,
			outputMint: outMarket.mint,
		});

		const preInstructions = [];
		const tokenProgram = this.getTokenProgramForSpotMarket(outMarket);
		const outAssociatedTokenAccount = await this.getAssociatedTokenAccount(
			outMarket.marketIndex,
			false,
			tokenProgram
		);

		const outAccountInfo = await this.connection.getAccountInfo(
			outAssociatedTokenAccount
		);
		if (!outAccountInfo) {
			preInstructions.push(
				this.createAssociatedTokenAccountIdempotentInstruction(
					outAssociatedTokenAccount,
					this.provider.wallet.publicKey,
					this.provider.wallet.publicKey,
					outMarket.mint,
					tokenProgram
				)
			);
		}

		const inTokenProgram = this.getTokenProgramForSpotMarket(inMarket);
		const inAssociatedTokenAccount = await this.getAssociatedTokenAccount(
			inMarket.marketIndex,
			false,
			inTokenProgram
		);

		const inAccountInfo = await this.connection.getAccountInfo(
			inAssociatedTokenAccount
		);
		if (!inAccountInfo) {
			preInstructions.push(
				this.createAssociatedTokenAccountIdempotentInstruction(
					inAssociatedTokenAccount,
					this.provider.wallet.publicKey,
					this.provider.wallet.publicKey,
					inMarket.mint,
					tokenProgram
				)
			);
		}

		const { beginSwapIx, endSwapIx } = await this.getSwapIx({
			lpPoolName,
			outMarketIndex,
			inMarketIndex,
			amountIn: isExactOut ? exactOutBufferedAmountIn : amountIn,
			inTokenAccount: inAssociatedTokenAccount,
			outTokenAccount: outAssociatedTokenAccount,
		});

		const ixs = [
			...preInstructions,
			beginSwapIx,
			...jupiterInstructions,
			endSwapIx,
		];

		return { ixs, lookupTables };
	}

	public async getDevnetLpSwapIxs(
		amountIn: BN,
		amountOut: BN,
		externalUserAuthority: PublicKey,
		externalUserInTokenAccount: PublicKey,
		externalUserOutTokenAccount: PublicKey,
		inSpotMarketIndex: number,
		outSpotMarketIndex: number
	): Promise<TransactionInstruction[]> {
		const inSpotMarketAccount = this.getSpotMarketAccount(inSpotMarketIndex);
		const outSpotMarketAccount = this.getSpotMarketAccount(outSpotMarketIndex);

		const outTokenAccount = await this.getAssociatedTokenAccount(
			outSpotMarketAccount.marketIndex,
			false,
			getTokenProgramForSpotMarket(outSpotMarketAccount)
		);
		const inTokenAccount = await this.getAssociatedTokenAccount(
			inSpotMarketAccount.marketIndex,
			false,
			getTokenProgramForSpotMarket(inSpotMarketAccount)
		);

		const externalCreateInTokenAccountIx =
			this.createAssociatedTokenAccountIdempotentInstruction(
				externalUserInTokenAccount,
				this.wallet.publicKey,
				externalUserAuthority,
				this.getSpotMarketAccount(inSpotMarketIndex)!.mint
			);

		const externalCreateOutTokenAccountIx =
			this.createAssociatedTokenAccountIdempotentInstruction(
				externalUserOutTokenAccount,
				this.wallet.publicKey,
				externalUserAuthority,
				this.getSpotMarketAccount(outSpotMarketIndex)!.mint
			);

		const outTransferIx = createTransferCheckedInstruction(
			externalUserOutTokenAccount,
			outSpotMarketAccount.mint,
			outTokenAccount,
			externalUserAuthority,
			amountOut.toNumber(),
			outSpotMarketAccount.decimals,
			undefined,
			getTokenProgramForSpotMarket(outSpotMarketAccount)
		);

		const inTransferIx = createTransferCheckedInstruction(
			inTokenAccount,
			inSpotMarketAccount.mint,
			externalUserInTokenAccount,
			this.wallet.publicKey,
			amountIn.toNumber(),
			inSpotMarketAccount.decimals,
			undefined,
			getTokenProgramForSpotMarket(inSpotMarketAccount)
		);

		const ixs = [
			externalCreateInTokenAccountIx,
			externalCreateOutTokenAccountIx,
			outTransferIx,
			inTransferIx,
		];
		return ixs;
	}

	public async getAllDevnetLpSwapIxs(
		lpPoolName: number[],
		inMarketIndex: number,
		outMarketIndex: number,
		inAmount: BN,
		minOutAmount: BN,
		externalUserAuthority: PublicKey
	) {
		const { beginSwapIx, endSwapIx } = await this.getSwapIx(
			{
				lpPoolName,
				inMarketIndex,
				outMarketIndex,
				amountIn: inAmount,
				inTokenAccount: await this.getAssociatedTokenAccount(
					inMarketIndex,
					false
				),
				outTokenAccount: await this.getAssociatedTokenAccount(
					outMarketIndex,
					false
				),
			},
			true
		);

		const devnetLpSwapIxs = await this.getDevnetLpSwapIxs(
			inAmount,
			minOutAmount,
			externalUserAuthority,
			await this.getAssociatedTokenAccount(
				inMarketIndex,
				false,
				getTokenProgramForSpotMarket(this.getSpotMarketAccount(inMarketIndex)),
				externalUserAuthority
			),
			await this.getAssociatedTokenAccount(
				outMarketIndex,
				false,
				getTokenProgramForSpotMarket(this.getSpotMarketAccount(outMarketIndex)),
				externalUserAuthority
			),
			inMarketIndex,
			outMarketIndex
		);

		return [
			beginSwapIx,
			...devnetLpSwapIxs,
			endSwapIx,
		] as TransactionInstruction[];
	}

	public async depositWithdrawToProgramVault(
		lpPoolName: number[],
		depositMarketIndex: number,
		borrowMarketIndex: number,
		amountToDeposit: BN,
		amountToBorrow: BN
	): Promise<TransactionSignature> {
		const { depositIx, withdrawIx } =
			await this.getDepositWithdrawToProgramVaultIxs(
				lpPoolName,
				depositMarketIndex,
				borrowMarketIndex,
				amountToDeposit,
				amountToBorrow
			);

		const tx = await this.buildTransaction([depositIx, withdrawIx]);
		const { txSig } = await this.sendTransaction(tx, [], this.opts);
		return txSig;
	}

	public async getDepositWithdrawToProgramVaultIxs(
		lpPoolName: number[],
		depositMarketIndex: number,
		borrowMarketIndex: number,
		amountToDeposit: BN,
		amountToBorrow: BN
	): Promise<{
		depositIx: TransactionInstruction;
		withdrawIx: TransactionInstruction;
	}> {
		const lpPool = getLpPoolPublicKey(this.program.programId, lpPoolName);
		const depositSpotMarket = this.getSpotMarketAccount(depositMarketIndex);
		const withdrawSpotMarket = this.getSpotMarketAccount(borrowMarketIndex);

		const depositTokenProgram =
			this.getTokenProgramForSpotMarket(depositSpotMarket);
		const withdrawTokenProgram =
			this.getTokenProgramForSpotMarket(withdrawSpotMarket);

		const depositConstituent = getConstituentPublicKey(
			this.program.programId,
			lpPool,
			depositMarketIndex
		);
		const withdrawConstituent = getConstituentPublicKey(
			this.program.programId,
			lpPool,
			borrowMarketIndex
		);

		const depositConstituentTokenAccount = getConstituentVaultPublicKey(
			this.program.programId,
			lpPool,
			depositMarketIndex
		);
		const withdrawConstituentTokenAccount = getConstituentVaultPublicKey(
			this.program.programId,
			lpPool,
			borrowMarketIndex
		);

		const depositIx = this.program.instruction.depositToProgramVault(
			amountToDeposit,
			{
				accounts: {
					state: await this.getStatePublicKey(),
					admin: this.wallet.publicKey,
					constituent: depositConstituent,
					constituentTokenAccount: depositConstituentTokenAccount,
					spotMarket: depositSpotMarket.pubkey,
					spotMarketVault: depositSpotMarket.vault,
					tokenProgram: depositTokenProgram,
					mint: depositSpotMarket.mint,
					oracle: depositSpotMarket.oracle,
				},
			}
		);

		const withdrawIx = this.program.instruction.withdrawFromProgramVault(
			amountToBorrow,
			{
				accounts: {
					state: await this.getStatePublicKey(),
					admin: this.wallet.publicKey,
					constituent: withdrawConstituent,
					constituentTokenAccount: withdrawConstituentTokenAccount,
					spotMarket: withdrawSpotMarket.pubkey,
					spotMarketVault: withdrawSpotMarket.vault,
					tokenProgram: withdrawTokenProgram,
					mint: withdrawSpotMarket.mint,
					driftSigner: getDriftSignerPublicKey(this.program.programId),
					oracle: withdrawSpotMarket.oracle,
				},
			}
		);

		return { depositIx, withdrawIx };
	}

	public async depositToProgramVault(
		lpPoolName: number[],
		depositMarketIndex: number,
		amountToDeposit: BN
	): Promise<TransactionSignature> {
		const depositIx = await this.getDepositToProgramVaultIx(
			lpPoolName,
			depositMarketIndex,
			amountToDeposit
		);

		const tx = await this.buildTransaction([depositIx]);
		const { txSig } = await this.sendTransaction(tx, [], this.opts);
		return txSig;
	}

	public async withdrawFromProgramVault(
		lpPoolName: number[],
		borrowMarketIndex: number,
		amountToWithdraw: BN
	): Promise<TransactionSignature> {
		const withdrawIx = await this.getWithdrawFromProgramVaultIx(
			lpPoolName,
			borrowMarketIndex,
			amountToWithdraw
		);
		const tx = await this.buildTransaction([withdrawIx]);
		const { txSig } = await this.sendTransaction(tx, [], this.opts);
		return txSig;
	}

	public async getDepositToProgramVaultIx(
		lpPoolName: number[],
		depositMarketIndex: number,
		amountToDeposit: BN
	): Promise<TransactionInstruction> {
		const { depositIx } = await this.getDepositWithdrawToProgramVaultIxs(
			lpPoolName,
			depositMarketIndex,
			depositMarketIndex,
			amountToDeposit,
			new BN(0)
		);
		return depositIx;
	}

	public async getWithdrawFromProgramVaultIx(
		lpPoolName: number[],
		borrowMarketIndex: number,
		amountToWithdraw: BN
	): Promise<TransactionInstruction> {
		const { withdrawIx } = await this.getDepositWithdrawToProgramVaultIxs(
			lpPoolName,
			borrowMarketIndex,
			borrowMarketIndex,
			new BN(0),
			amountToWithdraw
		);
		return withdrawIx;
	}

	public async updatePerpMarketLpPoolFeeTransferScalar(
		marketIndex: number,
		lpFeeTransferScalar?: number,
		lpExchangeFeeExcluscionScalar?: number
	) {
		const ix = await this.getUpdatePerpMarketLpPoolFeeTransferScalarIx(
			marketIndex,
			lpFeeTransferScalar,
			lpExchangeFeeExcluscionScalar
		);
		const tx = await this.buildTransaction(ix);
		const { txSig } = await this.sendTransaction(tx, [], this.opts);
		return txSig;
	}

	public async getUpdatePerpMarketLpPoolFeeTransferScalarIx(
		marketIndex: number,
		lpFeeTransferScalar?: number,
		lpExchangeFeeExcluscionScalar?: number
	): Promise<TransactionInstruction> {
		return this.program.instruction.updatePerpMarketLpPoolFeeTransferScalar(
			lpFeeTransferScalar ?? null,
			lpExchangeFeeExcluscionScalar ?? null,
			{
				accounts: {
					admin: this.isSubscribed
						? this.getStateAccount().admin
						: this.wallet.publicKey,
					state: await this.getStatePublicKey(),
					perpMarket: this.getPerpMarketAccount(marketIndex).pubkey,
				},
			}
		);
	}

	public async updatePerpMarketLpPoolPausedOperations(
		marketIndex: number,
		pausedOperations: number
	) {
		const ix = await this.getUpdatePerpMarketLpPoolPausedOperationsIx(
			marketIndex,
			pausedOperations
		);
		const tx = await this.buildTransaction(ix);
		const { txSig } = await this.sendTransaction(tx, [], this.opts);
		return txSig;
	}

	public async getUpdatePerpMarketLpPoolPausedOperationsIx(
		marketIndex: number,
		pausedOperations: number
	): Promise<TransactionInstruction> {
		return this.program.instruction.updatePerpMarketLpPoolPausedOperations(
			pausedOperations,
			{
				accounts: {
					admin: this.isSubscribed
						? this.getStateAccount().admin
						: this.wallet.publicKey,
					state: await this.getStatePublicKey(),
					perpMarket: this.getPerpMarketAccount(marketIndex).pubkey,
				},
			}
		);
	}

	public async mintLpWhitelistToken(
		lpPool: LPPoolAccount,
		authority: PublicKey
	): Promise<TransactionSignature> {
		const ix = await this.getMintLpWhitelistTokenIx(lpPool, authority);
		const tx = await this.buildTransaction(ix);
		const { txSig } = await this.sendTransaction(tx, [], this.opts);
		return txSig;
	}

	public async getMintLpWhitelistTokenIx(
		lpPool: LPPoolAccount,
		authority: PublicKey
	): Promise<TransactionInstruction[]> {
		const mintAmount = 1000;
		const associatedTokenAccount = getAssociatedTokenAddressSync(
			lpPool.whitelistMint,
			authority,
			false
		);

		const ixs: TransactionInstruction[] = [];
		const createInstruction =
			this.createAssociatedTokenAccountIdempotentInstruction(
				associatedTokenAccount,
				this.wallet.publicKey,
				authority,
				lpPool.whitelistMint
			);
		ixs.push(createInstruction);
		const mintToInstruction = createMintToInstruction(
			lpPool.whitelistMint,
			associatedTokenAccount,
			this.wallet.publicKey,
			mintAmount,
			[],
			TOKEN_PROGRAM_ID
		);
		ixs.push(mintToInstruction);
		return ixs;
	}
=======
>>>>>>> 47887d27
}<|MERGE_RESOLUTION|>--- conflicted
+++ resolved
@@ -4990,7 +4990,6 @@
 		);
 	}
 
-<<<<<<< HEAD
 	public async updateFeatureBitFlagsSettleLpPool(
 		enable: boolean
 	): Promise<TransactionSignature> {
@@ -4998,21 +4997,11 @@
 			await this.getUpdateFeatureBitFlagsSettleLpPoolIx(enable);
 
 		const tx = await this.buildTransaction(updateFeatureBitFlagsSettleLpPoolIx);
-=======
-	public async updateFeatureBitFlagsBuilderCodes(
-		enable: boolean
-	): Promise<TransactionSignature> {
-		const updateFeatureBitFlagsBuilderCodesIx =
-			await this.getUpdateFeatureBitFlagsBuilderCodesIx(enable);
-
-		const tx = await this.buildTransaction(updateFeatureBitFlagsBuilderCodesIx);
->>>>>>> 47887d27
-		const { txSig } = await this.sendTransaction(tx, [], this.opts);
-
-		return txSig;
-	}
-
-<<<<<<< HEAD
+		const { txSig } = await this.sendTransaction(tx, [], this.opts);
+
+		return txSig;
+	}
+
 	public async getUpdateFeatureBitFlagsSettleLpPoolIx(
 		enable: boolean
 	): Promise<TransactionInstruction> {
@@ -5064,46 +5053,15 @@
 			await this.getUpdateFeatureBitFlagsMintRedeemLpPoolIx(enable);
 
 		const tx = await this.buildTransaction(updateFeatureBitFlagsSettleLpPoolIx);
-=======
-	public async getUpdateFeatureBitFlagsBuilderCodesIx(
-		enable: boolean
-	): Promise<TransactionInstruction> {
-		return this.program.instruction.updateFeatureBitFlagsBuilderCodes(enable, {
-			accounts: {
-				admin: this.useHotWalletAdmin
-					? this.wallet.publicKey
-					: this.getStateAccount().admin,
-				state: await this.getStatePublicKey(),
-			},
-		});
-	}
-
-	public async updateFeatureBitFlagsBuilderReferral(
-		enable: boolean
-	): Promise<TransactionSignature> {
-		const updateFeatureBitFlagsBuilderReferralIx =
-			await this.getUpdateFeatureBitFlagsBuilderReferralIx(enable);
-
-		const tx = await this.buildTransaction(
-			updateFeatureBitFlagsBuilderReferralIx
-		);
->>>>>>> 47887d27
-		const { txSig } = await this.sendTransaction(tx, [], this.opts);
-
-		return txSig;
-	}
-
-<<<<<<< HEAD
+		const { txSig } = await this.sendTransaction(tx, [], this.opts);
+
+		return txSig;
+	}
+
 	public async getUpdateFeatureBitFlagsMintRedeemLpPoolIx(
 		enable: boolean
 	): Promise<TransactionInstruction> {
 		return await this.program.instruction.updateFeatureBitFlagsMintRedeemLpPool(
-=======
-	public async getUpdateFeatureBitFlagsBuilderReferralIx(
-		enable: boolean
-	): Promise<TransactionInstruction> {
-		return this.program.instruction.updateFeatureBitFlagsBuilderReferral(
->>>>>>> 47887d27
 			enable,
 			{
 				accounts: {
@@ -5115,7 +5073,6 @@
 			}
 		);
 	}
-<<<<<<< HEAD
 
 	public async initializeLpPool(
 		name: string,
@@ -6353,6 +6310,59 @@
 		ixs.push(mintToInstruction);
 		return ixs;
 	}
-=======
->>>>>>> 47887d27
+
+	public async updateFeatureBitFlagsBuilderCodes(
+		enable: boolean
+	): Promise<TransactionSignature> {
+		const updateFeatureBitFlagsBuilderCodesIx =
+			await this.getUpdateFeatureBitFlagsBuilderCodesIx(enable);
+
+		const tx = await this.buildTransaction(updateFeatureBitFlagsBuilderCodesIx);
+		const { txSig } = await this.sendTransaction(tx, [], this.opts);
+
+		return txSig;
+	}
+
+	public async getUpdateFeatureBitFlagsBuilderCodesIx(
+		enable: boolean
+	): Promise<TransactionInstruction> {
+		return this.program.instruction.updateFeatureBitFlagsBuilderCodes(enable, {
+			accounts: {
+				admin: this.useHotWalletAdmin
+					? this.wallet.publicKey
+					: this.getStateAccount().admin,
+				state: await this.getStatePublicKey(),
+			},
+		});
+	}
+
+	public async updateFeatureBitFlagsBuilderReferral(
+		enable: boolean
+	): Promise<TransactionSignature> {
+		const updateFeatureBitFlagsBuilderReferralIx =
+			await this.getUpdateFeatureBitFlagsBuilderReferralIx(enable);
+
+		const tx = await this.buildTransaction(
+			updateFeatureBitFlagsBuilderReferralIx
+		);
+		const { txSig } = await this.sendTransaction(tx, [], this.opts);
+
+		return txSig;
+	}
+
+	public async getUpdateFeatureBitFlagsBuilderReferralIx(
+		enable: boolean
+	): Promise<TransactionInstruction> {
+		return this.program.instruction.updateFeatureBitFlagsBuilderReferral(
+			enable,
+			{
+				accounts: {
+					admin: this.useHotWalletAdmin
+						? this.wallet.publicKey
+						: this.getStateAccount().admin,
+					state: await this.getStatePublicKey(),
+				},
+			}
+		);
+	}
 }