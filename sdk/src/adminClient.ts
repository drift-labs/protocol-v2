--- conflicted
+++ resolved
@@ -4291,10 +4291,7 @@
 			spotMarketIndex
 		);
 		const spotMarketAccount = this.getSpotMarketAccount(spotMarketIndex);
-<<<<<<< HEAD
-=======
-
->>>>>>> e950e5d2
+
 		return [
 			this.program.instruction.initializeConstituent(
 				lpPoolName,
