--- conflicted
+++ resolved
@@ -1315,42 +1315,6 @@
 		});
 	}
 
-	public async updatePerpMarketPnlPool(
-		perpMarketIndex: number,
-		amount: BN
-	): Promise<TransactionSignature> {
-		const updatePerpMarketPnlPoolIx = await this.getUpdatePerpMarketPnlPoolIx(
-			perpMarketIndex,
-			amount
-		);
-
-		const tx = await this.buildTransaction(updatePerpMarketPnlPoolIx);
-
-		const { txSig } = await this.sendTransaction(tx, [], this.opts);
-
-		return txSig;
-	}
-
-	public async getUpdatePerpMarketPnlPoolIx(
-		perpMarketIndex: number,
-		amount: BN
-	): Promise<TransactionInstruction> {
-		return await this.program.instruction.updatePerpMarketPnlPool(amount, {
-			accounts: {
-				admin: this.isSubscribed
-					? this.getStateAccount().admin
-					: this.wallet.publicKey,
-				state: await this.getStatePublicKey(),
-				perpMarket: await getPerpMarketPublicKey(
-					this.program.programId,
-					perpMarketIndex
-				),
-				spotMarket: this.getQuoteSpotMarketAccount().pubkey,
-				spotMarketVault: this.getQuoteSpotMarketAccount().vault,
-			},
-		});
-	}
-
 	public async depositIntoSpotMarketVault(
 		spotMarketIndex: number,
 		amount: BN,
@@ -4888,15 +4852,6 @@
 		);
 	}
 
-<<<<<<< HEAD
-	public async updateFeatureBitFlagsSettleLpPool(
-		enable: boolean
-	): Promise<TransactionSignature> {
-		const updateFeatureBitFlagsSettleLpPoolIx =
-			await this.getUpdateFeatureBitFlagsSettleLpPoolIx(enable);
-
-		const tx = await this.buildTransaction(updateFeatureBitFlagsSettleLpPoolIx);
-=======
 	public async updateFeatureBitFlagsBuilderCodes(
 		enable: boolean
 	): Promise<TransactionSignature> {
@@ -4904,37 +4859,11 @@
 			await this.getUpdateFeatureBitFlagsBuilderCodesIx(enable);
 
 		const tx = await this.buildTransaction(updateFeatureBitFlagsBuilderCodesIx);
->>>>>>> 142b10f4
-		const { txSig } = await this.sendTransaction(tx, [], this.opts);
-
-		return txSig;
-	}
-
-<<<<<<< HEAD
-	public async getUpdateFeatureBitFlagsSettleLpPoolIx(
-		enable: boolean
-	): Promise<TransactionInstruction> {
-		return await this.program.instruction.updateFeatureBitFlagsSettleLpPool(
-			enable,
-			{
-				accounts: {
-					admin: this.useHotWalletAdmin
-						? this.wallet.publicKey
-						: this.getStateAccount().admin,
-					state: await this.getStatePublicKey(),
-				},
-			}
-		);
-	}
-
-	public async updateFeatureBitFlagsSwapLpPool(
-		enable: boolean
-	): Promise<TransactionSignature> {
-		const updateFeatureBitFlagsSettleLpPoolIx =
-			await this.getUpdateFeatureBitFlagsSwapLpPoolIx(enable);
-
-		const tx = await this.buildTransaction(updateFeatureBitFlagsSettleLpPoolIx);
-=======
+		const { txSig } = await this.sendTransaction(tx, [], this.opts);
+
+		return txSig;
+	}
+
 	public async getUpdateFeatureBitFlagsBuilderCodesIx(
 		enable: boolean
 	): Promise<TransactionInstruction> {
@@ -4957,23 +4886,15 @@
 		const tx = await this.buildTransaction(
 			updateFeatureBitFlagsBuilderReferralIx
 		);
->>>>>>> 142b10f4
-		const { txSig } = await this.sendTransaction(tx, [], this.opts);
-
-		return txSig;
-	}
-
-<<<<<<< HEAD
-	public async getUpdateFeatureBitFlagsSwapLpPoolIx(
-		enable: boolean
-	): Promise<TransactionInstruction> {
-		return await this.program.instruction.updateFeatureBitFlagsSwapLpPool(
-=======
+		const { txSig } = await this.sendTransaction(tx, [], this.opts);
+
+		return txSig;
+	}
+
 	public async getUpdateFeatureBitFlagsBuilderReferralIx(
 		enable: boolean
 	): Promise<TransactionInstruction> {
 		return this.program.instruction.updateFeatureBitFlagsBuilderReferral(
->>>>>>> 142b10f4
 			enable,
 			{
 				accounts: {
@@ -4985,7 +4906,62 @@
 			}
 		);
 	}
-<<<<<<< HEAD
+
+	public async updateFeatureBitFlagsSettleLpPool(
+		enable: boolean
+	): Promise<TransactionSignature> {
+		const updateFeatureBitFlagsSettleLpPoolIx =
+			await this.getUpdateFeatureBitFlagsSettleLpPoolIx(enable);
+
+		const tx = await this.buildTransaction(updateFeatureBitFlagsSettleLpPoolIx);
+		const { txSig } = await this.sendTransaction(tx, [], this.opts);
+
+		return txSig;
+	}
+
+	public async getUpdateFeatureBitFlagsSettleLpPoolIx(
+		enable: boolean
+	): Promise<TransactionInstruction> {
+		return await this.program.instruction.updateFeatureBitFlagsSettleLpPool(
+			enable,
+			{
+				accounts: {
+					admin: this.useHotWalletAdmin
+						? this.wallet.publicKey
+						: this.getStateAccount().admin,
+					state: await this.getStatePublicKey(),
+				},
+			}
+		);
+	}
+
+	public async updateFeatureBitFlagsSwapLpPool(
+		enable: boolean
+	): Promise<TransactionSignature> {
+		const updateFeatureBitFlagsSettleLpPoolIx =
+			await this.getUpdateFeatureBitFlagsSwapLpPoolIx(enable);
+
+		const tx = await this.buildTransaction(updateFeatureBitFlagsSettleLpPoolIx);
+		const { txSig } = await this.sendTransaction(tx, [], this.opts);
+
+		return txSig;
+	}
+
+	public async getUpdateFeatureBitFlagsSwapLpPoolIx(
+		enable: boolean
+	): Promise<TransactionInstruction> {
+		return await this.program.instruction.updateFeatureBitFlagsSwapLpPool(
+			enable,
+			{
+				accounts: {
+					admin: this.useHotWalletAdmin
+						? this.wallet.publicKey
+						: this.getStateAccount().admin,
+					state: await this.getStatePublicKey(),
+				},
+			}
+		);
+	}
 
 	public async initializeLpPool(
 		name: string,
@@ -6096,6 +6072,4 @@
 			}
 		);
 	}
-=======
->>>>>>> 142b10f4
 }