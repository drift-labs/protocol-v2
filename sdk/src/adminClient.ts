--- conflicted
+++ resolved
@@ -77,15 +77,11 @@
 import { DRIFT_ORACLE_RECEIVER_ID } from './config';
 import { getFeedIdUint8Array } from './util/pythOracleUtils';
 import { FUEL_RESET_LOG_ACCOUNT } from './constants/txConstants';
-<<<<<<< HEAD
-import { createNativeInstructionDiscriminatorBuffer } from './tx/utils';
 import {
 	JupiterClient,
 	QuoteResponse,
 	SwapMode,
 } from './jupiter/jupiterClient';
-=======
->>>>>>> 8b61c3cc
 
 const OPENBOOK_PROGRAM_ID = new PublicKey(
 	'opnb2LAfJYbRMAHHvqjCwQxanZn7ReEHp1k81EohpZb'
