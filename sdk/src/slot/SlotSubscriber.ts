--- conflicted
+++ resolved
@@ -40,17 +40,11 @@
 
 		this.currentSlot = await this.connection.getSlot('confirmed');
 
-<<<<<<< HEAD
 		this.subscriptionId = this.wsConnection.onSlotChange((slotInfo) => {
-			this.currentSlot = slotInfo.slot;
-			this.eventEmitter.emit('newSlot', slotInfo.slot);
-=======
-		this.subscriptionId = this.connection.onSlotChange((slotInfo) => {
 			if (!this.currentSlot || this.currentSlot < slotInfo.slot) {
 				this.currentSlot = slotInfo.slot;
 				this.eventEmitter.emit('newSlot', slotInfo.slot);
 			}
->>>>>>> 44db510c
 		});
 	}
 
