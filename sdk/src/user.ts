import { PublicKey } from '@solana/web3.js';
import { EventEmitter } from 'events';
import StrictEventEmitter from 'strict-event-emitter-types';
import { DriftClient } from './driftClient';
import {
	isVariant,
	MarginCategory,
	Order,
	UserAccount,
	PerpPosition,
	SpotPosition,
	isOneOfVariant,
} from './types';
import { calculateEntryPrice } from './math/position';
import {
	PRICE_PRECISION,
	AMM_TO_QUOTE_PRECISION_RATIO,
	ZERO,
	TEN_THOUSAND,
	BN_MAX,
	QUOTE_PRECISION,
	AMM_RESERVE_PRECISION,
	PRICE_TO_QUOTE_PRECISION,
	MARGIN_PRECISION,
	SPOT_MARKET_WEIGHT_PRECISION,
	QUOTE_SPOT_MARKET_INDEX,
	TEN,
} from './constants/numericConstants';
import {
	UserAccountSubscriber,
	UserAccountEvents,
	DataAndSlot,
} from './accounts/types';
import {
	calculateReservePrice,
	calculateBaseAssetValue,
	calculatePositionFundingPNL,
	calculatePositionPNL,
	calculateUnrealizedAssetWeight,
	calculateMarketMarginRatio,
	PositionDirection,
	calculateTradeSlippage,
	BN,
	SpotMarketAccount,
	getTokenValue,
	SpotBalanceType,
} from '.';
import {
	getTokenAmount,
	calculateAssetWeight,
	calculateLiabilityWeight,
	calculateWithdrawLimit,
} from './math/spotBalance';
import { calculateMarketOpenBidAsk } from './math/amm';
import {
	calculateBaseAssetValueWithOracle,
	calculateWorstCaseBaseAssetAmount,
} from './math/margin';
import { OraclePriceData } from './oracles/types';
import { UserConfig } from './userConfig';
import { PollingUserAccountSubscriber } from './accounts/pollingUserAccountSubscriber';
import { WebSocketUserAccountSubscriber } from './accounts/webSocketUserAccountSubscriber';
import {
	getWorstCaseTokenAmounts,
	isSpotPositionAvailable,
} from './math/spotPosition';

export class User {
	driftClient: DriftClient;
	userAccountPublicKey: PublicKey;
	accountSubscriber: UserAccountSubscriber;
	_isSubscribed = false;
	eventEmitter: StrictEventEmitter<EventEmitter, UserAccountEvents>;

	public get isSubscribed() {
		return this._isSubscribed && this.accountSubscriber.isSubscribed;
	}

	public set isSubscribed(val: boolean) {
		this._isSubscribed = val;
	}

	public constructor(config: UserConfig) {
		this.driftClient = config.driftClient;
		this.userAccountPublicKey = config.userAccountPublicKey;
		if (config.accountSubscription?.type === 'polling') {
			this.accountSubscriber = new PollingUserAccountSubscriber(
				config.driftClient.program,
				config.userAccountPublicKey,
				config.accountSubscription.accountLoader
			);
		} else {
			this.accountSubscriber = new WebSocketUserAccountSubscriber(
				config.driftClient.program,
				config.userAccountPublicKey
			);
		}
		this.eventEmitter = this.accountSubscriber.eventEmitter;
	}

	/**
	 * Subscribe to User state accounts
	 * @returns SusbcriptionSuccess result
	 */
	public async subscribe(): Promise<boolean> {
		this.isSubscribed = await this.accountSubscriber.subscribe();
		return this.isSubscribed;
	}

	/**
	 *	Forces the accountSubscriber to fetch account updates from rpc
	 */
	public async fetchAccounts(): Promise<void> {
		await this.accountSubscriber.fetch();
	}

	public async unsubscribe(): Promise<void> {
		await this.accountSubscriber.unsubscribe();
		this.isSubscribed = false;
	}

	public getUserAccount(): UserAccount {
		return this.accountSubscriber.getUserAccountAndSlot().data;
	}

	public getUserAccountAndSlot(): DataAndSlot<UserAccount> | undefined {
		return this.accountSubscriber.getUserAccountAndSlot();
	}

	/**
	 * Gets the user's current position for a given perp market. If the user has no position returns undefined
	 * @param marketIndex
	 * @returns userPerpPosition
	 */
	public getPerpPosition(marketIndex: number): PerpPosition | undefined {
		return this.getUserAccount().perpPositions.find(
			(position) => position.marketIndex === marketIndex
		);
	}

	/**
	 * Gets the user's current position for a given spot market. If the user has no position returns undefined
	 * @param marketIndex
	 * @returns userSpotPosition
	 */
	public getSpotPosition(marketIndex: number): SpotPosition | undefined {
		return this.getUserAccount().spotPositions.find(
			(position) => position.marketIndex === marketIndex
		);
	}

	public getEmptyPosition(marketIndex: number): PerpPosition {
		return {
			baseAssetAmount: ZERO,
			remainderBaseAssetAmount: 0,
			lastCumulativeFundingRate: ZERO,
			marketIndex,
			quoteAssetAmount: ZERO,
			quoteEntryAmount: ZERO,
			quoteBreakEvenAmount: ZERO,
			openOrders: 0,
			openBids: ZERO,
			openAsks: ZERO,
			settledPnl: ZERO,
			lpShares: ZERO,
			lastNetBaseAssetAmountPerLp: ZERO,
			lastNetQuoteAssetAmountPerLp: ZERO,
		};
	}

	public getClonedPosition(position: PerpPosition): PerpPosition {
		const clonedPosition = Object.assign({}, position);
		return clonedPosition;
	}

	/**
	 * @param orderId
	 * @returns Order
	 */
	public getOrder(orderId: number): Order | undefined {
		return this.getUserAccount().orders.find(
			(order) => order.orderId === orderId
		);
	}

	/**
	 * @param userOrderId
	 * @returns Order
	 */
	public getOrderByUserOrderId(userOrderId: number): Order | undefined {
		return this.getUserAccount().orders.find(
			(order) => order.userOrderId === userOrderId
		);
	}

	public getUserAccountPublicKey(): PublicKey {
		return this.userAccountPublicKey;
	}

	public async exists(): Promise<boolean> {
		const userAccountRPCResponse =
			await this.driftClient.connection.getParsedAccountInfo(
				this.userAccountPublicKey
			);
		return userAccountRPCResponse.value !== null;
	}

	/**
	 * calculates the total open bids/asks in a perp market (including lps)
	 * @returns : open bids
	 * @returns : open asks
	 */
	public getPerpBidAsks(marketIndex: number): [BN, BN] {
		const position = this.getPerpPosition(marketIndex);

		const [lpOpenBids, lpOpenAsks] = this.getLPBidAsks(marketIndex);

		const totalOpenBids = lpOpenBids.add(position.openBids);
		const totalOpenAsks = lpOpenAsks.add(position.openAsks);

		return [totalOpenBids, totalOpenAsks];
	}

	/**
	 * calculates the open bids and asks for an lp
	 * @returns : lp open bids
	 * @returns : lp open asks
	 */
	public getLPBidAsks(marketIndex: number): [BN, BN] {
		const position = this.getPerpPosition(marketIndex);
		if (position === undefined || position.lpShares.eq(ZERO)) {
			return [ZERO, ZERO];
		}

		const market = this.driftClient.getPerpMarketAccount(marketIndex);
		const [marketOpenBids, marketOpenAsks] = calculateMarketOpenBidAsk(
			market.amm.baseAssetReserve,
			market.amm.minBaseAssetReserve,
			market.amm.maxBaseAssetReserve
		);

		const lpOpenBids = marketOpenBids
			.mul(position.lpShares)
			.div(market.amm.sqrtK);
		const lpOpenAsks = marketOpenAsks
			.mul(position.lpShares)
			.div(market.amm.sqrtK);

		return [lpOpenBids, lpOpenAsks];
	}

	/**
	 * calculates the market position if the lp position was settled
	 * @returns : the settled userPosition
	 * @returns : the dust base asset amount (ie, < stepsize)
	 * @returns : pnl from settle
	 */
	public getSettledLPPosition(marketIndex: number): [PerpPosition, BN, BN] {
		const _position = this.getPerpPosition(marketIndex);
		const position = this.getClonedPosition(_position);

		if (position.lpShares.eq(ZERO)) {
			return [position, ZERO, ZERO];
		}

		const market = this.driftClient.getPerpMarketAccount(position.marketIndex);
		const nShares = position.lpShares;

		const deltaBaa = market.amm.baseAssetAmountPerLp
			.sub(position.lastNetBaseAssetAmountPerLp)
			.mul(nShares)
			.div(AMM_RESERVE_PRECISION);
		const deltaQaa = market.amm.quoteAssetAmountPerLp
			.sub(position.lastNetQuoteAssetAmountPerLp)
			.mul(nShares)
			.div(AMM_RESERVE_PRECISION);

		function sign(v: BN) {
			const sign = { true: new BN(1), false: new BN(-1) }[
				v.gte(ZERO).toString()
			];
			return sign;
		}

		function standardize(amount: BN, stepsize: BN) {
			const remainder = amount.abs().mod(stepsize).mul(sign(amount));
			const standardizedAmount = amount.sub(remainder);
			return [standardizedAmount, remainder];
		}

		const [standardizedBaa, remainderBaa] = standardize(
			deltaBaa,
			market.amm.orderStepSize
		);

		position.remainderBaseAssetAmount += remainderBaa.toNumber();

		if (
			Math.abs(position.remainderBaseAssetAmount) >
			market.amm.orderStepSize.toNumber()
		) {
			const [newStandardizedBaa, newRemainderBaa] = standardize(
				new BN(position.remainderBaseAssetAmount),
				market.amm.orderStepSize
			);
			position.baseAssetAmount =
				position.baseAssetAmount.add(newStandardizedBaa);
			position.remainderBaseAssetAmount = newRemainderBaa.toNumber();
		}

		let updateType;
		if (position.baseAssetAmount.eq(ZERO)) {
			updateType = 'open';
		} else if (sign(position.baseAssetAmount).eq(sign(deltaBaa))) {
			updateType = 'increase';
		} else if (position.baseAssetAmount.abs().gt(deltaBaa.abs())) {
			updateType = 'reduce';
		} else if (position.baseAssetAmount.abs().eq(deltaBaa.abs())) {
			updateType = 'close';
		} else {
			updateType = 'flip';
		}

		let newQuoteEntry;
		let pnl;
		if (updateType == 'open' || updateType == 'increase') {
			newQuoteEntry = position.quoteEntryAmount.add(deltaQaa);
			pnl = 0;
		} else if (updateType == 'reduce' || updateType == 'close') {
			newQuoteEntry = position.quoteEntryAmount.sub(
				position.quoteEntryAmount
					.mul(deltaBaa.abs())
					.div(position.baseAssetAmount.abs())
			);
			pnl = position.quoteEntryAmount.sub(newQuoteEntry).add(deltaQaa);
		} else {
			newQuoteEntry = deltaQaa.sub(
				deltaQaa.mul(position.baseAssetAmount.abs()).div(deltaBaa.abs())
			);
			pnl = position.quoteEntryAmount.add(deltaQaa.sub(newQuoteEntry));
		}
		position.quoteEntryAmount = newQuoteEntry;
		position.baseAssetAmount = position.baseAssetAmount.add(standardizedBaa);
		position.quoteAssetAmount = position.quoteAssetAmount.add(deltaQaa);

		if (position.baseAssetAmount.gt(ZERO)) {
			position.lastCumulativeFundingRate = market.amm.cumulativeFundingRateLong;
		} else if (position.baseAssetAmount.lt(ZERO)) {
			position.lastCumulativeFundingRate =
				market.amm.cumulativeFundingRateShort;
		} else {
			position.lastCumulativeFundingRate = ZERO;
		}

		return [position, remainderBaa, pnl];
	}

	/**
	 * calculates Buying Power = FC * MAX_LEVERAGE
	 * @returns : Precision QUOTE_PRECISION
	 */
	public getBuyingPower(marketIndex: number): BN {
		return this.getFreeCollateral()
			.mul(this.getMaxLeverage(marketIndex, 'Initial'))
			.div(TEN_THOUSAND);
	}

	/**
	 * calculates Free Collateral = Total collateral - initial margin requirement
	 * @returns : Precision QUOTE_PRECISION
	 */
	public getFreeCollateral(): BN {
		const totalCollateral = this.getTotalCollateral();
		const initialMarginRequirement = this.getInitialMarginRequirement();
		const freeCollateral = totalCollateral.sub(initialMarginRequirement);
		return freeCollateral.gte(ZERO) ? freeCollateral : ZERO;
	}

	/**
	 * @returns The margin requirement of a certain type (Initial or Maintenance) in USDC. : QUOTE_PRECISION
	 */
	public getMarginRequirement(
		marginCategory: MarginCategory,
		liquidationBuffer?: BN
	): BN {
		return this.getTotalPerpPositionValue(
			marginCategory,
			liquidationBuffer,
			true
		).add(
			this.getSpotMarketLiabilityValue(
				undefined,
				marginCategory,
				liquidationBuffer,
				true
			)
		);
	}

	/**
	 * @returns The initial margin requirement in USDC. : QUOTE_PRECISION
	 */
	public getInitialMarginRequirement(): BN {
		return this.getMarginRequirement('Initial');
	}

	/**
	 * @returns The maintenance margin requirement in USDC. : QUOTE_PRECISION
	 */
	public getMaintenanceMarginRequirement(liquidationBuffer?: BN): BN {
		return this.getMarginRequirement('Maintenance', liquidationBuffer);
	}

	public getActivePerpPositions(): PerpPosition[] {
		return this.getUserAccount().perpPositions.filter(
			(pos) =>
				!pos.baseAssetAmount.eq(ZERO) ||
				!pos.quoteAssetAmount.eq(ZERO) ||
				!(pos.openOrders == 0) ||
				!pos.lpShares.eq(ZERO)
		);
	}

	/**
	 * calculates unrealized position price pnl
	 * @returns : Precision QUOTE_PRECISION
	 */
	public getUnrealizedPNL(
		withFunding?: boolean,
		marketIndex?: number,
		withWeightMarginCategory?: MarginCategory
	): BN {
		const quoteSpotMarket = this.driftClient.getQuoteSpotMarketAccount();
		return this.getActivePerpPositions()
			.filter((pos) => (marketIndex ? pos.marketIndex === marketIndex : true))
			.reduce((unrealizedPnl, perpPosition) => {
				const market = this.driftClient.getPerpMarketAccount(
					perpPosition.marketIndex
				);
				const oraclePriceData = this.getOracleDataForPerpMarket(
					market.marketIndex
				);

				let positionUnrealizedPnl = calculatePositionPNL(
					market,
					perpPosition,
					withFunding,
					oraclePriceData
				);

				if (withWeightMarginCategory !== undefined) {
					if (positionUnrealizedPnl.gt(ZERO)) {
						positionUnrealizedPnl = positionUnrealizedPnl
							.mul(
								calculateUnrealizedAssetWeight(
									market,
									quoteSpotMarket,
									positionUnrealizedPnl,
									withWeightMarginCategory,
									oraclePriceData
								)
							)
							.div(new BN(SPOT_MARKET_WEIGHT_PRECISION));
					}
				}

				return unrealizedPnl.add(positionUnrealizedPnl);
			}, ZERO);
	}

	/**
	 * calculates unrealized funding payment pnl
	 * @returns : Precision QUOTE_PRECISION
	 */
	public getUnrealizedFundingPNL(marketIndex?: number): BN {
		return this.getUserAccount()
			.perpPositions.filter((pos) =>
				marketIndex ? pos.marketIndex === marketIndex : true
			)
			.reduce((pnl, perpPosition) => {
				const market = this.driftClient.getPerpMarketAccount(
					perpPosition.marketIndex
				);
				return pnl.add(calculatePositionFundingPNL(market, perpPosition));
			}, ZERO);
	}

	public getSpotMarketLiabilityValue(
		marketIndex?: number,
		marginCategory?: MarginCategory,
		liquidationBuffer?: BN,
		includeOpenOrders?: boolean
	): BN {
		return this.getUserAccount().spotPositions.reduce(
			(totalLiabilityValue, spotPosition) => {
				if (
					isSpotPositionAvailable(spotPosition) ||
					(marketIndex !== undefined &&
						spotPosition.marketIndex !== marketIndex)
				) {
					return totalLiabilityValue;
				}

				const spotMarketAccount: SpotMarketAccount =
					this.driftClient.getSpotMarketAccount(spotPosition.marketIndex);

				if (spotPosition.marketIndex === QUOTE_SPOT_MARKET_INDEX) {
					if (isVariant(spotPosition.balanceType, 'borrow')) {
						const tokenAmount = getTokenAmount(
							spotPosition.scaledBalance,
							spotMarketAccount,
							spotPosition.balanceType
						);

						let weight = SPOT_MARKET_WEIGHT_PRECISION;
						if (marginCategory === 'Initial') {
							weight = BN.max(
								weight,
								new BN(this.getUserAccount().maxMarginRatio)
							);
						}

						const weightedTokenValue = tokenAmount
							.mul(weight)
							.div(SPOT_MARKET_WEIGHT_PRECISION);

						return totalLiabilityValue.add(weightedTokenValue);
					} else {
						return totalLiabilityValue;
					}
				}

				const oraclePriceData = this.getOracleDataForSpotMarket(
					spotPosition.marketIndex
				);

				if (!includeOpenOrders) {
					if (isVariant(spotPosition.balanceType, 'borrow')) {
						const tokenAmount = getTokenAmount(
							spotPosition.scaledBalance,
							spotMarketAccount,
							spotPosition.balanceType
						);
						const liabilityValue = this.getSpotLiabilityValue(
							tokenAmount,
							oraclePriceData,
							spotMarketAccount,
							marginCategory,
							liquidationBuffer
						);
						return totalLiabilityValue.add(liabilityValue);
					} else {
						return totalLiabilityValue;
					}
				}

				const [worstCaseTokenAmount, worstCaseQuoteTokenAmount] =
					getWorstCaseTokenAmounts(
						spotPosition,
						spotMarketAccount,
						this.getOracleDataForSpotMarket(spotPosition.marketIndex)
					);

				let newTotalLiabilityValue = totalLiabilityValue;
				if (worstCaseTokenAmount.lt(ZERO)) {
					const baseLiabilityValue = this.getSpotLiabilityValue(
						worstCaseTokenAmount.abs(),
						oraclePriceData,
						spotMarketAccount,
						marginCategory,
						liquidationBuffer
					);

					newTotalLiabilityValue =
						newTotalLiabilityValue.add(baseLiabilityValue);
				}

				if (worstCaseQuoteTokenAmount.lt(ZERO)) {
					let weight = SPOT_MARKET_WEIGHT_PRECISION;
					if (marginCategory === 'Initial') {
						weight = BN.max(
							weight,
							new BN(this.getUserAccount().maxMarginRatio)
						);
					}

					const weightedTokenValue = worstCaseQuoteTokenAmount
						.abs()
						.mul(weight)
						.div(SPOT_MARKET_WEIGHT_PRECISION);

					newTotalLiabilityValue =
						newTotalLiabilityValue.add(weightedTokenValue);
				}

				return newTotalLiabilityValue;
			},
			ZERO
		);
	}

	getSpotLiabilityValue(
		tokenAmount: BN,
		oraclePriceData: OraclePriceData,
		spotMarketAccount: SpotMarketAccount,
		marginCategory?: MarginCategory,
		liquidationBuffer?: BN
	): BN {
		let liabilityValue = getTokenValue(
			tokenAmount,
			spotMarketAccount.decimals,
			oraclePriceData
		);

		if (marginCategory !== undefined) {
			let weight = calculateLiabilityWeight(
				tokenAmount,
				spotMarketAccount,
				marginCategory
			);

			if (marginCategory === 'Initial') {
				weight = BN.max(weight, new BN(this.getUserAccount().maxMarginRatio));
			}

			if (liquidationBuffer !== undefined) {
				weight = weight.add(liquidationBuffer);
			}

			liabilityValue = liabilityValue
				.mul(weight)
				.div(SPOT_MARKET_WEIGHT_PRECISION);
		}

		return liabilityValue;
	}

	public getSpotMarketAssetValue(
		marketIndex?: number,
		marginCategory?: MarginCategory,
		includeOpenOrders?: boolean
	): BN {
		return this.getUserAccount().spotPositions.reduce(
			(totalAssetValue, spotPosition) => {
				if (
					isSpotPositionAvailable(spotPosition) ||
					(marketIndex !== undefined &&
						spotPosition.marketIndex !== marketIndex)
				) {
					return totalAssetValue;
				}

				// Todo this needs to account for whether it's based on initial or maintenance requirements
				const spotMarketAccount: SpotMarketAccount =
					this.driftClient.getSpotMarketAccount(spotPosition.marketIndex);

				if (spotPosition.marketIndex === QUOTE_SPOT_MARKET_INDEX) {
					if (isVariant(spotPosition.balanceType, 'deposit')) {
						const tokenAmount = getTokenAmount(
							spotPosition.scaledBalance,
							spotMarketAccount,
							spotPosition.balanceType
						);

						return totalAssetValue.add(tokenAmount);
					} else {
						return totalAssetValue;
					}
				}

				const oraclePriceData = this.getOracleDataForSpotMarket(
					spotPosition.marketIndex
				);

				if (!includeOpenOrders) {
					if (isVariant(spotPosition.balanceType, 'deposit')) {
						const tokenAmount = getTokenAmount(
							spotPosition.scaledBalance,
							spotMarketAccount,
							spotPosition.balanceType
						);
						const assetValue = this.getSpotAssetValue(
							tokenAmount,
							oraclePriceData,
							spotMarketAccount,
							marginCategory
						);
						return totalAssetValue.add(assetValue);
					} else {
						return totalAssetValue;
					}
				}

				const [worstCaseTokenAmount, worstCaseQuoteTokenAmount] =
					getWorstCaseTokenAmounts(
						spotPosition,
						spotMarketAccount,
						this.getOracleDataForSpotMarket(spotPosition.marketIndex)
					);

				let newTotalAssetValue = totalAssetValue;
				if (worstCaseTokenAmount.gt(ZERO)) {
					const baseAssetValue = this.getSpotAssetValue(
						worstCaseTokenAmount,
						oraclePriceData,
						spotMarketAccount,
						marginCategory
					);

					newTotalAssetValue = newTotalAssetValue.add(baseAssetValue);
				}

				if (worstCaseQuoteTokenAmount.gt(ZERO)) {
					newTotalAssetValue = newTotalAssetValue.add(
						worstCaseQuoteTokenAmount
					);
				}

				return newTotalAssetValue;
			},
			ZERO
		);
	}

	getSpotAssetValue(
		tokenAmount: BN,
		oraclePriceData: OraclePriceData,
		spotMarketAccount: SpotMarketAccount,
		marginCategory?: MarginCategory
	): BN {
		let assetValue = getTokenValue(
			tokenAmount,
			spotMarketAccount.decimals,
			oraclePriceData
		);

		if (marginCategory !== undefined) {
			const weight = calculateAssetWeight(
				tokenAmount,
				spotMarketAccount,
				marginCategory
			);

			assetValue = assetValue.mul(weight).div(SPOT_MARKET_WEIGHT_PRECISION);
		}

		return assetValue;
	}

	public getNetSpotMarketValue(withWeightMarginCategory?: MarginCategory): BN {
		return this.getSpotMarketAssetValue(
			undefined,
			withWeightMarginCategory
		).sub(
			this.getSpotMarketLiabilityValue(undefined, withWeightMarginCategory)
		);
	}

	/**
	 * calculates TotalCollateral: collateral + unrealized pnl
	 * @returns : Precision QUOTE_PRECISION
	 */
	public getTotalCollateral(marginCategory: MarginCategory = 'Initial'): BN {
		return this.getSpotMarketAssetValue(undefined, marginCategory, true).add(
			this.getUnrealizedPNL(true, undefined, marginCategory)
		);
	}

	/**
	 * calculates User Health by comparing total collateral and maint. margin requirement
	 * @returns : number (value from [0, 100])
	 */
	public getHealth(): number {
		const userAccount = this.getUserAccount();

		if (
<<<<<<< HEAD
			isVariant(userAccount.status, 'being_liquidated') ||
			isVariant(userAccount.status, 'bankrupt')
		) {
			console.log('health=0 from status');
=======
			isVariant(userAccount.status, 'beingLiquidated') ||
			isVariant(userAccount.status, 'bankrupt')
		) {
>>>>>>> 50f9675b
			return 0;
		}

		const totalCollateral = this.getTotalCollateral('Maintenance');
		const maintenanceMarginReq = this.getMaintenanceMarginRequirement();

<<<<<<< HEAD
		// console.log('totalCollateral:', totalCollateral.toNumber());
		// console.log('maintenanceMarginReq:', maintenanceMarginReq.toNumber());

=======
>>>>>>> 50f9675b
		let health: number;

		if (maintenanceMarginReq.eq(ZERO) && totalCollateral.gte(ZERO)) {
			health = 100;
		} else if (totalCollateral.lte(ZERO)) {
			health = 0;
		} else {
			// const totalCollateral = this.getTotalCollateral('Initial');
			// const maintenanceMarginReq = this.getMaintenanceMarginRequirement();

			const marginRatio =
<<<<<<< HEAD
				this.getMarginRatio('Maintenance').toNumber() /
				MARGIN_PRECISION.toNumber();
			// console.log('marginRatio:', marginRatio);
=======
				this.getMarginRatio().toNumber() / MARGIN_PRECISION.toNumber();
>>>>>>> 50f9675b

			const maintenanceRatio =
				(maintenanceMarginReq.toNumber() / totalCollateral.toNumber()) *
				marginRatio;
<<<<<<< HEAD
			// console.log('maintenanceRatio:', maintenanceRatio);

			const healthP1 = Math.max(0, (marginRatio - maintenanceRatio) * 100) + 1;
			// console.log(healthP1);

			health = Math.min(1, Math.log(healthP1) / Math.log(100)) * 100;
			// console.log(health);
=======

			const healthP1 = Math.max(0, (marginRatio - maintenanceRatio) * 100) + 1;

			health = Math.min(1, Math.log(healthP1) / Math.log(100)) * 100;
>>>>>>> 50f9675b
			if (health > 1) {
				health = Math.round(health);
			} else {
				health = Math.round(health * 100) / 100;
			}
<<<<<<< HEAD
			// console.log(health);
=======
>>>>>>> 50f9675b
		}

		return health;
	}

	/**
	 * calculates sum of position value across all positions in margin system
	 * @returns : Precision QUOTE_PRECISION
	 */
	getTotalPerpPositionValue(
		marginCategory?: MarginCategory,
		liquidationBuffer?: BN,
		includeOpenOrders?: boolean
	): BN {
		return this.getActivePerpPositions().reduce(
			(totalPerpValue, perpPosition) => {
				const market = this.driftClient.getPerpMarketAccount(
					perpPosition.marketIndex
				);

				if (perpPosition.lpShares.gt(ZERO)) {
					// is an lp
					// clone so we dont mutate the position
					perpPosition = this.getClonedPosition(perpPosition);

					// settle position
					const [settledPosition, dustBaa, _] = this.getSettledLPPosition(
						market.marketIndex
					);
					perpPosition.baseAssetAmount =
						settledPosition.baseAssetAmount.add(dustBaa);
					perpPosition.quoteAssetAmount = settledPosition.quoteAssetAmount;

					const [totalOpenBids, totalOpenAsks] = this.getPerpBidAsks(
						market.marketIndex
					);

					perpPosition.openAsks = totalOpenAsks;
					perpPosition.openBids = totalOpenBids;
				}

				let valuationPrice = this.getOracleDataForPerpMarket(
					market.marketIndex
				).price;

				if (isVariant(market.status, 'settlement')) {
					valuationPrice = market.expiryPrice;
				}

				const baseAssetAmount = includeOpenOrders
					? calculateWorstCaseBaseAssetAmount(perpPosition)
					: perpPosition.baseAssetAmount;

				let baseAssetValue = baseAssetAmount
					.abs()
					.mul(valuationPrice)
					.div(AMM_TO_QUOTE_PRECISION_RATIO.mul(PRICE_PRECISION));

				if (marginCategory) {
					let marginRatio = new BN(
						calculateMarketMarginRatio(
							market,
							baseAssetAmount.abs(),
							marginCategory
						)
					);

					if (marginCategory === 'Initial') {
						marginRatio = BN.max(
							marginRatio,
							new BN(this.getUserAccount().maxMarginRatio)
						);
					}

					if (liquidationBuffer !== undefined) {
						marginRatio = marginRatio.add(liquidationBuffer);
					}

					if (isVariant(market.status, 'settlement')) {
						marginRatio = ZERO;
					}

					baseAssetValue = baseAssetValue
						.mul(marginRatio)
						.div(MARGIN_PRECISION);
				}

				return totalPerpValue.add(baseAssetValue);
			},
			ZERO
		);
	}

	/**
	 * calculates position value in margin system
	 * @returns : Precision QUOTE_PRECISION
	 */
	public getPerpPositionValue(
		marketIndex: number,
		oraclePriceData: OraclePriceData
	): BN {
		const userPosition =
			this.getPerpPosition(marketIndex) || this.getEmptyPosition(marketIndex);
		const market = this.driftClient.getPerpMarketAccount(
			userPosition.marketIndex
		);
		return calculateBaseAssetValueWithOracle(
			market,
			userPosition,
			oraclePriceData
		);
	}

	public getPositionSide(
		currentPosition: Pick<PerpPosition, 'baseAssetAmount'>
	): PositionDirection | undefined {
		if (currentPosition.baseAssetAmount.gt(ZERO)) {
			return PositionDirection.LONG;
		} else if (currentPosition.baseAssetAmount.lt(ZERO)) {
			return PositionDirection.SHORT;
		} else {
			return undefined;
		}
	}

	/**
	 * calculates average exit price (optionally for closing up to 100% of position)
	 * @returns : Precision PRICE_PRECISION
	 */
	public getPositionEstimatedExitPriceAndPnl(
		position: PerpPosition,
		amountToClose?: BN,
		useAMMClose = false
	): [BN, BN] {
		const market = this.driftClient.getPerpMarketAccount(position.marketIndex);

		const entryPrice = calculateEntryPrice(position);

		const oraclePriceData = this.getOracleDataForPerpMarket(
			position.marketIndex
		);

		if (amountToClose) {
			if (amountToClose.eq(ZERO)) {
				return [calculateReservePrice(market, oraclePriceData), ZERO];
			}
			position = {
				baseAssetAmount: amountToClose,
				lastCumulativeFundingRate: position.lastCumulativeFundingRate,
				marketIndex: position.marketIndex,
				quoteAssetAmount: position.quoteAssetAmount,
			} as PerpPosition;
		}

		let baseAssetValue: BN;

		if (useAMMClose) {
			baseAssetValue = calculateBaseAssetValue(
				market,
				position,
				oraclePriceData
			);
		} else {
			baseAssetValue = calculateBaseAssetValueWithOracle(
				market,
				position,
				oraclePriceData
			);
		}
		if (position.baseAssetAmount.eq(ZERO)) {
			return [ZERO, ZERO];
		}

		const exitPrice = baseAssetValue
			.mul(AMM_TO_QUOTE_PRECISION_RATIO)
			.mul(PRICE_PRECISION)
			.div(position.baseAssetAmount.abs());

		const pnlPerBase = exitPrice.sub(entryPrice);
		const pnl = pnlPerBase
			.mul(position.baseAssetAmount)
			.div(PRICE_PRECISION)
			.div(AMM_TO_QUOTE_PRECISION_RATIO);

		return [exitPrice, pnl];
	}

	/**
	 * calculates current user leverage across all positions
	 * @returns : Precision TEN_THOUSAND
	 */
	public getLeverage(): BN {
		const totalLiabilityValue = this.getTotalLiabilityValue();

		const totalAssetValue = this.getTotalAssetValue();

		if (totalAssetValue.eq(ZERO) && totalLiabilityValue.eq(ZERO)) {
			return ZERO;
		}

		return totalLiabilityValue.mul(TEN_THOUSAND).div(totalAssetValue);
	}

	getTotalLiabilityValue(marginCategory?: MarginCategory): BN {
		return this.getTotalPerpPositionValue(marginCategory, undefined, true).add(
			this.getSpotMarketLiabilityValue(
				undefined,
				marginCategory,
				undefined,
				true
			)
		);
	}

	getTotalAssetValue(marginCategory?: MarginCategory): BN {
		return this.getSpotMarketAssetValue(undefined, marginCategory, true).add(
			this.getUnrealizedPNL(true, undefined, marginCategory)
		);
	}

	/**
	 * calculates max allowable leverage exceeding hitting requirement category
	 * @params category {Initial, Maintenance}
	 * @returns : Precision TEN_THOUSAND
	 */
	public getMaxLeverage(
		marketIndex: number,
		category: MarginCategory = 'Initial'
	): BN {
		const market = this.driftClient.getPerpMarketAccount(marketIndex);

		const totalAssetValue = this.getTotalAssetValue();
		if (totalAssetValue.eq(ZERO)) {
			return ZERO;
		}

		const totalLiabilityValue = this.getTotalLiabilityValue();

		const marginRatio = calculateMarketMarginRatio(
			market,
			// worstCaseBaseAssetAmount.abs(),
			ZERO, // todo
			category
		);
		const freeCollateral = this.getFreeCollateral();

		// how much more liabilities can be opened w remaining free collateral
		const additionalLiabilities = freeCollateral
			.mul(MARGIN_PRECISION)
			.div(new BN(marginRatio));

		return totalLiabilityValue
			.add(additionalLiabilities)
			.mul(TEN_THOUSAND)
			.div(totalAssetValue);
	}

	/**
	 * calculates margin ratio: total collateral / |total position value|
	 * @returns : Precision TEN_THOUSAND
	 */
	public getMarginRatio(marginCategory?: MarginCategory): BN {
		const totalLiabilityValue = this.getTotalLiabilityValue(marginCategory);

		if (totalLiabilityValue.eq(ZERO)) {
			return BN_MAX;
		}

		const totalAssetValue = this.getTotalAssetValue(marginCategory);

		return totalAssetValue.mul(TEN_THOUSAND).div(totalLiabilityValue);
	}

	public canBeLiquidated(): boolean {
		const totalCollateral = this.getTotalCollateral('Maintenance');

		// if user being liq'd, can continue to be liq'd until total collateral above the margin requirement plus buffer
		let liquidationBuffer = undefined;
		const isBeingLiquidated = isVariant(
			this.getUserAccount().status,
			'beingLiquidated'
		);

		if (isBeingLiquidated) {
			liquidationBuffer = new BN(
				this.driftClient.getStateAccount().liquidationMarginBufferRatio
			);
		}
		const maintenanceRequirement =
			this.getMaintenanceMarginRequirement(liquidationBuffer);
		return totalCollateral.lt(maintenanceRequirement);
	}

	public isBeingLiquidated(): boolean {
		return isOneOfVariant(this.getUserAccount().status, [
			'beingLiquidated',
			'bankrupt',
		]);
	}

	public isBankrupt(): boolean {
		return isVariant(this.getUserAccount().status, 'bankrupt');
	}

	/**
	 * Checks if any user position cumulative funding differs from respective market cumulative funding
	 * @returns
	 */
	public needsToSettleFundingPayment(): boolean {
		for (const userPosition of this.getUserAccount().perpPositions) {
			if (userPosition.baseAssetAmount.eq(ZERO)) {
				continue;
			}

			const market = this.driftClient.getPerpMarketAccount(
				userPosition.marketIndex
			);
			if (
				market.amm.cumulativeFundingRateLong.eq(
					userPosition.lastCumulativeFundingRate
				) ||
				market.amm.cumulativeFundingRateShort.eq(
					userPosition.lastCumulativeFundingRate
				)
			) {
				continue;
			}

			return true;
		}
		return false;
	}

	/**
	 * Calculate the liquidation price of a perp position, with optional parameter to calculate the liquidation price after a trade
	 * @param PerpPosition
	 * @param positionBaseSizeChange // change in position size to calculate liquidation price for : Precision 10^13
	 * @param partial
	 * @returns Precision : PRICE_PRECISION
	 */
	public spotLiquidationPrice(
		spotPosition: Pick<SpotPosition, 'marketIndex'>
	): BN {
		const currentSpotPosition = this.getSpotPosition(spotPosition.marketIndex);

		const mtc = this.getTotalCollateral('Maintenance');
		const mmr = this.getMaintenanceMarginRequirement();

		const deltaValueToLiq = mtc.sub(mmr); // QUOTE_PRECISION
<<<<<<< HEAD
		console.log('deltaValueToLiq:', deltaValueToLiq.toString());
=======
>>>>>>> 50f9675b

		const currentSpotMarket = this.driftClient.getSpotMarketAccount(
			spotPosition.marketIndex
		);
		const tokenAmount = getTokenAmount(
			currentSpotPosition.scaledBalance,
			currentSpotMarket,
			currentSpotPosition.balanceType
		);
		const tokenAmountQP = tokenAmount
			.mul(QUOTE_PRECISION)
			.div(new BN(10 ** currentSpotMarket.decimals));
<<<<<<< HEAD
		console.log('tokenAmountQP:', tokenAmountQP.toString());

=======

		if (tokenAmountQP.abs().eq(ZERO)) {
			return new BN(-1);
		}
>>>>>>> 50f9675b
		let liqPriceDelta: BN;
		if (isVariant(currentSpotPosition.balanceType, 'borrow')) {
			liqPriceDelta = deltaValueToLiq
				.mul(PRICE_PRECISION)
				.mul(SPOT_MARKET_WEIGHT_PRECISION)
				.div(tokenAmountQP)
				.div(new BN(currentSpotMarket.maintenanceLiabilityWeight));
		} else {
			liqPriceDelta = deltaValueToLiq
				.mul(PRICE_PRECISION)
				.mul(SPOT_MARKET_WEIGHT_PRECISION)
				.div(tokenAmountQP)
				.div(new BN(currentSpotMarket.maintenanceAssetWeight))
				.mul(new BN(-1));
		}
<<<<<<< HEAD
		console.log('liqPriceDelta:', liqPriceDelta.toString());
=======
>>>>>>> 50f9675b

		const currentPrice = this.driftClient.getOracleDataForSpotMarket(
			spotPosition.marketIndex
		).price;
<<<<<<< HEAD
		console.log('currentPrice:', currentPrice.toString());
=======
>>>>>>> 50f9675b

		const liqPrice = currentPrice.add(liqPriceDelta);

		return liqPrice;
	}

	/**
	 * Calculate the liquidation price of a perp position, with optional parameter to calculate the liquidation price after a trade
	 * @param PerpPosition
	 * @param positionBaseSizeChange // change in position size to calculate liquidation price for : Precision 10^13
	 * @param partial
	 * @returns Precision : PRICE_PRECISION
	 */
	public liquidationPrice(
		perpPosition: Pick<PerpPosition, 'marketIndex'>,
		positionBaseSizeChange: BN = ZERO
	): BN {
		// solves formula for example canBeLiquidated below

		/* example: assume BTC price is $40k (examine 10% up/down)

        if 10k deposit and levered 10x short BTC => BTC up $400 means:
        1. higher base_asset_value (+$4k)
        2. lower collateral (-$4k)
        3. (10k - 4k)/(100k + 4k) => 6k/104k => .0576

        for 10x long, BTC down $400:
        3. (10k - 4k) / (100k - 4k) = 6k/96k => .0625 */

		const totalCollateral = this.getTotalCollateral();

		// calculate the total position value ignoring any value from the target market of the trade
		const totalPositionValueExcludingTargetMarket =
			this.getTotalPerpPositionValueExcludingMarket(perpPosition.marketIndex);

		const currentPerpPosition =
			this.getPerpPosition(perpPosition.marketIndex) ||
			this.getEmptyPosition(perpPosition.marketIndex);

		const currentPerpPositionBaseSize = currentPerpPosition.baseAssetAmount;

		const proposedBaseAssetAmount = currentPerpPositionBaseSize.add(
			positionBaseSizeChange
		);

		// calculate position for current market after trade
		const proposedPerpPosition: PerpPosition = {
			marketIndex: perpPosition.marketIndex,
			baseAssetAmount: proposedBaseAssetAmount,
			remainderBaseAssetAmount: 0,
			quoteAssetAmount: new BN(0),
			lastCumulativeFundingRate: ZERO,
			quoteBreakEvenAmount: new BN(0),
			quoteEntryAmount: new BN(0),
			openOrders: 0,
			openBids: new BN(0),
			openAsks: new BN(0),
			settledPnl: ZERO,
			lpShares: ZERO,
			lastNetBaseAssetAmountPerLp: ZERO,
			lastNetQuoteAssetAmountPerLp: ZERO,
		};

		if (proposedBaseAssetAmount.eq(ZERO)) return new BN(-1);

		const market = this.driftClient.getPerpMarketAccount(
			proposedPerpPosition.marketIndex
		);

		const proposedPerpPositionValue = calculateBaseAssetValueWithOracle(
			market,
			proposedPerpPosition,
			this.getOracleDataForPerpMarket(market.marketIndex)
		);

		// total position value after trade
		const totalPositionValueAfterTrade =
			totalPositionValueExcludingTargetMarket.add(proposedPerpPositionValue);

		const marginRequirementExcludingTargetMarket =
			this.getUserAccount().perpPositions.reduce(
				(totalMarginRequirement, position) => {
					if (position.marketIndex !== perpPosition.marketIndex) {
						const market = this.driftClient.getPerpMarketAccount(
							position.marketIndex
						);
						const positionValue = calculateBaseAssetValueWithOracle(
							market,
							position,
							this.getOracleDataForPerpMarket(market.marketIndex)
						);
						const marketMarginRequirement = positionValue
							.mul(
								new BN(
									calculateMarketMarginRatio(
										market,
										position.baseAssetAmount.abs(),
										'Maintenance'
									)
								)
							)
							.div(MARGIN_PRECISION);
						totalMarginRequirement = totalMarginRequirement.add(
							marketMarginRequirement
						);
					}
					return totalMarginRequirement;
				},
				ZERO
			);

		const freeCollateralExcludingTargetMarket = totalCollateral.sub(
			marginRequirementExcludingTargetMarket
		);

		// if the position value after the trade is less than free collateral, there is no liq price
		if (
			totalPositionValueAfterTrade.lte(freeCollateralExcludingTargetMarket) &&
			proposedPerpPosition.baseAssetAmount.abs().gt(ZERO)
		) {
			return new BN(-1);
		}

		const marginRequirementAfterTrade =
			marginRequirementExcludingTargetMarket.add(
				proposedPerpPositionValue
					.mul(
						new BN(
							calculateMarketMarginRatio(
								market,
								proposedPerpPosition.baseAssetAmount.abs(),
								'Maintenance'
							)
						)
					)
					.div(MARGIN_PRECISION)
			);
		const freeCollateralAfterTrade = totalCollateral.sub(
			marginRequirementAfterTrade
		);

		const marketMaxLeverage = this.getMaxLeverage(
			proposedPerpPosition.marketIndex,
			'Maintenance'
		);

		let priceDelta;
		if (proposedBaseAssetAmount.lt(ZERO)) {
			priceDelta = freeCollateralAfterTrade
				.mul(marketMaxLeverage) // precision is TEN_THOUSAND
				.div(marketMaxLeverage.add(TEN_THOUSAND))
				.mul(PRICE_TO_QUOTE_PRECISION)
				.mul(AMM_RESERVE_PRECISION)
				.div(proposedBaseAssetAmount);
		} else {
			priceDelta = freeCollateralAfterTrade
				.mul(marketMaxLeverage) // precision is TEN_THOUSAND
				.div(marketMaxLeverage.sub(TEN_THOUSAND))
				.mul(PRICE_TO_QUOTE_PRECISION)
				.mul(AMM_RESERVE_PRECISION)
				.div(proposedBaseAssetAmount);
		}

		let markPriceAfterTrade;
		if (positionBaseSizeChange.eq(ZERO)) {
			markPriceAfterTrade = calculateReservePrice(
				this.driftClient.getPerpMarketAccount(perpPosition.marketIndex),
				this.getOracleDataForPerpMarket(perpPosition.marketIndex)
			);
		} else {
			const direction = positionBaseSizeChange.gt(ZERO)
				? PositionDirection.LONG
				: PositionDirection.SHORT;
			markPriceAfterTrade = calculateTradeSlippage(
				direction,
				positionBaseSizeChange.abs(),
				this.driftClient.getPerpMarketAccount(perpPosition.marketIndex),
				'base',
				this.getOracleDataForPerpMarket(perpPosition.marketIndex)
			)[3]; // newPrice after swap
		}

		if (priceDelta.gt(markPriceAfterTrade)) {
			return new BN(-1);
		}

		return markPriceAfterTrade.sub(priceDelta);
	}

	/**
	 * Calculates the estimated liquidation price for a position after closing a quote amount of the position.
	 * @param positionMarketIndex
	 * @param closeQuoteAmount
	 * @returns : Precision PRICE_PRECISION
	 */
	public liquidationPriceAfterClose(
		positionMarketIndex: number,
		closeQuoteAmount: BN
	): BN {
		const currentPosition =
			this.getPerpPosition(positionMarketIndex) ||
			this.getEmptyPosition(positionMarketIndex);

		const closeBaseAmount = currentPosition.baseAssetAmount
			.mul(closeQuoteAmount)
			.div(currentPosition.quoteAssetAmount.abs())
			.add(
				currentPosition.baseAssetAmount
					.mul(closeQuoteAmount)
					.mod(currentPosition.quoteAssetAmount.abs())
			)
			.neg();

		return this.liquidationPrice(
			{
				marketIndex: positionMarketIndex,
			},
			closeBaseAmount
		);
	}

	/**
	 * Get the maximum trade size for a given market, taking into account the user's current leverage, positions, collateral, etc.
	 *
	 * To Calculate Max Quote Available:
	 *
	 * Case 1: SameSide
	 * 	=> Remaining quote to get to maxLeverage
	 *
	 * Case 2: NOT SameSide && currentLeverage <= maxLeverage
	 * 	=> Current opposite position x2 + remaining to get to maxLeverage
	 *
	 * Case 3: NOT SameSide && currentLeverage > maxLeverage && otherPositions - currentPosition > maxLeverage
	 * 	=> strictly reduce current position size
	 *
	 * Case 4: NOT SameSide && currentLeverage > maxLeverage && otherPositions - currentPosition < maxLeverage
	 * 	=> current position + remaining to get to maxLeverage
	 *
	 * @param targetMarketIndex
	 * @param tradeSide
	 * @returns tradeSizeAllowed : Precision QUOTE_PRECISION
	 */
	public getMaxTradeSizeUSDC(
		targetMarketIndex: number,
		tradeSide: PositionDirection
	): BN {
		const currentPosition =
			this.getPerpPosition(targetMarketIndex) ||
			this.getEmptyPosition(targetMarketIndex);

		const targetSide = isVariant(tradeSide, 'short') ? 'short' : 'long';

		const currentPositionSide = currentPosition?.baseAssetAmount.isNeg()
			? 'short'
			: 'long';

		const targetingSameSide = !currentPosition
			? true
			: targetSide === currentPositionSide;

		const oracleData = this.getOracleDataForPerpMarket(targetMarketIndex);

		// add any position we have on the opposite side of the current trade, because we can "flip" the size of this position without taking any extra leverage.
		const oppositeSizeValueUSDC = targetingSameSide
			? ZERO
			: this.getPerpPositionValue(targetMarketIndex, oracleData);

		let maxPositionSize = this.getBuyingPower(targetMarketIndex);
		if (maxPositionSize.gte(ZERO)) {
			if (oppositeSizeValueUSDC.eq(ZERO)) {
				// case 1 : Regular trade where current total position less than max, and no opposite position to account for
				// do nothing
			} else {
				// case 2 : trade where current total position less than max, but need to account for flipping the current position over to the other side
				maxPositionSize = maxPositionSize.add(
					oppositeSizeValueUSDC.mul(new BN(2))
				);
			}
		} else {
			// current leverage is greater than max leverage - can only reduce position size

			if (!targetingSameSide) {
				const market = this.driftClient.getPerpMarketAccount(targetMarketIndex);
				const perpPositionValue = this.getPerpPositionValue(
					targetMarketIndex,
					oracleData
				);
				const totalCollateral = this.getTotalCollateral();
				const marginRequirement = this.getInitialMarginRequirement();
				const marginFreedByClosing = perpPositionValue
					.mul(new BN(market.marginRatioInitial))
					.div(MARGIN_PRECISION);
				const marginRequirementAfterClosing =
					marginRequirement.sub(marginFreedByClosing);

				if (marginRequirementAfterClosing.gt(totalCollateral)) {
					maxPositionSize = perpPositionValue;
				} else {
					const freeCollateralAfterClose = totalCollateral.sub(
						marginRequirementAfterClosing
					);
					const buyingPowerAfterClose = freeCollateralAfterClose
						.mul(this.getMaxLeverage(targetMarketIndex))
						.div(TEN_THOUSAND);
					maxPositionSize = perpPositionValue.add(buyingPowerAfterClose);
				}
			} else {
				// do nothing if targetting same side
			}
		}

		// subtract oneMillionth of maxPositionSize
		// => to avoid rounding errors when taking max leverage
		const oneMilli = maxPositionSize.div(QUOTE_PRECISION);
		return maxPositionSize.sub(oneMilli);
	}

	// TODO - should this take the price impact of the trade into account for strict accuracy?

	/**
	 * Returns the leverage ratio for the account after adding (or subtracting) the given quote size to the given position
	 * @param targetMarketIndex
	 * @param positionMarketIndex
	 * @param tradeQuoteAmount
	 * @returns leverageRatio : Precision TEN_THOUSAND
	 */
	public accountLeverageRatioAfterTrade(
		targetMarketIndex: number,
		tradeQuoteAmount: BN,
		tradeSide: PositionDirection,
		includeOpenOrders = true
	): BN {
		const currentPosition =
			this.getPerpPosition(targetMarketIndex) ||
			this.getEmptyPosition(targetMarketIndex);

		const oracleData = this.getOracleDataForPerpMarket(targetMarketIndex);

		let currentPositionQuoteAmount = this.getPerpPositionValue(
			targetMarketIndex,
			oracleData
		);

		const currentSide =
			currentPosition && currentPosition.baseAssetAmount.isNeg()
				? PositionDirection.SHORT
				: PositionDirection.LONG;

		if (currentSide === PositionDirection.SHORT)
			currentPositionQuoteAmount = currentPositionQuoteAmount.neg();

		if (tradeSide === PositionDirection.SHORT)
			tradeQuoteAmount = tradeQuoteAmount.neg();

		const currentPerpPositionAfterTrade = currentPositionQuoteAmount
			.add(tradeQuoteAmount)
			.abs();

		const totalPositionAfterTradeExcludingTargetMarket =
			this.getTotalPerpPositionValueExcludingMarket(
				targetMarketIndex,
				undefined,
				undefined,
				includeOpenOrders
			);

		const totalAssetValue = this.getTotalAssetValue();

		const totalPerpPositionValue = currentPerpPositionAfterTrade
			.add(totalPositionAfterTradeExcludingTargetMarket)
			.abs();

		const totalLiabilitiesAfterTrade = totalPerpPositionValue.add(
			this.getSpotMarketLiabilityValue(undefined, undefined, undefined, false)
		);

		if (totalAssetValue.eq(ZERO) && totalLiabilitiesAfterTrade.eq(ZERO)) {
			return ZERO;
		}

		const newLeverage = totalLiabilitiesAfterTrade
			.mul(TEN_THOUSAND)
			.div(totalAssetValue);

		return newLeverage;
	}

	/**
	 * Calculates how much fee will be taken for a given sized trade
	 * @param quoteAmount
	 * @returns feeForQuote : Precision QUOTE_PRECISION
	 */
	public calculateFeeForQuoteAmount(quoteAmount: BN): BN {
		const feeTier =
			this.driftClient.getStateAccount().perpFeeStructure.feeTiers[0];
		return quoteAmount
			.mul(new BN(feeTier.feeNumerator))
			.div(new BN(feeTier.feeDenominator));
	}

	/**
	 * Calculates a user's max withdrawal amounts for a spot market. If reduceOnly is true,
	 * it will return the max withdrawal amount without opening a liability for the user
	 * @param marketIndex
	 * @returns withdrawalLimit : Precision is the token precision for the chosen SpotMarket
	 */
	public getWithdrawalLimit(marketIndex: number, reduceOnly?: boolean): BN {
		const nowTs = new BN(Math.floor(Date.now() / 1000));
		const spotMarket = this.driftClient.getSpotMarketAccount(marketIndex);

		const { borrowLimit, withdrawLimit } = calculateWithdrawLimit(
			spotMarket,
			nowTs
		);

		const freeCollateral = this.getFreeCollateral();
		const oracleData = this.getOracleDataForSpotMarket(marketIndex);
		const precisionIncrease = TEN.pow(new BN(spotMarket.decimals - 6));

		const amountWithdrawable = freeCollateral
			.mul(MARGIN_PRECISION)
			.div(new BN(spotMarket.initialAssetWeight))
			.mul(PRICE_PRECISION)
			.div(oracleData.price)
			.mul(precisionIncrease);

		const userSpotPosition = this.getUserAccount().spotPositions.find(
			(spotPosition) =>
				isVariant(spotPosition.balanceType, 'deposit') &&
				spotPosition.marketIndex == marketIndex
		);

		const userSpotBalance = userSpotPosition
			? getTokenAmount(
					userSpotPosition.scaledBalance,
					this.driftClient.getSpotMarketAccount(marketIndex),
					SpotBalanceType.DEPOSIT
			  )
			: ZERO;

		const maxWithdrawValue = BN.min(
			BN.min(amountWithdrawable, userSpotBalance),
			withdrawLimit.abs()
		);

		if (reduceOnly) {
			return BN.max(maxWithdrawValue, ZERO);
		} else {
			const weightedAssetValue = this.getSpotMarketAssetValue(
				marketIndex,
				'Initial',
				false
			);

			const freeCollatAfterWithdraw = userSpotBalance.gt(ZERO)
				? freeCollateral.sub(weightedAssetValue)
				: freeCollateral;

			const maxLiabilityAllowed = freeCollatAfterWithdraw
				.mul(MARGIN_PRECISION)
				.div(new BN(spotMarket.initialLiabilityWeight))
				.mul(PRICE_PRECISION)
				.div(oracleData.price)
				.mul(precisionIncrease);

			const maxBorrowValue = BN.min(
				maxWithdrawValue.add(maxLiabilityAllowed),
				borrowLimit.abs()
			);

			return BN.max(maxBorrowValue, ZERO);
		}
	}

	/**
	 * Get the total position value, excluding any position coming from the given target market
	 * @param marketToIgnore
	 * @returns positionValue : Precision QUOTE_PRECISION
	 */
	private getTotalPerpPositionValueExcludingMarket(
		marketToIgnore: number,
		marginCategory?: MarginCategory,
		liquidationBuffer?: BN,
		includeOpenOrders?: boolean
	): BN {
		const currentPerpPosition =
			this.getPerpPosition(marketToIgnore) ||
			this.getEmptyPosition(marketToIgnore);

		const oracleData = this.getOracleDataForPerpMarket(marketToIgnore);

		let currentPerpPositionValueUSDC = ZERO;
		if (currentPerpPosition) {
			currentPerpPositionValueUSDC = this.getPerpPositionValue(
				marketToIgnore,
				oracleData
			);
		}

		return this.getTotalPerpPositionValue(
			marginCategory,
			liquidationBuffer,
			includeOpenOrders
		).sub(currentPerpPositionValueUSDC);
	}

	private getOracleDataForPerpMarket(marketIndex: number): OraclePriceData {
		const oracleKey =
			this.driftClient.getPerpMarketAccount(marketIndex).amm.oracle;
		const oracleData =
			this.driftClient.getOraclePriceDataAndSlot(oracleKey).data;

		return oracleData;
	}
	private getOracleDataForSpotMarket(marketIndex: number): OraclePriceData {
		const oracleKey = this.driftClient.getSpotMarketAccount(marketIndex).oracle;

		const oracleData =
			this.driftClient.getOraclePriceDataAndSlot(oracleKey).data;

		return oracleData;
	}
}<|MERGE_RESOLUTION|>--- conflicted
+++ resolved
@@ -774,28 +774,16 @@
 		const userAccount = this.getUserAccount();
 
 		if (
-<<<<<<< HEAD
 			isVariant(userAccount.status, 'being_liquidated') ||
 			isVariant(userAccount.status, 'bankrupt')
 		) {
 			console.log('health=0 from status');
-=======
-			isVariant(userAccount.status, 'beingLiquidated') ||
-			isVariant(userAccount.status, 'bankrupt')
-		) {
->>>>>>> 50f9675b
 			return 0;
 		}
 
 		const totalCollateral = this.getTotalCollateral('Maintenance');
 		const maintenanceMarginReq = this.getMaintenanceMarginRequirement();
 
-<<<<<<< HEAD
-		// console.log('totalCollateral:', totalCollateral.toNumber());
-		// console.log('maintenanceMarginReq:', maintenanceMarginReq.toNumber());
-
-=======
->>>>>>> 50f9675b
 		let health: number;
 
 		if (maintenanceMarginReq.eq(ZERO) && totalCollateral.gte(ZERO)) {
@@ -807,40 +795,20 @@
 			// const maintenanceMarginReq = this.getMaintenanceMarginRequirement();
 
 			const marginRatio =
-<<<<<<< HEAD
-				this.getMarginRatio('Maintenance').toNumber() /
-				MARGIN_PRECISION.toNumber();
-			// console.log('marginRatio:', marginRatio);
-=======
 				this.getMarginRatio().toNumber() / MARGIN_PRECISION.toNumber();
->>>>>>> 50f9675b
 
 			const maintenanceRatio =
 				(maintenanceMarginReq.toNumber() / totalCollateral.toNumber()) *
 				marginRatio;
-<<<<<<< HEAD
-			// console.log('maintenanceRatio:', maintenanceRatio);
 
 			const healthP1 = Math.max(0, (marginRatio - maintenanceRatio) * 100) + 1;
-			// console.log(healthP1);
 
 			health = Math.min(1, Math.log(healthP1) / Math.log(100)) * 100;
-			// console.log(health);
-=======
-
-			const healthP1 = Math.max(0, (marginRatio - maintenanceRatio) * 100) + 1;
-
-			health = Math.min(1, Math.log(healthP1) / Math.log(100)) * 100;
->>>>>>> 50f9675b
 			if (health > 1) {
 				health = Math.round(health);
 			} else {
 				health = Math.round(health * 100) / 100;
 			}
-<<<<<<< HEAD
-			// console.log(health);
-=======
->>>>>>> 50f9675b
 		}
 
 		return health;
@@ -1190,10 +1158,6 @@
 		const mmr = this.getMaintenanceMarginRequirement();
 
 		const deltaValueToLiq = mtc.sub(mmr); // QUOTE_PRECISION
-<<<<<<< HEAD
-		console.log('deltaValueToLiq:', deltaValueToLiq.toString());
-=======
->>>>>>> 50f9675b
 
 		const currentSpotMarket = this.driftClient.getSpotMarketAccount(
 			spotPosition.marketIndex
@@ -1206,15 +1170,10 @@
 		const tokenAmountQP = tokenAmount
 			.mul(QUOTE_PRECISION)
 			.div(new BN(10 ** currentSpotMarket.decimals));
-<<<<<<< HEAD
-		console.log('tokenAmountQP:', tokenAmountQP.toString());
-
-=======
 
 		if (tokenAmountQP.abs().eq(ZERO)) {
 			return new BN(-1);
 		}
->>>>>>> 50f9675b
 		let liqPriceDelta: BN;
 		if (isVariant(currentSpotPosition.balanceType, 'borrow')) {
 			liqPriceDelta = deltaValueToLiq
@@ -1230,18 +1189,10 @@
 				.div(new BN(currentSpotMarket.maintenanceAssetWeight))
 				.mul(new BN(-1));
 		}
-<<<<<<< HEAD
-		console.log('liqPriceDelta:', liqPriceDelta.toString());
-=======
->>>>>>> 50f9675b
 
 		const currentPrice = this.driftClient.getOracleDataForSpotMarket(
 			spotPosition.marketIndex
 		).price;
-<<<<<<< HEAD
-		console.log('currentPrice:', currentPrice.toString());
-=======
->>>>>>> 50f9675b
 
 		const liqPrice = currentPrice.add(liqPriceDelta);
 
