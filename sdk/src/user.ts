--- conflicted
+++ resolved
@@ -370,41 +370,39 @@
 	 * calculates Buying Power = free collateral / initial margin ratio
 	 * @returns : Precision QUOTE_PRECISION
 	 */
-<<<<<<< HEAD
 	public getBuyingPower(marketIndex: number, marketType: MarketType): BN {
-		const maxLeverage = isVariant(marketType, 'perp')
-			? this.getMaxLeverageForPerp(marketIndex, 'Initial')
-			: this.getMaxLeverageForSpot(marketIndex, 'Initial');
-		return this.getFreeCollateral().mul(maxLeverage).div(TEN_THOUSAND);
-=======
-	public getBuyingPower(marketIndex: number): BN {
-		const perpPosition = this.getPerpPosition(marketIndex);
-		const worstCaseBaseAssetAmount = perpPosition
-			? calculateWorstCaseBaseAssetAmount(perpPosition)
-			: ZERO;
-
-		const freeCollateral = this.getFreeCollateral();
-
-		return this.getBuyingPowerFromFreeCollateralAndBaseAssetAmount(
-			marketIndex,
-			freeCollateral,
-			worstCaseBaseAssetAmount
-		);
-	}
-
-	getBuyingPowerFromFreeCollateralAndBaseAssetAmount(
+		if (marketType === 'perp') {
+			const perpPosition = this.getPerpPosition(marketIndex);
+			const worstCaseBaseAssetAmount = perpPosition
+				? calculateWorstCaseBaseAssetAmount(perpPosition)
+				: ZERO;
+
+			const freeCollateral = this.getFreeCollateral();
+
+			return this.getBuyingPowerForPerp(
+				marketIndex,
+				freeCollateral,
+				worstCaseBaseAssetAmount
+			);
+		} else {
+			const maxLeverage = this.getMaxLeverageForSpot(marketIndex, 'Initial');
+			return this.getFreeCollateral().mul(maxLeverage).div(TEN_THOUSAND);
+		}
+	}
+
+	getBuyingPowerForPerp(
 		marketIndex: number,
 		freeCollateral: BN,
 		baseAssetAmount: BN
 	): BN {
 		const marginRatio = calculateMarketMarginRatio(
 			this.driftClient.getPerpMarketAccount(marketIndex),
+			MarketType.PERP,
 			baseAssetAmount,
 			'Initial'
 		);
 
 		return freeCollateral.mul(MARGIN_PRECISION).div(new BN(marginRatio));
->>>>>>> 83a69b8a
 	}
 
 	/**
@@ -1531,12 +1529,8 @@
 				new BN(
 					calculateMarketMarginRatio(
 						market,
-<<<<<<< HEAD
 						MarketType.PERP,
-						proposedPerpPosition.baseAssetAmount.abs(),
-=======
 						calculateWorstCaseBaseAssetAmount(currentPerpPosition).abs(),
->>>>>>> 83a69b8a
 						'Maintenance'
 					)
 				)
@@ -1566,12 +1560,8 @@
 				new BN(
 					calculateMarketMarginRatio(
 						market,
-<<<<<<< HEAD
 						MarketType.PERP,
-						proposedPerpPosition.baseAssetAmount.abs(),
-=======
 						proposedWorstCastBaseAssetAmount.abs(),
->>>>>>> 83a69b8a
 						'Maintenance'
 					)
 				)
@@ -1588,12 +1578,8 @@
 			TEN_THOUSAND.mul(TEN_THOUSAND).toNumber() /
 				calculateMarketMarginRatio(
 					market,
-<<<<<<< HEAD
 					MarketType.PERP,
-					proposedPerpPosition.baseAssetAmount,
-=======
 					proposedWorstCastBaseAssetAmount.abs(),
->>>>>>> 83a69b8a
 					'Maintenance'
 				)
 		);
@@ -1744,18 +1730,12 @@
 					const freeCollateralAfterClose = totalCollateral.sub(
 						marginRequirementAfterClosing
 					);
-<<<<<<< HEAD
-					const buyingPowerAfterClose = freeCollateralAfterClose
-						.mul(this.getMaxLeverageForPerp(targetMarketIndex))
-						.div(TEN_THOUSAND);
-=======
-					const buyingPowerAfterClose =
-						this.getBuyingPowerFromFreeCollateralAndBaseAssetAmount(
-							targetMarketIndex,
-							freeCollateralAfterClose,
-							ZERO
-						);
->>>>>>> 83a69b8a
+
+					const buyingPowerAfterClose = this.getBuyingPowerForPerp(
+						targetMarketIndex,
+						freeCollateralAfterClose,
+						ZERO
+					);
 					maxPositionSize = perpPositionValue.add(buyingPowerAfterClose);
 				}
 			} else {
