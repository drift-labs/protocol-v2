import { PublicKey } from '@solana/web3.js';
import { EventEmitter } from 'events';
import StrictEventEmitter from 'strict-event-emitter-types';
import { DriftClient } from './driftClient';
import {
	HealthComponent,
	HealthComponents,
	isVariant,
	MarginCategory,
	Order,
	PerpMarketAccount,
	PerpPosition,
	SpotPosition,
	UserAccount,
	UserStatus,
	UserStatsAccount,
	AccountLiquidatableStatus,
} from './types';
import {
	calculateEntryPrice,
	calculateUnsettledFundingPnl,
	positionIsAvailable,
} from './math/position';
import {
	AMM_RESERVE_PRECISION,
	AMM_TO_QUOTE_PRECISION_RATIO,
	BASE_PRECISION,
	BN_MAX,
	DUST_POSITION_SIZE,
	FIVE_MINUTE,
	MARGIN_PRECISION,
	OPEN_ORDER_MARGIN_REQUIREMENT,
	PRICE_PRECISION,
	QUOTE_PRECISION,
	QUOTE_PRECISION_EXP,
	QUOTE_SPOT_MARKET_INDEX,
	SPOT_MARKET_WEIGHT_PRECISION,
	TEN_THOUSAND,
	TWO,
	ZERO,
	FUEL_START_TS,
} from './constants/numericConstants';
import {
	DataAndSlot,
	UserAccountEvents,
	UserAccountSubscriber,
} from './accounts/types';
import { BigNum } from './factory/bigNum';
import { BN } from '@coral-xyz/anchor';
import { calculateBaseAssetValue, calculatePositionPNL } from './math/position';
import {
	calculateMarketMarginRatio,
	calculateReservePrice,
	calculateUnrealizedAssetWeight,
} from './math/market';
import {
	calculatePerpLiabilityValue,
	calculateWorstCasePerpLiabilityValue,
} from './math/margin';
import { calculateSpotMarketMarginRatio } from './math/spotMarket';
import { divCeil, sigNum } from './math/utils';
import {
	getBalance,
	getSignedTokenAmount,
	getStrictTokenValue,
	getTokenValue,
} from './math/spotBalance';
import { getUser30dRollingVolumeEstimate } from './math/trade';
import {
	MarketType,
	PositionDirection,
	PositionFlag,
	SpotBalanceType,
	SpotMarketAccount,
} from './types';
import { standardizeBaseAssetAmount } from './math/orders';
import { UserStats } from './userStats';
import { WebSocketProgramUserAccountSubscriber } from './accounts/websocketProgramUserAccountSubscriber';
import {
	calculateAssetWeight,
	calculateLiabilityWeight,
	calculateWithdrawLimit,
	getSpotAssetValue,
	getSpotLiabilityValue,
	getTokenAmount,
} from './math/spotBalance';
import {
	calculateBaseAssetValueWithOracle,
	calculateCollateralDepositRequiredForTrade,
	calculateMarginUSDCRequiredForTrade,
	calculateWorstCaseBaseAssetAmount,
} from './math/margin';
import { MMOraclePriceData, OraclePriceData } from './oracles/types';
import { UserConfig } from './userConfig';
import { PollingUserAccountSubscriber } from './accounts/pollingUserAccountSubscriber';
import { WebSocketUserAccountSubscriber } from './accounts/webSocketUserAccountSubscriber';
import {
	calculateWeightedTokenValue,
	getWorstCaseTokenAmounts,
	isSpotPositionAvailable,
} from './math/spotPosition';
import {
	calculateLiveOracleTwap,
	getMultipleBetweenOracleSources,
} from './math/oracles';
import { getPerpMarketTierNumber, getSpotMarketTierNumber } from './math/tiers';
import { StrictOraclePrice } from './oracles/strictOraclePrice';

import { calculateSpotFuelBonus, calculatePerpFuelBonus } from './math/fuel';
import { grpcUserAccountSubscriber } from './accounts/grpcUserAccountSubscriber';
import {
	IsolatedMarginCalculation,
	MarginCalculation,
	MarginContext,
} from './marginCalculation';

export type MarginType = 'Cross' | 'Isolated';

export class User {
	driftClient: DriftClient;
	userAccountPublicKey: PublicKey;
	accountSubscriber: UserAccountSubscriber;
	_isSubscribed = false;
	eventEmitter: StrictEventEmitter<EventEmitter, UserAccountEvents>;

	public get isSubscribed() {
		return this._isSubscribed && this.accountSubscriber.isSubscribed;
	}

	public set isSubscribed(val: boolean) {
		this._isSubscribed = val;
	}

	public constructor(config: UserConfig) {
		this.driftClient = config.driftClient;
		this.userAccountPublicKey = config.userAccountPublicKey;
		if (config.accountSubscription?.type === 'polling') {
			this.accountSubscriber = new PollingUserAccountSubscriber(
				config.driftClient.connection,
				config.userAccountPublicKey,
				config.accountSubscription.accountLoader,
				this.driftClient.program.account.user.coder.accounts.decodeUnchecked.bind(
					this.driftClient.program.account.user.coder.accounts
				)
			);
		} else if (config.accountSubscription?.type === 'custom') {
			this.accountSubscriber = config.accountSubscription.userAccountSubscriber;
		} else if (config.accountSubscription?.type === 'grpc') {
			if (config.accountSubscription.grpcMultiUserAccountSubscriber) {
				this.accountSubscriber =
					config.accountSubscription.grpcMultiUserAccountSubscriber.forUser(
						config.userAccountPublicKey
					);
			} else {
				this.accountSubscriber = new grpcUserAccountSubscriber(
					config.accountSubscription.grpcConfigs,
					config.driftClient.program,
					config.userAccountPublicKey,
					{
						resubTimeoutMs: config.accountSubscription?.resubTimeoutMs,
						logResubMessages: config.accountSubscription?.logResubMessages,
					}
				);
			}
		} else {
			if (
				config.accountSubscription?.type === 'websocket' &&
				config.accountSubscription?.programUserAccountSubscriber
			) {
				this.accountSubscriber = new WebSocketProgramUserAccountSubscriber(
					config.driftClient.program,
					config.userAccountPublicKey,
					config.accountSubscription.programUserAccountSubscriber
				);
			} else {
				this.accountSubscriber = new WebSocketUserAccountSubscriber(
					config.driftClient.program,
					config.userAccountPublicKey,
					{
						resubTimeoutMs: config.accountSubscription?.resubTimeoutMs,
						logResubMessages: config.accountSubscription?.logResubMessages,
					},
					config.accountSubscription?.commitment
				);
			}
		}
		this.eventEmitter = this.accountSubscriber.eventEmitter;
	}

	/**
	 * Subscribe to User state accounts
	 * @returns SusbcriptionSuccess result
	 */
	public async subscribe(userAccount?: UserAccount): Promise<boolean> {
		this.isSubscribed = await this.accountSubscriber.subscribe(userAccount);
		return this.isSubscribed;
	}

	/**
	 *	Forces the accountSubscriber to fetch account updates from rpc
	 */
	public async fetchAccounts(): Promise<void> {
		await this.accountSubscriber.fetch();
	}

	public async unsubscribe(): Promise<void> {
		this.eventEmitter.removeAllListeners();
		await this.accountSubscriber.unsubscribe();
		this.isSubscribed = false;
	}

	public getUserAccount(): UserAccount {
		return this.accountSubscriber.getUserAccountAndSlot().data;
	}

	public async forceGetUserAccount(): Promise<UserAccount> {
		await this.fetchAccounts();
		return this.accountSubscriber.getUserAccountAndSlot().data;
	}

	public getUserAccountAndSlot(): DataAndSlot<UserAccount> | undefined {
		return this.accountSubscriber.getUserAccountAndSlot();
	}

	public getPerpPositionForUserAccount(
		userAccount: UserAccount,
		marketIndex: number
	): PerpPosition | undefined {
		return this.getActivePerpPositionsForUserAccount(userAccount).find(
			(position) => position.marketIndex === marketIndex
		);
	}

	/**
	 * Gets the user's current position for a given perp market. If the user has no position returns undefined
	 * @param marketIndex
	 * @returns userPerpPosition
	 */
	public getPerpPosition(marketIndex: number): PerpPosition | undefined {
		const userAccount = this.getUserAccount();
		return this.getPerpPositionForUserAccount(userAccount, marketIndex);
	}

	public getPerpPositionOrEmpty(marketIndex: number): PerpPosition {
		const userAccount = this.getUserAccount();
		return (
			this.getPerpPositionForUserAccount(userAccount, marketIndex) ??
			this.getEmptyPosition(marketIndex)
		);
	}

	public getPerpPositionAndSlot(
		marketIndex: number
	): DataAndSlot<PerpPosition | undefined> {
		const userAccount = this.getUserAccountAndSlot();
		const perpPosition = this.getPerpPositionForUserAccount(
			userAccount.data,
			marketIndex
		);
		return {
			data: perpPosition,
			slot: userAccount.slot,
		};
	}

	public getSpotPositionForUserAccount(
		userAccount: UserAccount,
		marketIndex: number
	): SpotPosition | undefined {
		return userAccount.spotPositions.find(
			(position) => position.marketIndex === marketIndex
		);
	}

	/**
	 * Gets the user's current position for a given spot market. If the user has no position returns undefined
	 * @param marketIndex
	 * @returns userSpotPosition
	 */
	public getSpotPosition(marketIndex: number): SpotPosition | undefined {
		const userAccount = this.getUserAccount();
		return this.getSpotPositionForUserAccount(userAccount, marketIndex);
	}

	public getSpotPositionAndSlot(
		marketIndex: number
	): DataAndSlot<SpotPosition | undefined> {
		const userAccount = this.getUserAccountAndSlot();
		const spotPosition = this.getSpotPositionForUserAccount(
			userAccount.data,
			marketIndex
		);
		return {
			data: spotPosition,
			slot: userAccount.slot,
		};
	}

	getEmptySpotPosition(marketIndex: number): SpotPosition {
		return {
			marketIndex,
			scaledBalance: ZERO,
			balanceType: SpotBalanceType.DEPOSIT,
			cumulativeDeposits: ZERO,
			openAsks: ZERO,
			openBids: ZERO,
			openOrders: 0,
		};
	}

	/**
	 * Returns the token amount for a given market. The spot market precision is based on the token mint decimals.
	 * Positive if it is a deposit, negative if it is a borrow.
	 *
	 * @param marketIndex
	 */
	public getTokenAmount(marketIndex: number): BN {
		const spotPosition = this.getSpotPosition(marketIndex);
		if (spotPosition === undefined) {
			return ZERO;
		}
		const spotMarket = this.driftClient.getSpotMarketAccount(marketIndex);
		return getSignedTokenAmount(
			getTokenAmount(
				spotPosition.scaledBalance,
				spotMarket,
				spotPosition.balanceType
			),
			spotPosition.balanceType
		);
	}

	public getEmptyPosition(marketIndex: number): PerpPosition {
		return {
			baseAssetAmount: ZERO,
			remainderBaseAssetAmount: 0,
			lastCumulativeFundingRate: ZERO,
			marketIndex,
			quoteAssetAmount: ZERO,
			quoteEntryAmount: ZERO,
			quoteBreakEvenAmount: ZERO,
			openOrders: 0,
			openBids: ZERO,
			openAsks: ZERO,
			settledPnl: ZERO,
			lpShares: ZERO,
			lastBaseAssetAmountPerLp: ZERO,
			lastQuoteAssetAmountPerLp: ZERO,
			perLpBase: 0,
			maxMarginRatio: 0,
			isolatedPositionScaledBalance: ZERO,
			positionFlag: 0,
		};
	}

	public isPositionEmpty(position: PerpPosition): boolean {
		return position.baseAssetAmount.eq(ZERO) && position.openOrders === 0;
	}

	public getIsolatePerpPositionTokenAmount(perpMarketIndex: number): BN {
		const perpPosition = this.getPerpPosition(perpMarketIndex);
		if (!perpPosition) return ZERO;
		const perpMarket = this.driftClient.getPerpMarketAccount(perpMarketIndex);
		const spotMarket = this.driftClient.getSpotMarketAccount(
			perpMarket.quoteSpotMarketIndex
		);
		if (perpPosition === undefined) {
			return ZERO;
		}
		return getTokenAmount(
			perpPosition.isolatedPositionScaledBalance ?? ZERO, //TODO remove ? later
			spotMarket,
			SpotBalanceType.DEPOSIT
		);
	}

	public getClonedPosition(position: PerpPosition): PerpPosition {
		const clonedPosition = Object.assign({}, position);
		return clonedPosition;
	}

	public getOrderForUserAccount(
		userAccount: UserAccount,
		orderId: number
	): Order | undefined {
		return userAccount.orders.find((order) => order.orderId === orderId);
	}

	/**
	 * @param orderId
	 * @returns Order
	 */
	public getOrder(orderId: number): Order | undefined {
		const userAccount = this.getUserAccount();
		return this.getOrderForUserAccount(userAccount, orderId);
	}

	public getOrderAndSlot(orderId: number): DataAndSlot<Order | undefined> {
		const userAccount = this.getUserAccountAndSlot();
		const order = this.getOrderForUserAccount(userAccount.data, orderId);
		return {
			data: order,
			slot: userAccount.slot,
		};
	}

	public getOrderByUserIdForUserAccount(
		userAccount: UserAccount,
		userOrderId: number
	): Order | undefined {
		return userAccount.orders.find(
			(order) => order.userOrderId === userOrderId
		);
	}

	/**
	 * @param userOrderId
	 * @returns Order
	 */
	public getOrderByUserOrderId(userOrderId: number): Order | undefined {
		const userAccount = this.getUserAccount();
		return this.getOrderByUserIdForUserAccount(userAccount, userOrderId);
	}

	public getOrderByUserOrderIdAndSlot(
		userOrderId: number
	): DataAndSlot<Order | undefined> {
		const userAccount = this.getUserAccountAndSlot();
		const order = this.getOrderByUserIdForUserAccount(
			userAccount.data,
			userOrderId
		);
		return {
			data: order,
			slot: userAccount.slot,
		};
	}

	public getOpenOrdersForUserAccount(userAccount?: UserAccount): Order[] {
		return userAccount?.orders.filter((order) =>
			isVariant(order.status, 'open')
		);
	}

	public getOpenOrders(): Order[] {
		const userAccount = this.getUserAccount();
		return this.getOpenOrdersForUserAccount(userAccount);
	}

	public getOpenOrdersAndSlot(): DataAndSlot<Order[]> {
		const userAccount = this.getUserAccountAndSlot();
		const openOrders = this.getOpenOrdersForUserAccount(userAccount.data);
		return {
			data: openOrders,
			slot: userAccount.slot,
		};
	}

	public getUserAccountPublicKey(): PublicKey {
		return this.userAccountPublicKey;
	}

	public async exists(): Promise<boolean> {
		const userAccountRPCResponse =
			await this.driftClient.connection.getParsedAccountInfo(
				this.userAccountPublicKey
			);
		return userAccountRPCResponse.value !== null;
	}

	/**
	 * calculates the total open bids/asks in a perp market (including lps)
	 * @returns : open bids
	 * @returns : open asks
	 */
	public getPerpBidAsks(marketIndex: number): [BN, BN] {
		const position = this.getPerpPosition(marketIndex);

		const totalOpenBids = position.openBids;
		const totalOpenAsks = position.openAsks;

		return [totalOpenBids, totalOpenAsks];
	}

	/**
	 * calculates Buying Power = free collateral / initial margin ratio
	 * @returns : Precision QUOTE_PRECISION
	 */
	public getPerpBuyingPower(
		marketIndex: number,
		collateralBuffer = ZERO,
		enterHighLeverageMode = undefined,
		maxMarginRatio = undefined,
		positionType: 'isolated' | 'cross' = 'cross'
	): BN {
		const perpPosition = this.getPerpPositionOrEmpty(marketIndex);

		const perpMarket = this.driftClient.getPerpMarketAccount(marketIndex);
		const oraclePriceData = this.getOracleDataForPerpMarket(marketIndex);
		const worstCaseBaseAssetAmount = perpPosition
			? calculateWorstCaseBaseAssetAmount(
					perpPosition,
					perpMarket,
					oraclePriceData.price
			  )
			: ZERO;

<<<<<<< HEAD
		let freeCollateral: BN = ZERO;
		// if position is isolated, we always add on available quote from the cross account
		if (positionType === 'isolated') {
=======
		let freeCollateral: BN;
		if (positionType === 'isolated' && this.isPositionEmpty(perpPosition)) {
>>>>>>> b5aa40b7
			const {
				totalAssetValue: quoteSpotMarketAssetValue,
				totalLiabilityValue: quoteSpotMarketLiabilityValue,
			} = this.getSpotMarketAssetAndLiabilityValue(
				perpMarket.quoteSpotMarketIndex,
				'Initial',
				undefined,
				undefined,
				true
			);

			freeCollateral = quoteSpotMarketAssetValue.sub(
				quoteSpotMarketLiabilityValue
			);
<<<<<<< HEAD
		}

		// adding free collateral from the cross account or from within isolated margin calc for this marketIndex
		freeCollateral = freeCollateral.add(
			this.getFreeCollateral(
				'Initial',
				enterHighLeverageMode,
				positionType === 'isolated' ? marketIndex : undefined
			).sub(collateralBuffer)
		);
=======
		} else {
			freeCollateral = this.getFreeCollateral(
				'Initial',
				enterHighLeverageMode,
				positionType === 'isolated' ? marketIndex : undefined
			).sub(collateralBuffer);
		}
>>>>>>> b5aa40b7

		return this.getPerpBuyingPowerFromFreeCollateralAndBaseAssetAmount(
			marketIndex,
			freeCollateral,
			worstCaseBaseAssetAmount,
			enterHighLeverageMode,
			maxMarginRatio || perpPosition.maxMarginRatio
		);
	}

	getPerpBuyingPowerFromFreeCollateralAndBaseAssetAmount(
		marketIndex: number,
		freeCollateral: BN,
		baseAssetAmount: BN,
		enterHighLeverageMode = undefined,
		perpMarketMaxMarginRatio = undefined
	): BN {
		const maxMarginRatio = Math.max(
			perpMarketMaxMarginRatio,
			this.getUserAccount().maxMarginRatio
		);
		const marginRatio = calculateMarketMarginRatio(
			this.driftClient.getPerpMarketAccount(marketIndex),
			baseAssetAmount,
			'Initial',
			maxMarginRatio,
			enterHighLeverageMode || this.isHighLeverageMode('Initial')
		);

		return freeCollateral.mul(MARGIN_PRECISION).div(new BN(marginRatio));
	}

	/**
	 * calculates Free Collateral = Total collateral - margin requirement
	 * @returns : Precision QUOTE_PRECISION
	 */
	public getFreeCollateral(
		marginCategory: MarginCategory = 'Initial',
		enterHighLeverageMode = false,
		perpMarketIndex?: number
	): BN {
		const calc = this.getMarginCalculation(marginCategory, {
			enteringHighLeverage: enterHighLeverageMode,
			strict: marginCategory === 'Initial',
		});

		if (perpMarketIndex !== undefined) {
<<<<<<< HEAD
			// getIsolatedFreeCollateral will throw if no existing isolated position but we are fetching for potential new position, so we wrap in a try/catch
			try {
				return calc.getIsolatedFreeCollateral(perpMarketIndex);
			} catch (error) {
				return ZERO;
			}
=======
			return calc.getIsolatedFreeCollateral(perpMarketIndex);
>>>>>>> b5aa40b7
		} else {
			return calc.getCrossFreeCollateral();
		}
	}

	/**
	 * @deprecated Use the overload that includes { marginType, perpMarketIndex }
	 */
	public getMarginRequirement(
		marginCategory: MarginCategory,
		liquidationBuffer?: BN,
		strict?: boolean,
		includeOpenOrders?: boolean,
		enteringHighLeverage?: boolean
	): BN;

	/**
	 * Calculates the margin requirement based on the specified parameters.
	 *
	 * @param marginCategory - The category of margin to calculate ('Initial' or 'Maintenance').
	 * @param liquidationBuffer - Optional buffer amount to consider during liquidation scenarios.
	 * @param strict - Optional flag to enforce strict margin calculations.
	 * @param includeOpenOrders - Optional flag to include open orders in the margin calculation.
	 * @param enteringHighLeverage - Optional flag indicating if the user is entering high leverage mode.
	 * @param perpMarketIndex - Optional index of the perpetual market. Required if marginType is 'Isolated'.
	 *
	 * @returns The calculated margin requirement as a BN (BigNumber).
	 */
	public getMarginRequirement(
		marginCategory: MarginCategory,
		liquidationBuffer?: BN,
		strict?: boolean,
		includeOpenOrders?: boolean,
		enteringHighLeverage?: boolean,
		perpMarketIndex?: number
	): BN;

	public getMarginRequirement(
		marginCategory: MarginCategory,
		liquidationBuffer?: BN,
		strict?: boolean,
		includeOpenOrders?: boolean,
		enteringHighLeverage?: boolean,
		perpMarketIndex?: number
	): BN {
		const liquidationBufferMap = new Map();
		if (liquidationBuffer && perpMarketIndex !== undefined) {
			liquidationBufferMap.set(perpMarketIndex, liquidationBuffer);
		} else if (liquidationBuffer) {
			liquidationBufferMap.set('cross', liquidationBuffer);
		}

		const marginCalc = this.getMarginCalculation(marginCategory, {
			strict,
			includeOpenOrders,
			enteringHighLeverage,
			liquidationBufferMap,
		});

		// If perpMarketIndex is provided, compute only for that market index
		if (perpMarketIndex !== undefined) {
			const isolatedMarginCalculation =
				marginCalc.isolatedMarginCalculations.get(perpMarketIndex);
			if (!isolatedMarginCalculation) return ZERO;
			const { marginRequirement, marginRequirementPlusBuffer } =
				isolatedMarginCalculation;

			if (liquidationBuffer?.gt(ZERO)) {
				return marginRequirementPlusBuffer;
			}
			return marginRequirement;
		}

		// Default: Cross margin requirement
		if (liquidationBuffer?.gt(ZERO)) {
			return marginCalc.marginRequirementPlusBuffer;
		}
		return marginCalc.marginRequirement;
	}

	/**
	 * @returns The initial margin requirement in USDC. : QUOTE_PRECISION
	 */
	public getInitialMarginRequirement(
		enterHighLeverageMode = false,
		perpMarketIndex?: number
	): BN {
		return this.getMarginRequirement(
			'Initial',
			undefined,
			true,
			undefined,
			enterHighLeverageMode,
			perpMarketIndex
		);
	}

	/**
	 * @returns The maintenance margin requirement in USDC. : QUOTE_PRECISION
	 */
	public getMaintenanceMarginRequirement(
		liquidationBuffer?: BN,
		perpMarketIndex?: number
	): BN {
		return this.getMarginRequirement(
			'Maintenance',
			liquidationBuffer,
			false, // strict default
			true, // includeOpenOrders default
			false, // enteringHighLeverage default
			perpMarketIndex
		);
	}

	public getActivePerpPositionsForUserAccount(
		userAccount: UserAccount
	): PerpPosition[] {
		return userAccount.perpPositions.filter(
			(pos) =>
				!pos.baseAssetAmount.eq(ZERO) ||
				!pos.quoteAssetAmount.eq(ZERO) ||
				!(pos.openOrders == 0) ||
				pos.isolatedPositionScaledBalance?.gt(ZERO)
		);
	}

	public getActivePerpPositions(): PerpPosition[] {
		const userAccount = this.getUserAccount();
		return this.getActivePerpPositionsForUserAccount(userAccount);
	}
	public getActivePerpPositionsAndSlot(): DataAndSlot<PerpPosition[]> {
		const userAccount = this.getUserAccountAndSlot();
		const positions = this.getActivePerpPositionsForUserAccount(
			userAccount.data
		);
		return {
			data: positions,
			slot: userAccount.slot,
		};
	}

	public getActiveSpotPositionsForUserAccount(
		userAccount: UserAccount
	): SpotPosition[] {
		return userAccount.spotPositions.filter(
			(pos) => !isSpotPositionAvailable(pos)
		);
	}

	public getActiveSpotPositions(): SpotPosition[] {
		const userAccount = this.getUserAccount();
		return this.getActiveSpotPositionsForUserAccount(userAccount);
	}
	public getActiveSpotPositionsAndSlot(): DataAndSlot<SpotPosition[]> {
		const userAccount = this.getUserAccountAndSlot();
		const positions = this.getActiveSpotPositionsForUserAccount(
			userAccount.data
		);
		return {
			data: positions,
			slot: userAccount.slot,
		};
	}

	/**
	 * calculates unrealized position price pnl
	 * @returns : Precision QUOTE_PRECISION
	 */
	public getUnrealizedPNL(
		withFunding?: boolean,
		marketIndex?: number,
		withWeightMarginCategory?: MarginCategory,
		strict = false,
		liquidationBuffer?: BN
	): BN {
		return this.getActivePerpPositions()
			.filter((pos) =>
				marketIndex !== undefined ? pos.marketIndex === marketIndex : true
			)
			.reduce((unrealizedPnl, perpPosition) => {
				const market = this.driftClient.getPerpMarketAccount(
					perpPosition.marketIndex
				);
				const oraclePriceData = this.getMMOracleDataForPerpMarket(
					market.marketIndex
				);

				const quoteSpotMarket = this.driftClient.getSpotMarketAccount(
					market.quoteSpotMarketIndex
				);
				const quoteOraclePriceData = this.getOracleDataForSpotMarket(
					market.quoteSpotMarketIndex
				);

				let positionUnrealizedPnl = calculatePositionPNL(
					market,
					perpPosition,
					withFunding,
					oraclePriceData
				);

				let quotePrice;
				if (strict && positionUnrealizedPnl.gt(ZERO)) {
					quotePrice = BN.min(
						quoteOraclePriceData.price,
						quoteSpotMarket.historicalOracleData.lastOraclePriceTwap5Min
					);
				} else if (strict && positionUnrealizedPnl.lt(ZERO)) {
					quotePrice = BN.max(
						quoteOraclePriceData.price,
						quoteSpotMarket.historicalOracleData.lastOraclePriceTwap5Min
					);
				} else {
					quotePrice = quoteOraclePriceData.price;
				}

				positionUnrealizedPnl = positionUnrealizedPnl
					.mul(quotePrice)
					.div(PRICE_PRECISION);

				if (withWeightMarginCategory !== undefined) {
					if (positionUnrealizedPnl.gt(ZERO)) {
						positionUnrealizedPnl = positionUnrealizedPnl
							.mul(
								calculateUnrealizedAssetWeight(
									market,
									quoteSpotMarket,
									positionUnrealizedPnl,
									withWeightMarginCategory,
									oraclePriceData
								)
							)
							.div(new BN(SPOT_MARKET_WEIGHT_PRECISION));
					}

					if (liquidationBuffer && positionUnrealizedPnl.lt(ZERO)) {
						positionUnrealizedPnl = positionUnrealizedPnl.add(
							positionUnrealizedPnl.mul(liquidationBuffer).div(MARGIN_PRECISION)
						);
					}
				}

				return unrealizedPnl.add(positionUnrealizedPnl);
			}, ZERO);
	}

	/**
	 * calculates unrealized funding payment pnl
	 * @returns : Precision QUOTE_PRECISION
	 */
	public getUnrealizedFundingPNL(marketIndex?: number): BN {
		return this.getUserAccount()
			.perpPositions.filter((pos) =>
				marketIndex !== undefined ? pos.marketIndex === marketIndex : true
			)
			.reduce((pnl, perpPosition) => {
				const market = this.driftClient.getPerpMarketAccount(
					perpPosition.marketIndex
				);
				return pnl.add(calculateUnsettledFundingPnl(market, perpPosition));
			}, ZERO);
	}

	public getFuelBonus(
		now: BN,
		includeSettled = true,
		includeUnsettled = true,
		givenUserStats?: UserStats
	): {
		depositFuel: BN;
		borrowFuel: BN;
		positionFuel: BN;
		takerFuel: BN;
		makerFuel: BN;
		insuranceFuel: BN;
	} {
		const userAccount: UserAccount = this.getUserAccount();

		const result = {
			insuranceFuel: ZERO,
			takerFuel: ZERO,
			makerFuel: ZERO,
			depositFuel: ZERO,
			borrowFuel: ZERO,
			positionFuel: ZERO,
		};

		const userStats = givenUserStats ?? this.driftClient.getUserStats();
		const userStatsAccount: UserStatsAccount = userStats.getAccount();

		if (includeSettled) {
			result.takerFuel = result.takerFuel.add(
				new BN(userStatsAccount.fuelTaker)
			);
			result.makerFuel = result.makerFuel.add(
				new BN(userStatsAccount.fuelMaker)
			);
			result.depositFuel = result.depositFuel.add(
				new BN(userStatsAccount.fuelDeposits)
			);
			result.borrowFuel = result.borrowFuel.add(
				new BN(userStatsAccount.fuelBorrows)
			);
			result.positionFuel = result.positionFuel.add(
				new BN(userStatsAccount.fuelPositions)
			);
		}

		if (includeUnsettled) {
			const fuelBonusNumerator = BN.max(
				now.sub(
					BN.max(new BN(userAccount.lastFuelBonusUpdateTs), FUEL_START_TS)
				),
				ZERO
			);

			if (fuelBonusNumerator.gt(ZERO)) {
				for (const spotPosition of this.getActiveSpotPositions()) {
					const spotMarketAccount: SpotMarketAccount =
						this.driftClient.getSpotMarketAccount(spotPosition.marketIndex);

					const tokenAmount = this.getTokenAmount(spotPosition.marketIndex);
					const oraclePriceData = this.getOracleDataForSpotMarket(
						spotPosition.marketIndex
					);

					const twap5min = calculateLiveOracleTwap(
						spotMarketAccount.historicalOracleData,
						oraclePriceData,
						now,
						FIVE_MINUTE // 5MIN
					);
					const strictOraclePrice = new StrictOraclePrice(
						oraclePriceData.price,
						twap5min
					);

					const signedTokenValue = getStrictTokenValue(
						tokenAmount,
						spotMarketAccount.decimals,
						strictOraclePrice
					);

					if (signedTokenValue.gt(ZERO)) {
						result.depositFuel = result.depositFuel.add(
							calculateSpotFuelBonus(
								spotMarketAccount,
								signedTokenValue,
								fuelBonusNumerator
							)
						);
					} else {
						result.borrowFuel = result.borrowFuel.add(
							calculateSpotFuelBonus(
								spotMarketAccount,
								signedTokenValue,
								fuelBonusNumerator
							)
						);
					}
				}

				for (const perpPosition of this.getActivePerpPositions()) {
					const oraclePriceData = this.getMMOracleDataForPerpMarket(
						perpPosition.marketIndex
					);

					const perpMarketAccount = this.driftClient.getPerpMarketAccount(
						perpPosition.marketIndex
					);

					const baseAssetValue = this.getPerpPositionValue(
						perpPosition.marketIndex,
						oraclePriceData,
						false
					);

					result.positionFuel = result.positionFuel.add(
						calculatePerpFuelBonus(
							perpMarketAccount,
							baseAssetValue,
							fuelBonusNumerator
						)
					);
				}
			}
		}

		result.insuranceFuel = userStats.getInsuranceFuelBonus(
			now,
			includeSettled,
			includeUnsettled
		);

		return result;
	}

	public getSpotMarketAssetAndLiabilityValue(
		marketIndex?: number,
		marginCategory?: MarginCategory,
		liquidationBuffer?: BN,
		includeOpenOrders?: boolean,
		strict = false,
		now?: BN
	): { totalAssetValue: BN; totalLiabilityValue: BN } {
		now = now || new BN(new Date().getTime() / 1000);
		let netQuoteValue = ZERO;
		let totalAssetValue = ZERO;
		let totalLiabilityValue = ZERO;
		for (const spotPosition of this.getUserAccount().spotPositions) {
			const countForBase =
				marketIndex === undefined || spotPosition.marketIndex === marketIndex;

			const countForQuote =
				marketIndex === undefined ||
				marketIndex === QUOTE_SPOT_MARKET_INDEX ||
				(includeOpenOrders && spotPosition.openOrders !== 0);
			if (
				isSpotPositionAvailable(spotPosition) ||
				(!countForBase && !countForQuote)
			) {
				continue;
			}

			const spotMarketAccount: SpotMarketAccount =
				this.driftClient.getSpotMarketAccount(spotPosition.marketIndex);

			const oraclePriceData = this.getOracleDataForSpotMarket(
				spotPosition.marketIndex
			);

			let twap5min;
			if (strict) {
				twap5min = calculateLiveOracleTwap(
					spotMarketAccount.historicalOracleData,
					oraclePriceData,
					now,
					FIVE_MINUTE // 5MIN
				);
			}
			const strictOraclePrice = new StrictOraclePrice(
				oraclePriceData.price,
				twap5min
			);

			if (
				spotPosition.marketIndex === QUOTE_SPOT_MARKET_INDEX &&
				countForQuote
			) {
				const tokenAmount = getSignedTokenAmount(
					getTokenAmount(
						spotPosition.scaledBalance,
						spotMarketAccount,
						spotPosition.balanceType
					),
					spotPosition.balanceType
				);

				if (isVariant(spotPosition.balanceType, 'borrow')) {
					const weightedTokenValue = this.getSpotLiabilityValue(
						tokenAmount,
						strictOraclePrice,
						spotMarketAccount,
						marginCategory,
						liquidationBuffer
					).abs();

					netQuoteValue = netQuoteValue.sub(weightedTokenValue);
				} else {
					const weightedTokenValue = this.getSpotAssetValue(
						tokenAmount,
						strictOraclePrice,
						spotMarketAccount,
						marginCategory
					);

					netQuoteValue = netQuoteValue.add(weightedTokenValue);
				}

				continue;
			}

			if (!includeOpenOrders && countForBase) {
				if (isVariant(spotPosition.balanceType, 'borrow')) {
					const tokenAmount = getSignedTokenAmount(
						getTokenAmount(
							spotPosition.scaledBalance,
							spotMarketAccount,
							spotPosition.balanceType
						),
						SpotBalanceType.BORROW
					);
					const liabilityValue = this.getSpotLiabilityValue(
						tokenAmount,
						strictOraclePrice,
						spotMarketAccount,
						marginCategory,
						liquidationBuffer
					).abs();
					totalLiabilityValue = totalLiabilityValue.add(liabilityValue);

					continue;
				} else {
					const tokenAmount = getTokenAmount(
						spotPosition.scaledBalance,
						spotMarketAccount,
						spotPosition.balanceType
					);
					const assetValue = this.getSpotAssetValue(
						tokenAmount,
						strictOraclePrice,
						spotMarketAccount,
						marginCategory
					);
					totalAssetValue = totalAssetValue.add(assetValue);

					continue;
				}
			}

			const {
				tokenAmount: worstCaseTokenAmount,
				ordersValue: worstCaseQuoteTokenAmount,
			} = getWorstCaseTokenAmounts(
				spotPosition,
				spotMarketAccount,
				strictOraclePrice,
				marginCategory,
				this.getUserAccount().maxMarginRatio
			);

			if (worstCaseTokenAmount.gt(ZERO) && countForBase) {
				const baseAssetValue = this.getSpotAssetValue(
					worstCaseTokenAmount,
					strictOraclePrice,
					spotMarketAccount,
					marginCategory
				);

				totalAssetValue = totalAssetValue.add(baseAssetValue);
			}

			if (worstCaseTokenAmount.lt(ZERO) && countForBase) {
				const baseLiabilityValue = this.getSpotLiabilityValue(
					worstCaseTokenAmount,
					strictOraclePrice,
					spotMarketAccount,
					marginCategory,
					liquidationBuffer
				).abs();

				totalLiabilityValue = totalLiabilityValue.add(baseLiabilityValue);
			}

			if (worstCaseQuoteTokenAmount.gt(ZERO) && countForQuote) {
				netQuoteValue = netQuoteValue.add(worstCaseQuoteTokenAmount);
			}

			if (worstCaseQuoteTokenAmount.lt(ZERO) && countForQuote) {
				let weight = SPOT_MARKET_WEIGHT_PRECISION;
				if (marginCategory === 'Initial') {
					weight = BN.max(weight, new BN(this.getUserAccount().maxMarginRatio));
				}

				const weightedTokenValue = worstCaseQuoteTokenAmount
					.abs()
					.mul(weight)
					.div(SPOT_MARKET_WEIGHT_PRECISION);

				netQuoteValue = netQuoteValue.sub(weightedTokenValue);
			}

			totalLiabilityValue = totalLiabilityValue.add(
				new BN(spotPosition.openOrders).mul(OPEN_ORDER_MARGIN_REQUIREMENT)
			);
		}

		if (marketIndex === undefined || marketIndex === QUOTE_SPOT_MARKET_INDEX) {
			if (netQuoteValue.gt(ZERO)) {
				totalAssetValue = totalAssetValue.add(netQuoteValue);
			} else {
				totalLiabilityValue = totalLiabilityValue.add(netQuoteValue.abs());
			}
		}

		return { totalAssetValue, totalLiabilityValue };
	}

	public getSpotMarketLiabilityValue(
		marketIndex?: number,
		marginCategory?: MarginCategory,
		liquidationBuffer?: BN,
		includeOpenOrders?: boolean,
		strict = false,
		now?: BN
	): BN {
		const { totalLiabilityValue } = this.getSpotMarketAssetAndLiabilityValue(
			marketIndex,
			marginCategory,
			liquidationBuffer,
			includeOpenOrders,
			strict,
			now
		);
		return totalLiabilityValue;
	}

	getSpotLiabilityValue(
		tokenAmount: BN,
		strictOraclePrice: StrictOraclePrice,
		spotMarketAccount: SpotMarketAccount,
		marginCategory?: MarginCategory,
		liquidationBuffer?: BN
	): BN {
		return getSpotLiabilityValue(
			tokenAmount,
			strictOraclePrice,
			spotMarketAccount,
			this.getUserAccount().maxMarginRatio,
			marginCategory,
			liquidationBuffer
		);
	}

	public getSpotMarketAssetValue(
		marketIndex?: number,
		marginCategory?: MarginCategory,
		includeOpenOrders?: boolean,
		strict = false,
		now?: BN
	): BN {
		const { totalAssetValue } = this.getSpotMarketAssetAndLiabilityValue(
			marketIndex,
			marginCategory,
			undefined,
			includeOpenOrders,
			strict,
			now
		);
		return totalAssetValue;
	}

	getSpotAssetValue(
		tokenAmount: BN,
		strictOraclePrice: StrictOraclePrice,
		spotMarketAccount: SpotMarketAccount,
		marginCategory?: MarginCategory
	): BN {
		return getSpotAssetValue(
			tokenAmount,
			strictOraclePrice,
			spotMarketAccount,
			this.getUserAccount().maxMarginRatio,
			marginCategory
		);
	}

	public getSpotPositionValue(
		marketIndex: number,
		marginCategory?: MarginCategory,
		includeOpenOrders?: boolean,
		strict = false,
		now?: BN
	): BN {
		const { totalAssetValue, totalLiabilityValue } =
			this.getSpotMarketAssetAndLiabilityValue(
				marketIndex,
				marginCategory,
				undefined,
				includeOpenOrders,
				strict,
				now
			);

		return totalAssetValue.sub(totalLiabilityValue);
	}

	public getNetSpotMarketValue(withWeightMarginCategory?: MarginCategory): BN {
		const { totalAssetValue, totalLiabilityValue } =
			this.getSpotMarketAssetAndLiabilityValue(
				undefined,
				withWeightMarginCategory
			);

		return totalAssetValue.sub(totalLiabilityValue);
	}

	/**
	 * calculates TotalCollateral: collateral + unrealized pnl
	 * @returns : Precision QUOTE_PRECISION
	 */
	public getTotalCollateral(
		marginCategory: MarginCategory = 'Initial',
		strict = false,
		includeOpenOrders = true,
		liquidationBuffer?: BN,
		perpMarketIndex?: number
	): BN {
		const liquidationBufferMap = (() => {
			if (liquidationBuffer && perpMarketIndex !== undefined) {
				return new Map([[perpMarketIndex, liquidationBuffer]]);
			} else if (liquidationBuffer) {
				return new Map([['cross', liquidationBuffer]]);
			}
			return new Map();
		})();
		const marginCalc = this.getMarginCalculation(marginCategory, {
			strict,
			includeOpenOrders,
			liquidationBufferMap,
		});

		if (perpMarketIndex !== undefined) {
			const { totalCollateral, totalCollateralBuffer } =
				marginCalc.isolatedMarginCalculations.get(perpMarketIndex);
			if (liquidationBuffer?.gt(ZERO)) {
				return totalCollateralBuffer;
			}
			return totalCollateral;
		}

		if (liquidationBuffer?.gt(ZERO)) {
			return marginCalc.totalCollateralBuffer;
		}
		return marginCalc.totalCollateral;
	}

	public getLiquidationBuffer(): Map<number | 'cross', BN> {
		const liquidationBufferMap = new Map<number | 'cross', BN>();
		if (this.isBeingLiquidated()) {
			liquidationBufferMap.set(
				'cross',
				new BN(this.driftClient.getStateAccount().liquidationMarginBufferRatio)
			);
		}
		for (const position of this.getActivePerpPositions()) {
			if (
				position.positionFlag &
				(PositionFlag.BeingLiquidated | PositionFlag.Bankruptcy)
			) {
				liquidationBufferMap.set(
					position.marketIndex,
					new BN(
						this.driftClient.getStateAccount().liquidationMarginBufferRatio
					)
				);
			}
		}
		return liquidationBufferMap;
	}

	/**
	 * calculates User Health by comparing total collateral and maint. margin requirement
	 * @returns : number (value from [0, 100])
	 */
	public getHealth(perpMarketIndex?: number): number {
		if (this.isCrossMarginBeingLiquidated() && !perpMarketIndex) {
			return 0;
		}
		if (
			perpMarketIndex &&
			this.isIsolatedPositionBeingLiquidated(perpMarketIndex)
		) {
			return 0;
		}

		const marginCalc = this.getMarginCalculation('Maintenance');

		let totalCollateral: BN;
		let maintenanceMarginReq: BN;

		if (perpMarketIndex) {
			const isolatedMarginCalc =
				marginCalc.isolatedMarginCalculations.get(perpMarketIndex);
			if (isolatedMarginCalc) {
				totalCollateral = isolatedMarginCalc.totalCollateral;
				maintenanceMarginReq = isolatedMarginCalc.marginRequirement;
			}
		} else {
			totalCollateral = marginCalc.totalCollateral;
			maintenanceMarginReq = marginCalc.marginRequirement;
		}

		let health: number;

		if (maintenanceMarginReq.eq(ZERO) && totalCollateral.gte(ZERO)) {
			health = 100;
		} else if (totalCollateral.lte(ZERO)) {
			health = 0;
		} else {
			health = Math.round(
				Math.min(
					100,
					Math.max(
						0,
						(1 - maintenanceMarginReq.toNumber() / totalCollateral.toNumber()) *
							100
					)
				)
			);
		}

		return health;
	}

	calculateWeightedPerpPositionLiability(
		perpPosition: PerpPosition,
		marginCategory?: MarginCategory,
		liquidationBuffer?: BN,
		includeOpenOrders?: boolean,
		strict = false,
		enteringHighLeverage = undefined
	): BN {
		const market = this.driftClient.getPerpMarketAccount(
			perpPosition.marketIndex
		);

		let valuationPrice = this.getOracleDataForPerpMarket(
			market.marketIndex
		).price;

		if (isVariant(market.status, 'settlement')) {
			valuationPrice = market.expiryPrice;
		}

		let baseAssetAmount: BN;
		let liabilityValue;
		if (includeOpenOrders) {
			const { worstCaseBaseAssetAmount, worstCaseLiabilityValue } =
				calculateWorstCasePerpLiabilityValue(
					perpPosition,
					market,
					valuationPrice
				);
			baseAssetAmount = worstCaseBaseAssetAmount;
			liabilityValue = worstCaseLiabilityValue;
		} else {
			baseAssetAmount = perpPosition.baseAssetAmount;
			liabilityValue = calculatePerpLiabilityValue(
				baseAssetAmount,
				valuationPrice,
				isVariant(market.contractType, 'prediction')
			);
		}

		if (marginCategory) {
			const userCustomMargin = Math.max(
				perpPosition.maxMarginRatio,
				this.getUserAccount().maxMarginRatio
			);
			let marginRatio = new BN(
				calculateMarketMarginRatio(
					market,
					baseAssetAmount.abs(),
					marginCategory,
					enteringHighLeverage === false
						? Math.max(market.marginRatioInitial, userCustomMargin)
						: userCustomMargin,
					this.isHighLeverageMode(marginCategory) ||
						enteringHighLeverage === true
				)
			);

			if (liquidationBuffer !== undefined) {
				marginRatio = marginRatio.add(liquidationBuffer);
			}

			if (isVariant(market.status, 'settlement')) {
				marginRatio = ZERO;
			}

			const quoteSpotMarket = this.driftClient.getSpotMarketAccount(
				market.quoteSpotMarketIndex
			);
			const quoteOraclePriceData = this.driftClient.getOracleDataForSpotMarket(
				QUOTE_SPOT_MARKET_INDEX
			);

			let quotePrice;
			if (strict) {
				quotePrice = BN.max(
					quoteOraclePriceData.price,
					quoteSpotMarket.historicalOracleData.lastOraclePriceTwap5Min
				);
			} else {
				quotePrice = quoteOraclePriceData.price;
			}

			liabilityValue = liabilityValue
				.mul(quotePrice)
				.div(PRICE_PRECISION)
				.mul(marginRatio)
				.div(MARGIN_PRECISION);

			if (includeOpenOrders) {
				liabilityValue = liabilityValue.add(
					new BN(perpPosition.openOrders).mul(OPEN_ORDER_MARGIN_REQUIREMENT)
				);
			}
		}

		return liabilityValue;
	}

	/**
	 * calculates position value of a single perp market in margin system
	 * @returns : Precision QUOTE_PRECISION
	 */
	public getPerpMarketLiabilityValue(
		marketIndex: number,
		marginCategory?: MarginCategory,
		liquidationBuffer?: BN,
		includeOpenOrders?: boolean,
		strict = false
	): BN {
		const perpPosition = this.getPerpPosition(marketIndex);
		return this.calculateWeightedPerpPositionLiability(
			perpPosition,
			marginCategory,
			liquidationBuffer,
			includeOpenOrders,
			strict
		);
	}

	/**
	 * calculates sum of position value across all positions in margin system
	 * @returns : Precision QUOTE_PRECISION
	 */
	getTotalPerpPositionLiability(
		marginCategory?: MarginCategory,
		liquidationBuffer?: BN,
		includeOpenOrders?: boolean,
		strict = false,
		enteringHighLeverage = undefined
	): BN {
		return this.getActivePerpPositions().reduce(
			(totalPerpValue, perpPosition) => {
				const baseAssetValue = this.calculateWeightedPerpPositionLiability(
					perpPosition,
					marginCategory,
					liquidationBuffer,
					includeOpenOrders,
					strict,
					enteringHighLeverage
				);
				return totalPerpValue.add(baseAssetValue);
			},
			ZERO
		);
	}

	/**
	 * calculates position value based on oracle
	 * @returns : Precision QUOTE_PRECISION
	 */
	public getPerpPositionValue(
		marketIndex: number,
		oraclePriceData: Pick<OraclePriceData, 'price'>,
		includeOpenOrders = false
	): BN {
		const userPosition = this.getPerpPositionOrEmpty(marketIndex);
		const market = this.driftClient.getPerpMarketAccount(
			userPosition.marketIndex
		);
		return calculateBaseAssetValueWithOracle(
			market,
			userPosition,
			oraclePriceData,
			includeOpenOrders
		);
	}

	/**
	 * calculates position liabiltiy value in margin system
	 * @returns : Precision QUOTE_PRECISION
	 */
	public getPerpLiabilityValue(
		marketIndex: number,
		oraclePriceData: OraclePriceData,
		includeOpenOrders = false
	): BN {
		const userPosition = this.getPerpPositionOrEmpty(marketIndex);
		const market = this.driftClient.getPerpMarketAccount(
			userPosition.marketIndex
		);

		if (includeOpenOrders) {
			return calculateWorstCasePerpLiabilityValue(
				userPosition,
				market,
				oraclePriceData.price
			).worstCaseLiabilityValue;
		} else {
			return calculatePerpLiabilityValue(
				userPosition.baseAssetAmount,
				oraclePriceData.price,
				isVariant(market.contractType, 'prediction')
			);
		}
	}

	public getPositionSide(
		currentPosition: Pick<PerpPosition, 'baseAssetAmount'>
	): PositionDirection | undefined {
		if (currentPosition.baseAssetAmount.gt(ZERO)) {
			return PositionDirection.LONG;
		} else if (currentPosition.baseAssetAmount.lt(ZERO)) {
			return PositionDirection.SHORT;
		} else {
			return undefined;
		}
	}

	/**
	 * calculates average exit price (optionally for closing up to 100% of position)
	 * @returns : Precision PRICE_PRECISION
	 */
	public getPositionEstimatedExitPriceAndPnl(
		position: PerpPosition,
		amountToClose?: BN,
		useAMMClose = false
	): [BN, BN] {
		const market = this.driftClient.getPerpMarketAccount(position.marketIndex);

		const entryPrice = calculateEntryPrice(position);

		const oraclePriceData = this.getMMOracleDataForPerpMarket(
			position.marketIndex
		);

		if (amountToClose) {
			if (amountToClose.eq(ZERO)) {
				return [calculateReservePrice(market, oraclePriceData), ZERO];
			}
			position = {
				baseAssetAmount: amountToClose,
				lastCumulativeFundingRate: position.lastCumulativeFundingRate,
				marketIndex: position.marketIndex,
				quoteAssetAmount: position.quoteAssetAmount,
			} as PerpPosition;
		}

		let baseAssetValue: BN;

		if (useAMMClose) {
			baseAssetValue = calculateBaseAssetValue(
				market,
				position,
				oraclePriceData
			);
		} else {
			baseAssetValue = calculateBaseAssetValueWithOracle(
				market,
				position,
				oraclePriceData
			);
		}
		if (position.baseAssetAmount.eq(ZERO)) {
			return [ZERO, ZERO];
		}

		const exitPrice = baseAssetValue
			.mul(AMM_TO_QUOTE_PRECISION_RATIO)
			.mul(PRICE_PRECISION)
			.div(position.baseAssetAmount.abs());

		const pnlPerBase = exitPrice.sub(entryPrice);
		const pnl = pnlPerBase
			.mul(position.baseAssetAmount)
			.div(PRICE_PRECISION)
			.div(AMM_TO_QUOTE_PRECISION_RATIO);

		return [exitPrice, pnl];
	}

	/**
	 * calculates current user leverage which is (total liability size) / (net asset value)
	 * @returns : Precision TEN_THOUSAND
	 */
	public getLeverage(includeOpenOrders = true, perpMarketIndex?: number): BN {
		return this.calculateLeverageFromComponents(
			this.getLeverageComponents(includeOpenOrders, undefined, perpMarketIndex)
		);
	}

	calculateLeverageFromComponents({
		perpLiabilityValue,
		perpPnl,
		spotAssetValue,
		spotLiabilityValue,
	}: {
		perpLiabilityValue: BN;
		perpPnl: BN;
		spotAssetValue: BN;
		spotLiabilityValue: BN;
	}): BN {
		const totalLiabilityValue = perpLiabilityValue.add(spotLiabilityValue);
		const totalAssetValue = spotAssetValue.add(perpPnl);
		const netAssetValue = totalAssetValue.sub(spotLiabilityValue);

		if (netAssetValue.eq(ZERO)) {
			return ZERO;
		}

		return totalLiabilityValue.mul(TEN_THOUSAND).div(netAssetValue);
	}

	getLeverageComponents(
		includeOpenOrders = true,
		marginCategory: MarginCategory = undefined,
		perpMarketIndex?: number
	): {
		perpLiabilityValue: BN;
		perpPnl: BN;
		spotAssetValue: BN;
		spotLiabilityValue: BN;
	} {
		if (perpMarketIndex) {
			const perpPosition = this.getPerpPositionOrEmpty(perpMarketIndex);
			const perpLiability = this.calculateWeightedPerpPositionLiability(
				perpPosition,
				marginCategory,
				undefined,
				includeOpenOrders
			);
			const perpMarket = this.driftClient.getPerpMarketAccount(
				perpPosition.marketIndex
			);

			const oraclePriceData = this.getOracleDataForPerpMarket(
				perpPosition.marketIndex
			);
			const quoteSpotMarket = this.driftClient.getSpotMarketAccount(
				perpMarket.quoteSpotMarketIndex
			);
			const quoteOraclePriceData = this.getOracleDataForSpotMarket(
				perpMarket.quoteSpotMarketIndex
			);
			const strictOracle = new StrictOraclePrice(
				quoteOraclePriceData.price,
				quoteOraclePriceData.twap
			);

			const positionUnrealizedPnl = calculatePositionPNL(
				perpMarket,
				perpPosition,
				true,
				oraclePriceData
			);

			const tokenAmount = getTokenAmount(
				perpPosition.isolatedPositionScaledBalance ?? ZERO,
				quoteSpotMarket,
				SpotBalanceType.DEPOSIT
			);

			const spotAssetValue = getStrictTokenValue(
				tokenAmount,
				quoteSpotMarket.decimals,
				strictOracle
			);

			return {
				perpLiabilityValue: perpLiability,
				perpPnl: positionUnrealizedPnl,
				spotAssetValue,
				spotLiabilityValue: ZERO,
			};
		}

		const perpLiability = this.getTotalPerpPositionLiability(
			marginCategory,
			undefined,
			includeOpenOrders
		);
		const perpPnl = this.getUnrealizedPNL(true, undefined, marginCategory);

		const {
			totalAssetValue: spotAssetValue,
			totalLiabilityValue: spotLiabilityValue,
		} = this.getSpotMarketAssetAndLiabilityValue(
			undefined,
			marginCategory,
			undefined,
			includeOpenOrders
		);

		return {
			perpLiabilityValue: perpLiability,
			perpPnl,
			spotAssetValue,
			spotLiabilityValue,
		};
	}

	isDustDepositPosition(spotMarketAccount: SpotMarketAccount): boolean {
		const marketIndex = spotMarketAccount.marketIndex;

		const spotPosition = this.getSpotPosition(spotMarketAccount.marketIndex);

		if (isSpotPositionAvailable(spotPosition)) {
			return false;
		}

		const depositAmount = this.getTokenAmount(spotMarketAccount.marketIndex);

		if (depositAmount.lte(ZERO)) {
			return false;
		}

		const oraclePriceData = this.getOracleDataForSpotMarket(marketIndex);

		const strictOraclePrice = new StrictOraclePrice(
			oraclePriceData.price,
			oraclePriceData.twap
		);

		const balanceValue = this.getSpotAssetValue(
			depositAmount,
			strictOraclePrice,
			spotMarketAccount
		);

		if (balanceValue.lt(DUST_POSITION_SIZE)) {
			return true;
		}

		return false;
	}

	getSpotMarketAccountsWithDustPosition() {
		const spotMarketAccounts = this.driftClient.getSpotMarketAccounts();

		const dustPositionAccounts: SpotMarketAccount[] = [];

		for (const spotMarketAccount of spotMarketAccounts) {
			const isDust = this.isDustDepositPosition(spotMarketAccount);
			if (isDust) {
				dustPositionAccounts.push(spotMarketAccount);
			}
		}

		return dustPositionAccounts;
	}

	getTotalLiabilityValue(marginCategory?: MarginCategory): BN {
		return this.getTotalPerpPositionLiability(
			marginCategory,
			undefined,
			true
		).add(
			this.getSpotMarketLiabilityValue(
				undefined,
				marginCategory,
				undefined,
				true
			)
		);
	}

	getTotalAssetValue(marginCategory?: MarginCategory): BN {
		return this.getSpotMarketAssetValue(undefined, marginCategory, true).add(
			this.getUnrealizedPNL(true, undefined, marginCategory)
		);
	}

	getNetUsdValue(): BN {
		const netSpotValue = this.getNetSpotMarketValue();
		const unrealizedPnl = this.getUnrealizedPNL(true, undefined, undefined);
		return netSpotValue.add(unrealizedPnl);
	}

	/**
	 * Calculates the all time P&L of the user.
	 *
	 * Net withdraws + Net spot market value + Net unrealized P&L -
	 */
	getTotalAllTimePnl(): BN {
		const netUsdValue = this.getNetUsdValue();
		const totalDeposits = this.getUserAccount().totalDeposits;
		const totalWithdraws = this.getUserAccount().totalWithdraws;

		const totalPnl = netUsdValue.add(totalWithdraws).sub(totalDeposits);

		return totalPnl;
	}

	/**
	 * calculates max allowable leverage exceeding hitting requirement category
	 * for large sizes where imf factor activates, result is a lower bound
	 * @param marginCategory {Initial, Maintenance}
	 * @param isLp if calculating max leveraging for adding lp, need to add buffer
	 * @param enterHighLeverageMode can pass this as true to calculate max leverage if the user was to enter high leverage mode
	 * @returns : Precision TEN_THOUSAND
	 */
	public getMaxLeverageForPerp(
		perpMarketIndex: number,
		_marginCategory: MarginCategory = 'Initial',
		isLp = false,
		enterHighLeverageMode = undefined
	): BN {
		const market = this.driftClient.getPerpMarketAccount(perpMarketIndex);
		const marketPrice =
			this.driftClient.getOracleDataForPerpMarket(perpMarketIndex).price;

		const { perpLiabilityValue, perpPnl, spotAssetValue, spotLiabilityValue } =
			this.getLeverageComponents();

		const totalAssetValue = spotAssetValue.add(perpPnl);

		const netAssetValue = totalAssetValue.sub(spotLiabilityValue);

		if (netAssetValue.eq(ZERO)) {
			return ZERO;
		}

		const totalLiabilityValue = perpLiabilityValue.add(spotLiabilityValue);

		const lpBuffer = isLp
			? marketPrice.mul(market.amm.orderStepSize).div(AMM_RESERVE_PRECISION)
			: ZERO;

		// absolute max fesible size (upper bound)
		const maxSizeQuote = BN.max(
			BN.min(
				this.getMaxTradeSizeUSDCForPerp(
					perpMarketIndex,
					PositionDirection.LONG,
					false,
					enterHighLeverageMode || this.isHighLeverageMode('Initial')
				).tradeSize,
				this.getMaxTradeSizeUSDCForPerp(
					perpMarketIndex,
					PositionDirection.SHORT,
					false,
					enterHighLeverageMode || this.isHighLeverageMode('Initial')
				).tradeSize
			).sub(lpBuffer),
			ZERO
		);

		return totalLiabilityValue
			.add(maxSizeQuote)
			.mul(TEN_THOUSAND)
			.div(netAssetValue);
	}

	/**
	 * calculates max allowable leverage exceeding hitting requirement category
	 * @param spotMarketIndex
	 * @param direction
	 * @returns : Precision TEN_THOUSAND
	 */
	public getMaxLeverageForSpot(
		spotMarketIndex: number,
		direction: PositionDirection
	): BN {
		const { perpLiabilityValue, perpPnl, spotAssetValue, spotLiabilityValue } =
			this.getLeverageComponents();

		const totalLiabilityValue = perpLiabilityValue.add(spotLiabilityValue);
		const totalAssetValue = spotAssetValue.add(perpPnl);

		const netAssetValue = totalAssetValue.sub(spotLiabilityValue);

		if (netAssetValue.eq(ZERO)) {
			return ZERO;
		}

		const currentQuoteAssetValue = this.getSpotMarketAssetValue(
			QUOTE_SPOT_MARKET_INDEX
		);
		const currentQuoteLiabilityValue = this.getSpotMarketLiabilityValue(
			QUOTE_SPOT_MARKET_INDEX
		);
		const currentQuoteValue = currentQuoteAssetValue.sub(
			currentQuoteLiabilityValue
		);

		const currentSpotMarketAssetValue =
			this.getSpotMarketAssetValue(spotMarketIndex);
		const currentSpotMarketLiabilityValue =
			this.getSpotMarketLiabilityValue(spotMarketIndex);
		const currentSpotMarketNetValue = currentSpotMarketAssetValue.sub(
			currentSpotMarketLiabilityValue
		);

		const tradeQuoteAmount = this.getMaxTradeSizeUSDCForSpot(
			spotMarketIndex,
			direction,
			currentQuoteAssetValue,
			currentSpotMarketNetValue
		);

		let assetValueToAdd = ZERO;
		let liabilityValueToAdd = ZERO;

		const newQuoteNetValue = isVariant(direction, 'short')
			? currentQuoteValue.add(tradeQuoteAmount)
			: currentQuoteValue.sub(tradeQuoteAmount);
		const newQuoteAssetValue = BN.max(newQuoteNetValue, ZERO);
		const newQuoteLiabilityValue = BN.min(newQuoteNetValue, ZERO).abs();

		assetValueToAdd = assetValueToAdd.add(
			newQuoteAssetValue.sub(currentQuoteAssetValue)
		);
		liabilityValueToAdd = liabilityValueToAdd.add(
			newQuoteLiabilityValue.sub(currentQuoteLiabilityValue)
		);

		const newSpotMarketNetValue = isVariant(direction, 'long')
			? currentSpotMarketNetValue.add(tradeQuoteAmount)
			: currentSpotMarketNetValue.sub(tradeQuoteAmount);
		const newSpotMarketAssetValue = BN.max(newSpotMarketNetValue, ZERO);
		const newSpotMarketLiabilityValue = BN.min(
			newSpotMarketNetValue,
			ZERO
		).abs();

		assetValueToAdd = assetValueToAdd.add(
			newSpotMarketAssetValue.sub(currentSpotMarketAssetValue)
		);
		liabilityValueToAdd = liabilityValueToAdd.add(
			newSpotMarketLiabilityValue.sub(currentSpotMarketLiabilityValue)
		);

		const finalTotalAssetValue = totalAssetValue.add(assetValueToAdd);
		const finalTotalSpotLiability = spotLiabilityValue.add(liabilityValueToAdd);

		const finalTotalLiabilityValue =
			totalLiabilityValue.add(liabilityValueToAdd);

		const finalNetAssetValue = finalTotalAssetValue.sub(
			finalTotalSpotLiability
		);

		return finalTotalLiabilityValue.mul(TEN_THOUSAND).div(finalNetAssetValue);
	}

	/**
	 * calculates margin ratio: 1 / leverage
	 * @returns : Precision TEN_THOUSAND
	 */
	public getMarginRatio(): BN {
		const { perpLiabilityValue, perpPnl, spotAssetValue, spotLiabilityValue } =
			this.getLeverageComponents();

		const totalLiabilityValue = perpLiabilityValue.add(spotLiabilityValue);
		const totalAssetValue = spotAssetValue.add(perpPnl);

		if (totalLiabilityValue.eq(ZERO)) {
			return BN_MAX;
		}

		const netAssetValue = totalAssetValue.sub(spotLiabilityValue);

		return netAssetValue.mul(TEN_THOUSAND).div(totalLiabilityValue);
	}

	public canBeLiquidated(): AccountLiquidatableStatus & {
		isolatedPositions: Map<number, AccountLiquidatableStatus>;
	} {
		// Deprecated signature retained for backward compatibility in type only
		// but implementation now delegates to the new Map-based API and returns cross margin status.
		const map = this.getLiquidationStatuses();
		const cross = map.get('cross');
		const isolatedPositions: Map<number, AccountLiquidatableStatus> = new Map(
			Array.from(map.entries())
				.filter(
					(e): e is [number, AccountLiquidatableStatus] => e[0] !== 'cross'
				)
				.map(([key, value]) => [key, value])
		);
		return cross
			? { ...cross, isolatedPositions }
			: {
					canBeLiquidated: false,
					marginRequirement: ZERO,
					totalCollateral: ZERO,
					isolatedPositions,
			  };
	}

	/**
	 * New API: Returns liquidation status for cross and each isolated perp position.
	 * Map keys:
	 *  - 'cross' for cross margin
	 *  - marketIndex (number) for each isolated perp position
	 */
	public getLiquidationStatuses(
		marginCalc?: MarginCalculation
	): Map<'cross' | number, AccountLiquidatableStatus> {
		// If not provided, use buffer-aware calc for canBeLiquidated checks
		if (!marginCalc) {
			const liquidationBufferMap = this.getLiquidationBuffer();
			marginCalc = this.getMarginCalculation('Maintenance', {
				liquidationBufferMap,
			});
		}

		const result = new Map<'cross' | number, AccountLiquidatableStatus>();

		// Cross margin status
		const crossTotalCollateral = marginCalc.totalCollateral;
		const crossMarginRequirement = marginCalc.marginRequirement;
		result.set('cross', {
			canBeLiquidated: crossTotalCollateral.lt(crossMarginRequirement),
			marginRequirement: crossMarginRequirement,
			totalCollateral: crossTotalCollateral,
		});

		// Isolated positions status
		for (const [
			marketIndex,
			isoCalc,
		] of marginCalc.isolatedMarginCalculations) {
			const isoTotalCollateral = isoCalc.totalCollateral;
			const isoMarginRequirement = isoCalc.marginRequirement;
			result.set(marketIndex, {
				canBeLiquidated: isoTotalCollateral.lt(isoMarginRequirement),
				marginRequirement: isoMarginRequirement,
				totalCollateral: isoTotalCollateral,
			});
		}

		return result;
	}

	public isBeingLiquidated(): boolean {
		return (
			this.isCrossMarginBeingLiquidated() ||
			this.hasIsolatedPositionBeingLiquidated()
		);
	}

	public isCrossMarginBeingLiquidated(): boolean {
		return (
			(this.getUserAccount().status &
				(UserStatus.BEING_LIQUIDATED | UserStatus.BANKRUPT)) >
			0
		);
	}

	/** Returns true if cross margin is currently below maintenance requirement (no buffer). */
	public canCrossMarginBeLiquidated(marginCalc?: MarginCalculation): boolean {
		const calc = marginCalc ?? this.getMarginCalculation('Maintenance');
		return calc.totalCollateral.lt(calc.marginRequirement);
	}

	public hasIsolatedPositionBeingLiquidated(): boolean {
		return this.getActivePerpPositions().some(
			(position) =>
				(position.positionFlag &
					(PositionFlag.BeingLiquidated | PositionFlag.Bankruptcy)) >
				0
		);
	}

	public isIsolatedPositionBeingLiquidated(perpMarketIndex: number): boolean {
		const position = this.getActivePerpPositions().find(
			(position) => position.marketIndex === perpMarketIndex
		);

		return (
			(position?.positionFlag &
				(PositionFlag.BeingLiquidated | PositionFlag.Bankruptcy)) >
			0
		);
	}

	/** Returns true if any isolated perp position is currently below its maintenance requirement (no buffer). */
	public getLiquidatableIsolatedPositions(
		marginCalc?: MarginCalculation
	): number[] {
		const liquidatableIsolatedPositions = [];
		const calc = marginCalc ?? this.getMarginCalculation('Maintenance');
		for (const [marketIndex, isoCalc] of calc.isolatedMarginCalculations) {
			if (this.canIsolatedPositionMarginBeLiquidated(isoCalc)) {
				liquidatableIsolatedPositions.push(marketIndex);
			}
		}
		return liquidatableIsolatedPositions;
	}

	public canIsolatedPositionMarginBeLiquidated(
		isolatedMarginCalculation: IsolatedMarginCalculation
	): boolean {
		return isolatedMarginCalculation.totalCollateral.lt(
			isolatedMarginCalculation.marginRequirement
		);
	}

	public hasStatus(status: UserStatus): boolean {
		return (this.getUserAccount().status & status) > 0;
	}

	public isBankrupt(): boolean {
		return (this.getUserAccount().status & UserStatus.BANKRUPT) > 0;
	}

	public isHighLeverageMode(marginCategory: MarginCategory): boolean {
		return (
			isVariant(this.getUserAccount().marginMode, 'highLeverage') ||
			(marginCategory === 'Maintenance' &&
				isVariant(this.getUserAccount().marginMode, 'highLeverageMaintenance'))
		);
	}

	/**
	 * Checks if any user position cumulative funding differs from respective market cumulative funding
	 * @returns
	 */
	public needsToSettleFundingPayment(): boolean {
		for (const userPosition of this.getUserAccount().perpPositions) {
			if (userPosition.baseAssetAmount.eq(ZERO)) {
				continue;
			}

			const market = this.driftClient.getPerpMarketAccount(
				userPosition.marketIndex
			);
			if (
				market.amm.cumulativeFundingRateLong.eq(
					userPosition.lastCumulativeFundingRate
				) ||
				market.amm.cumulativeFundingRateShort.eq(
					userPosition.lastCumulativeFundingRate
				)
			) {
				continue;
			}

			return true;
		}
		return false;
	}

	/**
	 * Calculate the liquidation price of a spot position
	 * @param marketIndex
	 * @returns Precision : PRICE_PRECISION
	 */
	public spotLiquidationPrice(
		marketIndex: number,
		positionBaseSizeChange: BN = ZERO
	): BN {
		const currentSpotPosition = this.getSpotPosition(marketIndex);

		if (!currentSpotPosition) {
			return new BN(-1);
		}

		const totalCollateral = this.getTotalCollateral('Maintenance');
		const maintenanceMarginRequirement = this.getMaintenanceMarginRequirement();
		const freeCollateral = BN.max(
			ZERO,
			totalCollateral.sub(maintenanceMarginRequirement)
		);

		const market = this.driftClient.getSpotMarketAccount(marketIndex);
		let signedTokenAmount = getSignedTokenAmount(
			getTokenAmount(
				currentSpotPosition.scaledBalance,
				market,
				currentSpotPosition.balanceType
			),
			currentSpotPosition.balanceType
		);
		signedTokenAmount = signedTokenAmount.add(positionBaseSizeChange);

		if (signedTokenAmount.eq(ZERO)) {
			return new BN(-1);
		}

		let freeCollateralDelta = this.calculateFreeCollateralDeltaForSpot(
			market,
			signedTokenAmount
		);

		const oracle = market.oracle;
		const perpMarketWithSameOracle = this.driftClient
			.getPerpMarketAccounts()
			.find((market) => market.amm.oracle.equals(oracle));
		const oraclePrice =
			this.driftClient.getOracleDataForSpotMarket(marketIndex).price;
		if (perpMarketWithSameOracle) {
			const perpPosition = this.getPerpPositionOrEmpty(
				perpMarketWithSameOracle.marketIndex
			);
			if (perpPosition) {
				let freeCollateralDeltaForPerp =
					this.calculateFreeCollateralDeltaForPerp(
						perpMarketWithSameOracle,
						perpPosition,
						ZERO,
						oraclePrice
					);

				if (freeCollateralDeltaForPerp) {
					const { numerator, denominator } = getMultipleBetweenOracleSources(
						market.oracleSource,
						perpMarketWithSameOracle.amm.oracleSource
					);
					freeCollateralDeltaForPerp = freeCollateralDeltaForPerp
						.mul(numerator)
						.div(denominator);
				}

				freeCollateralDelta = freeCollateralDelta.add(
					freeCollateralDeltaForPerp || ZERO
				);
			}
		}

		if (freeCollateralDelta.eq(ZERO)) {
			return new BN(-1);
		}

		const liqPriceDelta = freeCollateral
			.mul(QUOTE_PRECISION)
			.div(freeCollateralDelta);

		const liqPrice = oraclePrice.sub(liqPriceDelta);

		if (liqPrice.lt(ZERO)) {
			return new BN(-1);
		}

		return liqPrice;
	}

	/**
	 * Calculate the liquidation price of a perp position, with optional parameter to calculate the liquidation price after a trade
	 * @param marketIndex
	 * @param positionBaseSizeChange // change in position size to calculate liquidation price for : Precision 10^9
	 * @param estimatedEntryPrice
	 * @param marginCategory // allow Initial to be passed in if we are trying to calculate price for DLP de-risking
	 * @param includeOpenOrders
	 * @param offsetCollateral // allows calculating the liquidation price after this offset collateral is added to the user's account (e.g. : what will the liquidation price be for this position AFTER I deposit $x worth of collateral)
	 * @returns Precision : PRICE_PRECISION
	 */
	public liquidationPrice(
		marketIndex: number,
		positionBaseSizeChange: BN = ZERO,
		estimatedEntryPrice: BN = ZERO,
		marginCategory: MarginCategory = 'Maintenance',
		includeOpenOrders = false,
		offsetCollateral = ZERO,
		enteringHighLeverage = false,
		marginType?: MarginType
	): BN {
		const market = this.driftClient.getPerpMarketAccount(marketIndex);

		const oracle =
			this.driftClient.getPerpMarketAccount(marketIndex).amm.oracle;

		const oraclePrice =
			this.driftClient.getOracleDataForPerpMarket(marketIndex).price;

		const currentPerpPosition = this.getPerpPositionOrEmpty(marketIndex);

		if (marginType === 'Isolated') {
			const marginCalculation = this.getMarginCalculation(marginCategory, {
				strict: false,
				includeOpenOrders,
				enteringHighLeverage,
			});
			const isolatedMarginCalculation =
				marginCalculation.isolatedMarginCalculations.get(marketIndex);
			if (!isolatedMarginCalculation) return new BN(-1);
			const { totalCollateral, marginRequirement } = isolatedMarginCalculation;

			const freeCollateral = BN.max(
				ZERO,
				totalCollateral.sub(marginRequirement)
			).add(offsetCollateral);

			const freeCollateralDelta = this.calculateFreeCollateralDeltaForPerp(
				market,
				currentPerpPosition,
				positionBaseSizeChange,
				oraclePrice,
				marginCategory,
				includeOpenOrders,
				enteringHighLeverage
			);

			if (freeCollateralDelta.eq(ZERO)) {
				return new BN(-1);
			}

			const liqPriceDelta = freeCollateral
				.mul(QUOTE_PRECISION)
				.div(freeCollateralDelta);

			const liqPrice = oraclePrice.sub(liqPriceDelta);

			if (liqPrice.lt(ZERO)) {
				return new BN(-1);
			}

			return liqPrice;
		}

		const totalCollateral = this.getTotalCollateral(
			marginCategory,
			false,
			includeOpenOrders
		);

		const marginRequirement = this.getMarginRequirement(
			marginCategory,
			undefined,
			false,
			includeOpenOrders,
			enteringHighLeverage
		);

		let freeCollateral = BN.max(
			ZERO,
			totalCollateral.sub(marginRequirement)
		).add(offsetCollateral);

		positionBaseSizeChange = standardizeBaseAssetAmount(
			positionBaseSizeChange,
			market.amm.orderStepSize
		);

		const freeCollateralChangeFromNewPosition =
			this.calculateEntriesEffectOnFreeCollateral(
				market,
				oraclePrice,
				currentPerpPosition,
				positionBaseSizeChange,
				estimatedEntryPrice,
				includeOpenOrders,
				enteringHighLeverage
			);

		freeCollateral = freeCollateral.add(freeCollateralChangeFromNewPosition);

		let freeCollateralDelta = this.calculateFreeCollateralDeltaForPerp(
			market,
			currentPerpPosition,
			positionBaseSizeChange,
			oraclePrice,
			marginCategory,
			includeOpenOrders,
			enteringHighLeverage
		);

		if (!freeCollateralDelta) {
			return new BN(-1);
		}

		const spotMarketWithSameOracle = this.driftClient
			.getSpotMarketAccounts()
			.find((market) => market.oracle.equals(oracle));
		if (spotMarketWithSameOracle) {
			const spotPosition = this.getSpotPosition(
				spotMarketWithSameOracle.marketIndex
			);
			if (spotPosition) {
				const signedTokenAmount = getSignedTokenAmount(
					getTokenAmount(
						spotPosition.scaledBalance,
						spotMarketWithSameOracle,
						spotPosition.balanceType
					),
					spotPosition.balanceType
				);

				let spotFreeCollateralDelta = this.calculateFreeCollateralDeltaForSpot(
					spotMarketWithSameOracle,
					signedTokenAmount,
					marginCategory
				);

				if (spotFreeCollateralDelta) {
					const { numerator, denominator } = getMultipleBetweenOracleSources(
						market.amm.oracleSource,
						spotMarketWithSameOracle.oracleSource
					);
					spotFreeCollateralDelta = spotFreeCollateralDelta
						.mul(numerator)
						.div(denominator);
				}

				freeCollateralDelta = freeCollateralDelta.add(
					spotFreeCollateralDelta || ZERO
				);
			}
		}

		if (freeCollateralDelta.eq(ZERO)) {
			return new BN(-1);
		}

		const liqPriceDelta = freeCollateral
			.mul(QUOTE_PRECISION)
			.div(freeCollateralDelta);

		const liqPrice = oraclePrice.sub(liqPriceDelta);

		if (liqPrice.lt(ZERO)) {
			return new BN(-1);
		}

		return liqPrice;
	}

	calculateEntriesEffectOnFreeCollateral(
		market: PerpMarketAccount,
		oraclePrice: BN,
		perpPosition: PerpPosition,
		positionBaseSizeChange: BN,
		estimatedEntryPrice: BN,
		includeOpenOrders: boolean,
		enteringHighLeverage = undefined,
		marginCategory: MarginCategory = 'Maintenance'
	): BN {
		let freeCollateralChange = ZERO;

		// update free collateral to account for change in pnl from new position
		if (
			!estimatedEntryPrice.eq(ZERO) &&
			!positionBaseSizeChange.eq(ZERO) &&
			marginCategory === 'Maintenance'
		) {
			const costBasis = oraclePrice
				.mul(positionBaseSizeChange.abs())
				.div(BASE_PRECISION);
			const newPositionValue = estimatedEntryPrice
				.mul(positionBaseSizeChange.abs())
				.div(BASE_PRECISION);
			if (positionBaseSizeChange.gt(ZERO)) {
				freeCollateralChange = costBasis.sub(newPositionValue);
			} else {
				freeCollateralChange = newPositionValue.sub(costBasis);
			}

			// assume worst fee tier
			const takerFeeTier =
				this.driftClient.getStateAccount().perpFeeStructure.feeTiers[0];
			const takerFee = newPositionValue
				.muln(takerFeeTier.feeNumerator)
				.divn(takerFeeTier.feeDenominator);
			freeCollateralChange = freeCollateralChange.sub(takerFee);
		}

		const calculateMarginRequirement = (perpPosition: PerpPosition) => {
			let baseAssetAmount: BN;
			let liabilityValue: BN;
			if (includeOpenOrders) {
				const { worstCaseBaseAssetAmount, worstCaseLiabilityValue } =
					calculateWorstCasePerpLiabilityValue(
						perpPosition,
						market,
						oraclePrice
					);
				baseAssetAmount = worstCaseBaseAssetAmount;
				liabilityValue = worstCaseLiabilityValue;
			} else {
				baseAssetAmount = perpPosition.baseAssetAmount;
				liabilityValue = calculatePerpLiabilityValue(
					baseAssetAmount,
					oraclePrice,
					isVariant(market.contractType, 'prediction')
				);
			}

			const userCustomMargin = Math.max(
				perpPosition.maxMarginRatio,
				this.getUserAccount().maxMarginRatio
			);
			const marginRatio = calculateMarketMarginRatio(
				market,
				baseAssetAmount.abs(),
				marginCategory,
				enteringHighLeverage === false
					? Math.max(market.marginRatioInitial, userCustomMargin)
					: userCustomMargin,
				this.isHighLeverageMode(marginCategory) || enteringHighLeverage === true
			);

			return liabilityValue.mul(new BN(marginRatio)).div(MARGIN_PRECISION);
		};

		const freeCollateralConsumptionBefore =
			calculateMarginRequirement(perpPosition);

		const perpPositionAfter = Object.assign({}, perpPosition);
		perpPositionAfter.baseAssetAmount = perpPositionAfter.baseAssetAmount.add(
			positionBaseSizeChange
		);

		const freeCollateralConsumptionAfter =
			calculateMarginRequirement(perpPositionAfter);

		return freeCollateralChange.sub(
			freeCollateralConsumptionAfter.sub(freeCollateralConsumptionBefore)
		);
	}

	calculateFreeCollateralDeltaForPerp(
		market: PerpMarketAccount,
		perpPosition: PerpPosition,
		positionBaseSizeChange: BN,
		oraclePrice: BN,
		marginCategory: MarginCategory = 'Maintenance',
		includeOpenOrders = false,
		enteringHighLeverage = undefined
	): BN | undefined {
		const baseAssetAmount = includeOpenOrders
			? calculateWorstCaseBaseAssetAmount(perpPosition, market, oraclePrice)
			: perpPosition.baseAssetAmount;

		// zero if include orders == false
		const orderBaseAssetAmount = baseAssetAmount.sub(
			perpPosition.baseAssetAmount
		);

		const proposedBaseAssetAmount = baseAssetAmount.add(positionBaseSizeChange);

		const userCustomMargin = Math.max(
			perpPosition.maxMarginRatio,
			this.getUserAccount().maxMarginRatio
		);

		const marginRatio = calculateMarketMarginRatio(
			market,
			proposedBaseAssetAmount.abs(),
			marginCategory,
			enteringHighLeverage === false
				? Math.max(market.marginRatioInitial, userCustomMargin)
				: userCustomMargin,
			this.isHighLeverageMode(marginCategory) || enteringHighLeverage === true
		);

		const marginRatioQuotePrecision = new BN(marginRatio)
			.mul(QUOTE_PRECISION)
			.div(MARGIN_PRECISION);

		if (proposedBaseAssetAmount.eq(ZERO)) {
			return undefined;
		}

		let freeCollateralDelta = ZERO;
		if (isVariant(market.contractType, 'prediction')) {
			// for prediction market, increase in pnl and margin requirement will net out for position
			// open order margin requirement will change with price though
			if (orderBaseAssetAmount.gt(ZERO)) {
				freeCollateralDelta = marginRatioQuotePrecision.neg();
			} else if (orderBaseAssetAmount.lt(ZERO)) {
				freeCollateralDelta = marginRatioQuotePrecision;
			}
		} else {
			if (proposedBaseAssetAmount.gt(ZERO)) {
				freeCollateralDelta = QUOTE_PRECISION.sub(marginRatioQuotePrecision)
					.mul(proposedBaseAssetAmount)
					.div(BASE_PRECISION);
			} else {
				freeCollateralDelta = QUOTE_PRECISION.neg()
					.sub(marginRatioQuotePrecision)
					.mul(proposedBaseAssetAmount.abs())
					.div(BASE_PRECISION);
			}

			if (!orderBaseAssetAmount.eq(ZERO)) {
				freeCollateralDelta = freeCollateralDelta.sub(
					marginRatioQuotePrecision
						.mul(orderBaseAssetAmount.abs())
						.div(BASE_PRECISION)
				);
			}
		}

		return freeCollateralDelta;
	}

	calculateFreeCollateralDeltaForSpot(
		market: SpotMarketAccount,
		signedTokenAmount: BN,
		marginCategory: MarginCategory = 'Maintenance'
	): BN {
		const tokenPrecision = new BN(Math.pow(10, market.decimals));

		if (signedTokenAmount.gt(ZERO)) {
			const assetWeight = calculateAssetWeight(
				signedTokenAmount,
				this.driftClient.getOracleDataForSpotMarket(market.marketIndex).price,
				market,
				marginCategory
			);

			return QUOTE_PRECISION.mul(assetWeight)
				.div(SPOT_MARKET_WEIGHT_PRECISION)
				.mul(signedTokenAmount)
				.div(tokenPrecision);
		} else {
			const liabilityWeight = calculateLiabilityWeight(
				signedTokenAmount.abs(),
				market,
				marginCategory
			);

			return QUOTE_PRECISION.neg()
				.mul(liabilityWeight)
				.div(SPOT_MARKET_WEIGHT_PRECISION)
				.mul(signedTokenAmount.abs())
				.div(tokenPrecision);
		}
	}

	/**
	 * Calculates the estimated liquidation price for a position after closing a quote amount of the position.
	 * @param positionMarketIndex
	 * @param closeQuoteAmount
	 * @returns : Precision PRICE_PRECISION
	 */
	public liquidationPriceAfterClose(
		positionMarketIndex: number,
		closeQuoteAmount: BN,
		estimatedEntryPrice: BN = ZERO
	): BN {
		const currentPosition = this.getPerpPositionOrEmpty(positionMarketIndex);

		const closeBaseAmount = currentPosition.baseAssetAmount
			.mul(closeQuoteAmount)
			.div(currentPosition.quoteAssetAmount.abs())
			.add(
				currentPosition.baseAssetAmount
					.mul(closeQuoteAmount)
					.mod(currentPosition.quoteAssetAmount.abs())
			)
			.neg();

		return this.liquidationPrice(
			positionMarketIndex,
			closeBaseAmount,
			estimatedEntryPrice
		);
	}

	public getMarginUSDCRequiredForTrade(
		targetMarketIndex: number,
		baseSize: BN,
		estEntryPrice?: BN,
		perpMarketMaxMarginRatio?: number
	): BN {
		const maxMarginRatio = Math.max(
			perpMarketMaxMarginRatio,
			this.getUserAccount().maxMarginRatio
		);
		return calculateMarginUSDCRequiredForTrade(
			this.driftClient,
			targetMarketIndex,
			baseSize,
			maxMarginRatio,
			undefined,
			estEntryPrice
		);
	}

	public getCollateralDepositRequiredForTrade(
		targetMarketIndex: number,
		baseSize: BN,
		collateralIndex: number,
		perpMarketMaxMarginRatio?: number
	): BN {
		const maxMarginRatio = Math.max(
			perpMarketMaxMarginRatio,
			this.getUserAccount().maxMarginRatio
		);
		return calculateCollateralDepositRequiredForTrade(
			this.driftClient,
			targetMarketIndex,
			baseSize,
			collateralIndex,
			maxMarginRatio,
			false // assume user cant be high leverage if they havent created user account ?
		);
	}

	/**
	 * Separates the max trade size into two parts:
	 * - tradeSize: The maximum trade size for target direction
	 * - oppositeSideTradeSize: the trade size for closing the opposite direction
	 * @param targetMarketIndex
	 * @param tradeSide
	 * @param isLp
	 * @returns { tradeSize: BN, oppositeSideTradeSize: BN} : Precision QUOTE_PRECISION
	 */
	public getMaxTradeSizeUSDCForPerp(
		targetMarketIndex: number,
		tradeSide: PositionDirection,
		isLp = false,
		enterHighLeverageMode = undefined,
		maxMarginRatio = undefined,
		positionType: 'isolated' | 'cross' = 'cross'
	): { tradeSize: BN; oppositeSideTradeSize: BN } {
		let tradeSize = ZERO;
		let oppositeSideTradeSize = ZERO;
		const currentPosition = this.getPerpPositionOrEmpty(targetMarketIndex);

		const targetSide = isVariant(tradeSide, 'short') ? 'short' : 'long';

		const currentPositionSide = currentPosition?.baseAssetAmount.isNeg()
			? 'short'
			: 'long';

		const targetingSameSide = !currentPosition
			? true
			: targetSide === currentPositionSide;

		const oracleData = this.getMMOracleDataForPerpMarket(targetMarketIndex);

		const marketAccount =
			this.driftClient.getPerpMarketAccount(targetMarketIndex);

		const lpBuffer = isLp
			? oracleData.price
					.mul(marketAccount.amm.orderStepSize)
					.div(AMM_RESERVE_PRECISION)
			: ZERO;

		// add any position we have on the opposite side of the current trade, because we can "flip" the size of this position without taking any extra leverage.
		const oppositeSizeLiabilityValue = targetingSameSide
			? ZERO
			: calculatePerpLiabilityValue(
					currentPosition.baseAssetAmount,
					oracleData.price,
					isVariant(marketAccount.contractType, 'prediction')
			  );

		const maxPositionSize = this.getPerpBuyingPower(
			targetMarketIndex,
			lpBuffer,
			enterHighLeverageMode,
			maxMarginRatio,
			positionType
		);

		if (maxPositionSize.gte(ZERO)) {
			if (oppositeSizeLiabilityValue.eq(ZERO)) {
				// case 1 : Regular trade where current total position less than max, and no opposite position to account for
				// do nothing
				tradeSize = maxPositionSize;
			} else {
				// case 2 : trade where current total position less than max, but need to account for flipping the current position over to the other side
				tradeSize = maxPositionSize.add(oppositeSizeLiabilityValue);
				oppositeSideTradeSize = oppositeSizeLiabilityValue;
			}
		} else {
			// current leverage is greater than max leverage - can only reduce position size

			if (!targetingSameSide) {
				const market = this.driftClient.getPerpMarketAccount(targetMarketIndex);
				const perpLiabilityValue = calculatePerpLiabilityValue(
					currentPosition.baseAssetAmount,
					oracleData.price,
					isVariant(market.contractType, 'prediction')
				);
				const totalCollateral = this.getTotalCollateral();
				const marginRequirement = this.getInitialMarginRequirement(
					enterHighLeverageMode
				);
				const marginRatio = Math.max(
					currentPosition.maxMarginRatio,
					this.getUserAccount().maxMarginRatio
				);
				const marginFreedByClosing = perpLiabilityValue
					.mul(new BN(marginRatio))
					.div(MARGIN_PRECISION);
				const marginRequirementAfterClosing =
					marginRequirement.sub(marginFreedByClosing);

				if (marginRequirementAfterClosing.gt(totalCollateral)) {
					oppositeSideTradeSize = perpLiabilityValue;
				} else {
					const freeCollateralAfterClose = totalCollateral.sub(
						marginRequirementAfterClosing
					);

					const buyingPowerAfterClose =
						this.getPerpBuyingPowerFromFreeCollateralAndBaseAssetAmount(
							targetMarketIndex,
							freeCollateralAfterClose,
							ZERO,
							currentPosition.maxMarginRatio
						);
					oppositeSideTradeSize = perpLiabilityValue;
					tradeSize = buyingPowerAfterClose;
				}
			} else {
				// do nothing if targetting same side
				tradeSize = maxPositionSize;
			}
		}

		const freeCollateral = this.getFreeCollateral(
			'Initial',
			enterHighLeverageMode
		);

		let baseTradeSize =
			targetSide === 'long'
				? tradeSize.mul(BASE_PRECISION).div(oracleData.price)
				: tradeSize.mul(BASE_PRECISION).div(oracleData.price).neg();

		let freeCollateralChangeFromNewPosition =
			this.calculateEntriesEffectOnFreeCollateral(
				marketAccount,
				oracleData.price,
				currentPosition,
				baseTradeSize,
				oracleData.price,
				false,
				enterHighLeverageMode,
				'Initial'
			);

		while (
			freeCollateralChangeFromNewPosition.isNeg() &&
			freeCollateralChangeFromNewPosition.abs().gt(freeCollateral)
		) {
			tradeSize = tradeSize.mul(new BN(99)).div(new BN(100));
			baseTradeSize =
				targetSide === 'long'
					? tradeSize.mul(BASE_PRECISION).div(oracleData.price)
					: tradeSize.mul(BASE_PRECISION).div(oracleData.price).neg();
			freeCollateralChangeFromNewPosition =
				this.calculateEntriesEffectOnFreeCollateral(
					marketAccount,
					oracleData.price,
					currentPosition,
					baseTradeSize,
					oracleData.price,
					false,
					enterHighLeverageMode,
					'Initial'
				);
		}

		return { tradeSize, oppositeSideTradeSize };
	}

	/**
	 * Get the maximum trade size for a given market, taking into account the user's current leverage, positions, collateral, etc.
	 *
	 * @param targetMarketIndex
	 * @param direction
	 * @param currentQuoteAssetValue
	 * @param currentSpotMarketNetValue
	 * @returns tradeSizeAllowed : Precision QUOTE_PRECISION
	 */
	public getMaxTradeSizeUSDCForSpot(
		targetMarketIndex: number,
		direction: PositionDirection,
		currentQuoteAssetValue?: BN,
		currentSpotMarketNetValue?: BN
	): BN {
		const market = this.driftClient.getSpotMarketAccount(targetMarketIndex);
		const oraclePrice =
			this.driftClient.getOracleDataForSpotMarket(targetMarketIndex).price;

		currentQuoteAssetValue = this.getSpotMarketAssetValue(
			QUOTE_SPOT_MARKET_INDEX
		);

		currentSpotMarketNetValue =
			currentSpotMarketNetValue ?? this.getSpotPositionValue(targetMarketIndex);

		let freeCollateral = this.getFreeCollateral();
		const marginRatio = calculateSpotMarketMarginRatio(
			market,
			oraclePrice,
			'Initial',
			ZERO,
			isVariant(direction, 'long')
				? SpotBalanceType.DEPOSIT
				: SpotBalanceType.BORROW,
			this.getUserAccount().maxMarginRatio
		);

		let tradeAmount = ZERO;
		if (this.getUserAccount().isMarginTradingEnabled) {
			// if the user is buying/selling and already short/long, need to account for closing out short/long
			if (isVariant(direction, 'long') && currentSpotMarketNetValue.lt(ZERO)) {
				tradeAmount = currentSpotMarketNetValue.abs();
				const marginRatio = calculateSpotMarketMarginRatio(
					market,
					oraclePrice,
					'Initial',
					this.getTokenAmount(targetMarketIndex).abs(),
					SpotBalanceType.BORROW,
					this.getUserAccount().maxMarginRatio
				);
				freeCollateral = freeCollateral.add(
					tradeAmount.mul(new BN(marginRatio)).div(MARGIN_PRECISION)
				);
			} else if (
				isVariant(direction, 'short') &&
				currentSpotMarketNetValue.gt(ZERO)
			) {
				tradeAmount = currentSpotMarketNetValue;
				const marginRatio = calculateSpotMarketMarginRatio(
					market,
					oraclePrice,
					'Initial',
					this.getTokenAmount(targetMarketIndex),
					SpotBalanceType.DEPOSIT,
					this.getUserAccount().maxMarginRatio
				);
				freeCollateral = freeCollateral.add(
					tradeAmount.mul(new BN(marginRatio)).div(MARGIN_PRECISION)
				);
			}

			tradeAmount = tradeAmount.add(
				freeCollateral.mul(MARGIN_PRECISION).div(new BN(marginRatio))
			);
		} else if (isVariant(direction, 'long')) {
			tradeAmount = BN.min(
				currentQuoteAssetValue,
				freeCollateral.mul(MARGIN_PRECISION).div(new BN(marginRatio))
			);
		} else {
			tradeAmount = BN.max(ZERO, currentSpotMarketNetValue);
		}

		return tradeAmount;
	}

	/**
	 * Calculates the max amount of token that can be swapped from inMarket to outMarket
	 * Assumes swap happens at oracle price
	 *
	 * @param inMarketIndex
	 * @param outMarketIndex
	 * @param calculateSwap function to similate in to out swa
	 * @param iterationLimit how long to run appromixation before erroring out
	 */
	public getMaxSwapAmount({
		inMarketIndex,
		outMarketIndex,
		calculateSwap,
		iterationLimit = 1000,
	}: {
		inMarketIndex: number;
		outMarketIndex: number;
		calculateSwap?: (inAmount: BN) => BN;
		iterationLimit?: number;
	}): { inAmount: BN; outAmount: BN; leverage: BN } {
		const inMarket = this.driftClient.getSpotMarketAccount(inMarketIndex);
		const outMarket = this.driftClient.getSpotMarketAccount(outMarketIndex);

		const inOraclePriceData = this.getOracleDataForSpotMarket(inMarketIndex);
		const inOraclePrice = inOraclePriceData.price;
		const outOraclePriceData = this.getOracleDataForSpotMarket(outMarketIndex);
		const outOraclePrice = outOraclePriceData.price;

		const inStrictOraclePrice = new StrictOraclePrice(inOraclePrice);
		const outStrictOraclePrice = new StrictOraclePrice(outOraclePrice);

		const inPrecision = new BN(10 ** inMarket.decimals);
		const outPrecision = new BN(10 ** outMarket.decimals);

		const inSpotPosition =
			this.getSpotPosition(inMarketIndex) ||
			this.getEmptySpotPosition(inMarketIndex);
		const outSpotPosition =
			this.getSpotPosition(outMarketIndex) ||
			this.getEmptySpotPosition(outMarketIndex);

		const freeCollateral = this.getFreeCollateral();

		const inContributionInitial =
			this.calculateSpotPositionFreeCollateralContribution(
				inSpotPosition,
				inStrictOraclePrice
			);
		const {
			totalAssetValue: inTotalAssetValueInitial,
			totalLiabilityValue: inTotalLiabilityValueInitial,
		} = this.calculateSpotPositionLeverageContribution(
			inSpotPosition,
			inStrictOraclePrice
		);
		const outContributionInitial =
			this.calculateSpotPositionFreeCollateralContribution(
				outSpotPosition,
				outStrictOraclePrice
			);
		const {
			totalAssetValue: outTotalAssetValueInitial,
			totalLiabilityValue: outTotalLiabilityValueInitial,
		} = this.calculateSpotPositionLeverageContribution(
			outSpotPosition,
			outStrictOraclePrice
		);
		const initialContribution = inContributionInitial.add(
			outContributionInitial
		);

		const { perpLiabilityValue, perpPnl, spotAssetValue, spotLiabilityValue } =
			this.getLeverageComponents();

		if (!calculateSwap) {
			calculateSwap = (inSwap: BN) => {
				return inSwap
					.mul(outPrecision)
					.mul(inOraclePrice)
					.div(outOraclePrice)
					.div(inPrecision);
			};
		}

		let inSwap = ZERO;
		let outSwap = ZERO;
		const inTokenAmount = this.getTokenAmount(inMarketIndex);
		const outTokenAmount = this.getTokenAmount(outMarketIndex);

		const inAssetWeight = calculateAssetWeight(
			inTokenAmount,
			inOraclePriceData.price,
			inMarket,
			'Initial'
		);
		const outAssetWeight = calculateAssetWeight(
			outTokenAmount,
			outOraclePriceData.price,
			outMarket,
			'Initial'
		);

		const outSaferThanIn =
			// selling asset to close borrow
			(inTokenAmount.gt(ZERO) && outTokenAmount.lt(ZERO)) ||
			// buying asset with higher initial asset weight
			inAssetWeight.lte(outAssetWeight);

		if (freeCollateral.lt(PRICE_PRECISION.divn(100))) {
			if (outSaferThanIn && inTokenAmount.gt(ZERO)) {
				inSwap = inTokenAmount;
				outSwap = calculateSwap(inSwap);
			}
		} else {
			let minSwap = ZERO;
			let maxSwap = BN.max(
				freeCollateral.mul(inPrecision).mul(new BN(100)).div(inOraclePrice), // 100x current free collateral
				inTokenAmount.abs().mul(new BN(10)) // 10x current position
			);
			inSwap = maxSwap.div(TWO);
			const error = freeCollateral.div(new BN(10000));

			let i = 0;
			let freeCollateralAfter = freeCollateral;
			while (freeCollateralAfter.gt(error) || freeCollateralAfter.isNeg()) {
				outSwap = calculateSwap(inSwap);

				const inPositionAfter = this.cloneAndUpdateSpotPosition(
					inSpotPosition,
					inSwap.neg(),
					inMarket
				);
				const outPositionAfter = this.cloneAndUpdateSpotPosition(
					outSpotPosition,
					outSwap,
					outMarket
				);

				const inContributionAfter =
					this.calculateSpotPositionFreeCollateralContribution(
						inPositionAfter,
						inStrictOraclePrice
					);
				const outContributionAfter =
					this.calculateSpotPositionFreeCollateralContribution(
						outPositionAfter,
						outStrictOraclePrice
					);

				const contributionAfter = inContributionAfter.add(outContributionAfter);

				const contributionDelta = contributionAfter.sub(initialContribution);

				freeCollateralAfter = freeCollateral.add(contributionDelta);

				if (freeCollateralAfter.gt(error)) {
					minSwap = inSwap;
					inSwap = minSwap.add(maxSwap).div(TWO);
				} else if (freeCollateralAfter.isNeg()) {
					maxSwap = inSwap;
					inSwap = minSwap.add(maxSwap).div(TWO);
				}

				if (i++ > iterationLimit) {
					console.log('getMaxSwapAmount iteration limit reached');
					break;
				}
			}
		}

		const inPositionAfter = this.cloneAndUpdateSpotPosition(
			inSpotPosition,
			inSwap.neg(),
			inMarket
		);
		const outPositionAfter = this.cloneAndUpdateSpotPosition(
			outSpotPosition,
			outSwap,
			outMarket
		);

		const {
			totalAssetValue: inTotalAssetValueAfter,
			totalLiabilityValue: inTotalLiabilityValueAfter,
		} = this.calculateSpotPositionLeverageContribution(
			inPositionAfter,
			inStrictOraclePrice
		);

		const {
			totalAssetValue: outTotalAssetValueAfter,
			totalLiabilityValue: outTotalLiabilityValueAfter,
		} = this.calculateSpotPositionLeverageContribution(
			outPositionAfter,
			outStrictOraclePrice
		);

		const spotAssetValueDelta = inTotalAssetValueAfter
			.add(outTotalAssetValueAfter)
			.sub(inTotalAssetValueInitial)
			.sub(outTotalAssetValueInitial);
		const spotLiabilityValueDelta = inTotalLiabilityValueAfter
			.add(outTotalLiabilityValueAfter)
			.sub(inTotalLiabilityValueInitial)
			.sub(outTotalLiabilityValueInitial);

		const spotAssetValueAfter = spotAssetValue.add(spotAssetValueDelta);
		const spotLiabilityValueAfter = spotLiabilityValue.add(
			spotLiabilityValueDelta
		);

		const leverage = this.calculateLeverageFromComponents({
			perpLiabilityValue,
			perpPnl,
			spotAssetValue: spotAssetValueAfter,
			spotLiabilityValue: spotLiabilityValueAfter,
		});

		return { inAmount: inSwap, outAmount: outSwap, leverage };
	}

	public cloneAndUpdateSpotPosition(
		position: SpotPosition,
		tokenAmount: BN,
		market: SpotMarketAccount
	): SpotPosition {
		const clonedPosition = Object.assign({}, position);
		if (tokenAmount.eq(ZERO)) {
			return clonedPosition;
		}

		const preTokenAmount = getSignedTokenAmount(
			getTokenAmount(position.scaledBalance, market, position.balanceType),
			position.balanceType
		);

		if (sigNum(preTokenAmount).eq(sigNum(tokenAmount))) {
			const scaledBalanceDelta = getBalance(
				tokenAmount.abs(),
				market,
				position.balanceType
			);
			clonedPosition.scaledBalance =
				clonedPosition.scaledBalance.add(scaledBalanceDelta);
			return clonedPosition;
		}

		const updateDirection = tokenAmount.isNeg()
			? SpotBalanceType.BORROW
			: SpotBalanceType.DEPOSIT;

		if (tokenAmount.abs().gte(preTokenAmount.abs())) {
			clonedPosition.scaledBalance = getBalance(
				tokenAmount.abs().sub(preTokenAmount.abs()),
				market,
				updateDirection
			);
			clonedPosition.balanceType = updateDirection;
		} else {
			const scaledBalanceDelta = getBalance(
				tokenAmount.abs(),
				market,
				position.balanceType
			);

			clonedPosition.scaledBalance =
				clonedPosition.scaledBalance.sub(scaledBalanceDelta);
		}
		return clonedPosition;
	}

	calculateSpotPositionFreeCollateralContribution(
		spotPosition: SpotPosition,
		strictOraclePrice: StrictOraclePrice
	): BN {
		const marginCategory = 'Initial';

		const spotMarketAccount: SpotMarketAccount =
			this.driftClient.getSpotMarketAccount(spotPosition.marketIndex);

		const { freeCollateralContribution } = getWorstCaseTokenAmounts(
			spotPosition,
			spotMarketAccount,
			strictOraclePrice,
			marginCategory,
			this.getUserAccount().maxMarginRatio
		);

		return freeCollateralContribution;
	}

	calculateSpotPositionLeverageContribution(
		spotPosition: SpotPosition,
		strictOraclePrice: StrictOraclePrice
	): {
		totalAssetValue: BN;
		totalLiabilityValue: BN;
	} {
		let totalAssetValue = ZERO;
		let totalLiabilityValue = ZERO;

		const spotMarketAccount: SpotMarketAccount =
			this.driftClient.getSpotMarketAccount(spotPosition.marketIndex);

		const { tokenValue, ordersValue } = getWorstCaseTokenAmounts(
			spotPosition,
			spotMarketAccount,
			strictOraclePrice,
			'Initial',
			this.getUserAccount().maxMarginRatio
		);

		if (tokenValue.gte(ZERO)) {
			totalAssetValue = tokenValue;
		} else {
			totalLiabilityValue = tokenValue.abs();
		}

		if (ordersValue.gt(ZERO)) {
			totalAssetValue = totalAssetValue.add(ordersValue);
		} else {
			totalLiabilityValue = totalLiabilityValue.add(ordersValue.abs());
		}

		return {
			totalAssetValue,
			totalLiabilityValue,
		};
	}

	/**
	 * Estimates what the user leverage will be after swap
	 * @param inMarketIndex
	 * @param outMarketIndex
	 * @param inAmount
	 * @param outAmount
	 */
	public accountLeverageAfterSwap({
		inMarketIndex,
		outMarketIndex,
		inAmount,
		outAmount,
	}: {
		inMarketIndex: number;
		outMarketIndex: number;
		inAmount: BN;
		outAmount: BN;
	}): BN {
		const inMarket = this.driftClient.getSpotMarketAccount(inMarketIndex);
		const outMarket = this.driftClient.getSpotMarketAccount(outMarketIndex);

		const inOraclePriceData = this.getOracleDataForSpotMarket(inMarketIndex);
		const inOraclePrice = inOraclePriceData.price;
		const outOraclePriceData = this.getOracleDataForSpotMarket(outMarketIndex);
		const outOraclePrice = outOraclePriceData.price;
		const inStrictOraclePrice = new StrictOraclePrice(inOraclePrice);
		const outStrictOraclePrice = new StrictOraclePrice(outOraclePrice);

		const inSpotPosition =
			this.getSpotPosition(inMarketIndex) ||
			this.getEmptySpotPosition(inMarketIndex);
		const outSpotPosition =
			this.getSpotPosition(outMarketIndex) ||
			this.getEmptySpotPosition(outMarketIndex);

		const {
			totalAssetValue: inTotalAssetValueInitial,
			totalLiabilityValue: inTotalLiabilityValueInitial,
		} = this.calculateSpotPositionLeverageContribution(
			inSpotPosition,
			inStrictOraclePrice
		);
		const {
			totalAssetValue: outTotalAssetValueInitial,
			totalLiabilityValue: outTotalLiabilityValueInitial,
		} = this.calculateSpotPositionLeverageContribution(
			outSpotPosition,
			outStrictOraclePrice
		);

		const { perpLiabilityValue, perpPnl, spotAssetValue, spotLiabilityValue } =
			this.getLeverageComponents();

		const inPositionAfter = this.cloneAndUpdateSpotPosition(
			inSpotPosition,
			inAmount.abs().neg(),
			inMarket
		);
		const outPositionAfter = this.cloneAndUpdateSpotPosition(
			outSpotPosition,
			outAmount.abs(),
			outMarket
		);

		const {
			totalAssetValue: inTotalAssetValueAfter,
			totalLiabilityValue: inTotalLiabilityValueAfter,
		} = this.calculateSpotPositionLeverageContribution(
			inPositionAfter,
			inStrictOraclePrice
		);

		const {
			totalAssetValue: outTotalAssetValueAfter,
			totalLiabilityValue: outTotalLiabilityValueAfter,
		} = this.calculateSpotPositionLeverageContribution(
			outPositionAfter,
			outStrictOraclePrice
		);

		const spotAssetValueDelta = inTotalAssetValueAfter
			.add(outTotalAssetValueAfter)
			.sub(inTotalAssetValueInitial)
			.sub(outTotalAssetValueInitial);
		const spotLiabilityValueDelta = inTotalLiabilityValueAfter
			.add(outTotalLiabilityValueAfter)
			.sub(inTotalLiabilityValueInitial)
			.sub(outTotalLiabilityValueInitial);

		const spotAssetValueAfter = spotAssetValue.add(spotAssetValueDelta);
		const spotLiabilityValueAfter = spotLiabilityValue.add(
			spotLiabilityValueDelta
		);

		return this.calculateLeverageFromComponents({
			perpLiabilityValue,
			perpPnl,
			spotAssetValue: spotAssetValueAfter,
			spotLiabilityValue: spotLiabilityValueAfter,
		});
	}

	// TODO - should this take the price impact of the trade into account for strict accuracy?

	/**
	 * Returns the leverage ratio for the account after adding (or subtracting) the given quote size to the given position
	 * @param targetMarketIndex
	 * @param: targetMarketType
	 * @param tradeQuoteAmount
	 * @param tradeSide
	 * @param includeOpenOrders
	 * @returns leverageRatio : Precision TEN_THOUSAND
	 */
	public accountLeverageRatioAfterTrade(
		targetMarketIndex: number,
		targetMarketType: MarketType,
		tradeQuoteAmount: BN,
		tradeSide: PositionDirection,
		includeOpenOrders = true
	): BN {
		const tradeIsPerp = isVariant(targetMarketType, 'perp');

		if (!tradeIsPerp) {
			// calculate new asset/liability values for base and quote market to find new account leverage
			const totalLiabilityValue = this.getTotalLiabilityValue();
			const totalAssetValue = this.getTotalAssetValue();
			const spotLiabilityValue = this.getSpotMarketLiabilityValue(
				undefined,
				undefined,
				undefined,
				includeOpenOrders
			);

			const currentQuoteAssetValue = this.getSpotMarketAssetValue(
				QUOTE_SPOT_MARKET_INDEX,
				undefined,
				includeOpenOrders
			);
			const currentQuoteLiabilityValue = this.getSpotMarketLiabilityValue(
				QUOTE_SPOT_MARKET_INDEX,
				undefined,
				undefined,
				includeOpenOrders
			);
			const currentQuoteValue = currentQuoteAssetValue.sub(
				currentQuoteLiabilityValue
			);

			const currentSpotMarketAssetValue = this.getSpotMarketAssetValue(
				targetMarketIndex,
				undefined,
				includeOpenOrders
			);
			const currentSpotMarketLiabilityValue = this.getSpotMarketLiabilityValue(
				targetMarketIndex,
				undefined,
				undefined,
				includeOpenOrders
			);
			const currentSpotMarketNetValue = currentSpotMarketAssetValue.sub(
				currentSpotMarketLiabilityValue
			);

			let assetValueToAdd = ZERO;
			let liabilityValueToAdd = ZERO;

			const newQuoteNetValue =
				tradeSide == PositionDirection.SHORT
					? currentQuoteValue.add(tradeQuoteAmount)
					: currentQuoteValue.sub(tradeQuoteAmount);
			const newQuoteAssetValue = BN.max(newQuoteNetValue, ZERO);
			const newQuoteLiabilityValue = BN.min(newQuoteNetValue, ZERO).abs();

			assetValueToAdd = assetValueToAdd.add(
				newQuoteAssetValue.sub(currentQuoteAssetValue)
			);
			liabilityValueToAdd = liabilityValueToAdd.add(
				newQuoteLiabilityValue.sub(currentQuoteLiabilityValue)
			);

			const newSpotMarketNetValue =
				tradeSide == PositionDirection.LONG
					? currentSpotMarketNetValue.add(tradeQuoteAmount)
					: currentSpotMarketNetValue.sub(tradeQuoteAmount);
			const newSpotMarketAssetValue = BN.max(newSpotMarketNetValue, ZERO);
			const newSpotMarketLiabilityValue = BN.min(
				newSpotMarketNetValue,
				ZERO
			).abs();

			assetValueToAdd = assetValueToAdd.add(
				newSpotMarketAssetValue.sub(currentSpotMarketAssetValue)
			);
			liabilityValueToAdd = liabilityValueToAdd.add(
				newSpotMarketLiabilityValue.sub(currentSpotMarketLiabilityValue)
			);

			const totalAssetValueAfterTrade = totalAssetValue.add(assetValueToAdd);
			const totalSpotLiabilityValueAfterTrade =
				spotLiabilityValue.add(liabilityValueToAdd);

			const totalLiabilityValueAfterTrade =
				totalLiabilityValue.add(liabilityValueToAdd);

			const netAssetValueAfterTrade = totalAssetValueAfterTrade.sub(
				totalSpotLiabilityValueAfterTrade
			);

			if (netAssetValueAfterTrade.eq(ZERO)) {
				return ZERO;
			}

			const newLeverage = totalLiabilityValueAfterTrade
				.mul(TEN_THOUSAND)
				.div(netAssetValueAfterTrade);

			return newLeverage;
		}

		const currentPosition = this.getPerpPositionOrEmpty(targetMarketIndex);

		const perpMarket = this.driftClient.getPerpMarketAccount(targetMarketIndex);
		const oracleData = this.getOracleDataForPerpMarket(targetMarketIndex);

		let {
			// eslint-disable-next-line prefer-const
			worstCaseBaseAssetAmount: worstCaseBase,
			worstCaseLiabilityValue: currentPositionQuoteAmount,
		} = calculateWorstCasePerpLiabilityValue(
			currentPosition,
			perpMarket,
			oracleData.price
		);

		// current side is short if position base asset amount is negative OR there is no position open but open orders are short
		const currentSide =
			currentPosition.baseAssetAmount.isNeg() ||
			(currentPosition.baseAssetAmount.eq(ZERO) && worstCaseBase.isNeg())
				? PositionDirection.SHORT
				: PositionDirection.LONG;

		if (currentSide === PositionDirection.SHORT)
			currentPositionQuoteAmount = currentPositionQuoteAmount.neg();

		if (tradeSide === PositionDirection.SHORT)
			tradeQuoteAmount = tradeQuoteAmount.neg();

		const currentPerpPositionAfterTrade = currentPositionQuoteAmount
			.add(tradeQuoteAmount)
			.abs();

		const totalPositionAfterTradeExcludingTargetMarket =
			this.getTotalPerpPositionValueExcludingMarket(
				targetMarketIndex,
				undefined,
				undefined,
				includeOpenOrders
			);

		const totalAssetValue = this.getTotalAssetValue();

		const totalPerpPositionLiability = currentPerpPositionAfterTrade
			.add(totalPositionAfterTradeExcludingTargetMarket)
			.abs();

		const totalSpotLiability = this.getSpotMarketLiabilityValue(
			undefined,
			undefined,
			undefined,
			includeOpenOrders
		);

		const totalLiabilitiesAfterTrade =
			totalPerpPositionLiability.add(totalSpotLiability);

		const netAssetValue = totalAssetValue.sub(totalSpotLiability);

		if (netAssetValue.eq(ZERO)) {
			return ZERO;
		}

		const newLeverage = totalLiabilitiesAfterTrade
			.mul(TEN_THOUSAND)
			.div(netAssetValue);

		return newLeverage;
	}

	public getUserFeeTier(marketType: MarketType, now?: BN) {
		const state = this.driftClient.getStateAccount();

		const feeTierIndex = 0;
		if (isVariant(marketType, 'perp')) {
			if (this.isHighLeverageMode('Initial')) {
				return state.perpFeeStructure.feeTiers[0];
			}

			const userStatsAccount: UserStatsAccount = this.driftClient
				.getUserStats()
				.getAccount();

			const total30dVolume = getUser30dRollingVolumeEstimate(
				userStatsAccount,
				now
			);
			const stakedGovAssetAmount = userStatsAccount.ifStakedGovTokenAmount;

			const volumeThresholds = [
				new BN(2_000_000).mul(QUOTE_PRECISION),
				new BN(10_000_000).mul(QUOTE_PRECISION),
				new BN(20_000_000).mul(QUOTE_PRECISION),
				new BN(80_000_000).mul(QUOTE_PRECISION),
				new BN(200_000_000).mul(QUOTE_PRECISION),
			];
			const stakeThresholds = [
				new BN(1_000 - 1).mul(QUOTE_PRECISION),
				new BN(10_000 - 1).mul(QUOTE_PRECISION),
				new BN(50_000 - 1).mul(QUOTE_PRECISION),
				new BN(100_000 - 1).mul(QUOTE_PRECISION),
				new BN(250_000 - 5).mul(QUOTE_PRECISION),
			];
			const stakeBenefitFrac = [0, 5, 10, 20, 30, 40];

			let feeTierIndex = 5;
			for (let i = 0; i < volumeThresholds.length; i++) {
				if (total30dVolume.lt(volumeThresholds[i])) {
					feeTierIndex = i;
					break;
				}
			}

			let stakeBenefitIndex = 5;
			for (let i = 0; i < stakeThresholds.length; i++) {
				if (stakedGovAssetAmount.lt(stakeThresholds[i])) {
					stakeBenefitIndex = i;
					break;
				}
			}

			const stakeBenefit = stakeBenefitFrac[stakeBenefitIndex];

			const tier = { ...state.perpFeeStructure.feeTiers[feeTierIndex] };

			if (stakeBenefit > 0) {
				tier.feeNumerator = (tier.feeNumerator * (100 - stakeBenefit)) / 100;

				tier.makerRebateNumerator =
					(tier.makerRebateNumerator * (100 + stakeBenefit)) / 100;
			}

			return tier;
		}

		return state.spotFeeStructure.feeTiers[feeTierIndex];
	}

	/**
	 * Calculates how much perp fee will be taken for a given sized trade
	 * @param quoteAmount
	 * @returns feeForQuote : Precision QUOTE_PRECISION
	 */
	public calculateFeeForQuoteAmount(
		quoteAmount: BN,
		marketIndex?: number,
		enteringHighLeverageMode?: boolean
	): BN {
		if (marketIndex !== undefined) {
			const takerFeeMultiplier = this.driftClient.getMarketFees(
				MarketType.PERP,
				marketIndex,
				this,
				enteringHighLeverageMode
			).takerFee;
			const feeAmountNum =
				BigNum.from(quoteAmount, QUOTE_PRECISION_EXP).toNum() *
				takerFeeMultiplier;
			return BigNum.fromPrint(feeAmountNum.toString(), QUOTE_PRECISION_EXP).val;
		} else {
			const feeTier = this.getUserFeeTier(MarketType.PERP);
			return quoteAmount
				.mul(new BN(feeTier.feeNumerator))
				.div(new BN(feeTier.feeDenominator));
		}
	}

	/**
	 * Calculates a user's max withdrawal amounts for a spot market. If reduceOnly is true,
	 * it will return the max withdrawal amount without opening a liability for the user
	 * @param marketIndex
	 * @returns withdrawalLimit : Precision is the token precision for the chosen SpotMarket
	 */
	public getWithdrawalLimit(marketIndex: number, reduceOnly?: boolean): BN {
		const nowTs = new BN(Math.floor(Date.now() / 1000));
		const spotMarket = this.driftClient.getSpotMarketAccount(marketIndex);

		// eslint-disable-next-line prefer-const
		let { borrowLimit, withdrawLimit } = calculateWithdrawLimit(
			spotMarket,
			nowTs
		);

		const freeCollateral = this.getFreeCollateral();
		const initialMarginRequirement = this.getInitialMarginRequirement();
		const oracleData = this.getOracleDataForSpotMarket(marketIndex);
		const { numeratorScale, denominatorScale } =
			spotMarket.decimals > 6
				? {
						numeratorScale: new BN(10).pow(new BN(spotMarket.decimals - 6)),
						denominatorScale: new BN(1),
				  }
				: {
						numeratorScale: new BN(1),
						denominatorScale: new BN(10).pow(new BN(6 - spotMarket.decimals)),
				  };

		const { canBypass, depositAmount: userDepositAmount } =
			this.canBypassWithdrawLimits(marketIndex);
		if (canBypass) {
			withdrawLimit = BN.max(withdrawLimit, userDepositAmount);
		}

		const assetWeight = calculateAssetWeight(
			userDepositAmount,
			oracleData.price,
			spotMarket,
			'Initial'
		);

		let amountWithdrawable;
		if (assetWeight.eq(ZERO)) {
			amountWithdrawable = userDepositAmount;
		} else if (initialMarginRequirement.eq(ZERO)) {
			amountWithdrawable = userDepositAmount;
		} else {
			amountWithdrawable = divCeil(
				divCeil(freeCollateral.mul(MARGIN_PRECISION), assetWeight).mul(
					PRICE_PRECISION
				),
				oracleData.price
			)
				.mul(numeratorScale)
				.div(denominatorScale);
		}

		const maxWithdrawValue = BN.min(
			BN.min(amountWithdrawable, userDepositAmount),
			withdrawLimit.abs()
		);

		if (reduceOnly) {
			return BN.max(maxWithdrawValue, ZERO);
		} else {
			const weightedAssetValue = this.getSpotMarketAssetValue(
				marketIndex,
				'Initial',
				false
			);

			const freeCollatAfterWithdraw = userDepositAmount.gt(ZERO)
				? freeCollateral.sub(weightedAssetValue)
				: freeCollateral;

			const maxLiabilityAllowed = freeCollatAfterWithdraw
				.mul(MARGIN_PRECISION)
				.div(new BN(spotMarket.initialLiabilityWeight))
				.mul(PRICE_PRECISION)
				.div(oracleData.price)
				.mul(numeratorScale)
				.div(denominatorScale);

			const maxBorrowValue = BN.min(
				maxWithdrawValue.add(maxLiabilityAllowed),
				borrowLimit.abs()
			);

			return BN.max(maxBorrowValue, ZERO);
		}
	}

	public canBypassWithdrawLimits(marketIndex: number): {
		canBypass: boolean;
		netDeposits: BN;
		depositAmount: BN;
		maxDepositAmount: BN;
	} {
		const spotMarket = this.driftClient.getSpotMarketAccount(marketIndex);
		const maxDepositAmount = spotMarket.withdrawGuardThreshold.div(new BN(10));
		const position = this.getSpotPosition(marketIndex);

		const netDeposits = this.getUserAccount().totalDeposits.sub(
			this.getUserAccount().totalWithdraws
		);

		if (!position) {
			return {
				canBypass: false,
				maxDepositAmount,
				depositAmount: ZERO,
				netDeposits,
			};
		}

		if (isVariant(position.balanceType, 'borrow')) {
			return {
				canBypass: false,
				maxDepositAmount,
				netDeposits,
				depositAmount: ZERO,
			};
		}

		const depositAmount = getTokenAmount(
			position.scaledBalance,
			spotMarket,
			SpotBalanceType.DEPOSIT
		);

		if (netDeposits.lt(ZERO)) {
			return {
				canBypass: false,
				maxDepositAmount,
				depositAmount,
				netDeposits,
			};
		}

		return {
			canBypass: depositAmount.lt(maxDepositAmount),
			maxDepositAmount,
			netDeposits,
			depositAmount,
		};
	}

	public canMakeIdle(slot: BN): boolean {
		const userAccount = this.getUserAccount();
		if (userAccount.idle) {
			return false;
		}

		const { totalAssetValue, totalLiabilityValue } =
			this.getSpotMarketAssetAndLiabilityValue();
		const equity = totalAssetValue.sub(totalLiabilityValue);

		let slotsBeforeIdle: BN;
		if (equity.lt(QUOTE_PRECISION.muln(1000))) {
			slotsBeforeIdle = new BN(9000); // 1 hour
		} else {
			slotsBeforeIdle = new BN(1512000); // 1 week
		}

		const userLastActiveSlot = userAccount.lastActiveSlot;
		const slotsSinceLastActive = slot.sub(userLastActiveSlot);
		if (slotsSinceLastActive.lt(slotsBeforeIdle)) {
			return false;
		}

		if (this.isBeingLiquidated()) {
			return false;
		}

		for (const perpPosition of userAccount.perpPositions) {
			if (!positionIsAvailable(perpPosition)) {
				return false;
			}
		}

		for (const spotPosition of userAccount.spotPositions) {
			if (
				isVariant(spotPosition.balanceType, 'borrow') &&
				spotPosition.scaledBalance.gt(ZERO)
			) {
				return false;
			}

			if (spotPosition.openOrders !== 0) {
				return false;
			}
		}

		for (const order of userAccount.orders) {
			if (isVariant(order.status, 'open')) {
				return false;
			}
		}

		return true;
	}

	public getSafestTiers(): { perpTier: number; spotTier: number } {
		let safestPerpTier = 4;
		let safestSpotTier = 4;

		for (const perpPosition of this.getActivePerpPositions()) {
			safestPerpTier = Math.min(
				safestPerpTier,
				getPerpMarketTierNumber(
					this.driftClient.getPerpMarketAccount(perpPosition.marketIndex)
				)
			);
		}

		for (const spotPosition of this.getActiveSpotPositions()) {
			if (isVariant(spotPosition.balanceType, 'deposit')) {
				continue;
			}

			safestSpotTier = Math.min(
				safestSpotTier,
				getSpotMarketTierNumber(
					this.driftClient.getSpotMarketAccount(spotPosition.marketIndex)
				)
			);
		}

		return {
			perpTier: safestPerpTier,
			spotTier: safestSpotTier,
		};
	}

	public getPerpPositionHealth({
		marginCategory,
		perpPosition,
		oraclePriceData,
		quoteOraclePriceData,
		includeOpenOrders = true,
	}: {
		marginCategory: MarginCategory;
		perpPosition: PerpPosition;
		oraclePriceData?: OraclePriceData;
		quoteOraclePriceData?: OraclePriceData;
		includeOpenOrders?: boolean;
	}): HealthComponent {
		const perpMarket = this.driftClient.getPerpMarketAccount(
			perpPosition.marketIndex
		);
		const _oraclePriceData =
			oraclePriceData ||
			this.driftClient.getOracleDataForPerpMarket(perpMarket.marketIndex);
		const oraclePrice = _oraclePriceData.price;

		let worstCaseBaseAmount;
		let worstCaseLiabilityValue;
		if (includeOpenOrders) {
			const worstCaseIncludeOrders = calculateWorstCasePerpLiabilityValue(
				perpPosition,
				perpMarket,
				oraclePrice
			);
			worstCaseBaseAmount = worstCaseIncludeOrders.worstCaseBaseAssetAmount;
			worstCaseLiabilityValue = worstCaseIncludeOrders.worstCaseLiabilityValue;
		} else {
			worstCaseBaseAmount = perpPosition.baseAssetAmount;
			worstCaseLiabilityValue = calculatePerpLiabilityValue(
				perpPosition.baseAssetAmount,
				oraclePrice,
				isVariant(perpMarket.contractType, 'prediction')
			);
		}

		const userCustomMargin = Math.max(
			perpPosition.maxMarginRatio,
			this.getUserAccount().maxMarginRatio
		);
		const marginRatio = new BN(
			calculateMarketMarginRatio(
				perpMarket,
				worstCaseBaseAmount.abs(),
				marginCategory,
				userCustomMargin,
				this.isHighLeverageMode(marginCategory)
			)
		);

		const _quoteOraclePriceData =
			quoteOraclePriceData ||
			this.driftClient.getOracleDataForSpotMarket(QUOTE_SPOT_MARKET_INDEX);

		let marginRequirement = worstCaseLiabilityValue
			.mul(_quoteOraclePriceData.price)
			.div(PRICE_PRECISION)
			.mul(marginRatio)
			.div(MARGIN_PRECISION);

		marginRequirement = marginRequirement.add(
			new BN(perpPosition.openOrders).mul(OPEN_ORDER_MARGIN_REQUIREMENT)
		);

		return {
			marketIndex: perpMarket.marketIndex,
			size: worstCaseBaseAmount,
			value: worstCaseLiabilityValue,
			weight: marginRatio,
			weightedValue: marginRequirement,
		};
	}

	public getHealthComponents({
		marginCategory,
	}: {
		marginCategory: MarginCategory;
	}): HealthComponents {
		const healthComponents: HealthComponents = {
			deposits: [],
			borrows: [],
			perpPositions: [],
			perpPnl: [],
		};

		for (const perpPosition of this.getActivePerpPositions()) {
			const perpMarket = this.driftClient.getPerpMarketAccount(
				perpPosition.marketIndex
			);

			const oraclePriceData = this.driftClient.getOracleDataForPerpMarket(
				perpMarket.marketIndex
			);

			const quoteOraclePriceData = this.driftClient.getOracleDataForSpotMarket(
				QUOTE_SPOT_MARKET_INDEX
			);

			healthComponents.perpPositions.push(
				this.getPerpPositionHealth({
					marginCategory,
					perpPosition,
					oraclePriceData,
					quoteOraclePriceData,
				})
			);

			const quoteSpotMarket = this.driftClient.getSpotMarketAccount(
				perpMarket.quoteSpotMarketIndex
			);

			const positionUnrealizedPnl = calculatePositionPNL(
				perpMarket,
				perpPosition,
				true,
				oraclePriceData
			);

			let pnlWeight;
			if (positionUnrealizedPnl.gt(ZERO)) {
				pnlWeight = calculateUnrealizedAssetWeight(
					perpMarket,
					quoteSpotMarket,
					positionUnrealizedPnl,
					marginCategory,
					oraclePriceData
				);
			} else {
				pnlWeight = SPOT_MARKET_WEIGHT_PRECISION;
			}

			const pnlValue = positionUnrealizedPnl
				.mul(quoteOraclePriceData.price)
				.div(PRICE_PRECISION);

			const wegithedPnlValue = pnlValue
				.mul(pnlWeight)
				.div(SPOT_MARKET_WEIGHT_PRECISION);

			healthComponents.perpPnl.push({
				marketIndex: perpMarket.marketIndex,
				size: positionUnrealizedPnl,
				value: pnlValue,
				weight: pnlWeight,
				weightedValue: wegithedPnlValue,
			});
		}

		let netQuoteValue = ZERO;
		for (const spotPosition of this.getActiveSpotPositions()) {
			const spotMarketAccount: SpotMarketAccount =
				this.driftClient.getSpotMarketAccount(spotPosition.marketIndex);

			const oraclePriceData = this.getOracleDataForSpotMarket(
				spotPosition.marketIndex
			);

			const strictOraclePrice = new StrictOraclePrice(oraclePriceData.price);

			if (spotPosition.marketIndex === QUOTE_SPOT_MARKET_INDEX) {
				const tokenAmount = getSignedTokenAmount(
					getTokenAmount(
						spotPosition.scaledBalance,
						spotMarketAccount,
						spotPosition.balanceType
					),
					spotPosition.balanceType
				);

				netQuoteValue = netQuoteValue.add(tokenAmount);
				continue;
			}

			const {
				tokenAmount: worstCaseTokenAmount,
				tokenValue: tokenValue,
				weight,
				weightedTokenValue: weightedTokenValue,
				ordersValue: ordersValue,
			} = getWorstCaseTokenAmounts(
				spotPosition,
				spotMarketAccount,
				strictOraclePrice,
				marginCategory,
				this.getUserAccount().maxMarginRatio
			);

			netQuoteValue = netQuoteValue.add(ordersValue);

			const baseAssetValue = tokenValue.abs();
			const weightedValue = weightedTokenValue.abs();

			if (weightedTokenValue.lt(ZERO)) {
				healthComponents.borrows.push({
					marketIndex: spotMarketAccount.marketIndex,
					size: worstCaseTokenAmount,
					value: baseAssetValue,
					weight: weight,
					weightedValue: weightedValue,
				});
			} else {
				healthComponents.deposits.push({
					marketIndex: spotMarketAccount.marketIndex,
					size: worstCaseTokenAmount,
					value: baseAssetValue,
					weight: weight,
					weightedValue: weightedValue,
				});
			}
		}

		if (!netQuoteValue.eq(ZERO)) {
			const spotMarketAccount = this.driftClient.getQuoteSpotMarketAccount();
			const oraclePriceData = this.getOracleDataForSpotMarket(
				QUOTE_SPOT_MARKET_INDEX
			);

			const baseAssetValue = getTokenValue(
				netQuoteValue,
				spotMarketAccount.decimals,
				oraclePriceData
			);

			const { weight, weightedTokenValue } = calculateWeightedTokenValue(
				netQuoteValue,
				baseAssetValue,
				oraclePriceData.price,
				spotMarketAccount,
				marginCategory,
				this.getUserAccount().maxMarginRatio
			);

			if (netQuoteValue.lt(ZERO)) {
				healthComponents.borrows.push({
					marketIndex: spotMarketAccount.marketIndex,
					size: netQuoteValue,
					value: baseAssetValue.abs(),
					weight: weight,
					weightedValue: weightedTokenValue.abs(),
				});
			} else {
				healthComponents.deposits.push({
					marketIndex: spotMarketAccount.marketIndex,
					size: netQuoteValue,
					value: baseAssetValue,
					weight: weight,
					weightedValue: weightedTokenValue,
				});
			}
		}

		return healthComponents;
	}

	/**
	 * Get the total position value, excluding any position coming from the given target market
	 * @param marketToIgnore
	 * @returns positionValue : Precision QUOTE_PRECISION
	 */
	private getTotalPerpPositionValueExcludingMarket(
		marketToIgnore: number,
		marginCategory?: MarginCategory,
		liquidationBuffer?: BN,
		includeOpenOrders?: boolean
	): BN {
		const currentPerpPosition = this.getPerpPositionOrEmpty(marketToIgnore);

		const oracleData = this.getOracleDataForPerpMarket(marketToIgnore);

		let currentPerpPositionValueUSDC = ZERO;
		if (currentPerpPosition) {
			currentPerpPositionValueUSDC = this.getPerpLiabilityValue(
				marketToIgnore,
				oracleData,
				includeOpenOrders
			);
		}

		return this.getTotalPerpPositionLiability(
			marginCategory,
			liquidationBuffer,
			includeOpenOrders
		).sub(currentPerpPositionValueUSDC);
	}

	private getMMOracleDataForPerpMarket(marketIndex: number): MMOraclePriceData {
		return this.driftClient.getMMOracleDataForPerpMarket(marketIndex);
	}

	private getOracleDataForPerpMarket(marketIndex: number): OraclePriceData {
		return this.driftClient.getOracleDataForPerpMarket(marketIndex);
	}

	private getOracleDataForSpotMarket(marketIndex: number): OraclePriceData {
		return this.driftClient.getOracleDataForSpotMarket(marketIndex);
	}

	/**
	 * Get the active perp and spot positions of the user.
	 */
	public getActivePositions(): {
		activePerpPositions: number[];
		activeSpotPositions: number[];
	} {
		const activePerpMarkets = this.getActivePerpPositions().map(
			(position) => position.marketIndex
		);

		const activeSpotMarkets = this.getActiveSpotPositions().map(
			(position) => position.marketIndex
		);

		return {
			activePerpPositions: activePerpMarkets,
			activeSpotPositions: activeSpotMarkets,
		};
	}

	/**
	 * Compute the full margin calculation for the user's account.
	 * Prioritize using this function instead of calling getMarginRequirement or getTotalCollateral multiple times.
	 * Consumers can use this to avoid duplicating work across separate calls.
	 */
	public getMarginCalculation(
		marginCategory: MarginCategory = 'Initial',
		opts?: {
			strict?: boolean; // mirror StrictOraclePrice application
			includeOpenOrders?: boolean;
			enteringHighLeverage?: boolean;
			liquidationBufferMap?: Map<number | 'cross', BN>; // margin_buffer analog for buffer mode
		}
	): MarginCalculation {
		const strict = opts?.strict ?? false;
		const enteringHighLeverage = opts?.enteringHighLeverage ?? false;
		const liquidationBufferMap = opts?.liquidationBufferMap ?? new Map();
		const includeOpenOrders = opts?.includeOpenOrders ?? true;

		// Equivalent to on-chain user_custom_margin_ratio
		const userCustomMarginRatio =
			marginCategory === 'Initial' ? this.getUserAccount().maxMarginRatio : 0;

		// Initialize calc via JS mirror of Rust/on-chain MarginCalculation
		const isolatedMarginBuffers = new Map<number, BN>();
		for (const [
			marketIndex,
			isolatedMarginBuffer,
		] of opts?.liquidationBufferMap ?? new Map()) {
			if (marketIndex !== 'cross') {
				isolatedMarginBuffers.set(marketIndex, isolatedMarginBuffer);
			}
		}
		const ctx = MarginContext.standard(marginCategory)
			.strictMode(strict)
			.setCrossMarginBuffer(opts?.liquidationBufferMap?.get('cross') ?? ZERO)
			.setIsolatedMarginBuffers(isolatedMarginBuffers);
		const calc = new MarginCalculation(ctx);

		// SPOT POSITIONS
		for (const spotPosition of this.getUserAccount().spotPositions) {
			if (isSpotPositionAvailable(spotPosition)) continue;

			const isQuote = spotPosition.marketIndex === QUOTE_SPOT_MARKET_INDEX;

			const spotMarket = this.driftClient.getSpotMarketAccount(
				spotPosition.marketIndex
			);
			const oraclePriceData = this.getOracleDataForSpotMarket(
				spotPosition.marketIndex
			);
			const twap5 = strict
				? calculateLiveOracleTwap(
						spotMarket.historicalOracleData,
						oraclePriceData,
						new BN(Math.floor(Date.now() / 1000)),
						FIVE_MINUTE
				  )
				: undefined;
			const strictOracle = new StrictOraclePrice(oraclePriceData.price, twap5);

			if (isQuote) {
				const tokenAmount = getSignedTokenAmount(
					getTokenAmount(
						spotPosition.scaledBalance,
						spotMarket,
						spotPosition.balanceType
					),
					spotPosition.balanceType
				);
				if (isVariant(spotPosition.balanceType, 'deposit')) {
					// add deposit value to total collateral
					const weightedTokenValue = this.getSpotAssetValue(
						tokenAmount,
						strictOracle,
						spotMarket,
						marginCategory
					);
					calc.addCrossMarginTotalCollateral(weightedTokenValue);
				} else {
					// borrow on quote contributes to margin requirement
					const tokenValueAbs = this.getSpotLiabilityValue(
						tokenAmount,
						strictOracle,
						spotMarket,
						marginCategory,
						liquidationBufferMap.get('cross') ?? new BN(0)
					).abs();
					calc.addCrossMarginRequirement(tokenValueAbs, tokenValueAbs);
				}
				continue;
			}

			// Non-quote spot: worst-case simulation
			const {
				tokenAmount: worstCaseTokenAmount,
				ordersValue: worstCaseOrdersValue,
			} = getWorstCaseTokenAmounts(
				spotPosition,
				spotMarket,
				strictOracle,
				marginCategory,
				userCustomMarginRatio,
				includeOpenOrders
				// false
			);

			if (includeOpenOrders) {
				// open order IM
				calc.addCrossMarginRequirement(
					new BN(spotPosition.openOrders).mul(OPEN_ORDER_MARGIN_REQUIREMENT),
					ZERO
				);
			}

			if (worstCaseTokenAmount.gt(ZERO)) {
				const baseAssetValue = this.getSpotAssetValue(
					worstCaseTokenAmount,
					strictOracle,
					spotMarket,
					marginCategory
				);
				// asset side increases total collateral (weighted)
				calc.addCrossMarginTotalCollateral(baseAssetValue);
			} else if (worstCaseTokenAmount.lt(ZERO)) {
				// liability side increases margin requirement (weighted >= abs(token_value))
				const getSpotLiabilityValue = this.getSpotLiabilityValue(
					worstCaseTokenAmount,
					strictOracle,
					spotMarket,
					marginCategory,
					liquidationBufferMap.get('cross')
				);

				calc.addCrossMarginRequirement(
					getSpotLiabilityValue.abs(),
					getSpotLiabilityValue.abs()
				);
			}

			// orders value contributes to collateral or requirement
			if (worstCaseOrdersValue.gt(ZERO)) {
				calc.addCrossMarginTotalCollateral(worstCaseOrdersValue);
			} else if (worstCaseOrdersValue.lt(ZERO)) {
				const absVal = worstCaseOrdersValue.abs();
				calc.addCrossMarginRequirement(absVal, absVal);
			}
		}

		// PERP POSITIONS
		for (const marketPosition of this.getActivePerpPositions()) {
			const market = this.driftClient.getPerpMarketAccount(
				marketPosition.marketIndex
			);
			const quoteSpotMarket = this.driftClient.getSpotMarketAccount(
				market.quoteSpotMarketIndex
			);
			const quoteOraclePriceData = this.getOracleDataForSpotMarket(
				market.quoteSpotMarketIndex
			);
			const oraclePriceData = this.getMMOracleDataForPerpMarket(
				market.marketIndex
			);

			const nonMmmOraclePriceData = this.getOracleDataForPerpMarket(
				market.marketIndex
			);

			// Worst-case perp liability and weighted pnl
			const { worstCaseBaseAssetAmount, worstCaseLiabilityValue } =
				calculateWorstCasePerpLiabilityValue(
					marketPosition,
					market,
					nonMmmOraclePriceData.price,
					includeOpenOrders
				);

			// margin ratio for this perp
			const customMarginRatio = Math.max(
				userCustomMarginRatio,
				marketPosition.maxMarginRatio
			);
			let marginRatio = new BN(
				calculateMarketMarginRatio(
					market,
					worstCaseBaseAssetAmount.abs(),
					marginCategory,
					customMarginRatio,
					this.isHighLeverageMode(marginCategory) || enteringHighLeverage
				)
			);
			if (isVariant(market.status, 'settlement')) {
				marginRatio = ZERO;
			}

			// convert liability to quote value and apply margin ratio
			const quotePrice = strict
				? BN.max(
						quoteOraclePriceData.price,
						quoteSpotMarket.historicalOracleData.lastOraclePriceTwap5Min
				  )
				: quoteOraclePriceData.price;
			let perpMarginRequirement = worstCaseLiabilityValue
				.mul(quotePrice)
				.div(PRICE_PRECISION)
				.mul(marginRatio)
				.div(MARGIN_PRECISION);
			// add open orders IM
			if (includeOpenOrders) {
				perpMarginRequirement = perpMarginRequirement.add(
					new BN(marketPosition.openOrders).mul(OPEN_ORDER_MARGIN_REQUIREMENT)
				);
			}

			// weighted unrealized pnl
			let positionUnrealizedPnl = calculatePositionPNL(
				market,
				marketPosition,
				true,
				oraclePriceData
			);
			let pnlQuotePrice: BN;
			if (strict && positionUnrealizedPnl.gt(ZERO)) {
				pnlQuotePrice = BN.min(
					quoteOraclePriceData.price,
					quoteSpotMarket.historicalOracleData.lastOraclePriceTwap5Min
				);
			} else if (strict && positionUnrealizedPnl.lt(ZERO)) {
				pnlQuotePrice = BN.max(
					quoteOraclePriceData.price,
					quoteSpotMarket.historicalOracleData.lastOraclePriceTwap5Min
				);
			} else {
				pnlQuotePrice = quoteOraclePriceData.price;
			}
			positionUnrealizedPnl = positionUnrealizedPnl
				.mul(pnlQuotePrice)
				.div(PRICE_PRECISION);

			if (marginCategory !== undefined) {
				if (positionUnrealizedPnl.gt(ZERO)) {
					positionUnrealizedPnl = positionUnrealizedPnl
						.mul(
							calculateUnrealizedAssetWeight(
								market,
								quoteSpotMarket,
								positionUnrealizedPnl,
								marginCategory,
								oraclePriceData
							)
						)
						.div(new BN(SPOT_MARKET_WEIGHT_PRECISION));
				}
			}

			// Add perp contribution: isolated vs cross
			const isIsolated = this.isPerpPositionIsolated(marketPosition);
			if (isIsolated) {
				// derive isolated quote deposit value, mirroring on-chain logic
				let depositValue = ZERO;
				if (marketPosition.isolatedPositionScaledBalance?.gt(ZERO)) {
					const quoteSpotMarket = this.driftClient.getSpotMarketAccount(
						market.quoteSpotMarketIndex
					);
					const quoteOraclePriceData = this.getOracleDataForSpotMarket(
						market.quoteSpotMarketIndex
					);
					const strictQuote = new StrictOraclePrice(
						quoteOraclePriceData.price,
						strict
							? quoteSpotMarket.historicalOracleData.lastOraclePriceTwap5Min
							: undefined
					);
					const quoteTokenAmount = getTokenAmount(
						marketPosition.isolatedPositionScaledBalance ?? ZERO,
						quoteSpotMarket,
						SpotBalanceType.DEPOSIT
					);
					depositValue = getStrictTokenValue(
						quoteTokenAmount,
						quoteSpotMarket.decimals,
						strictQuote
					);
				}
				calc.addIsolatedMarginCalculation(
					market.marketIndex,
					depositValue,
					positionUnrealizedPnl,
					worstCaseLiabilityValue,
					perpMarginRequirement
				);
				calc.addPerpLiabilityValue(worstCaseLiabilityValue);
			} else {
				// cross: add to global requirement and collateral
				calc.addCrossMarginRequirement(
					perpMarginRequirement,
					worstCaseLiabilityValue
				);
				calc.addCrossMarginTotalCollateral(positionUnrealizedPnl);
			}
		}
		return calc;
	}

	private isPerpPositionIsolated(perpPosition: PerpPosition): boolean {
		return (perpPosition.positionFlag & PositionFlag.IsolatedPosition) !== 0;
	}
}<|MERGE_RESOLUTION|>--- conflicted
+++ resolved
@@ -505,14 +505,9 @@
 			  )
 			: ZERO;
 
-<<<<<<< HEAD
 		let freeCollateral: BN = ZERO;
 		// if position is isolated, we always add on available quote from the cross account
 		if (positionType === 'isolated') {
-=======
-		let freeCollateral: BN;
-		if (positionType === 'isolated' && this.isPositionEmpty(perpPosition)) {
->>>>>>> b5aa40b7
 			const {
 				totalAssetValue: quoteSpotMarketAssetValue,
 				totalLiabilityValue: quoteSpotMarketLiabilityValue,
@@ -527,7 +522,6 @@
 			freeCollateral = quoteSpotMarketAssetValue.sub(
 				quoteSpotMarketLiabilityValue
 			);
-<<<<<<< HEAD
 		}
 
 		// adding free collateral from the cross account or from within isolated margin calc for this marketIndex
@@ -538,15 +532,6 @@
 				positionType === 'isolated' ? marketIndex : undefined
 			).sub(collateralBuffer)
 		);
-=======
-		} else {
-			freeCollateral = this.getFreeCollateral(
-				'Initial',
-				enterHighLeverageMode,
-				positionType === 'isolated' ? marketIndex : undefined
-			).sub(collateralBuffer);
-		}
->>>>>>> b5aa40b7
 
 		return this.getPerpBuyingPowerFromFreeCollateralAndBaseAssetAmount(
 			marketIndex,
@@ -594,16 +579,12 @@
 		});
 
 		if (perpMarketIndex !== undefined) {
-<<<<<<< HEAD
 			// getIsolatedFreeCollateral will throw if no existing isolated position but we are fetching for potential new position, so we wrap in a try/catch
 			try {
 				return calc.getIsolatedFreeCollateral(perpMarketIndex);
 			} catch (error) {
 				return ZERO;
 			}
-=======
-			return calc.getIsolatedFreeCollateral(perpMarketIndex);
->>>>>>> b5aa40b7
 		} else {
 			return calc.getCrossFreeCollateral();
 		}
