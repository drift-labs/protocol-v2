--- conflicted
+++ resolved
@@ -26,11 +26,8 @@
 	QUOTE_SPOT_MARKET_INDEX,
 	TEN,
 	OPEN_ORDER_MARGIN_REQUIREMENT,
-<<<<<<< HEAD
 	ONE,
-=======
 	FIVE_MINUTE,
->>>>>>> ccce1e18
 } from './constants/numericConstants';
 import {
 	UserAccountSubscriber,
@@ -48,12 +45,8 @@
 	BN,
 	SpotMarketAccount,
 	getTokenValue,
-<<<<<<< HEAD
-	SpotBalanceType,
 	MarketType,
-=======
 	getStrictTokenValue,
->>>>>>> ccce1e18
 } from '.';
 import {
 	getTokenAmount,
@@ -1192,17 +1185,32 @@
 	): BN {
 		const market = this.driftClient.getSpotMarketAccount(spotMarketIndex);
 
-		const totalAssetValue = this.getTotalAssetValue();
-		if (totalAssetValue.eq(ZERO)) {
-			return ZERO;
-		}
-
 		// if spot trade w/ no margin, max lev = 1
 		if (!this.getUserAccount().isMarginTradingEnabled) {
 			return ONE;
 		}
 
-		const totalLiabilityValue = this.getTotalLiabilityValue();
+		const totalPerpLiability = this.getTotalPerpPositionValue(
+			undefined,
+			undefined,
+			true
+		);
+		const totalSpotLiability = this.getSpotMarketLiabilityValue(
+			undefined,
+			undefined,
+			undefined,
+			true
+		);
+
+		const totalLiabilityValue = totalPerpLiability.add(totalSpotLiability);
+
+		const totalAssetValue = this.getTotalAssetValue();
+
+		const netAssetValue = totalAssetValue.sub(totalSpotLiability);
+
+		if (netAssetValue.eq(ZERO)) {
+			return ZERO;
+		}
 
 		const freeCollateral = this.getFreeCollateral();
 
@@ -1238,7 +1246,7 @@
 		return totalLiabilityValue
 			.add(additionalLiabilities)
 			.mul(TEN_THOUSAND)
-			.div(totalAssetValue);
+			.div(netAssetValue);
 	}
 
 	/**
@@ -1473,40 +1481,6 @@
 		const totalPositionValueAfterTrade =
 			totalPositionValueExcludingTargetMarket.add(proposedPerpPositionValue);
 
-<<<<<<< HEAD
-		const marginRequirementExcludingTargetMarket =
-			this.getUserAccount().perpPositions.reduce(
-				(totalMarginRequirement, position) => {
-					if (position.marketIndex !== perpPosition.marketIndex) {
-						const market = this.driftClient.getPerpMarketAccount(
-							position.marketIndex
-						);
-						const positionValue = calculateBaseAssetValueWithOracle(
-							market,
-							position,
-							this.getOracleDataForPerpMarket(market.marketIndex)
-						);
-						const marketMarginRequirement = positionValue
-							.mul(
-								new BN(
-									calculateMarketMarginRatio(
-										market,
-										MarketType.PERP,
-										position.baseAssetAmount.abs(),
-										'Maintenance'
-									)
-								)
-							)
-							.div(MARGIN_PRECISION);
-						totalMarginRequirement = totalMarginRequirement.add(
-							marketMarginRequirement
-						);
-					}
-					return totalMarginRequirement;
-				},
-				ZERO
-			);
-=======
 		const marginRequirementOfAll = this.getMaintenanceMarginRequirement();
 		const positionValue = calculateBaseAssetValueWithOracle(
 			market,
@@ -1518,6 +1492,7 @@
 				new BN(
 					calculateMarketMarginRatio(
 						market,
+						MarketType.PERP,
 						proposedPerpPosition.baseAssetAmount.abs(),
 						'Maintenance'
 					)
@@ -1528,7 +1503,6 @@
 		const marginRequirementExcludingTargetMarket = marginRequirementOfAll.sub(
 			marginRequirementOfTargetMarket
 		);
->>>>>>> ccce1e18
 
 		const freeCollateralExcludingTargetMarket = totalCollateral.sub(
 			marginRequirementExcludingTargetMarket
@@ -1542,28 +1516,14 @@
 			return new BN(-1);
 		}
 
-<<<<<<< HEAD
-		const marginRequirementAfterTrade =
-			marginRequirementExcludingTargetMarket.add(
-				proposedPerpPositionValue
-					.mul(
-						new BN(
-							calculateMarketMarginRatio(
-								market,
-								MarketType.PERP,
-								proposedPerpPosition.baseAssetAmount.abs(),
-								'Maintenance'
-							)
-						)
-=======
 		const marginRequirementTargetMarket = proposedPerpPositionValue
 			.mul(
 				new BN(
 					calculateMarketMarginRatio(
 						market,
+						MarketType.PERP,
 						proposedPerpPosition.baseAssetAmount.abs(),
 						'Maintenance'
->>>>>>> ccce1e18
 					)
 				)
 			)
@@ -1575,19 +1535,14 @@
 			marginRequirementAfterTrade
 		);
 
-<<<<<<< HEAD
-		const marketMaxLeverage = this.getMaxLeverageForPerp(
-			proposedPerpPosition.marketIndex,
-			'Maintenance'
-=======
 		const marketMaxMaintLeverage = new BN(
 			TEN_THOUSAND.mul(TEN_THOUSAND).toNumber() /
 				calculateMarketMarginRatio(
 					market,
+					MarketType.PERP,
 					proposedPerpPosition.baseAssetAmount,
 					'Maintenance'
 				)
->>>>>>> ccce1e18
 		);
 
 		let priceDelta;
