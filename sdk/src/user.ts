--- conflicted
+++ resolved
@@ -354,10 +354,6 @@
 
 	public getIsolatePerpPositionTokenAmount(perpMarketIndex: number): BN {
 		const perpPosition = this.getPerpPosition(perpMarketIndex);
-<<<<<<< HEAD
-
-=======
->>>>>>> d46ee211
 		if (!perpPosition) return ZERO;
 		const perpMarket = this.driftClient.getPerpMarketAccount(perpMarketIndex);
 		const spotMarket = this.driftClient.getSpotMarketAccount(
