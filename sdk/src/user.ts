--- conflicted
+++ resolved
@@ -26,6 +26,7 @@
 	QUOTE_SPOT_MARKET_INDEX,
 	TEN,
 	OPEN_ORDER_MARGIN_REQUIREMENT,
+	FIVE_MINUTE,
 } from './constants/numericConstants';
 import {
 	UserAccountSubscriber,
@@ -44,11 +45,7 @@
 	BN,
 	SpotMarketAccount,
 	getTokenValue,
-<<<<<<< HEAD
 	getStrictTokenValue,
-	SpotBalanceType,
-=======
->>>>>>> efe709b6
 } from '.';
 import {
 	getTokenAmount,
@@ -645,7 +642,7 @@
 				spotMarketAccount.historicalOracleData,
 				oraclePriceData,
 				now,
-				new BN(60 * 5) // 5MIN
+				FIVE_MINUTE // 5MIN
 			);
 			liabilityValue = getStrictTokenValue(
 				tokenAmount,
@@ -792,7 +789,7 @@
 				spotMarketAccount.historicalOracleData,
 				oraclePriceData,
 				now,
-				new BN(60 * 5) // 5MIN
+				FIVE_MINUTE // 5MIN
 			);
 			assetValue = getStrictTokenValue(
 				tokenAmount,
