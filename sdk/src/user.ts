--- conflicted
+++ resolved
@@ -1789,42 +1789,6 @@
 			nowTs
 		);
 
-<<<<<<< HEAD
-		const userSpotPosition = this.getUserAccount().spotPositions.find(
-			(spotPosition) =>
-				isVariant(spotPosition.balanceType, 'deposit') &&
-				spotPosition.marketIndex == marketIndex
-		);
-
-		const userSpotBalance = userSpotPosition
-			? getTokenAmount(
-					userSpotPosition.scaledBalance,
-					this.driftClient.getSpotMarketAccount(marketIndex),
-					SpotBalanceType.DEPOSIT
-			  )
-			: ZERO;
-
-		const freeCollateral = this.getFreeCollateral();
-		const oracleData = this.getOracleDataForSpotMarket(marketIndex);
-		const precisionIncrease = TEN.pow(new BN(spotMarket.decimals - 6));
-		const [_numAssets, numLiabilities] = this.getNumberOfAssetsAndLiabilities();
-		let maxWithdrawValue = ZERO;
-		if (numLiabilities > 0) {
-			const amountWithdrawable = freeCollateral
-				.mul(MARGIN_PRECISION)
-				.mul(PRICE_PRECISION)
-				.mul(precisionIncrease)
-				.div(new BN(spotMarket.initialAssetWeight))
-				.div(oracleData.price);
-
-			maxWithdrawValue = BN.min(
-				BN.min(amountWithdrawable, userSpotBalance),
-				withdrawLimit.abs()
-			);
-		} else {
-			maxWithdrawValue = BN.min(userSpotBalance, withdrawLimit.abs());
-		}
-=======
 		const freeCollateral = this.getFreeCollateral();
 		const oracleData = this.getOracleDataForSpotMarket(marketIndex);
 		const precisionIncrease = TEN.pow(new BN(spotMarket.decimals - 6));
@@ -1835,18 +1799,24 @@
 			withdrawLimit = BN.max(withdrawLimit, userDepositAmount);
 		}
 
-		const amountWithdrawable = freeCollateral
-			.mul(MARGIN_PRECISION)
-			.div(new BN(spotMarket.initialAssetWeight))
-			.mul(PRICE_PRECISION)
-			.div(oracleData.price)
-			.mul(precisionIncrease);
-
-		const maxWithdrawValue = BN.min(
-			BN.min(amountWithdrawable, userDepositAmount),
-			withdrawLimit.abs()
-		);
->>>>>>> 9c5bbb8c
+		const [_numAssets, numLiabilities] = this.getNumberOfAssetsAndLiabilities();
+		let maxWithdrawValue = ZERO;
+
+		if (numLiabilities > 0) {
+			const amountWithdrawable = freeCollateral
+				.mul(MARGIN_PRECISION)
+				.div(new BN(spotMarket.initialAssetWeight))
+				.mul(PRICE_PRECISION)
+				.div(oracleData.price)
+				.mul(precisionIncrease);
+
+			maxWithdrawValue = BN.min(
+				BN.min(amountWithdrawable, userDepositAmount),
+				withdrawLimit.abs()
+			);
+		} else {
+			maxWithdrawValue = BN.min(userDepositAmount, withdrawLimit.abs());
+		}
 
 		if (reduceOnly) {
 			return BN.max(maxWithdrawValue, ZERO);
