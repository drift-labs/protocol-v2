import { BN } from '@coral-xyz/anchor';
import {
	MarginMode,
	MarketType,
	Order,
	OrderStatus,
	OrderTriggerCondition,
	OrderType,
	PerpPosition,
	PositionDirection,
	SpotBalanceType,
	SpotPosition,
	UserAccount,
} from '../types';
import { PublicKey } from '@solana/web3.js';
import { ZERO } from '../constants/numericConstants';

function readUnsignedBigInt64LE(buffer: Buffer, offset: number): BN {
	return new BN(buffer.subarray(offset, offset + 8), 10, 'le');
}

function readSignedBigInt64LE(buffer: Buffer, offset: number): BN {
	const unsignedValue = new BN(buffer.subarray(offset, offset + 8), 10, 'le');
	if (unsignedValue.testn(63)) {
		const inverted = unsignedValue.notn(64).addn(1);
		return inverted.neg();
	} else {
		return unsignedValue;
	}
}

export function decodeUser(buffer: Buffer): UserAccount {
	let offset = 8;
	const authority = new PublicKey(buffer.slice(offset, offset + 32));
	offset += 32;
	const delegate = new PublicKey(buffer.slice(offset, offset + 32));
	offset += 32;
	const name = [];
	for (let i = 0; i < 32; i++) {
		name.push(buffer.readUint8(offset + i));
	}
	offset += 32;

	const spotPositions: SpotPosition[] = [];
	for (let i = 0; i < 8; i++) {
		const scaledBalance = readUnsignedBigInt64LE(buffer, offset);
		const openOrders = buffer.readUInt8(offset + 35);
		if (scaledBalance.eq(ZERO) && openOrders === 0) {
			offset += 40;
			continue;
		}

		offset += 8;
		const openBids = readSignedBigInt64LE(buffer, offset);
		offset += 8;
		const openAsks = readSignedBigInt64LE(buffer, offset);
		offset += 8;
		const cumulativeDeposits = readSignedBigInt64LE(buffer, offset);
		offset += 8;
		const marketIndex = buffer.readUInt16LE(offset);
		offset += 2;
		const balanceTypeNum = buffer.readUInt8(offset);
		let balanceType: SpotBalanceType;
		if (balanceTypeNum === 0) {
			balanceType = SpotBalanceType.DEPOSIT;
		} else {
			balanceType = SpotBalanceType.BORROW;
		}
		offset += 6;
		spotPositions.push({
			scaledBalance,
			openBids,
			openAsks,
			cumulativeDeposits,
			marketIndex,
			balanceType,
			openOrders,
		});
	}

	const perpPositions: PerpPosition[] = [];
	for (let i = 0; i < 8; i++) {
		const baseAssetAmount = readSignedBigInt64LE(buffer, offset + 8);
		const quoteAssetAmount = readSignedBigInt64LE(buffer, offset + 16);
		const lpShares = readUnsignedBigInt64LE(buffer, offset + 64);
		const openOrders = buffer.readUInt8(offset + 94);
		const positionFlag = buffer.readUInt8(offset + 95);

		if (
			baseAssetAmount.eq(ZERO) &&
			openOrders === 0 &&
			quoteAssetAmount.eq(ZERO) &&
			lpShares.eq(ZERO)
		) {
			offset += 96;
			continue;
		}

		const lastCumulativeFundingRate = readSignedBigInt64LE(buffer, offset);
		offset += 24;
		const quoteBreakEvenAmount = readSignedBigInt64LE(buffer, offset);
		offset += 8;
		const quoteEntryAmount = readSignedBigInt64LE(buffer, offset);
		offset += 8;
		const openBids = readSignedBigInt64LE(buffer, offset);
		offset += 8;
		const openAsks = readSignedBigInt64LE(buffer, offset);
		offset += 8;
		const settledPnl = readSignedBigInt64LE(buffer, offset);
		offset += 16;
		const isolatedPositionScaledBalance = readSignedBigInt64LE(buffer, offset);
		offset += 8;
		const lastQuoteAssetAmountPerLp = readSignedBigInt64LE(buffer, offset);
		offset += 8;
		const maxMarginRatio = buffer.readUInt16LE(offset);
		offset += 4;
		const marketIndex = buffer.readUInt16LE(offset);
		offset += 3;
		const perLpBase = buffer.readUInt8(offset);
		offset += 1;

		perpPositions.push({
			lastCumulativeFundingRate,
			baseAssetAmount,
			quoteAssetAmount,
			quoteBreakEvenAmount,
			quoteEntryAmount,
			openBids,
			openAsks,
			settledPnl,
			lpShares,
<<<<<<< HEAD
			lastBaseAssetAmountPerLp,
=======
			remainderBaseAssetAmount: 0,
>>>>>>> 0c1bb266
			lastQuoteAssetAmountPerLp,
			marketIndex,
			openOrders,
			perLpBase,
			maxMarginRatio,
			isolatedPositionScaledBalance,
			positionFlag,
		});
	}

	const orders: Order[] = [];
	for (let i = 0; i < 32; i++) {
		// skip order if it's not open
		if (buffer.readUint8(offset + 82) !== 1) {
			offset += 96;
			continue;
		}

		const slot = readUnsignedBigInt64LE(buffer, offset);
		offset += 8;
		const price = readUnsignedBigInt64LE(buffer, offset);
		offset += 8;
		const baseAssetAmount = readUnsignedBigInt64LE(buffer, offset);
		offset += 8;
		const baseAssetAmountFilled = readUnsignedBigInt64LE(buffer, offset);
		offset += 8;
		const quoteAssetAmountFilled = readUnsignedBigInt64LE(buffer, offset);
		offset += 8;
		const triggerPrice = readUnsignedBigInt64LE(buffer, offset);
		offset += 8;
		const auctionStartPrice = readSignedBigInt64LE(buffer, offset);
		offset += 8;
		const auctionEndPrice = readSignedBigInt64LE(buffer, offset);
		offset += 8;
		const maxTs = readSignedBigInt64LE(buffer, offset);
		offset += 8;
		const oraclePriceOffset = buffer.readInt32LE(offset);
		offset += 4;
		const orderId = buffer.readUInt32LE(offset);
		offset += 4;
		const marketIndex = buffer.readUInt16LE(offset);
		offset += 2;
		const orderStatusNum = buffer.readUInt8(offset);

		let status: OrderStatus;
		if (orderStatusNum === 0) {
			status = OrderStatus.INIT;
		} else if (orderStatusNum === 1) {
			status = OrderStatus.OPEN;
		}
		offset += 1;
		const orderTypeNum = buffer.readUInt8(offset);
		let orderType: OrderType;
		if (orderTypeNum === 0) {
			orderType = OrderType.MARKET;
		} else if (orderTypeNum === 1) {
			orderType = OrderType.LIMIT;
		} else if (orderTypeNum === 2) {
			orderType = OrderType.TRIGGER_MARKET;
		} else if (orderTypeNum === 3) {
			orderType = OrderType.TRIGGER_LIMIT;
		} else if (orderTypeNum === 4) {
			orderType = OrderType.ORACLE;
		}
		offset += 1;
		const marketTypeNum = buffer.readUInt8(offset);
		let marketType: MarketType;
		if (marketTypeNum === 0) {
			marketType = MarketType.SPOT;
		} else {
			marketType = MarketType.PERP;
		}
		offset += 1;
		const userOrderId = buffer.readUint8(offset);
		offset += 1;
		const existingPositionDirectionNum = buffer.readUInt8(offset);
		let existingPositionDirection: PositionDirection;
		if (existingPositionDirectionNum === 0) {
			existingPositionDirection = PositionDirection.LONG;
		} else {
			existingPositionDirection = PositionDirection.SHORT;
		}
		offset += 1;
		const positionDirectionNum = buffer.readUInt8(offset);
		let direction: PositionDirection;
		if (positionDirectionNum === 0) {
			direction = PositionDirection.LONG;
		} else {
			direction = PositionDirection.SHORT;
		}
		offset += 1;
		const reduceOnly = buffer.readUInt8(offset) === 1;
		offset += 1;
		const postOnly = buffer.readUInt8(offset) === 1;
		offset += 1;
		const immediateOrCancel = buffer.readUInt8(offset) === 1;
		offset += 1;
		const triggerConditionNum = buffer.readUInt8(offset);
		let triggerCondition: OrderTriggerCondition;
		if (triggerConditionNum === 0) {
			triggerCondition = OrderTriggerCondition.ABOVE;
		} else if (triggerConditionNum === 1) {
			triggerCondition = OrderTriggerCondition.BELOW;
		} else if (triggerConditionNum === 2) {
			triggerCondition = OrderTriggerCondition.TRIGGERED_ABOVE;
		} else if (triggerConditionNum === 3) {
			triggerCondition = OrderTriggerCondition.TRIGGERED_BELOW;
		}
		offset += 1;
		const auctionDuration = buffer.readUInt8(offset);
		offset += 1;
		const postedSlotTail = buffer.readUint8(offset);
		offset += 1;
		const bitFlags = buffer.readUint8(offset);
		offset += 1;
		offset += 1; // padding
		orders.push({
			slot,
			price,
			baseAssetAmount,
			quoteAssetAmount: undefined,
			baseAssetAmountFilled,
			quoteAssetAmountFilled,
			triggerPrice,
			auctionStartPrice,
			auctionEndPrice,
			maxTs,
			oraclePriceOffset,
			orderId,
			marketIndex,
			status,
			orderType,
			marketType,
			userOrderId,
			existingPositionDirection,
			direction,
			reduceOnly,
			postOnly,
			immediateOrCancel,
			triggerCondition,
			auctionDuration,
			bitFlags,
			postedSlotTail,
		});
	}

	const lastAddPerpLpSharesTs = readSignedBigInt64LE(buffer, offset);
	offset += 8;

	const totalDeposits = readUnsignedBigInt64LE(buffer, offset);
	offset += 8;

	const totalWithdraws = readUnsignedBigInt64LE(buffer, offset);
	offset += 8;

	const totalSocialLoss = readUnsignedBigInt64LE(buffer, offset);
	offset += 8;

	const settledPerpPnl = readSignedBigInt64LE(buffer, offset);
	offset += 8;

	const cumulativeSpotFees = readSignedBigInt64LE(buffer, offset);
	offset += 8;

	const cumulativePerpFunding = readSignedBigInt64LE(buffer, offset);
	offset += 8;

	const liquidationMarginFreed = readUnsignedBigInt64LE(buffer, offset);
	offset += 8;

	const lastActiveSlot = readUnsignedBigInt64LE(buffer, offset);
	offset += 8;

	const nextOrderId = buffer.readUInt32LE(offset);
	offset += 4;

	const maxMarginRatio = buffer.readUInt32LE(offset);
	offset += 4;

	const nextLiquidationId = buffer.readUInt16LE(offset);
	offset += 2;

	const subAccountId = buffer.readUInt16LE(offset);
	offset += 2;

	const status = buffer.readUInt8(offset);
	offset += 1;

	const isMarginTradingEnabled = buffer.readUInt8(offset) === 1;
	offset += 1;

	const idle = buffer.readUInt8(offset) === 1;
	offset += 1;

	const openOrders = buffer.readUInt8(offset);
	offset += 1;

	const hasOpenOrder = buffer.readUInt8(offset) === 1;
	offset += 1;

	const openAuctions = buffer.readUInt8(offset);
	offset += 1;

	const hasOpenAuction = buffer.readUInt8(offset) === 1;
	offset += 1;

	let marginMode: MarginMode;
	const marginModeNum = buffer.readUInt8(offset);
	if (marginModeNum === 0) {
		marginMode = MarginMode.DEFAULT;
	} else if (marginModeNum === 1) {
		marginMode = MarginMode.HIGH_LEVERAGE;
	} else if (marginModeNum === 2) {
		marginMode = MarginMode.HIGH_LEVERAGE_MAINTENANCE;
	} else {
		console.error(
			`Detected unknown margin mode: ${marginModeNum}. Please update @drift-labs/sdk for latest IDL.`
		);
		marginMode = MarginMode.DEFAULT;
	}
	offset += 1;

	const poolId = buffer.readUint8(offset);
	offset += 1;
	offset += 3; // padding

	const lastFuelBonusUpdateTs = buffer.readUint32LE(offset);
	offset += 4;
	return {
		authority,
		delegate,
		name,
		spotPositions,
		perpPositions,
		orders,
		lastAddPerpLpSharesTs,
		totalDeposits,
		totalWithdraws,
		totalSocialLoss,
		settledPerpPnl,
		cumulativeSpotFees,
		cumulativePerpFunding,
		liquidationMarginFreed,
		lastActiveSlot,
		nextOrderId,
		maxMarginRatio,
		nextLiquidationId,
		subAccountId,
		status,
		isMarginTradingEnabled,
		idle,
		openOrders,
		hasOpenOrder,
		openAuctions,
		hasOpenAuction,
		marginMode,
		poolId,
		lastFuelBonusUpdateTs,
	};
}<|MERGE_RESOLUTION|>--- conflicted
+++ resolved
@@ -129,11 +129,6 @@
 			openAsks,
 			settledPnl,
 			lpShares,
-<<<<<<< HEAD
-			lastBaseAssetAmountPerLp,
-=======
-			remainderBaseAssetAmount: 0,
->>>>>>> 0c1bb266
 			lastQuoteAssetAmountPerLp,
 			marketIndex,
 			openOrders,
