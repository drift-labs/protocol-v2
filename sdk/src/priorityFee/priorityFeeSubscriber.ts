--- conflicted
+++ resolved
@@ -78,7 +78,6 @@
 		this.intervalId = setInterval(this.load.bind(this), this.frequencyMs);
 	}
 
-<<<<<<< HEAD
 	private async loadForSolana(): Promise<void> {
 		const samples = await fetchSolanaPriorityFee(
 			this.connection!,
@@ -126,49 +125,22 @@
 	}
 
 	public async load(): Promise<void> {
-		if (this.priorityFeeMethod === PriorityFeeMethod.SOLANA) {
-			await this.loadForSolana();
-		} else if (this.priorityFeeMethod === PriorityFeeMethod.HELIUS) {
-			await this.loadForHelius();
-		} else {
-			throw new Error(`${this.priorityFeeMethod} load not implemented`);
-=======
-	public async load(): Promise<void> {
 		try {
-			// @ts-ignore
-			const rpcJSONResponse: any = await this.connection._rpcRequest(
-				'getRecentPrioritizationFees',
-				[this.addresses]
-			);
-
-			const results: { slot: number; prioritizationFee: number }[] =
-				rpcJSONResponse?.result;
-
-			if (!results.length) return;
-
-			// # Sort and filter results based on the slot lookback setting
-			const descResults = results.sort((a, b) => b.slot - a.slot);
-			const mostRecentResult = descResults[0];
-			const cutoffSlot = mostRecentResult.slot - this.lookbackDistance;
-
-			const resultsToUse = descResults.filter(
-				(result) => result.slot >= cutoffSlot
-			);
-
-			// # Handle results
-			this.latestPriorityFee = mostRecentResult.prioritizationFee;
-			this.lastSlotSeen = mostRecentResult.slot;
-
-			this.lastAvgStrategyResult = this.averageStrategy.calculate(resultsToUse);
-			this.lastMaxStrategyResult = this.maxStrategy.calculate(resultsToUse);
-			if (this.customStrategy) {
-				this.lastCustomStrategyResult =
-					this.customStrategy.calculate(resultsToUse);
+			if (this.priorityFeeMethod === PriorityFeeMethod.SOLANA) {
+				await this.loadForSolana();
+			} else if (this.priorityFeeMethod === PriorityFeeMethod.HELIUS) {
+				await this.loadForHelius();
+			} else {
+				throw new Error(`${this.priorityFeeMethod} load not implemented`);
 			}
 		} catch (err) {
-			// It's possible to get here with "TypeError: failed to fetch"
+			const e = err as Error;
+			console.error(
+				`Error loading priority fee ${this.priorityFeeMethod}: ${e.message}\n${
+					e.stack ? e.stack : ''
+				}`
+			);
 			return;
->>>>>>> 38a92a54
 		}
 	}
 
