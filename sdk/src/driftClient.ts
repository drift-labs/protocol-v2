--- conflicted
+++ resolved
@@ -9936,7 +9936,112 @@
 		return txSig;
 	}
 
-<<<<<<< HEAD
+	public async updateMmOracleNative(
+		marketIndex: number,
+		oraclePrice: BN,
+		oracleSequenceId: BN
+	): Promise<TransactionSignature> {
+		const updateMmOracleIx = await this.getUpdateMmOracleNativeIx(
+			marketIndex,
+			oraclePrice,
+			oracleSequenceId
+		);
+
+		const tx = await this.buildTransaction(updateMmOracleIx, {
+			computeUnits: 5000,
+			computeUnitsPrice: 0,
+		});
+		const { txSig } = await this.sendTransaction(tx, [], this.opts);
+
+		return txSig;
+	}
+
+	public async getUpdateMmOracleNativeIx(
+		marketIndex: number,
+		oraclePrice: BN,
+		oracleSequenceId: BN
+	): Promise<TransactionInstruction> {
+		const discriminatorBuffer = createNativeInstructionDiscriminatorBuffer(0);
+		const data = Buffer.alloc(discriminatorBuffer.length + 16);
+		data.set(discriminatorBuffer, 0);
+		data.set(oraclePrice.toArrayLike(Buffer, 'le', 8), 5); // next 8 bytes
+		data.set(oracleSequenceId.toArrayLike(Buffer, 'le', 8), 13); // next 8 bytes
+
+		// Build the instruction manually
+		return new TransactionInstruction({
+			programId: this.program.programId,
+			keys: [
+				{
+					pubkey: this.getPerpMarketAccount(marketIndex).pubkey,
+					isWritable: true,
+					isSigner: false,
+				},
+				{
+					pubkey: this.wallet.publicKey,
+					isWritable: false,
+					isSigner: true,
+				},
+				{
+					pubkey: SYSVAR_CLOCK_PUBKEY,
+					isWritable: false,
+					isSigner: false,
+				},
+				{
+					pubkey: await this.getStatePublicKey(),
+					isWritable: false,
+					isSigner: false,
+				},
+			],
+			data,
+		});
+	}
+
+	public async updateAmmSpreadAdjustmentNative(
+		marketIndex: number,
+		ammSpreadAdjustment: number
+	): Promise<TransactionSignature> {
+		const updateMmOracleIx = await this.getUpdateAmmSpreadAdjustmentNativeIx(
+			marketIndex,
+			ammSpreadAdjustment
+		);
+
+		const tx = await this.buildTransaction(updateMmOracleIx, {
+			computeUnits: 1000,
+			computeUnitsPrice: 0,
+		});
+		const { txSig } = await this.sendTransaction(tx, [], this.opts);
+
+		return txSig;
+	}
+
+	public getUpdateAmmSpreadAdjustmentNativeIx(
+		marketIndex: number,
+		ammSpreadAdjustment: number // i8
+	): TransactionInstruction {
+		const discriminatorBuffer = createNativeInstructionDiscriminatorBuffer(1);
+		const data = Buffer.alloc(discriminatorBuffer.length + 4);
+		data.set(discriminatorBuffer, 0);
+		data.writeInt8(ammSpreadAdjustment, 5); // next byte
+
+		// Build the instruction manually
+		return new TransactionInstruction({
+			programId: this.program.programId,
+			keys: [
+				{
+					pubkey: this.getPerpMarketAccount(marketIndex).pubkey,
+					isWritable: true,
+					isSigner: false,
+				},
+				{
+					pubkey: this.wallet.publicKey,
+					isWritable: false,
+					isSigner: true,
+				},
+			],
+			data,
+		});
+	}
+
 	public async getLpPoolAccount(lpPoolName: number[]): Promise<LPPoolAccount> {
 		return (await this.program.account.lpPool.fetch(
 			getLpPoolPublicKey(this.program.programId, lpPoolName)
@@ -10633,114 +10738,6 @@
 	 * Below here are the transaction sending functions
 	 */
 
-=======
-	public async updateMmOracleNative(
-		marketIndex: number,
-		oraclePrice: BN,
-		oracleSequenceId: BN
-	): Promise<TransactionSignature> {
-		const updateMmOracleIx = await this.getUpdateMmOracleNativeIx(
-			marketIndex,
-			oraclePrice,
-			oracleSequenceId
-		);
-
-		const tx = await this.buildTransaction(updateMmOracleIx, {
-			computeUnits: 5000,
-			computeUnitsPrice: 0,
-		});
-		const { txSig } = await this.sendTransaction(tx, [], this.opts);
-
-		return txSig;
-	}
-
-	public async getUpdateMmOracleNativeIx(
-		marketIndex: number,
-		oraclePrice: BN,
-		oracleSequenceId: BN
-	): Promise<TransactionInstruction> {
-		const discriminatorBuffer = createNativeInstructionDiscriminatorBuffer(0);
-		const data = Buffer.alloc(discriminatorBuffer.length + 16);
-		data.set(discriminatorBuffer, 0);
-		data.set(oraclePrice.toArrayLike(Buffer, 'le', 8), 5); // next 8 bytes
-		data.set(oracleSequenceId.toArrayLike(Buffer, 'le', 8), 13); // next 8 bytes
-
-		// Build the instruction manually
-		return new TransactionInstruction({
-			programId: this.program.programId,
-			keys: [
-				{
-					pubkey: this.getPerpMarketAccount(marketIndex).pubkey,
-					isWritable: true,
-					isSigner: false,
-				},
-				{
-					pubkey: this.wallet.publicKey,
-					isWritable: false,
-					isSigner: true,
-				},
-				{
-					pubkey: SYSVAR_CLOCK_PUBKEY,
-					isWritable: false,
-					isSigner: false,
-				},
-				{
-					pubkey: await this.getStatePublicKey(),
-					isWritable: false,
-					isSigner: false,
-				},
-			],
-			data,
-		});
-	}
-
-	public async updateAmmSpreadAdjustmentNative(
-		marketIndex: number,
-		ammSpreadAdjustment: number
-	): Promise<TransactionSignature> {
-		const updateMmOracleIx = await this.getUpdateAmmSpreadAdjustmentNativeIx(
-			marketIndex,
-			ammSpreadAdjustment
-		);
-
-		const tx = await this.buildTransaction(updateMmOracleIx, {
-			computeUnits: 1000,
-			computeUnitsPrice: 0,
-		});
-		const { txSig } = await this.sendTransaction(tx, [], this.opts);
-
-		return txSig;
-	}
-
-	public getUpdateAmmSpreadAdjustmentNativeIx(
-		marketIndex: number,
-		ammSpreadAdjustment: number // i8
-	): TransactionInstruction {
-		const discriminatorBuffer = createNativeInstructionDiscriminatorBuffer(1);
-		const data = Buffer.alloc(discriminatorBuffer.length + 4);
-		data.set(discriminatorBuffer, 0);
-		data.writeInt8(ammSpreadAdjustment, 5); // next byte
-
-		// Build the instruction manually
-		return new TransactionInstruction({
-			programId: this.program.programId,
-			keys: [
-				{
-					pubkey: this.getPerpMarketAccount(marketIndex).pubkey,
-					isWritable: true,
-					isSigner: false,
-				},
-				{
-					pubkey: this.wallet.publicKey,
-					isWritable: false,
-					isSigner: true,
-				},
-			],
-			data,
-		});
-	}
-
->>>>>>> 8b61c3cc
 	private handleSignedTransaction(signedTxs: SignedTxData[]) {
 		if (this.enableMetricsEvents && this.metricsEventEmitter) {
 			this.metricsEventEmitter.emit('txSigned', signedTxs);
