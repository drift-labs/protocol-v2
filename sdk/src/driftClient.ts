import {
	AnchorProvider,
	BN,
	Idl,
	Program,
	ProgramAccount,
} from '@coral-xyz/anchor';
import bs58 from 'bs58';
import {
	ASSOCIATED_TOKEN_PROGRAM_ID,
	createAssociatedTokenAccountInstruction,
	createCloseAccountInstruction,
	createInitializeAccountInstruction,
	getAssociatedTokenAddress,
	TOKEN_PROGRAM_ID,
} from '@solana/spl-token';
import {
	StateAccount,
	IWallet,
	PositionDirection,
	UserAccount,
	PerpMarketAccount,
	OrderParams,
	Order,
	SpotMarketAccount,
	SpotPosition,
	MakerInfo,
	TakerInfo,
	OptionalOrderParams,
	DefaultOrderParams,
	OrderType,
	ReferrerInfo,
	MarketType,
	TxParams,
	SerumV3FulfillmentConfigAccount,
	isVariant,
	ReferrerNameAccount,
	OrderTriggerCondition,
	SpotBalanceType,
	PerpMarketExtendedInfo,
	UserStatsAccount,
	ModifyOrderParams,
	PhoenixV1FulfillmentConfigAccount,
	ModifyOrderPolicy,
	SwapReduceOnly,
} from './types';
import * as anchor from '@coral-xyz/anchor';
import driftIDL from './idl/drift.json';

import {
	Connection,
	PublicKey,
	TransactionSignature,
	ConfirmOptions,
	Transaction,
	TransactionInstruction,
	AccountMeta,
	Keypair,
	LAMPORTS_PER_SOL,
	Signer,
	SystemProgram,
	ComputeBudgetProgram,
	AddressLookupTableAccount,
	TransactionVersion,
	VersionedTransaction,
	TransactionMessage,
} from '@solana/web3.js';

import { TokenFaucet } from './tokenFaucet';
import { EventEmitter } from 'events';
import StrictEventEmitter from 'strict-event-emitter-types';
import {
	getDriftSignerPublicKey,
	getDriftStateAccountPublicKey,
	getInsuranceFundStakeAccountPublicKey,
	getPerpMarketPublicKey,
	getPhoenixFulfillmentConfigPublicKey,
	getReferrerNamePublicKeySync,
	getSerumFulfillmentConfigPublicKey,
	getSerumSignerPublicKey,
	getSpotMarketPublicKey,
	getUserAccountPublicKey,
	getUserAccountPublicKeySync,
	getUserStatsAccountPublicKey,
} from './addresses/pda';
import {
	DriftClientAccountSubscriber,
	DriftClientAccountEvents,
	DataAndSlot,
} from './accounts/types';
import { TxSender, TxSigAndSlot } from './tx/types';
import { wrapInTx } from './tx/utils';
import {
	BASE_PRECISION,
	PRICE_PRECISION,
	QUOTE_SPOT_MARKET_INDEX,
	ZERO,
	QUOTE_PRECISION,
} from './constants/numericConstants';
import { findDirectionToClose, positionIsAvailable } from './math/position';
import { getSignedTokenAmount, getTokenAmount } from './math/spotBalance';
import { decodeName, DEFAULT_USER_NAME, encodeName } from './userName';
import { OraclePriceData } from './oracles/types';
import { DriftClientConfig } from './driftClientConfig';
import { PollingDriftClientAccountSubscriber } from './accounts/pollingDriftClientAccountSubscriber';
import { WebSocketDriftClientAccountSubscriber } from './accounts/webSocketDriftClientAccountSubscriber';
import { RetryTxSender } from './tx/retryTxSender';
import { User } from './user';
import { UserSubscriptionConfig } from './userConfig';
import { configs, DRIFT_PROGRAM_ID } from './config';
import { WRAPPED_SOL_MINT } from './constants/spotMarkets';
import { UserStats } from './userStats';
import { isSpotPositionAvailable } from './math/spotPosition';
import { calculateMarketMaxAvailableInsurance } from './math/market';
import { fetchUserStatsAccount } from './accounts/fetch';
import { castNumberToSpotPrecision } from './math/spotMarket';
import { JupiterClient, Route, SwapMode } from './jupiter/jupiterClient';
import { getNonIdleUserFilter } from './memcmp';
import { UserStatsSubscriptionConfig } from './userStatsConfig';
import { getMarinadeDepositIx, getMarinadeFinanceProgram } from './marinade';

type RemainingAccountParams = {
	userAccounts: UserAccount[];
	writablePerpMarketIndexes?: number[];
	writableSpotMarketIndexes?: number[];
	readablePerpMarketIndex?: number | number[];
	readableSpotMarketIndexes?: number[];
	useMarketLastSlotCache?: boolean;
};

/**
 * # DriftClient
 * This class is the main way to interact with Drift Protocol. It allows you to subscribe to the various accounts where the Market's state is stored, as well as: opening positions, liquidating, settling funding, depositing & withdrawing, and more.
 */
export class DriftClient {
	connection: Connection;
	wallet: IWallet;
	public program: Program;
	provider: AnchorProvider;
	opts?: ConfirmOptions;
	users = new Map<string, User>();
	userStats?: UserStats;
	activeSubAccountId: number;
	userAccountSubscriptionConfig: UserSubscriptionConfig;
	userStatsAccountSubscriptionConfig: UserStatsSubscriptionConfig;
	accountSubscriber: DriftClientAccountSubscriber;
	eventEmitter: StrictEventEmitter<EventEmitter, DriftClientAccountEvents>;
	_isSubscribed = false;
	txSender: TxSender;
	perpMarketLastSlotCache = new Map<number, number>();
	spotMarketLastSlotCache = new Map<number, number>();
	mustIncludePerpMarketIndexes = new Set<number>();
	mustIncludeSpotMarketIndexes = new Set<number>();
	authority: PublicKey;
	marketLookupTable: PublicKey;
	lookupTableAccount: AddressLookupTableAccount;
	includeDelegates?: boolean;
	authoritySubAccountMap?: Map<string, number[]>;
	skipLoadUsers?: boolean;
	txVersion: TransactionVersion;
	txParams: TxParams;

	public get isSubscribed() {
		return this._isSubscribed && this.accountSubscriber.isSubscribed;
	}

	public set isSubscribed(val: boolean) {
		this._isSubscribed = val;
	}

	public constructor(config: DriftClientConfig) {
		this.connection = config.connection;
		this.wallet = config.wallet;
		this.opts = config.opts || AnchorProvider.defaultOptions();
		this.provider = new AnchorProvider(
			config.connection,
			config.wallet,
			this.opts
		);
		this.program = new Program(
			driftIDL as Idl,
			config.programID ?? new PublicKey(DRIFT_PROGRAM_ID),
			this.provider
		);

		this.authority = config.authority ?? this.wallet.publicKey;
		this.activeSubAccountId = config.activeSubAccountId ?? 0;
		this.skipLoadUsers = config.skipLoadUsers ?? false;
		this.txVersion = config.txVersion ?? 'legacy';
		this.txParams = {
			computeUnits: config.txParams?.computeUnits ?? 600_000,
			computeUnitsPrice: config.txParams?.computeUnitsPrice ?? 0,
		};

		if (config.includeDelegates && config.subAccountIds) {
			throw new Error(
				'Can only pass one of includeDelegates or subAccountIds. If you want to specify subaccount ids for multiple authorities, pass authoritySubaccountMap instead'
			);
		}

		if (config.authoritySubAccountMap && config.subAccountIds) {
			throw new Error(
				'Can only pass one of authoritySubaccountMap or subAccountIds'
			);
		}

		if (config.authoritySubAccountMap && config.includeDelegates) {
			throw new Error(
				'Can only pass one of authoritySubaccountMap or includeDelegates'
			);
		}

		this.authoritySubAccountMap = config.authoritySubAccountMap
			? config.authoritySubAccountMap
			: config.subAccountIds
			? new Map([[this.authority.toString(), config.subAccountIds]])
			: new Map<string, number[]>();

		this.includeDelegates = config.includeDelegates ?? false;
		if (config.accountSubscription?.type === 'polling') {
			this.userAccountSubscriptionConfig = {
				type: 'polling',
				accountLoader: config.accountSubscription.accountLoader,
			};
			this.userStatsAccountSubscriptionConfig = {
				type: 'polling',
				accountLoader: config.accountSubscription.accountLoader,
			};
		} else {
			this.userAccountSubscriptionConfig = {
				type: 'websocket',
			};
			this.userStatsAccountSubscriptionConfig = {
				type: 'websocket',
			};
		}

		if (config.userStats) {
			this.userStats = new UserStats({
				driftClient: this,
				userStatsAccountPublicKey: getUserStatsAccountPublicKey(
					this.program.programId,
					this.authority
				),
				accountSubscription: this.userAccountSubscriptionConfig,
			});
		}

		this.marketLookupTable = config.marketLookupTable;
		if (config.env && !this.marketLookupTable) {
			this.marketLookupTable = new PublicKey(
				configs[config.env].MARKET_LOOKUP_TABLE
			);
		}

		const noMarketsAndOraclesSpecified =
			config.perpMarketIndexes === undefined &&
			config.spotMarketIndexes === undefined &&
			config.oracleInfos === undefined;
		if (config.accountSubscription?.type === 'polling') {
			this.accountSubscriber = new PollingDriftClientAccountSubscriber(
				this.program,
				config.accountSubscription.accountLoader,
				config.perpMarketIndexes ?? [],
				config.spotMarketIndexes ?? [],
				config.oracleInfos ?? [],
				noMarketsAndOraclesSpecified
			);
		} else {
			this.accountSubscriber = new WebSocketDriftClientAccountSubscriber(
				this.program,
				config.perpMarketIndexes ?? [],
				config.spotMarketIndexes ?? [],
				config.oracleInfos ?? [],
				noMarketsAndOraclesSpecified
			);
		}
		this.eventEmitter = this.accountSubscriber.eventEmitter;
		this.txSender =
			config.txSender ??
			new RetryTxSender({
				connection: this.connection,
				wallet: this.wallet,
				opts: this.opts,
			});
	}

	public getUserMapKey(subAccountId: number, authority: PublicKey): string {
		return `${subAccountId}_${authority.toString()}`;
	}

	createUser(
		subAccountId: number,
		accountSubscriptionConfig: UserSubscriptionConfig,
		authority?: PublicKey
	): User {
		const userAccountPublicKey = getUserAccountPublicKeySync(
			this.program.programId,
			authority ?? this.authority,
			subAccountId
		);

		return new User({
			driftClient: this,
			userAccountPublicKey,
			accountSubscription: accountSubscriptionConfig,
		});
	}

	public async subscribe(): Promise<boolean> {
		let subscribePromises = [this.addAndSubscribeToUsers()].concat(
			this.accountSubscriber.subscribe()
		);

		if (this.userStats !== undefined) {
			subscribePromises = subscribePromises.concat(this.userStats.subscribe());
		}
		this.isSubscribed = (await Promise.all(subscribePromises)).reduce(
			(success, prevSuccess) => success && prevSuccess
		);

		return this.isSubscribed;
	}

	subscribeUsers(): Promise<boolean>[] {
		return [...this.users.values()].map((user) => user.subscribe());
	}

	/**
	 *	Forces the accountSubscriber to fetch account updates from rpc
	 */
	public async fetchAccounts(): Promise<void> {
		let promises = [...this.users.values()]
			.map((user) => user.fetchAccounts())
			.concat(this.accountSubscriber.fetch());
		if (this.userStats) {
			promises = promises.concat(this.userStats.fetchAccounts());
		}
		await Promise.all(promises);
	}

	public async unsubscribe(): Promise<void> {
		let unsubscribePromises = this.unsubscribeUsers().concat(
			this.accountSubscriber.unsubscribe()
		);
		if (this.userStats !== undefined) {
			unsubscribePromises = unsubscribePromises.concat(
				this.userStats.unsubscribe()
			);
		}
		await Promise.all(unsubscribePromises);
		this.isSubscribed = false;
	}

	unsubscribeUsers(): Promise<void>[] {
		return [...this.users.values()].map((user) => user.unsubscribe());
	}

	statePublicKey?: PublicKey;
	public async getStatePublicKey(): Promise<PublicKey> {
		if (this.statePublicKey) {
			return this.statePublicKey;
		}
		this.statePublicKey = await getDriftStateAccountPublicKey(
			this.program.programId
		);
		return this.statePublicKey;
	}

	signerPublicKey?: PublicKey;
	public getSignerPublicKey(): PublicKey {
		if (this.signerPublicKey) {
			return this.signerPublicKey;
		}
		this.signerPublicKey = getDriftSignerPublicKey(this.program.programId);
		return this.signerPublicKey;
	}

	public getStateAccount(): StateAccount {
		return this.accountSubscriber.getStateAccountAndSlot().data;
	}

	/**
	 * Forces a fetch to rpc before returning accounts. Useful for anchor tests.
	 */
	public async forceGetStateAccount(): Promise<StateAccount> {
		await this.accountSubscriber.fetch();
		return this.accountSubscriber.getStateAccountAndSlot().data;
	}

	public getPerpMarketAccount(
		marketIndex: number
	): PerpMarketAccount | undefined {
		return this.accountSubscriber.getMarketAccountAndSlot(marketIndex)?.data;
	}

	/**
	 * Forces a fetch to rpc before returning accounts. Useful for anchor tests.
	 * @param marketIndex
	 */
	public async forceGetPerpMarketAccount(
		marketIndex: number
	): Promise<PerpMarketAccount | undefined> {
		await this.accountSubscriber.fetch();
		let data =
			this.accountSubscriber.getMarketAccountAndSlot(marketIndex)?.data;
		let i = 0;
		while (data === undefined && i < 10) {
			await this.accountSubscriber.fetch();
			data = this.accountSubscriber.getMarketAccountAndSlot(marketIndex)?.data;
			i++;
		}
		return data;
	}

	public getPerpMarketAccounts(): PerpMarketAccount[] {
		return this.accountSubscriber
			.getMarketAccountsAndSlots()
			.filter((value) => value !== undefined)
			.map((value) => value.data);
	}

	public getSpotMarketAccount(
		marketIndex: number
	): SpotMarketAccount | undefined {
		return this.accountSubscriber.getSpotMarketAccountAndSlot(marketIndex).data;
	}

	/**
	 * Forces a fetch to rpc before returning accounts. Useful for anchor tests.
	 * @param marketIndex
	 */
	public async forceGetSpotMarketAccount(
		marketIndex: number
	): Promise<SpotMarketAccount | undefined> {
		await this.accountSubscriber.fetch();
		return this.accountSubscriber.getSpotMarketAccountAndSlot(marketIndex).data;
	}

	public getSpotMarketAccounts(): SpotMarketAccount[] {
		return this.accountSubscriber
			.getSpotMarketAccountsAndSlots()
			.filter((value) => value !== undefined)
			.map((value) => value.data);
	}

	public getQuoteSpotMarketAccount(): SpotMarketAccount {
		return this.accountSubscriber.getSpotMarketAccountAndSlot(
			QUOTE_SPOT_MARKET_INDEX
		).data;
	}

	public getOraclePriceDataAndSlot(
		oraclePublicKey: PublicKey
	): DataAndSlot<OraclePriceData> | undefined {
		return this.accountSubscriber.getOraclePriceDataAndSlot(oraclePublicKey);
	}

	public async getSerumV3FulfillmentConfig(
		serumMarket: PublicKey
	): Promise<SerumV3FulfillmentConfigAccount> {
		const address = await getSerumFulfillmentConfigPublicKey(
			this.program.programId,
			serumMarket
		);
		return (await this.program.account.serumV3FulfillmentConfig.fetch(
			address
		)) as SerumV3FulfillmentConfigAccount;
	}

	public async getPhoenixV1FulfillmentConfig(
		phoenixMarket: PublicKey
	): Promise<PhoenixV1FulfillmentConfigAccount> {
		const address = await getPhoenixFulfillmentConfigPublicKey(
			this.program.programId,
			phoenixMarket
		);
		return (await this.program.account.phoenixV1FulfillmentConfig.fetch(
			address
		)) as PhoenixV1FulfillmentConfigAccount;
	}

	public async fetchMarketLookupTableAccount(): Promise<AddressLookupTableAccount> {
		if (this.lookupTableAccount) return this.lookupTableAccount;

		if (!this.marketLookupTable) {
			console.log('Market lookup table address not set');
			return;
		}

		const lookupTableAccount = (
			await this.connection.getAddressLookupTable(this.marketLookupTable)
		).value;
		this.lookupTableAccount = lookupTableAccount;

		return lookupTableAccount;
	}

	/**
	 * Update the wallet to use for drift transactions and linked user account
	 * @param newWallet
	 * @param subAccountIds
	 * @param activeSubAccountId
	 * @param includeDelegates
	 */
	public async updateWallet(
		newWallet: IWallet,
		subAccountIds?: number[],
		activeSubAccountId?: number,
		includeDelegates?: boolean,
		authoritySubaccountMap?: Map<string, number[]>
	): Promise<boolean> {
		const newProvider = new AnchorProvider(
			this.connection,
			newWallet,
			this.opts
		);
		const newProgram = new Program(
			driftIDL as Idl,
			this.program.programId,
			newProvider
		);

		this.skipLoadUsers = false;
		// Update provider for txSender with new wallet details
		this.txSender.wallet = newWallet;
		this.wallet = newWallet;
		this.provider = newProvider;
		this.program = newProgram;
		this.authority = newWallet.publicKey;
		this.activeSubAccountId = activeSubAccountId;
		this.userStatsAccountPublicKey = undefined;
		this.includeDelegates = includeDelegates ?? false;

		if (includeDelegates && subAccountIds) {
			throw new Error(
				'Can only pass one of includeDelegates or subAccountIds. If you want to specify subaccount ids for multiple authorities, pass authoritySubaccountMap instead'
			);
		}

		if (authoritySubaccountMap && subAccountIds) {
			throw new Error(
				'Can only pass one of authoritySubaccountMap or subAccountIds'
			);
		}

		if (authoritySubaccountMap && includeDelegates) {
			throw new Error(
				'Can only pass one of authoritySubaccountMap or includeDelegates'
			);
		}

		this.authoritySubAccountMap = authoritySubaccountMap
			? authoritySubaccountMap
			: subAccountIds
			? new Map([[this.authority.toString(), subAccountIds]])
			: new Map<string, number[]>();

		let success = true;

		if (this.isSubscribed) {
			await Promise.all(this.unsubscribeUsers());

			if (this.userStats) {
				await this.userStats.unsubscribe();

				this.userStats = new UserStats({
					driftClient: this,
					userStatsAccountPublicKey: this.getUserStatsAccountPublicKey(),
					accountSubscription: this.userStatsAccountSubscriptionConfig,
				});

				await this.userStats.subscribe();
			}

			this.users.clear();
			success = await this.addAndSubscribeToUsers();
		}

		return success;
	}

	public switchActiveUser(subAccountId: number, authority?: PublicKey) {
		this.activeSubAccountId = subAccountId;
		this.authority = authority ?? this.authority;
		this.userStatsAccountPublicKey = getUserStatsAccountPublicKey(
			this.program.programId,
			this.authority
		);
	}

	public async addUser(
		subAccountId: number,
		authority?: PublicKey,
		userAccount?: UserAccount
	): Promise<boolean> {
		authority = authority ?? this.authority;
		const userKey = this.getUserMapKey(subAccountId, authority);

		if (this.users.has(userKey) && this.users.get(userKey).isSubscribed) {
			return true;
		}

		const user = this.createUser(
			subAccountId,
			this.userAccountSubscriptionConfig,
			authority
		);

		const result = await user.subscribe(userAccount);

		if (result) {
			this.users.set(userKey, user);
			return true;
		} else {
			return false;
		}
	}

	/**
	 * Adds and subscribes to users based on params set by the constructor or by updateWallet.
	 */
	public async addAndSubscribeToUsers(): Promise<boolean> {
		// save the rpc calls if driftclient is initialized without a real wallet
		if (this.skipLoadUsers) return true;

		let result = true;

		if (this.authoritySubAccountMap && this.authoritySubAccountMap.size > 0) {
			this.authoritySubAccountMap.forEach(async (value, key) => {
				for (const subAccountId of value) {
					result =
						result && (await this.addUser(subAccountId, new PublicKey(key)));
				}
			});

			if (this.activeSubAccountId == undefined) {
				this.switchActiveUser(
					[...this.authoritySubAccountMap.values()][0][0] ?? 0,
					new PublicKey(
						[...this.authoritySubAccountMap.keys()][0] ??
							this.authority.toString()
					)
				);
			}
		} else {
			const userAccounts =
				(await this.getUserAccountsForAuthority(this.wallet.publicKey)) ?? [];
			let delegatedAccounts = [];

			if (this.includeDelegates) {
				delegatedAccounts =
					(await this.getUserAccountsForDelegate(this.wallet.publicKey)) ?? [];
			}

			for (const account of userAccounts.concat(delegatedAccounts)) {
				result =
					result &&
					(await this.addUser(
						account.subAccountId,
						account.authority,
						account
					));
			}

			if (this.activeSubAccountId == undefined) {
				this.switchActiveUser(
					userAccounts.concat(delegatedAccounts)[0]?.subAccountId ?? 0,
					userAccounts.concat(delegatedAccounts)[0]?.authority ?? this.authority
				);
			}
		}

		return result;
	}

	public async initializeUserAccount(
		subAccountId = 0,
		name = DEFAULT_USER_NAME,
		referrerInfo?: ReferrerInfo
	): Promise<[TransactionSignature, PublicKey]> {
		const [userAccountPublicKey, initializeUserAccountIx] =
			await this.getInitializeUserInstructions(
				subAccountId,
				name,
				referrerInfo
			);

		const tx = new Transaction();
		if (subAccountId === 0) {
			if (
				!(await this.checkIfAccountExists(this.getUserStatsAccountPublicKey()))
			) {
				tx.add(await this.getInitializeUserStatsIx());
			}
		}
		tx.add(initializeUserAccountIx);
		const { txSig } = await this.sendTransaction(tx, [], this.opts);

		await this.addUser(subAccountId);

		return [txSig, userAccountPublicKey];
	}

	async getInitializeUserInstructions(
		subAccountId = 0,
		name = DEFAULT_USER_NAME,
		referrerInfo?: ReferrerInfo
	): Promise<[PublicKey, TransactionInstruction]> {
		const userAccountPublicKey = await getUserAccountPublicKey(
			this.program.programId,
			this.wallet.publicKey,
			subAccountId
		);

		const remainingAccounts = new Array<AccountMeta>();
		if (referrerInfo !== undefined) {
			remainingAccounts.push({
				pubkey: referrerInfo.referrer,
				isWritable: true,
				isSigner: false,
			});
			remainingAccounts.push({
				pubkey: referrerInfo.referrerStats,
				isWritable: true,
				isSigner: false,
			});
		}

		const state = this.getStateAccount();
		if (!state.whitelistMint.equals(PublicKey.default)) {
			const associatedTokenPublicKey = await getAssociatedTokenAddress(
				state.whitelistMint,
				this.wallet.publicKey
			);
			remainingAccounts.push({
				pubkey: associatedTokenPublicKey,
				isWritable: false,
				isSigner: false,
			});
		}

		const nameBuffer = encodeName(name);
		const initializeUserAccountIx =
			await this.program.instruction.initializeUser(subAccountId, nameBuffer, {
				accounts: {
					user: userAccountPublicKey,
					userStats: this.getUserStatsAccountPublicKey(),
					authority: this.wallet.publicKey,
					payer: this.wallet.publicKey,
					rent: anchor.web3.SYSVAR_RENT_PUBKEY,
					systemProgram: anchor.web3.SystemProgram.programId,
					state: await this.getStatePublicKey(),
				},
				remainingAccounts,
			});

		return [userAccountPublicKey, initializeUserAccountIx];
	}

	async getInitializeUserStatsIx(): Promise<TransactionInstruction> {
		return await this.program.instruction.initializeUserStats({
			accounts: {
				userStats: this.getUserStatsAccountPublicKey(),
				authority: this.wallet.publicKey,
				payer: this.wallet.publicKey,
				rent: anchor.web3.SYSVAR_RENT_PUBKEY,
				systemProgram: anchor.web3.SystemProgram.programId,
				state: await this.getStatePublicKey(),
			},
		});
	}

	async getNextSubAccountId(): Promise<number> {
		const userStats = this.getUserStats();
		let userStatsAccount: UserStatsAccount;
		if (!userStats) {
			userStatsAccount = await fetchUserStatsAccount(
				this.connection,
				this.program,
				this.wallet.publicKey
			);
		} else {
			userStatsAccount = userStats.getAccount();
		}
		return userStatsAccount.numberOfSubAccountsCreated;
	}

	public async initializeReferrerName(
		name: string
	): Promise<TransactionSignature> {
		const userAccountPublicKey = getUserAccountPublicKeySync(
			this.program.programId,
			this.wallet.publicKey,
			0
		);

		const nameBuffer = encodeName(name);

		const referrerNameAccountPublicKey = getReferrerNamePublicKeySync(
			this.program.programId,
			nameBuffer
		);

		const tx = await this.program.transaction.initializeReferrerName(
			nameBuffer,
			{
				accounts: {
					referrerName: referrerNameAccountPublicKey,
					user: userAccountPublicKey,
					authority: this.wallet.publicKey,
					userStats: this.getUserStatsAccountPublicKey(),
					payer: this.wallet.publicKey,
					rent: anchor.web3.SYSVAR_RENT_PUBKEY,
					systemProgram: anchor.web3.SystemProgram.programId,
				},
			}
		);
		const { txSig } = await this.sendTransaction(tx, [], this.opts);
		return txSig;
	}

	public async updateUserName(
		name: string,
		subAccountId = 0
	): Promise<TransactionSignature> {
		const userAccountPublicKey = getUserAccountPublicKeySync(
			this.program.programId,
			this.wallet.publicKey,
			subAccountId
		);

		const nameBuffer = encodeName(name);
		const tx = await this.program.transaction.updateUserName(
			subAccountId,
			nameBuffer,
			{
				accounts: {
					user: userAccountPublicKey,
					authority: this.wallet.publicKey,
				},
			}
		);
		const { txSig } = await this.sendTransaction(tx, [], this.opts);
		return txSig;
	}

	public async updateUserCustomMarginRatio(
		marginRatio: number,
		subAccountId = 0
	): Promise<TransactionSignature> {
		const tx = await this.program.transaction.updateUserCustomMarginRatio(
			subAccountId,
			marginRatio,
			{
				accounts: {
					user: await this.getUserAccountPublicKey(),
					authority: this.wallet.publicKey,
				},
			}
		);
		const { txSig } = await this.sendTransaction(tx, [], this.opts);
		return txSig;
	}

	public async updateUserMarginTradingEnabled(
		marginTradingEnabled: boolean,
		subAccountId = 0
	): Promise<TransactionSignature> {
		const userAccountPublicKey = getUserAccountPublicKeySync(
			this.program.programId,
			this.wallet.publicKey,
			subAccountId
		);

		await this.addUser(subAccountId, this.wallet.publicKey);
		const remainingAccounts = this.getRemainingAccounts({
			userAccounts: [this.getUserAccount(subAccountId)],
		});

		const tx = await this.program.transaction.updateUserMarginTradingEnabled(
			subAccountId,
			marginTradingEnabled,
			{
				accounts: {
					user: userAccountPublicKey,
					authority: this.wallet.publicKey,
				},
				remainingAccounts,
			}
		);

		const { txSig } = await this.sendTransaction(tx, [], this.opts);
		return txSig;
	}

	public async updateUserDelegate(
		delegate: PublicKey,
		subAccountId = 0
	): Promise<TransactionSignature> {
		const tx = await this.program.transaction.updateUserDelegate(
			subAccountId,
			delegate,
			{
				accounts: {
					user: await this.getUserAccountPublicKey(),
					authority: this.wallet.publicKey,
				},
			}
		);

		const { txSig } = await this.sendTransaction(tx, [], this.opts);
		return txSig;
	}

	public async fetchAllUserAccounts(
		includeIdle = true
	): Promise<ProgramAccount<UserAccount>[]> {
		let filters = undefined;
		if (!includeIdle) {
			filters = [getNonIdleUserFilter()];
		}
		return (await this.program.account.user.all(
			filters
		)) as ProgramAccount<UserAccount>[];
	}

	public async getUserAccountsForDelegate(
		delegate: PublicKey
	): Promise<UserAccount[]> {
		const programAccounts = await this.program.account.user.all([
			{
				memcmp: {
					offset: 40,
					/** data to match, as base-58 encoded string and limited to less than 129 bytes */
					bytes: bs58.encode(delegate.toBuffer()),
				},
			},
		]);

		return programAccounts
			.map((programAccount) => programAccount.account as UserAccount)
			.sort((a, b) => a.subAccountId - b.subAccountId);
	}

	public async getUserAccountsAndAddressesForAuthority(
		authority: PublicKey
	): Promise<ProgramAccount<UserAccount>[]> {
		const programAccounts = await this.program.account.user.all([
			{
				memcmp: {
					offset: 8,
					/** data to match, as base-58 encoded string and limited to less than 129 bytes */
					bytes: bs58.encode(authority.toBuffer()),
				},
			},
		]);

		return programAccounts.map(
			(programAccount) => programAccount as ProgramAccount<UserAccount>
		);
	}

	public async getUserAccountsForAuthority(
		authority: PublicKey
	): Promise<UserAccount[]> {
		const programAccounts = await this.program.account.user.all([
			{
				memcmp: {
					offset: 8,
					/** data to match, as base-58 encoded string and limited to less than 129 bytes */
					bytes: bs58.encode(authority.toBuffer()),
				},
			},
		]);

		return programAccounts
			.map((programAccount) => programAccount.account as UserAccount)
			.sort((a, b) => a.subAccountId - b.subAccountId);
	}

	public async getReferredUserStatsAccountsByReferrer(
		referrer: PublicKey
	): Promise<UserStatsAccount[]> {
		const programAccounts = await this.program.account.userStats.all([
			{
				memcmp: {
					offset: 40,
					/** data to match, as base-58 encoded string and limited to less than 129 bytes */
					bytes: bs58.encode(referrer.toBuffer()),
				},
			},
		]);

		return programAccounts.map(
			(programAccount) => programAccount.account as UserStatsAccount
		);
	}

	public async getReferrerNameAccountsForAuthority(
		authority: PublicKey
	): Promise<ReferrerNameAccount[]> {
		const programAccounts = await this.program.account.referrerName.all([
			{
				memcmp: {
					offset: 8,
					/** data to match, as base-58 encoded string and limited to less than 129 bytes */
					bytes: bs58.encode(authority.toBuffer()),
				},
			},
		]);

		return programAccounts.map(
			(programAccount) => programAccount.account as ReferrerNameAccount
		);
	}

	public async deleteUser(
		subAccountId = 0,
		txParams?: TxParams
	): Promise<TransactionSignature> {
		const userAccountPublicKey = getUserAccountPublicKeySync(
			this.program.programId,
			this.wallet.publicKey,
			subAccountId
		);

		const ix = await this.program.instruction.deleteUser({
			accounts: {
				user: userAccountPublicKey,
				userStats: this.getUserStatsAccountPublicKey(),
				authority: this.wallet.publicKey,
				state: await this.getStatePublicKey(),
			},
		});

		const { txSig } = await this.sendTransaction(
			await this.buildTransaction(ix, txParams),
			[],
			this.opts
		);

		const userMapKey = this.getUserMapKey(subAccountId, this.wallet.publicKey);
		await this.users.get(userMapKey)?.unsubscribe();
		this.users.delete(userMapKey);

		return txSig;
	}

	public getUser(subAccountId?: number, authority?: PublicKey): User {
		subAccountId = subAccountId ?? this.activeSubAccountId;
		authority = authority ?? this.authority;
		const userMapKey = this.getUserMapKey(subAccountId, authority);

		if (!this.users.has(userMapKey)) {
			throw new Error(`DriftClient has no user for user id ${userMapKey}`);
		}
		return this.users.get(userMapKey);
	}

	public hasUser(subAccountId?: number, authority?: PublicKey): boolean {
		subAccountId = subAccountId ?? this.activeSubAccountId;
		authority = authority ?? this.authority;
		const userMapKey = this.getUserMapKey(subAccountId, authority);

		return this.users.has(userMapKey);
	}

	public getUsers(): User[] {
		// delegate users get added to the end
		return [...this.users.values()]
			.filter((acct) =>
				acct.getUserAccount().authority.equals(this.wallet.publicKey)
			)
			.concat(
				[...this.users.values()].filter(
					(acct) =>
						!acct.getUserAccount().authority.equals(this.wallet.publicKey)
				)
			);
	}

	public getUserStats(): UserStats {
		return this.userStats;
	}

	public async fetchReferrerNameAccount(
		name: string
	): Promise<ReferrerNameAccount | undefined> {
		const nameBuffer = encodeName(name);
		const referrerNameAccountPublicKey = getReferrerNamePublicKeySync(
			this.program.programId,
			nameBuffer
		);
		return (await this.program.account.referrerName.fetch(
			referrerNameAccountPublicKey
		)) as ReferrerNameAccount;
	}

	userStatsAccountPublicKey: PublicKey;
	public getUserStatsAccountPublicKey(): PublicKey {
		if (this.userStatsAccountPublicKey) {
			return this.userStatsAccountPublicKey;
		}

		this.userStatsAccountPublicKey = getUserStatsAccountPublicKey(
			this.program.programId,
			this.authority
		);
		return this.userStatsAccountPublicKey;
	}

	public async getUserAccountPublicKey(
		subAccountId?: number,
		authority?: PublicKey
	): Promise<PublicKey> {
		return this.getUser(subAccountId, authority).userAccountPublicKey;
	}

	public getUserAccount(
		subAccountId?: number,
		authority?: PublicKey
	): UserAccount | undefined {
		return this.getUser(subAccountId, authority).getUserAccount();
	}

	/**
	 * Forces a fetch to rpc before returning accounts. Useful for anchor tests.
	 * @param subAccountId
	 */
	public async forceGetUserAccount(
		subAccountId?: number
	): Promise<UserAccount | undefined> {
		await this.getUser(subAccountId).fetchAccounts();
		return this.getUser(subAccountId).getUserAccount();
	}

	public getUserAccountAndSlot(
		subAccountId?: number
	): DataAndSlot<UserAccount> | undefined {
		return this.getUser(subAccountId).getUserAccountAndSlot();
	}

	public getSpotPosition(marketIndex: number): SpotPosition | undefined {
		return this.getUserAccount().spotPositions.find(
			(spotPosition) => spotPosition.marketIndex === marketIndex
		);
	}

	public getQuoteAssetTokenAmount(): BN {
		return this.getTokenAmount(QUOTE_SPOT_MARKET_INDEX);
	}

	/**
	 * Returns the token amount for a given market. The spot market precision is based on the token mint decimals.
	 * Positive if it is a deposit, negative if it is a borrow.
	 * @param marketIndex
	 */
	public getTokenAmount(marketIndex: number): BN {
		const spotPosition = this.getSpotPosition(marketIndex);
		if (spotPosition === undefined) {
			return ZERO;
		}
		const spotMarket = this.getSpotMarketAccount(marketIndex);
		return getSignedTokenAmount(
			getTokenAmount(
				spotPosition.scaledBalance,
				spotMarket,
				spotPosition.balanceType
			),
			spotPosition.balanceType
		);
	}

	/**
	 * Converts an amount to the spot precision for a given market. The spot market precision is based on the token mint decimals.
	 * @param marketIndex
	 * @param amount
	 */
	public convertToSpotPrecision(marketIndex: number, amount: BN | number): BN {
		const spotMarket = this.getSpotMarketAccount(marketIndex);
		return castNumberToSpotPrecision(amount, spotMarket);
	}

	/**
	 * Converts an amount to the perp precision. The perp market precision is {@link BASE_PRECISION} (1e9).
	 * @param amount
	 */
	public convertToPerpPrecision(amount: BN | number): BN {
		amount = typeof amount === 'number' ? new BN(amount) : amount;
		return amount.mul(BASE_PRECISION);
	}

	/**
	 * Converts an amount to the price precision. The perp market precision is {@link PRICE_PRECISION} (1e6).
	 * @param amount
	 */
	public convertToPricePrecision(amount: BN | number): BN {
		amount = typeof amount === 'number' ? new BN(amount) : amount;
		return amount.mul(PRICE_PRECISION);
	}

	/**
	 * Each drift instruction must include perp and sport market accounts in the ix remaining accounts.
	 * Use this function to force a subset of markets to be included in the remaining accounts for every ix
	 *
	 * @param perpMarketIndexes
	 * @param spotMarketIndexes
	 */
	public mustIncludeMarketsInIx({
		perpMarketIndexes,
		spotMarketIndexes,
	}: {
		perpMarketIndexes: number[];
		spotMarketIndexes: number[];
	}): void {
		perpMarketIndexes.forEach((perpMarketIndex) => {
			this.mustIncludePerpMarketIndexes.add(perpMarketIndex);
		});

		spotMarketIndexes.forEach((spotMarketIndex) => {
			this.mustIncludeSpotMarketIndexes.add(spotMarketIndex);
		});
	}

	getRemainingAccounts(params: RemainingAccountParams): AccountMeta[] {
		const { oracleAccountMap, spotMarketAccountMap, perpMarketAccountMap } =
			this.getRemainingAccountMapsForUsers(params.userAccounts);

		if (params.useMarketLastSlotCache) {
			const lastUserSlot = this.getUserAccountAndSlot()?.slot;
			for (const [
				marketIndex,
				slot,
			] of this.perpMarketLastSlotCache.entries()) {
				// if cache has more recent slot than user positions account slot, add market to remaining accounts
				// otherwise remove from slot
				if (slot > lastUserSlot) {
					this.addPerpMarketToRemainingAccountMaps(
						marketIndex,
						false,
						oracleAccountMap,
						spotMarketAccountMap,
						perpMarketAccountMap
					);
				} else {
					this.perpMarketLastSlotCache.delete(marketIndex);
				}
			}

			for (const [
				marketIndex,
				slot,
			] of this.spotMarketLastSlotCache.entries()) {
				// if cache has more recent slot than user positions account slot, add market to remaining accounts
				// otherwise remove from slot
				if (slot > lastUserSlot) {
					this.addSpotMarketToRemainingAccountMaps(
						marketIndex,
						false,
						oracleAccountMap,
						spotMarketAccountMap
					);
				} else {
					this.spotMarketLastSlotCache.delete(marketIndex);
				}
			}
		}

		if (params.readablePerpMarketIndex !== undefined) {
<<<<<<< HEAD
			const readablePerpMarketIndexes = Array.isArray(
				params.readablePerpMarketIndex
			)
				? params.readablePerpMarketIndex
				: [params.readablePerpMarketIndex];
			for (const marketIndex of readablePerpMarketIndexes) {
				const perpMarketAccount = this.getPerpMarketAccount(marketIndex);
				perpMarketAccountMap.set(marketIndex, {
					pubkey: perpMarketAccount.pubkey,
					isSigner: false,
					isWritable: false,
				});
				oracleAccountMap.set(perpMarketAccount.amm.oracle.toString(), {
					pubkey: perpMarketAccount.amm.oracle,
					isSigner: false,
					isWritable: false,
				});
				const spotMarketAccount = this.getSpotMarketAccount(
					perpMarketAccount.quoteSpotMarketIndex
				);
				spotMarketAccountMap.set(perpMarketAccount.quoteSpotMarketIndex, {
					pubkey: spotMarketAccount.pubkey,
					isSigner: false,
					isWritable: false,
				});
				if (!spotMarketAccount.oracle.equals(PublicKey.default)) {
					oracleAccountMap.set(spotMarketAccount.oracle.toString(), {
						pubkey: spotMarketAccount.oracle,
						isSigner: false,
						isWritable: false,
					});
				}
			}
=======
			this.addPerpMarketToRemainingAccountMaps(
				params.readablePerpMarketIndex,
				false,
				oracleAccountMap,
				spotMarketAccountMap,
				perpMarketAccountMap
			);
		}

		for (const perpMarketIndex of this.mustIncludePerpMarketIndexes.values()) {
			this.addPerpMarketToRemainingAccountMaps(
				perpMarketIndex,
				false,
				oracleAccountMap,
				spotMarketAccountMap,
				perpMarketAccountMap
			);
>>>>>>> e1d9051f
		}

		if (params.readableSpotMarketIndexes !== undefined) {
			for (const readableSpotMarketIndex of params.readableSpotMarketIndexes) {
				this.addSpotMarketToRemainingAccountMaps(
					readableSpotMarketIndex,
					false,
					oracleAccountMap,
					spotMarketAccountMap
				);
			}
		}

		for (const spotMarketIndex of this.mustIncludeSpotMarketIndexes.values()) {
			this.addSpotMarketToRemainingAccountMaps(
				spotMarketIndex,
				false,
				oracleAccountMap,
				spotMarketAccountMap
			);
		}

		if (params.writablePerpMarketIndexes !== undefined) {
			for (const writablePerpMarketIndex of params.writablePerpMarketIndexes) {
				this.addPerpMarketToRemainingAccountMaps(
					writablePerpMarketIndex,
					true,
					oracleAccountMap,
					spotMarketAccountMap,
					perpMarketAccountMap
				);
			}
		}

		if (params.writableSpotMarketIndexes !== undefined) {
			for (const writableSpotMarketIndex of params.writableSpotMarketIndexes) {
				this.addSpotMarketToRemainingAccountMaps(
					writableSpotMarketIndex,
					true,
					oracleAccountMap,
					spotMarketAccountMap
				);
			}
		}

		return [
			...oracleAccountMap.values(),
			...spotMarketAccountMap.values(),
			...perpMarketAccountMap.values(),
		];
	}

	addPerpMarketToRemainingAccountMaps(
		marketIndex: number,
		writable: boolean,
		oracleAccountMap: Map<string, AccountMeta>,
		spotMarketAccountMap: Map<number, AccountMeta>,
		perpMarketAccountMap: Map<number, AccountMeta>
	): void {
		const perpMarketAccount = this.getPerpMarketAccount(marketIndex);
		perpMarketAccountMap.set(marketIndex, {
			pubkey: perpMarketAccount.pubkey,
			isSigner: false,
			isWritable: writable,
		});
		oracleAccountMap.set(perpMarketAccount.amm.oracle.toString(), {
			pubkey: perpMarketAccount.amm.oracle,
			isSigner: false,
			isWritable: false,
		});
		this.addSpotMarketToRemainingAccountMaps(
			perpMarketAccount.quoteSpotMarketIndex,
			false,
			oracleAccountMap,
			spotMarketAccountMap
		);
	}

	addSpotMarketToRemainingAccountMaps(
		marketIndex: number,
		writable: boolean,
		oracleAccountMap: Map<string, AccountMeta>,
		spotMarketAccountMap: Map<number, AccountMeta>
	): void {
		const spotMarketAccount = this.getSpotMarketAccount(marketIndex);
		spotMarketAccountMap.set(spotMarketAccount.marketIndex, {
			pubkey: spotMarketAccount.pubkey,
			isSigner: false,
			isWritable: writable,
		});
		if (!spotMarketAccount.oracle.equals(PublicKey.default)) {
			oracleAccountMap.set(spotMarketAccount.oracle.toString(), {
				pubkey: spotMarketAccount.oracle,
				isSigner: false,
				isWritable: false,
			});
		}
	}

	getRemainingAccountMapsForUsers(userAccounts: UserAccount[]): {
		oracleAccountMap: Map<string, AccountMeta>;
		spotMarketAccountMap: Map<number, AccountMeta>;
		perpMarketAccountMap: Map<number, AccountMeta>;
	} {
		const oracleAccountMap = new Map<string, AccountMeta>();
		const spotMarketAccountMap = new Map<number, AccountMeta>();
		const perpMarketAccountMap = new Map<number, AccountMeta>();

		for (const userAccount of userAccounts) {
			for (const spotPosition of userAccount.spotPositions) {
				if (!isSpotPositionAvailable(spotPosition)) {
					this.addSpotMarketToRemainingAccountMaps(
						spotPosition.marketIndex,
						false,
						oracleAccountMap,
						spotMarketAccountMap
					);

					if (
						!spotPosition.openAsks.eq(ZERO) ||
						!spotPosition.openBids.eq(ZERO)
					) {
						this.addSpotMarketToRemainingAccountMaps(
							QUOTE_SPOT_MARKET_INDEX,
							false,
							oracleAccountMap,
							spotMarketAccountMap
						);
					}
				}
			}
			for (const position of userAccount.perpPositions) {
				if (!positionIsAvailable(position)) {
					this.addPerpMarketToRemainingAccountMaps(
						position.marketIndex,
						false,
						oracleAccountMap,
						spotMarketAccountMap,
						perpMarketAccountMap
					);
				}
			}
		}

		return {
			oracleAccountMap,
			spotMarketAccountMap,
			perpMarketAccountMap,
		};
	}

	public getOrder(orderId: number): Order | undefined {
		return this.getUserAccount()?.orders.find(
			(order) => order.orderId === orderId
		);
	}

	public getOrderByUserId(userOrderId: number): Order | undefined {
		return this.getUserAccount()?.orders.find(
			(order) => order.userOrderId === userOrderId
		);
	}

	/**
	 * Get the associated token address for the given spot market
	 * @param marketIndex
	 * @param useNative
	 */
	public async getAssociatedTokenAccount(
		marketIndex: number,
		useNative = true
	): Promise<PublicKey> {
		const spotMarket = this.getSpotMarketAccount(marketIndex);
		if (useNative && spotMarket.mint.equals(WRAPPED_SOL_MINT)) {
			return this.wallet.publicKey;
		}
		const mint = spotMarket.mint;
		return await getAssociatedTokenAddress(mint, this.wallet.publicKey);
	}

	public createAssociatedTokenAccountIdempotentInstruction(
		account: PublicKey,
		payer: PublicKey,
		owner: PublicKey,
		mint: PublicKey
	): TransactionInstruction {
		return new TransactionInstruction({
			keys: [
				{ pubkey: payer, isSigner: true, isWritable: true },
				{ pubkey: account, isSigner: false, isWritable: true },
				{ pubkey: owner, isSigner: false, isWritable: false },
				{ pubkey: mint, isSigner: false, isWritable: false },
				{
					pubkey: anchor.web3.SystemProgram.programId,
					isSigner: false,
					isWritable: false,
				},
				{ pubkey: TOKEN_PROGRAM_ID, isSigner: false, isWritable: false },
			],
			programId: ASSOCIATED_TOKEN_PROGRAM_ID,
			data: Buffer.from([0x1]),
		});
	}

	/**
	 * Deposit funds into the given spot market
	 *
	 * @param amount
	 * @param marketIndex
	 * @param associatedTokenAccount can be the wallet public key if using native sol
	 * @param subAccountId
	 * @param reduceOnly
	 */
	public async deposit(
		amount: BN,
		marketIndex: number,
		associatedTokenAccount: PublicKey,
		subAccountId?: number,
		reduceOnly = false
	): Promise<TransactionSignature> {
		const tx = new Transaction();
		tx.add(
			ComputeBudgetProgram.setComputeUnitLimit({
				units: 600_000,
			})
		);

		const additionalSigners: Array<Signer> = [];

		const spotMarketAccount = this.getSpotMarketAccount(marketIndex);

		const isSolMarket = spotMarketAccount.mint.equals(WRAPPED_SOL_MINT);

		const signerAuthority = this.wallet.publicKey;

		const createWSOLTokenAccount =
			isSolMarket && associatedTokenAccount.equals(signerAuthority);

		if (createWSOLTokenAccount) {
			const { ixs, signers, pubkey } =
				await this.getWrappedSolAccountCreationIxs(amount, true);

			associatedTokenAccount = pubkey;

			ixs.forEach((ix) => {
				tx.add(ix);
			});

			signers.forEach((signer) => additionalSigners.push(signer));
		}

		const depositCollateralIx = await this.getDepositInstruction(
			amount,
			marketIndex,
			associatedTokenAccount,
			subAccountId,
			reduceOnly,
			true
		);

		tx.add(depositCollateralIx);

		// Close the wrapped sol account at the end of the transaction
		if (createWSOLTokenAccount) {
			tx.add(
				createCloseAccountInstruction(
					associatedTokenAccount,
					signerAuthority,
					signerAuthority,
					[]
				)
			);
		}

		const { txSig, slot } = await this.sendTransaction(
			tx,
			additionalSigners,
			this.opts
		);
		this.spotMarketLastSlotCache.set(marketIndex, slot);
		return txSig;
	}

	async getDepositInstruction(
		amount: BN,
		marketIndex: number,
		userTokenAccount: PublicKey,
		subAccountId?: number,
		reduceOnly = false,
		userInitialized = true
	): Promise<TransactionInstruction> {
		const userAccountPublicKey = await getUserAccountPublicKey(
			this.program.programId,
			this.authority,
			subAccountId ?? this.activeSubAccountId
		);

		let remainingAccounts = [];
		if (userInitialized) {
			remainingAccounts = this.getRemainingAccounts({
				userAccounts: [await this.forceGetUserAccount()],
				useMarketLastSlotCache: true,
				writableSpotMarketIndexes: [marketIndex],
			});
		} else {
			remainingAccounts = this.getRemainingAccounts({
				userAccounts: [],
				writableSpotMarketIndexes: [marketIndex],
			});
		}

		const spotMarketAccount = this.getSpotMarketAccount(marketIndex);

		return await this.program.instruction.deposit(
			marketIndex,
			amount,
			reduceOnly,
			{
				accounts: {
					state: await this.getStatePublicKey(),
					spotMarket: spotMarketAccount.pubkey,
					spotMarketVault: spotMarketAccount.vault,
					user: userAccountPublicKey,
					userStats: this.getUserStatsAccountPublicKey(),
					userTokenAccount: userTokenAccount,
					authority: this.wallet.publicKey,
					tokenProgram: TOKEN_PROGRAM_ID,
				},
				remainingAccounts,
			}
		);
	}

	private async checkIfAccountExists(account: PublicKey): Promise<boolean> {
		try {
			const accountInfo = await this.connection.getAccountInfo(account);
			return accountInfo != null;
		} catch (e) {
			// Doesn't already exist
			return false;
		}
	}

	private async getWrappedSolAccountCreationIxs(
		amount: BN,
		includeRent?: boolean
	): Promise<{
		ixs: anchor.web3.TransactionInstruction[];
		signers: Signer[];
		pubkey: PublicKey;
	}> {
		const wrappedSolAccount = new Keypair();

		const result = {
			ixs: [],
			signers: [],
			pubkey: wrappedSolAccount.publicKey,
		};

		const rentSpaceLamports = new BN(LAMPORTS_PER_SOL / 100);

		const lamports = includeRent
			? amount.add(rentSpaceLamports)
			: rentSpaceLamports;

		const authority = this.wallet.publicKey;

		result.ixs.push(
			SystemProgram.createAccount({
				fromPubkey: authority,
				newAccountPubkey: wrappedSolAccount.publicKey,
				lamports: lamports.toNumber(),
				space: 165,
				programId: TOKEN_PROGRAM_ID,
			})
		);

		result.ixs.push(
			createInitializeAccountInstruction(
				wrappedSolAccount.publicKey,
				WRAPPED_SOL_MINT,
				authority
			)
		);

		result.signers.push(wrappedSolAccount);

		return result;
	}

	public getAssociatedTokenAccountCreationIx(
		tokenMintAddress: PublicKey,
		associatedTokenAddress: PublicKey
	): anchor.web3.TransactionInstruction {
		return createAssociatedTokenAccountInstruction(
			this.wallet.publicKey,
			associatedTokenAddress,
			this.wallet.publicKey,
			tokenMintAddress
		);
	}

	/**
	 * Creates the User account for a user, and deposits some initial collateral
	 * @param amount
	 * @param userTokenAccount
	 * @param marketIndex
	 * @param subAccountId
	 * @param name
	 * @param fromSubAccountId
	 * @returns
	 */
	public async initializeUserAccountAndDepositCollateral(
		amount: BN,
		userTokenAccount: PublicKey,
		marketIndex = 0,
		subAccountId = 0,
		name = DEFAULT_USER_NAME,
		fromSubAccountId?: number,
		referrerInfo?: ReferrerInfo,
		txParams?: TxParams
	): Promise<[TransactionSignature, PublicKey]> {
		const [userAccountPublicKey, initializeUserAccountIx] =
			await this.getInitializeUserInstructions(
				subAccountId,
				name,
				referrerInfo
			);

		const additionalSigners: Array<Signer> = [];

		const spotMarket = this.getSpotMarketAccount(marketIndex);

		const isSolMarket = spotMarket.mint.equals(WRAPPED_SOL_MINT);

		const tx = new Transaction();

		tx.add(
			ComputeBudgetProgram.setComputeUnitLimit({
				units: txParams?.computeUnits ?? 600_000,
			})
		);

		if (txParams?.computeUnitsPrice) {
			tx.add(
				ComputeBudgetProgram.setComputeUnitPrice({
					microLamports: txParams.computeUnitsPrice,
				})
			);
		}

		const authority = this.wallet.publicKey;

		const createWSOLTokenAccount =
			isSolMarket && userTokenAccount.equals(authority);

		if (createWSOLTokenAccount) {
			const {
				ixs: startIxs,
				signers,
				pubkey,
			} = await this.getWrappedSolAccountCreationIxs(amount, true);

			userTokenAccount = pubkey;

			startIxs.forEach((ix) => {
				tx.add(ix);
			});

			signers.forEach((signer) => additionalSigners.push(signer));
		}

		const depositCollateralIx =
			fromSubAccountId != null
				? await this.getTransferDepositIx(
						amount,
						marketIndex,
						fromSubAccountId,
						subAccountId
				  )
				: await this.getDepositInstruction(
						amount,
						marketIndex,
						userTokenAccount,
						subAccountId,
						false,
						false
				  );

		if (subAccountId === 0) {
			if (
				!(await this.checkIfAccountExists(this.getUserStatsAccountPublicKey()))
			) {
				tx.add(await this.getInitializeUserStatsIx());
			}
		}
		tx.add(initializeUserAccountIx).add(depositCollateralIx);

		// Close the wrapped sol account at the end of the transaction
		if (createWSOLTokenAccount) {
			tx.add(
				createCloseAccountInstruction(
					userTokenAccount,
					authority,
					authority,
					[]
				)
			);
		}

		const { txSig, slot } = await this.sendTransaction(
			tx,
			additionalSigners,
			this.opts
		);
		this.spotMarketLastSlotCache.set(marketIndex, slot);

		await this.addUser(subAccountId);

		return [txSig, userAccountPublicKey];
	}

	public async initializeUserAccountForDevnet(
		subAccountId = 0,
		name = DEFAULT_USER_NAME,
		marketIndex: number,
		tokenFaucet: TokenFaucet,
		amount: BN,
		referrerInfo?: ReferrerInfo
	): Promise<[TransactionSignature, PublicKey]> {
		const [associateTokenPublicKey, createAssociatedAccountIx, mintToIx] =
			await tokenFaucet.createAssociatedTokenAccountAndMintToInstructions(
				this.wallet.publicKey,
				amount
			);

		const [userAccountPublicKey, initializeUserAccountIx] =
			await this.getInitializeUserInstructions(
				subAccountId,
				name,
				referrerInfo
			);

		const depositCollateralIx = await this.getDepositInstruction(
			amount,
			marketIndex,
			associateTokenPublicKey,
			subAccountId,
			false,
			false
		);

		const tx = new Transaction().add(createAssociatedAccountIx).add(mintToIx);

		if (subAccountId === 0) {
			if (
				!(await this.checkIfAccountExists(this.getUserStatsAccountPublicKey()))
			) {
				tx.add(await this.getInitializeUserStatsIx());
			}
		}
		tx.add(initializeUserAccountIx).add(depositCollateralIx);

		const txSig = await this.program.provider.sendAndConfirm(tx, []);

		await this.addUser(subAccountId);

		return [txSig, userAccountPublicKey];
	}

	/**
	 * Withdraws from a user account. If deposit doesn't already exist, creates a borrow
	 * @param amount
	 * @param marketIndex
	 * @param associatedTokenAddress - the token account to withdraw to. can be the wallet public key if using native sol
	 * @param reduceOnly
	 */
	public async withdraw(
		amount: BN,
		marketIndex: number,
		associatedTokenAddress: PublicKey,
		reduceOnly = false
	): Promise<TransactionSignature> {
		const tx = new Transaction();
		tx.add(
			ComputeBudgetProgram.setComputeUnitLimit({
				units: 600_000,
			})
		);

		const additionalSigners: Array<Signer> = [];

		const spotMarketAccount = this.getSpotMarketAccount(marketIndex);

		const isSolMarket = spotMarketAccount.mint.equals(WRAPPED_SOL_MINT);

		const authority = this.wallet.publicKey;

		const createWSOLTokenAccount =
			isSolMarket && associatedTokenAddress.equals(authority);

		if (createWSOLTokenAccount) {
			const { ixs, signers, pubkey } =
				await this.getWrappedSolAccountCreationIxs(amount, false);

			associatedTokenAddress = pubkey;

			ixs.forEach((ix) => {
				tx.add(ix);
			});

			signers.forEach((signer) => additionalSigners.push(signer));
		} else {
			const accountExists = await this.checkIfAccountExists(
				associatedTokenAddress
			);

			if (!accountExists) {
				const createAssociatedTokenAccountIx =
					this.getAssociatedTokenAccountCreationIx(
						spotMarketAccount.mint,
						associatedTokenAddress
					);

				tx.add(createAssociatedTokenAccountIx);
			}
		}

		const withdrawCollateral = await this.getWithdrawIx(
			amount,
			spotMarketAccount.marketIndex,
			associatedTokenAddress,
			reduceOnly
		);

		tx.add(withdrawCollateral);

		// Close the wrapped sol account at the end of the transaction
		if (createWSOLTokenAccount) {
			tx.add(
				createCloseAccountInstruction(
					associatedTokenAddress,
					authority,
					authority,
					[]
				)
			);
		}

		const { txSig, slot } = await this.sendTransaction(
			tx,
			additionalSigners,
			this.opts
		);
		this.spotMarketLastSlotCache.set(marketIndex, slot);
		return txSig;
	}

	public async getWithdrawIx(
		amount: BN,
		marketIndex: number,
		userTokenAccount: PublicKey,
		reduceOnly = false
	): Promise<TransactionInstruction> {
		const userAccountPublicKey = await this.getUserAccountPublicKey();

		const remainingAccounts = this.getRemainingAccounts({
			userAccounts: [this.getUserAccount()],
			useMarketLastSlotCache: true,
			writableSpotMarketIndexes: [marketIndex],
			readableSpotMarketIndexes: [QUOTE_SPOT_MARKET_INDEX],
		});

		const spotMarketAccount = this.getSpotMarketAccount(marketIndex);

		return await this.program.instruction.withdraw(
			marketIndex,
			amount,
			reduceOnly,
			{
				accounts: {
					state: await this.getStatePublicKey(),
					spotMarket: spotMarketAccount.pubkey,
					spotMarketVault: spotMarketAccount.vault,
					driftSigner: this.getSignerPublicKey(),
					user: userAccountPublicKey,
					userStats: this.getUserStatsAccountPublicKey(),
					userTokenAccount: userTokenAccount,
					authority: this.wallet.publicKey,
					tokenProgram: TOKEN_PROGRAM_ID,
				},
				remainingAccounts,
			}
		);
	}

	/**
	 * Withdraws from the fromSubAccount and deposits into the toSubAccount
	 * @param amount
	 * @param marketIndex
	 * @param fromSubAccountId
	 * @param toSubAccountId
	 * @param txParams
	 */
	public async transferDeposit(
		amount: BN,
		marketIndex: number,
		fromSubAccountId: number,
		toSubAccountId: number,
		txParams?: TxParams
	): Promise<TransactionSignature> {
		const { txSig, slot } = await this.sendTransaction(
			await this.buildTransaction(
				await this.getTransferDepositIx(
					amount,
					marketIndex,
					fromSubAccountId,
					toSubAccountId
				),
				txParams
			),
			[],
			this.opts
		);
		if (
			fromSubAccountId === this.activeSubAccountId ||
			toSubAccountId === this.activeSubAccountId
		) {
			this.spotMarketLastSlotCache.set(marketIndex, slot);
		}
		return txSig;
	}

	public async getTransferDepositIx(
		amount: BN,
		marketIndex: number,
		fromSubAccountId: number,
		toSubAccountId: number
	): Promise<TransactionInstruction> {
		const fromUser = await getUserAccountPublicKey(
			this.program.programId,
			this.wallet.publicKey,
			fromSubAccountId
		);
		const toUser = await getUserAccountPublicKey(
			this.program.programId,
			this.wallet.publicKey,
			toSubAccountId
		);

		let remainingAccounts;

		const userMapKey = this.getUserMapKey(
			fromSubAccountId,
			this.wallet.publicKey
		);
		if (this.users.has(userMapKey)) {
			remainingAccounts = this.getRemainingAccounts({
				userAccounts: [this.users.get(userMapKey).getUserAccount()],
				useMarketLastSlotCache: true,
				writableSpotMarketIndexes: [marketIndex],
			});
		} else {
			const userAccountPublicKey = getUserAccountPublicKeySync(
				this.program.programId,
				this.authority,
				fromSubAccountId
			);

			const fromUserAccount = (await this.program.account.user.fetch(
				userAccountPublicKey
			)) as UserAccount;
			remainingAccounts = this.getRemainingAccounts({
				userAccounts: [fromUserAccount],
				useMarketLastSlotCache: true,
				writableSpotMarketIndexes: [marketIndex],
			});
		}

		return await this.program.instruction.transferDeposit(marketIndex, amount, {
			accounts: {
				authority: this.wallet.publicKey,
				fromUser,
				toUser,
				userStats: this.getUserStatsAccountPublicKey(),
				state: await this.getStatePublicKey(),
				spotMarketVault: this.getSpotMarketAccount(marketIndex).vault,
			},
			remainingAccounts,
		});
	}

	public async updateSpotMarketCumulativeInterest(
		marketIndex: number,
		txParams?: TxParams
	): Promise<TransactionSignature> {
		const { txSig } = await this.sendTransaction(
			await this.buildTransaction(
				await this.updateSpotMarketCumulativeInterestIx(marketIndex),
				txParams
			),
			[],
			this.opts
		);
		return txSig;
	}

	public async updateSpotMarketCumulativeInterestIx(
		marketIndex: number
	): Promise<TransactionInstruction> {
		const spotMarket = this.getSpotMarketAccount(marketIndex);
		return await this.program.instruction.updateSpotMarketCumulativeInterest({
			accounts: {
				state: await this.getStatePublicKey(),
				spotMarket: spotMarket.pubkey,
				oracle: spotMarket.oracle,
			},
		});
	}

	public async settleLP(
		settleeUserAccountPublicKey: PublicKey,
		marketIndex: number,
		txParams?: TxParams
	): Promise<TransactionSignature> {
		const { txSig } = await this.sendTransaction(
			await this.buildTransaction(
				await this.settleLPIx(settleeUserAccountPublicKey, marketIndex),
				txParams
			),
			[],
			this.opts
		);
		return txSig;
	}

	public async settleLPIx(
		settleeUserAccountPublicKey: PublicKey,
		marketIndex: number
	): Promise<TransactionInstruction> {
		const settleeUserAccount = (await this.program.account.user.fetch(
			settleeUserAccountPublicKey
		)) as UserAccount;

		const remainingAccounts = this.getRemainingAccounts({
			userAccounts: [settleeUserAccount],
			writablePerpMarketIndexes: [marketIndex],
		});

		return this.program.instruction.settleLp(marketIndex, {
			accounts: {
				state: await this.getStatePublicKey(),
				user: settleeUserAccountPublicKey,
			},
			remainingAccounts: remainingAccounts,
		});
	}

	public async removePerpLpShares(
		marketIndex: number,
		sharesToBurn?: BN,
		txParams?: TxParams
	): Promise<TransactionSignature> {
		const { txSig } = await this.sendTransaction(
			await this.buildTransaction(
				await this.getRemovePerpLpSharesIx(marketIndex, sharesToBurn),
				txParams
			),
			[],
			this.opts
		);
		return txSig;
	}

	public async removePerpLpSharesInExpiringMarket(
		marketIndex: number,
		userAccountPublicKey: PublicKey,
		sharesToBurn?: BN,
		txParams?: TxParams
	): Promise<TransactionSignature> {
		const { txSig } = await this.sendTransaction(
			await this.buildTransaction(
				await this.getRemovePerpLpSharesInExpiringMarket(
					marketIndex,
					userAccountPublicKey,
					sharesToBurn
				),
				txParams
			),
			[],
			this.opts
		);
		return txSig;
	}

	public async getRemovePerpLpSharesInExpiringMarket(
		marketIndex: number,
		userAccountPublicKey: PublicKey,
		sharesToBurn?: BN
	): Promise<TransactionInstruction> {
		const userAccount = (await this.program.account.user.fetch(
			userAccountPublicKey
		)) as UserAccount;

		const remainingAccounts = this.getRemainingAccounts({
			userAccounts: [userAccount],
			useMarketLastSlotCache: true,
			writablePerpMarketIndexes: [marketIndex],
		});

		if (sharesToBurn == undefined) {
			const perpPosition = userAccount.perpPositions.filter(
				(position) => position.marketIndex === marketIndex
			)[0];
			sharesToBurn = perpPosition.lpShares;
			console.log('burning lp shares:', sharesToBurn.toString());
		}

		return this.program.instruction.removePerpLpSharesInExpiringMarket(
			sharesToBurn,
			marketIndex,
			{
				accounts: {
					state: await this.getStatePublicKey(),
					user: userAccountPublicKey,
				},
				remainingAccounts: remainingAccounts,
			}
		);
	}

	public async getRemovePerpLpSharesIx(
		marketIndex: number,
		sharesToBurn?: BN
	): Promise<TransactionInstruction> {
		const userAccountPublicKey = await this.getUserAccountPublicKey();

		const remainingAccounts = this.getRemainingAccounts({
			userAccounts: [this.getUserAccount()],
			useMarketLastSlotCache: true,
			writablePerpMarketIndexes: [marketIndex],
		});

		if (sharesToBurn == undefined) {
			const userAccount = this.getUserAccount();
			const perpPosition = userAccount.perpPositions.filter(
				(position) => position.marketIndex === marketIndex
			)[0];
			sharesToBurn = perpPosition.lpShares;
			console.log('burning lp shares:', sharesToBurn.toString());
		}

		return this.program.instruction.removePerpLpShares(
			sharesToBurn,
			marketIndex,
			{
				accounts: {
					state: await this.getStatePublicKey(),
					user: userAccountPublicKey,
					authority: this.wallet.publicKey,
				},
				remainingAccounts: remainingAccounts,
			}
		);
	}

	public async addPerpLpShares(
		amount: BN,
		marketIndex: number,
		txParams?: TxParams
	): Promise<TransactionSignature> {
		const { txSig, slot } = await this.sendTransaction(
			await this.buildTransaction(
				await this.getAddPerpLpSharesIx(amount, marketIndex),
				txParams
			),
			[],
			this.opts
		);
		this.perpMarketLastSlotCache.set(marketIndex, slot);
		return txSig;
	}

	public async getAddPerpLpSharesIx(
		amount: BN,
		marketIndex: number
	): Promise<TransactionInstruction> {
		const userAccountPublicKey = await this.getUserAccountPublicKey();
		const remainingAccounts = this.getRemainingAccounts({
			userAccounts: [this.getUserAccount()],
			useMarketLastSlotCache: true,
			writablePerpMarketIndexes: [marketIndex],
		});

		return this.program.instruction.addPerpLpShares(amount, marketIndex, {
			accounts: {
				state: await this.getStatePublicKey(),
				user: userAccountPublicKey,
				authority: this.wallet.publicKey,
			},
			remainingAccounts: remainingAccounts,
		});
	}

	public getQuoteValuePerLpShare(marketIndex: number): BN {
		const perpMarketAccount = this.getPerpMarketAccount(marketIndex);

		const openBids = BN.max(
			perpMarketAccount.amm.baseAssetReserve.sub(
				perpMarketAccount.amm.minBaseAssetReserve
			),
			ZERO
		);

		const openAsks = BN.max(
			perpMarketAccount.amm.maxBaseAssetReserve.sub(
				perpMarketAccount.amm.baseAssetReserve
			),
			ZERO
		);

		const oraclePriceData = this.getOracleDataForPerpMarket(marketIndex);

		const maxOpenBidsAsks = BN.max(openBids, openAsks);
		const quoteValuePerLpShare = maxOpenBidsAsks
			.mul(oraclePriceData.price)
			.mul(QUOTE_PRECISION)
			.div(PRICE_PRECISION)
			.div(perpMarketAccount.amm.sqrtK);

		return quoteValuePerLpShare;
	}

	/**
	 * @deprecated use {@link placePerpOrder} or {@link placeAndTakePerpOrder} instead
	 */
	public async openPosition(
		direction: PositionDirection,
		amount: BN,
		marketIndex: number,
		limitPrice?: BN
	): Promise<TransactionSignature> {
		return await this.placeAndTakePerpOrder({
			orderType: OrderType.MARKET,
			marketIndex,
			direction,
			baseAssetAmount: amount,
			price: limitPrice,
		});
	}

	public async sendSignedTx(tx: Transaction): Promise<TransactionSignature> {
		const { txSig } = await this.sendTransaction(
			tx,
			undefined,
			this.opts,
			true
		);

		return txSig;
	}

	/**
	 * Sends a market order and returns a signed tx which can fill the order against the vamm, which the caller can use to fill their own order if required.
	 * @param orderParams
	 * @param userAccountPublicKey
	 * @param userAccount
	 * @param makerInfo
	 * @param txParams
	 * @param bracketOrdersParams
	 * @returns
	 */
	public async sendMarketOrderAndGetSignedFillTx(
		orderParams: OptionalOrderParams,
		userAccountPublicKey: PublicKey,
		userAccount: UserAccount,
		makerInfo?: MakerInfo | MakerInfo[],
		txParams?: TxParams,
		bracketOrdersParams = new Array<OptionalOrderParams>(),
		referrerInfo?: ReferrerInfo,
		useVersionedTx = true
	): Promise<{ txSig: TransactionSignature; signedFillTx: Transaction }> {
		const marketIndex = orderParams.marketIndex;
		const orderId = userAccount.nextOrderId;
		const bracketOrderIxs = [];

		const placePerpOrderIx = await this.getPlacePerpOrderIx(orderParams);

		for (const bracketOrderParams of bracketOrdersParams) {
			const placeBracketOrderIx = await this.getPlacePerpOrderIx(
				bracketOrderParams
			);
			bracketOrderIxs.push(placeBracketOrderIx);
		}

		const fillPerpOrderIx = await this.getFillPerpOrderIx(
			userAccountPublicKey,
			userAccount,
			{
				orderId,
				marketIndex,
			},
			makerInfo,
			referrerInfo
		);

		const walletSupportsVersionedTxns =
			//@ts-ignore
			this.wallet.supportedTransactionVersions?.size ?? 0 > 1;

		// use versioned transactions if there is a lookup table account and wallet is compatible
		if (walletSupportsVersionedTxns && useVersionedTx) {
			const versionedMarketOrderTx = await this.buildTransaction(
				[placePerpOrderIx].concat(bracketOrderIxs),
				txParams,
				0
			);
			const versionedFillTx = await this.buildTransaction(
				[fillPerpOrderIx],
				txParams,
				0
			);
			const [signedVersionedMarketOrderTx, signedVersionedFillTx] =
				await this.provider.wallet.signAllTransactions([
					//@ts-ignore
					versionedMarketOrderTx,
					//@ts-ignore
					versionedFillTx,
				]);
			const { txSig, slot } = await this.txSender.sendRawTransaction(
				signedVersionedMarketOrderTx.serialize(),
				this.opts
			);
			this.perpMarketLastSlotCache.set(orderParams.marketIndex, slot);

			return { txSig, signedFillTx: signedVersionedFillTx };
		} else {
			const marketOrderTx = wrapInTx(
				placePerpOrderIx,
				txParams?.computeUnits,
				txParams?.computeUnitsPrice
			);

			if (bracketOrderIxs.length > 0) {
				marketOrderTx.add(...bracketOrderIxs);
			}

			const fillTx = wrapInTx(
				fillPerpOrderIx,
				txParams?.computeUnits,
				txParams?.computeUnitsPrice
			);

			// Apply the latest blockhash to the txs so that we can sign before sending them
			const currentBlockHash = (
				await this.connection.getLatestBlockhash('finalized')
			).blockhash;
			marketOrderTx.recentBlockhash = currentBlockHash;
			fillTx.recentBlockhash = currentBlockHash;

			marketOrderTx.feePayer = userAccount.authority;
			fillTx.feePayer = userAccount.authority;

			const [signedMarketOrderTx, signedFillTx] =
				await this.provider.wallet.signAllTransactions([marketOrderTx, fillTx]);
			const { txSig, slot } = await this.sendTransaction(
				signedMarketOrderTx,
				[],
				this.opts,
				true
			);
			this.perpMarketLastSlotCache.set(orderParams.marketIndex, slot);

			return { txSig, signedFillTx };
		}
	}

	public async placePerpOrder(
		orderParams: OptionalOrderParams,
		txParams?: TxParams
	): Promise<TransactionSignature> {
		const { txSig, slot } = await this.sendTransaction(
			await this.buildTransaction(
				await this.getPlacePerpOrderIx(orderParams),
				txParams
			),
			[],
			this.opts
		);
		this.perpMarketLastSlotCache.set(orderParams.marketIndex, slot);
		return txSig;
	}

	getOrderParams(
		optionalOrderParams: OptionalOrderParams,
		marketType: MarketType
	): OrderParams {
		return Object.assign({}, DefaultOrderParams, optionalOrderParams, {
			marketType,
		});
	}

	public async getPlacePerpOrderIx(
		orderParams: OptionalOrderParams
	): Promise<TransactionInstruction> {
		orderParams = this.getOrderParams(orderParams, MarketType.PERP);
		const userAccountPublicKey = await this.getUserAccountPublicKey();

		const remainingAccounts = this.getRemainingAccounts({
			userAccounts: [this.getUserAccount()],
			useMarketLastSlotCache: true,
			readablePerpMarketIndex: orderParams.marketIndex,
		});

		return await this.program.instruction.placePerpOrder(orderParams, {
			accounts: {
				state: await this.getStatePublicKey(),
				user: userAccountPublicKey,
				userStats: this.getUserStatsAccountPublicKey(),
				authority: this.wallet.publicKey,
			},
			remainingAccounts,
		});
	}

	public async updateAMMs(
		marketIndexes: number[],
		txParams?: TxParams
	): Promise<TransactionSignature> {
		const { txSig } = await this.sendTransaction(
			await this.buildTransaction(
				await this.getUpdateAMMsIx(marketIndexes),
				txParams
			),
			[],
			this.opts
		);
		return txSig;
	}

	public async getUpdateAMMsIx(
		marketIndexes: number[]
	): Promise<TransactionInstruction> {
		for (let i = marketIndexes.length; i < 5; i++) {
			marketIndexes.push(100);
		}
		const marketAccountInfos = [];
		const oracleAccountInfos = [];
		for (const marketIndex of marketIndexes) {
			if (marketIndex !== 100) {
				const market = this.getPerpMarketAccount(marketIndex);
				marketAccountInfos.push({
					pubkey: market.pubkey,
					isWritable: true,
					isSigner: false,
				});
				oracleAccountInfos.push({
					pubkey: market.amm.oracle,
					isWritable: false,
					isSigner: false,
				});
			}
		}
		const remainingAccounts = oracleAccountInfos.concat(marketAccountInfos);

		return await this.program.instruction.updateAmms(marketIndexes, {
			accounts: {
				state: await this.getStatePublicKey(),
				authority: this.wallet.publicKey,
			},
			remainingAccounts,
		});
	}

	public async settleExpiredMarket(
		marketIndex: number,
		txParams?: TxParams
	): Promise<TransactionSignature> {
		const { txSig } = await this.sendTransaction(
			await this.buildTransaction(
				await this.getSettleExpiredMarketIx(marketIndex),
				txParams
			),
			[],
			this.opts
		);
		return txSig;
	}

	public async getSettleExpiredMarketIx(
		marketIndex: number
	): Promise<TransactionInstruction> {
		const marketAccountInfos = [];
		const oracleAccountInfos = [];
		const spotMarketAccountInfos = [];
		const market = this.getPerpMarketAccount(marketIndex);
		marketAccountInfos.push({
			pubkey: market.pubkey,
			isWritable: true,
			isSigner: false,
		});
		oracleAccountInfos.push({
			pubkey: market.amm.oracle,
			isWritable: false,
			isSigner: false,
		});

		spotMarketAccountInfos.push({
			pubkey: this.getSpotMarketAccount(QUOTE_SPOT_MARKET_INDEX).pubkey,
			isSigner: false,
			isWritable: true,
		});

		const remainingAccounts = oracleAccountInfos
			.concat(spotMarketAccountInfos)
			.concat(marketAccountInfos);

		return await this.program.instruction.settleExpiredMarket(marketIndex, {
			accounts: {
				state: await this.getStatePublicKey(),
				authority: this.wallet.publicKey,
			},
			remainingAccounts,
		});
	}

	public async settleExpiredMarketPoolsToRevenuePool(
		perpMarketIndex: number,
		txParams?: TxParams
	): Promise<TransactionSignature> {
		const perpMarketPublicKey = await getPerpMarketPublicKey(
			this.program.programId,
			perpMarketIndex
		);

		const spotMarketPublicKey = await getSpotMarketPublicKey(
			this.program.programId,
			QUOTE_SPOT_MARKET_INDEX
		);

		const ix =
			await this.program.instruction.settleExpiredMarketPoolsToRevenuePool({
				accounts: {
					state: await this.getStatePublicKey(),
					admin: this.wallet.publicKey,
					spotMarket: spotMarketPublicKey,
					perpMarket: perpMarketPublicKey,
				},
			});

		const { txSig } = await this.sendTransaction(
			await this.buildTransaction(ix, txParams),
			[],
			this.opts
		);

		return txSig;
	}

	public async cancelOrder(
		orderId?: number,
		txParams?: TxParams
	): Promise<TransactionSignature> {
		const { txSig } = await this.sendTransaction(
			await this.buildTransaction(
				await this.getCancelOrderIx(orderId),
				txParams
			),
			[],
			this.opts
		);
		return txSig;
	}

	public async getCancelOrderIx(
		orderId?: number
	): Promise<TransactionInstruction> {
		const userAccountPublicKey = await this.getUserAccountPublicKey();

		const remainingAccounts = this.getRemainingAccounts({
			userAccounts: [this.getUserAccount()],
			useMarketLastSlotCache: true,
		});

		return await this.program.instruction.cancelOrder(orderId ?? null, {
			accounts: {
				state: await this.getStatePublicKey(),
				user: userAccountPublicKey,
				authority: this.wallet.publicKey,
			},
			remainingAccounts,
		});
	}

	public async cancelOrderByUserId(
		userOrderId: number,
		txParams?: TxParams
	): Promise<TransactionSignature> {
		const { txSig } = await this.sendTransaction(
			await this.buildTransaction(
				await this.getCancelOrderByUserIdIx(userOrderId),
				txParams
			),
			[],
			this.opts
		);
		return txSig;
	}

	public async getCancelOrderByUserIdIx(
		userOrderId: number
	): Promise<TransactionInstruction> {
		const userAccountPublicKey = await this.getUserAccountPublicKey();

		const order = this.getOrderByUserId(userOrderId);
		const oracle = this.getPerpMarketAccount(order.marketIndex).amm.oracle;

		const remainingAccounts = this.getRemainingAccounts({
			userAccounts: [this.getUserAccount()],
			useMarketLastSlotCache: true,
		});

		return await this.program.instruction.cancelOrderByUserId(userOrderId, {
			accounts: {
				state: await this.getStatePublicKey(),
				user: userAccountPublicKey,
				authority: this.wallet.publicKey,
				oracle,
			},
			remainingAccounts,
		});
	}

	public async cancelOrders(
		marketType?: MarketType,
		marketIndex?: number,
		direction?: PositionDirection,
		txParams?: TxParams
	): Promise<TransactionSignature> {
		const { txSig } = await this.sendTransaction(
			await this.buildTransaction(
				await this.getCancelOrdersIx(marketType, marketIndex, direction),
				txParams
			),
			[],
			this.opts
		);
		return txSig;
	}

	public async getCancelOrdersIx(
		marketType: MarketType | null,
		marketIndex: number | null,
		direction: PositionDirection | null
	): Promise<TransactionInstruction> {
		const userAccountPublicKey = await this.getUserAccountPublicKey();

		let readablePerpMarketIndex = undefined;
		let readableSpotMarketIndexes = undefined;
		if (marketIndex) {
			if (marketType && isVariant(marketType, 'perp')) {
				readablePerpMarketIndex = marketIndex;
			} else if (marketType && isVariant(marketType, 'spot')) {
				readableSpotMarketIndexes = [marketIndex];
			}
		}

		const remainingAccounts = this.getRemainingAccounts({
			userAccounts: [this.getUserAccount()],
			readablePerpMarketIndex,
			readableSpotMarketIndexes,
			useMarketLastSlotCache: true,
		});

		return await this.program.instruction.cancelOrders(
			marketType ?? null,
			marketIndex ?? null,
			direction ?? null,
			{
				accounts: {
					state: await this.getStatePublicKey(),
					user: userAccountPublicKey,
					authority: this.wallet.publicKey,
				},
				remainingAccounts,
			}
		);
	}

	public async cancelAndPlaceOrders(
		cancelOrderParams: {
			marketType?: MarketType;
			marketIndex?: number;
			direction?: PositionDirection;
		},
		placeOrderParams: OrderParams[],
		txParams?: TxParams
	): Promise<TransactionSignature> {
		const ixs = [
			await this.getCancelOrdersIx(
				cancelOrderParams.marketType,
				cancelOrderParams.marketIndex,
				cancelOrderParams.direction
			),
			await this.getPlaceOrdersIx(placeOrderParams),
		];
		const tx = await this.buildTransaction(ixs, txParams);
		const { txSig } = await this.sendTransaction(tx, [], this.opts);
		return txSig;
	}

	public async placeOrders(
		params: OrderParams[],
		txParams?: TxParams
	): Promise<TransactionSignature> {
		const { txSig } = await this.sendTransaction(
			await this.buildTransaction(
				await this.getPlaceOrdersIx(params),
				txParams
			),
			[],
			this.opts
		);
		return txSig;
	}

	public async getPlaceOrdersIx(
		params: OrderParams[]
	): Promise<TransactionInstruction> {
		const userAccountPublicKey = await this.getUserAccountPublicKey();

		const readablePerpMarketIndex: number[] = [];
		const readableSpotMarketIndexes: number[] = [];
		for (const param of params) {
			if (isVariant(param.marketType, 'perp')) {
				readablePerpMarketIndex.push(param.marketIndex);
			} else {
				readableSpotMarketIndexes.push(param.marketIndex);
			}
		}

		const remainingAccounts = this.getRemainingAccounts({
			userAccounts: [this.getUserAccount()],
			readablePerpMarketIndex,
			readableSpotMarketIndexes,
			useMarketLastSlotCache: true,
		});

		return await this.program.instruction.placeOrders(params, {
			accounts: {
				state: await this.getStatePublicKey(),
				user: userAccountPublicKey,
				userStats: this.getUserStatsAccountPublicKey(),
				authority: this.wallet.publicKey,
			},
			remainingAccounts,
		});
	}

	public async fillPerpOrder(
		userAccountPublicKey: PublicKey,
		user: UserAccount,
		order?: Pick<Order, 'marketIndex' | 'orderId'>,
		makerInfo?: MakerInfo | MakerInfo[],
		referrerInfo?: ReferrerInfo,
		txParams?: TxParams
	): Promise<TransactionSignature> {
		const { txSig } = await this.sendTransaction(
			await this.buildTransaction(
				await this.getFillPerpOrderIx(
					userAccountPublicKey,
					user,
					order,
					makerInfo,
					referrerInfo
				),
				txParams
			),
			[],
			this.opts
		);
		return txSig;
	}

	public async getFillPerpOrderIx(
		userAccountPublicKey: PublicKey,
		userAccount: UserAccount,
		order: Pick<Order, 'marketIndex' | 'orderId'>,
		makerInfo?: MakerInfo | MakerInfo[],
		referrerInfo?: ReferrerInfo
	): Promise<TransactionInstruction> {
		const userStatsPublicKey = getUserStatsAccountPublicKey(
			this.program.programId,
			userAccount.authority
		);

		const fillerPublicKey = await this.getUserAccountPublicKey();
		const fillerStatsPublicKey = this.getUserStatsAccountPublicKey();

		const marketIndex = order
			? order.marketIndex
			: userAccount.orders.find(
					(order) => order.orderId === userAccount.nextOrderId - 1
			  ).marketIndex;

		makerInfo = Array.isArray(makerInfo)
			? makerInfo
			: makerInfo
			? [makerInfo]
			: [];

		const userAccounts = [userAccount];
		for (const maker of makerInfo) {
			userAccounts.push(maker.makerUserAccount);
		}
		const remainingAccounts = this.getRemainingAccounts({
			userAccounts,
			writablePerpMarketIndexes: [marketIndex],
		});

		for (const maker of makerInfo) {
			remainingAccounts.push({
				pubkey: maker.maker,
				isWritable: true,
				isSigner: false,
			});
			remainingAccounts.push({
				pubkey: maker.makerStats,
				isWritable: true,
				isSigner: false,
			});
		}

		if (referrerInfo) {
			const referrerIsMaker =
				makerInfo.find((maker) => maker.maker.equals(referrerInfo.referrer)) !==
				undefined;
			if (!referrerIsMaker) {
				remainingAccounts.push({
					pubkey: referrerInfo.referrer,
					isWritable: true,
					isSigner: false,
				});
				remainingAccounts.push({
					pubkey: referrerInfo.referrerStats,
					isWritable: true,
					isSigner: false,
				});
			}
		}

		const orderId = order.orderId;
		return await this.program.instruction.fillPerpOrder(orderId, null, {
			accounts: {
				state: await this.getStatePublicKey(),
				filler: fillerPublicKey,
				fillerStats: fillerStatsPublicKey,
				user: userAccountPublicKey,
				userStats: userStatsPublicKey,
				authority: this.wallet.publicKey,
			},
			remainingAccounts,
		});
	}

	public async getRevertFillIx(): Promise<TransactionInstruction> {
		const fillerPublicKey = await this.getUserAccountPublicKey();
		const fillerStatsPublicKey = this.getUserStatsAccountPublicKey();

		return this.program.instruction.revertFill({
			accounts: {
				state: await this.getStatePublicKey(),
				filler: fillerPublicKey,
				fillerStats: fillerStatsPublicKey,
				authority: this.wallet.publicKey,
			},
		});
	}

	public async placeSpotOrder(
		orderParams: OptionalOrderParams,
		txParams?: TxParams
	): Promise<TransactionSignature> {
		const { txSig, slot } = await this.sendTransaction(
			await this.buildTransaction(
				await this.getPlaceSpotOrderIx(orderParams),
				txParams
			),
			[],
			this.opts
		);
		this.spotMarketLastSlotCache.set(orderParams.marketIndex, slot);
		this.spotMarketLastSlotCache.set(QUOTE_SPOT_MARKET_INDEX, slot);
		return txSig;
	}

	public async getPlaceSpotOrderIx(
		orderParams: OptionalOrderParams
	): Promise<TransactionInstruction> {
		orderParams = this.getOrderParams(orderParams, MarketType.SPOT);
		const userAccountPublicKey = await this.getUserAccountPublicKey();

		const remainingAccounts = this.getRemainingAccounts({
			userAccounts: [this.getUserAccount()],
			useMarketLastSlotCache: true,
			readableSpotMarketIndexes: [
				orderParams.marketIndex,
				QUOTE_SPOT_MARKET_INDEX,
			],
		});

		return await this.program.instruction.placeSpotOrder(orderParams, {
			accounts: {
				state: await this.getStatePublicKey(),
				user: userAccountPublicKey,
				userStats: this.getUserStatsAccountPublicKey(),
				authority: this.wallet.publicKey,
			},
			remainingAccounts,
		});
	}

	public async fillSpotOrder(
		userAccountPublicKey: PublicKey,
		user: UserAccount,
		order?: Order,
		fulfillmentConfig?:
			| SerumV3FulfillmentConfigAccount
			| PhoenixV1FulfillmentConfigAccount,
		makerInfo?: MakerInfo,
		referrerInfo?: ReferrerInfo,
		txParams?: TxParams
	): Promise<TransactionSignature> {
		const { txSig } = await this.sendTransaction(
			await this.buildTransaction(
				await this.getFillSpotOrderIx(
					userAccountPublicKey,
					user,
					order,
					fulfillmentConfig,
					makerInfo,
					referrerInfo
				),
				txParams
			),
			[],
			this.opts
		);
		return txSig;
	}

	public async getFillSpotOrderIx(
		userAccountPublicKey: PublicKey,
		userAccount: UserAccount,
		order?: Order,
		fulfillmentConfig?:
			| SerumV3FulfillmentConfigAccount
			| PhoenixV1FulfillmentConfigAccount,
		makerInfo?: MakerInfo,
		referrerInfo?: ReferrerInfo
	): Promise<TransactionInstruction> {
		const userStatsPublicKey = getUserStatsAccountPublicKey(
			this.program.programId,
			userAccount.authority
		);

		const fillerPublicKey = await this.getUserAccountPublicKey();
		const fillerStatsPublicKey = this.getUserStatsAccountPublicKey();

		const marketIndex = order
			? order.marketIndex
			: userAccount.orders.find(
					(order) => order.orderId === userAccount.nextOrderId - 1
			  ).marketIndex;

		const userAccounts = [userAccount];
		if (makerInfo !== undefined) {
			userAccounts.push(makerInfo.makerUserAccount);
		}
		const remainingAccounts = this.getRemainingAccounts({
			userAccounts,
			writableSpotMarketIndexes: [marketIndex, QUOTE_SPOT_MARKET_INDEX],
		});

		if (makerInfo) {
			remainingAccounts.push({
				pubkey: makerInfo.maker,
				isWritable: true,
				isSigner: false,
			});
			remainingAccounts.push({
				pubkey: makerInfo.makerStats,
				isWritable: true,
				isSigner: false,
			});
		}

		if (referrerInfo) {
			remainingAccounts.push({
				pubkey: referrerInfo.referrer,
				isWritable: true,
				isSigner: false,
			});
			remainingAccounts.push({
				pubkey: referrerInfo.referrerStats,
				isWritable: true,
				isSigner: false,
			});
		}

		const orderId = order.orderId;
		const makerOrderId = makerInfo ? makerInfo.order.orderId : null;

		this.addSpotFulfillmentAccounts(
			marketIndex,
			remainingAccounts,
			fulfillmentConfig
		);

		return await this.program.instruction.fillSpotOrder(
			orderId,
			fulfillmentConfig ? fulfillmentConfig.fulfillmentType : null,
			makerOrderId,
			{
				accounts: {
					state: await this.getStatePublicKey(),
					filler: fillerPublicKey,
					fillerStats: fillerStatsPublicKey,
					user: userAccountPublicKey,
					userStats: userStatsPublicKey,
					authority: this.wallet.publicKey,
				},
				remainingAccounts,
			}
		);
	}

	addSpotFulfillmentAccounts(
		marketIndex: number,
		remainingAccounts: AccountMeta[],
		fulfillmentConfig?:
			| SerumV3FulfillmentConfigAccount
			| PhoenixV1FulfillmentConfigAccount
	): void {
		if (fulfillmentConfig) {
			if ('serumProgramId' in fulfillmentConfig) {
				this.addSerumRemainingAccounts(
					marketIndex,
					remainingAccounts,
					fulfillmentConfig
				);
			} else if ('phoenixProgramId' in fulfillmentConfig) {
				this.addPhoenixRemainingAccounts(
					marketIndex,
					remainingAccounts,
					fulfillmentConfig
				);
			} else {
				throw Error('Invalid fulfillment config type');
			}
		} else {
			remainingAccounts.push({
				pubkey: this.getSpotMarketAccount(marketIndex).vault,
				isWritable: false,
				isSigner: false,
			});
			remainingAccounts.push({
				pubkey: this.getQuoteSpotMarketAccount().vault,
				isWritable: false,
				isSigner: false,
			});
		}
	}

	addSerumRemainingAccounts(
		marketIndex: number,
		remainingAccounts: AccountMeta[],
		fulfillmentConfig: SerumV3FulfillmentConfigAccount
	): void {
		remainingAccounts.push({
			pubkey: fulfillmentConfig.pubkey,
			isWritable: false,
			isSigner: false,
		});
		remainingAccounts.push({
			pubkey: fulfillmentConfig.serumProgramId,
			isWritable: false,
			isSigner: false,
		});
		remainingAccounts.push({
			pubkey: fulfillmentConfig.serumMarket,
			isWritable: true,
			isSigner: false,
		});
		remainingAccounts.push({
			pubkey: fulfillmentConfig.serumRequestQueue,
			isWritable: true,
			isSigner: false,
		});
		remainingAccounts.push({
			pubkey: fulfillmentConfig.serumEventQueue,
			isWritable: true,
			isSigner: false,
		});
		remainingAccounts.push({
			pubkey: fulfillmentConfig.serumBids,
			isWritable: true,
			isSigner: false,
		});
		remainingAccounts.push({
			pubkey: fulfillmentConfig.serumAsks,
			isWritable: true,
			isSigner: false,
		});
		remainingAccounts.push({
			pubkey: fulfillmentConfig.serumBaseVault,
			isWritable: true,
			isSigner: false,
		});
		remainingAccounts.push({
			pubkey: fulfillmentConfig.serumQuoteVault,
			isWritable: true,
			isSigner: false,
		});
		remainingAccounts.push({
			pubkey: fulfillmentConfig.serumOpenOrders,
			isWritable: true,
			isSigner: false,
		});
		remainingAccounts.push({
			pubkey: getSerumSignerPublicKey(
				fulfillmentConfig.serumProgramId,
				fulfillmentConfig.serumMarket,
				fulfillmentConfig.serumSignerNonce
			),
			isWritable: false,
			isSigner: false,
		});
		remainingAccounts.push({
			pubkey: this.getSignerPublicKey(),
			isWritable: false,
			isSigner: false,
		});
		remainingAccounts.push({
			pubkey: TOKEN_PROGRAM_ID,
			isWritable: false,
			isSigner: false,
		});
		remainingAccounts.push({
			pubkey: this.getSpotMarketAccount(marketIndex).vault,
			isWritable: true,
			isSigner: false,
		});
		remainingAccounts.push({
			pubkey: this.getQuoteSpotMarketAccount().vault,
			isWritable: true,
			isSigner: false,
		});
		remainingAccounts.push({
			pubkey: this.getStateAccount().srmVault,
			isWritable: false,
			isSigner: false,
		});
	}

	addPhoenixRemainingAccounts(
		marketIndex: number,
		remainingAccounts: AccountMeta[],
		fulfillmentConfig: PhoenixV1FulfillmentConfigAccount
	): void {
		remainingAccounts.push({
			pubkey: fulfillmentConfig.pubkey,
			isWritable: false,
			isSigner: false,
		});
		remainingAccounts.push({
			pubkey: fulfillmentConfig.phoenixProgramId,
			isWritable: false,
			isSigner: false,
		});
		remainingAccounts.push({
			pubkey: fulfillmentConfig.phoenixLogAuthority,
			isWritable: false,
			isSigner: false,
		});
		remainingAccounts.push({
			pubkey: fulfillmentConfig.phoenixMarket,
			isWritable: true,
			isSigner: false,
		});
		remainingAccounts.push({
			pubkey: this.getSignerPublicKey(),
			isWritable: false,
			isSigner: false,
		});
		remainingAccounts.push({
			pubkey: fulfillmentConfig.phoenixBaseVault,
			isWritable: true,
			isSigner: false,
		});
		remainingAccounts.push({
			pubkey: fulfillmentConfig.phoenixQuoteVault,
			isWritable: true,
			isSigner: false,
		});
		remainingAccounts.push({
			pubkey: this.getSpotMarketAccount(marketIndex).vault,
			isWritable: true,
			isSigner: false,
		});
		remainingAccounts.push({
			pubkey: this.getQuoteSpotMarketAccount().vault,
			isWritable: true,
			isSigner: false,
		});
		remainingAccounts.push({
			pubkey: TOKEN_PROGRAM_ID,
			isWritable: false,
			isSigner: false,
		});
	}

	/**
	 * Swap tokens in drift account using jupiter
	 * @param jupiterClient jupiter client to find routes and jupiter instructions
	 * @param outMarketIndex the market index of the token you're buying
	 * @param inMarketIndex the market index of the token you're selling
	 * @param outAssociatedTokenAccount the token account to receive the token being sold on jupiter
	 * @param inAssociatedTokenAccount the token account to
	 * @param amount the amount of the token to sell
	 * @param slippageBps the max slippage passed to jupiter api
	 * @param route the jupiter route to use for the swap
	 * @param txParams
	 */
	public async swap({
		jupiterClient,
		outMarketIndex,
		inMarketIndex,
		outAssociatedTokenAccount,
		inAssociatedTokenAccount,
		amount,
		slippageBps,
		swapMode,
		route,
		reduceOnly,
		txParams,
	}: {
		jupiterClient: JupiterClient;
		outMarketIndex: number;
		inMarketIndex: number;
		outAssociatedTokenAccount?: PublicKey;
		inAssociatedTokenAccount?: PublicKey;
		amount: BN;
		slippageBps?: number;
		swapMode?: SwapMode;
		route?: Route;
		reduceOnly?: SwapReduceOnly;
		txParams?: TxParams;
	}): Promise<TransactionSignature> {
		const outMarket = this.getSpotMarketAccount(outMarketIndex);
		const inMarket = this.getSpotMarketAccount(inMarketIndex);

		if (!route) {
			const routes = await jupiterClient.getRoutes({
				inputMint: inMarket.mint,
				outputMint: outMarket.mint,
				amount,
				slippageBps,
				swapMode,
			});

			if (!routes || routes.length === 0) {
				throw new Error('No jupiter routes found');
			}

			route = routes[0];
		}

		const transaction = await jupiterClient.getSwapTransaction({
			route,
			userPublicKey: this.provider.wallet.publicKey,
			slippageBps,
		});

		const { transactionMessage, lookupTables } =
			await jupiterClient.getTransactionMessageAndLookupTables({
				transaction,
			});

		const jupiterInstructions = jupiterClient.getJupiterInstructions({
			transactionMessage,
			inputMint: inMarket.mint,
			outputMint: outMarket.mint,
		});

		const preInstructions = [];
		if (!outAssociatedTokenAccount) {
			outAssociatedTokenAccount = await this.getAssociatedTokenAccount(
				outMarket.marketIndex,
				false
			);

			const accountInfo = await this.connection.getAccountInfo(
				outAssociatedTokenAccount
			);
			if (!accountInfo) {
				preInstructions.push(
					this.createAssociatedTokenAccountIdempotentInstruction(
						outAssociatedTokenAccount,
						this.provider.wallet.publicKey,
						this.provider.wallet.publicKey,
						outMarket.mint
					)
				);
			}
		}

		if (!inAssociatedTokenAccount) {
			inAssociatedTokenAccount = await this.getAssociatedTokenAccount(
				inMarket.marketIndex,
				false
			);

			const accountInfo = await this.connection.getAccountInfo(
				inAssociatedTokenAccount
			);
			if (!accountInfo) {
				preInstructions.push(
					this.createAssociatedTokenAccountIdempotentInstruction(
						inAssociatedTokenAccount,
						this.provider.wallet.publicKey,
						this.provider.wallet.publicKey,
						inMarket.mint
					)
				);
			}
		}

		const { beginSwapIx, endSwapIx } = await this.getSwapIx({
			outMarketIndex,
			inMarketIndex,
			amountIn: amount,
			inTokenAccount: inAssociatedTokenAccount,
			outTokenAccount: outAssociatedTokenAccount,
			reduceOnly,
		});

		const instructions = [
			...preInstructions,
			beginSwapIx,
			...jupiterInstructions,
			endSwapIx,
		];

		const tx = (await this.buildTransaction(
			instructions,
			txParams,
			0,
			lookupTables
		)) as VersionedTransaction;

		const { txSig, slot } = await this.sendTransaction(tx);
		this.spotMarketLastSlotCache.set(outMarketIndex, slot);
		this.spotMarketLastSlotCache.set(inMarketIndex, slot);

		return txSig;
	}

	/**
	 * Get the drift begin_swap and end_swap instructions
	 *
	 * @param outMarketIndex the market index of the token you're buying
	 * @param inMarketIndex the market index of the token you're selling
	 * @param amountIn the amount of the token to sell
	 * @param inTokenAccount the token account to move the tokens being sold
	 * @param outTokenAccount the token account to receive the tokens being bought
	 * @param limitPrice the limit price of the swap
	 */
	public async getSwapIx({
		outMarketIndex,
		inMarketIndex,
		amountIn,
		inTokenAccount,
		outTokenAccount,
		limitPrice,
		reduceOnly,
	}: {
		outMarketIndex: number;
		inMarketIndex: number;
		amountIn: BN;
		inTokenAccount: PublicKey;
		outTokenAccount: PublicKey;
		limitPrice?: BN;
		reduceOnly?: SwapReduceOnly;
	}): Promise<{
		beginSwapIx: TransactionInstruction;
		endSwapIx: TransactionInstruction;
	}> {
		const userAccountPublicKey = await this.getUserAccountPublicKey();

		const remainingAccounts = this.getRemainingAccounts({
			userAccounts: [this.getUserAccount()],
			writableSpotMarketIndexes: [outMarketIndex, inMarketIndex],
		});

		const outSpotMarket = this.getSpotMarketAccount(outMarketIndex);
		const inSpotMarket = this.getSpotMarketAccount(inMarketIndex);

		const beginSwapIx = await this.program.instruction.beginSwap(
			inMarketIndex,
			outMarketIndex,
			amountIn,
			{
				accounts: {
					state: await this.getStatePublicKey(),
					user: userAccountPublicKey,
					userStats: this.getUserStatsAccountPublicKey(),
					authority: this.authority,
					outSpotMarketVault: outSpotMarket.vault,
					inSpotMarketVault: inSpotMarket.vault,
					inTokenAccount,
					outTokenAccount,
					tokenProgram: TOKEN_PROGRAM_ID,
					driftSigner: this.getStateAccount().signer,
					instructions: anchor.web3.SYSVAR_INSTRUCTIONS_PUBKEY,
				},
				remainingAccounts,
			}
		);

		const endSwapIx = await this.program.instruction.endSwap(
			inMarketIndex,
			outMarketIndex,
			limitPrice ?? null,
			reduceOnly ?? null,
			{
				accounts: {
					state: await this.getStatePublicKey(),
					user: userAccountPublicKey,
					userStats: this.getUserStatsAccountPublicKey(),
					authority: this.authority,
					outSpotMarketVault: outSpotMarket.vault,
					inSpotMarketVault: inSpotMarket.vault,
					inTokenAccount,
					outTokenAccount,
					tokenProgram: TOKEN_PROGRAM_ID,
					driftSigner: this.getStateAccount().signer,
					instructions: anchor.web3.SYSVAR_INSTRUCTIONS_PUBKEY,
				},
				remainingAccounts,
			}
		);

		return { beginSwapIx, endSwapIx };
	}

	public async stakeForMSOL({ amount }: { amount: BN }): Promise<TxSigAndSlot> {
		const ixs = await this.getStakeForMSOLIx({ amount });
		const tx = await this.buildTransaction(ixs);
		return this.sendTransaction(tx);
	}

	public async getStakeForMSOLIx({
		amount,
	}: {
		amount: BN;
	}): Promise<TransactionInstruction[]> {
		const wSOLMint = this.getSpotMarketAccount(1).mint;
		const mSOLAccount = await this.getAssociatedTokenAccount(2);
		const wSOLAccount = await this.getAssociatedTokenAccount(1, false);

		const wSOLAccountExists = await this.checkIfAccountExists(wSOLAccount);

		const closeWSOLIx = createCloseAccountInstruction(
			wSOLAccount,
			this.wallet.publicKey,
			this.wallet.publicKey
		);

		const createWSOLIx =
			await this.createAssociatedTokenAccountIdempotentInstruction(
				wSOLAccount,
				this.wallet.publicKey,
				this.wallet.publicKey,
				wSOLMint
			);

		const { beginSwapIx, endSwapIx } = await this.getSwapIx({
			inMarketIndex: 1,
			outMarketIndex: 2,
			amountIn: amount,
			inTokenAccount: wSOLAccount,
			outTokenAccount: mSOLAccount,
		});

		const program = getMarinadeFinanceProgram(this.provider);
		const depositIx = await getMarinadeDepositIx({
			program,
			mSOLAccount: mSOLAccount,
			transferFrom: this.wallet.publicKey,
			amount,
		});

		const ixs = [];

		if (!wSOLAccountExists) {
			ixs.push(createWSOLIx);
		}
		ixs.push(beginSwapIx, closeWSOLIx, depositIx, createWSOLIx, endSwapIx);

		return ixs;
	}

	public async triggerOrder(
		userAccountPublicKey: PublicKey,
		user: UserAccount,
		order: Order,
		txParams?: TxParams
	): Promise<TransactionSignature> {
		const { txSig } = await this.sendTransaction(
			await this.buildTransaction(
				await this.getTriggerOrderIx(userAccountPublicKey, user, order),
				txParams
			),
			[],
			this.opts
		);
		return txSig;
	}

	public async getTriggerOrderIx(
		userAccountPublicKey: PublicKey,
		userAccount: UserAccount,
		order: Order
	): Promise<TransactionInstruction> {
		const fillerPublicKey = await this.getUserAccountPublicKey();

		let remainingAccountsParams;
		if (isVariant(order.marketType, 'perp')) {
			remainingAccountsParams = {
				userAccounts: [userAccount],
				writablePerpMarketIndexes: [order.marketIndex],
			};
		} else {
			remainingAccountsParams = {
				userAccounts: [userAccount],
				writableSpotMarketIndexes: [order.marketIndex, QUOTE_SPOT_MARKET_INDEX],
			};
		}

		const remainingAccounts = this.getRemainingAccounts(
			remainingAccountsParams
		);

		const orderId = order.orderId;
		return await this.program.instruction.triggerOrder(orderId, {
			accounts: {
				state: await this.getStatePublicKey(),
				filler: fillerPublicKey,
				user: userAccountPublicKey,
				authority: this.wallet.publicKey,
			},
			remainingAccounts,
		});
	}

	public async forceCancelOrders(
		userAccountPublicKey: PublicKey,
		user: UserAccount,
		txParams?: TxParams
	): Promise<TransactionSignature> {
		const { txSig } = await this.sendTransaction(
			await this.buildTransaction(
				await this.getForceCancelOrdersIx(userAccountPublicKey, user),
				txParams
			),
			[],
			this.opts
		);
		return txSig;
	}

	public async getForceCancelOrdersIx(
		userAccountPublicKey: PublicKey,
		userAccount: UserAccount
	): Promise<TransactionInstruction> {
		const fillerPublicKey = await this.getUserAccountPublicKey();

		const remainingAccounts = this.getRemainingAccounts({
			userAccounts: [userAccount],
			writableSpotMarketIndexes: [QUOTE_SPOT_MARKET_INDEX],
		});

		return await this.program.instruction.forceCancelOrders({
			accounts: {
				state: await this.getStatePublicKey(),
				filler: fillerPublicKey,
				user: userAccountPublicKey,
				authority: this.wallet.publicKey,
			},
			remainingAccounts,
		});
	}

	public async updateUserIdle(
		userAccountPublicKey: PublicKey,
		user: UserAccount,
		txParams?: TxParams
	): Promise<TransactionSignature> {
		const { txSig } = await this.sendTransaction(
			await this.buildTransaction(
				await this.getUpdateUserIdleIx(userAccountPublicKey, user),
				txParams
			),
			[],
			this.opts
		);
		return txSig;
	}

	public async getUpdateUserIdleIx(
		userAccountPublicKey: PublicKey,
		userAccount: UserAccount
	): Promise<TransactionInstruction> {
		const fillerPublicKey = await this.getUserAccountPublicKey();

		const remainingAccounts = this.getRemainingAccounts({
			userAccounts: [userAccount],
		});

		return await this.program.instruction.updateUserIdle({
			accounts: {
				state: await this.getStatePublicKey(),
				filler: fillerPublicKey,
				user: userAccountPublicKey,
				authority: this.wallet.publicKey,
			},
			remainingAccounts,
		});
	}

	public async updateUserOpenOrdersCount(
		userAccountPublicKey: PublicKey,
		user: UserAccount,
		txParams?: TxParams
	): Promise<TransactionSignature> {
		const { txSig } = await this.sendTransaction(
			await this.buildTransaction(
				await this.getUpdateUserOpenOrdersCountIx(userAccountPublicKey, user),
				txParams
			),
			[],
			this.opts
		);
		return txSig;
	}

	public async getUpdateUserOpenOrdersCountIx(
		userAccountPublicKey: PublicKey,
		userAccount: UserAccount
	): Promise<TransactionInstruction> {
		const fillerPublicKey = await this.getUserAccountPublicKey();

		const remainingAccounts = this.getRemainingAccounts({
			userAccounts: [userAccount],
		});

		return await this.program.instruction.updateUserOpenOrdersCount({
			accounts: {
				state: await this.getStatePublicKey(),
				filler: fillerPublicKey,
				user: userAccountPublicKey,
				authority: this.wallet.publicKey,
			},
			remainingAccounts,
		});
	}

	public async placeAndTakePerpOrder(
		orderParams: OptionalOrderParams,
		makerInfo?: MakerInfo | MakerInfo[],
		referrerInfo?: ReferrerInfo,
		txParams?: TxParams
	): Promise<TransactionSignature> {
		const { txSig, slot } = await this.sendTransaction(
			await this.buildTransaction(
				await this.getPlaceAndTakePerpOrderIx(
					orderParams,
					makerInfo,
					referrerInfo
				),
				txParams
			),
			[],
			this.opts
		);
		this.perpMarketLastSlotCache.set(orderParams.marketIndex, slot);
		return txSig;
	}

	public async getPlaceAndTakePerpOrderIx(
		orderParams: OptionalOrderParams,
		makerInfo?: MakerInfo | MakerInfo[],
		referrerInfo?: ReferrerInfo
	): Promise<TransactionInstruction> {
		orderParams = this.getOrderParams(orderParams, MarketType.PERP);
		const userStatsPublicKey = await this.getUserStatsAccountPublicKey();
		const userAccountPublicKey = await this.getUserAccountPublicKey();

		makerInfo = Array.isArray(makerInfo)
			? makerInfo
			: makerInfo
			? [makerInfo]
			: [];

		const userAccounts = [this.getUserAccount()];
		for (const maker of makerInfo) {
			userAccounts.push(maker.makerUserAccount);
		}

		const remainingAccounts = this.getRemainingAccounts({
			userAccounts,
			useMarketLastSlotCache: true,
			writablePerpMarketIndexes: [orderParams.marketIndex],
		});

		for (const maker of makerInfo) {
			remainingAccounts.push({
				pubkey: maker.maker,
				isWritable: true,
				isSigner: false,
			});
			remainingAccounts.push({
				pubkey: maker.makerStats,
				isWritable: true,
				isSigner: false,
			});
		}

		if (referrerInfo) {
			const referrerIsMaker =
				makerInfo.find((maker) => maker.maker.equals(referrerInfo.referrer)) !==
				undefined;
			if (!referrerIsMaker) {
				remainingAccounts.push({
					pubkey: referrerInfo.referrer,
					isWritable: true,
					isSigner: false,
				});
				remainingAccounts.push({
					pubkey: referrerInfo.referrerStats,
					isWritable: true,
					isSigner: false,
				});
			}
		}

		return await this.program.instruction.placeAndTakePerpOrder(
			orderParams,
			null,
			{
				accounts: {
					state: await this.getStatePublicKey(),
					user: userAccountPublicKey,
					userStats: userStatsPublicKey,
					authority: this.wallet.publicKey,
				},
				remainingAccounts,
			}
		);
	}

	public async placeAndMakePerpOrder(
		orderParams: OptionalOrderParams,
		takerInfo: TakerInfo,
		referrerInfo?: ReferrerInfo,
		txParams?: TxParams
	): Promise<TransactionSignature> {
		const { txSig, slot } = await this.sendTransaction(
			await this.buildTransaction(
				await this.getPlaceAndMakePerpOrderIx(
					orderParams,
					takerInfo,
					referrerInfo
				),
				txParams
			),
			[],
			this.opts
		);

		this.perpMarketLastSlotCache.set(orderParams.marketIndex, slot);

		return txSig;
	}

	public async getPlaceAndMakePerpOrderIx(
		orderParams: OptionalOrderParams,
		takerInfo: TakerInfo,
		referrerInfo?: ReferrerInfo
	): Promise<TransactionInstruction> {
		orderParams = this.getOrderParams(orderParams, MarketType.PERP);
		const userStatsPublicKey = this.getUserStatsAccountPublicKey();
		const userAccountPublicKey = await this.getUserAccountPublicKey();

		const remainingAccounts = this.getRemainingAccounts({
			userAccounts: [this.getUserAccount(), takerInfo.takerUserAccount],
			useMarketLastSlotCache: true,
			writablePerpMarketIndexes: [orderParams.marketIndex],
		});

		if (referrerInfo) {
			remainingAccounts.push({
				pubkey: referrerInfo.referrer,
				isWritable: true,
				isSigner: false,
			});
			remainingAccounts.push({
				pubkey: referrerInfo.referrerStats,
				isWritable: true,
				isSigner: false,
			});
		}

		const takerOrderId = takerInfo.order.orderId;
		return await this.program.instruction.placeAndMakePerpOrder(
			orderParams,
			takerOrderId,
			{
				accounts: {
					state: await this.getStatePublicKey(),
					user: userAccountPublicKey,
					userStats: userStatsPublicKey,
					taker: takerInfo.taker,
					takerStats: takerInfo.takerStats,
					authority: this.wallet.publicKey,
				},
				remainingAccounts,
			}
		);
	}

	public async placeAndTakeSpotOrder(
		orderParams: OptionalOrderParams,
		fulfillmentConfig?: SerumV3FulfillmentConfigAccount,
		makerInfo?: MakerInfo,
		referrerInfo?: ReferrerInfo,
		txParams?: TxParams
	): Promise<TransactionSignature> {
		const { txSig, slot } = await this.sendTransaction(
			await this.buildTransaction(
				await this.getPlaceAndTakeSpotOrderIx(
					orderParams,
					fulfillmentConfig,
					makerInfo,
					referrerInfo
				),
				txParams
			),
			[],
			this.opts
		);
		this.spotMarketLastSlotCache.set(orderParams.marketIndex, slot);
		this.spotMarketLastSlotCache.set(QUOTE_SPOT_MARKET_INDEX, slot);
		return txSig;
	}

	public async getPlaceAndTakeSpotOrderIx(
		orderParams: OptionalOrderParams,
		fulfillmentConfig?: SerumV3FulfillmentConfigAccount,
		makerInfo?: MakerInfo,
		referrerInfo?: ReferrerInfo
	): Promise<TransactionInstruction> {
		orderParams = this.getOrderParams(orderParams, MarketType.SPOT);
		const userStatsPublicKey = await this.getUserStatsAccountPublicKey();
		const userAccountPublicKey = await this.getUserAccountPublicKey();

		const userAccounts = [this.getUserAccount()];
		if (makerInfo !== undefined) {
			userAccounts.push(makerInfo.makerUserAccount);
		}
		const remainingAccounts = this.getRemainingAccounts({
			userAccounts,
			useMarketLastSlotCache: true,
			writableSpotMarketIndexes: [
				orderParams.marketIndex,
				QUOTE_SPOT_MARKET_INDEX,
			],
		});

		let makerOrderId = null;
		if (makerInfo) {
			makerOrderId = makerInfo.order.orderId;
			remainingAccounts.push({
				pubkey: makerInfo.maker,
				isSigner: false,
				isWritable: true,
			});
			remainingAccounts.push({
				pubkey: makerInfo.makerStats,
				isSigner: false,
				isWritable: true,
			});
		}

		if (referrerInfo) {
			remainingAccounts.push({
				pubkey: referrerInfo.referrer,
				isWritable: true,
				isSigner: false,
			});
			remainingAccounts.push({
				pubkey: referrerInfo.referrerStats,
				isWritable: true,
				isSigner: false,
			});
		}

		this.addSpotFulfillmentAccounts(
			orderParams.marketIndex,
			remainingAccounts,
			fulfillmentConfig
		);

		return await this.program.instruction.placeAndTakeSpotOrder(
			orderParams,
			fulfillmentConfig ? fulfillmentConfig.fulfillmentType : null,
			makerOrderId,
			{
				accounts: {
					state: await this.getStatePublicKey(),
					user: userAccountPublicKey,
					userStats: userStatsPublicKey,
					authority: this.wallet.publicKey,
				},
				remainingAccounts,
			}
		);
	}

	public async placeAndMakeSpotOrder(
		orderParams: OptionalOrderParams,
		takerInfo: TakerInfo,
		fulfillmentConfig?: SerumV3FulfillmentConfigAccount,
		referrerInfo?: ReferrerInfo,
		txParams?: TxParams
	): Promise<TransactionSignature> {
		const { txSig, slot } = await this.sendTransaction(
			await this.buildTransaction(
				await this.getPlaceAndMakeSpotOrderIx(
					orderParams,
					takerInfo,
					fulfillmentConfig,
					referrerInfo
				),
				txParams
			),
			[],
			this.opts
		);
		this.spotMarketLastSlotCache.set(orderParams.marketIndex, slot);
		this.spotMarketLastSlotCache.set(QUOTE_SPOT_MARKET_INDEX, slot);
		return txSig;
	}

	public async getPlaceAndMakeSpotOrderIx(
		orderParams: OptionalOrderParams,
		takerInfo: TakerInfo,
		fulfillmentConfig?: SerumV3FulfillmentConfigAccount,
		referrerInfo?: ReferrerInfo
	): Promise<TransactionInstruction> {
		orderParams = this.getOrderParams(orderParams, MarketType.SPOT);
		const userStatsPublicKey = this.getUserStatsAccountPublicKey();
		const userAccountPublicKey = await this.getUserAccountPublicKey();

		const remainingAccounts = this.getRemainingAccounts({
			userAccounts: [this.getUserAccount(), takerInfo.takerUserAccount],
			useMarketLastSlotCache: true,
			writableSpotMarketIndexes: [
				orderParams.marketIndex,
				QUOTE_SPOT_MARKET_INDEX,
			],
		});

		if (referrerInfo) {
			remainingAccounts.push({
				pubkey: referrerInfo.referrer,
				isWritable: true,
				isSigner: false,
			});
			remainingAccounts.push({
				pubkey: referrerInfo.referrerStats,
				isWritable: true,
				isSigner: false,
			});
		}

		this.addSpotFulfillmentAccounts(
			orderParams.marketIndex,
			remainingAccounts,
			fulfillmentConfig
		);

		const takerOrderId = takerInfo.order.orderId;
		return await this.program.instruction.placeAndMakeSpotOrder(
			orderParams,
			takerOrderId,
			fulfillmentConfig ? fulfillmentConfig.fulfillmentType : null,
			{
				accounts: {
					state: await this.getStatePublicKey(),
					user: userAccountPublicKey,
					userStats: userStatsPublicKey,
					taker: takerInfo.taker,
					takerStats: takerInfo.takerStats,
					authority: this.wallet.publicKey,
				},
				remainingAccounts,
			}
		);
	}

	/**
	 * @deprecated use {@link placePerpOrder} or {@link placeAndTakePerpOrder} instead
	 */
	public async closePosition(
		marketIndex: number,
		limitPrice?: BN
	): Promise<TransactionSignature> {
		const userPosition = this.getUser().getPerpPosition(marketIndex);
		if (!userPosition) {
			throw Error(`No position in market ${marketIndex.toString()}`);
		}

		return await this.placeAndTakePerpOrder({
			orderType: OrderType.MARKET,
			marketIndex,
			direction: findDirectionToClose(userPosition),
			baseAssetAmount: userPosition.baseAssetAmount.abs(),
			reduceOnly: true,
			price: limitPrice,
		});
	}

	/**
	 * Modifies an open order by closing it and replacing it with a new order.
	 * @deprecated use modifyOrder instead
	 * @param orderId: The open order to modify
	 * @param newBaseAmount: The new base amount for the order. One of [newBaseAmount|newLimitPrice|newOraclePriceOffset] must be provided.
	 * @param newLimitPice: The new limit price for the order. One of [newBaseAmount|newLimitPrice|newOraclePriceOffset] must be provided.
	 * @param newOraclePriceOffset: The new oracle price offset for the order. One of [newBaseAmount|newLimitPrice|newOraclePriceOffset] must be provided.
	 * @returns
	 */
	public async modifyPerpOrder(
		orderId: number,
		newBaseAmount?: BN,
		newLimitPrice?: BN,
		newOraclePriceOffset?: number
	): Promise<TransactionSignature> {
		return this.modifyOrder({
			orderId,
			newBaseAmount,
			newLimitPrice,
			newOraclePriceOffset,
		});
	}

	/**
	 * Modifies an open order by closing it and replacing it with a new order.
	 * @deprecated use modifyOrderByUserOrderId instead
	 * @param userOrderId: The open order to modify
	 * @param newBaseAmount: The new base amount for the order. One of [newBaseAmount|newLimitPrice|newOraclePriceOffset] must be provided.
	 * @param newLimitPice: The new limit price for the order. One of [newBaseAmount|newLimitPrice|newOraclePriceOffset] must be provided.
	 * @param newOraclePriceOffset: The new oracle price offset for the order. One of [newBaseAmount|newLimitPrice|newOraclePriceOffset] must be provided.
	 * @returns
	 */
	public async modifyPerpOrderByUserOrderId(
		userOrderId: number,
		newBaseAmount?: BN,
		newLimitPrice?: BN,
		newOraclePriceOffset?: number
	): Promise<TransactionSignature> {
		return this.modifyOrderByUserOrderId({
			userOrderId,
			newBaseAmount,
			newLimitPrice,
			newOraclePriceOffset,
		});
	}

	/**
	 * Modifies an open order (spot or perp) by closing it and replacing it with a new order.
	 * @param orderParams.orderId: The open order to modify
	 * @param orderParams.newDirection: The new direction for the order
	 * @param orderParams.newBaseAmount: The new base amount for the order
	 * @param orderParams.newLimitPice: The new limit price for the order
	 * @param orderParams.newOraclePriceOffset: The new oracle price offset for the order
	 * @param orderParams.newTriggerPrice: Optional - Thew new trigger price for the order.
	 * @param orderParams.auctionDuration:
	 * @param orderParams.auctionStartPrice:
	 * @param orderParams.auctionEndPrice:
	 * @param orderParams.reduceOnly:
	 * @param orderParams.postOnly:
	 * @param orderParams.immediateOrCancel:
	 * @param orderParams.policy:
	 * @param orderParams.maxTs:
	 * @returns
	 */
	public async modifyOrder(
		orderParams: {
			orderId: number;
			newDirection?: PositionDirection;
			newBaseAmount?: BN;
			newLimitPrice?: BN;
			newOraclePriceOffset?: number;
			newTriggerPrice?: BN;
			newTriggerCondition?: OrderTriggerCondition;
			auctionDuration?: number;
			auctionStartPrice?: BN;
			auctionEndPrice?: BN;
			reduceOnly?: boolean;
			postOnly?: boolean;
			immediateOrCancel?: boolean;
			maxTs?: BN;
			policy?: ModifyOrderPolicy;
		},
		txParams?: TxParams
	): Promise<TransactionSignature> {
		const { txSig } = await this.sendTransaction(
			await this.buildTransaction(
				await this.getModifyOrderIx(orderParams),
				txParams
			),
			[],
			this.opts
		);
		return txSig;
	}

	public async getModifyOrderIx({
		orderId,
		newDirection,
		newBaseAmount,
		newLimitPrice,
		newOraclePriceOffset,
		newTriggerPrice,
		newTriggerCondition,
		auctionDuration,
		auctionStartPrice,
		auctionEndPrice,
		reduceOnly,
		postOnly,
		immediateOrCancel,
		maxTs,
		policy,
	}: {
		orderId: number;
		newDirection?: PositionDirection;
		newBaseAmount?: BN;
		newLimitPrice?: BN;
		newOraclePriceOffset?: number;
		newTriggerPrice?: BN;
		newTriggerCondition?: OrderTriggerCondition;
		auctionDuration?: number;
		auctionStartPrice?: BN;
		auctionEndPrice?: BN;
		reduceOnly?: boolean;
		postOnly?: boolean;
		immediateOrCancel?: boolean;
		maxTs?: BN;
		policy?: ModifyOrderPolicy;
	}): Promise<TransactionInstruction> {
		const userAccountPublicKey = await this.getUserAccountPublicKey();

		const remainingAccounts = this.getRemainingAccounts({
			userAccounts: [this.getUserAccount()],
			useMarketLastSlotCache: true,
		});

		const orderParams: ModifyOrderParams = {
			baseAssetAmount: newBaseAmount || null,
			direction: newDirection || null,
			price: newLimitPrice || null,
			oraclePriceOffset: newOraclePriceOffset || null,
			triggerPrice: newTriggerPrice || null,
			triggerCondition: newTriggerCondition || null,
			auctionDuration: auctionDuration || null,
			auctionStartPrice: auctionStartPrice || null,
			auctionEndPrice: auctionEndPrice || null,
			reduceOnly: reduceOnly || null,
			postOnly: postOnly || null,
			immediateOrCancel: immediateOrCancel || null,
			policy: policy || null,
			maxTs: maxTs || null,
		};

		return await this.program.instruction.modifyOrder(orderId, orderParams, {
			accounts: {
				state: await this.getStatePublicKey(),
				user: userAccountPublicKey,
				userStats: this.getUserStatsAccountPublicKey(),
				authority: this.wallet.publicKey,
			},
			remainingAccounts,
		});
	}

	/**
	 * Modifies an open order by closing it and replacing it with a new order.
	 * @param orderParams.userOrderId: The open order to modify
	 * @param orderParams.newDirection: The new direction for the order
	 * @param orderParams.newBaseAmount: The new base amount for the order
	 * @param orderParams.newLimitPice: The new limit price for the order
	 * @param orderParams.newOraclePriceOffset: The new oracle price offset for the order
	 * @param orderParams.newTriggerPrice: Optional - Thew new trigger price for the order.
	 * @param orderParams.auctionDuration: Only required if order type changed to market from something else
	 * @param orderParams.auctionStartPrice: Only required if order type changed to market from something else
	 * @param orderParams.auctionEndPrice: Only required if order type changed to market from something else
	 * @param orderParams.reduceOnly:
	 * @param orderParams.postOnly:
	 * @param orderParams.immediateOrCancel:
	 * @param orderParams.policy:
	 * @param orderParams.maxTs:
	 * @returns
	 */
	public async modifyOrderByUserOrderId(
		orderParams: {
			userOrderId: number;
			newDirection?: PositionDirection;
			newBaseAmount?: BN;
			newLimitPrice?: BN;
			newOraclePriceOffset?: number;
			newTriggerPrice?: BN;
			newTriggerCondition?: OrderTriggerCondition;
			auctionDuration?: number;
			auctionStartPrice?: BN;
			auctionEndPrice?: BN;
			reduceOnly?: boolean;
			postOnly?: boolean;
			immediateOrCancel?: boolean;
			policy?: ModifyOrderPolicy;
			maxTs?: BN;
		},
		txParams?: TxParams
	): Promise<TransactionSignature> {
		const { txSig } = await this.sendTransaction(
			await this.buildTransaction(
				await this.getModifyOrderByUserIdIx(orderParams),
				txParams
			),
			[],
			this.opts
		);
		return txSig;
	}

	public async getModifyOrderByUserIdIx({
		userOrderId,
		newDirection,
		newBaseAmount,
		newLimitPrice,
		newOraclePriceOffset,
		newTriggerPrice,
		newTriggerCondition,
		auctionDuration,
		auctionStartPrice,
		auctionEndPrice,
		reduceOnly,
		postOnly,
		immediateOrCancel,
		maxTs,
		policy,
	}: {
		userOrderId: number;
		newDirection?: PositionDirection;
		newBaseAmount?: BN;
		newLimitPrice?: BN;
		newOraclePriceOffset?: number;
		newTriggerPrice?: BN;
		newTriggerCondition?: OrderTriggerCondition;
		auctionDuration?: number;
		auctionStartPrice?: BN;
		auctionEndPrice?: BN;
		reduceOnly?: boolean;
		postOnly?: boolean;
		immediateOrCancel?: boolean;
		policy?: ModifyOrderPolicy;
		maxTs?: BN;
		txParams?: TxParams;
	}): Promise<TransactionInstruction> {
		const userAccountPublicKey = await this.getUserAccountPublicKey();

		const remainingAccounts = this.getRemainingAccounts({
			userAccounts: [this.getUserAccount()],
			useMarketLastSlotCache: true,
		});

		const orderParams: ModifyOrderParams = {
			baseAssetAmount: newBaseAmount || null,
			direction: newDirection || null,
			price: newLimitPrice || null,
			oraclePriceOffset: newOraclePriceOffset || null,
			triggerPrice: newTriggerPrice || null,
			triggerCondition: newTriggerCondition || null,
			auctionDuration: auctionDuration || null,
			auctionStartPrice: auctionStartPrice || null,
			auctionEndPrice: auctionEndPrice || null,
			reduceOnly: reduceOnly || null,
			postOnly: postOnly || null,
			immediateOrCancel: immediateOrCancel || null,
			policy: policy || null,
			maxTs: maxTs || null,
		};

		return await this.program.instruction.modifyOrderByUserId(
			userOrderId,
			orderParams,
			{
				accounts: {
					state: await this.getStatePublicKey(),
					user: userAccountPublicKey,
					userStats: this.getUserStatsAccountPublicKey(),
					authority: this.wallet.publicKey,
				},
				remainingAccounts,
			}
		);
	}

	public async settlePNLs(
		users: {
			settleeUserAccountPublicKey: PublicKey;
			settleeUserAccount: UserAccount;
		}[],
		marketIndexes: number[]
	): Promise<TransactionSignature> {
		const ixs = await this.getSettlePNLsIxs(users, marketIndexes);
		const tx = new Transaction()
			.add(
				ComputeBudgetProgram.setComputeUnitLimit({
					units: 1_000_000,
				})
			)
			.add(...ixs);

		const { txSig } = await this.sendTransaction(tx, [], this.opts);
		return txSig;
	}

	public async getSettlePNLsIxs(
		users: {
			settleeUserAccountPublicKey: PublicKey;
			settleeUserAccount: UserAccount;
		}[],
		marketIndexes: number[]
	): Promise<Array<TransactionInstruction>> {
		const ixs = [];
		for (const { settleeUserAccountPublicKey, settleeUserAccount } of users) {
			for (const marketIndex of marketIndexes) {
				ixs.push(
					await this.settlePNLIx(
						settleeUserAccountPublicKey,
						settleeUserAccount,
						marketIndex
					)
				);
			}
		}

		return ixs;
	}

	public async settlePNL(
		settleeUserAccountPublicKey: PublicKey,
		settleeUserAccount: UserAccount,
		marketIndex: number,
		txParams?: TxParams
	): Promise<TransactionSignature> {
		const { txSig } = await this.sendTransaction(
			await this.buildTransaction(
				await this.settlePNLIx(
					settleeUserAccountPublicKey,
					settleeUserAccount,
					marketIndex
				),
				txParams
			),
			[],
			this.opts
		);
		return txSig;
	}

	public async settlePNLIx(
		settleeUserAccountPublicKey: PublicKey,
		settleeUserAccount: UserAccount,
		marketIndex: number
	): Promise<TransactionInstruction> {
		const remainingAccounts = this.getRemainingAccounts({
			userAccounts: [settleeUserAccount],
			writablePerpMarketIndexes: [marketIndex],
			writableSpotMarketIndexes: [QUOTE_SPOT_MARKET_INDEX],
		});

		return await this.program.instruction.settlePnl(marketIndex, {
			accounts: {
				state: await this.getStatePublicKey(),
				authority: this.wallet.publicKey,
				user: settleeUserAccountPublicKey,
				spotMarketVault: this.getQuoteSpotMarketAccount().vault,
			},
			remainingAccounts: remainingAccounts,
		});
	}

	public async liquidatePerp(
		userAccountPublicKey: PublicKey,
		userAccount: UserAccount,
		marketIndex: number,
		maxBaseAssetAmount: BN,
		limitPrice?: BN,
		txParams?: TxParams
	): Promise<TransactionSignature> {
		const { txSig, slot } = await this.sendTransaction(
			await this.buildTransaction(
				await this.getLiquidatePerpIx(
					userAccountPublicKey,
					userAccount,
					marketIndex,
					maxBaseAssetAmount,
					limitPrice
				),
				txParams
			),
			[],
			this.opts
		);
		this.perpMarketLastSlotCache.set(marketIndex, slot);
		return txSig;
	}

	public async getLiquidatePerpIx(
		userAccountPublicKey: PublicKey,
		userAccount: UserAccount,
		marketIndex: number,
		maxBaseAssetAmount: BN,
		limitPrice?: BN
	): Promise<TransactionInstruction> {
		const userStatsPublicKey = getUserStatsAccountPublicKey(
			this.program.programId,
			userAccount.authority
		);

		const liquidatorPublicKey = await this.getUserAccountPublicKey();
		const liquidatorStatsPublicKey = this.getUserStatsAccountPublicKey();

		const remainingAccounts = this.getRemainingAccounts({
			userAccounts: [this.getUserAccount(), userAccount],
			useMarketLastSlotCache: true,
			writablePerpMarketIndexes: [marketIndex],
		});

		return await this.program.instruction.liquidatePerp(
			marketIndex,
			maxBaseAssetAmount,
			limitPrice ?? null,
			{
				accounts: {
					state: await this.getStatePublicKey(),
					authority: this.wallet.publicKey,
					user: userAccountPublicKey,
					userStats: userStatsPublicKey,
					liquidator: liquidatorPublicKey,
					liquidatorStats: liquidatorStatsPublicKey,
				},
				remainingAccounts: remainingAccounts,
			}
		);
	}

	public async liquidateSpot(
		userAccountPublicKey: PublicKey,
		userAccount: UserAccount,
		assetMarketIndex: number,
		liabilityMarketIndex: number,
		maxLiabilityTransfer: BN,
		limitPrice?: BN,
		txParams?: TxParams
	): Promise<TransactionSignature> {
		const { txSig, slot } = await this.sendTransaction(
			await this.buildTransaction(
				await this.getLiquidateSpotIx(
					userAccountPublicKey,
					userAccount,
					assetMarketIndex,
					liabilityMarketIndex,
					maxLiabilityTransfer,
					limitPrice
				),
				txParams
			),
			[],
			this.opts
		);
		this.spotMarketLastSlotCache.set(assetMarketIndex, slot);
		this.spotMarketLastSlotCache.set(liabilityMarketIndex, slot);
		return txSig;
	}

	public async getLiquidateSpotIx(
		userAccountPublicKey: PublicKey,
		userAccount: UserAccount,
		assetMarketIndex: number,
		liabilityMarketIndex: number,
		maxLiabilityTransfer: BN,
		limitPrice?: BN
	): Promise<TransactionInstruction> {
		const userStatsPublicKey = getUserStatsAccountPublicKey(
			this.program.programId,
			userAccount.authority
		);

		const liquidatorPublicKey = await this.getUserAccountPublicKey();
		const liquidatorStatsPublicKey = await this.getUserStatsAccountPublicKey();

		const remainingAccounts = this.getRemainingAccounts({
			userAccounts: [this.getUserAccount(), userAccount],
			useMarketLastSlotCache: true,
			writableSpotMarketIndexes: [liabilityMarketIndex, assetMarketIndex],
		});

		return await this.program.instruction.liquidateSpot(
			assetMarketIndex,
			liabilityMarketIndex,
			maxLiabilityTransfer,
			limitPrice || null,
			{
				accounts: {
					state: await this.getStatePublicKey(),
					authority: this.wallet.publicKey,
					user: userAccountPublicKey,
					userStats: userStatsPublicKey,
					liquidator: liquidatorPublicKey,
					liquidatorStats: liquidatorStatsPublicKey,
				},
				remainingAccounts: remainingAccounts,
			}
		);
	}

	public async liquidateBorrowForPerpPnl(
		userAccountPublicKey: PublicKey,
		userAccount: UserAccount,
		perpMarketIndex: number,
		liabilityMarketIndex: number,
		maxLiabilityTransfer: BN,
		limitPrice?: BN,
		txParams?: TxParams
	): Promise<TransactionSignature> {
		const { txSig, slot } = await this.sendTransaction(
			await this.buildTransaction(
				await this.getLiquidateBorrowForPerpPnlIx(
					userAccountPublicKey,
					userAccount,
					perpMarketIndex,
					liabilityMarketIndex,
					maxLiabilityTransfer,
					limitPrice
				),
				txParams
			),
			[],
			this.opts
		);
		this.perpMarketLastSlotCache.set(perpMarketIndex, slot);
		this.spotMarketLastSlotCache.set(liabilityMarketIndex, slot);
		return txSig;
	}

	public async getLiquidateBorrowForPerpPnlIx(
		userAccountPublicKey: PublicKey,
		userAccount: UserAccount,
		perpMarketIndex: number,
		liabilityMarketIndex: number,
		maxLiabilityTransfer: BN,
		limitPrice?: BN
	): Promise<TransactionInstruction> {
		const userStatsPublicKey = getUserStatsAccountPublicKey(
			this.program.programId,
			userAccount.authority
		);

		const liquidatorPublicKey = await this.getUserAccountPublicKey();
		const liquidatorStatsPublicKey = await this.getUserStatsAccountPublicKey();

		const remainingAccounts = this.getRemainingAccounts({
			userAccounts: [this.getUserAccount(), userAccount],
			writablePerpMarketIndexes: [perpMarketIndex],
			writableSpotMarketIndexes: [liabilityMarketIndex],
		});

		return await this.program.instruction.liquidateBorrowForPerpPnl(
			perpMarketIndex,
			liabilityMarketIndex,
			maxLiabilityTransfer,
			limitPrice || null,
			{
				accounts: {
					state: await this.getStatePublicKey(),
					authority: this.wallet.publicKey,
					user: userAccountPublicKey,
					userStats: userStatsPublicKey,
					liquidator: liquidatorPublicKey,
					liquidatorStats: liquidatorStatsPublicKey,
				},
				remainingAccounts: remainingAccounts,
			}
		);
	}

	public async liquidatePerpPnlForDeposit(
		userAccountPublicKey: PublicKey,
		userAccount: UserAccount,
		perpMarketIndex: number,
		assetMarketIndex: number,
		maxPnlTransfer: BN,
		limitPrice?: BN,
		txParams?: TxParams
	): Promise<TransactionSignature> {
		const { txSig, slot } = await this.sendTransaction(
			await this.buildTransaction(
				await this.getLiquidatePerpPnlForDepositIx(
					userAccountPublicKey,
					userAccount,
					perpMarketIndex,
					assetMarketIndex,
					maxPnlTransfer,
					limitPrice
				),
				txParams
			),
			[],
			this.opts
		);
		this.perpMarketLastSlotCache.set(perpMarketIndex, slot);
		this.spotMarketLastSlotCache.set(assetMarketIndex, slot);
		return txSig;
	}

	public async getLiquidatePerpPnlForDepositIx(
		userAccountPublicKey: PublicKey,
		userAccount: UserAccount,
		perpMarketIndex: number,
		assetMarketIndex: number,
		maxPnlTransfer: BN,
		limitPrice?: BN
	): Promise<TransactionInstruction> {
		const userStatsPublicKey = getUserStatsAccountPublicKey(
			this.program.programId,
			userAccount.authority
		);

		const liquidatorPublicKey = await this.getUserAccountPublicKey();
		const liquidatorStatsPublicKey = await this.getUserStatsAccountPublicKey();

		const remainingAccounts = this.getRemainingAccounts({
			userAccounts: [this.getUserAccount(), userAccount],
			writablePerpMarketIndexes: [perpMarketIndex],
			writableSpotMarketIndexes: [assetMarketIndex],
		});

		return await this.program.instruction.liquidatePerpPnlForDeposit(
			perpMarketIndex,
			assetMarketIndex,
			maxPnlTransfer,
			limitPrice || null,
			{
				accounts: {
					state: await this.getStatePublicKey(),
					authority: this.wallet.publicKey,
					user: userAccountPublicKey,
					userStats: userStatsPublicKey,
					liquidator: liquidatorPublicKey,
					liquidatorStats: liquidatorStatsPublicKey,
				},
				remainingAccounts: remainingAccounts,
			}
		);
	}

	public async resolvePerpBankruptcy(
		userAccountPublicKey: PublicKey,
		userAccount: UserAccount,
		marketIndex: number,
		txParams?: TxParams
	): Promise<TransactionSignature> {
		const { txSig } = await this.sendTransaction(
			await this.buildTransaction(
				await this.getResolvePerpBankruptcyIx(
					userAccountPublicKey,
					userAccount,
					marketIndex
				),
				txParams
			),
			[],
			this.opts
		);
		return txSig;
	}

	public async getResolvePerpBankruptcyIx(
		userAccountPublicKey: PublicKey,
		userAccount: UserAccount,
		marketIndex: number
	): Promise<TransactionInstruction> {
		const userStatsPublicKey = getUserStatsAccountPublicKey(
			this.program.programId,
			userAccount.authority
		);

		const liquidatorPublicKey = await this.getUserAccountPublicKey();
		const liquidatorStatsPublicKey = await this.getUserStatsAccountPublicKey();

		const remainingAccounts = this.getRemainingAccounts({
			userAccounts: [this.getUserAccount(), userAccount],
			writablePerpMarketIndexes: [marketIndex],
			writableSpotMarketIndexes: [QUOTE_SPOT_MARKET_INDEX],
		});

		const spotMarket = this.getQuoteSpotMarketAccount();

		return await this.program.instruction.resolvePerpBankruptcy(
			QUOTE_SPOT_MARKET_INDEX,
			marketIndex,
			{
				accounts: {
					state: await this.getStatePublicKey(),
					authority: this.wallet.publicKey,
					user: userAccountPublicKey,
					userStats: userStatsPublicKey,
					liquidator: liquidatorPublicKey,
					liquidatorStats: liquidatorStatsPublicKey,
					spotMarketVault: spotMarket.vault,
					insuranceFundVault: spotMarket.insuranceFund.vault,
					driftSigner: this.getSignerPublicKey(),
					tokenProgram: TOKEN_PROGRAM_ID,
				},
				remainingAccounts: remainingAccounts,
			}
		);
	}

	public async resolveSpotBankruptcy(
		userAccountPublicKey: PublicKey,
		userAccount: UserAccount,
		marketIndex: number,
		txParams?: TxParams
	): Promise<TransactionSignature> {
		const { txSig } = await this.sendTransaction(
			await this.buildTransaction(
				await this.getResolveSpotBankruptcyIx(
					userAccountPublicKey,
					userAccount,
					marketIndex
				),
				txParams
			),
			[],
			this.opts
		);
		return txSig;
	}

	public async getResolveSpotBankruptcyIx(
		userAccountPublicKey: PublicKey,
		userAccount: UserAccount,
		marketIndex: number
	): Promise<TransactionInstruction> {
		const userStatsPublicKey = getUserStatsAccountPublicKey(
			this.program.programId,
			userAccount.authority
		);

		const liquidatorPublicKey = await this.getUserAccountPublicKey();
		const liquidatorStatsPublicKey = await this.getUserStatsAccountPublicKey();

		const remainingAccounts = this.getRemainingAccounts({
			userAccounts: [this.getUserAccount(), userAccount],
			writableSpotMarketIndexes: [marketIndex],
		});

		const spotMarket = this.getSpotMarketAccount(marketIndex);

		return await this.program.instruction.resolveSpotBankruptcy(marketIndex, {
			accounts: {
				state: await this.getStatePublicKey(),
				authority: this.wallet.publicKey,
				user: userAccountPublicKey,
				userStats: userStatsPublicKey,
				liquidatorStats: liquidatorStatsPublicKey,
				liquidator: liquidatorPublicKey,
				spotMarketVault: spotMarket.vault,
				insuranceFundVault: spotMarket.insuranceFund.vault,
				driftSigner: this.getSignerPublicKey(),
				tokenProgram: TOKEN_PROGRAM_ID,
			},
			remainingAccounts: remainingAccounts,
		});
	}

	public async updateFundingRate(
		perpMarketIndex: number,
		oracle: PublicKey,
		txParams?: TxParams
	): Promise<TransactionSignature> {
		const { txSig } = await this.sendTransaction(
			await this.buildTransaction(
				await this.getUpdateFundingRateIx(perpMarketIndex, oracle),
				txParams
			),
			[],
			this.opts
		);
		return txSig;
	}

	public async getUpdateFundingRateIx(
		perpMarketIndex: number,
		oracle: PublicKey
	): Promise<TransactionInstruction> {
		const perpMarketPublicKey = await getPerpMarketPublicKey(
			this.program.programId,
			perpMarketIndex
		);
		return await this.program.instruction.updateFundingRate(perpMarketIndex, {
			accounts: {
				state: await this.getStatePublicKey(),
				perpMarket: perpMarketPublicKey,
				oracle: oracle,
			},
		});
	}

	public async settleFundingPayment(
		userAccountPublicKey: PublicKey,
		txParams?: TxParams
	): Promise<TransactionSignature> {
		const { txSig } = await this.sendTransaction(
			await this.buildTransaction(
				await this.getSettleFundingPaymentIx(userAccountPublicKey),
				txParams
			),
			[],
			this.opts
		);
		return txSig;
	}

	public async getSettleFundingPaymentIx(
		userAccountPublicKey: PublicKey
	): Promise<TransactionInstruction> {
		const userAccount = (await this.program.account.user.fetch(
			userAccountPublicKey
		)) as UserAccount;

		const writablePerpMarketIndexes = [];
		for (const position of userAccount.perpPositions) {
			if (!positionIsAvailable(position)) {
				writablePerpMarketIndexes.push(position.marketIndex);
			}
		}

		const remainingAccounts = this.getRemainingAccounts({
			userAccounts: [userAccount],
			writablePerpMarketIndexes,
		});

		return await this.program.instruction.settleFundingPayment({
			accounts: {
				state: await this.getStatePublicKey(),
				user: userAccountPublicKey,
			},
			remainingAccounts,
		});
	}

	public triggerEvent(eventName: keyof DriftClientAccountEvents, data?: any) {
		this.eventEmitter.emit(eventName, data);
	}

	public getOracleDataForPerpMarket(marketIndex: number): OraclePriceData {
		const oracleKey = this.getPerpMarketAccount(marketIndex).amm.oracle;
		const oracleData = this.getOraclePriceDataAndSlot(oracleKey).data;

		return oracleData;
	}

	public getOracleDataForSpotMarket(marketIndex: number): OraclePriceData {
		const oracleKey = this.getSpotMarketAccount(marketIndex).oracle;
		const oracleData = this.getOraclePriceDataAndSlot(oracleKey).data;

		return oracleData;
	}

	public async initializeInsuranceFundStake(
		marketIndex: number,
		txParams?: TxParams
	): Promise<TransactionSignature> {
		const { txSig } = await this.sendTransaction(
			await this.buildTransaction(
				await this.getInitializeInsuranceFundStakeIx(marketIndex),
				txParams
			),
			[],
			this.opts
		);
		return txSig;
	}

	public async getInitializeInsuranceFundStakeIx(
		marketIndex: number
	): Promise<TransactionInstruction> {
		const ifStakeAccountPublicKey = getInsuranceFundStakeAccountPublicKey(
			this.program.programId,
			this.wallet.publicKey,
			marketIndex
		);

		return await this.program.instruction.initializeInsuranceFundStake(
			marketIndex,
			{
				accounts: {
					insuranceFundStake: ifStakeAccountPublicKey,
					spotMarket: this.getSpotMarketAccount(marketIndex).pubkey,
					userStats: this.getUserStatsAccountPublicKey(),
					authority: this.wallet.publicKey,
					payer: this.wallet.publicKey,
					rent: anchor.web3.SYSVAR_RENT_PUBKEY,
					systemProgram: anchor.web3.SystemProgram.programId,
					state: await this.getStatePublicKey(),
				},
			}
		);
	}

	public async getAddInsuranceFundStakeIx(
		marketIndex: number,
		amount: BN,
		collateralAccountPublicKey: PublicKey
	): Promise<TransactionInstruction> {
		const spotMarket = this.getSpotMarketAccount(marketIndex);
		const ifStakeAccountPublicKey = getInsuranceFundStakeAccountPublicKey(
			this.program.programId,
			this.wallet.publicKey,
			marketIndex
		);

		const remainingAccounts = this.getRemainingAccounts({
			userAccounts: [this.getUserAccount()],
			useMarketLastSlotCache: true,
			writableSpotMarketIndexes: [marketIndex],
		});

		const ix = this.program.instruction.addInsuranceFundStake(
			marketIndex,
			amount,
			{
				accounts: {
					state: await this.getStatePublicKey(),
					spotMarket: spotMarket.pubkey,
					insuranceFundStake: ifStakeAccountPublicKey,
					userStats: this.getUserStatsAccountPublicKey(),
					authority: this.wallet.publicKey,
					spotMarketVault: spotMarket.vault,
					insuranceFundVault: spotMarket.insuranceFund.vault,
					driftSigner: this.getSignerPublicKey(),
					userTokenAccount: collateralAccountPublicKey,
					tokenProgram: TOKEN_PROGRAM_ID,
				},
				remainingAccounts,
			}
		);

		return ix;
	}

	/**
	 * Add to an insurance fund stake and optionally initialize the account
	 */
	public async addInsuranceFundStake({
		marketIndex,
		amount,
		collateralAccountPublicKey,
		initializeStakeAccount,
		fromSubaccount,
	}: {
		/**
		 * Spot market index
		 */
		marketIndex: number;
		amount: BN;
		/**
		 * The account where the funds to stake come from. Usually an associated token account
		 */
		collateralAccountPublicKey: PublicKey;
		/**
		 * Add instructions to initialize the staking account -- required if its the first time the currrent authority has staked in this market
		 */
		initializeStakeAccount?: boolean;
		/**
		 * Optional -- withdraw from current subaccount to fund stake amount, instead of wallet balance
		 */
		fromSubaccount?: boolean;
	}): Promise<TransactionSignature> {
		const tx = new Transaction();

		const additionalSigners: Array<Signer> = [];
		const spotMarketAccount = this.getSpotMarketAccount(marketIndex);
		const isSolMarket = spotMarketAccount.mint.equals(WRAPPED_SOL_MINT);
		const createWSOLTokenAccount =
			isSolMarket && collateralAccountPublicKey.equals(this.wallet.publicKey);

		let tokenAccount;

		if (createWSOLTokenAccount) {
			const { ixs, signers, pubkey } =
				await this.getWrappedSolAccountCreationIxs(amount, true);
			tokenAccount = pubkey;
			ixs.forEach((ix) => {
				tx.add(ix);
			});

			signers.forEach((signer) => additionalSigners.push(signer));
		} else {
			tokenAccount = collateralAccountPublicKey;
		}

		if (fromSubaccount) {
			const withdrawIx = await this.getWithdrawIx(
				amount,
				marketIndex,
				tokenAccount
			);
			tx.add(withdrawIx);
		}

		if (initializeStakeAccount) {
			const initializeIx = await this.getInitializeInsuranceFundStakeIx(
				marketIndex
			);
			tx.add(initializeIx);
		}

		const addFundsIx = await this.getAddInsuranceFundStakeIx(
			marketIndex,
			amount,
			tokenAccount
		);

		tx.add(addFundsIx);

		if (createWSOLTokenAccount) {
			tx.add(
				createCloseAccountInstruction(
					tokenAccount,
					this.wallet.publicKey,
					this.wallet.publicKey,
					[]
				)
			);
		}

		const { txSig } = await this.sendTransaction(
			tx,
			additionalSigners,
			this.opts
		);

		return txSig;
	}

	public async requestRemoveInsuranceFundStake(
		marketIndex: number,
		amount: BN
	): Promise<TransactionSignature> {
		const spotMarketAccount = this.getSpotMarketAccount(marketIndex);
		const ifStakeAccountPublicKey = getInsuranceFundStakeAccountPublicKey(
			this.program.programId,
			this.wallet.publicKey,
			marketIndex
		);

		const remainingAccounts = this.getRemainingAccounts({
			userAccounts: [this.getUserAccount()],
			useMarketLastSlotCache: true,
			writableSpotMarketIndexes: [marketIndex],
		});

		const tx = await this.program.transaction.requestRemoveInsuranceFundStake(
			marketIndex,
			amount,
			{
				accounts: {
					state: await this.getStatePublicKey(),
					spotMarket: spotMarketAccount.pubkey,
					insuranceFundStake: ifStakeAccountPublicKey,
					userStats: this.getUserStatsAccountPublicKey(),
					authority: this.wallet.publicKey,
					insuranceFundVault: spotMarketAccount.insuranceFund.vault,
				},
				remainingAccounts,
			}
		);

		const { txSig } = await this.sendTransaction(tx, [], this.opts);
		return txSig;
	}

	public async cancelRequestRemoveInsuranceFundStake(
		marketIndex: number
	): Promise<TransactionSignature> {
		const spotMarketAccount = this.getSpotMarketAccount(marketIndex);
		const ifStakeAccountPublicKey = getInsuranceFundStakeAccountPublicKey(
			this.program.programId,
			this.wallet.publicKey,
			marketIndex
		);

		const remainingAccounts = this.getRemainingAccounts({
			userAccounts: [this.getUserAccount()],
			useMarketLastSlotCache: true,
			writableSpotMarketIndexes: [marketIndex],
		});

		const tx =
			await this.program.transaction.cancelRequestRemoveInsuranceFundStake(
				marketIndex,
				{
					accounts: {
						state: await this.getStatePublicKey(),
						spotMarket: spotMarketAccount.pubkey,
						insuranceFundStake: ifStakeAccountPublicKey,
						userStats: this.getUserStatsAccountPublicKey(),
						authority: this.wallet.publicKey,
						insuranceFundVault: spotMarketAccount.insuranceFund.vault,
					},
					remainingAccounts,
				}
			);

		const { txSig } = await this.sendTransaction(tx, [], this.opts);
		return txSig;
	}

	public async removeInsuranceFundStake(
		marketIndex: number,
		collateralAccountPublicKey: PublicKey
	): Promise<TransactionSignature> {
		const tx = new Transaction();
		const spotMarketAccount = this.getSpotMarketAccount(marketIndex);
		const ifStakeAccountPublicKey = getInsuranceFundStakeAccountPublicKey(
			this.program.programId,
			this.wallet.publicKey,
			marketIndex
		);

		const additionalSigners: Array<Signer> = [];
		const isSolMarket = spotMarketAccount.mint.equals(WRAPPED_SOL_MINT);
		const createWSOLTokenAccount =
			isSolMarket && collateralAccountPublicKey.equals(this.wallet.publicKey);

		let tokenAccount;

		if (createWSOLTokenAccount) {
			const { ixs, signers, pubkey } =
				await this.getWrappedSolAccountCreationIxs(ZERO, true);
			tokenAccount = pubkey;
			ixs.forEach((ix) => {
				tx.add(ix);
			});

			signers.forEach((signer) => additionalSigners.push(signer));
		} else {
			tokenAccount = collateralAccountPublicKey;
		}

		const remainingAccounts = this.getRemainingAccounts({
			userAccounts: [this.getUserAccount()],
			useMarketLastSlotCache: true,
			writableSpotMarketIndexes: [marketIndex],
		});

		const removeStakeIx =
			await this.program.instruction.removeInsuranceFundStake(marketIndex, {
				accounts: {
					state: await this.getStatePublicKey(),
					spotMarket: spotMarketAccount.pubkey,
					insuranceFundStake: ifStakeAccountPublicKey,
					userStats: this.getUserStatsAccountPublicKey(),
					authority: this.wallet.publicKey,
					insuranceFundVault: spotMarketAccount.insuranceFund.vault,
					driftSigner: this.getSignerPublicKey(),
					userTokenAccount: tokenAccount,
					tokenProgram: TOKEN_PROGRAM_ID,
				},
				remainingAccounts,
			});

		tx.add(removeStakeIx);

		// Close the wrapped sol account at the end of the transaction
		if (createWSOLTokenAccount) {
			tx.add(
				createCloseAccountInstruction(
					tokenAccount,
					this.wallet.publicKey,
					this.wallet.publicKey,
					[]
				)
			);
		}

		const { txSig } = await this.sendTransaction(
			tx,
			additionalSigners,
			this.opts
		);
		return txSig;
	}

	public async settleRevenueToInsuranceFund(
		marketIndex: number
	): Promise<TransactionSignature> {
		const spotMarketAccount = this.getSpotMarketAccount(marketIndex);

		const remainingAccounts = this.getRemainingAccounts({
			userAccounts: [this.getUserAccount()],
			useMarketLastSlotCache: true,
			writableSpotMarketIndexes: [marketIndex],
		});

		const tx = await this.program.transaction.settleRevenueToInsuranceFund(
			marketIndex,
			{
				accounts: {
					state: await this.getStatePublicKey(),
					spotMarket: spotMarketAccount.pubkey,
					spotMarketVault: spotMarketAccount.vault,
					driftSigner: this.getSignerPublicKey(),
					insuranceFundVault: spotMarketAccount.insuranceFund.vault,
					tokenProgram: TOKEN_PROGRAM_ID,
				},
				remainingAccounts,
			}
		);

		const { txSig } = await this.sendTransaction(tx, [], this.opts);
		return txSig;
	}

	public async resolvePerpPnlDeficit(
		spotMarketIndex: number,
		perpMarketIndex: number,
		txParams?: TxParams
	): Promise<TransactionSignature> {
		const { txSig } = await this.sendTransaction(
			await this.buildTransaction(
				await this.getResolvePerpPnlDeficitIx(spotMarketIndex, perpMarketIndex),
				txParams
			),
			[],
			this.opts
		);
		return txSig;
	}

	public async getResolvePerpPnlDeficitIx(
		spotMarketIndex: number,
		perpMarketIndex: number
	): Promise<TransactionInstruction> {
		const remainingAccounts = this.getRemainingAccounts({
			userAccounts: [this.getUserAccount()],
			useMarketLastSlotCache: true,
			writablePerpMarketIndexes: [perpMarketIndex],
			writableSpotMarketIndexes: [spotMarketIndex],
		});

		const spotMarket = this.getSpotMarketAccount(spotMarketIndex);

		return await this.program.instruction.resolvePerpPnlDeficit(
			spotMarketIndex,
			perpMarketIndex,
			{
				accounts: {
					state: await this.getStatePublicKey(),
					authority: this.wallet.publicKey,
					spotMarketVault: spotMarket.vault,
					insuranceFundVault: spotMarket.insuranceFund.vault,
					driftSigner: this.getSignerPublicKey(),
					tokenProgram: TOKEN_PROGRAM_ID,
				},
				remainingAccounts: remainingAccounts,
			}
		);
	}

	public getPerpMarketExtendedInfo(
		marketIndex: number
	): PerpMarketExtendedInfo {
		const marketAccount = this.getPerpMarketAccount(marketIndex);
		const quoteAccount = this.getSpotMarketAccount(QUOTE_SPOT_MARKET_INDEX);

		const extendedInfo: PerpMarketExtendedInfo = {
			marketIndex,
			minOrderSize: marketAccount.amm?.minOrderSize,
			marginMaintenance: marketAccount.marginRatioMaintenance,
			pnlPoolValue: getTokenAmount(
				marketAccount.pnlPool?.scaledBalance,
				quoteAccount,
				SpotBalanceType.DEPOSIT
			),
			contractTier: marketAccount.contractTier,
			availableInsurance: calculateMarketMaxAvailableInsurance(
				marketAccount,
				quoteAccount
			),
		};

		return extendedInfo;
	}

	/**
	 * Returns the market index and type for a given market name
	 * E.g. "SOL-PERP" -> { marketIndex: 0, marketType: MarketType.PERP }
	 *
	 * @param name
	 */
	getMarketIndexAndType(
		name: string
	): { marketIndex: number; marketType: MarketType } | undefined {
		for (const perpMarketAccount of this.getPerpMarketAccounts()) {
			if (decodeName(perpMarketAccount.name) === name) {
				return {
					marketIndex: perpMarketAccount.marketIndex,
					marketType: MarketType.PERP,
				};
			}
		}

		for (const spotMarketAccount of this.getSpotMarketAccounts()) {
			if (decodeName(spotMarketAccount.name) === name) {
				return {
					marketIndex: spotMarketAccount.marketIndex,
					marketType: MarketType.SPOT,
				};
			}
		}

		return undefined;
	}

	sendTransaction(
		tx: Transaction | VersionedTransaction,
		additionalSigners?: Array<Signer>,
		opts?: ConfirmOptions,
		preSigned?: boolean
	): Promise<TxSigAndSlot> {
		// @ts-ignore
		if (!tx.message) {
			return this.txSender.send(
				tx as Transaction,
				additionalSigners,
				opts,
				preSigned
			);
		} else {
			return this.txSender.sendVersionedTransaction(
				tx as VersionedTransaction,
				additionalSigners,
				opts,
				preSigned
			);
		}
	}

	async buildTransaction(
		instructions: TransactionInstruction | TransactionInstruction[],
		txParams?: TxParams,
		txVersion?: TransactionVersion,
		lookupTables?: AddressLookupTableAccount[]
	): Promise<Transaction | VersionedTransaction> {
		const allIx = [];
		const computeUnits = txParams?.computeUnits ?? this.txParams.computeUnits;
		if (computeUnits !== 200_000) {
			allIx.push(
				ComputeBudgetProgram.setComputeUnitLimit({
					units: computeUnits,
				})
			);
		}
		const computeUnitsPrice =
			txParams?.computeUnitsPrice ?? this.txParams.computeUnitsPrice;
		if (computeUnitsPrice !== 0) {
			allIx.push(
				ComputeBudgetProgram.setComputeUnitPrice({
					microLamports: computeUnitsPrice,
				})
			);
		}

		if (Array.isArray(instructions)) {
			allIx.push(...instructions);
		} else {
			allIx.push(instructions);
		}

		txVersion = txVersion ?? this.txVersion;
		if (txVersion === 'legacy') {
			return new Transaction().add(...allIx);
		} else {
			const marketLookupTable = await this.fetchMarketLookupTableAccount();
			lookupTables = lookupTables
				? [...lookupTables, marketLookupTable]
				: [marketLookupTable];
			const message = new TransactionMessage({
				payerKey: this.provider.wallet.publicKey,
				recentBlockhash: (
					await this.provider.connection.getRecentBlockhash(
						this.opts.preflightCommitment
					)
				).blockhash,
				instructions: allIx,
			}).compileToV0Message(lookupTables);

			return new VersionedTransaction(message);
		}
	}
}<|MERGE_RESOLUTION|>--- conflicted
+++ resolved
@@ -1268,48 +1268,20 @@
 		}
 
 		if (params.readablePerpMarketIndex !== undefined) {
-<<<<<<< HEAD
 			const readablePerpMarketIndexes = Array.isArray(
 				params.readablePerpMarketIndex
 			)
 				? params.readablePerpMarketIndex
 				: [params.readablePerpMarketIndex];
 			for (const marketIndex of readablePerpMarketIndexes) {
-				const perpMarketAccount = this.getPerpMarketAccount(marketIndex);
-				perpMarketAccountMap.set(marketIndex, {
-					pubkey: perpMarketAccount.pubkey,
-					isSigner: false,
-					isWritable: false,
-				});
-				oracleAccountMap.set(perpMarketAccount.amm.oracle.toString(), {
-					pubkey: perpMarketAccount.amm.oracle,
-					isSigner: false,
-					isWritable: false,
-				});
-				const spotMarketAccount = this.getSpotMarketAccount(
-					perpMarketAccount.quoteSpotMarketIndex
+				this.addPerpMarketToRemainingAccountMaps(
+					marketIndex,
+					false,
+					oracleAccountMap,
+					spotMarketAccountMap,
+					perpMarketAccountMap
 				);
-				spotMarketAccountMap.set(perpMarketAccount.quoteSpotMarketIndex, {
-					pubkey: spotMarketAccount.pubkey,
-					isSigner: false,
-					isWritable: false,
-				});
-				if (!spotMarketAccount.oracle.equals(PublicKey.default)) {
-					oracleAccountMap.set(spotMarketAccount.oracle.toString(), {
-						pubkey: spotMarketAccount.oracle,
-						isSigner: false,
-						isWritable: false,
-					});
-				}
-			}
-=======
-			this.addPerpMarketToRemainingAccountMaps(
-				params.readablePerpMarketIndex,
-				false,
-				oracleAccountMap,
-				spotMarketAccountMap,
-				perpMarketAccountMap
-			);
+			}
 		}
 
 		for (const perpMarketIndex of this.mustIncludePerpMarketIndexes.values()) {
@@ -1320,7 +1292,6 @@
 				spotMarketAccountMap,
 				perpMarketAccountMap
 			);
->>>>>>> e1d9051f
 		}
 
 		if (params.readableSpotMarketIndexes !== undefined) {
