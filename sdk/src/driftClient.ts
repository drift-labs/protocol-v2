import * as anchor from '@coral-xyz/anchor';
import {
	AnchorProvider,
	BN,
	Idl,
	Program,
	ProgramAccount,
} from '@coral-xyz/anchor';
import { Idl as Idl30, Program as Program30 } from '@coral-xyz/anchor-30';
import bs58 from 'bs58';
import {
	ASSOCIATED_TOKEN_PROGRAM_ID,
	createAssociatedTokenAccountInstruction,
	createCloseAccountInstruction,
	createInitializeAccountInstruction,
	getAssociatedTokenAddress,
	TOKEN_2022_PROGRAM_ID,
	TOKEN_PROGRAM_ID,
} from '@solana/spl-token';
import {
	DriftClientMetricsEvents,
<<<<<<< HEAD
=======
	HighLeverageModeConfig,
>>>>>>> 78960cbc
	isVariant,
	IWallet,
	MakerInfo,
	MappedRecord,
	MarketType,
	ModifyOrderParams,
	ModifyOrderPolicy,
	OpenbookV2FulfillmentConfigAccount,
	OptionalOrderParams,
	Order,
	OrderParams,
	OrderTriggerCondition,
	OrderType,
	PerpMarketAccount,
	PerpMarketExtendedInfo,
	PhoenixV1FulfillmentConfigAccount,
	PlaceAndTakeOrderSuccessCondition,
	PositionDirection,
	ReferrerInfo,
	ReferrerNameAccount,
	SerumV3FulfillmentConfigAccount,
	SettlePnlMode,
	SignedTxData,
	SpotBalanceType,
	SpotMarketAccount,
	SpotPosition,
	StateAccount,
	SwapReduceOnly,
	SwiftOrderParamsMessage,
	SwiftServerMessage,
	TakerInfo,
	TxParams,
	UserAccount,
	UserStatsAccount,
} from './types';
import driftIDL from './idl/drift.json';

import {
	AccountMeta,
	AddressLookupTableAccount,
	BlockhashWithExpiryBlockHeight,
	ConfirmOptions,
	Connection,
	Ed25519Program,
	Keypair,
	LAMPORTS_PER_SOL,
	PublicKey,
	Signer,
	SystemProgram,
	SYSVAR_INSTRUCTIONS_PUBKEY,
	Transaction,
	TransactionInstruction,
	TransactionSignature,
	TransactionVersion,
	VersionedTransaction,
} from '@solana/web3.js';

import { TokenFaucet } from './tokenFaucet';
import { EventEmitter } from 'events';
import StrictEventEmitter from 'strict-event-emitter-types';
import {
	getDriftSignerPublicKey,
	getDriftStateAccountPublicKey,
	getHighLeverageModeConfigPublicKey,
	getInsuranceFundStakeAccountPublicKey,
	getOpenbookV2FulfillmentConfigPublicKey,
	getPerpMarketPublicKey,
	getPhoenixFulfillmentConfigPublicKey,
	getPythPullOraclePublicKey,
	getReferrerNamePublicKeySync,
	getSerumFulfillmentConfigPublicKey,
	getSerumSignerPublicKey,
	getSpotMarketPublicKey,
	getUserAccountPublicKey,
	getUserAccountPublicKeySync,
	getUserStatsAccountPublicKey,
} from './addresses/pda';
import {
	DataAndSlot,
	DelistedMarketSetting,
	DriftClientAccountEvents,
	DriftClientAccountSubscriber,
} from './accounts/types';
import { TxSender, TxSigAndSlot } from './tx/types';
import {
	BASE_PRECISION,
	GOV_SPOT_MARKET_INDEX,
	PRICE_PRECISION,
	QUOTE_PRECISION,
	QUOTE_SPOT_MARKET_INDEX,
	ZERO,
} from './constants/numericConstants';
import { findDirectionToClose, positionIsAvailable } from './math/position';
import { getSignedTokenAmount, getTokenAmount } from './math/spotBalance';
import { decodeName, DEFAULT_USER_NAME, encodeName } from './userName';
import { OraclePriceData } from './oracles/types';
import { DriftClientConfig } from './driftClientConfig';
import { PollingDriftClientAccountSubscriber } from './accounts/pollingDriftClientAccountSubscriber';
import { WebSocketDriftClientAccountSubscriber } from './accounts/webSocketDriftClientAccountSubscriber';
import { RetryTxSender } from './tx/retryTxSender';
import { User } from './user';
import { UserSubscriptionConfig } from './userConfig';
import {
	configs,
	DRIFT_ORACLE_RECEIVER_ID,
	DEFAULT_CONFIRMATION_OPTS,
	DRIFT_PROGRAM_ID,
	SWIFT_ID,
} from './config';
import { WRAPPED_SOL_MINT } from './constants/spotMarkets';
import { UserStats } from './userStats';
import { isSpotPositionAvailable } from './math/spotPosition';
import { calculateMarketMaxAvailableInsurance } from './math/market';
import { fetchUserStatsAccount } from './accounts/fetch';
import { castNumberToSpotPrecision } from './math/spotMarket';
import {
	JupiterClient,
	QuoteResponse,
	Route,
	SwapMode,
} from './jupiter/jupiterClient';
import { getNonIdleUserFilter } from './memcmp';
import { UserStatsSubscriptionConfig } from './userStatsConfig';
import { getMarinadeDepositIx, getMarinadeFinanceProgram } from './marinade';
import { getOrderParams } from './orderParams';
import { numberToSafeBN } from './math/utils';
import { TransactionParamProcessor } from './tx/txParamProcessor';
import { isOracleValid, trimVaaSignatures } from './math/oracles';
import { TxHandler } from './tx/txHandler';
import {
	DEFAULT_RECEIVER_PROGRAM_ID,
	wormholeCoreBridgeIdl,
} from '@pythnetwork/pyth-solana-receiver';
import { parseAccumulatorUpdateData } from '@pythnetwork/price-service-sdk';
import {
	DEFAULT_WORMHOLE_PROGRAM_ID,
	getGuardianSetPda,
} from '@pythnetwork/pyth-solana-receiver/lib/address';
import { WormholeCoreBridgeSolana } from '@pythnetwork/pyth-solana-receiver/lib/idl/wormhole_core_bridge_solana';
import { PythSolanaReceiver } from '@pythnetwork/pyth-solana-receiver/lib/idl/pyth_solana_receiver';
import { getFeedIdUint8Array, trimFeedId } from './util/pythPullOracleUtils';
import { isVersionedTransaction } from './tx/utils';
import pythSolanaReceiverIdl from './idl/pyth_solana_receiver.json';
import { asV0Tx, PullFeed } from '@switchboard-xyz/on-demand';
import * as ed from '@noble/ed25519';
<<<<<<< HEAD
import { gprcDriftClientAccountSubscriber } from './accounts/grpcDriftClientAccountSubscriber';
=======
>>>>>>> 78960cbc

type RemainingAccountParams = {
	userAccounts: UserAccount[];
	writablePerpMarketIndexes?: number[];
	writableSpotMarketIndexes?: number[];
	readablePerpMarketIndex?: number | number[];
	readableSpotMarketIndexes?: number[];
	useMarketLastSlotCache?: boolean;
};

/**
 * # DriftClient
 * This class is the main way to interact with Drift Protocol. It allows you to subscribe to the various accounts where the Market's state is stored, as well as: opening positions, liquidating, settling funding, depositing & withdrawing, and more.
 */
export class DriftClient {
	connection: Connection;
	wallet: IWallet;
	public program: Program;
	public swiftID: PublicKey;
	provider: AnchorProvider;
	opts?: ConfirmOptions;
	users = new Map<string, User>();
	userStats?: UserStats;
	activeSubAccountId: number;
	userAccountSubscriptionConfig: UserSubscriptionConfig;
	userStatsAccountSubscriptionConfig: UserStatsSubscriptionConfig;
	accountSubscriber: DriftClientAccountSubscriber;
	eventEmitter: StrictEventEmitter<EventEmitter, DriftClientAccountEvents>;
	metricsEventEmitter: StrictEventEmitter<
		EventEmitter,
		DriftClientMetricsEvents
	>;
	_isSubscribed = false;
	txSender: TxSender;
	perpMarketLastSlotCache = new Map<number, number>();
	spotMarketLastSlotCache = new Map<number, number>();
	mustIncludePerpMarketIndexes = new Set<number>();
	mustIncludeSpotMarketIndexes = new Set<number>();
	authority: PublicKey;
	marketLookupTable: PublicKey;
	lookupTableAccount: AddressLookupTableAccount;
	includeDelegates?: boolean;
	authoritySubAccountMap?: Map<string, number[]>;
	skipLoadUsers?: boolean;
	txVersion: TransactionVersion;
	txParams: TxParams;
	enableMetricsEvents?: boolean;

	txHandler: TxHandler;

	receiverProgram?: Program<PythSolanaReceiver>;
	wormholeProgram?: Program<WormholeCoreBridgeSolana>;
	sbOnDemandProgramdId: PublicKey;
	sbOnDemandProgram?: Program30<Idl30>;
	sbProgramFeedConfigs?: Map<string, any>;

	public get isSubscribed() {
		return this._isSubscribed && this.accountSubscriber.isSubscribed;
	}

	public set isSubscribed(val: boolean) {
		this._isSubscribed = val;
	}

	public constructor(config: DriftClientConfig) {
		this.connection = config.connection;
		this.wallet = config.wallet;
		this.opts = config.opts || {
			...DEFAULT_CONFIRMATION_OPTS,
			commitment: config?.connection?.commitment,
			preflightCommitment: config?.connection?.commitment, // At the moment this ensures that our transaction simulations (which use Connection object) will use the same commitment level as our Transaction blockhashes (which use these opts)
		};
		this.provider = new AnchorProvider(
			config.connection,
			// @ts-ignore
			config.wallet,
			this.opts
		);
		this.program = new Program(
			driftIDL as Idl,
			config.programID ?? new PublicKey(DRIFT_PROGRAM_ID),
			this.provider
		);
		this.swiftID = config.swiftID ?? new PublicKey(SWIFT_ID);

		this.authority = config.authority ?? this.wallet.publicKey;
		this.activeSubAccountId = config.activeSubAccountId ?? 0;
		this.skipLoadUsers = config.skipLoadUsers ?? false;
		this.txVersion = config.txVersion ?? 'legacy';
		this.txParams = {
			computeUnits: config.txParams?.computeUnits ?? 600_000,
			computeUnitsPrice: config.txParams?.computeUnitsPrice ?? 0,
		};

		this.txHandler =
			config?.txHandler ??
			new TxHandler({
				connection: this.connection,
				// @ts-ignore
				wallet: this.provider.wallet,
				confirmationOptions: this.opts,
				opts: {
					returnBlockHeightsWithSignedTxCallbackData:
						config.enableMetricsEvents,
					onSignedCb: this.handleSignedTransaction.bind(this),
					preSignedCb: this.handlePreSignedTransaction.bind(this),
				},
				config: config.txHandlerConfig,
			});

		if (config.includeDelegates && config.subAccountIds) {
			throw new Error(
				'Can only pass one of includeDelegates or subAccountIds. If you want to specify subaccount ids for multiple authorities, pass authoritySubaccountMap instead'
			);
		}

		if (config.authoritySubAccountMap && config.subAccountIds) {
			throw new Error(
				'Can only pass one of authoritySubaccountMap or subAccountIds'
			);
		}

		if (config.authoritySubAccountMap && config.includeDelegates) {
			throw new Error(
				'Can only pass one of authoritySubaccountMap or includeDelegates'
			);
		}

		this.authoritySubAccountMap = config.authoritySubAccountMap
			? config.authoritySubAccountMap
			: config.subAccountIds
			? new Map([[this.authority.toString(), config.subAccountIds]])
			: new Map<string, number[]>();

		this.includeDelegates = config.includeDelegates ?? false;
		if (config.accountSubscription?.type === 'polling') {
			this.userAccountSubscriptionConfig = {
				type: 'polling',
				accountLoader: config.accountSubscription.accountLoader,
			};
			this.userStatsAccountSubscriptionConfig = {
				type: 'polling',
				accountLoader: config.accountSubscription.accountLoader,
			};
<<<<<<< HEAD
		} else if (config.accountSubscription?.type === 'grpc') {
			this.userAccountSubscriptionConfig = {
				type: 'grpc',
				resubTimeoutMs: config.accountSubscription?.resubTimeoutMs,
				logResubMessages: config.accountSubscription?.logResubMessages,
				grpcConfigs: config.accountSubscription?.grpcConfigs,
			};
			this.userStatsAccountSubscriptionConfig = {
				type: 'grpc',
				grpcConfigs: config.accountSubscription?.grpcConfigs,
				resubTimeoutMs: config.accountSubscription?.resubTimeoutMs,
				logResubMessages: config.accountSubscription?.logResubMessages,
			};
=======
>>>>>>> 78960cbc
		} else {
			this.userAccountSubscriptionConfig = {
				type: 'websocket',
				resubTimeoutMs: config.accountSubscription?.resubTimeoutMs,
				logResubMessages: config.accountSubscription?.logResubMessages,
				commitment: config.accountSubscription?.commitment,
			};
			this.userStatsAccountSubscriptionConfig = {
				type: 'websocket',
				resubTimeoutMs: config.accountSubscription?.resubTimeoutMs,
				logResubMessages: config.accountSubscription?.logResubMessages,
				commitment: config.accountSubscription?.commitment,
			};
		}

		if (config.userStats) {
			this.userStats = new UserStats({
				driftClient: this,
				userStatsAccountPublicKey: getUserStatsAccountPublicKey(
					this.program.programId,
					this.authority
				),
				accountSubscription: this.userAccountSubscriptionConfig,
			});
		}

		this.marketLookupTable = config.marketLookupTable;
		if (config.env && !this.marketLookupTable) {
			this.marketLookupTable = new PublicKey(
				configs[config.env].MARKET_LOOKUP_TABLE
			);
		}

		const delistedMarketSetting =
			config.delistedMarketSetting || DelistedMarketSetting.Subscribe;
		const noMarketsAndOraclesSpecified =
			config.perpMarketIndexes === undefined &&
			config.spotMarketIndexes === undefined &&
			config.oracleInfos === undefined;
		if (config.accountSubscription?.type === 'polling') {
			this.accountSubscriber = new PollingDriftClientAccountSubscriber(
				this.program,
				config.accountSubscription.accountLoader,
				config.perpMarketIndexes ?? [],
				config.spotMarketIndexes ?? [],
				config.oracleInfos ?? [],
<<<<<<< HEAD
				noMarketsAndOraclesSpecified,
				delistedMarketSetting
			);
		} else if (config.accountSubscription?.type === 'grpc') {
			this.accountSubscriber = new gprcDriftClientAccountSubscriber(
				config.accountSubscription.grpcConfigs,
				this.program,
				config.perpMarketIndexes ?? [],
				config.spotMarketIndexes ?? [],
				config.oracleInfos ?? [],
				noMarketsAndOraclesSpecified,
				delistedMarketSetting,
				{
					resubTimeoutMs: config.accountSubscription?.resubTimeoutMs,
					logResubMessages: config.accountSubscription?.logResubMessages,
				}
=======
				noMarketsAndOraclesSpecified,
				delistedMarketSetting
>>>>>>> 78960cbc
			);
		} else {
			this.accountSubscriber = new WebSocketDriftClientAccountSubscriber(
				this.program,
				config.perpMarketIndexes ?? [],
				config.spotMarketIndexes ?? [],
				config.oracleInfos ?? [],
				noMarketsAndOraclesSpecified,
				delistedMarketSetting,
				{
					resubTimeoutMs: config.accountSubscription?.resubTimeoutMs,
					logResubMessages: config.accountSubscription?.logResubMessages,
				},
				config.accountSubscription?.commitment
			);
		}
		this.eventEmitter = this.accountSubscriber.eventEmitter;

		this.metricsEventEmitter = new EventEmitter();

		if (config.enableMetricsEvents) {
			this.enableMetricsEvents = true;
		}

		this.txSender =
			config.txSender ??
			new RetryTxSender({
				connection: this.connection,
				wallet: this.wallet,
				opts: this.opts,
				txHandler: this.txHandler,
			});

		this.sbOnDemandProgramdId =
			configs[config.env ?? 'mainnet-beta'].SB_ON_DEMAND_PID;
	}

	public getUserMapKey(subAccountId: number, authority: PublicKey): string {
		return `${subAccountId}_${authority.toString()}`;
	}

	createUser(
		subAccountId: number,
		accountSubscriptionConfig: UserSubscriptionConfig,
		authority?: PublicKey
	): User {
		const userAccountPublicKey = getUserAccountPublicKeySync(
			this.program.programId,
			authority ?? this.authority,
			subAccountId
		);

		return new User({
			driftClient: this,
			userAccountPublicKey,
			accountSubscription: accountSubscriptionConfig,
		});
	}

	public async subscribe(): Promise<boolean> {
		let subscribePromises = [this.addAndSubscribeToUsers()].concat(
			this.accountSubscriber.subscribe()
		);

		if (this.userStats !== undefined) {
			subscribePromises = subscribePromises.concat(this.userStats.subscribe());
		}
		this.isSubscribed = (await Promise.all(subscribePromises)).reduce(
			(success, prevSuccess) => success && prevSuccess
		);

		return this.isSubscribed;
	}

	subscribeUsers(): Promise<boolean>[] {
		return [...this.users.values()].map((user) => user.subscribe());
	}

	/**
	 *	Forces the accountSubscriber to fetch account updates from rpc
	 */
	public async fetchAccounts(): Promise<void> {
		let promises = [...this.users.values()]
			.map((user) => user.fetchAccounts())
			.concat(this.accountSubscriber.fetch());
		if (this.userStats) {
			promises = promises.concat(this.userStats.fetchAccounts());
		}
		await Promise.all(promises);
	}

	public async unsubscribe(): Promise<void> {
		let unsubscribePromises = this.unsubscribeUsers().concat(
			this.accountSubscriber.unsubscribe()
		);
		if (this.userStats !== undefined) {
			unsubscribePromises = unsubscribePromises.concat(
				this.userStats.unsubscribe()
			);
		}
		await Promise.all(unsubscribePromises);
		this.isSubscribed = false;
	}

	unsubscribeUsers(): Promise<void>[] {
		return [...this.users.values()].map((user) => user.unsubscribe());
	}

	statePublicKey?: PublicKey;
	public async getStatePublicKey(): Promise<PublicKey> {
		if (this.statePublicKey) {
			return this.statePublicKey;
		}
		this.statePublicKey = await getDriftStateAccountPublicKey(
			this.program.programId
		);
		return this.statePublicKey;
	}

	signerPublicKey?: PublicKey;
	public getSignerPublicKey(): PublicKey {
		if (this.signerPublicKey) {
			return this.signerPublicKey;
		}
		this.signerPublicKey = getDriftSignerPublicKey(this.program.programId);
		return this.signerPublicKey;
	}

	public getStateAccount(): StateAccount {
		return this.accountSubscriber.getStateAccountAndSlot().data;
	}

	/**
	 * Forces a fetch to rpc before returning accounts. Useful for anchor tests.
	 */
	public async forceGetStateAccount(): Promise<StateAccount> {
		await this.accountSubscriber.fetch();
		return this.accountSubscriber.getStateAccountAndSlot().data;
	}

	public getPerpMarketAccount(
		marketIndex: number
	): PerpMarketAccount | undefined {
		return this.accountSubscriber.getMarketAccountAndSlot(marketIndex)?.data;
	}

	/**
	 * Forces a fetch to rpc before returning accounts. Useful for anchor tests.
	 * @param marketIndex
	 */
	public async forceGetPerpMarketAccount(
		marketIndex: number
	): Promise<PerpMarketAccount | undefined> {
		await this.accountSubscriber.fetch();
		let data =
			this.accountSubscriber.getMarketAccountAndSlot(marketIndex)?.data;
		let i = 0;
		while (data === undefined && i < 10) {
			await this.accountSubscriber.fetch();
			data = this.accountSubscriber.getMarketAccountAndSlot(marketIndex)?.data;
			i++;
		}
		return data;
	}

	public getPerpMarketAccounts(): PerpMarketAccount[] {
		return this.accountSubscriber
			.getMarketAccountsAndSlots()
			.filter((value) => value !== undefined)
			.map((value) => value.data);
	}

	public getSpotMarketAccount(
		marketIndex: number
	): SpotMarketAccount | undefined {
		return this.accountSubscriber.getSpotMarketAccountAndSlot(marketIndex).data;
	}

	/**
	 * Forces a fetch to rpc before returning accounts. Useful for anchor tests.
	 * @param marketIndex
	 */
	public async forceGetSpotMarketAccount(
		marketIndex: number
	): Promise<SpotMarketAccount | undefined> {
		await this.accountSubscriber.fetch();
		return this.accountSubscriber.getSpotMarketAccountAndSlot(marketIndex).data;
	}

	public getSpotMarketAccounts(): SpotMarketAccount[] {
		return this.accountSubscriber
			.getSpotMarketAccountsAndSlots()
			.filter((value) => value !== undefined)
			.map((value) => value.data);
	}

	public getQuoteSpotMarketAccount(): SpotMarketAccount {
		return this.accountSubscriber.getSpotMarketAccountAndSlot(
			QUOTE_SPOT_MARKET_INDEX
		).data;
	}

	public getOraclePriceDataAndSlot(
		oraclePublicKey: PublicKey
	): DataAndSlot<OraclePriceData> | undefined {
		return this.accountSubscriber.getOraclePriceDataAndSlot(
			oraclePublicKey.toBase58()
		);
	}

	public async getSerumV3FulfillmentConfig(
		serumMarket: PublicKey
	): Promise<SerumV3FulfillmentConfigAccount> {
		const address = await getSerumFulfillmentConfigPublicKey(
			this.program.programId,
			serumMarket
		);
		return (await this.program.account.serumV3FulfillmentConfig.fetch(
			address
		)) as SerumV3FulfillmentConfigAccount;
	}

	public async getSerumV3FulfillmentConfigs(): Promise<
		SerumV3FulfillmentConfigAccount[]
	> {
		const accounts = await this.program.account.serumV3FulfillmentConfig.all();
		return accounts.map(
			(account) => account.account
		) as SerumV3FulfillmentConfigAccount[];
	}

	public async getPhoenixV1FulfillmentConfig(
		phoenixMarket: PublicKey
	): Promise<PhoenixV1FulfillmentConfigAccount> {
		const address = await getPhoenixFulfillmentConfigPublicKey(
			this.program.programId,
			phoenixMarket
		);
		return (await this.program.account.phoenixV1FulfillmentConfig.fetch(
			address
		)) as PhoenixV1FulfillmentConfigAccount;
	}

	public async getPhoenixV1FulfillmentConfigs(): Promise<
		PhoenixV1FulfillmentConfigAccount[]
	> {
		const accounts =
			await this.program.account.phoenixV1FulfillmentConfig.all();
		return accounts.map(
			(account) => account.account
		) as PhoenixV1FulfillmentConfigAccount[];
	}

	public async getOpenbookV2FulfillmentConfig(
		openbookMarket: PublicKey
	): Promise<OpenbookV2FulfillmentConfigAccount> {
		const address = getOpenbookV2FulfillmentConfigPublicKey(
			this.program.programId,
			openbookMarket
		);
		return (await this.program.account.openbookV2FulfillmentConfig.fetch(
			address
		)) as OpenbookV2FulfillmentConfigAccount;
	}

	public async getOpenbookV2FulfillmentConfigs(): Promise<
		OpenbookV2FulfillmentConfigAccount[]
	> {
		const accounts =
			await this.program.account.openbookV2FulfillmentConfig.all();
		return accounts.map(
			(account) => account.account
		) as OpenbookV2FulfillmentConfigAccount[];
	}

	public async fetchMarketLookupTableAccount(): Promise<AddressLookupTableAccount> {
		if (this.lookupTableAccount) return this.lookupTableAccount;

		if (!this.marketLookupTable) {
			console.log('Market lookup table address not set');
			return;
		}

		const lookupTableAccount = (
			await this.connection.getAddressLookupTable(this.marketLookupTable)
		).value;
		this.lookupTableAccount = lookupTableAccount;

		return lookupTableAccount;
	}

	/**
	 * Update the wallet to use for drift transactions and linked user account
	 * @param newWallet
	 * @param subAccountIds
	 * @param activeSubAccountId
	 * @param includeDelegates
	 */
	public async updateWallet(
		newWallet: IWallet,
		subAccountIds?: number[],
		activeSubAccountId?: number,
		includeDelegates?: boolean,
		authoritySubaccountMap?: Map<string, number[]>
	): Promise<boolean> {
		const newProvider = new AnchorProvider(
			this.connection,
			// @ts-ignore
			newWallet,
			this.opts
		);
		const newProgram = new Program(
			driftIDL as Idl,
			this.program.programId,
			newProvider
		);

		this.skipLoadUsers = false;
		// Update provider for txSender with new wallet details
		this.txSender.wallet = newWallet;
		this.wallet = newWallet;
		this.txHandler.updateWallet(newWallet);
		this.provider = newProvider;
		this.program = newProgram;
		this.authority = newWallet.publicKey;
		this.activeSubAccountId = activeSubAccountId;
		this.userStatsAccountPublicKey = undefined;
		this.includeDelegates = includeDelegates ?? false;
		const walletSupportsVersionedTxns =
			//@ts-ignore
			this.wallet.supportedTransactionVersions?.size ?? 0 > 1;
		this.txVersion = walletSupportsVersionedTxns ? 0 : 'legacy';

		if (includeDelegates && subAccountIds) {
			throw new Error(
				'Can only pass one of includeDelegates or subAccountIds. If you want to specify subaccount ids for multiple authorities, pass authoritySubaccountMap instead'
			);
		}

		if (authoritySubaccountMap && subAccountIds) {
			throw new Error(
				'Can only pass one of authoritySubaccountMap or subAccountIds'
			);
		}

		if (authoritySubaccountMap && includeDelegates) {
			throw new Error(
				'Can only pass one of authoritySubaccountMap or includeDelegates'
			);
		}

		this.authoritySubAccountMap = authoritySubaccountMap
			? authoritySubaccountMap
			: subAccountIds
			? new Map([[this.authority.toString(), subAccountIds]])
			: new Map<string, number[]>();

		/* Reset user stats account */
		if (this.userStats?.isSubscribed) {
			await this.userStats.unsubscribe();
		}

		this.userStats = undefined;

		this.userStats = new UserStats({
			driftClient: this,
			userStatsAccountPublicKey: this.getUserStatsAccountPublicKey(),
			accountSubscription: this.userStatsAccountSubscriptionConfig,
		});

		await this.userStats.subscribe();

		let success = true;

		if (this.isSubscribed) {
			await Promise.all(this.unsubscribeUsers());
			this.users.clear();
			success = await this.addAndSubscribeToUsers();
		}

		return success;
	}

	/**
	 * Update the subscribed accounts to a given authority, while leaving the
	 * connected wallet intact. This allows a user to emulate another user's
	 * account on the UI and sign permissionless transactions with their own wallet.
	 * @param emulateAuthority
	 */
	public async emulateAccount(emulateAuthority: PublicKey): Promise<boolean> {
		this.skipLoadUsers = false;
		// Update provider for txSender with new wallet details
		this.authority = emulateAuthority;
		this.userStatsAccountPublicKey = undefined;
		this.includeDelegates = true;
		const walletSupportsVersionedTxns =
			//@ts-ignore
			this.wallet.supportedTransactionVersions?.size ?? 0 > 1;
		this.txVersion = walletSupportsVersionedTxns ? 0 : 'legacy';

		this.authoritySubAccountMap = new Map<string, number[]>();

		/* Reset user stats account */
		if (this.userStats?.isSubscribed) {
			await this.userStats.unsubscribe();
		}

		this.userStats = undefined;

		this.userStats = new UserStats({
			driftClient: this,
			userStatsAccountPublicKey: this.getUserStatsAccountPublicKey(),
			accountSubscription: this.userStatsAccountSubscriptionConfig,
		});

		await this.userStats.subscribe();

		let success = true;

		if (this.isSubscribed) {
			await Promise.all(this.unsubscribeUsers());
			this.users.clear();
			success = await this.addAndSubscribeToUsers(emulateAuthority);
		}

		return success;
	}

	public async switchActiveUser(subAccountId: number, authority?: PublicKey) {
		const authorityChanged = authority && !this.authority?.equals(authority);

		this.activeSubAccountId = subAccountId;
		this.authority = authority ?? this.authority;
		this.userStatsAccountPublicKey = getUserStatsAccountPublicKey(
			this.program.programId,
			this.authority
		);

		/* If changing the user authority ie switching from delegate to non-delegate account, need to re-subscribe to the user stats account */
		if (authorityChanged) {
			if (this.userStats && this.userStats.isSubscribed) {
				await this.userStats.unsubscribe();
			}

			this.userStats = new UserStats({
				driftClient: this,
				userStatsAccountPublicKey: this.userStatsAccountPublicKey,
				accountSubscription: this.userAccountSubscriptionConfig,
			});

			this.userStats.subscribe();
		}
	}

	public async addUser(
		subAccountId: number,
		authority?: PublicKey,
		userAccount?: UserAccount
	): Promise<boolean> {
		authority = authority ?? this.authority;
		const userKey = this.getUserMapKey(subAccountId, authority);

		if (this.users.has(userKey) && this.users.get(userKey).isSubscribed) {
			return true;
		}

		const user = this.createUser(
			subAccountId,
			this.userAccountSubscriptionConfig,
			authority
		);

		const result = await user.subscribe(userAccount);

		if (result) {
			this.users.set(userKey, user);
			return true;
		} else {
			return false;
		}
	}

	/**
	 * Adds and subscribes to users based on params set by the constructor or by updateWallet.
	 */
	public async addAndSubscribeToUsers(authority?: PublicKey): Promise<boolean> {
		// save the rpc calls if driftclient is initialized without a real wallet
		if (this.skipLoadUsers) return true;

		let result = true;

		if (this.authoritySubAccountMap && this.authoritySubAccountMap.size > 0) {
			this.authoritySubAccountMap.forEach(async (value, key) => {
				for (const subAccountId of value) {
					result =
						result && (await this.addUser(subAccountId, new PublicKey(key)));
				}
			});

			if (this.activeSubAccountId == undefined) {
				this.switchActiveUser(
					[...this.authoritySubAccountMap.values()][0][0] ?? 0,
					new PublicKey(
						[...this.authoritySubAccountMap.keys()][0] ??
							this.authority.toString()
					)
				);
			}
		} else {
			let userAccounts = [];
			let delegatedAccounts = [];

			const userAccountsPromise = this.getUserAccountsForAuthority(
				authority ?? this.wallet.publicKey
			);

			if (this.includeDelegates) {
				const delegatedAccountsPromise = this.getUserAccountsForDelegate(
					authority ?? this.wallet.publicKey
				);
				[userAccounts, delegatedAccounts] = await Promise.all([
					userAccountsPromise,
					delegatedAccountsPromise,
				]);

				!userAccounts && (userAccounts = []);
				!delegatedAccounts && (delegatedAccounts = []);
			} else {
				userAccounts = (await userAccountsPromise) ?? [];
			}

			const allAccounts = userAccounts.concat(delegatedAccounts);
			const addAllAccountsPromise = allAccounts.map((acc) =>
				this.addUser(acc.subAccountId, acc.authority, acc)
			);

			const addAllAccountsResults = await Promise.all(addAllAccountsPromise);
			result = addAllAccountsResults.every((res) => !!res);

			if (this.activeSubAccountId == undefined) {
				this.switchActiveUser(
					userAccounts.concat(delegatedAccounts)[0]?.subAccountId ?? 0,
					userAccounts.concat(delegatedAccounts)[0]?.authority ?? this.authority
				);
			}
		}

		return result;
	}

	public async initializeUserAccount(
		subAccountId = 0,
		name?: string,
		referrerInfo?: ReferrerInfo,
		txParams?: TxParams
	): Promise<[TransactionSignature, PublicKey]> {
		const initializeIxs = [];

		const [userAccountPublicKey, initializeUserAccountIx] =
			await this.getInitializeUserInstructions(
				subAccountId,
				name,
				referrerInfo
			);

		if (subAccountId === 0) {
			if (
				!(await this.checkIfAccountExists(this.getUserStatsAccountPublicKey()))
			) {
				initializeIxs.push(await this.getInitializeUserStatsIx());
			}
		}

		initializeIxs.push(initializeUserAccountIx);
		const tx = await this.buildTransaction(initializeIxs, txParams);

		const { txSig } = await this.sendTransaction(tx, [], this.opts);

		await this.addUser(subAccountId);

		return [txSig, userAccountPublicKey];
	}

	async getInitializeUserInstructions(
		subAccountId = 0,
		name?: string,
		referrerInfo?: ReferrerInfo
	): Promise<[PublicKey, TransactionInstruction]> {
		const userAccountPublicKey = await getUserAccountPublicKey(
			this.program.programId,
			this.wallet.publicKey,
			subAccountId
		);

		const remainingAccounts = new Array<AccountMeta>();
		if (referrerInfo !== undefined) {
			remainingAccounts.push({
				pubkey: referrerInfo.referrer,
				isWritable: true,
				isSigner: false,
			});
			remainingAccounts.push({
				pubkey: referrerInfo.referrerStats,
				isWritable: true,
				isSigner: false,
			});
		}

		const state = this.getStateAccount();
		if (!state.whitelistMint.equals(PublicKey.default)) {
			const associatedTokenPublicKey = await getAssociatedTokenAddress(
				state.whitelistMint,
				this.wallet.publicKey
			);
			remainingAccounts.push({
				pubkey: associatedTokenPublicKey,
				isWritable: false,
				isSigner: false,
			});
		}

		if (name === undefined) {
			if (subAccountId === 0) {
				name = DEFAULT_USER_NAME;
			} else {
				name = `Subaccount ${subAccountId + 1}`;
			}
		}

		const nameBuffer = encodeName(name);
		const initializeUserAccountIx =
			await this.program.instruction.initializeUser(subAccountId, nameBuffer, {
				accounts: {
					user: userAccountPublicKey,
					userStats: this.getUserStatsAccountPublicKey(),
					authority: this.wallet.publicKey,
					payer: this.wallet.publicKey,
					rent: anchor.web3.SYSVAR_RENT_PUBKEY,
					systemProgram: anchor.web3.SystemProgram.programId,
					state: await this.getStatePublicKey(),
				},
				remainingAccounts,
			});

		return [userAccountPublicKey, initializeUserAccountIx];
	}

	async getInitializeUserStatsIx(): Promise<TransactionInstruction> {
		return await this.program.instruction.initializeUserStats({
			accounts: {
				userStats: this.getUserStatsAccountPublicKey(),
				authority: this.wallet.publicKey,
				payer: this.wallet.publicKey,
				rent: anchor.web3.SYSVAR_RENT_PUBKEY,
				systemProgram: anchor.web3.SystemProgram.programId,
				state: await this.getStatePublicKey(),
			},
		});
	}

	async getNextSubAccountId(): Promise<number> {
		const userStats = this.getUserStats();
		let userStatsAccount: UserStatsAccount;
		if (!userStats) {
			userStatsAccount = await fetchUserStatsAccount(
				this.connection,
				this.program,
				this.wallet.publicKey
			);
		} else {
			userStatsAccount = userStats.getAccount();
		}
		return userStatsAccount.numberOfSubAccountsCreated;
	}

	public async initializeReferrerName(
		name: string
	): Promise<TransactionSignature> {
		const userAccountPublicKey = getUserAccountPublicKeySync(
			this.program.programId,
			this.wallet.publicKey,
			0
		);

		const nameBuffer = encodeName(name);

		const referrerNameAccountPublicKey = getReferrerNamePublicKeySync(
			this.program.programId,
			nameBuffer
		);

		const tx = await this.program.transaction.initializeReferrerName(
			nameBuffer,
			{
				accounts: {
					referrerName: referrerNameAccountPublicKey,
					user: userAccountPublicKey,
					authority: this.wallet.publicKey,
					userStats: this.getUserStatsAccountPublicKey(),
					payer: this.wallet.publicKey,
					rent: anchor.web3.SYSVAR_RENT_PUBKEY,
					systemProgram: anchor.web3.SystemProgram.programId,
				},
			}
		);
		const { txSig } = await this.sendTransaction(tx, [], this.opts);
		return txSig;
	}

	public async updateUserName(
		name: string,
		subAccountId = 0
	): Promise<TransactionSignature> {
		const userAccountPublicKey = getUserAccountPublicKeySync(
			this.program.programId,
			this.wallet.publicKey,
			subAccountId
		);

		const nameBuffer = encodeName(name);
		const tx = await this.program.transaction.updateUserName(
			subAccountId,
			nameBuffer,
			{
				accounts: {
					user: userAccountPublicKey,
					authority: this.wallet.publicKey,
				},
			}
		);
		const { txSig } = await this.sendTransaction(tx, [], this.opts);
		return txSig;
	}

	public async updateUserCustomMarginRatio(
		updates: { marginRatio: number; subAccountId: number }[],
		txParams?: TxParams
	): Promise<TransactionSignature> {
		const ixs = await Promise.all(
			updates.map(async ({ marginRatio, subAccountId }) => {
				const ix = await this.getUpdateUserCustomMarginRatioIx(
					marginRatio,
					subAccountId
				);
				return ix;
			})
		);

		const tx = await this.buildTransaction(ixs, txParams ?? this.txParams);

		const { txSig } = await this.sendTransaction(tx, [], this.opts);
		return txSig;
	}

	public async getUpdateUserCustomMarginRatioIx(
		marginRatio: number,
		subAccountId = 0
	): Promise<TransactionInstruction> {
		const userAccountPublicKey = getUserAccountPublicKeySync(
			this.program.programId,
			this.wallet.publicKey,
			subAccountId
		);

		await this.addUser(subAccountId, this.wallet.publicKey);

		const ix = this.program.instruction.updateUserCustomMarginRatio(
			subAccountId,
			marginRatio,
			{
				accounts: {
					user: userAccountPublicKey,
					authority: this.wallet.publicKey,
				},
			}
		);

		return ix;
	}

	public async getUpdateUserMarginTradingEnabledIx(
		marginTradingEnabled: boolean,
		subAccountId = 0,
		userAccountPublicKey?: PublicKey
	): Promise<TransactionInstruction> {
		const userAccountPublicKeyToUse =
			userAccountPublicKey ||
			getUserAccountPublicKeySync(
				this.program.programId,
				this.wallet.publicKey,
				subAccountId
			);

		await this.addUser(subAccountId, this.wallet.publicKey);

		let remainingAccounts;
		try {
			remainingAccounts = this.getRemainingAccounts({
				userAccounts: [this.getUserAccount(subAccountId)],
			});
		} catch (err) {
			remainingAccounts = [];
		}

		return await this.program.instruction.updateUserMarginTradingEnabled(
			subAccountId,
			marginTradingEnabled,
			{
				accounts: {
					user: userAccountPublicKeyToUse,
					authority: this.wallet.publicKey,
				},
				remainingAccounts,
			}
		);
	}

	public async updateUserMarginTradingEnabled(
		updates: { marginTradingEnabled: boolean; subAccountId: number }[]
	): Promise<TransactionSignature> {
		const ixs = await Promise.all(
			updates.map(async ({ marginTradingEnabled, subAccountId }) => {
				return await this.getUpdateUserMarginTradingEnabledIx(
					marginTradingEnabled,
					subAccountId
				);
			})
		);

		const tx = await this.buildTransaction(ixs, this.txParams);

		const { txSig } = await this.sendTransaction(tx, [], this.opts);
		return txSig;
	}

	public async updateUserDelegate(
		delegate: PublicKey,
		subAccountId = 0
	): Promise<TransactionSignature> {
		const tx = await this.program.transaction.updateUserDelegate(
			subAccountId,
			delegate,
			{
				accounts: {
					user: await this.getUserAccountPublicKey(),
					authority: this.wallet.publicKey,
				},
			}
		);

		const { txSig } = await this.sendTransaction(tx, [], this.opts);
		return txSig;
	}

	public async updateUserAdvancedLp(
		updates: { advancedLp: boolean; subAccountId: number }[]
	): Promise<TransactionSignature> {
		const ixs = await Promise.all(
			updates.map(async ({ advancedLp, subAccountId }) => {
				return await this.getUpdateAdvancedDlpIx(advancedLp, subAccountId);
			})
		);

		const tx = await this.buildTransaction(ixs, this.txParams);

		const { txSig } = await this.sendTransaction(tx, [], this.opts);
		return txSig;
	}

	public async getUpdateAdvancedDlpIx(
		advancedLp: boolean,
		subAccountId: number
	) {
		const ix = await this.program.instruction.updateUserAdvancedLp(
			subAccountId,
			advancedLp,
			{
				accounts: {
					user: getUserAccountPublicKeySync(
						this.program.programId,
						this.wallet.publicKey,
						subAccountId
					),
					authority: this.wallet.publicKey,
				},
			}
		);

		return ix;
	}

	public async updateUserReduceOnly(
		updates: { reduceOnly: boolean; subAccountId: number }[]
	): Promise<TransactionSignature> {
		const ixs = await Promise.all(
			updates.map(async ({ reduceOnly, subAccountId }) => {
				return await this.getUpdateUserReduceOnlyIx(reduceOnly, subAccountId);
			})
		);

		const tx = await this.buildTransaction(ixs, this.txParams);

		const { txSig } = await this.sendTransaction(tx, [], this.opts);
		return txSig;
	}

	public async getUpdateUserReduceOnlyIx(
		reduceOnly: boolean,
		subAccountId: number
	) {
		const ix = await this.program.instruction.updateUserReduceOnly(
			subAccountId,
			reduceOnly,
			{
				accounts: {
					user: getUserAccountPublicKeySync(
						this.program.programId,
						this.wallet.publicKey,
						subAccountId
					),
					authority: this.wallet.publicKey,
				},
			}
		);

		return ix;
	}

	public async fetchAllUserAccounts(
		includeIdle = true
	): Promise<ProgramAccount<UserAccount>[]> {
		let filters = undefined;
		if (!includeIdle) {
			filters = [getNonIdleUserFilter()];
		}
		return (await this.program.account.user.all(
			filters
		)) as ProgramAccount<UserAccount>[];
	}

	public async getUserAccountsForDelegate(
		delegate: PublicKey
	): Promise<UserAccount[]> {
		const programAccounts = await this.program.account.user.all([
			{
				memcmp: {
					offset: 40,
					/** data to match, as base-58 encoded string and limited to less than 129 bytes */
					bytes: bs58.encode(delegate.toBuffer()),
				},
			},
		]);

		return programAccounts
			.map((programAccount) => programAccount.account as UserAccount)
			.sort((a, b) => a.subAccountId - b.subAccountId);
	}

	public async getUserAccountsAndAddressesForAuthority(
		authority: PublicKey
	): Promise<ProgramAccount<UserAccount>[]> {
		const programAccounts = await this.program.account.user.all([
			{
				memcmp: {
					offset: 8,
					/** data to match, as base-58 encoded string and limited to less than 129 bytes */
					bytes: bs58.encode(authority.toBuffer()),
				},
			},
		]);

		return programAccounts.map(
			(programAccount) => programAccount as ProgramAccount<UserAccount>
		);
	}

	public async getUserAccountsForAuthority(
		authority: PublicKey
	): Promise<UserAccount[]> {
		const programAccounts = await this.program.account.user.all([
			{
				memcmp: {
					offset: 8,
					/** data to match, as base-58 encoded string and limited to less than 129 bytes */
					bytes: bs58.encode(authority.toBuffer()),
				},
			},
		]);

		return programAccounts
			.map((programAccount) => programAccount.account as UserAccount)
			.sort((a, b) => a.subAccountId - b.subAccountId);
	}

	public async getReferredUserStatsAccountsByReferrer(
		referrer: PublicKey
	): Promise<UserStatsAccount[]> {
		const programAccounts = await this.program.account.userStats.all([
			{
				memcmp: {
					offset: 40,
					/** data to match, as base-58 encoded string and limited to less than 129 bytes */
					bytes: bs58.encode(referrer.toBuffer()),
				},
			},
		]);

		return programAccounts.map(
			(programAccount) => programAccount.account as UserStatsAccount
		);
	}

	public async getReferrerNameAccountsForAuthority(
		authority: PublicKey
	): Promise<ReferrerNameAccount[]> {
		const programAccounts = await this.program.account.referrerName.all([
			{
				memcmp: {
					offset: 8,
					/** data to match, as base-58 encoded string and limited to less than 129 bytes */
					bytes: bs58.encode(authority.toBuffer()),
				},
			},
		]);

		return programAccounts.map(
			(programAccount) => programAccount.account as ReferrerNameAccount
		);
	}

	public async deleteUser(
		subAccountId = 0,
		txParams?: TxParams
	): Promise<TransactionSignature> {
		const userAccountPublicKey = getUserAccountPublicKeySync(
			this.program.programId,
			this.wallet.publicKey,
			subAccountId
		);

		const ix = await this.getUserDeletionIx(userAccountPublicKey);

		const { txSig } = await this.sendTransaction(
			await this.buildTransaction(ix, txParams),
			[],
			this.opts
		);

		const userMapKey = this.getUserMapKey(subAccountId, this.wallet.publicKey);
		await this.users.get(userMapKey)?.unsubscribe();
		this.users.delete(userMapKey);

		return txSig;
	}

	public async getUserDeletionIx(userAccountPublicKey: PublicKey) {
		const ix = await this.program.instruction.deleteUser({
			accounts: {
				user: userAccountPublicKey,
				userStats: this.getUserStatsAccountPublicKey(),
				authority: this.wallet.publicKey,
				state: await this.getStatePublicKey(),
			},
		});

		return ix;
	}

	public async reclaimRent(
		subAccountId = 0,
		txParams?: TxParams
	): Promise<TransactionSignature> {
		const userAccountPublicKey = getUserAccountPublicKeySync(
			this.program.programId,
			this.wallet.publicKey,
			subAccountId
		);

		const ix = await this.getReclaimRentIx(userAccountPublicKey);

		const { txSig } = await this.sendTransaction(
			await this.buildTransaction(ix, txParams),
			[],
			this.opts
		);

		return txSig;
	}

	public async getReclaimRentIx(userAccountPublicKey: PublicKey) {
		return await this.program.instruction.reclaimRent({
			accounts: {
				user: userAccountPublicKey,
				userStats: this.getUserStatsAccountPublicKey(),
				authority: this.wallet.publicKey,
				state: await this.getStatePublicKey(),
				rent: anchor.web3.SYSVAR_RENT_PUBKEY,
			},
		});
	}

	public getUser(subAccountId?: number, authority?: PublicKey): User {
		subAccountId = subAccountId ?? this.activeSubAccountId;
		authority = authority ?? this.authority;
		const userMapKey = this.getUserMapKey(subAccountId, authority);

		if (!this.users.has(userMapKey)) {
			throw new Error(`DriftClient has no user for user id ${userMapKey}`);
		}
		return this.users.get(userMapKey);
	}

	public hasUser(subAccountId?: number, authority?: PublicKey): boolean {
		subAccountId = subAccountId ?? this.activeSubAccountId;
		authority = authority ?? this.authority;
		const userMapKey = this.getUserMapKey(subAccountId, authority);

		return this.users.has(userMapKey);
	}

	public getUsers(): User[] {
		// delegate users get added to the end
		return [...this.users.values()]
			.filter((acct) =>
				acct.getUserAccount().authority.equals(this.wallet.publicKey)
			)
			.concat(
				[...this.users.values()].filter(
					(acct) =>
						!acct.getUserAccount().authority.equals(this.wallet.publicKey)
				)
			);
	}

	public getUserStats(): UserStats {
		return this.userStats;
	}

	public async fetchReferrerNameAccount(
		name: string
	): Promise<ReferrerNameAccount | undefined> {
		const nameBuffer = encodeName(name);
		const referrerNameAccountPublicKey = getReferrerNamePublicKeySync(
			this.program.programId,
			nameBuffer
		);
		return (await this.program.account.referrerName.fetch(
			referrerNameAccountPublicKey
		)) as ReferrerNameAccount;
	}

	userStatsAccountPublicKey: PublicKey;
	public getUserStatsAccountPublicKey(): PublicKey {
		if (this.userStatsAccountPublicKey) {
			return this.userStatsAccountPublicKey;
		}

		this.userStatsAccountPublicKey = getUserStatsAccountPublicKey(
			this.program.programId,
			this.authority
		);
		return this.userStatsAccountPublicKey;
	}

	public async getUserAccountPublicKey(
		subAccountId?: number,
		authority?: PublicKey
	): Promise<PublicKey> {
		return this.getUser(subAccountId, authority).userAccountPublicKey;
	}

	public getUserAccount(
		subAccountId?: number,
		authority?: PublicKey
	): UserAccount | undefined {
		return this.getUser(subAccountId, authority).getUserAccount();
	}

	/**
	 * Forces a fetch to rpc before returning accounts. Useful for anchor tests.
	 * @param subAccountId
	 */
	public async forceGetUserAccount(
		subAccountId?: number
	): Promise<UserAccount | undefined> {
		await this.getUser(subAccountId).fetchAccounts();
		return this.getUser(subAccountId).getUserAccount();
	}

	public getUserAccountAndSlot(
		subAccountId?: number
	): DataAndSlot<UserAccount> | undefined {
		return this.getUser(subAccountId).getUserAccountAndSlot();
	}

	public getSpotPosition(
		marketIndex: number,
		subAccountId?: number
	): SpotPosition | undefined {
		return this.getUserAccount(subAccountId).spotPositions.find(
			(spotPosition) => spotPosition.marketIndex === marketIndex
		);
	}

	public getQuoteAssetTokenAmount(): BN {
		return this.getTokenAmount(QUOTE_SPOT_MARKET_INDEX);
	}

	/**
	 * Returns the token amount for a given market. The spot market precision is based on the token mint decimals.
	 * Positive if it is a deposit, negative if it is a borrow.
	 * @param marketIndex
	 */
	public getTokenAmount(marketIndex: number): BN {
		const spotPosition = this.getSpotPosition(marketIndex);
		if (spotPosition === undefined) {
			return ZERO;
		}
		const spotMarket = this.getSpotMarketAccount(marketIndex);
		return getSignedTokenAmount(
			getTokenAmount(
				spotPosition.scaledBalance,
				spotMarket,
				spotPosition.balanceType
			),
			spotPosition.balanceType
		);
	}

	/**
	 * Converts an amount to the spot precision for a given market. The spot market precision is based on the token mint decimals.
	 * @param marketIndex
	 * @param amount
	 */
	public convertToSpotPrecision(marketIndex: number, amount: BN | number): BN {
		const spotMarket = this.getSpotMarketAccount(marketIndex);
		return castNumberToSpotPrecision(amount, spotMarket);
	}

	/**
	 * Converts an amount to the perp precision. The perp market precision is {@link BASE_PRECISION} (1e9).
	 * @param amount
	 */
	public convertToPerpPrecision(amount: BN | number): BN {
		if (typeof amount === 'number') {
			return numberToSafeBN(amount, BASE_PRECISION);
		} else {
			return amount.mul(BASE_PRECISION);
		}
	}

	/**
	 * Converts an amount to the price precision. The perp market precision is {@link PRICE_PRECISION} (1e6).
	 * @param amount
	 */
	public convertToPricePrecision(amount: BN | number): BN {
		if (typeof amount === 'number') {
			return numberToSafeBN(amount, PRICE_PRECISION);
		} else {
			return amount.mul(BASE_PRECISION);
		}
	}

	/**
	 * Each drift instruction must include perp and sport market accounts in the ix remaining accounts.
	 * Use this function to force a subset of markets to be included in the remaining accounts for every ix
	 *
	 * @param perpMarketIndexes
	 * @param spotMarketIndexes
	 */
	public mustIncludeMarketsInIx({
		perpMarketIndexes,
		spotMarketIndexes,
	}: {
		perpMarketIndexes: number[];
		spotMarketIndexes: number[];
	}): void {
		perpMarketIndexes.forEach((perpMarketIndex) => {
			this.mustIncludePerpMarketIndexes.add(perpMarketIndex);
		});

		spotMarketIndexes.forEach((spotMarketIndex) => {
			this.mustIncludeSpotMarketIndexes.add(spotMarketIndex);
		});
	}

	getRemainingAccounts(params: RemainingAccountParams): AccountMeta[] {
		const { oracleAccountMap, spotMarketAccountMap, perpMarketAccountMap } =
			this.getRemainingAccountMapsForUsers(params.userAccounts);

		if (params.useMarketLastSlotCache) {
			const lastUserSlot = this.getUserAccountAndSlot()?.slot;

			for (const [
				marketIndex,
				slot,
			] of this.perpMarketLastSlotCache.entries()) {
				// if cache has more recent slot than user positions account slot, add market to remaining accounts
				// otherwise remove from slot
				if (slot > lastUserSlot) {
					this.addPerpMarketToRemainingAccountMaps(
						marketIndex,
						false,
						oracleAccountMap,
						spotMarketAccountMap,
						perpMarketAccountMap
					);
				} else {
					this.perpMarketLastSlotCache.delete(marketIndex);
				}
			}

			for (const [
				marketIndex,
				slot,
			] of this.spotMarketLastSlotCache.entries()) {
				// if cache has more recent slot than user positions account slot, add market to remaining accounts
				// otherwise remove from slot
				if (slot > lastUserSlot) {
					this.addSpotMarketToRemainingAccountMaps(
						marketIndex,
						false,
						oracleAccountMap,
						spotMarketAccountMap
					);
				} else {
					this.spotMarketLastSlotCache.delete(marketIndex);
				}
			}
		}

		if (params.readablePerpMarketIndex !== undefined) {
			const readablePerpMarketIndexes = Array.isArray(
				params.readablePerpMarketIndex
			)
				? params.readablePerpMarketIndex
				: [params.readablePerpMarketIndex];
			for (const marketIndex of readablePerpMarketIndexes) {
				this.addPerpMarketToRemainingAccountMaps(
					marketIndex,
					false,
					oracleAccountMap,
					spotMarketAccountMap,
					perpMarketAccountMap
				);
			}
		}

		for (const perpMarketIndex of this.mustIncludePerpMarketIndexes.values()) {
			this.addPerpMarketToRemainingAccountMaps(
				perpMarketIndex,
				false,
				oracleAccountMap,
				spotMarketAccountMap,
				perpMarketAccountMap
			);
		}

		if (params.readableSpotMarketIndexes !== undefined) {
			for (const readableSpotMarketIndex of params.readableSpotMarketIndexes) {
				this.addSpotMarketToRemainingAccountMaps(
					readableSpotMarketIndex,
					false,
					oracleAccountMap,
					spotMarketAccountMap
				);
			}
		}

		for (const spotMarketIndex of this.mustIncludeSpotMarketIndexes.values()) {
			this.addSpotMarketToRemainingAccountMaps(
				spotMarketIndex,
				false,
				oracleAccountMap,
				spotMarketAccountMap
			);
		}

		if (params.writablePerpMarketIndexes !== undefined) {
			for (const writablePerpMarketIndex of params.writablePerpMarketIndexes) {
				this.addPerpMarketToRemainingAccountMaps(
					writablePerpMarketIndex,
					true,
					oracleAccountMap,
					spotMarketAccountMap,
					perpMarketAccountMap
				);
			}
		}

		if (params.writableSpotMarketIndexes !== undefined) {
			for (const writableSpotMarketIndex of params.writableSpotMarketIndexes) {
				this.addSpotMarketToRemainingAccountMaps(
					writableSpotMarketIndex,
					true,
					oracleAccountMap,
					spotMarketAccountMap
				);
			}
		}

		return [
			...oracleAccountMap.values(),
			...spotMarketAccountMap.values(),
			...perpMarketAccountMap.values(),
		];
	}

	addPerpMarketToRemainingAccountMaps(
		marketIndex: number,
		writable: boolean,
		oracleAccountMap: Map<string, AccountMeta>,
		spotMarketAccountMap: Map<number, AccountMeta>,
		perpMarketAccountMap: Map<number, AccountMeta>
	): void {
		const perpMarketAccount = this.getPerpMarketAccount(marketIndex);
		perpMarketAccountMap.set(marketIndex, {
			pubkey: perpMarketAccount.pubkey,
			isSigner: false,
			isWritable: writable,
		});
		const oracleWritable =
			writable && isVariant(perpMarketAccount.amm.oracleSource, 'prelaunch');
		oracleAccountMap.set(perpMarketAccount.amm.oracle.toString(), {
			pubkey: perpMarketAccount.amm.oracle,
			isSigner: false,
			isWritable: oracleWritable,
		});
		this.addSpotMarketToRemainingAccountMaps(
			perpMarketAccount.quoteSpotMarketIndex,
			false,
			oracleAccountMap,
			spotMarketAccountMap
		);
	}

	addSpotMarketToRemainingAccountMaps(
		marketIndex: number,
		writable: boolean,
		oracleAccountMap: Map<string, AccountMeta>,
		spotMarketAccountMap: Map<number, AccountMeta>
	): void {
		const spotMarketAccount = this.getSpotMarketAccount(marketIndex);
		spotMarketAccountMap.set(spotMarketAccount.marketIndex, {
			pubkey: spotMarketAccount.pubkey,
			isSigner: false,
			isWritable: writable,
		});
		if (!spotMarketAccount.oracle.equals(PublicKey.default)) {
			oracleAccountMap.set(spotMarketAccount.oracle.toString(), {
				pubkey: spotMarketAccount.oracle,
				isSigner: false,
				isWritable: false,
			});
		}
	}

	getRemainingAccountMapsForUsers(userAccounts: UserAccount[]): {
		oracleAccountMap: Map<string, AccountMeta>;
		spotMarketAccountMap: Map<number, AccountMeta>;
		perpMarketAccountMap: Map<number, AccountMeta>;
	} {
		const oracleAccountMap = new Map<string, AccountMeta>();
		const spotMarketAccountMap = new Map<number, AccountMeta>();
		const perpMarketAccountMap = new Map<number, AccountMeta>();

		for (const userAccount of userAccounts) {
			for (const spotPosition of userAccount.spotPositions) {
				if (!isSpotPositionAvailable(spotPosition)) {
					this.addSpotMarketToRemainingAccountMaps(
						spotPosition.marketIndex,
						false,
						oracleAccountMap,
						spotMarketAccountMap
					);

					if (
						!spotPosition.openAsks.eq(ZERO) ||
						!spotPosition.openBids.eq(ZERO)
					) {
						this.addSpotMarketToRemainingAccountMaps(
							QUOTE_SPOT_MARKET_INDEX,
							false,
							oracleAccountMap,
							spotMarketAccountMap
						);
					}
				}
			}
			for (const position of userAccount.perpPositions) {
				if (!positionIsAvailable(position)) {
					this.addPerpMarketToRemainingAccountMaps(
						position.marketIndex,
						false,
						oracleAccountMap,
						spotMarketAccountMap,
						perpMarketAccountMap
					);
				}
			}
		}

		return {
			oracleAccountMap,
			spotMarketAccountMap,
			perpMarketAccountMap,
		};
	}

	public getOrder(orderId: number, subAccountId?: number): Order | undefined {
		return this.getUserAccount(subAccountId)?.orders.find(
			(order) => order.orderId === orderId
		);
	}

	public getOrderByUserId(
		userOrderId: number,
		subAccountId?: number
	): Order | undefined {
		return this.getUserAccount(subAccountId)?.orders.find(
			(order) => order.userOrderId === userOrderId
		);
	}

	/**
	 * Get the associated token address for the given spot market
	 * @param marketIndex
	 * @param useNative
	 * @param tokenProgram
	 */
	public async getAssociatedTokenAccount(
		marketIndex: number,
		useNative = true,
		tokenProgram = TOKEN_PROGRAM_ID
	): Promise<PublicKey> {
		const spotMarket = this.getSpotMarketAccount(marketIndex);
		if (useNative && spotMarket.mint.equals(WRAPPED_SOL_MINT)) {
			return this.wallet.publicKey;
		}
		const mint = spotMarket.mint;
		return await getAssociatedTokenAddress(
			mint,
			this.wallet.publicKey,
			undefined,
			tokenProgram
		);
	}

	public createAssociatedTokenAccountIdempotentInstruction(
		account: PublicKey,
		payer: PublicKey,
		owner: PublicKey,
		mint: PublicKey,
		tokenProgram = TOKEN_PROGRAM_ID
	): TransactionInstruction {
		return new TransactionInstruction({
			keys: [
				{ pubkey: payer, isSigner: true, isWritable: true },
				{ pubkey: account, isSigner: false, isWritable: true },
				{ pubkey: owner, isSigner: false, isWritable: false },
				{ pubkey: mint, isSigner: false, isWritable: false },
				{
					pubkey: anchor.web3.SystemProgram.programId,
					isSigner: false,
					isWritable: false,
				},
				{ pubkey: tokenProgram, isSigner: false, isWritable: false },
			],
			programId: ASSOCIATED_TOKEN_PROGRAM_ID,
			data: Buffer.from([0x1]),
		});
	}

	public async getDepositTxnIx(
		amount: BN,
		marketIndex: number,
		associatedTokenAccount: PublicKey,
		subAccountId?: number,
		reduceOnly = false
	): Promise<TransactionInstruction[]> {
		const spotMarketAccount = this.getSpotMarketAccount(marketIndex);

		const isSolMarket = spotMarketAccount.mint.equals(WRAPPED_SOL_MINT);

		const signerAuthority = this.wallet.publicKey;

		const createWSOLTokenAccount =
			isSolMarket && associatedTokenAccount.equals(signerAuthority);

		const instructions = [];

		if (createWSOLTokenAccount) {
			const { ixs, pubkey } = await this.getWrappedSolAccountCreationIxs(
				amount,
				true
			);

			associatedTokenAccount = pubkey;

			instructions.push(...ixs);
		}

		const depositCollateralIx = await this.getDepositInstruction(
			amount,
			marketIndex,
			associatedTokenAccount,
			subAccountId,
			reduceOnly,
			true
		);

		instructions.push(depositCollateralIx);

		// Close the wrapped sol account at the end of the transaction
		if (createWSOLTokenAccount) {
			instructions.push(
				createCloseAccountInstruction(
					associatedTokenAccount,
					signerAuthority,
					signerAuthority,
					[]
				)
			);
		}

		return instructions;
	}

	public async createDepositTxn(
		amount: BN,
		marketIndex: number,
		associatedTokenAccount: PublicKey,
		subAccountId?: number,
		reduceOnly = false,
		txParams?: TxParams
	): Promise<VersionedTransaction | Transaction> {
		const instructions = await this.getDepositTxnIx(
			amount,
			marketIndex,
			associatedTokenAccount,
			subAccountId,
			reduceOnly
		);

		txParams = { ...(txParams ?? this.txParams), computeUnits: 600_000 };

		const tx = await this.buildTransaction(instructions, txParams);

		return tx;
	}

	/**
	 * Deposit funds into the given spot market
	 *
	 * @param amount to deposit
	 * @param marketIndex spot market index to deposit into
	 * @param associatedTokenAccount can be the wallet public key if using native sol
	 * @param subAccountId subaccountId to deposit
	 * @param reduceOnly if true, deposit must not increase account risk
	 */
	public async deposit(
		amount: BN,
		marketIndex: number,
		associatedTokenAccount: PublicKey,
		subAccountId?: number,
		reduceOnly = false,
		txParams?: TxParams
	): Promise<TransactionSignature> {
		const tx = await this.createDepositTxn(
			amount,
			marketIndex,
			associatedTokenAccount,
			subAccountId,
			reduceOnly,
			txParams
		);

		const { txSig, slot } = await this.sendTransaction(tx, [], this.opts);
		this.spotMarketLastSlotCache.set(marketIndex, slot);
		return txSig;
	}

	async getDepositInstruction(
		amount: BN,
		marketIndex: number,
		userTokenAccount: PublicKey,
		subAccountId?: number,
		reduceOnly = false,
		userInitialized = true
	): Promise<TransactionInstruction> {
		const userAccountPublicKey = await getUserAccountPublicKey(
			this.program.programId,
			this.authority,
			subAccountId ?? this.activeSubAccountId
		);

		let remainingAccounts = [];
		if (userInitialized) {
			remainingAccounts = this.getRemainingAccounts({
				userAccounts: [await this.forceGetUserAccount()],
				useMarketLastSlotCache: true,
				writableSpotMarketIndexes: [marketIndex],
			});
		} else {
			remainingAccounts = this.getRemainingAccounts({
				userAccounts: [],
				writableSpotMarketIndexes: [marketIndex],
			});
		}

		const spotMarketAccount = this.getSpotMarketAccount(marketIndex);

		this.addTokenMintToRemainingAccounts(spotMarketAccount, remainingAccounts);
		const tokenProgram = this.getTokenProgramForSpotMarket(spotMarketAccount);
		return await this.program.instruction.deposit(
			marketIndex,
			amount,
			reduceOnly,
			{
				accounts: {
					state: await this.getStatePublicKey(),
					spotMarket: spotMarketAccount.pubkey,
					spotMarketVault: spotMarketAccount.vault,
					user: userAccountPublicKey,
					userStats: this.getUserStatsAccountPublicKey(),
					userTokenAccount: userTokenAccount,
					authority: this.wallet.publicKey,
					tokenProgram,
				},
				remainingAccounts,
			}
		);
	}

	private async checkIfAccountExists(account: PublicKey): Promise<boolean> {
		try {
			const accountInfo = await this.connection.getAccountInfo(account);
			return accountInfo != null;
		} catch (e) {
			// Doesn't already exist
			return false;
		}
	}

	public async getWrappedSolAccountCreationIxs(
		amount: BN,
		includeRent?: boolean
	): Promise<{
		ixs: anchor.web3.TransactionInstruction[];
		/** @deprecated - this array is always going to be empty, in the current implementation */
		signers: Signer[];
		pubkey: PublicKey;
	}> {
		const authority = this.wallet.publicKey;

		// Generate a random seed for wrappedSolAccount.
		const seed = Keypair.generate().publicKey.toBase58().slice(0, 32);

		// Calculate a publicKey that will be controlled by the authority.
		const wrappedSolAccount = await PublicKey.createWithSeed(
			authority,
			seed,
			TOKEN_PROGRAM_ID
		);

		const result = {
			ixs: [],
			signers: [],
			pubkey: wrappedSolAccount,
		};

		const rentSpaceLamports = new BN(LAMPORTS_PER_SOL / 100);

		const lamports = includeRent
			? amount.add(rentSpaceLamports)
			: rentSpaceLamports;

		result.ixs.push(
			SystemProgram.createAccountWithSeed({
				fromPubkey: authority,
				basePubkey: authority,
				seed,
				newAccountPubkey: wrappedSolAccount,
				lamports: lamports.toNumber(),
				space: 165,
				programId: TOKEN_PROGRAM_ID,
			})
		);

		result.ixs.push(
			createInitializeAccountInstruction(
				wrappedSolAccount,
				WRAPPED_SOL_MINT,
				authority
			)
		);

		return result;
	}

	public getTokenProgramForSpotMarket(
		spotMarketAccount: SpotMarketAccount
	): PublicKey {
		if (spotMarketAccount.tokenProgram === 1) {
			return TOKEN_2022_PROGRAM_ID;
		}
		return TOKEN_PROGRAM_ID;
	}

	public addTokenMintToRemainingAccounts(
		spotMarketAccount: SpotMarketAccount,
		remainingAccounts: AccountMeta[]
	) {
		if (spotMarketAccount.tokenProgram === 1) {
			remainingAccounts.push({
				pubkey: spotMarketAccount.mint,
				isSigner: false,
				isWritable: false,
			});
		}
	}

	public getAssociatedTokenAccountCreationIx(
		tokenMintAddress: PublicKey,
		associatedTokenAddress: PublicKey,
		tokenProgram: PublicKey
	): anchor.web3.TransactionInstruction {
		return createAssociatedTokenAccountInstruction(
			this.wallet.publicKey,
			associatedTokenAddress,
			this.wallet.publicKey,
			tokenMintAddress,
			tokenProgram
		);
	}

	public async createInitializeUserAccountAndDepositCollateralIxs(
		amount: BN,
		userTokenAccount: PublicKey,
		marketIndex = 0,
		subAccountId = 0,
		name?: string,
		fromSubAccountId?: number,
		referrerInfo?: ReferrerInfo,
		donateAmount?: BN,
		customMaxMarginRatio?: number
	): Promise<{
		ixs: TransactionInstruction[];
		userAccountPublicKey: PublicKey;
	}> {
		const ixs = [];

		const [userAccountPublicKey, initializeUserAccountIx] =
			await this.getInitializeUserInstructions(
				subAccountId,
				name,
				referrerInfo
			);

		const spotMarket = this.getSpotMarketAccount(marketIndex);

		const isSolMarket = spotMarket.mint.equals(WRAPPED_SOL_MINT);

		const authority = this.wallet.publicKey;

		const isFromSubaccount =
			fromSubAccountId !== null &&
			fromSubAccountId !== undefined &&
			!isNaN(fromSubAccountId);

		donateAmount = donateAmount ? donateAmount : ZERO;

		const createWSOLTokenAccount =
			(isSolMarket &&
				userTokenAccount.equals(authority) &&
				!isFromSubaccount) ||
			!donateAmount.eq(ZERO);

		const wSolAmount = isSolMarket ? amount.add(donateAmount) : donateAmount;

		let wsolTokenAccount: PublicKey;
		if (createWSOLTokenAccount) {
			const { ixs: startIxs, pubkey } =
				await this.getWrappedSolAccountCreationIxs(wSolAmount, true);

			wsolTokenAccount = pubkey;

			if (isSolMarket) {
				userTokenAccount = pubkey;
			}

			ixs.push(...startIxs);
		}

		const depositCollateralIx = isFromSubaccount
			? await this.getTransferDepositIx(
					amount,
					marketIndex,
					fromSubAccountId,
					subAccountId
			  )
			: await this.getDepositInstruction(
					amount,
					marketIndex,
					userTokenAccount,
					subAccountId,
					false,
					false
			  );

		if (subAccountId === 0) {
			if (
				!(await this.checkIfAccountExists(this.getUserStatsAccountPublicKey()))
			) {
				ixs.push(await this.getInitializeUserStatsIx());
			}
		}
		ixs.push(initializeUserAccountIx, depositCollateralIx);

		if (!donateAmount.eq(ZERO)) {
			const donateIx = await this.getDepositIntoSpotMarketRevenuePoolIx(
				1,
				donateAmount,
				wsolTokenAccount
			);

			ixs.push(donateIx);
		}

		// Set the max margin ratio to initialize account with if passed
		if (customMaxMarginRatio) {
			const customMarginRatioIx = await this.getUpdateUserCustomMarginRatioIx(
				customMaxMarginRatio,
				subAccountId
			);
			ixs.push(customMarginRatioIx);
		}

		// Close the wrapped sol account at the end of the transaction
		if (createWSOLTokenAccount) {
			ixs.push(
				createCloseAccountInstruction(
					wsolTokenAccount,
					authority,
					authority,
					[]
				)
			);
		}

		return {
			ixs,
			userAccountPublicKey,
		};
	}

	public async createInitializeUserAccountAndDepositCollateral(
		amount: BN,
		userTokenAccount: PublicKey,
		marketIndex = 0,
		subAccountId = 0,
		name?: string,
		fromSubAccountId?: number,
		referrerInfo?: ReferrerInfo,
		donateAmount?: BN,
		txParams?: TxParams,
		customMaxMarginRatio?: number
	): Promise<[Transaction | VersionedTransaction, PublicKey]> {
		const { ixs, userAccountPublicKey } =
			await this.createInitializeUserAccountAndDepositCollateralIxs(
				amount,
				userTokenAccount,
				marketIndex,
				subAccountId,
				name,
				fromSubAccountId,
				referrerInfo,
				donateAmount,
				customMaxMarginRatio
			);

		const tx = await this.buildTransaction(ixs, txParams);

		return [tx, userAccountPublicKey];
	}

	/**
	 * Creates the User account for a user, and deposits some initial collateral
	 * @param amount
	 * @param userTokenAccount
	 * @param marketIndex
	 * @param subAccountId
	 * @param name
	 * @param fromSubAccountId
	 * @param referrerInfo
	 * @param donateAmount
	 * @param txParams
	 * @returns
	 */
	public async initializeUserAccountAndDepositCollateral(
		amount: BN,
		userTokenAccount: PublicKey,
		marketIndex = 0,
		subAccountId = 0,
		name?: string,
		fromSubAccountId?: number,
		referrerInfo?: ReferrerInfo,
		donateAmount?: BN,
		txParams?: TxParams,
		customMaxMarginRatio?: number
	): Promise<[TransactionSignature, PublicKey]> {
		const [tx, userAccountPublicKey] =
			await this.createInitializeUserAccountAndDepositCollateral(
				amount,
				userTokenAccount,
				marketIndex,
				subAccountId,
				name,
				fromSubAccountId,
				referrerInfo,
				donateAmount,
				txParams,
				customMaxMarginRatio
			);
		const additionalSigners: Array<Signer> = [];

		const { txSig, slot } = await this.sendTransaction(
			tx,
			additionalSigners,
			this.opts
		);
		this.spotMarketLastSlotCache.set(marketIndex, slot);

		await this.addUser(subAccountId);

		return [txSig, userAccountPublicKey];
	}

	public async initializeUserAccountForDevnet(
		subAccountId = 0,
		name = DEFAULT_USER_NAME,
		marketIndex: number,
		tokenFaucet: TokenFaucet,
		amount: BN,
		referrerInfo?: ReferrerInfo,
		txParams?: TxParams
	): Promise<[TransactionSignature, PublicKey]> {
		const ixs = [];

		const [associateTokenPublicKey, createAssociatedAccountIx, mintToIx] =
			await tokenFaucet.createAssociatedTokenAccountAndMintToInstructions(
				this.wallet.publicKey,
				amount
			);

		const [userAccountPublicKey, initializeUserAccountIx] =
			await this.getInitializeUserInstructions(
				subAccountId,
				name,
				referrerInfo
			);

		const depositCollateralIx = await this.getDepositInstruction(
			amount,
			marketIndex,
			associateTokenPublicKey,
			subAccountId,
			false,
			false
		);

		ixs.push(createAssociatedAccountIx, mintToIx);

		if (subAccountId === 0) {
			if (
				!(await this.checkIfAccountExists(this.getUserStatsAccountPublicKey()))
			) {
				ixs.push(await this.getInitializeUserStatsIx());
			}
		}
		ixs.push(initializeUserAccountIx, depositCollateralIx);

		const tx = await this.buildTransaction(ixs, txParams);

		const { txSig } = await this.sendTransaction(tx, [], this.opts);

		await this.addUser(subAccountId);

		return [txSig, userAccountPublicKey];
	}

	private async getWithdrawalIxs(
		amount: BN,
		marketIndex: number,
		associatedTokenAddress: PublicKey,
		reduceOnly = false,
		subAccountId?: number
	) {
		const withdrawIxs: anchor.web3.TransactionInstruction[] = [];

		const spotMarketAccount = this.getSpotMarketAccount(marketIndex);

		const isSolMarket = spotMarketAccount.mint.equals(WRAPPED_SOL_MINT);

		const authority = this.wallet.publicKey;

		const createWSOLTokenAccount =
			isSolMarket && associatedTokenAddress.equals(authority);

		if (createWSOLTokenAccount) {
			const { ixs, pubkey } = await this.getWrappedSolAccountCreationIxs(
				amount,
				false
			);

			associatedTokenAddress = pubkey;

			withdrawIxs.push(...ixs);
		} else {
			const accountExists = await this.checkIfAccountExists(
				associatedTokenAddress
			);

			if (!accountExists) {
				const createAssociatedTokenAccountIx =
					this.getAssociatedTokenAccountCreationIx(
						spotMarketAccount.mint,
						associatedTokenAddress,
						this.getTokenProgramForSpotMarket(spotMarketAccount)
					);

				withdrawIxs.push(createAssociatedTokenAccountIx);
			}
		}

		const withdrawCollateralIx = await this.getWithdrawIx(
			amount,
			spotMarketAccount.marketIndex,
			associatedTokenAddress,
			reduceOnly,
			subAccountId
		);

		withdrawIxs.push(withdrawCollateralIx);

		// Close the wrapped sol account at the end of the transaction
		if (createWSOLTokenAccount) {
			withdrawIxs.push(
				createCloseAccountInstruction(
					associatedTokenAddress,
					authority,
					authority,
					[]
				)
			);
		}

		return withdrawIxs;
	}

	/**
	 * Withdraws from a user account. If deposit doesn't already exist, creates a borrow
	 * @param amount
	 * @param marketIndex
	 * @param associatedTokenAddress - the token account to withdraw to. can be the wallet public key if using native sol
	 * @param reduceOnly
	 */
	public async withdraw(
		amount: BN,
		marketIndex: number,
		associatedTokenAddress: PublicKey,
		reduceOnly = false,
		subAccountId?: number,
		txParams?: TxParams
	): Promise<TransactionSignature> {
		const additionalSigners: Array<Signer> = [];

		const withdrawIxs = await this.getWithdrawalIxs(
			amount,
			marketIndex,
			associatedTokenAddress,
			reduceOnly,
			subAccountId
		);

		const tx = await this.buildTransaction(
			withdrawIxs,
			txParams ?? this.txParams
		);

		const { txSig, slot } = await this.sendTransaction(
			tx,
			additionalSigners,
			this.opts
		);
		this.spotMarketLastSlotCache.set(marketIndex, slot);
		return txSig;
	}

	public async withdrawAllDustPositions(
		subAccountId?: number,
		txParams?: TxParams,
		opts?: {
			dustPositionCountCallback?: (count: number) => void;
		}
	): Promise<TransactionSignature | undefined> {
		const user = this.getUser(subAccountId);

		const dustPositionSpotMarketAccounts =
			user.getSpotMarketAccountsWithDustPosition();

		if (
			!dustPositionSpotMarketAccounts ||
			dustPositionSpotMarketAccounts.length === 0
		) {
			opts?.dustPositionCountCallback?.(0);
			return undefined;
		}

		opts?.dustPositionCountCallback?.(dustPositionSpotMarketAccounts.length);

		let allWithdrawIxs: anchor.web3.TransactionInstruction[] = [];

		for (const position of dustPositionSpotMarketAccounts) {
			const tokenAccount = await getAssociatedTokenAddress(
				position.mint,
				this.wallet.publicKey
			);

			const tokenAmount = await user.getTokenAmount(position.marketIndex);

			const withdrawIxs = await this.getWithdrawalIxs(
				tokenAmount.muln(2), //  2x to ensure all dust is withdrawn
				position.marketIndex,
				tokenAccount,
				true, // reduce-only true to ensure all dust is withdrawn
				subAccountId
			);

			allWithdrawIxs = allWithdrawIxs.concat(withdrawIxs);
		}

		const tx = await this.buildTransaction(
			allWithdrawIxs,
			txParams ?? this.txParams
		);

		const { txSig } = await this.sendTransaction(tx, [], this.opts);

		return txSig;
	}

	public async getWithdrawIx(
		amount: BN,
		marketIndex: number,
		userTokenAccount: PublicKey,
		reduceOnly = false,
		subAccountId?: number
	): Promise<TransactionInstruction> {
		const user = await this.getUserAccountPublicKey(subAccountId);

		const remainingAccounts = this.getRemainingAccounts({
			userAccounts: [this.getUserAccount(subAccountId)],
			useMarketLastSlotCache: true,
			writableSpotMarketIndexes: [marketIndex],
			readableSpotMarketIndexes: [QUOTE_SPOT_MARKET_INDEX],
		});

		const spotMarketAccount = this.getSpotMarketAccount(marketIndex);

		this.addTokenMintToRemainingAccounts(spotMarketAccount, remainingAccounts);
		const tokenProgram = this.getTokenProgramForSpotMarket(spotMarketAccount);

		return await this.program.instruction.withdraw(
			marketIndex,
			amount,
			reduceOnly,
			{
				accounts: {
					state: await this.getStatePublicKey(),
					spotMarket: spotMarketAccount.pubkey,
					spotMarketVault: spotMarketAccount.vault,
					driftSigner: this.getSignerPublicKey(),
					user,
					userStats: this.getUserStatsAccountPublicKey(),
					userTokenAccount: userTokenAccount,
					authority: this.wallet.publicKey,
					tokenProgram,
				},
				remainingAccounts,
			}
		);
	}

	/**
	 * Withdraws from the fromSubAccount and deposits into the toSubAccount
	 * @param amount
	 * @param marketIndex
	 * @param fromSubAccountId
	 * @param toSubAccountId
	 * @param txParams
	 */
	public async transferDeposit(
		amount: BN,
		marketIndex: number,
		fromSubAccountId: number,
		toSubAccountId: number,
		txParams?: TxParams
	): Promise<TransactionSignature> {
		const { txSig, slot } = await this.sendTransaction(
			await this.buildTransaction(
				await this.getTransferDepositIx(
					amount,
					marketIndex,
					fromSubAccountId,
					toSubAccountId
				),
				txParams
			),
			[],
			this.opts
		);
		if (
			fromSubAccountId === this.activeSubAccountId ||
			toSubAccountId === this.activeSubAccountId
		) {
			this.spotMarketLastSlotCache.set(marketIndex, slot);
		}
		return txSig;
	}

	public async getTransferDepositIx(
		amount: BN,
		marketIndex: number,
		fromSubAccountId: number,
		toSubAccountId: number
	): Promise<TransactionInstruction> {
		const fromUser = await getUserAccountPublicKey(
			this.program.programId,
			this.wallet.publicKey,
			fromSubAccountId
		);
		const toUser = await getUserAccountPublicKey(
			this.program.programId,
			this.wallet.publicKey,
			toSubAccountId
		);

		let remainingAccounts;

		const userMapKey = this.getUserMapKey(
			fromSubAccountId,
			this.wallet.publicKey
		);
		if (this.users.has(userMapKey)) {
			remainingAccounts = this.getRemainingAccounts({
				userAccounts: [this.users.get(userMapKey).getUserAccount()],
				useMarketLastSlotCache: true,
				writableSpotMarketIndexes: [marketIndex],
			});
		} else {
			const userAccountPublicKey = getUserAccountPublicKeySync(
				this.program.programId,
				this.authority,
				fromSubAccountId
			);

			const fromUserAccount = (await this.program.account.user.fetch(
				userAccountPublicKey
			)) as UserAccount;
			remainingAccounts = this.getRemainingAccounts({
				userAccounts: [fromUserAccount],
				useMarketLastSlotCache: true,
				writableSpotMarketIndexes: [marketIndex],
			});
		}

		return await this.program.instruction.transferDeposit(marketIndex, amount, {
			accounts: {
				authority: this.wallet.publicKey,
				fromUser,
				toUser,
				userStats: this.getUserStatsAccountPublicKey(),
				state: await this.getStatePublicKey(),
				spotMarketVault: this.getSpotMarketAccount(marketIndex).vault,
			},
			remainingAccounts,
		});
	}

	public async updateSpotMarketCumulativeInterest(
		marketIndex: number,
		txParams?: TxParams
	): Promise<TransactionSignature> {
		const { txSig } = await this.sendTransaction(
			await this.buildTransaction(
				await this.updateSpotMarketCumulativeInterestIx(marketIndex),
				txParams
			),
			[],
			this.opts
		);
		return txSig;
	}

	public async updateSpotMarketCumulativeInterestIx(
		marketIndex: number
	): Promise<TransactionInstruction> {
		const spotMarket = this.getSpotMarketAccount(marketIndex);
		return await this.program.instruction.updateSpotMarketCumulativeInterest({
			accounts: {
				state: await this.getStatePublicKey(),
				spotMarket: spotMarket.pubkey,
				spotMarketVault: spotMarket.vault,
				oracle: spotMarket.oracle,
			},
		});
	}

	public async settleLP(
		settleeUserAccountPublicKey: PublicKey,
		marketIndex: number,
		txParams?: TxParams
	): Promise<TransactionSignature> {
		const { txSig } = await this.sendTransaction(
			await this.buildTransaction(
				await this.settleLPIx(settleeUserAccountPublicKey, marketIndex),
				txParams
			),
			[],
			this.opts
		);
		return txSig;
	}

	public async settleLPIx(
		settleeUserAccountPublicKey: PublicKey,
		marketIndex: number
	): Promise<TransactionInstruction> {
		const settleeUserAccount = (await this.program.account.user.fetch(
			settleeUserAccountPublicKey
		)) as UserAccount;

		const remainingAccounts = this.getRemainingAccounts({
			userAccounts: [settleeUserAccount],
			writablePerpMarketIndexes: [marketIndex],
		});

		return this.program.instruction.settleLp(marketIndex, {
			accounts: {
				state: await this.getStatePublicKey(),
				user: settleeUserAccountPublicKey,
			},
			remainingAccounts: remainingAccounts,
		});
	}

	public async removePerpLpShares(
		marketIndex: number,
		sharesToBurn?: BN,
		txParams?: TxParams,
		subAccountId?: number
	): Promise<TransactionSignature> {
		const { txSig } = await this.sendTransaction(
			await this.buildTransaction(
				await this.getRemovePerpLpSharesIx(
					marketIndex,
					sharesToBurn,
					subAccountId
				),
				txParams
			),
			[],
			this.opts
		);
		return txSig;
	}

	public async removePerpLpSharesInExpiringMarket(
		marketIndex: number,
		userAccountPublicKey: PublicKey,
		sharesToBurn?: BN,
		txParams?: TxParams
	): Promise<TransactionSignature> {
		const { txSig } = await this.sendTransaction(
			await this.buildTransaction(
				await this.getRemovePerpLpSharesInExpiringMarket(
					marketIndex,
					userAccountPublicKey,
					sharesToBurn
				),
				txParams
			),
			[],
			this.opts
		);
		return txSig;
	}

	public async getRemovePerpLpSharesInExpiringMarket(
		marketIndex: number,
		userAccountPublicKey: PublicKey,
		sharesToBurn?: BN
	): Promise<TransactionInstruction> {
		const userAccount = (await this.program.account.user.fetch(
			userAccountPublicKey
		)) as UserAccount;

		const remainingAccounts = this.getRemainingAccounts({
			userAccounts: [userAccount],
			useMarketLastSlotCache: true,
			writablePerpMarketIndexes: [marketIndex],
		});

		if (sharesToBurn == undefined) {
			const perpPosition = userAccount.perpPositions.filter(
				(position) => position.marketIndex === marketIndex
			)[0];
			sharesToBurn = perpPosition.lpShares;
			console.log('burning lp shares:', sharesToBurn.toString());
		}

		return this.program.instruction.removePerpLpSharesInExpiringMarket(
			sharesToBurn,
			marketIndex,
			{
				accounts: {
					state: await this.getStatePublicKey(),
					user: userAccountPublicKey,
				},
				remainingAccounts: remainingAccounts,
			}
		);
	}

	public async getRemovePerpLpSharesIx(
		marketIndex: number,
		sharesToBurn?: BN,
		subAccountId?: number
	): Promise<TransactionInstruction> {
		const user = await this.getUserAccountPublicKey(subAccountId);

		const remainingAccounts = this.getRemainingAccounts({
			userAccounts: [this.getUserAccount(subAccountId)],
			useMarketLastSlotCache: true,
			writablePerpMarketIndexes: [marketIndex],
		});

		if (sharesToBurn == undefined) {
			const userAccount = this.getUserAccount(subAccountId);
			const perpPosition = userAccount.perpPositions.filter(
				(position) => position.marketIndex === marketIndex
			)[0];
			sharesToBurn = perpPosition.lpShares;
			console.log('burning lp shares:', sharesToBurn.toString());
		}

		return this.program.instruction.removePerpLpShares(
			sharesToBurn,
			marketIndex,
			{
				accounts: {
					state: await this.getStatePublicKey(),
					user,
					authority: this.wallet.publicKey,
				},
				remainingAccounts: remainingAccounts,
			}
		);
	}

	public async addPerpLpShares(
		amount: BN,
		marketIndex: number,
		txParams?: TxParams,
		subAccountId?: number
	): Promise<TransactionSignature> {
		const { txSig, slot } = await this.sendTransaction(
			await this.buildTransaction(
				await this.getAddPerpLpSharesIx(amount, marketIndex, subAccountId),
				txParams
			),
			[],
			this.opts
		);
		this.perpMarketLastSlotCache.set(marketIndex, slot);
		return txSig;
	}

	public async getAddPerpLpSharesIx(
		amount: BN,
		marketIndex: number,
		subAccountId?: number
	): Promise<TransactionInstruction> {
		const user = await this.getUserAccountPublicKey(subAccountId);
		const remainingAccounts = this.getRemainingAccounts({
			userAccounts: [this.getUserAccount(subAccountId)],
			useMarketLastSlotCache: true,
			writablePerpMarketIndexes: [marketIndex],
		});

		return this.program.instruction.addPerpLpShares(amount, marketIndex, {
			accounts: {
				state: await this.getStatePublicKey(),
				user,
				authority: this.wallet.publicKey,
			},
			remainingAccounts: remainingAccounts,
		});
	}

	public getQuoteValuePerLpShare(marketIndex: number): BN {
		const perpMarketAccount = this.getPerpMarketAccount(marketIndex);

		const openBids = BN.max(
			perpMarketAccount.amm.baseAssetReserve.sub(
				perpMarketAccount.amm.minBaseAssetReserve
			),
			ZERO
		);

		const openAsks = BN.max(
			perpMarketAccount.amm.maxBaseAssetReserve.sub(
				perpMarketAccount.amm.baseAssetReserve
			),
			ZERO
		);

		const oraclePriceData = this.getOracleDataForPerpMarket(marketIndex);

		const maxOpenBidsAsks = BN.max(openBids, openAsks);
		const quoteValuePerLpShare = maxOpenBidsAsks
			.mul(oraclePriceData.price)
			.mul(QUOTE_PRECISION)
			.div(PRICE_PRECISION)
			.div(perpMarketAccount.amm.sqrtK);

		return quoteValuePerLpShare;
	}

	/**
	 * @deprecated use {@link placePerpOrder} or {@link placeAndTakePerpOrder} instead
	 */
	public async openPosition(
		direction: PositionDirection,
		amount: BN,
		marketIndex: number,
		limitPrice?: BN,
		subAccountId?: number
	): Promise<TransactionSignature> {
		return await this.placeAndTakePerpOrder(
			{
				orderType: OrderType.MARKET,
				marketIndex,
				direction,
				baseAssetAmount: amount,
				price: limitPrice,
			},
			undefined,
			undefined,
			undefined,
			undefined,
			subAccountId
		);
	}

	public async sendSignedTx(
		tx: Transaction | VersionedTransaction,
		opts?: ConfirmOptions
	): Promise<TransactionSignature> {
		const { txSig } = await this.sendTransaction(
			tx,
			undefined,
			opts ?? this.opts,
			true
		);

		return txSig;
	}

	public async prepareMarketOrderTxs(
		orderParams: OptionalOrderParams,
		userAccountPublicKey: PublicKey,
		userAccount: UserAccount,
		makerInfo?: MakerInfo | MakerInfo[],
		txParams?: TxParams,
		bracketOrdersParams = new Array<OptionalOrderParams>(),
		referrerInfo?: ReferrerInfo,
		cancelExistingOrders?: boolean,
		settlePnl?: boolean
	): Promise<{
		cancelExistingOrdersTx?: Transaction | VersionedTransaction;
		settlePnlTx?: Transaction | VersionedTransaction;
		fillTx?: Transaction | VersionedTransaction;
		marketOrderTx: Transaction | VersionedTransaction;
	}> {
		type TxKeys =
			| 'cancelExistingOrdersTx'
			| 'settlePnlTx'
			| 'fillTx'
			| 'marketOrderTx';

		const marketIndex = orderParams.marketIndex;
		const orderId = userAccount.nextOrderId;

		const ixPromisesForTxs: Record<TxKeys, Promise<TransactionInstruction>> = {
			cancelExistingOrdersTx: undefined,
			settlePnlTx: undefined,
			fillTx: undefined,
			marketOrderTx: undefined,
		};

		const txKeys = Object.keys(ixPromisesForTxs);

		ixPromisesForTxs.marketOrderTx = this.getPlaceOrdersIx(
			[orderParams, ...bracketOrdersParams],
			userAccount.subAccountId
		);

		/* Cancel open orders in market if requested */
		if (cancelExistingOrders && isVariant(orderParams.marketType, 'perp')) {
			ixPromisesForTxs.cancelExistingOrdersTx = this.getCancelOrdersIx(
				orderParams.marketType,
				orderParams.marketIndex,
				null,
				userAccount.subAccountId
			);
		}

		/* Settle PnL after fill if requested */
		if (settlePnl && isVariant(orderParams.marketType, 'perp')) {
			ixPromisesForTxs.settlePnlTx = this.settlePNLIx(
				userAccountPublicKey,
				userAccount,
				marketIndex
			);
		}

		// use versioned transactions if there is a lookup table account and wallet is compatible
		if (this.txVersion === 0) {
			ixPromisesForTxs.fillTx = this.getFillPerpOrderIx(
				userAccountPublicKey,
				userAccount,
				{
					orderId,
					marketIndex,
				},
				makerInfo,
				referrerInfo,
				userAccount.subAccountId
			);
		}

		const ixs = await Promise.all(Object.values(ixPromisesForTxs));

		const ixsMap = ixs.reduce((acc, ix, i) => {
			acc[txKeys[i]] = ix;
			return acc;
		}, {}) as MappedRecord<typeof ixPromisesForTxs, TransactionInstruction>;

		const txsMap = (await this.buildTransactionsMap(
			ixsMap,
			txParams
		)) as MappedRecord<typeof ixsMap, Transaction | VersionedTransaction>;

		return txsMap;
	}

	/**
	 * Sends a market order and returns a signed tx which can fill the order against the vamm, which the caller can use to fill their own order if required.
	 * @param orderParams
	 * @param userAccountPublicKey
	 * @param userAccount
	 * @param makerInfo
	 * @param txParams
	 * @param bracketOrdersParams
	 * @param cancelExistingOrders - Builds and returns an extra transaciton to cancel the existing orders in the same perp market. Intended use is to auto-cancel TP/SL orders when closing a position. Ignored if orderParams.marketType is not MarketType.PERP
	 * @returns
	 */
	public async sendMarketOrderAndGetSignedFillTx(
		orderParams: OptionalOrderParams,
		userAccountPublicKey: PublicKey,
		userAccount: UserAccount,
		makerInfo?: MakerInfo | MakerInfo[],
		txParams?: TxParams,
		bracketOrdersParams = new Array<OptionalOrderParams>(),
		referrerInfo?: ReferrerInfo,
		cancelExistingOrders?: boolean,
		settlePnl?: boolean
	): Promise<{
		txSig: TransactionSignature;
		signedFillTx?: Transaction;
		signedCancelExistingOrdersTx?: Transaction;
		signedSettlePnlTx?: Transaction;
	}> {
		const preppedTxs = await this.prepareMarketOrderTxs(
			orderParams,
			userAccountPublicKey,
			userAccount,
			makerInfo,
			txParams,
			bracketOrdersParams,
			referrerInfo,
			cancelExistingOrders,
			settlePnl
		);

		const signedTxs = (
			await this.txHandler.getSignedTransactionMap(preppedTxs, this.wallet)
		).signedTxMap;

		const { txSig, slot } = await this.sendTransaction(
			signedTxs.marketOrderTx,
			[],
			this.opts,
			true
		);

		this.perpMarketLastSlotCache.set(orderParams.marketIndex, slot);

		return {
			txSig,
			signedFillTx: signedTxs.fillTx as Transaction,
			signedCancelExistingOrdersTx:
				signedTxs.cancelExistingOrdersTx as Transaction,
			signedSettlePnlTx: signedTxs.settlePnlTx as Transaction,
		};
	}

	public async placePerpOrder(
		orderParams: OptionalOrderParams,
		txParams?: TxParams,
		subAccountId?: number
	): Promise<TransactionSignature> {
		const { txSig, slot } = await this.sendTransaction(
			await this.buildTransaction(
				await this.getPlacePerpOrderIx(orderParams, subAccountId),
				txParams
			),
			[],
			this.opts
		);
		this.perpMarketLastSlotCache.set(orderParams.marketIndex, slot);
		return txSig;
	}

	public async getPlacePerpOrderIx(
		orderParams: OptionalOrderParams,
		subAccountId?: number,
		depositToTradeArgs?: {
			isMakingNewAccount: boolean;
			depositMarketIndex: number;
		}
	): Promise<TransactionInstruction> {
		orderParams = getOrderParams(orderParams, { marketType: MarketType.PERP });

		const isDepositToTradeTx = depositToTradeArgs !== undefined;

		const user = isDepositToTradeTx
			? getUserAccountPublicKeySync(
					this.program.programId,
					this.authority,
					subAccountId
			  )
			: await this.getUserAccountPublicKey(subAccountId);

		const remainingAccounts = this.getRemainingAccounts({
			userAccounts: depositToTradeArgs?.isMakingNewAccount
				? []
				: [this.getUserAccount(subAccountId)],
			useMarketLastSlotCache: false,
			readablePerpMarketIndex: orderParams.marketIndex,
			readableSpotMarketIndexes: isDepositToTradeTx
				? [depositToTradeArgs?.depositMarketIndex]
				: undefined,
		});

		return await this.program.instruction.placePerpOrder(orderParams, {
			accounts: {
				state: await this.getStatePublicKey(),
				user,
				userStats: this.getUserStatsAccountPublicKey(),
				authority: this.wallet.publicKey,
			},
			remainingAccounts,
		});
	}

	public async updateAMMs(
		marketIndexes: number[],
		txParams?: TxParams
	): Promise<TransactionSignature> {
		const { txSig } = await this.sendTransaction(
			await this.buildTransaction(
				await this.getUpdateAMMsIx(marketIndexes),
				txParams
			),
			[],
			this.opts
		);
		return txSig;
	}

	public async getUpdateAMMsIx(
		marketIndexes: number[]
	): Promise<TransactionInstruction> {
		for (let i = marketIndexes.length; i < 5; i++) {
			marketIndexes.push(100);
		}
		const marketAccountInfos = [];
		const oracleAccountInfos = [];
		for (const marketIndex of marketIndexes) {
			if (marketIndex !== 100) {
				const market = this.getPerpMarketAccount(marketIndex);
				marketAccountInfos.push({
					pubkey: market.pubkey,
					isWritable: true,
					isSigner: false,
				});
				oracleAccountInfos.push({
					pubkey: market.amm.oracle,
					isWritable: false,
					isSigner: false,
				});
			}
		}
		const remainingAccounts = oracleAccountInfos.concat(marketAccountInfos);

		return await this.program.instruction.updateAmms(marketIndexes, {
			accounts: {
				state: await this.getStatePublicKey(),
				authority: this.wallet.publicKey,
			},
			remainingAccounts,
		});
	}

	public async settleExpiredMarket(
		marketIndex: number,
		txParams?: TxParams
	): Promise<TransactionSignature> {
		const { txSig } = await this.sendTransaction(
			await this.buildTransaction(
				await this.getSettleExpiredMarketIx(marketIndex),
				txParams
			),
			[],
			this.opts
		);
		return txSig;
	}

	public async getSettleExpiredMarketIx(
		marketIndex: number
	): Promise<TransactionInstruction> {
		const remainingAccounts = this.getRemainingAccounts({
			userAccounts: [],
			writablePerpMarketIndexes: [marketIndex],
			writableSpotMarketIndexes: [QUOTE_SPOT_MARKET_INDEX],
		});
		const perpMarketPublicKey = await getPerpMarketPublicKey(
			this.program.programId,
			marketIndex
		);

		return await this.program.instruction.settleExpiredMarket(marketIndex, {
			accounts: {
				state: await this.getStatePublicKey(),
				admin: this.isSubscribed
					? this.getStateAccount().admin
					: this.wallet.publicKey,
				perpMarket: perpMarketPublicKey,
			},
			remainingAccounts,
		});
	}

	public async settleExpiredMarketPoolsToRevenuePool(
		marketIndex: number,
		txParams?: TxParams
	): Promise<TransactionSignature> {
		const { txSig } = await this.sendTransaction(
			await this.buildTransaction(
				await this.getSettleExpiredMarketPoolsToRevenuePoolIx(marketIndex),
				txParams
			),
			[],
			this.opts
		);
		return txSig;
	}

	public async getSettleExpiredMarketPoolsToRevenuePoolIx(
		perpMarketIndex: number
	): Promise<TransactionInstruction> {
		const perpMarketPublicKey = await getPerpMarketPublicKey(
			this.program.programId,
			perpMarketIndex
		);

		const spotMarketPublicKey = await getSpotMarketPublicKey(
			this.program.programId,
			QUOTE_SPOT_MARKET_INDEX
		);

		return await this.program.instruction.settleExpiredMarketPoolsToRevenuePool(
			{
				accounts: {
					state: await this.getStatePublicKey(),
					admin: this.isSubscribed
						? this.getStateAccount().admin
						: this.wallet.publicKey,
					spotMarket: spotMarketPublicKey,
					perpMarket: perpMarketPublicKey,
				},
			}
		);
	}

	public async cancelOrder(
		orderId?: number,
		txParams?: TxParams,
		subAccountId?: number
	): Promise<TransactionSignature> {
		const { txSig } = await this.sendTransaction(
			await this.buildTransaction(
				await this.getCancelOrderIx(orderId, subAccountId),
				txParams
			),
			[],
			this.opts
		);
		return txSig;
	}

	public async getCancelOrderIx(
		orderId?: number,
		subAccountId?: number
	): Promise<TransactionInstruction> {
		const user = await this.getUserAccountPublicKey(subAccountId);

		const remainingAccounts = this.getRemainingAccounts({
			userAccounts: [this.getUserAccount(subAccountId)],
			useMarketLastSlotCache: true,
		});

		return await this.program.instruction.cancelOrder(orderId ?? null, {
			accounts: {
				state: await this.getStatePublicKey(),
				user,
				authority: this.wallet.publicKey,
			},
			remainingAccounts,
		});
	}

	public async cancelOrderByUserId(
		userOrderId: number,
		txParams?: TxParams,
		subAccountId?: number
	): Promise<TransactionSignature> {
		const { txSig } = await this.sendTransaction(
			await this.buildTransaction(
				await this.getCancelOrderByUserIdIx(userOrderId, subAccountId),
				txParams
			),
			[],
			this.opts
		);
		return txSig;
	}

	public async getCancelOrderByUserIdIx(
		userOrderId: number,
		subAccountId?: number
	): Promise<TransactionInstruction> {
		const user = await this.getUserAccountPublicKey(subAccountId);

		const order = this.getOrderByUserId(userOrderId);
		const oracle = this.getPerpMarketAccount(order.marketIndex).amm.oracle;

		const remainingAccounts = this.getRemainingAccounts({
			userAccounts: [this.getUserAccount(subAccountId)],
			useMarketLastSlotCache: true,
		});

		return await this.program.instruction.cancelOrderByUserId(userOrderId, {
			accounts: {
				state: await this.getStatePublicKey(),
				user,
				authority: this.wallet.publicKey,
				oracle,
			},
			remainingAccounts,
		});
	}

	public async cancelOrdersByIds(
		orderIds?: number[],
		txParams?: TxParams,
		subAccountId?: number
	): Promise<TransactionSignature> {
		const { txSig } = await this.sendTransaction(
			await this.buildTransaction(
				await this.getCancelOrdersByIdsIx(orderIds, subAccountId),
				txParams
			),
			[],
			this.opts
		);
		return txSig;
	}

	public async getCancelOrdersByIdsIx(
		orderIds?: number[],
		subAccountId?: number
	): Promise<TransactionInstruction> {
		const user = await this.getUserAccountPublicKey(subAccountId);

		const remainingAccounts = this.getRemainingAccounts({
			userAccounts: [this.getUserAccount(subAccountId)],
			useMarketLastSlotCache: true,
		});

		return await this.program.instruction.cancelOrdersByIds(orderIds, {
			accounts: {
				state: await this.getStatePublicKey(),
				user,
				authority: this.wallet.publicKey,
			},
			remainingAccounts,
		});
	}

	public async cancelOrders(
		marketType?: MarketType,
		marketIndex?: number,
		direction?: PositionDirection,
		txParams?: TxParams,
		subAccountId?: number
	): Promise<TransactionSignature> {
		const { txSig } = await this.sendTransaction(
			await this.buildTransaction(
				await this.getCancelOrdersIx(
					marketType,
					marketIndex,
					direction,
					subAccountId
				),
				txParams
			),
			[],
			this.opts
		);
		return txSig;
	}

	public async getCancelOrdersIx(
		marketType: MarketType | null,
		marketIndex: number | null,
		direction: PositionDirection | null,
		subAccountId?: number
	): Promise<TransactionInstruction> {
		const user = await this.getUserAccountPublicKey(subAccountId);

		let readablePerpMarketIndex = undefined;
		let readableSpotMarketIndexes = undefined;

		if (typeof marketIndex === 'number') {
			if (marketType && isVariant(marketType, 'perp')) {
				readablePerpMarketIndex = marketIndex;
			} else if (marketType && isVariant(marketType, 'spot')) {
				readableSpotMarketIndexes = [marketIndex];
			}
		}

		const remainingAccounts = this.getRemainingAccounts({
			userAccounts: [this.getUserAccount(subAccountId)],
			readablePerpMarketIndex,
			readableSpotMarketIndexes,
			useMarketLastSlotCache: true,
		});

		return await this.program.instruction.cancelOrders(
			marketType ?? null,
			marketIndex ?? null,
			direction ?? null,
			{
				accounts: {
					state: await this.getStatePublicKey(),
					user,
					authority: this.wallet.publicKey,
				},
				remainingAccounts,
			}
		);
	}

	public async cancelAndPlaceOrders(
		cancelOrderParams: {
			marketType?: MarketType;
			marketIndex?: number;
			direction?: PositionDirection;
		},
		placeOrderParams: OrderParams[],
		txParams?: TxParams,
		subAccountId?: number
	): Promise<TransactionSignature> {
		const ixs = [
			await this.getCancelOrdersIx(
				cancelOrderParams.marketType,
				cancelOrderParams.marketIndex,
				cancelOrderParams.direction,
				subAccountId
			),
			await this.getPlaceOrdersIx(placeOrderParams, subAccountId),
		];
		const tx = await this.buildTransaction(ixs, txParams);
		const { txSig } = await this.sendTransaction(tx, [], this.opts);
		return txSig;
	}

	public async placeOrders(
		params: OrderParams[],
		txParams?: TxParams,
		subAccountId?: number
	): Promise<TransactionSignature> {
		const { txSig } = await this.sendTransaction(
			(await this.preparePlaceOrdersTx(params, txParams, subAccountId))
				.placeOrdersTx,
			[],
			this.opts,
			false
		);
		return txSig;
	}

	public async preparePlaceOrdersTx(
		params: OrderParams[],
		txParams?: TxParams,
		subAccountId?: number
	) {
		const tx = await this.buildTransaction(
			await this.getPlaceOrdersIx(params, subAccountId),
			txParams
		);

		return {
			placeOrdersTx: tx,
		};
	}

	public async getPlaceOrdersIx(
		params: OptionalOrderParams[],
		subAccountId?: number
	): Promise<TransactionInstruction> {
		const user = await this.getUserAccountPublicKey(subAccountId);

		const readablePerpMarketIndex: number[] = [];
		const readableSpotMarketIndexes: number[] = [];
		for (const param of params) {
			if (!param.marketType) {
				throw new Error('must set param.marketType');
			}
			if (isVariant(param.marketType, 'perp')) {
				readablePerpMarketIndex.push(param.marketIndex);
			} else {
				readableSpotMarketIndexes.push(param.marketIndex);
			}
		}

		const remainingAccounts = this.getRemainingAccounts({
			userAccounts: [this.getUserAccount(subAccountId)],
			readablePerpMarketIndex,
			readableSpotMarketIndexes,
			useMarketLastSlotCache: true,
		});

		const formattedParams = params.map((item) => getOrderParams(item));

		return await this.program.instruction.placeOrders(formattedParams, {
			accounts: {
				state: await this.getStatePublicKey(),
				user,
				userStats: this.getUserStatsAccountPublicKey(),
				authority: this.wallet.publicKey,
			},
			remainingAccounts,
		});
	}

	public async fillPerpOrder(
		userAccountPublicKey: PublicKey,
		user: UserAccount,
		order?: Pick<Order, 'marketIndex' | 'orderId'>,
		makerInfo?: MakerInfo | MakerInfo[],
		referrerInfo?: ReferrerInfo,
		txParams?: TxParams,
		fillerPublicKey?: number
	): Promise<TransactionSignature> {
		const { txSig } = await this.sendTransaction(
			await this.buildTransaction(
				await this.getFillPerpOrderIx(
					userAccountPublicKey,
					user,
					order,
					makerInfo,
					referrerInfo,
					fillerPublicKey
				),
				txParams
			),
			[],
			this.opts
		);
		return txSig;
	}

	public async getFillPerpOrderIx(
		userAccountPublicKey: PublicKey,
		userAccount: UserAccount,
		order: Pick<Order, 'marketIndex' | 'orderId'>,
		makerInfo?: MakerInfo | MakerInfo[],
		referrerInfo?: ReferrerInfo,
		fillerSubAccountId?: number
	): Promise<TransactionInstruction> {
		const userStatsPublicKey = getUserStatsAccountPublicKey(
			this.program.programId,
			userAccount.authority
		);

		const filler = await this.getUserAccountPublicKey(fillerSubAccountId);
		const fillerStatsPublicKey = this.getUserStatsAccountPublicKey();

		const marketIndex = order
			? order.marketIndex
			: userAccount.orders.find(
					(order) => order.orderId === userAccount.nextOrderId - 1
			  ).marketIndex;

		makerInfo = Array.isArray(makerInfo)
			? makerInfo
			: makerInfo
			? [makerInfo]
			: [];

		const userAccounts = [userAccount];
		for (const maker of makerInfo) {
			userAccounts.push(maker.makerUserAccount);
		}
		const remainingAccounts = this.getRemainingAccounts({
			userAccounts,
			writablePerpMarketIndexes: [marketIndex],
		});

		for (const maker of makerInfo) {
			remainingAccounts.push({
				pubkey: maker.maker,
				isWritable: true,
				isSigner: false,
			});
			remainingAccounts.push({
				pubkey: maker.makerStats,
				isWritable: true,
				isSigner: false,
			});
		}

		if (referrerInfo) {
			const referrerIsMaker =
				makerInfo.find((maker) => maker.maker.equals(referrerInfo.referrer)) !==
				undefined;
			if (!referrerIsMaker) {
				remainingAccounts.push({
					pubkey: referrerInfo.referrer,
					isWritable: true,
					isSigner: false,
				});
				remainingAccounts.push({
					pubkey: referrerInfo.referrerStats,
					isWritable: true,
					isSigner: false,
				});
			}
		}

		const orderId = order.orderId;
		return await this.program.instruction.fillPerpOrder(orderId, null, {
			accounts: {
				state: await this.getStatePublicKey(),
				filler,
				fillerStats: fillerStatsPublicKey,
				user: userAccountPublicKey,
				userStats: userStatsPublicKey,
				authority: this.wallet.publicKey,
			},
			remainingAccounts,
		});
	}

	public async getRevertFillIx(
		fillerPublicKey?: PublicKey
	): Promise<TransactionInstruction> {
		const filler = fillerPublicKey ?? (await this.getUserAccountPublicKey());
		const fillerStatsPublicKey = this.getUserStatsAccountPublicKey();

		return this.program.instruction.revertFill({
			accounts: {
				state: await this.getStatePublicKey(),
				filler,
				fillerStats: fillerStatsPublicKey,
				authority: this.wallet.publicKey,
			},
		});
	}

	public async placeSpotOrder(
		orderParams: OptionalOrderParams,
		txParams?: TxParams,
		subAccountId?: number
	): Promise<TransactionSignature> {
		const { txSig, slot } = await this.sendTransaction(
			(await this.preparePlaceSpotOrderTx(orderParams, txParams, subAccountId))
				.placeSpotOrderTx,
			[],
			this.opts,
			false
		);
		this.spotMarketLastSlotCache.set(orderParams.marketIndex, slot);
		this.spotMarketLastSlotCache.set(QUOTE_SPOT_MARKET_INDEX, slot);
		return txSig;
	}

	public async preparePlaceSpotOrderTx(
		orderParams: OptionalOrderParams,
		txParams?: TxParams,
		subAccountId?: number
	) {
		const tx = await this.buildTransaction(
			await this.getPlaceSpotOrderIx(orderParams, subAccountId),
			txParams
		);

		return {
			placeSpotOrderTx: tx,
		};
	}

	public async getPlaceSpotOrderIx(
		orderParams: OptionalOrderParams,
		subAccountId?: number
	): Promise<TransactionInstruction> {
		orderParams = getOrderParams(orderParams, { marketType: MarketType.SPOT });
		const userAccountPublicKey = await this.getUserAccountPublicKey(
			subAccountId
		);

		const remainingAccounts = this.getRemainingAccounts({
			userAccounts: [this.getUserAccount(subAccountId)],
			useMarketLastSlotCache: true,
			readableSpotMarketIndexes: [
				orderParams.marketIndex,
				QUOTE_SPOT_MARKET_INDEX,
			],
		});

		return await this.program.instruction.placeSpotOrder(orderParams, {
			accounts: {
				state: await this.getStatePublicKey(),
				user: userAccountPublicKey,
				userStats: this.getUserStatsAccountPublicKey(),
				authority: this.wallet.publicKey,
			},
			remainingAccounts,
		});
	}

	public async fillSpotOrder(
		userAccountPublicKey: PublicKey,
		user: UserAccount,
		order?: Order,
		fulfillmentConfig?:
			| SerumV3FulfillmentConfigAccount
			| PhoenixV1FulfillmentConfigAccount
			| OpenbookV2FulfillmentConfigAccount,
		makerInfo?: MakerInfo | MakerInfo[],
		referrerInfo?: ReferrerInfo,
		txParams?: TxParams
	): Promise<TransactionSignature> {
		const { txSig } = await this.sendTransaction(
			await this.buildTransaction(
				await this.getFillSpotOrderIx(
					userAccountPublicKey,
					user,
					order,
					fulfillmentConfig,
					makerInfo,
					referrerInfo
				),
				txParams
			),
			[],
			this.opts
		);
		return txSig;
	}

	public async getFillSpotOrderIx(
		userAccountPublicKey: PublicKey,
		userAccount: UserAccount,
		order?: Order,
		fulfillmentConfig?:
			| SerumV3FulfillmentConfigAccount
			| PhoenixV1FulfillmentConfigAccount
			| OpenbookV2FulfillmentConfigAccount,
		makerInfo?: MakerInfo | MakerInfo[],
		referrerInfo?: ReferrerInfo,
		fillerPublicKey?: PublicKey
	): Promise<TransactionInstruction> {
		const userStatsPublicKey = getUserStatsAccountPublicKey(
			this.program.programId,
			userAccount.authority
		);

		const filler = fillerPublicKey ?? (await this.getUserAccountPublicKey());
		const fillerStatsPublicKey = this.getUserStatsAccountPublicKey();

		const marketIndex = order
			? order.marketIndex
			: userAccount.orders.find(
					(order) => order.orderId === userAccount.nextOrderId - 1
			  ).marketIndex;

		makerInfo = Array.isArray(makerInfo)
			? makerInfo
			: makerInfo
			? [makerInfo]
			: [];

		const userAccounts = [userAccount];
		for (const maker of makerInfo) {
			userAccounts.push(maker.makerUserAccount);
		}
		const remainingAccounts = this.getRemainingAccounts({
			userAccounts,
			writableSpotMarketIndexes: [marketIndex, QUOTE_SPOT_MARKET_INDEX],
		});

		for (const maker of makerInfo) {
			remainingAccounts.push({
				pubkey: maker.maker,
				isWritable: true,
				isSigner: false,
			});
			remainingAccounts.push({
				pubkey: maker.makerStats,
				isWritable: true,
				isSigner: false,
			});
		}

		const orderId = order.orderId;

		this.addSpotFulfillmentAccounts(
			marketIndex,
			remainingAccounts,
			fulfillmentConfig
		);

		return await this.program.instruction.fillSpotOrder(
			orderId,
			fulfillmentConfig ? fulfillmentConfig.fulfillmentType : null,
			null,
			{
				accounts: {
					state: await this.getStatePublicKey(),
					filler,
					fillerStats: fillerStatsPublicKey,
					user: userAccountPublicKey,
					userStats: userStatsPublicKey,
					authority: this.wallet.publicKey,
				},
				remainingAccounts,
			}
		);
	}

	addSpotFulfillmentAccounts(
		marketIndex: number,
		remainingAccounts: AccountMeta[],
		fulfillmentConfig?:
			| SerumV3FulfillmentConfigAccount
			| PhoenixV1FulfillmentConfigAccount
			| OpenbookV2FulfillmentConfigAccount
	): void {
		if (fulfillmentConfig) {
			if ('serumProgramId' in fulfillmentConfig) {
				this.addSerumRemainingAccounts(
					marketIndex,
					remainingAccounts,
					fulfillmentConfig
				);
			} else if ('phoenixProgramId' in fulfillmentConfig) {
				this.addPhoenixRemainingAccounts(
					marketIndex,
					remainingAccounts,
					fulfillmentConfig
				);
			} else if ('openbookV2ProgramId' in fulfillmentConfig) {
				this.addOpenbookRemainingAccounts(
					marketIndex,
					remainingAccounts,
					fulfillmentConfig
				);
			} else {
				throw Error('Invalid fulfillment config type');
			}
		} else {
			remainingAccounts.push({
				pubkey: this.getSpotMarketAccount(marketIndex).vault,
				isWritable: false,
				isSigner: false,
			});
			remainingAccounts.push({
				pubkey: this.getQuoteSpotMarketAccount().vault,
				isWritable: false,
				isSigner: false,
			});
		}
	}

	addSerumRemainingAccounts(
		marketIndex: number,
		remainingAccounts: AccountMeta[],
		fulfillmentConfig: SerumV3FulfillmentConfigAccount
	): void {
		remainingAccounts.push({
			pubkey: fulfillmentConfig.pubkey,
			isWritable: false,
			isSigner: false,
		});
		remainingAccounts.push({
			pubkey: fulfillmentConfig.serumProgramId,
			isWritable: false,
			isSigner: false,
		});
		remainingAccounts.push({
			pubkey: fulfillmentConfig.serumMarket,
			isWritable: true,
			isSigner: false,
		});
		remainingAccounts.push({
			pubkey: fulfillmentConfig.serumRequestQueue,
			isWritable: true,
			isSigner: false,
		});
		remainingAccounts.push({
			pubkey: fulfillmentConfig.serumEventQueue,
			isWritable: true,
			isSigner: false,
		});
		remainingAccounts.push({
			pubkey: fulfillmentConfig.serumBids,
			isWritable: true,
			isSigner: false,
		});
		remainingAccounts.push({
			pubkey: fulfillmentConfig.serumAsks,
			isWritable: true,
			isSigner: false,
		});
		remainingAccounts.push({
			pubkey: fulfillmentConfig.serumBaseVault,
			isWritable: true,
			isSigner: false,
		});
		remainingAccounts.push({
			pubkey: fulfillmentConfig.serumQuoteVault,
			isWritable: true,
			isSigner: false,
		});
		remainingAccounts.push({
			pubkey: fulfillmentConfig.serumOpenOrders,
			isWritable: true,
			isSigner: false,
		});
		remainingAccounts.push({
			pubkey: getSerumSignerPublicKey(
				fulfillmentConfig.serumProgramId,
				fulfillmentConfig.serumMarket,
				fulfillmentConfig.serumSignerNonce
			),
			isWritable: false,
			isSigner: false,
		});
		remainingAccounts.push({
			pubkey: this.getSignerPublicKey(),
			isWritable: false,
			isSigner: false,
		});
		remainingAccounts.push({
			pubkey: TOKEN_PROGRAM_ID,
			isWritable: false,
			isSigner: false,
		});
		remainingAccounts.push({
			pubkey: this.getSpotMarketAccount(marketIndex).vault,
			isWritable: true,
			isSigner: false,
		});
		remainingAccounts.push({
			pubkey: this.getQuoteSpotMarketAccount().vault,
			isWritable: true,
			isSigner: false,
		});
		remainingAccounts.push({
			pubkey: this.getStateAccount().srmVault,
			isWritable: false,
			isSigner: false,
		});
	}

	addPhoenixRemainingAccounts(
		marketIndex: number,
		remainingAccounts: AccountMeta[],
		fulfillmentConfig: PhoenixV1FulfillmentConfigAccount
	): void {
		remainingAccounts.push({
			pubkey: fulfillmentConfig.pubkey,
			isWritable: false,
			isSigner: false,
		});
		remainingAccounts.push({
			pubkey: fulfillmentConfig.phoenixProgramId,
			isWritable: false,
			isSigner: false,
		});
		remainingAccounts.push({
			pubkey: fulfillmentConfig.phoenixLogAuthority,
			isWritable: false,
			isSigner: false,
		});
		remainingAccounts.push({
			pubkey: fulfillmentConfig.phoenixMarket,
			isWritable: true,
			isSigner: false,
		});
		remainingAccounts.push({
			pubkey: this.getSignerPublicKey(),
			isWritable: false,
			isSigner: false,
		});
		remainingAccounts.push({
			pubkey: fulfillmentConfig.phoenixBaseVault,
			isWritable: true,
			isSigner: false,
		});
		remainingAccounts.push({
			pubkey: fulfillmentConfig.phoenixQuoteVault,
			isWritable: true,
			isSigner: false,
		});
		remainingAccounts.push({
			pubkey: this.getSpotMarketAccount(marketIndex).vault,
			isWritable: true,
			isSigner: false,
		});
		remainingAccounts.push({
			pubkey: this.getQuoteSpotMarketAccount().vault,
			isWritable: true,
			isSigner: false,
		});
		remainingAccounts.push({
			pubkey: TOKEN_PROGRAM_ID,
			isWritable: false,
			isSigner: false,
		});
	}

	addOpenbookRemainingAccounts(
		marketIndex: number,
		remainingAccounts: AccountMeta[],
		fulfillmentConfig: OpenbookV2FulfillmentConfigAccount
	): void {
		remainingAccounts.push({
			pubkey: fulfillmentConfig.pubkey,
			isWritable: false,
			isSigner: false,
		});
		remainingAccounts.push({
			pubkey: this.getSignerPublicKey(),
			isWritable: true,
			isSigner: false,
		});
		remainingAccounts.push({
			pubkey: fulfillmentConfig.openbookV2ProgramId,
			isWritable: false,
			isSigner: false,
		});
		remainingAccounts.push({
			pubkey: fulfillmentConfig.openbookV2Market,
			isWritable: true,
			isSigner: false,
		});
		remainingAccounts.push({
			pubkey: fulfillmentConfig.openbookV2MarketAuthority,
			isWritable: false,
			isSigner: false,
		});
		remainingAccounts.push({
			pubkey: fulfillmentConfig.openbookV2EventHeap,
			isWritable: true,
			isSigner: false,
		});
		remainingAccounts.push({
			pubkey: fulfillmentConfig.openbookV2Bids,
			isWritable: true,
			isSigner: false,
		});
		remainingAccounts.push({
			pubkey: fulfillmentConfig.openbookV2Asks,
			isWritable: true,
			isSigner: false,
		});
		remainingAccounts.push({
			pubkey: fulfillmentConfig.openbookV2BaseVault,
			isWritable: true,
			isSigner: false,
		});
		remainingAccounts.push({
			pubkey: fulfillmentConfig.openbookV2QuoteVault,
			isWritable: true,
			isSigner: false,
		});
		remainingAccounts.push({
			pubkey: this.getSpotMarketAccount(marketIndex).vault,
			isWritable: true,
			isSigner: false,
		});
		remainingAccounts.push({
			pubkey: this.getQuoteSpotMarketAccount().vault,
			isWritable: true,
			isSigner: false,
		});
		remainingAccounts.push({
			pubkey: TOKEN_PROGRAM_ID,
			isWritable: false,
			isSigner: false,
		});
		remainingAccounts.push({
			pubkey: SystemProgram.programId,
			isWritable: false,
			isSigner: false,
		});
		remainingAccounts.push({
			pubkey: this.getSpotMarketAccount(marketIndex).pubkey,
			isWritable: true,
			isSigner: false,
		});
		remainingAccounts.push({
			pubkey: this.getQuoteSpotMarketAccount().pubkey,
			isWritable: true,
			isSigner: false,
		});

		if (fulfillmentConfig.remainingAccounts) {
			for (const remainingAccount of fulfillmentConfig.remainingAccounts) {
				remainingAccounts.push({
					pubkey: remainingAccount,
					isWritable: true,
					isSigner: false,
				});
			}
		}
	}

	/**
	 * Swap tokens in drift account using jupiter
	 * @param jupiterClient jupiter client to find routes and jupiter instructions
	 * @param outMarketIndex the market index of the token you're buying
	 * @param inMarketIndex the market index of the token you're selling
	 * @param outAssociatedTokenAccount the token account to receive the token being sold on jupiter
	 * @param inAssociatedTokenAccount the token account to
	 * @param amount the amount of TokenIn, regardless of swapMode
	 * @param slippageBps the max slippage passed to jupiter api
	 * @param swapMode jupiter swapMode (ExactIn or ExactOut), default is ExactIn
	 * @param route the jupiter route to use for the swap
	 * @param reduceOnly specify if In or Out token on the drift account must reduceOnly, checked at end of swap
	 * @param txParams
	 */
	public async swap({
		jupiterClient,
		outMarketIndex,
		inMarketIndex,
		outAssociatedTokenAccount,
		inAssociatedTokenAccount,
		amount,
		slippageBps,
		swapMode,
		route,
		reduceOnly,
		txParams,
		v6,
		onlyDirectRoutes = false,
	}: {
		jupiterClient: JupiterClient;
		outMarketIndex: number;
		inMarketIndex: number;
		outAssociatedTokenAccount?: PublicKey;
		inAssociatedTokenAccount?: PublicKey;
		amount: BN;
		slippageBps?: number;
		swapMode?: SwapMode;
		route?: Route;
		reduceOnly?: SwapReduceOnly;
		txParams?: TxParams;
		onlyDirectRoutes?: boolean;
		v6?: {
			quote?: QuoteResponse;
		};
	}): Promise<TransactionSignature> {
		let ixs: anchor.web3.TransactionInstruction[];
		let lookupTables: anchor.web3.AddressLookupTableAccount[];

		if (v6) {
			const res = await this.getJupiterSwapIxV6({
				jupiterClient,
				outMarketIndex,
				inMarketIndex,
				outAssociatedTokenAccount,
				inAssociatedTokenAccount,
				amount,
				slippageBps,
				swapMode,
				quote: v6.quote,
				reduceOnly,
				onlyDirectRoutes,
			});
			ixs = res.ixs;
			lookupTables = res.lookupTables;
		} else {
			const res = await this.getJupiterSwapIx({
				jupiterClient,
				outMarketIndex,
				inMarketIndex,
				outAssociatedTokenAccount,
				inAssociatedTokenAccount,
				amount,
				slippageBps,
				swapMode,
				route,
				reduceOnly,
			});
			ixs = res.ixs;
			lookupTables = res.lookupTables;
		}

		const tx = (await this.buildTransaction(
			ixs,
			txParams,
			0,
			lookupTables
		)) as VersionedTransaction;

		const { txSig, slot } = await this.sendTransaction(tx);
		this.spotMarketLastSlotCache.set(outMarketIndex, slot);
		this.spotMarketLastSlotCache.set(inMarketIndex, slot);

		return txSig;
	}

	public async getJupiterSwapIx({
		jupiterClient,
		outMarketIndex,
		inMarketIndex,
		outAssociatedTokenAccount,
		inAssociatedTokenAccount,
		amount,
		slippageBps,
		swapMode,
		onlyDirectRoutes,
		route,
		reduceOnly,
		userAccountPublicKey,
	}: {
		jupiterClient: JupiterClient;
		outMarketIndex: number;
		inMarketIndex: number;
		outAssociatedTokenAccount?: PublicKey;
		inAssociatedTokenAccount?: PublicKey;
		amount: BN;
		slippageBps?: number;
		swapMode?: SwapMode;
		onlyDirectRoutes?: boolean;
		route?: Route;
		reduceOnly?: SwapReduceOnly;
		userAccountPublicKey?: PublicKey;
	}): Promise<{
		ixs: TransactionInstruction[];
		lookupTables: AddressLookupTableAccount[];
	}> {
		const outMarket = this.getSpotMarketAccount(outMarketIndex);
		const inMarket = this.getSpotMarketAccount(inMarketIndex);

		if (!route) {
			const routes = await jupiterClient.getRoutes({
				inputMint: inMarket.mint,
				outputMint: outMarket.mint,
				amount,
				slippageBps,
				swapMode,
				onlyDirectRoutes,
			});

			if (!routes || routes.length === 0) {
				throw new Error('No jupiter routes found');
			}

			route = routes[0];
		}

		const transaction = await jupiterClient.getSwapTransaction({
			route,
			userPublicKey: this.provider.wallet.publicKey,
			slippageBps,
		});

		const { transactionMessage, lookupTables } =
			await jupiterClient.getTransactionMessageAndLookupTables({
				transaction,
			});

		const jupiterInstructions = jupiterClient.getJupiterInstructions({
			transactionMessage,
			inputMint: inMarket.mint,
			outputMint: outMarket.mint,
		});

		const preInstructions = [];
		if (!outAssociatedTokenAccount) {
			const tokenProgram = this.getTokenProgramForSpotMarket(outMarket);
			outAssociatedTokenAccount = await this.getAssociatedTokenAccount(
				outMarket.marketIndex,
				false,
				tokenProgram
			);

			const accountInfo = await this.connection.getAccountInfo(
				outAssociatedTokenAccount
			);
			if (!accountInfo) {
				preInstructions.push(
					this.createAssociatedTokenAccountIdempotentInstruction(
						outAssociatedTokenAccount,
						this.provider.wallet.publicKey,
						this.provider.wallet.publicKey,
						outMarket.mint,
						tokenProgram
					)
				);
			}
		}

		if (!inAssociatedTokenAccount) {
			const tokenProgram = this.getTokenProgramForSpotMarket(outMarket);
			inAssociatedTokenAccount = await this.getAssociatedTokenAccount(
				inMarket.marketIndex,
				false,
				tokenProgram
			);

			const accountInfo = await this.connection.getAccountInfo(
				inAssociatedTokenAccount
			);
			if (!accountInfo) {
				preInstructions.push(
					this.createAssociatedTokenAccountIdempotentInstruction(
						inAssociatedTokenAccount,
						this.provider.wallet.publicKey,
						this.provider.wallet.publicKey,
						inMarket.mint,
						tokenProgram
					)
				);
			}
		}

		const { beginSwapIx, endSwapIx } = await this.getSwapIx({
			outMarketIndex,
			inMarketIndex,
			amountIn: new BN(route.inAmount),
			inTokenAccount: inAssociatedTokenAccount,
			outTokenAccount: outAssociatedTokenAccount,
			reduceOnly,
			userAccountPublicKey,
		});

		const ixs = [
			...preInstructions,
			beginSwapIx,
			...jupiterInstructions,
			endSwapIx,
		];

		return { ixs, lookupTables };
	}

	public async getJupiterSwapIxV6({
		jupiterClient,
		outMarketIndex,
		inMarketIndex,
		outAssociatedTokenAccount,
		inAssociatedTokenAccount,
		amount,
		slippageBps,
		swapMode,
		onlyDirectRoutes,
		quote,
		reduceOnly,
		userAccountPublicKey,
	}: {
		jupiterClient: JupiterClient;
		outMarketIndex: number;
		inMarketIndex: number;
		outAssociatedTokenAccount?: PublicKey;
		inAssociatedTokenAccount?: PublicKey;
		amount: BN;
		slippageBps?: number;
		swapMode?: SwapMode;
		onlyDirectRoutes?: boolean;
		quote?: QuoteResponse;
		reduceOnly?: SwapReduceOnly;
		userAccountPublicKey?: PublicKey;
	}): Promise<{
		ixs: TransactionInstruction[];
		lookupTables: AddressLookupTableAccount[];
	}> {
		const outMarket = this.getSpotMarketAccount(outMarketIndex);
		const inMarket = this.getSpotMarketAccount(inMarketIndex);

		if (!quote) {
			const fetchedQuote = await jupiterClient.getQuote({
				inputMint: inMarket.mint,
				outputMint: outMarket.mint,
				amount,
				slippageBps,
				swapMode,
				onlyDirectRoutes,
			});

			quote = fetchedQuote;
		}

		if (!quote) {
			throw new Error("Could not fetch Jupiter's quote. Please try again.");
		}

		const isExactOut = swapMode === 'ExactOut' || quote.swapMode === 'ExactOut';
		const amountIn = new BN(quote.inAmount);
		const exactOutBufferedAmountIn = amountIn.muln(1001).divn(1000); // Add 10bp buffer

		const transaction = await jupiterClient.getSwap({
			quote,
			userPublicKey: this.provider.wallet.publicKey,
			slippageBps,
		});

		const { transactionMessage, lookupTables } =
			await jupiterClient.getTransactionMessageAndLookupTables({
				transaction,
			});

		const jupiterInstructions = jupiterClient.getJupiterInstructions({
			transactionMessage,
			inputMint: inMarket.mint,
			outputMint: outMarket.mint,
		});

		const preInstructions = [];
		if (!outAssociatedTokenAccount) {
			const tokenProgram = this.getTokenProgramForSpotMarket(outMarket);
			outAssociatedTokenAccount = await this.getAssociatedTokenAccount(
				outMarket.marketIndex,
				false,
				tokenProgram
			);

			const accountInfo = await this.connection.getAccountInfo(
				outAssociatedTokenAccount
			);
			if (!accountInfo) {
				preInstructions.push(
					this.createAssociatedTokenAccountIdempotentInstruction(
						outAssociatedTokenAccount,
						this.provider.wallet.publicKey,
						this.provider.wallet.publicKey,
						outMarket.mint,
						tokenProgram
					)
				);
			}
		}

		if (!inAssociatedTokenAccount) {
			const tokenProgram = this.getTokenProgramForSpotMarket(inMarket);
			inAssociatedTokenAccount = await this.getAssociatedTokenAccount(
				inMarket.marketIndex,
				false,
				tokenProgram
			);

			const accountInfo = await this.connection.getAccountInfo(
				inAssociatedTokenAccount
			);
			if (!accountInfo) {
				preInstructions.push(
					this.createAssociatedTokenAccountIdempotentInstruction(
						inAssociatedTokenAccount,
						this.provider.wallet.publicKey,
						this.provider.wallet.publicKey,
						inMarket.mint,
						tokenProgram
					)
				);
			}
		}

		const { beginSwapIx, endSwapIx } = await this.getSwapIx({
			outMarketIndex,
			inMarketIndex,
			amountIn: isExactOut ? exactOutBufferedAmountIn : amountIn,
			inTokenAccount: inAssociatedTokenAccount,
			outTokenAccount: outAssociatedTokenAccount,
			reduceOnly,
			userAccountPublicKey,
		});

		const ixs = [
			...preInstructions,
			beginSwapIx,
			...jupiterInstructions,
			endSwapIx,
		];

		return { ixs, lookupTables };
	}

	/**
	 * Get the drift begin_swap and end_swap instructions
	 *
	 * @param outMarketIndex the market index of the token you're buying
	 * @param inMarketIndex the market index of the token you're selling
	 * @param amountIn the amount of the token to sell
	 * @param inTokenAccount the token account to move the tokens being sold
	 * @param outTokenAccount the token account to receive the tokens being bought
	 * @param limitPrice the limit price of the swap
	 * @param reduceOnly
	 * @param userAccountPublicKey optional, specify a custom userAccountPublicKey to use instead of getting the current user account; can be helpful if the account is being created within the current tx
	 */
	public async getSwapIx({
		outMarketIndex,
		inMarketIndex,
		amountIn,
		inTokenAccount,
		outTokenAccount,
		limitPrice,
		reduceOnly,
		userAccountPublicKey,
	}: {
		outMarketIndex: number;
		inMarketIndex: number;
		amountIn: BN;
		inTokenAccount: PublicKey;
		outTokenAccount: PublicKey;
		limitPrice?: BN;
		reduceOnly?: SwapReduceOnly;
		userAccountPublicKey?: PublicKey;
	}): Promise<{
		beginSwapIx: TransactionInstruction;
		endSwapIx: TransactionInstruction;
	}> {
		const userAccountPublicKeyToUse =
			userAccountPublicKey || (await this.getUserAccountPublicKey());

		const userAccounts = [];
		try {
			if (this.hasUser() && this.getUser().getUserAccountAndSlot()) {
				userAccounts.push(this.getUser().getUserAccountAndSlot()!.data);
			}
		} catch (err) {
			// ignore
		}

		const remainingAccounts = this.getRemainingAccounts({
			userAccounts,
			writableSpotMarketIndexes: [outMarketIndex, inMarketIndex],
			readableSpotMarketIndexes: [QUOTE_SPOT_MARKET_INDEX],
		});

		const outSpotMarket = this.getSpotMarketAccount(outMarketIndex);
		const inSpotMarket = this.getSpotMarketAccount(inMarketIndex);

		const outTokenProgram = this.getTokenProgramForSpotMarket(outSpotMarket);
		const inTokenProgram = this.getTokenProgramForSpotMarket(inSpotMarket);

		if (!outTokenProgram.equals(inTokenProgram)) {
			remainingAccounts.push({
				pubkey: outTokenProgram,
				isWritable: false,
				isSigner: false,
			});
		}

		if (outSpotMarket.tokenProgram === 1 || inSpotMarket.tokenProgram === 1) {
			remainingAccounts.push({
				pubkey: inSpotMarket.mint,
				isWritable: false,
				isSigner: false,
			});
			remainingAccounts.push({
				pubkey: outSpotMarket.mint,
				isWritable: false,
				isSigner: false,
			});
		}

		const beginSwapIx = await this.program.instruction.beginSwap(
			inMarketIndex,
			outMarketIndex,
			amountIn,
			{
				accounts: {
					state: await this.getStatePublicKey(),
					user: userAccountPublicKeyToUse,
					userStats: this.getUserStatsAccountPublicKey(),
					authority: this.wallet.publicKey,
					outSpotMarketVault: outSpotMarket.vault,
					inSpotMarketVault: inSpotMarket.vault,
					inTokenAccount,
					outTokenAccount,
					tokenProgram: inTokenProgram,
					driftSigner: this.getStateAccount().signer,
					instructions: anchor.web3.SYSVAR_INSTRUCTIONS_PUBKEY,
				},
				remainingAccounts,
			}
		);

		const endSwapIx = await this.program.instruction.endSwap(
			inMarketIndex,
			outMarketIndex,
			limitPrice ?? null,
			reduceOnly ?? null,
			{
				accounts: {
					state: await this.getStatePublicKey(),
					user: userAccountPublicKeyToUse,
					userStats: this.getUserStatsAccountPublicKey(),
					authority: this.wallet.publicKey,
					outSpotMarketVault: outSpotMarket.vault,
					inSpotMarketVault: inSpotMarket.vault,
					inTokenAccount,
					outTokenAccount,
					tokenProgram: inTokenProgram,
					driftSigner: this.getStateAccount().signer,
					instructions: anchor.web3.SYSVAR_INSTRUCTIONS_PUBKEY,
				},
				remainingAccounts,
			}
		);

		return { beginSwapIx, endSwapIx };
	}

	public async stakeForMSOL({ amount }: { amount: BN }): Promise<TxSigAndSlot> {
		const ixs = await this.getStakeForMSOLIx({ amount });
		const tx = await this.buildTransaction(ixs);
		return this.sendTransaction(tx);
	}

	public async getStakeForMSOLIx({
		amount,
		userAccountPublicKey,
	}: {
		amount: BN;
		userAccountPublicKey?: PublicKey;
	}): Promise<TransactionInstruction[]> {
		const wSOLMint = this.getSpotMarketAccount(1).mint;
		const mSOLAccount = await this.getAssociatedTokenAccount(2);
		const wSOLAccount = await this.getAssociatedTokenAccount(1, false);

		const wSOLAccountExists = await this.checkIfAccountExists(wSOLAccount);

		const closeWSOLIx = createCloseAccountInstruction(
			wSOLAccount,
			this.wallet.publicKey,
			this.wallet.publicKey
		);

		const createWSOLIx =
			await this.createAssociatedTokenAccountIdempotentInstruction(
				wSOLAccount,
				this.wallet.publicKey,
				this.wallet.publicKey,
				wSOLMint
			);

		const { beginSwapIx, endSwapIx } = await this.getSwapIx({
			inMarketIndex: 1,
			outMarketIndex: 2,
			amountIn: amount,
			inTokenAccount: wSOLAccount,
			outTokenAccount: mSOLAccount,
			userAccountPublicKey,
		});

		const program = getMarinadeFinanceProgram(this.provider);
		const depositIx = await getMarinadeDepositIx({
			program,
			mSOLAccount: mSOLAccount,
			transferFrom: this.wallet.publicKey,
			amount,
		});

		const ixs = [];

		if (!wSOLAccountExists) {
			ixs.push(createWSOLIx);
		}
		ixs.push(beginSwapIx, closeWSOLIx, depositIx, createWSOLIx, endSwapIx);

		return ixs;
	}

	public async triggerOrder(
		userAccountPublicKey: PublicKey,
		user: UserAccount,
		order: Order,
		txParams?: TxParams,
		fillerPublicKey?: PublicKey
	): Promise<TransactionSignature> {
		const { txSig } = await this.sendTransaction(
			await this.buildTransaction(
				await this.getTriggerOrderIx(
					userAccountPublicKey,
					user,
					order,
					fillerPublicKey
				),
				txParams
			),
			[],
			this.opts
		);
		return txSig;
	}

	public async getTriggerOrderIx(
		userAccountPublicKey: PublicKey,
		userAccount: UserAccount,
		order: Order,
		fillerPublicKey?: PublicKey
	): Promise<TransactionInstruction> {
		const filler = fillerPublicKey ?? (await this.getUserAccountPublicKey());

		let remainingAccountsParams;
		if (isVariant(order.marketType, 'perp')) {
			remainingAccountsParams = {
				userAccounts: [userAccount],
				writablePerpMarketIndexes: [order.marketIndex],
			};
		} else {
			remainingAccountsParams = {
				userAccounts: [userAccount],
				writableSpotMarketIndexes: [order.marketIndex, QUOTE_SPOT_MARKET_INDEX],
			};
		}

		const remainingAccounts = this.getRemainingAccounts(
			remainingAccountsParams
		);

		const orderId = order.orderId;
		return await this.program.instruction.triggerOrder(orderId, {
			accounts: {
				state: await this.getStatePublicKey(),
				filler,
				user: userAccountPublicKey,
				authority: this.wallet.publicKey,
			},
			remainingAccounts,
		});
	}

	public async forceCancelOrders(
		userAccountPublicKey: PublicKey,
		user: UserAccount,
		txParams?: TxParams,
		fillerPublicKey?: PublicKey
	): Promise<TransactionSignature> {
		const { txSig } = await this.sendTransaction(
			await this.buildTransaction(
				await this.getForceCancelOrdersIx(
					userAccountPublicKey,
					user,
					fillerPublicKey
				),
				txParams
			),
			[],
			this.opts
		);
		return txSig;
	}

	public async getForceCancelOrdersIx(
		userAccountPublicKey: PublicKey,
		userAccount: UserAccount,
		fillerPublicKey?: PublicKey
	): Promise<TransactionInstruction> {
		const filler = fillerPublicKey ?? (await this.getUserAccountPublicKey());

		const remainingAccounts = this.getRemainingAccounts({
			userAccounts: [userAccount],
			writableSpotMarketIndexes: [QUOTE_SPOT_MARKET_INDEX],
		});

		return await this.program.instruction.forceCancelOrders({
			accounts: {
				state: await this.getStatePublicKey(),
				filler,
				user: userAccountPublicKey,
				authority: this.wallet.publicKey,
			},
			remainingAccounts,
		});
	}

	public async updateUserIdle(
		userAccountPublicKey: PublicKey,
		user: UserAccount,
		txParams?: TxParams,
		fillerPublicKey?: PublicKey
	): Promise<TransactionSignature> {
		const { txSig } = await this.sendTransaction(
			await this.buildTransaction(
				await this.getUpdateUserIdleIx(
					userAccountPublicKey,
					user,
					fillerPublicKey
				),
				txParams
			),
			[],
			this.opts
		);
		return txSig;
	}

	public async getUpdateUserIdleIx(
		userAccountPublicKey: PublicKey,
		userAccount: UserAccount,
		fillerPublicKey?: PublicKey
	): Promise<TransactionInstruction> {
		const filler = fillerPublicKey ?? (await this.getUserAccountPublicKey());

		const remainingAccounts = this.getRemainingAccounts({
			userAccounts: [userAccount],
		});

		return await this.program.instruction.updateUserIdle({
			accounts: {
				state: await this.getStatePublicKey(),
				filler,
				user: userAccountPublicKey,
				authority: this.wallet.publicKey,
			},
			remainingAccounts,
		});
	}

	public async updateUserFuelBonus(
		userAccountPublicKey: PublicKey,
		user: UserAccount,
		userAuthority: PublicKey,
		txParams?: TxParams
	): Promise<TransactionSignature> {
		const { txSig } = await this.sendTransaction(
			await this.buildTransaction(
				await this.getUpdateUserFuelBonusIx(
					userAccountPublicKey,
					user,
					userAuthority
				),
				txParams
			),
			[],
			this.opts
		);
		return txSig;
	}

	public async getUpdateUserFuelBonusIx(
		userAccountPublicKey: PublicKey,
		userAccount: UserAccount,
		userAuthority: PublicKey
	): Promise<TransactionInstruction> {
		const userStatsAccountPublicKey = getUserStatsAccountPublicKey(
			this.program.programId,
			userAuthority
		);

		const remainingAccounts = this.getRemainingAccounts({
			userAccounts: [userAccount],
		});

		return await this.program.instruction.updateUserFuelBonus({
			accounts: {
				state: await this.getStatePublicKey(),
				user: userAccountPublicKey,
				userStats: userStatsAccountPublicKey,
				authority: this.wallet.publicKey,
			},
			remainingAccounts,
		});
	}

	public async updateUserOpenOrdersCount(
		userAccountPublicKey: PublicKey,
		user: UserAccount,
		txParams?: TxParams,
		fillerPublicKey?: PublicKey
	): Promise<TransactionSignature> {
		const { txSig } = await this.sendTransaction(
			await this.buildTransaction(
				await this.getUpdateUserOpenOrdersCountIx(
					userAccountPublicKey,
					user,
					fillerPublicKey
				),
				txParams
			),
			[],
			this.opts
		);
		return txSig;
	}

	public async getUpdateUserOpenOrdersCountIx(
		userAccountPublicKey: PublicKey,
		userAccount: UserAccount,
		fillerPublicKey?: PublicKey
	): Promise<TransactionInstruction> {
		const filler = fillerPublicKey ?? (await this.getUserAccountPublicKey());

		const remainingAccounts = this.getRemainingAccounts({
			userAccounts: [userAccount],
		});

		return await this.program.instruction.updateUserOpenOrdersCount({
			accounts: {
				state: await this.getStatePublicKey(),
				filler,
				user: userAccountPublicKey,
				authority: this.wallet.publicKey,
			},
			remainingAccounts,
		});
	}

	public async placeAndTakePerpOrder(
		orderParams: OptionalOrderParams,
		makerInfo?: MakerInfo | MakerInfo[],
		referrerInfo?: ReferrerInfo,
		successCondition?: PlaceAndTakeOrderSuccessCondition,
		txParams?: TxParams,
		subAccountId?: number
	): Promise<TransactionSignature> {
		const { txSig, slot } = await this.sendTransaction(
			await this.buildTransaction(
				await this.getPlaceAndTakePerpOrderIx(
					orderParams,
					makerInfo,
					referrerInfo,
					successCondition,
					subAccountId
				),
				txParams
			),
			[],
			this.opts
		);
		this.perpMarketLastSlotCache.set(orderParams.marketIndex, slot);
		return txSig;
	}

	public async preparePlaceAndTakePerpOrderWithAdditionalOrders(
		orderParams: OptionalOrderParams,
		makerInfo?: MakerInfo | MakerInfo[],
		referrerInfo?: ReferrerInfo,
		bracketOrdersParams = new Array<OptionalOrderParams>(),
		txParams?: TxParams,
		subAccountId?: number,
		cancelExistingOrders?: boolean,
		settlePnl?: boolean,
		exitEarlyIfSimFails?: boolean
	): Promise<{
		placeAndTakeTx: Transaction | VersionedTransaction;
		cancelExistingOrdersTx: Transaction | VersionedTransaction;
		settlePnlTx: Transaction | VersionedTransaction;
	}> {
		const placeAndTakeIxs: TransactionInstruction[] = [];

		type TxKeys = 'placeAndTakeTx' | 'cancelExistingOrdersTx' | 'settlePnlTx';

		const txsToSign: Record<TxKeys, Transaction | VersionedTransaction> = {
			placeAndTakeTx: undefined,
			cancelExistingOrdersTx: undefined,
			settlePnlTx: undefined,
		};

		// Get recent block hash so that we can re-use it for all transactions. Makes this logic run faster with fewer RPC requests
		const recentBlockHash =
			await this.txHandler.getLatestBlockhashForTransaction();

		let earlyExitFailedPlaceAndTakeSim = false;

		const prepPlaceAndTakeTx = async () => {
			const placeAndTakeIx = await this.getPlaceAndTakePerpOrderIx(
				orderParams,
				makerInfo,
				referrerInfo,
				undefined,
				subAccountId
			);

			placeAndTakeIxs.push(placeAndTakeIx);

			if (bracketOrdersParams.length > 0) {
				const bracketOrdersIx = await this.getPlaceOrdersIx(
					bracketOrdersParams,
					subAccountId
				);
				placeAndTakeIxs.push(bracketOrdersIx);
			}

			const shouldUseSimulationComputeUnits =
				txParams?.useSimulatedComputeUnits;
			const shouldExitIfSimulationFails = exitEarlyIfSimFails;

			const txParamsWithoutImplicitSimulation: TxParams = {
				...txParams,
				useSimulatedComputeUnits: false,
			};

			if (shouldUseSimulationComputeUnits || shouldExitIfSimulationFails) {
				const placeAndTakeTxToSim = (await this.buildTransaction(
					placeAndTakeIxs,
					txParams,
					undefined,
					undefined,
					true,
					recentBlockHash
				)) as VersionedTransaction;

				const simulationResult =
					await TransactionParamProcessor.getTxSimComputeUnits(
						placeAndTakeTxToSim,
						this.connection,
						txParams.computeUnitsBufferMultiplier ?? 1.2,
						txParams.lowerBoundCu
					);

				if (shouldExitIfSimulationFails && !simulationResult.success) {
					earlyExitFailedPlaceAndTakeSim = true;
					return;
				}

				txsToSign.placeAndTakeTx = await this.buildTransaction(
					placeAndTakeIxs,
					{
						...txParamsWithoutImplicitSimulation,
						computeUnits: simulationResult.computeUnits,
					},
					undefined,
					undefined,
					undefined,
					recentBlockHash
				);
			} else {
				txsToSign.placeAndTakeTx = await this.buildTransaction(
					placeAndTakeIxs,
					txParams,
					undefined,
					undefined,
					undefined,
					recentBlockHash
				);
			}

			return;
		};

		const prepCancelOrderTx = async () => {
			if (cancelExistingOrders && isVariant(orderParams.marketType, 'perp')) {
				const cancelOrdersIx = await this.getCancelOrdersIx(
					orderParams.marketType,
					orderParams.marketIndex,
					null,
					subAccountId
				);

				txsToSign.cancelExistingOrdersTx = await this.buildTransaction(
					[cancelOrdersIx],
					txParams,
					this.txVersion,
					undefined,
					undefined,
					recentBlockHash
				);
			}

			return;
		};

		const prepSettlePnlTx = async () => {
			if (settlePnl && isVariant(orderParams.marketType, 'perp')) {
				const userAccountPublicKey = await this.getUserAccountPublicKey(
					subAccountId
				);

				const settlePnlIx = await this.settlePNLIx(
					userAccountPublicKey,
					this.getUserAccount(subAccountId),
					orderParams.marketIndex
				);

				txsToSign.settlePnlTx = await this.buildTransaction(
					[settlePnlIx],
					txParams,
					this.txVersion,
					undefined,
					undefined,
					recentBlockHash
				);
			}
			return;
		};

		await Promise.all([
			prepPlaceAndTakeTx(),
			prepCancelOrderTx(),
			prepSettlePnlTx(),
		]);

		if (earlyExitFailedPlaceAndTakeSim) {
			return null;
		}

		return txsToSign;
	}

	public async placeAndTakePerpWithAdditionalOrders(
		orderParams: OptionalOrderParams,
		makerInfo?: MakerInfo | MakerInfo[],
		referrerInfo?: ReferrerInfo,
		bracketOrdersParams = new Array<OptionalOrderParams>(),
		txParams?: TxParams,
		subAccountId?: number,
		cancelExistingOrders?: boolean,
		settlePnl?: boolean,
		exitEarlyIfSimFails?: boolean
	): Promise<{
		txSig: TransactionSignature;
		signedCancelExistingOrdersTx?: Transaction;
		signedSettlePnlTx?: Transaction;
	}> {
		const txsToSign =
			await this.preparePlaceAndTakePerpOrderWithAdditionalOrders(
				orderParams,
				makerInfo,
				referrerInfo,
				bracketOrdersParams,
				txParams,
				subAccountId,
				cancelExistingOrders,
				settlePnl,
				exitEarlyIfSimFails
			);

		if (!txsToSign) {
			return null;
		}

		const signedTxs = (
			await this.txHandler.getSignedTransactionMap(
				txsToSign,
				// @ts-ignore
				this.provider.wallet
			)
		).signedTxMap;

		const { txSig, slot } = await this.sendTransaction(
			signedTxs.placeAndTakeTx,
			[],
			this.opts,
			true
		);

		this.perpMarketLastSlotCache.set(orderParams.marketIndex, slot);

		return {
			txSig,
			signedCancelExistingOrdersTx:
				signedTxs.cancelExistingOrdersTx as Transaction,
			signedSettlePnlTx: signedTxs.settlePnlTx as Transaction,
		};
	}

	public async getPlaceAndTakePerpOrderIx(
		orderParams: OptionalOrderParams,
		makerInfo?: MakerInfo | MakerInfo[],
		referrerInfo?: ReferrerInfo,
		successCondition?: PlaceAndTakeOrderSuccessCondition,
		subAccountId?: number
	): Promise<TransactionInstruction> {
		orderParams = getOrderParams(orderParams, { marketType: MarketType.PERP });
		const userStatsPublicKey = await this.getUserStatsAccountPublicKey();
		const user = await this.getUserAccountPublicKey(subAccountId);

		makerInfo = Array.isArray(makerInfo)
			? makerInfo
			: makerInfo
			? [makerInfo]
			: [];

		const userAccounts = [this.getUserAccount(subAccountId)];
		for (const maker of makerInfo) {
			userAccounts.push(maker.makerUserAccount);
		}

		const remainingAccounts = this.getRemainingAccounts({
			userAccounts,
			useMarketLastSlotCache: true,
			writablePerpMarketIndexes: [orderParams.marketIndex],
		});

		for (const maker of makerInfo) {
			remainingAccounts.push({
				pubkey: maker.maker,
				isWritable: true,
				isSigner: false,
			});
			remainingAccounts.push({
				pubkey: maker.makerStats,
				isWritable: true,
				isSigner: false,
			});
		}

		if (referrerInfo) {
			const referrerIsMaker =
				makerInfo.find((maker) => maker.maker.equals(referrerInfo.referrer)) !==
				undefined;
			if (!referrerIsMaker) {
				remainingAccounts.push({
					pubkey: referrerInfo.referrer,
					isWritable: true,
					isSigner: false,
				});
				remainingAccounts.push({
					pubkey: referrerInfo.referrerStats,
					isWritable: true,
					isSigner: false,
				});
			}
		}

		return await this.program.instruction.placeAndTakePerpOrder(
			orderParams,
			successCondition ?? null,
			{
				accounts: {
					state: await this.getStatePublicKey(),
					user,
					userStats: userStatsPublicKey,
					authority: this.wallet.publicKey,
				},
				remainingAccounts,
			}
		);
	}

	public async placeAndMakePerpOrder(
		orderParams: OptionalOrderParams,
		takerInfo: TakerInfo,
		referrerInfo?: ReferrerInfo,
		txParams?: TxParams,
		subAccountId?: number
	): Promise<TransactionSignature> {
		const { txSig, slot } = await this.sendTransaction(
			await this.buildTransaction(
				await this.getPlaceAndMakePerpOrderIx(
					orderParams,
					takerInfo,
					referrerInfo,
					subAccountId
				),
				txParams
			),
			[],
			this.opts
		);

		this.perpMarketLastSlotCache.set(orderParams.marketIndex, slot);

		return txSig;
	}

	public async getPlaceAndMakePerpOrderIx(
		orderParams: OptionalOrderParams,
		takerInfo: TakerInfo,
		referrerInfo?: ReferrerInfo,
		subAccountId?: number
	): Promise<TransactionInstruction> {
		orderParams = getOrderParams(orderParams, { marketType: MarketType.PERP });
		const userStatsPublicKey = this.getUserStatsAccountPublicKey();
		const user = await this.getUserAccountPublicKey(subAccountId);

		const remainingAccounts = this.getRemainingAccounts({
			userAccounts: [
				this.getUserAccount(subAccountId),
				takerInfo.takerUserAccount,
			],
			useMarketLastSlotCache: true,
			writablePerpMarketIndexes: [orderParams.marketIndex],
		});

		if (referrerInfo) {
			remainingAccounts.push({
				pubkey: referrerInfo.referrer,
				isWritable: true,
				isSigner: false,
			});
			remainingAccounts.push({
				pubkey: referrerInfo.referrerStats,
				isWritable: true,
				isSigner: false,
			});
		}

		const takerOrderId = takerInfo.order.orderId;
		return await this.program.instruction.placeAndMakePerpOrder(
			orderParams,
			takerOrderId,
			{
				accounts: {
					state: await this.getStatePublicKey(),
					user,
					userStats: userStatsPublicKey,
					taker: takerInfo.taker,
					takerStats: takerInfo.takerStats,
					authority: this.wallet.publicKey,
				},
				remainingAccounts,
			}
		);
	}

	public encodeSwiftServerMessage(message: SwiftServerMessage): Buffer {
		const messageWithBuffer = {
			slot: message.slot,
			swiftOrderSignature: message.swiftOrderSignature,
		};
		return this.program.coder.types.encode(
			'SwiftServerMessage',
			messageWithBuffer
		);
	}

	public decodeSwiftServerMessage(encodedMessage: Buffer): SwiftServerMessage {
		const decodedSwiftMessage = this.program.coder.types.decode(
			'SwiftServerMessage',
			encodedMessage
		);
		return {
			slot: decodedSwiftMessage.slot,
			swiftOrderSignature: decodedSwiftMessage.swiftSignature,
		};
	}

	public async signSwiftServerMessage(
		message: SwiftServerMessage
	): Promise<Buffer> {
		const swiftServerMessage = Uint8Array.from(
			this.encodeSwiftServerMessage(message)
		);
		return await this.signMessage(swiftServerMessage);
	}

	public async signSwiftOrderParamsMessage(
		orderParamsMessage: SwiftOrderParamsMessage
	): Promise<Buffer> {
		const takerOrderParamsMessage = Uint8Array.from(
			this.encodeSwiftOrderParamsMessage(orderParamsMessage)
		);
		return await this.signMessage(takerOrderParamsMessage);
	}

	public encodeSwiftOrderParamsMessage(
		orderParamsMessage: SwiftOrderParamsMessage
	): Buffer {
		return this.program.coder.types.encode(
			'SwiftOrderParamsMessage',
			orderParamsMessage
		);
	}

	public decodeSwiftOrderParamsMessage(
		encodedMessage: Buffer
	): SwiftOrderParamsMessage {
		return this.program.coder.types.decode(
			'SwiftOrderParamsMessage',
			encodedMessage
		);
	}

	public async signMessage(
		message: Uint8Array,
		keypair: Keypair = this.wallet.payer
	): Promise<Buffer> {
		return Buffer.from(await ed.sign(message, keypair.secretKey.slice(0, 32)));
	}

	public async placeSwiftTakerOrder(
		swiftServerMessage: Buffer,
		swiftSignature: Buffer,
		swiftOrderParamsMessage: Buffer,
		swiftOrderParamsSignature: Buffer,
		marketIndex: number,
		takerInfo: {
			taker: PublicKey;
			takerStats: PublicKey;
			takerUserAccount: UserAccount;
		},
		txParams?: TxParams
	): Promise<TransactionSignature> {
		const ixs = await this.getPlaceSwiftTakerPerpOrderIxs(
			swiftServerMessage,
			swiftSignature,
			swiftOrderParamsMessage,
			swiftOrderParamsSignature,
			marketIndex,
			takerInfo
		);
		const { txSig } = await this.sendTransaction(
			await this.buildTransaction(ixs, txParams),
			[],
			this.opts
		);
		return txSig;
	}

	public async getPlaceSwiftTakerPerpOrderIxs(
		encodedSwiftServerMessage: Buffer,
		swiftSignature: Buffer,
		encodedSwiftOrderParamsMessage: Buffer,
		swiftOrderParamsSignature: Buffer,
		marketIndex: number,
		takerInfo: {
			taker: PublicKey;
			takerStats: PublicKey;
			takerUserAccount: UserAccount;
		}
	): Promise<TransactionInstruction[]> {
		const remainingAccounts = this.getRemainingAccounts({
			userAccounts: [takerInfo.takerUserAccount],
			useMarketLastSlotCache: true,
			readablePerpMarketIndex: marketIndex,
		});

		const swiftServerSignatureIx =
			Ed25519Program.createInstructionWithPublicKey({
<<<<<<< HEAD
				publicKey: new PublicKey(SWIFT_ID).toBytes(),
=======
				publicKey: new PublicKey(this.swiftID).toBytes(),
>>>>>>> 78960cbc
				signature: Uint8Array.from(swiftSignature),
				message: Uint8Array.from(encodedSwiftServerMessage),
			});

		const swiftOrderParamsSignatureIx =
			Ed25519Program.createInstructionWithPublicKey({
				publicKey: takerInfo.takerUserAccount.authority.toBytes(),
				signature: Uint8Array.from(swiftOrderParamsSignature),
				message: Uint8Array.from(encodedSwiftOrderParamsMessage),
			});

		const placeTakerSwiftPerpOrderIx =
			await this.program.instruction.placeSwiftTakerOrder(
				encodedSwiftServerMessage,
				encodedSwiftOrderParamsMessage,
				swiftSignature,
				{
					accounts: {
						state: await this.getStatePublicKey(),
						user: takerInfo.taker,
						userStats: takerInfo.takerStats,
						authority: this.wallet.publicKey,
						ixSysvar: SYSVAR_INSTRUCTIONS_PUBKEY,
					},
					remainingAccounts,
				}
			);

		return [
			swiftServerSignatureIx,
			swiftOrderParamsSignatureIx,
			placeTakerSwiftPerpOrderIx,
		];
	}

	public async placeAndMakeSwiftPerpOrder(
		encodedSwiftMessage: Buffer,
		swiftSignature: Buffer,
		encodedSwiftOrderParamsMessage: Buffer,
		swiftOrderParamsSignature: Buffer,
		takerExpectedOrderId: number,
		takerInfo: {
			taker: PublicKey;
			takerStats: PublicKey;
			takerUserAccount: UserAccount;
		},
		orderParams: OptionalOrderParams,
		referrerInfo?: ReferrerInfo,
		txParams?: TxParams,
		subAccountId?: number
	): Promise<TransactionSignature> {
		const ixs = await this.getPlaceAndMakeSwiftPerpOrderIxs(
			encodedSwiftMessage,
			swiftSignature,
			encodedSwiftOrderParamsMessage,
			swiftOrderParamsSignature,
			takerExpectedOrderId,
			takerInfo,
			orderParams,
			referrerInfo,
			subAccountId
		);
		const { txSig, slot } = await this.sendTransaction(
			await this.buildTransaction(ixs, txParams),
			[],
			this.opts
		);

		this.perpMarketLastSlotCache.set(orderParams.marketIndex, slot);
		return txSig;
	}

	public async getPlaceAndMakeSwiftPerpOrderIxs(
		encodedSwiftMessage: Buffer,
		swiftSignature: Buffer,
		encodedSwiftOrderParamsMessage: Buffer,
		swiftOrderParamsSignature: Buffer,
		takerExpectedOrderId: number,
		takerInfo: {
			taker: PublicKey;
			takerStats: PublicKey;
			takerUserAccount: UserAccount;
		},
		orderParams: OptionalOrderParams,
		referrerInfo?: ReferrerInfo,
		subAccountId?: number
	): Promise<TransactionInstruction[]> {
		const [
			swiftServerSignatureIx,
			swiftOrderSignatureIx,
			placeTakerSwiftPerpOrderIx,
		] = await this.getPlaceSwiftTakerPerpOrderIxs(
			encodedSwiftMessage,
			swiftSignature,
			encodedSwiftOrderParamsMessage,
			swiftOrderParamsSignature,
			orderParams.marketIndex,
			takerInfo
		);

		orderParams = getOrderParams(orderParams, { marketType: MarketType.PERP });
		const userStatsPublicKey = this.getUserStatsAccountPublicKey();
		const user = await this.getUserAccountPublicKey(subAccountId);

		const remainingAccounts = this.getRemainingAccounts({
			userAccounts: [
				this.getUserAccount(subAccountId),
				takerInfo.takerUserAccount,
			],
			useMarketLastSlotCache: true,
			writablePerpMarketIndexes: [orderParams.marketIndex],
		});

		if (referrerInfo) {
			remainingAccounts.push({
				pubkey: referrerInfo.referrer,
				isWritable: true,
				isSigner: false,
			});
			remainingAccounts.push({
				pubkey: referrerInfo.referrerStats,
				isWritable: true,
				isSigner: false,
			});
		}

		const placeAndMakeIx = await this.program.instruction.placeAndMakePerpOrder(
			orderParams,
			takerExpectedOrderId,
			{
				accounts: {
					state: await this.getStatePublicKey(),
					user,
					userStats: userStatsPublicKey,
					taker: takerInfo.taker,
					takerStats: takerInfo.takerStats,
					authority: this.wallet.publicKey,
				},
				remainingAccounts,
			}
		);

		return [
			swiftServerSignatureIx,
			swiftOrderSignatureIx,
			placeTakerSwiftPerpOrderIx,
			placeAndMakeIx,
		];
	}

	public async preparePlaceAndTakeSpotOrder(
		orderParams: OptionalOrderParams,
		fulfillmentConfig?: SerumV3FulfillmentConfigAccount,
		makerInfo?: MakerInfo,
		referrerInfo?: ReferrerInfo,
		txParams?: TxParams,
		subAccountId?: number
	) {
		const tx = await this.buildTransaction(
			await this.getPlaceAndTakeSpotOrderIx(
				orderParams,
				fulfillmentConfig,
				makerInfo,
				referrerInfo,
				subAccountId
			),
			txParams
		);

		return {
			placeAndTakeSpotOrderTx: tx,
		};
	}

	public async placeAndTakeSpotOrder(
		orderParams: OptionalOrderParams,
		fulfillmentConfig?: SerumV3FulfillmentConfigAccount,
		makerInfo?: MakerInfo,
		referrerInfo?: ReferrerInfo,
		txParams?: TxParams,
		subAccountId?: number
	): Promise<TransactionSignature> {
		const { txSig, slot } = await this.sendTransaction(
			(
				await this.preparePlaceAndTakeSpotOrder(
					orderParams,
					fulfillmentConfig,
					makerInfo,
					referrerInfo,
					txParams,
					subAccountId
				)
			).placeAndTakeSpotOrderTx,
			[],
			this.opts,
			false
		);
		this.spotMarketLastSlotCache.set(orderParams.marketIndex, slot);
		this.spotMarketLastSlotCache.set(QUOTE_SPOT_MARKET_INDEX, slot);
		return txSig;
	}

	public async getPlaceAndTakeSpotOrderIx(
		orderParams: OptionalOrderParams,
		fulfillmentConfig?: SerumV3FulfillmentConfigAccount,
		makerInfo?: MakerInfo,
		referrerInfo?: ReferrerInfo,
		subAccountId?: number
	): Promise<TransactionInstruction> {
		orderParams = getOrderParams(orderParams, { marketType: MarketType.SPOT });
		const userStatsPublicKey = this.getUserStatsAccountPublicKey();
		const user = await this.getUserAccountPublicKey(subAccountId);

		const userAccounts = [this.getUserAccount(subAccountId)];
		if (makerInfo !== undefined) {
			userAccounts.push(makerInfo.makerUserAccount);
		}
		const remainingAccounts = this.getRemainingAccounts({
			userAccounts,
			useMarketLastSlotCache: true,
			writableSpotMarketIndexes: [
				orderParams.marketIndex,
				QUOTE_SPOT_MARKET_INDEX,
			],
		});

		let makerOrderId = null;
		if (makerInfo) {
			makerOrderId = makerInfo.order.orderId;
			remainingAccounts.push({
				pubkey: makerInfo.maker,
				isSigner: false,
				isWritable: true,
			});
			remainingAccounts.push({
				pubkey: makerInfo.makerStats,
				isSigner: false,
				isWritable: true,
			});
		}

		if (referrerInfo) {
			remainingAccounts.push({
				pubkey: referrerInfo.referrer,
				isWritable: true,
				isSigner: false,
			});
			remainingAccounts.push({
				pubkey: referrerInfo.referrerStats,
				isWritable: true,
				isSigner: false,
			});
		}

		this.addSpotFulfillmentAccounts(
			orderParams.marketIndex,
			remainingAccounts,
			fulfillmentConfig
		);

		return await this.program.instruction.placeAndTakeSpotOrder(
			orderParams,
			fulfillmentConfig ? fulfillmentConfig.fulfillmentType : null,
			makerOrderId,
			{
				accounts: {
					state: await this.getStatePublicKey(),
					user,
					userStats: userStatsPublicKey,
					authority: this.wallet.publicKey,
				},
				remainingAccounts,
			}
		);
	}

	public async placeAndMakeSpotOrder(
		orderParams: OptionalOrderParams,
		takerInfo: TakerInfo,
		fulfillmentConfig?: SerumV3FulfillmentConfigAccount,
		referrerInfo?: ReferrerInfo,
		txParams?: TxParams,
		subAccountId?: number
	): Promise<TransactionSignature> {
		const { txSig, slot } = await this.sendTransaction(
			await this.buildTransaction(
				await this.getPlaceAndMakeSpotOrderIx(
					orderParams,
					takerInfo,
					fulfillmentConfig,
					referrerInfo,
					subAccountId
				),
				txParams
			),
			[],
			this.opts
		);
		this.spotMarketLastSlotCache.set(orderParams.marketIndex, slot);
		this.spotMarketLastSlotCache.set(QUOTE_SPOT_MARKET_INDEX, slot);
		return txSig;
	}

	public async getPlaceAndMakeSpotOrderIx(
		orderParams: OptionalOrderParams,
		takerInfo: TakerInfo,
		fulfillmentConfig?: SerumV3FulfillmentConfigAccount,
		referrerInfo?: ReferrerInfo,
		subAccountId?: number
	): Promise<TransactionInstruction> {
		orderParams = getOrderParams(orderParams, { marketType: MarketType.SPOT });
		const userStatsPublicKey = this.getUserStatsAccountPublicKey();
		const user = await this.getUserAccountPublicKey(subAccountId);

		const remainingAccounts = this.getRemainingAccounts({
			userAccounts: [
				this.getUserAccount(subAccountId),
				takerInfo.takerUserAccount,
			],
			useMarketLastSlotCache: true,
			writableSpotMarketIndexes: [
				orderParams.marketIndex,
				QUOTE_SPOT_MARKET_INDEX,
			],
		});

		if (referrerInfo) {
			remainingAccounts.push({
				pubkey: referrerInfo.referrer,
				isWritable: true,
				isSigner: false,
			});
			remainingAccounts.push({
				pubkey: referrerInfo.referrerStats,
				isWritable: true,
				isSigner: false,
			});
		}

		this.addSpotFulfillmentAccounts(
			orderParams.marketIndex,
			remainingAccounts,
			fulfillmentConfig
		);

		const takerOrderId = takerInfo.order.orderId;
		return await this.program.instruction.placeAndMakeSpotOrder(
			orderParams,
			takerOrderId,
			fulfillmentConfig ? fulfillmentConfig.fulfillmentType : null,
			{
				accounts: {
					state: await this.getStatePublicKey(),
					user,
					userStats: userStatsPublicKey,
					taker: takerInfo.taker,
					takerStats: takerInfo.takerStats,
					authority: this.wallet.publicKey,
				},
				remainingAccounts,
			}
		);
	}

	/**
	 * @deprecated use {@link placePerpOrder} or {@link placeAndTakePerpOrder} instead
	 */
	public async closePosition(
		marketIndex: number,
		limitPrice?: BN,
		subAccountId?: number
	): Promise<TransactionSignature> {
		const userPosition =
			this.getUser(subAccountId).getPerpPosition(marketIndex);
		if (!userPosition) {
			throw Error(`No position in market ${marketIndex.toString()}`);
		}

		return await this.placeAndTakePerpOrder(
			{
				orderType: OrderType.MARKET,
				marketIndex,
				direction: findDirectionToClose(userPosition),
				baseAssetAmount: userPosition.baseAssetAmount.abs(),
				reduceOnly: true,
				price: limitPrice,
			},
			undefined,
			undefined,
			undefined,
			undefined,
			subAccountId
		);
	}

	/**
	 * Modifies an open order by closing it and replacing it with a new order.
	 * @deprecated use modifyOrder instead
	 * @param orderId: The open order to modify
	 * @param newBaseAmount: The new base amount for the order. One of [newBaseAmount|newLimitPrice|newOraclePriceOffset] must be provided.
	 * @param newLimitPice: The new limit price for the order. One of [newBaseAmount|newLimitPrice|newOraclePriceOffset] must be provided.
	 * @param newOraclePriceOffset: The new oracle price offset for the order. One of [newBaseAmount|newLimitPrice|newOraclePriceOffset] must be provided.
	 * @returns
	 */
	public async modifyPerpOrder(
		orderId: number,
		newBaseAmount?: BN,
		newLimitPrice?: BN,
		newOraclePriceOffset?: number
	): Promise<TransactionSignature> {
		return this.modifyOrder({
			orderId,
			newBaseAmount,
			newLimitPrice,
			newOraclePriceOffset,
		});
	}

	/**
	 * Modifies an open order by closing it and replacing it with a new order.
	 * @deprecated use modifyOrderByUserOrderId instead
	 * @param userOrderId: The open order to modify
	 * @param newBaseAmount: The new base amount for the order. One of [newBaseAmount|newLimitPrice|newOraclePriceOffset] must be provided.
	 * @param newLimitPice: The new limit price for the order. One of [newBaseAmount|newLimitPrice|newOraclePriceOffset] must be provided.
	 * @param newOraclePriceOffset: The new oracle price offset for the order. One of [newBaseAmount|newLimitPrice|newOraclePriceOffset] must be provided.
	 * @returns
	 */
	public async modifyPerpOrderByUserOrderId(
		userOrderId: number,
		newBaseAmount?: BN,
		newLimitPrice?: BN,
		newOraclePriceOffset?: number
	): Promise<TransactionSignature> {
		return this.modifyOrderByUserOrderId({
			userOrderId,
			newBaseAmount,
			newLimitPrice,
			newOraclePriceOffset,
		});
	}

	/**
	 * Modifies an open order (spot or perp) by closing it and replacing it with a new order.
	 * @param orderParams.orderId: The open order to modify
	 * @param orderParams.newDirection: The new direction for the order
	 * @param orderParams.newBaseAmount: The new base amount for the order
	 * @param orderParams.newLimitPice: The new limit price for the order
	 * @param orderParams.newOraclePriceOffset: The new oracle price offset for the order
	 * @param orderParams.newTriggerPrice: Optional - Thew new trigger price for the order.
	 * @param orderParams.auctionDuration:
	 * @param orderParams.auctionStartPrice:
	 * @param orderParams.auctionEndPrice:
	 * @param orderParams.reduceOnly:
	 * @param orderParams.postOnly:
	 * @param orderParams.immediateOrCancel:
	 * @param orderParams.policy:
	 * @param orderParams.maxTs:
	 * @returns
	 */
	public async modifyOrder(
		orderParams: {
			orderId: number;
			newDirection?: PositionDirection;
			newBaseAmount?: BN;
			newLimitPrice?: BN;
			newOraclePriceOffset?: number;
			newTriggerPrice?: BN;
			newTriggerCondition?: OrderTriggerCondition;
			auctionDuration?: number;
			auctionStartPrice?: BN;
			auctionEndPrice?: BN;
			reduceOnly?: boolean;
			postOnly?: boolean;
			immediateOrCancel?: boolean;
			maxTs?: BN;
			policy?: ModifyOrderPolicy;
		},
		txParams?: TxParams,
		subAccountId?: number
	): Promise<TransactionSignature> {
		const { txSig } = await this.sendTransaction(
			await this.buildTransaction(
				await this.getModifyOrderIx(orderParams, subAccountId),
				txParams
			),
			[],
			this.opts
		);
		return txSig;
	}

	public async getModifyOrderIx(
		{
			orderId,
			newDirection,
			newBaseAmount,
			newLimitPrice,
			newOraclePriceOffset,
			newTriggerPrice,
			newTriggerCondition,
			auctionDuration,
			auctionStartPrice,
			auctionEndPrice,
			reduceOnly,
			postOnly,
			immediateOrCancel,
			maxTs,
			policy,
		}: {
			orderId: number;
			newDirection?: PositionDirection;
			newBaseAmount?: BN;
			newLimitPrice?: BN;
			newOraclePriceOffset?: number;
			newTriggerPrice?: BN;
			newTriggerCondition?: OrderTriggerCondition;
			auctionDuration?: number;
			auctionStartPrice?: BN;
			auctionEndPrice?: BN;
			reduceOnly?: boolean;
			postOnly?: boolean;
			immediateOrCancel?: boolean;
			maxTs?: BN;
			policy?: ModifyOrderPolicy;
		},
		subAccountId?: number
	): Promise<TransactionInstruction> {
		const user = await this.getUserAccountPublicKey(subAccountId);

		const remainingAccounts = this.getRemainingAccounts({
			userAccounts: [this.getUserAccount(subAccountId)],
			useMarketLastSlotCache: true,
		});

		const orderParams: ModifyOrderParams = {
			baseAssetAmount: newBaseAmount || null,
			direction: newDirection || null,
			price: newLimitPrice || null,
			oraclePriceOffset: newOraclePriceOffset || null,
			triggerPrice: newTriggerPrice || null,
			triggerCondition: newTriggerCondition || null,
			auctionDuration: auctionDuration || null,
			auctionStartPrice: auctionStartPrice || null,
			auctionEndPrice: auctionEndPrice || null,
			reduceOnly: reduceOnly != undefined ? reduceOnly : null,
			postOnly: postOnly != undefined ? postOnly : null,
			immediateOrCancel:
				immediateOrCancel != undefined ? immediateOrCancel : null,
			policy: policy || null,
			maxTs: maxTs || null,
		};

		return await this.program.instruction.modifyOrder(orderId, orderParams, {
			accounts: {
				state: await this.getStatePublicKey(),
				user,
				userStats: this.getUserStatsAccountPublicKey(),
				authority: this.wallet.publicKey,
			},
			remainingAccounts,
		});
	}

	/**
	 * Modifies an open order by closing it and replacing it with a new order.
	 * @param orderParams.userOrderId: The open order to modify
	 * @param orderParams.newDirection: The new direction for the order
	 * @param orderParams.newBaseAmount: The new base amount for the order
	 * @param orderParams.newLimitPice: The new limit price for the order
	 * @param orderParams.newOraclePriceOffset: The new oracle price offset for the order
	 * @param orderParams.newTriggerPrice: Optional - Thew new trigger price for the order.
	 * @param orderParams.auctionDuration: Only required if order type changed to market from something else
	 * @param orderParams.auctionStartPrice: Only required if order type changed to market from something else
	 * @param orderParams.auctionEndPrice: Only required if order type changed to market from something else
	 * @param orderParams.reduceOnly:
	 * @param orderParams.postOnly:
	 * @param orderParams.immediateOrCancel:
	 * @param orderParams.policy:
	 * @param orderParams.maxTs:
	 * @returns
	 */
	public async modifyOrderByUserOrderId(
		orderParams: {
			userOrderId: number;
			newDirection?: PositionDirection;
			newBaseAmount?: BN;
			newLimitPrice?: BN;
			newOraclePriceOffset?: number;
			newTriggerPrice?: BN;
			newTriggerCondition?: OrderTriggerCondition;
			auctionDuration?: number;
			auctionStartPrice?: BN;
			auctionEndPrice?: BN;
			reduceOnly?: boolean;
			postOnly?: boolean;
			immediateOrCancel?: boolean;
			policy?: ModifyOrderPolicy;
			maxTs?: BN;
		},
		txParams?: TxParams,
		subAccountId?: number
	): Promise<TransactionSignature> {
		const { txSig } = await this.sendTransaction(
			await this.buildTransaction(
				await this.getModifyOrderByUserIdIx(orderParams, subAccountId),
				txParams
			),
			[],
			this.opts
		);
		return txSig;
	}

	public async getModifyOrderByUserIdIx(
		{
			userOrderId,
			newDirection,
			newBaseAmount,
			newLimitPrice,
			newOraclePriceOffset,
			newTriggerPrice,
			newTriggerCondition,
			auctionDuration,
			auctionStartPrice,
			auctionEndPrice,
			reduceOnly,
			postOnly,
			immediateOrCancel,
			maxTs,
			policy,
		}: {
			userOrderId: number;
			newDirection?: PositionDirection;
			newBaseAmount?: BN;
			newLimitPrice?: BN;
			newOraclePriceOffset?: number;
			newTriggerPrice?: BN;
			newTriggerCondition?: OrderTriggerCondition;
			auctionDuration?: number;
			auctionStartPrice?: BN;
			auctionEndPrice?: BN;
			reduceOnly?: boolean;
			postOnly?: boolean;
			immediateOrCancel?: boolean;
			policy?: ModifyOrderPolicy;
			maxTs?: BN;
			txParams?: TxParams;
		},
		subAccountId?: number
	): Promise<TransactionInstruction> {
		const user = await this.getUserAccountPublicKey(subAccountId);

		const remainingAccounts = this.getRemainingAccounts({
			userAccounts: [this.getUserAccount(subAccountId)],
			useMarketLastSlotCache: true,
		});

		const orderParams: ModifyOrderParams = {
			baseAssetAmount: newBaseAmount || null,
			direction: newDirection || null,
			price: newLimitPrice || null,
			oraclePriceOffset: newOraclePriceOffset || null,
			triggerPrice: newTriggerPrice || null,
			triggerCondition: newTriggerCondition || null,
			auctionDuration: auctionDuration || null,
			auctionStartPrice: auctionStartPrice || null,
			auctionEndPrice: auctionEndPrice || null,
			reduceOnly: reduceOnly || false,
			postOnly: postOnly || null,
			immediateOrCancel: immediateOrCancel || false,
			policy: policy || null,
			maxTs: maxTs || null,
		};

		return await this.program.instruction.modifyOrderByUserId(
			userOrderId,
			orderParams,
			{
				accounts: {
					state: await this.getStatePublicKey(),
					user,
					userStats: this.getUserStatsAccountPublicKey(),
					authority: this.wallet.publicKey,
				},
				remainingAccounts,
			}
		);
	}

	public async settlePNLs(
		users: {
			settleeUserAccountPublicKey: PublicKey;
			settleeUserAccount: UserAccount;
		}[],
		marketIndexes: number[],
		opts?: {
			filterInvalidMarkets?: boolean;
		},
		txParams?: TxParams
	): Promise<TransactionSignature> {
		const filterInvalidMarkets = opts?.filterInvalidMarkets;

		// # Filter market indexes by markets with valid oracle
		const marketIndexToSettle: number[] = filterInvalidMarkets
			? []
			: marketIndexes;

		if (filterInvalidMarkets) {
			for (const marketIndex of marketIndexes) {
				const perpMarketAccount = this.getPerpMarketAccount(marketIndex);
				const oraclePriceData = this.getOracleDataForPerpMarket(marketIndex);
				const stateAccountAndSlot =
					this.accountSubscriber.getStateAccountAndSlot();
				const oracleGuardRails = stateAccountAndSlot.data.oracleGuardRails;

				const isValid = isOracleValid(
					perpMarketAccount,
					oraclePriceData,
					oracleGuardRails,
					stateAccountAndSlot.slot
				);

				if (isValid) {
					marketIndexToSettle.push(marketIndex);
				}
			}
		}

		// # Settle filtered market indexes
		const ixs = await this.getSettlePNLsIxs(users, marketIndexToSettle);

		const tx = await this.buildTransaction(
			ixs,
			txParams ?? {
				computeUnits: 1_400_000,
			}
		);

		const { txSig } = await this.sendTransaction(tx, [], this.opts);
		return txSig;
	}

	public async getSettlePNLsIxs(
		users: {
			settleeUserAccountPublicKey: PublicKey;
			settleeUserAccount: UserAccount;
		}[],
		marketIndexes: number[]
	): Promise<Array<TransactionInstruction>> {
		const ixs = [];
		for (const { settleeUserAccountPublicKey, settleeUserAccount } of users) {
			for (const marketIndex of marketIndexes) {
				ixs.push(
					await this.settlePNLIx(
						settleeUserAccountPublicKey,
						settleeUserAccount,
						marketIndex
					)
				);
			}
		}

		return ixs;
	}

	public async settlePNL(
		settleeUserAccountPublicKey: PublicKey,
		settleeUserAccount: UserAccount,
		marketIndex: number,
		txParams?: TxParams
	): Promise<TransactionSignature> {
		const { txSig } = await this.sendTransaction(
			await this.buildTransaction(
				await this.settlePNLIx(
					settleeUserAccountPublicKey,
					settleeUserAccount,
					marketIndex
				),
				txParams
			),
			[],
			this.opts
		);
		return txSig;
	}

	public async settlePNLIx(
		settleeUserAccountPublicKey: PublicKey,
		settleeUserAccount: UserAccount,
		marketIndex: number
	): Promise<TransactionInstruction> {
		const remainingAccounts = this.getRemainingAccounts({
			userAccounts: [settleeUserAccount],
			writablePerpMarketIndexes: [marketIndex],
			writableSpotMarketIndexes: [QUOTE_SPOT_MARKET_INDEX],
		});

		return await this.program.instruction.settlePnl(marketIndex, {
			accounts: {
				state: await this.getStatePublicKey(),
				authority: this.wallet.publicKey,
				user: settleeUserAccountPublicKey,
				spotMarketVault: this.getQuoteSpotMarketAccount().vault,
			},
			remainingAccounts: remainingAccounts,
		});
	}

	public async settleMultiplePNLs(
		settleeUserAccountPublicKey: PublicKey,
		settleeUserAccount: UserAccount,
		marketIndexes: number[],
		mode: SettlePnlMode,
		txParams?: TxParams
	): Promise<TransactionSignature> {
		const { txSig } = await this.sendTransaction(
			await this.buildTransaction(
				await this.settleMultiplePNLsIx(
					settleeUserAccountPublicKey,
					settleeUserAccount,
					marketIndexes,
					mode
				),
				txParams
			),
			[],
			this.opts
		);
		return txSig;
	}

	public async settleMultiplePNLsIx(
		settleeUserAccountPublicKey: PublicKey,
		settleeUserAccount: UserAccount,
		marketIndexes: number[],
		mode: SettlePnlMode
	): Promise<TransactionInstruction> {
		const remainingAccounts = this.getRemainingAccounts({
			userAccounts: [settleeUserAccount],
			writablePerpMarketIndexes: marketIndexes,
			writableSpotMarketIndexes: [QUOTE_SPOT_MARKET_INDEX],
		});

		return await this.program.instruction.settleMultiplePnls(
			marketIndexes,
			mode,
			{
				accounts: {
					state: await this.getStatePublicKey(),
					authority: this.wallet.publicKey,
					user: settleeUserAccountPublicKey,
					spotMarketVault: this.getQuoteSpotMarketAccount().vault,
				},
				remainingAccounts: remainingAccounts,
			}
		);
	}

	public async getSetUserStatusToBeingLiquidatedIx(
		userAccountPublicKey: PublicKey,
		userAccount: UserAccount
	): Promise<TransactionInstruction> {
		const remainingAccounts = this.getRemainingAccounts({
			userAccounts: [userAccount],
		});
		return await this.program.instruction.setUserStatusToBeingLiquidated({
			accounts: {
				state: await this.getStatePublicKey(),
				user: userAccountPublicKey,
				authority: this.wallet.publicKey,
			},
			remainingAccounts,
		});
	}

	public async setUserStatusToBeingLiquidated(
		userAccountPublicKey: PublicKey,
		userAccount: UserAccount
	): Promise<TransactionSignature> {
		const { txSig } = await this.sendTransaction(
			await this.buildTransaction(
				await this.getSetUserStatusToBeingLiquidatedIx(
					userAccountPublicKey,
					userAccount
				)
			),
			[],
			this.opts
		);
		return txSig;
	}

	public async liquidatePerp(
		userAccountPublicKey: PublicKey,
		userAccount: UserAccount,
		marketIndex: number,
		maxBaseAssetAmount: BN,
		limitPrice?: BN,
		txParams?: TxParams,
		liquidatorSubAccountId?: number
	): Promise<TransactionSignature> {
		const { txSig, slot } = await this.sendTransaction(
			await this.buildTransaction(
				await this.getLiquidatePerpIx(
					userAccountPublicKey,
					userAccount,
					marketIndex,
					maxBaseAssetAmount,
					limitPrice,
					liquidatorSubAccountId
				),
				txParams
			),
			[],
			this.opts
		);
		this.perpMarketLastSlotCache.set(marketIndex, slot);
		return txSig;
	}

	public async getLiquidatePerpIx(
		userAccountPublicKey: PublicKey,
		userAccount: UserAccount,
		marketIndex: number,
		maxBaseAssetAmount: BN,
		limitPrice?: BN,
		liquidatorSubAccountId?: number
	): Promise<TransactionInstruction> {
		const userStatsPublicKey = getUserStatsAccountPublicKey(
			this.program.programId,
			userAccount.authority
		);

		const liquidator = await this.getUserAccountPublicKey(
			liquidatorSubAccountId
		);
		const liquidatorStatsPublicKey = this.getUserStatsAccountPublicKey();

		const remainingAccounts = this.getRemainingAccounts({
			userAccounts: [this.getUserAccount(liquidatorSubAccountId), userAccount],
			useMarketLastSlotCache: true,
			writablePerpMarketIndexes: [marketIndex],
		});

		return await this.program.instruction.liquidatePerp(
			marketIndex,
			maxBaseAssetAmount,
			limitPrice ?? null,
			{
				accounts: {
					state: await this.getStatePublicKey(),
					authority: this.wallet.publicKey,
					user: userAccountPublicKey,
					userStats: userStatsPublicKey,
					liquidator,
					liquidatorStats: liquidatorStatsPublicKey,
				},
				remainingAccounts: remainingAccounts,
			}
		);
	}

	public async liquidatePerpWithFill(
		userAccountPublicKey: PublicKey,
		userAccount: UserAccount,
		marketIndex: number,
		makerInfos: MakerInfo[],
		txParams?: TxParams,
		liquidatorSubAccountId?: number
	): Promise<TransactionSignature> {
		const { txSig, slot } = await this.sendTransaction(
			await this.buildTransaction(
				await this.getLiquidatePerpWithFillIx(
					userAccountPublicKey,
					userAccount,
					marketIndex,
					makerInfos,
					liquidatorSubAccountId
				),
				txParams
			),
			[],
			this.opts
		);
		this.perpMarketLastSlotCache.set(marketIndex, slot);
		return txSig;
	}

	public async getLiquidatePerpWithFillIx(
		userAccountPublicKey: PublicKey,
		userAccount: UserAccount,
		marketIndex: number,
		makerInfos: MakerInfo[],
		liquidatorSubAccountId?: number
	): Promise<TransactionInstruction> {
		const userStatsPublicKey = getUserStatsAccountPublicKey(
			this.program.programId,
			userAccount.authority
		);

		const liquidator = await this.getUserAccountPublicKey(
			liquidatorSubAccountId
		);
		const liquidatorStatsPublicKey = this.getUserStatsAccountPublicKey();

		const remainingAccounts = this.getRemainingAccounts({
			userAccounts: [
				userAccount,
				...makerInfos.map((makerInfo) => makerInfo.makerUserAccount),
			],
			useMarketLastSlotCache: true,
			writablePerpMarketIndexes: [marketIndex],
		});

		for (const makerInfo of makerInfos) {
			remainingAccounts.push({
				pubkey: makerInfo.maker,
				isSigner: false,
				isWritable: true,
			});
			remainingAccounts.push({
				pubkey: makerInfo.makerStats,
				isSigner: false,
				isWritable: true,
			});
		}

		return await this.program.instruction.liquidatePerpWithFill(marketIndex, {
			accounts: {
				state: await this.getStatePublicKey(),
				authority: this.wallet.publicKey,
				user: userAccountPublicKey,
				userStats: userStatsPublicKey,
				liquidator,
				liquidatorStats: liquidatorStatsPublicKey,
			},
			remainingAccounts: remainingAccounts,
		});
	}

	public async liquidateSpot(
		userAccountPublicKey: PublicKey,
		userAccount: UserAccount,
		assetMarketIndex: number,
		liabilityMarketIndex: number,
		maxLiabilityTransfer: BN,
		limitPrice?: BN,
		txParams?: TxParams,
		liquidatorSubAccountId?: number
	): Promise<TransactionSignature> {
		const { txSig, slot } = await this.sendTransaction(
			await this.buildTransaction(
				await this.getLiquidateSpotIx(
					userAccountPublicKey,
					userAccount,
					assetMarketIndex,
					liabilityMarketIndex,
					maxLiabilityTransfer,
					limitPrice,
					liquidatorSubAccountId
				),
				txParams
			),
			[],
			this.opts
		);
		this.spotMarketLastSlotCache.set(assetMarketIndex, slot);
		this.spotMarketLastSlotCache.set(liabilityMarketIndex, slot);
		return txSig;
	}

	public async getLiquidateSpotIx(
		userAccountPublicKey: PublicKey,
		userAccount: UserAccount,
		assetMarketIndex: number,
		liabilityMarketIndex: number,
		maxLiabilityTransfer: BN,
		limitPrice?: BN,
		liquidatorSubAccountId?: number
	): Promise<TransactionInstruction> {
		const userStatsPublicKey = getUserStatsAccountPublicKey(
			this.program.programId,
			userAccount.authority
		);

		const liquidator = await this.getUserAccountPublicKey(
			liquidatorSubAccountId
		);
		const liquidatorStatsPublicKey = this.getUserStatsAccountPublicKey();

		const remainingAccounts = this.getRemainingAccounts({
			userAccounts: [this.getUserAccount(liquidatorSubAccountId), userAccount],
			useMarketLastSlotCache: true,
			writableSpotMarketIndexes: [liabilityMarketIndex, assetMarketIndex],
		});

		return await this.program.instruction.liquidateSpot(
			assetMarketIndex,
			liabilityMarketIndex,
			maxLiabilityTransfer,
			limitPrice || null,
			{
				accounts: {
					state: await this.getStatePublicKey(),
					authority: this.wallet.publicKey,
					user: userAccountPublicKey,
					userStats: userStatsPublicKey,
					liquidator,
					liquidatorStats: liquidatorStatsPublicKey,
				},
				remainingAccounts: remainingAccounts,
			}
		);
	}

	public async liquidateBorrowForPerpPnl(
		userAccountPublicKey: PublicKey,
		userAccount: UserAccount,
		perpMarketIndex: number,
		liabilityMarketIndex: number,
		maxLiabilityTransfer: BN,
		limitPrice?: BN,
		txParams?: TxParams,
		liquidatorSubAccountId?: number
	): Promise<TransactionSignature> {
		const { txSig, slot } = await this.sendTransaction(
			await this.buildTransaction(
				await this.getLiquidateBorrowForPerpPnlIx(
					userAccountPublicKey,
					userAccount,
					perpMarketIndex,
					liabilityMarketIndex,
					maxLiabilityTransfer,
					limitPrice,
					liquidatorSubAccountId
				),
				txParams
			),
			[],
			this.opts
		);
		this.perpMarketLastSlotCache.set(perpMarketIndex, slot);
		this.spotMarketLastSlotCache.set(liabilityMarketIndex, slot);
		return txSig;
	}

	public async getLiquidateBorrowForPerpPnlIx(
		userAccountPublicKey: PublicKey,
		userAccount: UserAccount,
		perpMarketIndex: number,
		liabilityMarketIndex: number,
		maxLiabilityTransfer: BN,
		limitPrice?: BN,
		liquidatorSubAccountId?: number
	): Promise<TransactionInstruction> {
		const userStatsPublicKey = getUserStatsAccountPublicKey(
			this.program.programId,
			userAccount.authority
		);

		const liquidator = await this.getUserAccountPublicKey(
			liquidatorSubAccountId
		);
		const liquidatorStatsPublicKey = this.getUserStatsAccountPublicKey();

		const remainingAccounts = this.getRemainingAccounts({
			userAccounts: [this.getUserAccount(liquidatorSubAccountId), userAccount],
			writablePerpMarketIndexes: [perpMarketIndex],
			writableSpotMarketIndexes: [liabilityMarketIndex],
		});

		return await this.program.instruction.liquidateBorrowForPerpPnl(
			perpMarketIndex,
			liabilityMarketIndex,
			maxLiabilityTransfer,
			limitPrice || null,
			{
				accounts: {
					state: await this.getStatePublicKey(),
					authority: this.wallet.publicKey,
					user: userAccountPublicKey,
					userStats: userStatsPublicKey,
					liquidator,
					liquidatorStats: liquidatorStatsPublicKey,
				},
				remainingAccounts: remainingAccounts,
			}
		);
	}

	public async liquidatePerpPnlForDeposit(
		userAccountPublicKey: PublicKey,
		userAccount: UserAccount,
		perpMarketIndex: number,
		assetMarketIndex: number,
		maxPnlTransfer: BN,
		limitPrice?: BN,
		txParams?: TxParams,
		liquidatorSubAccountId?: number
	): Promise<TransactionSignature> {
		const { txSig, slot } = await this.sendTransaction(
			await this.buildTransaction(
				await this.getLiquidatePerpPnlForDepositIx(
					userAccountPublicKey,
					userAccount,
					perpMarketIndex,
					assetMarketIndex,
					maxPnlTransfer,
					limitPrice,
					liquidatorSubAccountId
				),
				txParams
			),
			[],
			this.opts
		);
		this.perpMarketLastSlotCache.set(perpMarketIndex, slot);
		this.spotMarketLastSlotCache.set(assetMarketIndex, slot);
		return txSig;
	}

	public async getLiquidatePerpPnlForDepositIx(
		userAccountPublicKey: PublicKey,
		userAccount: UserAccount,
		perpMarketIndex: number,
		assetMarketIndex: number,
		maxPnlTransfer: BN,
		limitPrice?: BN,
		liquidatorSubAccountId?: number
	): Promise<TransactionInstruction> {
		const userStatsPublicKey = getUserStatsAccountPublicKey(
			this.program.programId,
			userAccount.authority
		);

		const liquidator = await this.getUserAccountPublicKey(
			liquidatorSubAccountId
		);
		const liquidatorStatsPublicKey = this.getUserStatsAccountPublicKey();

		const remainingAccounts = this.getRemainingAccounts({
			userAccounts: [this.getUserAccount(liquidatorSubAccountId), userAccount],
			writablePerpMarketIndexes: [perpMarketIndex],
			writableSpotMarketIndexes: [assetMarketIndex],
		});

		return await this.program.instruction.liquidatePerpPnlForDeposit(
			perpMarketIndex,
			assetMarketIndex,
			maxPnlTransfer,
			limitPrice || null,
			{
				accounts: {
					state: await this.getStatePublicKey(),
					authority: this.wallet.publicKey,
					user: userAccountPublicKey,
					userStats: userStatsPublicKey,
					liquidator,
					liquidatorStats: liquidatorStatsPublicKey,
				},
				remainingAccounts: remainingAccounts,
			}
		);
	}

	public async resolvePerpBankruptcy(
		userAccountPublicKey: PublicKey,
		userAccount: UserAccount,
		marketIndex: number,
		txParams?: TxParams,
		liquidatorSubAccountId?: number
	): Promise<TransactionSignature> {
		const { txSig } = await this.sendTransaction(
			await this.buildTransaction(
				await this.getResolvePerpBankruptcyIx(
					userAccountPublicKey,
					userAccount,
					marketIndex,
					liquidatorSubAccountId
				),
				txParams
			),
			[],
			this.opts
		);
		return txSig;
	}

	public async getResolvePerpBankruptcyIx(
		userAccountPublicKey: PublicKey,
		userAccount: UserAccount,
		marketIndex: number,
		liquidatorSubAccountId?: number
	): Promise<TransactionInstruction> {
		const userStatsPublicKey = getUserStatsAccountPublicKey(
			this.program.programId,
			userAccount.authority
		);

		const liquidator = await this.getUserAccountPublicKey(
			liquidatorSubAccountId
		);
		const liquidatorStatsPublicKey = this.getUserStatsAccountPublicKey();

		const remainingAccounts = this.getRemainingAccounts({
			userAccounts: [this.getUserAccount(liquidatorSubAccountId), userAccount],
			writablePerpMarketIndexes: [marketIndex],
			writableSpotMarketIndexes: [QUOTE_SPOT_MARKET_INDEX],
		});

		const spotMarket = this.getQuoteSpotMarketAccount();

		return await this.program.instruction.resolvePerpBankruptcy(
			QUOTE_SPOT_MARKET_INDEX,
			marketIndex,
			{
				accounts: {
					state: await this.getStatePublicKey(),
					authority: this.wallet.publicKey,
					user: userAccountPublicKey,
					userStats: userStatsPublicKey,
					liquidator,
					liquidatorStats: liquidatorStatsPublicKey,
					spotMarketVault: spotMarket.vault,
					insuranceFundVault: spotMarket.insuranceFund.vault,
					driftSigner: this.getSignerPublicKey(),
					tokenProgram: TOKEN_PROGRAM_ID,
				},
				remainingAccounts: remainingAccounts,
			}
		);
	}

	public async resolveSpotBankruptcy(
		userAccountPublicKey: PublicKey,
		userAccount: UserAccount,
		marketIndex: number,
		txParams?: TxParams,
		liquidatorSubAccountId?: number
	): Promise<TransactionSignature> {
		const { txSig } = await this.sendTransaction(
			await this.buildTransaction(
				await this.getResolveSpotBankruptcyIx(
					userAccountPublicKey,
					userAccount,
					marketIndex,
					liquidatorSubAccountId
				),
				txParams
			),
			[],
			this.opts
		);
		return txSig;
	}

	public async getResolveSpotBankruptcyIx(
		userAccountPublicKey: PublicKey,
		userAccount: UserAccount,
		marketIndex: number,
		liquidatorSubAccountId?: number
	): Promise<TransactionInstruction> {
		const userStatsPublicKey = getUserStatsAccountPublicKey(
			this.program.programId,
			userAccount.authority
		);

		const liquidator = await this.getUserAccountPublicKey(
			liquidatorSubAccountId
		);
		const liquidatorStatsPublicKey = this.getUserStatsAccountPublicKey();

		const remainingAccounts = this.getRemainingAccounts({
			userAccounts: [this.getUserAccount(liquidatorSubAccountId), userAccount],
			writableSpotMarketIndexes: [marketIndex],
		});

		const spotMarket = this.getSpotMarketAccount(marketIndex);

		this.addTokenMintToRemainingAccounts(spotMarket, remainingAccounts);

		return await this.program.instruction.resolveSpotBankruptcy(marketIndex, {
			accounts: {
				state: await this.getStatePublicKey(),
				authority: this.wallet.publicKey,
				user: userAccountPublicKey,
				userStats: userStatsPublicKey,
				liquidatorStats: liquidatorStatsPublicKey,
				liquidator,
				spotMarketVault: spotMarket.vault,
				insuranceFundVault: spotMarket.insuranceFund.vault,
				driftSigner: this.getSignerPublicKey(),
				tokenProgram: TOKEN_PROGRAM_ID,
			},
			remainingAccounts: remainingAccounts,
		});
	}

	public async updateFundingRate(
		perpMarketIndex: number,
		oracle: PublicKey,
		txParams?: TxParams
	): Promise<TransactionSignature> {
		const { txSig } = await this.sendTransaction(
			await this.buildTransaction(
				await this.getUpdateFundingRateIx(perpMarketIndex, oracle),
				txParams
			),
			[],
			this.opts
		);
		return txSig;
	}

	public async getUpdateFundingRateIx(
		perpMarketIndex: number,
		oracle: PublicKey
	): Promise<TransactionInstruction> {
		const perpMarketPublicKey = await getPerpMarketPublicKey(
			this.program.programId,
			perpMarketIndex
		);
		return await this.program.instruction.updateFundingRate(perpMarketIndex, {
			accounts: {
				state: await this.getStatePublicKey(),
				perpMarket: perpMarketPublicKey,
				oracle: oracle,
			},
		});
	}

	public async updatePrelaunchOracle(
		perpMarketIndex: number,
		txParams?: TxParams
	): Promise<TransactionSignature> {
		const { txSig } = await this.sendTransaction(
			await this.buildTransaction(
				await this.getUpdatePrelaunchOracleIx(perpMarketIndex),
				txParams
			),
			[],
			this.opts
		);
		return txSig;
	}

	public async getUpdatePrelaunchOracleIx(
		perpMarketIndex: number
	): Promise<TransactionInstruction> {
		const perpMarket = this.getPerpMarketAccount(perpMarketIndex);

		if (!isVariant(perpMarket.amm.oracleSource, 'prelaunch')) {
			throw new Error(`Wrong oracle source ${perpMarket.amm.oracleSource}`);
		}

		return await this.program.instruction.updatePrelaunchOracle({
			accounts: {
				state: await this.getStatePublicKey(),
				perpMarket: perpMarket.pubkey,
				oracle: perpMarket.amm.oracle,
			},
		});
	}

	public async updatePerpBidAskTwap(
		perpMarketIndex: number,
		makers: [PublicKey, PublicKey][],
		txParams?: TxParams
	): Promise<TransactionSignature> {
		const { txSig } = await this.sendTransaction(
			await this.buildTransaction(
				await this.getUpdatePerpBidAskTwapIx(perpMarketIndex, makers),
				txParams
			),
			[],
			this.opts
		);
		return txSig;
	}

	public async getUpdatePerpBidAskTwapIx(
		perpMarketIndex: number,
		makers: [PublicKey, PublicKey][]
	): Promise<TransactionInstruction> {
		const perpMarket = this.getPerpMarketAccount(perpMarketIndex);

		const remainingAccounts = [];
		for (const [maker, makerStats] of makers) {
			remainingAccounts.push({
				pubkey: maker,
				isWritable: false,
				isSigner: false,
			});
			remainingAccounts.push({
				pubkey: makerStats,
				isWritable: false,
				isSigner: false,
			});
		}

		return await this.program.instruction.updatePerpBidAskTwap({
			accounts: {
				state: await this.getStatePublicKey(),
				perpMarket: perpMarket.pubkey,
				oracle: perpMarket.amm.oracle,
				authority: this.wallet.publicKey,
				keeperStats: this.getUserStatsAccountPublicKey(),
			},
			remainingAccounts,
		});
	}

	public async settleFundingPayment(
		userAccountPublicKey: PublicKey,
		txParams?: TxParams
	): Promise<TransactionSignature> {
		const { txSig } = await this.sendTransaction(
			await this.buildTransaction(
				await this.getSettleFundingPaymentIx(userAccountPublicKey),
				txParams
			),
			[],
			this.opts
		);
		return txSig;
	}

	public async getSettleFundingPaymentIx(
		userAccountPublicKey: PublicKey
	): Promise<TransactionInstruction> {
		const userAccount = (await this.program.account.user.fetch(
			userAccountPublicKey
		)) as UserAccount;

		const writablePerpMarketIndexes = [];
		for (const position of userAccount.perpPositions) {
			if (!positionIsAvailable(position)) {
				writablePerpMarketIndexes.push(position.marketIndex);
			}
		}

		const remainingAccounts = this.getRemainingAccounts({
			userAccounts: [userAccount],
			writablePerpMarketIndexes,
		});

		return await this.program.instruction.settleFundingPayment({
			accounts: {
				state: await this.getStatePublicKey(),
				user: userAccountPublicKey,
			},
			remainingAccounts,
		});
	}

	public triggerEvent(eventName: keyof DriftClientAccountEvents, data?: any) {
		this.eventEmitter.emit(eventName, data);
	}

	public getOracleDataForPerpMarket(marketIndex: number): OraclePriceData {
		return this.accountSubscriber.getOraclePriceDataAndSlotForPerpMarket(
			marketIndex
		).data;
	}

	public getOracleDataForSpotMarket(marketIndex: number): OraclePriceData {
		return this.accountSubscriber.getOraclePriceDataAndSlotForSpotMarket(
			marketIndex
		).data;
	}

	public async initializeInsuranceFundStake(
		marketIndex: number,
		txParams?: TxParams
	): Promise<TransactionSignature> {
		const { txSig } = await this.sendTransaction(
			await this.buildTransaction(
				await this.getInitializeInsuranceFundStakeIx(marketIndex),
				txParams
			),
			[],
			this.opts
		);
		return txSig;
	}

	public async getInitializeInsuranceFundStakeIx(
		marketIndex: number
	): Promise<TransactionInstruction> {
		const ifStakeAccountPublicKey = getInsuranceFundStakeAccountPublicKey(
			this.program.programId,
			this.wallet.publicKey,
			marketIndex
		);

		return await this.program.instruction.initializeInsuranceFundStake(
			marketIndex,
			{
				accounts: {
					insuranceFundStake: ifStakeAccountPublicKey,
					spotMarket: this.getSpotMarketAccount(marketIndex).pubkey,
					userStats: this.getUserStatsAccountPublicKey(),
					authority: this.wallet.publicKey,
					payer: this.wallet.publicKey,
					rent: anchor.web3.SYSVAR_RENT_PUBKEY,
					systemProgram: anchor.web3.SystemProgram.programId,
					state: await this.getStatePublicKey(),
				},
			}
		);
	}

	public async getAddInsuranceFundStakeIx(
		marketIndex: number,
		amount: BN,
		collateralAccountPublicKey: PublicKey
	): Promise<TransactionInstruction> {
		const spotMarket = this.getSpotMarketAccount(marketIndex);
		const ifStakeAccountPublicKey = getInsuranceFundStakeAccountPublicKey(
			this.program.programId,
			this.wallet.publicKey,
			marketIndex
		);

		const remainingAccounts = [];
		this.addTokenMintToRemainingAccounts(spotMarket, remainingAccounts);
		const tokenProgram = this.getTokenProgramForSpotMarket(spotMarket);
		const ix = this.program.instruction.addInsuranceFundStake(
			marketIndex,
			amount,
			{
				accounts: {
					state: await this.getStatePublicKey(),
					spotMarket: spotMarket.pubkey,
					insuranceFundStake: ifStakeAccountPublicKey,
					userStats: this.getUserStatsAccountPublicKey(),
					authority: this.wallet.publicKey,
					spotMarketVault: spotMarket.vault,
					insuranceFundVault: spotMarket.insuranceFund.vault,
					driftSigner: this.getSignerPublicKey(),
					userTokenAccount: collateralAccountPublicKey,
					tokenProgram,
				},
				remainingAccounts,
			}
		);

		return ix;
	}

	/**
	 * Add to an insurance fund stake and optionally initialize the account
	 */
	public async addInsuranceFundStake({
		marketIndex,
		amount,
		collateralAccountPublicKey,
		initializeStakeAccount,
		fromSubaccount,
		txParams,
	}: {
		/**
		 * Spot market index
		 */
		marketIndex: number;
		amount: BN;
		/**
		 * The account where the funds to stake come from. Usually an associated token account
		 */
		collateralAccountPublicKey: PublicKey;
		/**
		 * Add instructions to initialize the staking account -- required if its the first time the currrent authority has staked in this market
		 */
		initializeStakeAccount?: boolean;
		/**
		 * Optional -- withdraw from current subaccount to fund stake amount, instead of wallet balance
		 */
		fromSubaccount?: boolean;
		txParams?: TxParams;
	}): Promise<TransactionSignature> {
		const addIfStakeIxs = [];

		const additionalSigners: Array<Signer> = [];
		const spotMarketAccount = this.getSpotMarketAccount(marketIndex);
		const isSolMarket = spotMarketAccount.mint.equals(WRAPPED_SOL_MINT);
		const createWSOLTokenAccount =
			isSolMarket && collateralAccountPublicKey.equals(this.wallet.publicKey);

		let tokenAccount;

		if (
			!(await this.checkIfAccountExists(this.getUserStatsAccountPublicKey()))
		) {
			addIfStakeIxs.push(await this.getInitializeUserStatsIx());
		}

		if (createWSOLTokenAccount) {
			const { ixs, pubkey } = await this.getWrappedSolAccountCreationIxs(
				amount,
				true
			);
			tokenAccount = pubkey;
			ixs.forEach((ix) => {
				addIfStakeIxs.push(ix);
			});
		} else {
			tokenAccount = collateralAccountPublicKey;
		}

		if (fromSubaccount) {
			const withdrawIx = await this.getWithdrawIx(
				amount,
				marketIndex,
				tokenAccount
			);
			addIfStakeIxs.push(withdrawIx);
		}

		if (initializeStakeAccount) {
			const initializeIx = await this.getInitializeInsuranceFundStakeIx(
				marketIndex
			);
			addIfStakeIxs.push(initializeIx);
		}

		const addFundsIx = await this.getAddInsuranceFundStakeIx(
			marketIndex,
			amount,
			tokenAccount
		);

		addIfStakeIxs.push(addFundsIx);

		if (createWSOLTokenAccount) {
			addIfStakeIxs.push(
				createCloseAccountInstruction(
					tokenAccount,
					this.wallet.publicKey,
					this.wallet.publicKey,
					[]
				)
			);
		}

		const tx = await this.buildTransaction(addIfStakeIxs, txParams);

		const { txSig } = await this.sendTransaction(
			tx,
			additionalSigners,
			this.opts
		);

		return txSig;
	}

	public async requestRemoveInsuranceFundStake(
		marketIndex: number,
		amount: BN,
		txParams?: TxParams
	): Promise<TransactionSignature> {
		const spotMarketAccount = this.getSpotMarketAccount(marketIndex);
		const ifStakeAccountPublicKey = getInsuranceFundStakeAccountPublicKey(
			this.program.programId,
			this.wallet.publicKey,
			marketIndex
		);

		const ix = await this.program.instruction.requestRemoveInsuranceFundStake(
			marketIndex,
			amount,
			{
				accounts: {
					state: await this.getStatePublicKey(),
					spotMarket: spotMarketAccount.pubkey,
					insuranceFundStake: ifStakeAccountPublicKey,
					userStats: this.getUserStatsAccountPublicKey(),
					authority: this.wallet.publicKey,
					insuranceFundVault: spotMarketAccount.insuranceFund.vault,
				},
			}
		);

		const tx = await this.buildTransaction(ix, txParams);

		const { txSig } = await this.sendTransaction(tx, [], this.opts);
		return txSig;
	}

	public async cancelRequestRemoveInsuranceFundStake(
		marketIndex: number,
		txParams?: TxParams
	): Promise<TransactionSignature> {
		const spotMarketAccount = this.getSpotMarketAccount(marketIndex);
		const ifStakeAccountPublicKey = getInsuranceFundStakeAccountPublicKey(
			this.program.programId,
			this.wallet.publicKey,
			marketIndex
		);

		const ix =
			await this.program.instruction.cancelRequestRemoveInsuranceFundStake(
				marketIndex,
				{
					accounts: {
						state: await this.getStatePublicKey(),
						spotMarket: spotMarketAccount.pubkey,
						insuranceFundStake: ifStakeAccountPublicKey,
						userStats: this.getUserStatsAccountPublicKey(),
						authority: this.wallet.publicKey,
						insuranceFundVault: spotMarketAccount.insuranceFund.vault,
					},
				}
			);

		const tx = await this.buildTransaction(ix, txParams);

		const { txSig } = await this.sendTransaction(tx, [], this.opts);
		return txSig;
	}

	public async removeInsuranceFundStake(
		marketIndex: number,
		collateralAccountPublicKey: PublicKey,
		txParams?: TxParams
	): Promise<TransactionSignature> {
		const removeIfStakeIxs = [];
		const spotMarketAccount = this.getSpotMarketAccount(marketIndex);
		const ifStakeAccountPublicKey = getInsuranceFundStakeAccountPublicKey(
			this.program.programId,
			this.wallet.publicKey,
			marketIndex
		);

		const additionalSigners: Array<Signer> = [];
		const isSolMarket = spotMarketAccount.mint.equals(WRAPPED_SOL_MINT);
		const createWSOLTokenAccount =
			isSolMarket && collateralAccountPublicKey.equals(this.wallet.publicKey);

		let tokenAccount;

		if (createWSOLTokenAccount) {
			const { ixs, pubkey } = await this.getWrappedSolAccountCreationIxs(
				ZERO,
				true
			);
			tokenAccount = pubkey;
			ixs.forEach((ix) => {
				removeIfStakeIxs.push(ix);
			});
		} else {
			tokenAccount = collateralAccountPublicKey;
			const tokenAccountExists = await this.checkIfAccountExists(tokenAccount);
			if (!tokenAccountExists) {
				const createTokenAccountIx =
					await this.createAssociatedTokenAccountIdempotentInstruction(
						tokenAccount,
						this.wallet.publicKey,
						this.wallet.publicKey,
						spotMarketAccount.mint
					);
				removeIfStakeIxs.push(createTokenAccountIx);
			}
		}

		const remainingAccounts = [];
		this.addTokenMintToRemainingAccounts(spotMarketAccount, remainingAccounts);
		const tokenProgram = this.getTokenProgramForSpotMarket(spotMarketAccount);
		const removeStakeIx =
			await this.program.instruction.removeInsuranceFundStake(marketIndex, {
				accounts: {
					state: await this.getStatePublicKey(),
					spotMarket: spotMarketAccount.pubkey,
					insuranceFundStake: ifStakeAccountPublicKey,
					userStats: this.getUserStatsAccountPublicKey(),
					authority: this.wallet.publicKey,
					insuranceFundVault: spotMarketAccount.insuranceFund.vault,
					driftSigner: this.getSignerPublicKey(),
					userTokenAccount: tokenAccount,
					tokenProgram,
				},
				remainingAccounts,
			});

		removeIfStakeIxs.push(removeStakeIx);

		// Close the wrapped sol account at the end of the transaction
		if (createWSOLTokenAccount) {
			removeIfStakeIxs.push(
				createCloseAccountInstruction(
					tokenAccount,
					this.wallet.publicKey,
					this.wallet.publicKey,
					[]
				)
			);
		}

		const tx = await this.buildTransaction(removeIfStakeIxs, txParams);

		const { txSig } = await this.sendTransaction(
			tx,
			additionalSigners,
			this.opts
		);
		return txSig;
	}

	public async updateUserQuoteAssetInsuranceStake(
		authority: PublicKey,
		txParams?: TxParams
	): Promise<TransactionSignature> {
		const tx = await this.buildTransaction(
			await this.getUpdateUserQuoteAssetInsuranceStakeIx(authority),
			txParams
		);
		const { txSig } = await this.sendTransaction(tx, [], this.opts);
		return txSig;
	}

	public async getUpdateUserQuoteAssetInsuranceStakeIx(
		authority: PublicKey
	): Promise<TransactionInstruction> {
		const marketIndex = QUOTE_SPOT_MARKET_INDEX;
		const spotMarket = this.getSpotMarketAccount(marketIndex);
		const ifStakeAccountPublicKey = getInsuranceFundStakeAccountPublicKey(
			this.program.programId,
			authority,
			marketIndex
		);
		const userStatsPublicKey = getUserStatsAccountPublicKey(
			this.program.programId,
			authority
		);

		const ix = this.program.instruction.updateUserQuoteAssetInsuranceStake({
			accounts: {
				state: await this.getStatePublicKey(),
				spotMarket: spotMarket.pubkey,
				insuranceFundStake: ifStakeAccountPublicKey,
				userStats: userStatsPublicKey,
				signer: this.wallet.publicKey,
				insuranceFundVault: spotMarket.insuranceFund.vault,
			},
		});

		return ix;
	}

	public async updateUserGovTokenInsuranceStake(
		authority: PublicKey,
		txParams?: TxParams
	): Promise<TransactionSignature> {
		const tx = await this.buildTransaction(
			await this.getUpdateUserGovTokenInsuranceStakeIx(authority),
			txParams
		);
		const { txSig } = await this.sendTransaction(tx, [], this.opts);
		return txSig;
	}

	public async getUpdateUserGovTokenInsuranceStakeIx(
		authority: PublicKey
	): Promise<TransactionInstruction> {
		const marketIndex = GOV_SPOT_MARKET_INDEX;
		const spotMarket = this.getSpotMarketAccount(marketIndex);
		const ifStakeAccountPublicKey = getInsuranceFundStakeAccountPublicKey(
			this.program.programId,
			authority,
			marketIndex
		);
		const userStatsPublicKey = getUserStatsAccountPublicKey(
			this.program.programId,
			authority
		);

		const ix = this.program.instruction.updateUserGovTokenInsuranceStake({
			accounts: {
				state: await this.getStatePublicKey(),
				spotMarket: spotMarket.pubkey,
				insuranceFundStake: ifStakeAccountPublicKey,
				userStats: userStatsPublicKey,
				signer: this.wallet.publicKey,
				insuranceFundVault: spotMarket.insuranceFund.vault,
			},
		});

		return ix;
	}

	public async settleRevenueToInsuranceFund(
		spotMarketIndex: number,
		txParams?: TxParams
	): Promise<TransactionSignature> {
		const tx = await this.buildTransaction(
			await this.getSettleRevenueToInsuranceFundIx(spotMarketIndex),
			txParams
		);
		const { txSig } = await this.sendTransaction(tx, [], this.opts);
		return txSig;
	}

	public async getSettleRevenueToInsuranceFundIx(
		spotMarketIndex: number
	): Promise<TransactionInstruction> {
		const spotMarketAccount = this.getSpotMarketAccount(spotMarketIndex);
		const remainingAccounts = [];
		this.addTokenMintToRemainingAccounts(spotMarketAccount, remainingAccounts);
		const ix = await this.program.instruction.settleRevenueToInsuranceFund(
			spotMarketIndex,
			{
				accounts: {
					state: await this.getStatePublicKey(),
					spotMarket: spotMarketAccount.pubkey,
					spotMarketVault: spotMarketAccount.vault,
					driftSigner: this.getSignerPublicKey(),
					insuranceFundVault: spotMarketAccount.insuranceFund.vault,
					tokenProgram: TOKEN_PROGRAM_ID,
				},
				remainingAccounts,
			}
		);
		return ix;
	}

	public async resolvePerpPnlDeficit(
		spotMarketIndex: number,
		perpMarketIndex: number,
		txParams?: TxParams
	): Promise<TransactionSignature> {
		const { txSig } = await this.sendTransaction(
			await this.buildTransaction(
				await this.getResolvePerpPnlDeficitIx(spotMarketIndex, perpMarketIndex),
				txParams
			),
			[],
			this.opts
		);
		return txSig;
	}

	public async getResolvePerpPnlDeficitIx(
		spotMarketIndex: number,
		perpMarketIndex: number
	): Promise<TransactionInstruction> {
		const remainingAccounts = this.getRemainingAccounts({
			userAccounts: [this.getUserAccount()],
			useMarketLastSlotCache: true,
			writablePerpMarketIndexes: [perpMarketIndex],
			writableSpotMarketIndexes: [spotMarketIndex],
		});

		const spotMarket = this.getSpotMarketAccount(spotMarketIndex);

		return await this.program.instruction.resolvePerpPnlDeficit(
			spotMarketIndex,
			perpMarketIndex,
			{
				accounts: {
					state: await this.getStatePublicKey(),
					authority: this.wallet.publicKey,
					spotMarketVault: spotMarket.vault,
					insuranceFundVault: spotMarket.insuranceFund.vault,
					driftSigner: this.getSignerPublicKey(),
					tokenProgram: TOKEN_PROGRAM_ID,
				},
				remainingAccounts: remainingAccounts,
			}
		);
	}

	public async getDepositIntoSpotMarketRevenuePoolIx(
		marketIndex: number,
		amount: BN,
		userTokenAccountPublicKey: PublicKey
	): Promise<TransactionInstruction> {
		const spotMarket = await this.getSpotMarketAccount(marketIndex);

		const remainingAccounts = [];
		this.addTokenMintToRemainingAccounts(spotMarket, remainingAccounts);
		const tokenProgram = this.getTokenProgramForSpotMarket(spotMarket);
		const ix = await this.program.instruction.depositIntoSpotMarketRevenuePool(
			amount,
			{
				accounts: {
					state: await this.getStatePublicKey(),
					spotMarket: spotMarket.pubkey,
					authority: this.wallet.publicKey,
					spotMarketVault: spotMarket.vault,
					userTokenAccount: userTokenAccountPublicKey,
					tokenProgram,
				},
			}
		);

		return ix;
	}

	public async depositIntoSpotMarketRevenuePool(
		marketIndex: number,
		amount: BN,
		userTokenAccountPublicKey: PublicKey
	): Promise<TransactionSignature> {
		const ix = await this.getDepositIntoSpotMarketRevenuePoolIx(
			marketIndex,
			amount,
			userTokenAccountPublicKey
		);
		const tx = await this.buildTransaction([ix]);

		const { txSig } = await this.sendTransaction(tx, [], this.opts);
		return txSig;
	}

	public getPerpMarketExtendedInfo(
		marketIndex: number
	): PerpMarketExtendedInfo {
		const marketAccount = this.getPerpMarketAccount(marketIndex);
		const quoteAccount = this.getSpotMarketAccount(QUOTE_SPOT_MARKET_INDEX);

		const extendedInfo: PerpMarketExtendedInfo = {
			marketIndex,
			minOrderSize: marketAccount.amm?.minOrderSize,
			marginMaintenance: marketAccount.marginRatioMaintenance,
			pnlPoolValue: getTokenAmount(
				marketAccount.pnlPool?.scaledBalance,
				quoteAccount,
				SpotBalanceType.DEPOSIT
			),
			contractTier: marketAccount.contractTier,
			availableInsurance: calculateMarketMaxAvailableInsurance(
				marketAccount,
				quoteAccount
			),
		};

		return extendedInfo;
	}

	/**
	 * Calculates taker / maker fee (as a percentage, e.g. .001 = 10 basis points) for particular marketType
	 * @param marketType
	 * @param positionMarketIndex
	 * @returns : {takerFee: number, makerFee: number} Precision None
	 */
	public getMarketFees(
		marketType: MarketType,
		marketIndex?: number,
		user?: User
	) {
		let feeTier;
		if (user) {
			feeTier = user.getUserFeeTier(marketType);
		} else {
			const state = this.getStateAccount();
			feeTier = isVariant(marketType, 'perp')
				? state.perpFeeStructure.feeTiers[0]
				: state.spotFeeStructure.feeTiers[0];
		}

		let takerFee = feeTier.feeNumerator / feeTier.feeDenominator;
		let makerFee =
			feeTier.makerRebateNumerator / feeTier.makerRebateDenominator;

		if (marketIndex !== undefined) {
			let marketAccount = null;
			if (isVariant(marketType, 'perp')) {
				marketAccount = this.getPerpMarketAccount(marketIndex);
			} else {
				marketAccount = this.getSpotMarketAccount(marketIndex);
			}
			takerFee += (takerFee * marketAccount.feeAdjustment) / 100;
			makerFee += (makerFee * marketAccount.feeAdjustment) / 100;
		}

		return {
			takerFee,
			makerFee,
		};
	}

	/**
	 * Returns the market index and type for a given market name
	 * E.g. "SOL-PERP" -> { marketIndex: 0, marketType: MarketType.PERP }
	 *
	 * @param name
	 */
	getMarketIndexAndType(
		name: string
	): { marketIndex: number; marketType: MarketType } | undefined {
		name = name.toUpperCase();
		for (const perpMarketAccount of this.getPerpMarketAccounts()) {
			if (decodeName(perpMarketAccount.name).toUpperCase() === name) {
				return {
					marketIndex: perpMarketAccount.marketIndex,
					marketType: MarketType.PERP,
				};
			}
		}

		for (const spotMarketAccount of this.getSpotMarketAccounts()) {
			if (decodeName(spotMarketAccount.name).toUpperCase() === name) {
				return {
					marketIndex: spotMarketAccount.marketIndex,
					marketType: MarketType.SPOT,
				};
			}
		}

		return undefined;
	}

	public getReceiverProgram(): Program<PythSolanaReceiver> {
		if (this.receiverProgram === undefined) {
			this.receiverProgram = new Program(
				pythSolanaReceiverIdl as PythSolanaReceiver,
				DEFAULT_RECEIVER_PROGRAM_ID,
				this.provider
			);
		}
		return this.receiverProgram;
	}

	public async getSwitchboardOnDemandProgram(): Promise<Program30<Idl30>> {
		const idl = (await Program30.fetchIdl(
			this.sbOnDemandProgramdId,
			this.provider
		))!;
		if (this.sbOnDemandProgram === undefined) {
			this.sbOnDemandProgram = new Program30(idl, this.provider);
		}
		return this.sbOnDemandProgram;
	}

	public async postPythPullOracleUpdateAtomic(
		vaaString: string,
		feedId: string
	): Promise<TransactionSignature> {
		const postIxs = await this.getPostPythPullOracleUpdateAtomicIxs(
			vaaString,
			feedId
		);
		const tx = await this.buildTransaction(postIxs);
		const { txSig } = await this.sendTransaction(tx, [], this.opts);

		return txSig;
	}

	public async postMultiPythPullOracleUpdatesAtomic(
		vaaString: string,
		feedIds: string[]
	): Promise<TransactionSignature> {
		const postIxs = await this.getPostPythPullOracleUpdateAtomicIxs(
			vaaString,
			feedIds
		);
		const tx = await this.buildTransaction(postIxs);
		const { txSig } = await this.sendTransaction(tx, [], this.opts);

		return txSig;
	}

	public async getPostPythPullOracleUpdateAtomicIxs(
		vaaString: string,
		feedIds: string | string[],
		numSignatures = 2
	): Promise<TransactionInstruction[]> {
		const accumulatorUpdateData = parseAccumulatorUpdateData(
			Buffer.from(vaaString, 'base64')
		);
		const guardianSetIndex = accumulatorUpdateData.vaa.readUInt32BE(1);
		const guardianSet = getGuardianSetPda(
			guardianSetIndex,
			DEFAULT_WORMHOLE_PROGRAM_ID
		);
		const trimmedVaa = trimVaaSignatures(
			accumulatorUpdateData.vaa,
			numSignatures
		);

		const postIxs: TransactionInstruction[] = [];
		if (accumulatorUpdateData.updates.length > 1) {
			const encodedParams = this.getReceiverProgram().coder.types.encode(
				'PostMultiUpdatesAtomicParams',
				{
					vaa: trimmedVaa,
					merklePriceUpdates: accumulatorUpdateData.updates,
				}
			);
			const feedIdsToUse: string[] =
				typeof feedIds === 'string' ? [feedIds] : feedIds;
			const pubkeys = feedIdsToUse.map((feedId) => {
				return getPythPullOraclePublicKey(
					this.program.programId,
					getFeedIdUint8Array(feedId)
				);
			});

			const remainingAccounts: Array<AccountMeta> = pubkeys.map((pubkey) => {
				return {
					pubkey,
					isSigner: false,
					isWritable: true,
				};
			});
			postIxs.push(
				this.program.instruction.postMultiPythPullOracleUpdatesAtomic(
					encodedParams,
					{
						accounts: {
							keeper: this.wallet.publicKey,
							pythSolanaReceiver: DRIFT_ORACLE_RECEIVER_ID,
							guardianSet,
						},
						remainingAccounts,
					}
				)
			);
		} else {
			let feedIdToUse = typeof feedIds === 'string' ? feedIds : feedIds[0];
			feedIdToUse = trimFeedId(feedIdToUse);
			postIxs.push(
				await this.getSinglePostPythPullOracleAtomicIx(
					{
						vaa: trimmedVaa,
						merklePriceUpdate: accumulatorUpdateData.updates[0],
					},
					feedIdToUse,
					guardianSet
				)
			);
		}
		return postIxs;
	}

	private async getSinglePostPythPullOracleAtomicIx(
		params: {
			vaa: Buffer;
			merklePriceUpdate: {
				message: Buffer;
				proof: number[][];
			};
		},
		feedId: string,
		guardianSet: PublicKey
	): Promise<TransactionInstruction> {
		const feedIdBuffer = getFeedIdUint8Array(feedId);
		const receiverProgram = this.getReceiverProgram();

		const encodedParams = receiverProgram.coder.types.encode(
			'PostUpdateAtomicParams',
			params
		);

		return this.program.instruction.postPythPullOracleUpdateAtomic(
			feedIdBuffer,
			encodedParams,
			{
				accounts: {
					keeper: this.wallet.publicKey,
					pythSolanaReceiver: DRIFT_ORACLE_RECEIVER_ID,
					guardianSet,
					priceFeed: getPythPullOraclePublicKey(
						this.program.programId,
						feedIdBuffer
					),
				},
			}
		);
	}

	public async updatePythPullOracle(
		vaaString: string,
		feedId: string
	): Promise<TransactionSignature> {
		feedId = trimFeedId(feedId);
		const accumulatorUpdateData = parseAccumulatorUpdateData(
			Buffer.from(vaaString, 'base64')
		);
		const guardianSetIndex = accumulatorUpdateData.vaa.readUInt32BE(1);
		const guardianSet = getGuardianSetPda(
			guardianSetIndex,
			DEFAULT_WORMHOLE_PROGRAM_ID
		);

		const [postIxs, encodedVaaAddress] = await this.getBuildEncodedVaaIxs(
			accumulatorUpdateData.vaa,
			guardianSet
		);

		for (const update of accumulatorUpdateData.updates) {
			postIxs.push(
				await this.getUpdatePythPullOracleIxs(
					{
						merklePriceUpdate: update,
					},
					feedId,
					encodedVaaAddress.publicKey
				)
			);
		}

		const tx = await this.buildTransaction(postIxs);
		const { txSig } = await this.sendTransaction(
			tx,
			[encodedVaaAddress],
			this.opts
		);

		return txSig;
	}

	public async getUpdatePythPullOracleIxs(
		params: {
			merklePriceUpdate: {
				message: Buffer;
				proof: number[][];
			};
		},
		feedId: string,
		encodedVaaAddress: PublicKey
	): Promise<TransactionInstruction> {
		const feedIdBuffer = getFeedIdUint8Array(feedId);
		const receiverProgram = this.getReceiverProgram();

		const encodedParams = receiverProgram.coder.types.encode(
			'PostUpdateParams',
			params
		);

		return this.program.instruction.updatePythPullOracle(
			feedIdBuffer,
			encodedParams,
			{
				accounts: {
					keeper: this.wallet.publicKey,
					pythSolanaReceiver: DRIFT_ORACLE_RECEIVER_ID,
					encodedVaa: encodedVaaAddress,
					priceFeed: getPythPullOraclePublicKey(
						this.program.programId,
						feedIdBuffer
					),
				},
			}
		);
	}

	public async getPostSwitchboardOnDemandUpdateAtomicIx(
		feed: PublicKey,
		numSignatures = 3
	): Promise<TransactionInstruction | undefined> {
		const program = await this.getSwitchboardOnDemandProgram();
		const feedAccount = new PullFeed(program, feed);
		if (!this.sbProgramFeedConfigs) {
			this.sbProgramFeedConfigs = new Map();
		}
		if (!this.sbProgramFeedConfigs.has(feedAccount.pubkey.toString())) {
			const feedConfig = await feedAccount.loadConfigs();
			this.sbProgramFeedConfigs.set(feed.toString(), feedConfig);
		}

		const [pullIx, _responses, success] = await feedAccount.fetchUpdateIx({
			numSignatures,
		});
		if (!success) {
			return undefined;
		}
		return pullIx;
	}

	public async postSwitchboardOnDemandUpdate(
		feed: PublicKey,
		numSignatures = 3
	): Promise<TransactionSignature> {
		const pullIx = await this.getPostSwitchboardOnDemandUpdateAtomicIx(
			feed,
			numSignatures
		);
		if (!pullIx) {
			return undefined;
		}
		const tx = await asV0Tx({
			connection: this.connection,
			ixs: [pullIx],
			payer: this.wallet.publicKey,
			computeUnitLimitMultiple: 1.3,
			lookupTables: [await this.fetchMarketLookupTableAccount()],
		});
		const { txSig } = await this.sendTransaction(tx, [], {
			commitment: 'processed',
			skipPreflight: true,
			maxRetries: 0,
		});
		return txSig;
	}

	private async getBuildEncodedVaaIxs(
		vaa: Buffer,
		guardianSet: PublicKey
	): Promise<[TransactionInstruction[], Keypair]> {
		const postIxs: TransactionInstruction[] = [];

		if (this.wormholeProgram === undefined) {
			this.wormholeProgram = new Program(
				wormholeCoreBridgeIdl,
				DEFAULT_WORMHOLE_PROGRAM_ID,
				this.provider
			);
		}

		const encodedVaaKeypair = new Keypair();
		postIxs.push(
			await this.wormholeProgram.account.encodedVaa.createInstruction(
				encodedVaaKeypair,
				vaa.length + 46
			)
		);

		// Why do we need this too?
		postIxs.push(
			await this.wormholeProgram.methods
				.initEncodedVaa()
				.accounts({
					encodedVaa: encodedVaaKeypair.publicKey,
				})
				.instruction()
		);

		// Split the write into two ixs
		postIxs.push(
			await this.wormholeProgram.methods
				.writeEncodedVaa({
					index: 0,
					data: vaa.subarray(0, 755),
				})
				.accounts({
					draftVaa: encodedVaaKeypair.publicKey,
				})
				.instruction()
		);

		postIxs.push(
			await this.wormholeProgram.methods
				.writeEncodedVaa({
					index: 755,
					data: vaa.subarray(755),
				})
				.accounts({
					draftVaa: encodedVaaKeypair.publicKey,
				})
				.instruction()
		);

		// Verify
		postIxs.push(
			await this.wormholeProgram.methods
				.verifyEncodedVaaV1()
				.accounts({
					guardianSet,
					draftVaa: encodedVaaKeypair.publicKey,
				})
				.instruction()
		);

		return [postIxs, encodedVaaKeypair];
	}

	public async enableUserHighLeverageMode(
		subAccountId: number,
		txParams?: TxParams
	): Promise<TransactionSignature> {
		const { txSig } = await this.sendTransaction(
			await this.buildTransaction(
				await this.getEnableHighLeverageModeIx(subAccountId),
				txParams
			),
			[],
			this.opts
		);
		return txSig;
	}

	public async getEnableHighLeverageModeIx(subAccountId: number) {
		const remainingAccounts = this.getRemainingAccounts({
			userAccounts: [this.getUserAccount(subAccountId)],
		});

		const ix = await this.program.instruction.enableUserHighLeverageMode(
			subAccountId,
			{
				accounts: {
					state: await this.getStatePublicKey(),
					user: getUserAccountPublicKeySync(
						this.program.programId,
						this.wallet.publicKey,
						subAccountId
					),
					authority: this.wallet.publicKey,
					highLeverageModeConfig: getHighLeverageModeConfigPublicKey(
						this.program.programId
					),
				},
				remainingAccounts,
			}
		);

		return ix;
	}

	public async disableUserHighLeverageMode(
		user: PublicKey,
		userAccount?: UserAccount,
		txParams?: TxParams
	): Promise<TransactionSignature> {
		const { txSig } = await this.sendTransaction(
			await this.buildTransaction(
				await this.getDisableHighLeverageModeIx(user, userAccount),
				txParams
			),
			[],
			this.opts
		);
		return txSig;
	}

	public async getDisableHighLeverageModeIx(
		user: PublicKey,
		userAccount?: UserAccount
	) {
		const remainingAccounts = userAccount
			? this.getRemainingAccounts({
					userAccounts: [userAccount],
			  })
			: undefined;

		const ix = await this.program.instruction.disableUserHighLeverageMode({
			accounts: {
				state: await this.getStatePublicKey(),
				user,
				authority: this.wallet.publicKey,
				highLeverageModeConfig: getHighLeverageModeConfigPublicKey(
					this.program.programId
				),
			},
			remainingAccounts,
		});

		return ix;
	}

	public async fetchHighLeverageModeConfig(): Promise<HighLeverageModeConfig> {
		const config = await this.program.account.highLeverageModeConfig.fetch(
			getHighLeverageModeConfigPublicKey(this.program.programId)
		);
		return config as HighLeverageModeConfig;
	}

	private handleSignedTransaction(signedTxs: SignedTxData[]) {
		if (this.enableMetricsEvents && this.metricsEventEmitter) {
			this.metricsEventEmitter.emit('txSigned', signedTxs);
		}
	}

	private handlePreSignedTransaction() {
		if (this.enableMetricsEvents && this.metricsEventEmitter) {
			this.metricsEventEmitter.emit('preTxSigned');
		}
	}

	private isVersionedTransaction(
		tx: Transaction | VersionedTransaction
	): boolean {
		return isVersionedTransaction(tx);
	}

	sendTransaction(
		tx: Transaction | VersionedTransaction,
		additionalSigners?: Array<Signer>,
		opts?: ConfirmOptions,
		preSigned?: boolean
	): Promise<TxSigAndSlot> {
		const isVersionedTx = this.isVersionedTransaction(tx);

		if (isVersionedTx) {
			return this.txSender.sendVersionedTransaction(
				tx as VersionedTransaction,
				additionalSigners,
				opts,
				preSigned
			);
		} else {
			return this.txSender.send(
				tx as Transaction,
				additionalSigners,
				opts,
				preSigned
			);
		}
	}

	async buildTransaction(
		instructions: TransactionInstruction | TransactionInstruction[],
		txParams?: TxParams,
		txVersion?: TransactionVersion,
		lookupTables?: AddressLookupTableAccount[],
		forceVersionedTransaction?: boolean,
		recentBlockhash?: BlockhashWithExpiryBlockHeight
	): Promise<Transaction | VersionedTransaction> {
		return this.txHandler.buildTransaction({
			instructions,
			txVersion: txVersion ?? this.txVersion,
			txParams: txParams ?? this.txParams,
			connection: this.connection,
			preFlightCommitment: this.opts.preflightCommitment,
			fetchMarketLookupTableAccount:
				this.fetchMarketLookupTableAccount.bind(this),
			lookupTables,
			forceVersionedTransaction,
			recentBlockhash,
		});
	}

	async buildBulkTransactions(
		instructions: (TransactionInstruction | TransactionInstruction[])[],
		txParams?: TxParams,
		txVersion?: TransactionVersion,
		lookupTables?: AddressLookupTableAccount[],
		forceVersionedTransaction?: boolean
	): Promise<(Transaction | VersionedTransaction)[]> {
		return this.txHandler.buildBulkTransactions({
			instructions,
			txVersion: txVersion ?? this.txVersion,
			txParams: txParams ?? this.txParams,
			connection: this.connection,
			preFlightCommitment: this.opts.preflightCommitment,
			fetchMarketLookupTableAccount:
				this.fetchMarketLookupTableAccount.bind(this),
			lookupTables,
			forceVersionedTransaction,
		});
	}

	async buildTransactionsMap(
		instructionsMap: Record<
			string,
			TransactionInstruction | TransactionInstruction[]
		>,
		txParams?: TxParams,
		txVersion?: TransactionVersion,
		lookupTables?: AddressLookupTableAccount[],
		forceVersionedTransaction?: boolean
	) {
		return this.txHandler.buildTransactionsMap({
			instructionsMap,
			txVersion: txVersion ?? this.txVersion,
			txParams: txParams ?? this.txParams,
			connection: this.connection,
			preFlightCommitment: this.opts.preflightCommitment,
			fetchMarketLookupTableAccount:
				this.fetchMarketLookupTableAccount.bind(this),
			lookupTables,
			forceVersionedTransaction,
		});
	}

	async buildAndSignTransactionsMap(
		instructionsMap: Record<
			string,
			TransactionInstruction | TransactionInstruction[]
		>,
		txParams?: TxParams,
		txVersion?: TransactionVersion,
		lookupTables?: AddressLookupTableAccount[],
		forceVersionedTransaction?: boolean
	) {
		return this.txHandler.buildAndSignTransactionMap({
			instructionsMap,
			txVersion: txVersion ?? this.txVersion,
			txParams: txParams ?? this.txParams,
			connection: this.connection,
			preFlightCommitment: this.opts.preflightCommitment,
			fetchMarketLookupTableAccount:
				this.fetchMarketLookupTableAccount.bind(this),
			lookupTables,
			forceVersionedTransaction,
		});
	}
}<|MERGE_RESOLUTION|>--- conflicted
+++ resolved
@@ -19,10 +19,7 @@
 } from '@solana/spl-token';
 import {
 	DriftClientMetricsEvents,
-<<<<<<< HEAD
-=======
 	HighLeverageModeConfig,
->>>>>>> 78960cbc
 	isVariant,
 	IWallet,
 	MakerInfo,
@@ -168,10 +165,7 @@
 import pythSolanaReceiverIdl from './idl/pyth_solana_receiver.json';
 import { asV0Tx, PullFeed } from '@switchboard-xyz/on-demand';
 import * as ed from '@noble/ed25519';
-<<<<<<< HEAD
 import { gprcDriftClientAccountSubscriber } from './accounts/grpcDriftClientAccountSubscriber';
-=======
->>>>>>> 78960cbc
 
 type RemainingAccountParams = {
 	userAccounts: UserAccount[];
@@ -316,7 +310,6 @@
 				type: 'polling',
 				accountLoader: config.accountSubscription.accountLoader,
 			};
-<<<<<<< HEAD
 		} else if (config.accountSubscription?.type === 'grpc') {
 			this.userAccountSubscriptionConfig = {
 				type: 'grpc',
@@ -330,8 +323,6 @@
 				resubTimeoutMs: config.accountSubscription?.resubTimeoutMs,
 				logResubMessages: config.accountSubscription?.logResubMessages,
 			};
-=======
->>>>>>> 78960cbc
 		} else {
 			this.userAccountSubscriptionConfig = {
 				type: 'websocket',
@@ -378,7 +369,6 @@
 				config.perpMarketIndexes ?? [],
 				config.spotMarketIndexes ?? [],
 				config.oracleInfos ?? [],
-<<<<<<< HEAD
 				noMarketsAndOraclesSpecified,
 				delistedMarketSetting
 			);
@@ -395,10 +385,6 @@
 					resubTimeoutMs: config.accountSubscription?.resubTimeoutMs,
 					logResubMessages: config.accountSubscription?.logResubMessages,
 				}
-=======
-				noMarketsAndOraclesSpecified,
-				delistedMarketSetting
->>>>>>> 78960cbc
 			);
 		} else {
 			this.accountSubscriber = new WebSocketDriftClientAccountSubscriber(
@@ -5582,11 +5568,7 @@
 
 		const swiftServerSignatureIx =
 			Ed25519Program.createInstructionWithPublicKey({
-<<<<<<< HEAD
-				publicKey: new PublicKey(SWIFT_ID).toBytes(),
-=======
 				publicKey: new PublicKey(this.swiftID).toBytes(),
->>>>>>> 78960cbc
 				signature: Uint8Array.from(swiftSignature),
 				message: Uint8Array.from(encodedSwiftServerMessage),
 			});
