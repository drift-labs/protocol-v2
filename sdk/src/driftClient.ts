--- conflicted
+++ resolved
@@ -7672,7 +7672,10 @@
 
 	public async preparePlaceAndTakeSpotOrder(
 		orderParams: OptionalOrderParams,
-		fulfillmentConfig?: SerumV3FulfillmentConfigAccount,
+		fulfillmentConfig?:
+			| SerumV3FulfillmentConfigAccount
+			| PhoenixV1FulfillmentConfigAccount
+			| OpenbookV2FulfillmentConfigAccount,
 		makerInfo?: MakerInfo,
 		referrerInfo?: ReferrerInfo,
 		txParams?: TxParams,
@@ -7696,7 +7699,10 @@
 
 	public async placeAndTakeSpotOrder(
 		orderParams: OptionalOrderParams,
-		fulfillmentConfig?: SerumV3FulfillmentConfigAccount,
+		fulfillmentConfig?:
+			| SerumV3FulfillmentConfigAccount
+			| PhoenixV1FulfillmentConfigAccount
+			| OpenbookV2FulfillmentConfigAccount,
 		makerInfo?: MakerInfo,
 		referrerInfo?: ReferrerInfo,
 		txParams?: TxParams,
@@ -7724,7 +7730,10 @@
 
 	public async getPlaceAndTakeSpotOrderIx(
 		orderParams: OptionalOrderParams,
-		fulfillmentConfig?: SerumV3FulfillmentConfigAccount,
+		fulfillmentConfig?:
+			| SerumV3FulfillmentConfigAccount
+			| PhoenixV1FulfillmentConfigAccount
+			| OpenbookV2FulfillmentConfigAccount,
 		makerInfo?: MakerInfo,
 		referrerInfo?: ReferrerInfo,
 		subAccountId?: number
@@ -7799,7 +7808,10 @@
 	public async placeAndMakeSpotOrder(
 		orderParams: OptionalOrderParams,
 		takerInfo: TakerInfo,
-		fulfillmentConfig?: SerumV3FulfillmentConfigAccount,
+		fulfillmentConfig?:
+			| SerumV3FulfillmentConfigAccount
+			| PhoenixV1FulfillmentConfigAccount
+			| OpenbookV2FulfillmentConfigAccount,
 		referrerInfo?: ReferrerInfo,
 		txParams?: TxParams,
 		subAccountId?: number
@@ -7826,7 +7838,10 @@
 	public async getPlaceAndMakeSpotOrderIx(
 		orderParams: OptionalOrderParams,
 		takerInfo: TakerInfo,
-		fulfillmentConfig?: SerumV3FulfillmentConfigAccount,
+		fulfillmentConfig?:
+			| SerumV3FulfillmentConfigAccount
+			| PhoenixV1FulfillmentConfigAccount
+			| OpenbookV2FulfillmentConfigAccount,
 		referrerInfo?: ReferrerInfo,
 		subAccountId?: number
 	): Promise<TransactionInstruction> {
@@ -9556,21 +9571,10 @@
 		);
 	}
 
-<<<<<<< HEAD
 	public async resolveSpotBankruptcy(
 		userAccountPublicKey: PublicKey,
 		userAccount: UserAccount,
 		marketIndex: number,
-=======
-	public async preparePlaceAndTakeSpotOrder(
-		orderParams: OptionalOrderParams,
-		fulfillmentConfig?:
-			| SerumV3FulfillmentConfigAccount
-			| PhoenixV1FulfillmentConfigAccount
-			| OpenbookV2FulfillmentConfigAccount,
-		makerInfo?: MakerInfo,
-		referrerInfo?: ReferrerInfo,
->>>>>>> e76c2474
 		txParams?: TxParams,
 		liquidatorSubAccountId?: number
 	): Promise<TransactionSignature> {
@@ -9649,23 +9653,10 @@
 		});
 	}
 
-<<<<<<< HEAD
 	public async updateFundingRate(
 		perpMarketIndex: number,
 		oracle: PublicKey,
 		txParams?: TxParams
-=======
-	public async placeAndTakeSpotOrder(
-		orderParams: OptionalOrderParams,
-		fulfillmentConfig?:
-			| SerumV3FulfillmentConfigAccount
-			| PhoenixV1FulfillmentConfigAccount
-			| OpenbookV2FulfillmentConfigAccount,
-		makerInfo?: MakerInfo,
-		referrerInfo?: ReferrerInfo,
-		txParams?: TxParams,
-		subAccountId?: number
->>>>>>> e76c2474
 	): Promise<TransactionSignature> {
 		const { txSig } = await this.sendTransaction(
 			await this.buildTransaction(
@@ -9710,20 +9701,8 @@
 		return txSig;
 	}
 
-<<<<<<< HEAD
 	public async getUpdatePrelaunchOracleIx(
 		perpMarketIndex: number
-=======
-	public async getPlaceAndTakeSpotOrderIx(
-		orderParams: OptionalOrderParams,
-		fulfillmentConfig?:
-			| SerumV3FulfillmentConfigAccount
-			| PhoenixV1FulfillmentConfigAccount
-			| OpenbookV2FulfillmentConfigAccount,
-		makerInfo?: MakerInfo,
-		referrerInfo?: ReferrerInfo,
-		subAccountId?: number
->>>>>>> e76c2474
 	): Promise<TransactionInstruction> {
 		const perpMarket = this.getPerpMarketAccount(perpMarketIndex);
 		if (!perpMarket) {
@@ -9745,23 +9724,10 @@
 		});
 	}
 
-<<<<<<< HEAD
 	public async updatePerpBidAskTwap(
 		perpMarketIndex: number,
 		makers: [PublicKey, PublicKey][],
 		txParams?: TxParams
-=======
-	public async placeAndMakeSpotOrder(
-		orderParams: OptionalOrderParams,
-		takerInfo: TakerInfo,
-		fulfillmentConfig?:
-			| SerumV3FulfillmentConfigAccount
-			| PhoenixV1FulfillmentConfigAccount
-			| OpenbookV2FulfillmentConfigAccount,
-		referrerInfo?: ReferrerInfo,
-		txParams?: TxParams,
-		subAccountId?: number
->>>>>>> e76c2474
 	): Promise<TransactionSignature> {
 		const { txSig } = await this.sendTransaction(
 			await this.buildTransaction(
@@ -9774,21 +9740,9 @@
 		return txSig;
 	}
 
-<<<<<<< HEAD
 	public async getUpdatePerpBidAskTwapIx(
 		perpMarketIndex: number,
 		makers: [PublicKey, PublicKey][]
-=======
-	public async getPlaceAndMakeSpotOrderIx(
-		orderParams: OptionalOrderParams,
-		takerInfo: TakerInfo,
-		fulfillmentConfig?:
-			| SerumV3FulfillmentConfigAccount
-			| PhoenixV1FulfillmentConfigAccount
-			| OpenbookV2FulfillmentConfigAccount,
-		referrerInfo?: ReferrerInfo,
-		subAccountId?: number
->>>>>>> e76c2474
 	): Promise<TransactionInstruction> {
 		const perpMarket = this.getPerpMarketAccount(perpMarketIndex);
 		if (!perpMarket) {
