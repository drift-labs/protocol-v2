import { AnchorProvider, BN, Idl, Program } from '@project-serum/anchor';
import bs58 from 'bs58';
import {
	ASSOCIATED_TOKEN_PROGRAM_ID,
	Token,
	TOKEN_PROGRAM_ID,
} from '@solana/spl-token';
import {
	StateAccount,
	IWallet,
	PositionDirection,
	UserAccount,
	PerpMarketAccount,
	OrderParams,
	Order,
	SpotMarketAccount,
	SpotPosition,
	MakerInfo,
	TakerInfo,
	OptionalOrderParams,
	DefaultOrderParams,
	OrderType,
	ReferrerInfo,
	MarketType,
	TxParams,
	SerumV3FulfillmentConfigAccount,
	isVariant,
<<<<<<< HEAD
	ReferrerNameAccount,
=======
	OrderTriggerCondition,
	isOneOfVariant,
	PostOnlyParams,
	SpotBalanceType,
	PerpMarketExtendedInfo,
>>>>>>> 0cfbe9fe
} from './types';
import * as anchor from '@project-serum/anchor';
import driftIDL from './idl/drift.json';

import {
	Connection,
	PublicKey,
	TransactionSignature,
	ConfirmOptions,
	Transaction,
	TransactionInstruction,
	AccountMeta,
	Keypair,
	LAMPORTS_PER_SOL,
	Signer,
	SystemProgram,
	ComputeBudgetProgram,
	AddressLookupTableAccount,
} from '@solana/web3.js';

import { TokenFaucet } from './tokenFaucet';
import { EventEmitter } from 'events';
import StrictEventEmitter from 'strict-event-emitter-types';
import {
	getDriftSignerPublicKey,
	getDriftStateAccountPublicKey,
	getInsuranceFundStakeAccountPublicKey,
	getPerpMarketPublicKey,
	getReferrerNamePublicKeySync,
	getSerumFulfillmentConfigPublicKey,
	getSerumSignerPublicKey,
	getSpotMarketPublicKey,
	getUserAccountPublicKey,
	getUserAccountPublicKeySync,
	getUserStatsAccountPublicKey,
} from './addresses/pda';
import {
	DriftClientAccountSubscriber,
	DriftClientAccountEvents,
	DataAndSlot,
} from './accounts/types';
import { TxSender, TxSigAndSlot } from './tx/types';
import { wrapInTx } from './tx/utils';
import { QUOTE_SPOT_MARKET_INDEX, ZERO } from './constants/numericConstants';
import { findDirectionToClose, positionIsAvailable } from './math/position';
import { getTokenAmount } from './math/spotBalance';
import { DEFAULT_USER_NAME, encodeName } from './userName';
import { OraclePriceData } from './oracles/types';
import { DriftClientConfig } from './driftClientConfig';
import { PollingDriftClientAccountSubscriber } from './accounts/pollingDriftClientAccountSubscriber';
import { WebSocketDriftClientAccountSubscriber } from './accounts/webSocketDriftClientAccountSubscriber';
import { RetryTxSender } from './tx/retryTxSender';
import { User } from './user';
import { UserSubscriptionConfig } from './userConfig';
import { configs, getMarketsAndOraclesForSubscription } from './config';
import { WRAPPED_SOL_MINT } from './constants/spotMarkets';
import { UserStats } from './userStats';
import { isSpotPositionAvailable } from './math/spotPosition';
import { calculateMarketMaxAvailableInsurance } from './math/market';

type RemainingAccountParams = {
	userAccounts: UserAccount[];
	writablePerpMarketIndexes?: number[];
	writableSpotMarketIndexes?: number[];
	readablePerpMarketIndex?: number;
	readableSpotMarketIndexes?: number[];
	useMarketLastSlotCache?: boolean;
};

/**
 * # DriftClient
 * This class is the main way to interact with Drift Protocol. It allows you to subscribe to the various accounts where the Market's state is stored, as well as: opening positions, liquidating, settling funding, depositing & withdrawing, and more.
 */
export class DriftClient {
	connection: Connection;
	wallet: IWallet;
	public program: Program;
	provider: AnchorProvider;
	opts?: ConfirmOptions;
	users = new Map<number, User>();
	userStats?: UserStats;
	activeSubAccountId: number;
	userAccountSubscriptionConfig: UserSubscriptionConfig;
	accountSubscriber: DriftClientAccountSubscriber;
	eventEmitter: StrictEventEmitter<EventEmitter, DriftClientAccountEvents>;
	_isSubscribed = false;
	txSender: TxSender;
	perpMarketLastSlotCache = new Map<number, number>();
	spotMarketLastSlotCache = new Map<number, number>();
	authority: PublicKey;
	marketLookupTable: PublicKey;

	public get isSubscribed() {
		return this._isSubscribed && this.accountSubscriber.isSubscribed;
	}

	public set isSubscribed(val: boolean) {
		this._isSubscribed = val;
	}

	public constructor(config: DriftClientConfig) {
		this.connection = config.connection;
		this.wallet = config.wallet;
		this.opts = config.opts || AnchorProvider.defaultOptions();
		this.provider = new AnchorProvider(
			config.connection,
			config.wallet,
			this.opts
		);
		this.program = new Program(
			driftIDL as Idl,
			config.programID,
			this.provider
		);

		this.authority = config.authority ?? this.wallet.publicKey;
		const subAccountIds = config.subAccountIds ?? [0];
		this.activeSubAccountId = config.activeSubAccountId ?? subAccountIds[0];
		this.userAccountSubscriptionConfig =
			config.accountSubscription?.type === 'polling'
				? {
						type: 'polling',
						accountLoader: config.accountSubscription.accountLoader,
				  }
				: {
						type: 'websocket',
				  };
		this.createUsers(subAccountIds, this.userAccountSubscriptionConfig);
		if (config.userStats) {
			this.userStats = new UserStats({
				driftClient: this,
				userStatsAccountPublicKey: getUserStatsAccountPublicKey(
					this.program.programId,
					this.authority
				),
				accountSubscription: this.userAccountSubscriptionConfig,
			});
		}

		let perpMarketIndexes = config.perpMarketIndexes;
		let spotMarketIndexes = config.spotMarketIndexes;
		let oracleInfos = config.oracleInfos;
		if (config.env) {
			const {
				perpMarketIndexes: envPerpMarketIndexes,
				spotMarketIndexes: envSpotMarketIndexes,
				oracleInfos: envOracleInfos,
			} = getMarketsAndOraclesForSubscription(config.env);
			perpMarketIndexes = perpMarketIndexes
				? perpMarketIndexes
				: envPerpMarketIndexes;
			spotMarketIndexes = spotMarketIndexes
				? spotMarketIndexes
				: envSpotMarketIndexes;
			oracleInfos = oracleInfos ? oracleInfos : envOracleInfos;
		}

		this.marketLookupTable = config.marketLookupTable;
		if (config.env && !this.marketLookupTable) {
			this.marketLookupTable = new PublicKey(
				configs[config.env].MARKET_LOOKUP_TABLE
			);
		}

		if (config.accountSubscription?.type === 'polling') {
			this.accountSubscriber = new PollingDriftClientAccountSubscriber(
				this.program,
				config.accountSubscription.accountLoader,
				perpMarketIndexes ?? [],
				spotMarketIndexes ?? [],
				oracleInfos ?? []
			);
		} else {
			this.accountSubscriber = new WebSocketDriftClientAccountSubscriber(
				this.program,
				perpMarketIndexes ?? [],
				spotMarketIndexes ?? [],
				oracleInfos ?? []
			);
		}
		this.eventEmitter = this.accountSubscriber.eventEmitter;
		this.txSender = new RetryTxSender(
			this.provider,
			config.txSenderConfig?.timeout,
			config.txSenderConfig?.retrySleep,
			config.txSenderConfig?.additionalConnections
		);
	}

	createUsers(
		subAccountIds: number[],
		accountSubscriptionConfig: UserSubscriptionConfig
	): void {
		for (const subAccountId of subAccountIds) {
			const user = this.createUser(subAccountId, accountSubscriptionConfig);
			this.users.set(subAccountId, user);
		}
	}

	createUser(
		subAccountId: number,
		accountSubscriptionConfig: UserSubscriptionConfig
	): User {
		const userAccountPublicKey = getUserAccountPublicKeySync(
			this.program.programId,
			this.authority,
			subAccountId
		);

		return new User({
			driftClient: this,
			userAccountPublicKey,
			accountSubscription: accountSubscriptionConfig,
		});
	}

	public async subscribe(): Promise<boolean> {
		let subscribePromises = this.subscribeUsers().concat(
			this.accountSubscriber.subscribe()
		);
		if (this.userStats !== undefined) {
			subscribePromises = subscribePromises.concat(this.userStats.subscribe());
		}
		this.isSubscribed = (await Promise.all(subscribePromises)).reduce(
			(success, prevSuccess) => success && prevSuccess
		);
		return this.isSubscribed;
	}

	subscribeUsers(): Promise<boolean>[] {
		return [...this.users.values()].map((user) => user.subscribe());
	}

	/**
	 *	Forces the accountSubscriber to fetch account updates from rpc
	 */
	public async fetchAccounts(): Promise<void> {
		let promises = [...this.users.values()]
			.map((user) => user.fetchAccounts())
			.concat(this.accountSubscriber.fetch());
		if (this.userStats) {
			promises = promises.concat(this.userStats.fetchAccounts());
		}
		await Promise.all(promises);
	}

	public async unsubscribe(): Promise<void> {
		let unsubscribePromises = this.unsubscribeUsers().concat(
			this.accountSubscriber.unsubscribe()
		);
		if (this.userStats !== undefined) {
			unsubscribePromises = unsubscribePromises.concat(
				this.userStats.unsubscribe()
			);
		}
		await Promise.all(unsubscribePromises);
		this.isSubscribed = false;
	}

	unsubscribeUsers(): Promise<void>[] {
		return [...this.users.values()].map((user) => user.unsubscribe());
	}

	statePublicKey?: PublicKey;
	public async getStatePublicKey(): Promise<PublicKey> {
		if (this.statePublicKey) {
			return this.statePublicKey;
		}
		this.statePublicKey = await getDriftStateAccountPublicKey(
			this.program.programId
		);
		return this.statePublicKey;
	}

	signerPublicKey?: PublicKey;
	public getSignerPublicKey(): PublicKey {
		if (this.signerPublicKey) {
			return this.signerPublicKey;
		}
		this.signerPublicKey = getDriftSignerPublicKey(this.program.programId);
		return this.signerPublicKey;
	}

	public getStateAccount(): StateAccount {
		return this.accountSubscriber.getStateAccountAndSlot().data;
	}

	/**
	 * Forces a fetch to rpc before returning accounts. Useful for anchor tests.
	 */
	public async forceGetStateAccount(): Promise<StateAccount> {
		await this.accountSubscriber.fetch();
		return this.accountSubscriber.getStateAccountAndSlot().data;
	}

	public getPerpMarketAccount(
		marketIndex: number
	): PerpMarketAccount | undefined {
		return this.accountSubscriber.getMarketAccountAndSlot(marketIndex)?.data;
	}

	/**
	 * Forces a fetch to rpc before returning accounts. Useful for anchor tests.
	 * @param marketIndex
	 */
	public async forceGetPerpMarketAccount(
		marketIndex: number
	): Promise<PerpMarketAccount | undefined> {
		await this.accountSubscriber.fetch();
		let data =
			this.accountSubscriber.getMarketAccountAndSlot(marketIndex)?.data;
		let i = 0;
		while (data === undefined && i < 10) {
			await this.accountSubscriber.fetch();
			data = this.accountSubscriber.getMarketAccountAndSlot(marketIndex)?.data;
			i++;
		}
		return data;
	}

	public getPerpMarketAccounts(): PerpMarketAccount[] {
		return this.accountSubscriber
			.getMarketAccountsAndSlots()
			.map((value) => value.data);
	}

	public getSpotMarketAccount(
		marketIndex: number
	): SpotMarketAccount | undefined {
		return this.accountSubscriber.getSpotMarketAccountAndSlot(marketIndex).data;
	}

	/**
	 * Forces a fetch to rpc before returning accounts. Useful for anchor tests.
	 * @param marketIndex
	 */
	public async forceGetSpotMarketAccount(
		marketIndex: number
	): Promise<SpotMarketAccount | undefined> {
		await this.accountSubscriber.fetch();
		return this.accountSubscriber.getSpotMarketAccountAndSlot(marketIndex).data;
	}

	public getSpotMarketAccounts(): SpotMarketAccount[] {
		return this.accountSubscriber
			.getSpotMarketAccountsAndSlots()
			.map((value) => value.data);
	}

	public getQuoteSpotMarketAccount(): SpotMarketAccount {
		return this.accountSubscriber.getSpotMarketAccountAndSlot(
			QUOTE_SPOT_MARKET_INDEX
		).data;
	}

	public getOraclePriceDataAndSlot(
		oraclePublicKey: PublicKey
	): DataAndSlot<OraclePriceData> | undefined {
		return this.accountSubscriber.getOraclePriceDataAndSlot(oraclePublicKey);
	}

	public async getSerumV3FulfillmentConfig(
		serumMarket: PublicKey
	): Promise<SerumV3FulfillmentConfigAccount> {
		const address = await getSerumFulfillmentConfigPublicKey(
			this.program.programId,
			serumMarket
		);
		return (await this.program.account.serumV3FulfillmentConfig.fetch(
			address
		)) as SerumV3FulfillmentConfigAccount;
	}

	public async fetchMarketLookupTableAccount(): Promise<AddressLookupTableAccount> {
		if (!this.marketLookupTable) {
			throw Error('Market lookup table address not set');
		}

		return (await this.connection.getAddressLookupTable(this.marketLookupTable))
			.value;
	}

	/**
	 * Update the wallet to use for drift transactions and linked user account
	 * @param newWallet
	 * @param subAccountIds
	 * @param activeSubAccountId
	 */
	public async updateWallet(
		newWallet: IWallet,
		subAccountIds = [0],
		activeSubAccountId = 0
	): Promise<void> {
		const newProvider = new AnchorProvider(
			this.connection,
			newWallet,
			this.opts
		);
		const newProgram = new Program(
			driftIDL as Idl,
			this.program.programId,
			newProvider
		);

		// Update provider for txSender with new wallet details
		this.txSender.provider = newProvider;

		this.wallet = newWallet;
		this.provider = newProvider;
		this.program = newProgram;
		this.authority = newWallet.publicKey;

		if (this.isSubscribed) {
			await Promise.all(this.unsubscribeUsers());

			if (this.userStats) {
				await this.userStats.unsubscribe();

				this.userStats = new UserStats({
					driftClient: this,
					userStatsAccountPublicKey: getUserStatsAccountPublicKey(
						this.program.programId,
						this.authority
					),
					accountSubscription: this.userAccountSubscriptionConfig,
				});
			}
		}
		this.users.clear();
		this.createUsers(subAccountIds, this.userAccountSubscriptionConfig);
		if (this.isSubscribed) {
			await Promise.all(this.subscribeUsers());

			if (this.userStats) {
				await this.userStats.subscribe();
			}
		}

		this.activeSubAccountId = activeSubAccountId;
		this.userStatsAccountPublicKey = undefined;
	}

	public async switchActiveUser(subAccountId: number): Promise<void> {
		this.activeSubAccountId = subAccountId;
	}

	public async addUser(subAccountId: number): Promise<void> {
		if (this.users.has(subAccountId)) {
			return;
		}

		const user = this.createUser(
			subAccountId,
			this.userAccountSubscriptionConfig
		);
		await user.subscribe();
		this.users.set(subAccountId, user);
	}

	public async initializeUserAccount(
		subAccountId = 0,
		name = DEFAULT_USER_NAME,
		referrerInfo?: ReferrerInfo
	): Promise<[TransactionSignature, PublicKey]> {
		const [userAccountPublicKey, initializeUserAccountIx] =
			await this.getInitializeUserInstructions(
				subAccountId,
				name,
				referrerInfo
			);

		const tx = new Transaction();
		if (subAccountId === 0) {
			if (
				!(await this.checkIfAccountExists(this.getUserStatsAccountPublicKey()))
			) {
				tx.add(await this.getInitializeUserStatsIx());
			}
		}
		tx.add(initializeUserAccountIx);
		const { txSig } = await this.sendTransaction(tx, [], this.opts);
		return [txSig, userAccountPublicKey];
	}

	async getInitializeUserInstructions(
		subAccountId = 0,
		name = DEFAULT_USER_NAME,
		referrerInfo?: ReferrerInfo
	): Promise<[PublicKey, TransactionInstruction]> {
		const userAccountPublicKey = await getUserAccountPublicKey(
			this.program.programId,
			this.wallet.publicKey,
			subAccountId
		);

		const remainingAccounts = new Array<AccountMeta>();
		if (referrerInfo !== undefined) {
			remainingAccounts.push({
				pubkey: referrerInfo.referrer,
				isWritable: true,
				isSigner: false,
			});
			remainingAccounts.push({
				pubkey: referrerInfo.referrerStats,
				isWritable: true,
				isSigner: false,
			});
		}

		const state = this.getStateAccount();
		if (!state.whitelistMint.equals(PublicKey.default)) {
			const associatedTokenPublicKey = await Token.getAssociatedTokenAddress(
				ASSOCIATED_TOKEN_PROGRAM_ID,
				TOKEN_PROGRAM_ID,
				state.whitelistMint,
				this.wallet.publicKey
			);
			remainingAccounts.push({
				pubkey: associatedTokenPublicKey,
				isWritable: false,
				isSigner: false,
			});
		}

		const nameBuffer = encodeName(name);
		const initializeUserAccountIx =
			await this.program.instruction.initializeUser(subAccountId, nameBuffer, {
				accounts: {
					user: userAccountPublicKey,
					userStats: this.getUserStatsAccountPublicKey(),
					authority: this.wallet.publicKey,
					payer: this.wallet.publicKey,
					rent: anchor.web3.SYSVAR_RENT_PUBKEY,
					systemProgram: anchor.web3.SystemProgram.programId,
					state: await this.getStatePublicKey(),
				},
				remainingAccounts,
			});

		return [userAccountPublicKey, initializeUserAccountIx];
	}

	async getInitializeUserStatsIx(): Promise<TransactionInstruction> {
		return await this.program.instruction.initializeUserStats({
			accounts: {
				userStats: this.getUserStatsAccountPublicKey(),
				authority: this.wallet.publicKey,
				payer: this.wallet.publicKey,
				rent: anchor.web3.SYSVAR_RENT_PUBKEY,
				systemProgram: anchor.web3.SystemProgram.programId,
				state: await this.getStatePublicKey(),
			},
		});
	}

	public async initializeReferrerName(
		name: string
	): Promise<TransactionSignature> {
		const userAccountPublicKey = getUserAccountPublicKeySync(
			this.program.programId,
			this.wallet.publicKey,
			0
		);

		const nameBuffer = encodeName(name);

		const referrerNameAccountPublicKey = await getReferrerNamePublicKeySync(
			this.program.programId,
			nameBuffer
		);

		const tx = await this.program.transaction.initializeReferrerName(
			nameBuffer,
			{
				accounts: {
					referrerName: referrerNameAccountPublicKey,
					user: userAccountPublicKey,
					authority: this.wallet.publicKey,
					userStats: this.getUserStatsAccountPublicKey(),
					payer: this.wallet.publicKey,
					rent: anchor.web3.SYSVAR_RENT_PUBKEY,
					systemProgram: anchor.web3.SystemProgram.programId,
				},
			}
		);
		const { txSig } = await this.sendTransaction(tx, [], this.opts);
		return txSig;
	}

	public async updateUserName(
		name: string,
		subAccountId = 0
	): Promise<TransactionSignature> {
		const userAccountPublicKey = getUserAccountPublicKeySync(
			this.program.programId,
			this.wallet.publicKey,
			subAccountId
		);

		const nameBuffer = encodeName(name);
		const tx = await this.program.transaction.updateUserName(
			subAccountId,
			nameBuffer,
			{
				accounts: {
					user: userAccountPublicKey,
					authority: this.wallet.publicKey,
				},
			}
		);
		const { txSig } = await this.sendTransaction(tx, [], this.opts);
		return txSig;
	}

	public async updateUserCustomMarginRatio(
		marginRatio: number,
		subAccountId = 0
	): Promise<TransactionSignature> {
		const tx = await this.program.transaction.updateUserCustomMarginRatio(
			subAccountId,
			marginRatio,
			{
				accounts: {
					user: await this.getUserAccountPublicKey(),
					authority: this.wallet.publicKey,
				},
			}
		);
		const { txSig } = await this.sendTransaction(tx, [], this.opts);
		return txSig;
	}

	public async updateUserMarginTradingEnabled(
		marginTradingEnabled: boolean,
		subAccountId = 0
	): Promise<TransactionSignature> {
		const userAccountPublicKey = getUserAccountPublicKeySync(
			this.program.programId,
			this.wallet.publicKey,
			subAccountId
		);

		await this.addUser(subAccountId);
		const remainingAccounts = this.getRemainingAccounts({
			userAccounts: [this.getUserAccount(subAccountId)],
		});

		const tx = await this.program.transaction.updateUserMarginTradingEnabled(
			subAccountId,
			marginTradingEnabled,
			{
				accounts: {
					user: userAccountPublicKey,
					authority: this.wallet.publicKey,
				},
				remainingAccounts,
			}
		);

		const { txSig } = await this.sendTransaction(tx, [], this.opts);
		return txSig;
	}

	public async updateUserDelegate(
		delegate: PublicKey,
		subAccountId = 0
	): Promise<TransactionSignature> {
		const tx = await this.program.transaction.updateUserDelegate(
			subAccountId,
			delegate,
			{
				accounts: {
					user: await this.getUserAccountPublicKey(),
					authority: this.wallet.publicKey,
				},
			}
		);

		const { txSig } = await this.sendTransaction(tx, [], this.opts);
		return txSig;
	}

	public async getUserAccountsForDelegate(
		delegate: PublicKey
	): Promise<UserAccount[]> {
		const programAccounts = await this.program.account.user.all([
			{
				memcmp: {
					offset: 40,
					/** data to match, as base-58 encoded string and limited to less than 129 bytes */
					bytes: bs58.encode(delegate.toBuffer()),
				},
			},
		]);

		return programAccounts.map(
			(programAccount) => programAccount.account as UserAccount
		);
	}

	public async getUserAccountsForAuthority(
		authority: PublicKey
	): Promise<UserAccount[]> {
		const programAccounts = await this.program.account.user.all([
			{
				memcmp: {
					offset: 8,
					/** data to match, as base-58 encoded string and limited to less than 129 bytes */
					bytes: bs58.encode(authority.toBuffer()),
				},
			},
		]);

		return programAccounts.map(
			(programAccount) => programAccount.account as UserAccount
		);
	}

	public async deleteUser(
		subAccountId = 0,
		txParams?: TxParams
	): Promise<TransactionSignature> {
		const userAccountPublicKey = getUserAccountPublicKeySync(
			this.program.programId,
			this.wallet.publicKey,
			subAccountId
		);

		const ix = await this.program.instruction.deleteUser({
			accounts: {
				user: userAccountPublicKey,
				userStats: this.getUserStatsAccountPublicKey(),
				authority: this.wallet.publicKey,
				state: await this.getStatePublicKey(),
			},
		});

		const { txSig } = await this.sendTransaction(
			wrapInTx(ix, txParams?.computeUnits, txParams?.computeUnitsPrice),
			[],
			this.opts
		);

		await this.users.get(subAccountId)?.unsubscribe();
		this.users.delete(subAccountId);

		return txSig;
	}

	public getUser(subAccountId?: number): User {
		subAccountId = subAccountId ?? this.activeSubAccountId;
		if (!this.users.has(subAccountId)) {
			throw new Error(`Clearing House has no user for user id ${subAccountId}`);
		}
		return this.users.get(subAccountId);
	}

	public getUsers(): User[] {
		return [...this.users.values()];
	}

	public getUserStats(): UserStats {
		return this.userStats;
	}

	public async fetchReferrerNameAccount(
		name: string
	): Promise<ReferrerNameAccount | undefined> {
		const nameBuffer = encodeName(name);
		const referrerNameAccountPublicKey = getReferrerNamePublicKeySync(
			this.program.programId,
			nameBuffer
		);
		return (await this.program.account.referrerName.fetch(
			referrerNameAccountPublicKey
		)) as ReferrerNameAccount;
	}

	userStatsAccountPublicKey: PublicKey;
	public getUserStatsAccountPublicKey(): PublicKey {
		if (this.userStatsAccountPublicKey) {
			return this.userStatsAccountPublicKey;
		}

		this.userStatsAccountPublicKey = getUserStatsAccountPublicKey(
			this.program.programId,
			this.authority
		);
		return this.userStatsAccountPublicKey;
	}

	public async getUserAccountPublicKey(): Promise<PublicKey> {
		return this.getUser().userAccountPublicKey;
	}

	public getUserAccount(subAccountId?: number): UserAccount | undefined {
		return this.getUser(subAccountId).getUserAccount();
	}

	/**
	 * Forces a fetch to rpc before returning accounts. Useful for anchor tests.
	 * @param subAccountId
	 */
	public async forceGetUserAccount(
		subAccountId?: number
	): Promise<UserAccount | undefined> {
		await this.getUser(subAccountId).fetchAccounts();
		return this.getUser(subAccountId).getUserAccount();
	}

	public getUserAccountAndSlot(
		subAccountId?: number
	): DataAndSlot<UserAccount> | undefined {
		return this.getUser(subAccountId).getUserAccountAndSlot();
	}

	public getSpotPosition(marketIndex: number): SpotPosition | undefined {
		return this.getUserAccount().spotPositions.find(
			(spotPosition) => spotPosition.marketIndex === marketIndex
		);
	}

	public getQuoteAssetTokenAmount(): BN {
		const spotMarket = this.getSpotMarketAccount(QUOTE_SPOT_MARKET_INDEX);
		const spotPosition = this.getSpotPosition(QUOTE_SPOT_MARKET_INDEX);
		return getTokenAmount(
			spotPosition.scaledBalance,
			spotMarket,
			spotPosition.balanceType
		);
	}

	public getTokenAmount(marketIndex: number): BN {
		const spotPosition = this.getSpotPosition(marketIndex);
		if (spotPosition === undefined) {
			return ZERO;
		}
		const spotMarket = this.getSpotMarketAccount(marketIndex);
		return getTokenAmount(
			spotPosition.scaledBalance,
			spotMarket,
			spotPosition.balanceType
		);
	}

	getRemainingAccounts(params: RemainingAccountParams): AccountMeta[] {
		const { oracleAccountMap, spotMarketAccountMap, perpMarketAccountMap } =
			this.getRemainingAccountMapsForUsers(params.userAccounts);

		if (params.useMarketLastSlotCache) {
			const lastUserSlot = this.getUserAccountAndSlot()?.slot;
			for (const [
				marketIndex,
				slot,
			] of this.perpMarketLastSlotCache.entries()) {
				// if cache has more recent slot than user positions account slot, add market to remaining accounts
				// otherwise remove from slot
				if (slot > lastUserSlot) {
					const marketAccount = this.getPerpMarketAccount(marketIndex);
					perpMarketAccountMap.set(marketIndex, {
						pubkey: marketAccount.pubkey,
						isSigner: false,
						isWritable: false,
					});
					oracleAccountMap.set(marketAccount.amm.oracle.toString(), {
						pubkey: marketAccount.amm.oracle,
						isSigner: false,
						isWritable: false,
					});
				} else {
					this.perpMarketLastSlotCache.delete(marketIndex);
				}
			}

			for (const [
				marketIndex,
				slot,
			] of this.spotMarketLastSlotCache.entries()) {
				// if cache has more recent slot than user positions account slot, add market to remaining accounts
				// otherwise remove from slot
				if (slot > lastUserSlot) {
					const marketAccount = this.getSpotMarketAccount(marketIndex);
					spotMarketAccountMap.set(marketIndex, {
						pubkey: marketAccount.pubkey,
						isSigner: false,
						isWritable: false,
					});
					if (!marketAccount.oracle.equals(PublicKey.default)) {
						oracleAccountMap.set(marketAccount.oracle.toString(), {
							pubkey: marketAccount.oracle,
							isSigner: false,
							isWritable: false,
						});
					}
				} else {
					this.spotMarketLastSlotCache.delete(marketIndex);
				}
			}
		}

		if (params.readablePerpMarketIndex !== undefined) {
			const marketAccount = this.getPerpMarketAccount(
				params.readablePerpMarketIndex
			);
			perpMarketAccountMap.set(params.readablePerpMarketIndex, {
				pubkey: marketAccount.pubkey,
				isSigner: false,
				isWritable: false,
			});
			oracleAccountMap.set(marketAccount.amm.oracle.toString(), {
				pubkey: marketAccount.amm.oracle,
				isSigner: false,
				isWritable: false,
			});
		}

		if (params.writablePerpMarketIndexes !== undefined) {
			for (const writablePerpMarketIndex of params.writablePerpMarketIndexes) {
				const marketAccount = this.getPerpMarketAccount(
					writablePerpMarketIndex
				);
				perpMarketAccountMap.set(writablePerpMarketIndex, {
					pubkey: marketAccount.pubkey,
					isSigner: false,
					isWritable: true,
				});
				oracleAccountMap.set(marketAccount.amm.oracle.toString(), {
					pubkey: marketAccount.amm.oracle,
					isSigner: false,
					isWritable: false,
				});
			}
		}

		if (params.readableSpotMarketIndexes !== undefined) {
			for (const readableSpotMarketIndex of params.readableSpotMarketIndexes) {
				const spotMarketAccount = this.getSpotMarketAccount(
					readableSpotMarketIndex
				);
				spotMarketAccountMap.set(readableSpotMarketIndex, {
					pubkey: spotMarketAccount.pubkey,
					isSigner: false,
					isWritable: false,
				});
				if (spotMarketAccount.marketIndex !== 0) {
					oracleAccountMap.set(spotMarketAccount.oracle.toString(), {
						pubkey: spotMarketAccount.oracle,
						isSigner: false,
						isWritable: false,
					});
				}
			}
		}

		if (params.writableSpotMarketIndexes !== undefined) {
			for (const writableSpotMarketIndex of params.writableSpotMarketIndexes) {
				const spotMarketAccount = this.getSpotMarketAccount(
					writableSpotMarketIndex
				);
				spotMarketAccountMap.set(spotMarketAccount.marketIndex, {
					pubkey: spotMarketAccount.pubkey,
					isSigner: false,
					isWritable: true,
				});
				if (!spotMarketAccount.oracle.equals(PublicKey.default)) {
					oracleAccountMap.set(spotMarketAccount.oracle.toString(), {
						pubkey: spotMarketAccount.oracle,
						isSigner: false,
						isWritable: false,
					});
				}
			}
		}

		return [
			...oracleAccountMap.values(),
			...spotMarketAccountMap.values(),
			...perpMarketAccountMap.values(),
		];
	}

	getRemainingAccountMapsForUsers(userAccounts: UserAccount[]): {
		oracleAccountMap: Map<string, AccountMeta>;
		spotMarketAccountMap: Map<number, AccountMeta>;
		perpMarketAccountMap: Map<number, AccountMeta>;
	} {
		const oracleAccountMap = new Map<string, AccountMeta>();
		const spotMarketAccountMap = new Map<number, AccountMeta>();
		const perpMarketAccountMap = new Map<number, AccountMeta>();

		for (const userAccount of userAccounts) {
			for (const spotPosition of userAccount.spotPositions) {
				if (!isSpotPositionAvailable(spotPosition)) {
					const spotMarket = this.getSpotMarketAccount(
						spotPosition.marketIndex
					);
					spotMarketAccountMap.set(spotPosition.marketIndex, {
						pubkey: spotMarket.pubkey,
						isSigner: false,
						isWritable: false,
					});

					if (!spotMarket.oracle.equals(PublicKey.default)) {
						oracleAccountMap.set(spotMarket.oracle.toString(), {
							pubkey: spotMarket.oracle,
							isSigner: false,
							isWritable: false,
						});
					}

					if (
						!spotPosition.openAsks.eq(ZERO) ||
						!spotPosition.openBids.eq(ZERO)
					) {
						spotMarketAccountMap.set(QUOTE_SPOT_MARKET_INDEX, {
							pubkey: this.getQuoteSpotMarketAccount().pubkey,
							isSigner: false,
							isWritable: false,
						});
					}
				}
			}
			for (const position of userAccount.perpPositions) {
				if (!positionIsAvailable(position)) {
					const market = this.getPerpMarketAccount(position.marketIndex);
					perpMarketAccountMap.set(position.marketIndex, {
						pubkey: market.pubkey,
						isWritable: false,
						isSigner: false,
					});
					oracleAccountMap.set(market.amm.oracle.toString(), {
						pubkey: market.amm.oracle,
						isWritable: false,
						isSigner: false,
					});
				}
			}
		}

		return {
			oracleAccountMap,
			spotMarketAccountMap,
			perpMarketAccountMap,
		};
	}

	public getOrder(orderId: number): Order | undefined {
		return this.getUserAccount()?.orders.find(
			(order) => order.orderId === orderId
		);
	}

	public getOrderByUserId(userOrderId: number): Order | undefined {
		return this.getUserAccount()?.orders.find(
			(order) => order.userOrderId === userOrderId
		);
	}

	public async deposit(
		amount: BN,
		marketIndex: number,
		collateralAccountPublicKey: PublicKey,
		subAccountId?: number,
		reduceOnly = false
	): Promise<TransactionSignature> {
		const tx = new Transaction();
		tx.add(
			ComputeBudgetProgram.setComputeUnitLimit({
				units: 600_000,
			})
		);

		const additionalSigners: Array<Signer> = [];

		const spotMarketAccount = this.getSpotMarketAccount(marketIndex);

		const isSolMarket = spotMarketAccount.mint.equals(WRAPPED_SOL_MINT);

		const authority = this.authority;

		const createWSOLTokenAccount =
			isSolMarket && collateralAccountPublicKey.equals(authority);

		if (createWSOLTokenAccount) {
			const { ixs, signers, pubkey } =
				await this.getWrappedSolAccountCreationIxs(amount, true);

			collateralAccountPublicKey = pubkey;

			ixs.forEach((ix) => {
				tx.add(ix);
			});

			signers.forEach((signer) => additionalSigners.push(signer));
		}

		const depositCollateralIx = await this.getDepositInstruction(
			amount,
			marketIndex,
			collateralAccountPublicKey,
			subAccountId,
			reduceOnly,
			true
		);

		tx.add(depositCollateralIx);

		// Close the wrapped sol account at the end of the transaction
		if (createWSOLTokenAccount) {
			tx.add(
				Token.createCloseAccountInstruction(
					TOKEN_PROGRAM_ID,
					collateralAccountPublicKey,
					authority,
					authority,
					[]
				)
			);
		}

		const { txSig, slot } = await this.sendTransaction(
			tx,
			additionalSigners,
			this.opts
		);
		this.spotMarketLastSlotCache.set(marketIndex, slot);
		return txSig;
	}

	async getDepositInstruction(
		amount: BN,
		marketIndex: number,
		userTokenAccount: PublicKey,
		subAccountId?: number,
		reduceOnly = false,
		userInitialized = true
	): Promise<TransactionInstruction> {
		const userAccountPublicKey = subAccountId
			? await getUserAccountPublicKey(
					this.program.programId,
					this.authority,
					subAccountId
			  )
			: await this.getUserAccountPublicKey();

		let remainingAccounts = [];
		if (userInitialized) {
			remainingAccounts = this.getRemainingAccounts({
				userAccounts: [await this.forceGetUserAccount()],
				useMarketLastSlotCache: true,
				writableSpotMarketIndexes: [marketIndex],
			});
		} else {
			remainingAccounts = this.getRemainingAccounts({
				userAccounts: [],
				writableSpotMarketIndexes: [marketIndex],
			});
		}

		const spotMarketAccount = this.getSpotMarketAccount(marketIndex);

		return await this.program.instruction.deposit(
			marketIndex,
			amount,
			reduceOnly,
			{
				accounts: {
					state: await this.getStatePublicKey(),
					spotMarket: spotMarketAccount.pubkey,
					spotMarketVault: spotMarketAccount.vault,
					user: userAccountPublicKey,
					userStats: this.getUserStatsAccountPublicKey(),
					userTokenAccount: userTokenAccount,
					authority: this.wallet.publicKey,
					tokenProgram: TOKEN_PROGRAM_ID,
				},
				remainingAccounts,
			}
		);
	}

	private async checkIfAccountExists(account: PublicKey): Promise<boolean> {
		try {
			const accountInfo = await this.connection.getAccountInfo(account);
			return accountInfo != null;
		} catch (e) {
			// Doesn't already exist
			return false;
		}
	}

	private async getWrappedSolAccountCreationIxs(
		amount: BN,
		isDeposit?: boolean
	): Promise<{
		ixs: anchor.web3.TransactionInstruction[];
		signers: Signer[];
		pubkey: PublicKey;
	}> {
		const wrappedSolAccount = new Keypair();

		const result = {
			ixs: [],
			signers: [],
			pubkey: wrappedSolAccount.publicKey,
		};

		const rentSpaceLamports = new BN(LAMPORTS_PER_SOL / 100);

		const lamports = isDeposit
			? amount.add(rentSpaceLamports)
			: rentSpaceLamports;

		const authority = this.wallet.publicKey;

		result.ixs.push(
			SystemProgram.createAccount({
				fromPubkey: authority,
				newAccountPubkey: wrappedSolAccount.publicKey,
				lamports: lamports.toNumber(),
				space: 165,
				programId: TOKEN_PROGRAM_ID,
			})
		);

		result.ixs.push(
			Token.createInitAccountInstruction(
				TOKEN_PROGRAM_ID,
				WRAPPED_SOL_MINT,
				wrappedSolAccount.publicKey,
				authority
			)
		);

		result.signers.push(wrappedSolAccount);

		return result;
	}

	public getAssociatedTokenAccountCreationIx(
		tokenMintAddress: PublicKey,
		associatedTokenAddress: PublicKey
	): anchor.web3.TransactionInstruction {
		const createAssociatedAccountIx =
			Token.createAssociatedTokenAccountInstruction(
				ASSOCIATED_TOKEN_PROGRAM_ID,
				TOKEN_PROGRAM_ID,
				tokenMintAddress,
				associatedTokenAddress,
				this.wallet.publicKey,
				this.wallet.publicKey
			);

		return createAssociatedAccountIx;
	}

	/**
	 * Creates the Clearing House User account for a user, and deposits some initial collateral
	 * @param amount
	 * @param userTokenAccount
	 * @param marketIndex
	 * @param subAccountId
	 * @param name
	 * @param fromSubAccountId
	 * @returns
	 */
	public async initializeUserAccountAndDepositCollateral(
		amount: BN,
		userTokenAccount: PublicKey,
		marketIndex = 0,
		subAccountId = 0,
		name = DEFAULT_USER_NAME,
		fromSubAccountId?: number,
		referrerInfo?: ReferrerInfo
	): Promise<[TransactionSignature, PublicKey]> {
		const [userAccountPublicKey, initializeUserAccountIx] =
			await this.getInitializeUserInstructions(
				subAccountId,
				name,
				referrerInfo
			);

		const additionalSigners: Array<Signer> = [];

		const spotMarket = this.getSpotMarketAccount(marketIndex);

		const isSolMarket = spotMarket.mint.equals(WRAPPED_SOL_MINT);

		const tx = new Transaction();

		const authority = this.wallet.publicKey;

		const createWSOLTokenAccount =
			isSolMarket && userTokenAccount.equals(authority);

		if (createWSOLTokenAccount) {
			const {
				ixs: startIxs,
				signers,
				pubkey,
			} = await this.getWrappedSolAccountCreationIxs(amount, true);

			userTokenAccount = pubkey;

			startIxs.forEach((ix) => {
				tx.add(ix);
			});

			signers.forEach((signer) => additionalSigners.push(signer));
		}

		const depositCollateralIx =
			fromSubAccountId != null
				? await this.getTransferDepositIx(
						amount,
						marketIndex,
						fromSubAccountId,
						subAccountId
				  )
				: await this.getDepositInstruction(
						amount,
						marketIndex,
						userTokenAccount,
						subAccountId,
						false,
						false
				  );

		if (subAccountId === 0) {
			if (
				!(await this.checkIfAccountExists(this.getUserStatsAccountPublicKey()))
			) {
				tx.add(await this.getInitializeUserStatsIx());
			}
		}
		tx.add(initializeUserAccountIx).add(depositCollateralIx);

		// Close the wrapped sol account at the end of the transaction
		if (createWSOLTokenAccount) {
			tx.add(
				Token.createCloseAccountInstruction(
					TOKEN_PROGRAM_ID,
					userTokenAccount,
					authority,
					authority,
					[]
				)
			);
		}

		const { txSig, slot } = await this.sendTransaction(
			tx,
			additionalSigners,
			this.opts
		);
		this.spotMarketLastSlotCache.set(marketIndex, slot);

		return [txSig, userAccountPublicKey];
	}

	public async initializeUserAccountForDevnet(
		subAccountId = 0,
		name = DEFAULT_USER_NAME,
		marketIndex: number,
		tokenFaucet: TokenFaucet,
		amount: BN,
		referrerInfo?: ReferrerInfo
	): Promise<[TransactionSignature, PublicKey]> {
		const [associateTokenPublicKey, createAssociatedAccountIx, mintToIx] =
			await tokenFaucet.createAssociatedTokenAccountAndMintToInstructions(
				this.wallet.publicKey,
				amount
			);

		const [userAccountPublicKey, initializeUserAccountIx] =
			await this.getInitializeUserInstructions(
				subAccountId,
				name,
				referrerInfo
			);

		const depositCollateralIx = await this.getDepositInstruction(
			amount,
			marketIndex,
			associateTokenPublicKey,
			subAccountId,
			false,
			false
		);

		const tx = new Transaction().add(createAssociatedAccountIx).add(mintToIx);

		if (subAccountId === 0) {
			if (
				!(await this.checkIfAccountExists(this.getUserStatsAccountPublicKey()))
			) {
				tx.add(await this.getInitializeUserStatsIx());
			}
		}
		tx.add(initializeUserAccountIx).add(depositCollateralIx);

		const txSig = await this.program.provider.sendAndConfirm(tx, []);

		return [txSig, userAccountPublicKey];
	}

	public async withdraw(
		amount: BN,
		marketIndex: number,
		userTokenAccount: PublicKey,
		reduceOnly = false
	): Promise<TransactionSignature> {
		const tx = new Transaction();
		tx.add(
			ComputeBudgetProgram.setComputeUnitLimit({
				units: 600_000,
			})
		);

		const additionalSigners: Array<Signer> = [];

		const spotMarketAccount = this.getSpotMarketAccount(marketIndex);

		const isSolMarket = spotMarketAccount.mint.equals(WRAPPED_SOL_MINT);

		const authority = this.wallet.publicKey;

		const createWSOLTokenAccount =
			isSolMarket && userTokenAccount.equals(authority);

		if (createWSOLTokenAccount) {
			const { ixs, signers, pubkey } =
				await this.getWrappedSolAccountCreationIxs(amount, false);

			userTokenAccount = pubkey;

			ixs.forEach((ix) => {
				tx.add(ix);
			});

			signers.forEach((signer) => additionalSigners.push(signer));
		} else {
			const accountExists = await this.checkIfAccountExists(userTokenAccount);

			if (!accountExists) {
				const createAssociatedTokenAccountIx =
					this.getAssociatedTokenAccountCreationIx(
						spotMarketAccount.mint,
						userTokenAccount
					);

				tx.add(createAssociatedTokenAccountIx);
			}
		}

		const withdrawCollateral = await this.getWithdrawIx(
			amount,
			spotMarketAccount.marketIndex,
			userTokenAccount,
			reduceOnly
		);

		tx.add(withdrawCollateral);

		// Close the wrapped sol account at the end of the transaction
		if (createWSOLTokenAccount) {
			tx.add(
				Token.createCloseAccountInstruction(
					TOKEN_PROGRAM_ID,
					userTokenAccount,
					authority,
					authority,
					[]
				)
			);
		}

		const { txSig, slot } = await this.sendTransaction(
			tx,
			additionalSigners,
			this.opts
		);
		this.spotMarketLastSlotCache.set(marketIndex, slot);
		return txSig;
	}

	public async getWithdrawIx(
		amount: BN,
		marketIndex: number,
		userTokenAccount: PublicKey,
		reduceOnly = false
	): Promise<TransactionInstruction> {
		const userAccountPublicKey = await this.getUserAccountPublicKey();

		const remainingAccounts = this.getRemainingAccounts({
			userAccounts: [this.getUserAccount()],
			useMarketLastSlotCache: true,
			writableSpotMarketIndexes: [marketIndex],
			readableSpotMarketIndexes: [QUOTE_SPOT_MARKET_INDEX],
		});

		const spotMarketAccount = this.getSpotMarketAccount(marketIndex);

		return await this.program.instruction.withdraw(
			marketIndex,
			amount,
			reduceOnly,
			{
				accounts: {
					state: await this.getStatePublicKey(),
					spotMarket: spotMarketAccount.pubkey,
					spotMarketVault: spotMarketAccount.vault,
					driftSigner: this.getSignerPublicKey(),
					user: userAccountPublicKey,
					userStats: this.getUserStatsAccountPublicKey(),
					userTokenAccount: userTokenAccount,
					authority: this.wallet.publicKey,
					tokenProgram: TOKEN_PROGRAM_ID,
				},
				remainingAccounts,
			}
		);
	}

	public async transferDeposit(
		amount: BN,
		marketIndex: number,
		fromSubAccountId: number,
		toSubAccountId: number,
		txParams?: TxParams
	): Promise<TransactionSignature> {
		const { txSig, slot } = await this.sendTransaction(
			wrapInTx(
				await this.getTransferDepositIx(
					amount,
					marketIndex,
					fromSubAccountId,
					toSubAccountId
				),
				txParams?.computeUnits,
				txParams?.computeUnitsPrice
			),
			[],
			this.opts
		);
		if (
			fromSubAccountId === this.activeSubAccountId ||
			toSubAccountId === this.activeSubAccountId
		) {
			this.spotMarketLastSlotCache.set(marketIndex, slot);
		}
		return txSig;
	}

	public async getTransferDepositIx(
		amount: BN,
		marketIndex: number,
		fromSubAccountId: number,
		toSubAccountId: number
	): Promise<TransactionInstruction> {
		const fromUser = await getUserAccountPublicKey(
			this.program.programId,
			this.wallet.publicKey,
			fromSubAccountId
		);
		const toUser = await getUserAccountPublicKey(
			this.program.programId,
			this.wallet.publicKey,
			toSubAccountId
		);

		let remainingAccounts;
		if (this.users.has(fromSubAccountId)) {
			remainingAccounts = this.getRemainingAccounts({
				userAccounts: [this.users.get(fromSubAccountId).getUserAccount()],
				useMarketLastSlotCache: true,
				writableSpotMarketIndexes: [marketIndex],
			});
		} else {
			const userAccountPublicKey = getUserAccountPublicKeySync(
				this.program.programId,
				this.authority,
				fromSubAccountId
			);

			const fromUserAccount = (await this.program.account.user.fetch(
				userAccountPublicKey
			)) as UserAccount;
			remainingAccounts = this.getRemainingAccounts({
				userAccounts: [fromUserAccount],
				useMarketLastSlotCache: true,
				writableSpotMarketIndexes: [marketIndex],
			});
		}

		return await this.program.instruction.transferDeposit(marketIndex, amount, {
			accounts: {
				authority: this.wallet.publicKey,
				fromUser,
				toUser,
				userStats: this.getUserStatsAccountPublicKey(),
				state: await this.getStatePublicKey(),
				spotMarketVault: this.getSpotMarketAccount(marketIndex).vault,
			},
			remainingAccounts,
		});
	}

	public async updateSpotMarketCumulativeInterest(
		marketIndex: number,
		txParams?: TxParams
	): Promise<TransactionSignature> {
		const { txSig } = await this.sendTransaction(
			wrapInTx(
				await this.updateSpotMarketCumulativeInterestIx(marketIndex),
				txParams?.computeUnits,
				txParams?.computeUnitsPrice
			),
			[],
			this.opts
		);
		return txSig;
	}

	public async updateSpotMarketCumulativeInterestIx(
		marketIndex: number
	): Promise<TransactionInstruction> {
		const spotMarket = this.getSpotMarketAccount(marketIndex);
		return await this.program.instruction.updateSpotMarketCumulativeInterest({
			accounts: {
				state: await this.getStatePublicKey(),
				spotMarket: spotMarket.pubkey,
				oracle: spotMarket.oracle,
			},
		});
	}

	public async settleLP(
		settleeUserAccountPublicKey: PublicKey,
		marketIndex: number,
		txParams?: TxParams
	): Promise<TransactionSignature> {
		const { txSig } = await this.sendTransaction(
			wrapInTx(
				await this.settleLPIx(settleeUserAccountPublicKey, marketIndex),
				txParams?.computeUnits,
				txParams?.computeUnitsPrice
			),
			[],
			this.opts
		);
		return txSig;
	}

	public async settleLPIx(
		settleeUserAccountPublicKey: PublicKey,
		marketIndex: number
	): Promise<TransactionInstruction> {
		const settleeUserAccount = (await this.program.account.user.fetch(
			settleeUserAccountPublicKey
		)) as UserAccount;

		const remainingAccounts = this.getRemainingAccounts({
			userAccounts: [settleeUserAccount],
			writablePerpMarketIndexes: [marketIndex],
		});

		return this.program.instruction.settleLp(marketIndex, {
			accounts: {
				state: await this.getStatePublicKey(),
				user: settleeUserAccountPublicKey,
			},
			remainingAccounts: remainingAccounts,
		});
	}

	public async removePerpLpShares(
		marketIndex: number,
		sharesToBurn?: BN,
		txParams?: TxParams
	): Promise<TransactionSignature> {
		const { txSig } = await this.sendTransaction(
			wrapInTx(
				await this.getRemovePerpLpSharesIx(marketIndex, sharesToBurn),
				txParams?.computeUnits,
				txParams?.computeUnitsPrice
			),
			[],
			this.opts
		);
		return txSig;
	}

	public async removePerpLpSharesInExpiringMarket(
		marketIndex: number,
		userAccountPublicKey: PublicKey,
		sharesToBurn?: BN,
		txParams?: TxParams
	): Promise<TransactionSignature> {
		const { txSig } = await this.sendTransaction(
			wrapInTx(
				await this.getRemovePerpLpSharesInExpiringMarket(
					marketIndex,
					userAccountPublicKey,
					sharesToBurn
				),
				txParams?.computeUnits,
				txParams?.computeUnitsPrice
			),
			[],
			this.opts
		);
		return txSig;
	}

	public async getRemovePerpLpSharesInExpiringMarket(
		marketIndex: number,
		userAccountPublicKey: PublicKey,
		sharesToBurn?: BN
	): Promise<TransactionInstruction> {
		const userAccount = (await this.program.account.user.fetch(
			userAccountPublicKey
		)) as UserAccount;

		const remainingAccounts = this.getRemainingAccounts({
			userAccounts: [userAccount],
			useMarketLastSlotCache: true,
			writablePerpMarketIndexes: [marketIndex],
		});

		if (sharesToBurn == undefined) {
			const perpPosition = userAccount.perpPositions.filter(
				(position) => position.marketIndex === marketIndex
			)[0];
			sharesToBurn = perpPosition.lpShares;
			console.log('burning lp shares:', sharesToBurn.toString());
		}

		return this.program.instruction.removePerpLpSharesInExpiringMarket(
			sharesToBurn,
			marketIndex,
			{
				accounts: {
					state: await this.getStatePublicKey(),
					user: userAccountPublicKey,
				},
				remainingAccounts: remainingAccounts,
			}
		);
	}

	public async getRemovePerpLpSharesIx(
		marketIndex: number,
		sharesToBurn?: BN
	): Promise<TransactionInstruction> {
		const userAccountPublicKey = await this.getUserAccountPublicKey();

		const remainingAccounts = this.getRemainingAccounts({
			userAccounts: [this.getUserAccount()],
			useMarketLastSlotCache: true,
			writablePerpMarketIndexes: [marketIndex],
		});

		if (sharesToBurn == undefined) {
			const userAccount = this.getUserAccount();
			const perpPosition = userAccount.perpPositions.filter(
				(position) => position.marketIndex === marketIndex
			)[0];
			sharesToBurn = perpPosition.lpShares;
			console.log('burning lp shares:', sharesToBurn.toString());
		}

		return this.program.instruction.removePerpLpShares(
			sharesToBurn,
			marketIndex,
			{
				accounts: {
					state: await this.getStatePublicKey(),
					user: userAccountPublicKey,
					authority: this.wallet.publicKey,
				},
				remainingAccounts: remainingAccounts,
			}
		);
	}

	public async addPerpLpShares(
		amount: BN,
		marketIndex: number,
		txParams?: TxParams
	): Promise<TransactionSignature> {
		const { txSig, slot } = await this.sendTransaction(
			wrapInTx(
				await this.getAddPerpLpSharesIx(amount, marketIndex),
				txParams?.computeUnits,
				txParams?.computeUnitsPrice
			),
			[],
			this.opts
		);
		this.perpMarketLastSlotCache.set(marketIndex, slot);
		return txSig;
	}

	public async getAddPerpLpSharesIx(
		amount: BN,
		marketIndex: number
	): Promise<TransactionInstruction> {
		const userAccountPublicKey = await this.getUserAccountPublicKey();
		const remainingAccounts = this.getRemainingAccounts({
			userAccounts: [this.getUserAccount()],
			useMarketLastSlotCache: true,
			writablePerpMarketIndexes: [marketIndex],
		});

		return this.program.instruction.addPerpLpShares(amount, marketIndex, {
			accounts: {
				state: await this.getStatePublicKey(),
				user: userAccountPublicKey,
				authority: this.wallet.publicKey,
			},
			remainingAccounts: remainingAccounts,
		});
	}

	public async openPosition(
		direction: PositionDirection,
		amount: BN,
		marketIndex: number,
		limitPrice?: BN
	): Promise<TransactionSignature> {
		return await this.placeAndTakePerpOrder({
			orderType: OrderType.MARKET,
			marketIndex,
			direction,
			baseAssetAmount: amount,
			price: limitPrice,
		});
	}

	public async sendSignedTx(tx: Transaction): Promise<TransactionSignature> {
		const { txSig } = await this.sendTransaction(
			tx,
			undefined,
			this.opts,
			true
		);

		return txSig;
	}

	/**
	 * Sends a market order and returns a signed tx which can fill the order against the vamm, which the caller can use to fill their own order if required.
	 * @param orderParams
	 * @param userAccountPublicKey
	 * @param userAccount
	 * @param makerInfo
	 * @returns
	 */
	public async sendMarketOrderAndGetSignedFillTx(
		orderParams: OptionalOrderParams,
		userAccountPublicKey: PublicKey,
		userAccount: UserAccount,
		makerInfo?: MakerInfo,
		txParams?: TxParams
	): Promise<{ txSig: TransactionSignature; signedFillTx: Transaction }> {
		const marketIndex = orderParams.marketIndex;
		const orderId = userAccount.nextOrderId;

		const marketOrderTx = wrapInTx(
			await this.getPlacePerpOrderIx(orderParams),
			txParams?.computeUnits,
			txParams?.computeUnitsPrice
		);
		const fillTx = wrapInTx(
			await this.getFillPerpOrderIx(
				userAccountPublicKey,
				userAccount,
				{
					orderId,
					marketIndex,
				},
				makerInfo
			),
			txParams?.computeUnits,
			txParams?.computeUnitsPrice
		);

		// Apply the latest blockhash to the txs so that we can sign before sending them
		const currentBlockHash = (
			await this.connection.getLatestBlockhash('finalized')
		).blockhash;
		marketOrderTx.recentBlockhash = currentBlockHash;
		fillTx.recentBlockhash = currentBlockHash;

		marketOrderTx.feePayer = userAccount.authority;
		fillTx.feePayer = userAccount.authority;

		const [signedMarketOrderTx, signedFillTx] =
			await this.provider.wallet.signAllTransactions([marketOrderTx, fillTx]);

		const { txSig, slot } = await this.sendTransaction(
			signedMarketOrderTx,
			[],
			this.opts,
			true
		);

		this.perpMarketLastSlotCache.set(orderParams.marketIndex, slot);

		return { txSig, signedFillTx };
	}

	public async placePerpOrder(
		orderParams: OptionalOrderParams,
		txParams?: TxParams
	): Promise<TransactionSignature> {
		const { txSig, slot } = await this.sendTransaction(
			wrapInTx(
				await this.getPlacePerpOrderIx(orderParams),
				txParams?.computeUnits,
				txParams?.computeUnitsPrice
			),
			[],
			this.opts
		);
		this.perpMarketLastSlotCache.set(orderParams.marketIndex, slot);
		return txSig;
	}

	getOrderParams(
		optionalOrderParams: OptionalOrderParams,
		marketType: MarketType
	): OrderParams {
		return Object.assign({}, DefaultOrderParams, optionalOrderParams, {
			marketType,
		});
	}

	public async getPlacePerpOrderIx(
		orderParams: OptionalOrderParams
	): Promise<TransactionInstruction> {
		orderParams = this.getOrderParams(orderParams, MarketType.PERP);
		const userAccountPublicKey = await this.getUserAccountPublicKey();

		const remainingAccounts = this.getRemainingAccounts({
			userAccounts: [this.getUserAccount()],
			useMarketLastSlotCache: true,
			readablePerpMarketIndex: orderParams.marketIndex,
		});

		return await this.program.instruction.placePerpOrder(orderParams, {
			accounts: {
				state: await this.getStatePublicKey(),
				user: userAccountPublicKey,
				userStats: this.getUserStatsAccountPublicKey(),
				authority: this.wallet.publicKey,
			},
			remainingAccounts,
		});
	}

	public async updateAMMs(
		marketIndexes: number[],
		txParams?: TxParams
	): Promise<TransactionSignature> {
		const { txSig } = await this.sendTransaction(
			wrapInTx(
				await this.getUpdateAMMsIx(marketIndexes),
				txParams?.computeUnits,
				txParams?.computeUnitsPrice
			),
			[],
			this.opts
		);
		return txSig;
	}

	public async getUpdateAMMsIx(
		marketIndexes: number[]
	): Promise<TransactionInstruction> {
		for (let i = marketIndexes.length; i < 5; i++) {
			marketIndexes.push(100);
		}
		const marketAccountInfos = [];
		const oracleAccountInfos = [];
		for (const marketIndex of marketIndexes) {
			if (marketIndex !== 100) {
				const market = this.getPerpMarketAccount(marketIndex);
				marketAccountInfos.push({
					pubkey: market.pubkey,
					isWritable: true,
					isSigner: false,
				});
				oracleAccountInfos.push({
					pubkey: market.amm.oracle,
					isWritable: false,
					isSigner: false,
				});
			}
		}
		const remainingAccounts = oracleAccountInfos.concat(marketAccountInfos);

		return await this.program.instruction.updateAmms(marketIndexes, {
			accounts: {
				state: await this.getStatePublicKey(),
				authority: this.wallet.publicKey,
			},
			remainingAccounts,
		});
	}

	public async settleExpiredMarket(
		marketIndex: number,
		txParams?: TxParams
	): Promise<TransactionSignature> {
		const { txSig } = await this.sendTransaction(
			wrapInTx(
				await this.getSettleExpiredMarketIx(marketIndex),
				txParams?.computeUnits,
				txParams?.computeUnitsPrice
			),
			[],
			this.opts
		);
		return txSig;
	}

	public async getSettleExpiredMarketIx(
		marketIndex: number
	): Promise<TransactionInstruction> {
		const marketAccountInfos = [];
		const oracleAccountInfos = [];
		const spotMarketAccountInfos = [];
		const market = this.getPerpMarketAccount(marketIndex);
		marketAccountInfos.push({
			pubkey: market.pubkey,
			isWritable: true,
			isSigner: false,
		});
		oracleAccountInfos.push({
			pubkey: market.amm.oracle,
			isWritable: false,
			isSigner: false,
		});

		spotMarketAccountInfos.push({
			pubkey: this.getSpotMarketAccount(QUOTE_SPOT_MARKET_INDEX).pubkey,
			isSigner: false,
			isWritable: true,
		});

		const remainingAccounts = oracleAccountInfos
			.concat(spotMarketAccountInfos)
			.concat(marketAccountInfos);

		return await this.program.instruction.settleExpiredMarket(marketIndex, {
			accounts: {
				state: await this.getStatePublicKey(),
				authority: this.wallet.publicKey,
			},
			remainingAccounts,
		});
	}

	public async settleExpiredMarketPoolsToRevenuePool(
		perpMarketIndex: number,
		txParams?: TxParams
	): Promise<TransactionSignature> {
		const perpMarketPublicKey = await getPerpMarketPublicKey(
			this.program.programId,
			perpMarketIndex
		);

		const spotMarketPublicKey = await getSpotMarketPublicKey(
			this.program.programId,
			QUOTE_SPOT_MARKET_INDEX
		);

		const ix =
			await this.program.instruction.settleExpiredMarketPoolsToRevenuePool({
				accounts: {
					state: await this.getStatePublicKey(),
					admin: this.wallet.publicKey,
					spotMarket: spotMarketPublicKey,
					perpMarket: perpMarketPublicKey,
				},
			});

		const { txSig } = await this.sendTransaction(
			wrapInTx(ix, txParams?.computeUnits, txParams?.computeUnitsPrice),
			[],
			this.opts
		);

		return txSig;
	}

	public async cancelOrder(
		orderId?: number,
		txParams?: TxParams
	): Promise<TransactionSignature> {
		const { txSig } = await this.sendTransaction(
			wrapInTx(
				await this.getCancelOrderIx(orderId),
				txParams?.computeUnits,
				txParams?.computeUnitsPrice
			),
			[],
			this.opts
		);
		return txSig;
	}

	public async getCancelOrderIx(
		orderId?: number
	): Promise<TransactionInstruction> {
		const userAccountPublicKey = await this.getUserAccountPublicKey();

		const remainingAccounts = this.getRemainingAccounts({
			userAccounts: [this.getUserAccount()],
			useMarketLastSlotCache: true,
		});

		return await this.program.instruction.cancelOrder(orderId ?? null, {
			accounts: {
				state: await this.getStatePublicKey(),
				user: userAccountPublicKey,
				authority: this.wallet.publicKey,
			},
			remainingAccounts,
		});
	}

	public async cancelOrderByUserId(
		userOrderId: number,
		txParams?: TxParams
	): Promise<TransactionSignature> {
		const { txSig } = await this.sendTransaction(
			wrapInTx(
				await this.getCancelOrderByUserIdIx(userOrderId),
				txParams?.computeUnits,
				txParams?.computeUnitsPrice
			),
			[],
			this.opts
		);
		return txSig;
	}

	public async getCancelOrderByUserIdIx(
		userOrderId: number
	): Promise<TransactionInstruction> {
		const userAccountPublicKey = await this.getUserAccountPublicKey();

		const order = this.getOrderByUserId(userOrderId);
		const oracle = this.getPerpMarketAccount(order.marketIndex).amm.oracle;

		const remainingAccounts = this.getRemainingAccounts({
			userAccounts: [this.getUserAccount()],
			useMarketLastSlotCache: true,
		});

		return await this.program.instruction.cancelOrderByUserId(userOrderId, {
			accounts: {
				state: await this.getStatePublicKey(),
				user: userAccountPublicKey,
				authority: this.wallet.publicKey,
				oracle,
			},
			remainingAccounts,
		});
	}

	public async cancelOrders(
		marketType?: MarketType,
		marketIndex?: number,
		direction?: PositionDirection,
		txParams?: TxParams
	): Promise<TransactionSignature> {
		const { txSig } = await this.sendTransaction(
			wrapInTx(
				await this.getCancelOrdersIx(marketType, marketIndex, direction),
				txParams?.computeUnits,
				txParams?.computeUnitsPrice
			),
			[],
			this.opts
		);
		return txSig;
	}

	public async getCancelOrdersIx(
		marketType: MarketType | null,
		marketIndex: number | null,
		direction: PositionDirection | null
	): Promise<TransactionInstruction> {
		const userAccountPublicKey = await this.getUserAccountPublicKey();

		let readablePerpMarketIndex = undefined;
		let readableSpotMarketIndexes = undefined;
		if (marketIndex) {
			if (marketType && isVariant(marketType, 'perp')) {
				readablePerpMarketIndex = marketIndex;
			} else if (marketType && isVariant(marketType, 'spot')) {
				readableSpotMarketIndexes = [marketIndex];
			}
		}

		const remainingAccounts = this.getRemainingAccounts({
			userAccounts: [this.getUserAccount()],
			readablePerpMarketIndex,
			readableSpotMarketIndexes,
			useMarketLastSlotCache: true,
		});

		return await this.program.instruction.cancelOrders(
			marketType ?? null,
			marketIndex ?? null,
			direction ?? null,
			{
				accounts: {
					state: await this.getStatePublicKey(),
					user: userAccountPublicKey,
					authority: this.wallet.publicKey,
				},
				remainingAccounts,
			}
		);
	}

	public async fillPerpOrder(
		userAccountPublicKey: PublicKey,
		user: UserAccount,
		order?: Pick<Order, 'marketIndex' | 'orderId'>,
		makerInfo?: MakerInfo | MakerInfo[],
		referrerInfo?: ReferrerInfo,
		txParams?: TxParams
	): Promise<TransactionSignature> {
		const { txSig } = await this.sendTransaction(
			wrapInTx(
				await this.getFillPerpOrderIx(
					userAccountPublicKey,
					user,
					order,
					makerInfo,
					referrerInfo
				),
				txParams?.computeUnits,
				txParams?.computeUnitsPrice
			),
			[],
			this.opts
		);
		return txSig;
	}

	public async getFillPerpOrderIx(
		userAccountPublicKey: PublicKey,
		userAccount: UserAccount,
		order: Pick<Order, 'marketIndex' | 'orderId'>,
		makerInfo?: MakerInfo | MakerInfo[],
		referrerInfo?: ReferrerInfo
	): Promise<TransactionInstruction> {
		const userStatsPublicKey = getUserStatsAccountPublicKey(
			this.program.programId,
			userAccount.authority
		);

		const fillerPublicKey = await this.getUserAccountPublicKey();
		const fillerStatsPublicKey = this.getUserStatsAccountPublicKey();

		const marketIndex = order
			? order.marketIndex
			: userAccount.orders.find(
					(order) => order.orderId === userAccount.nextOrderId - 1
			  ).marketIndex;

		makerInfo = Array.isArray(makerInfo)
			? makerInfo
			: makerInfo
			? [makerInfo]
			: [];

		const userAccounts = [userAccount];
		for (const maker of makerInfo) {
			userAccounts.push(maker.makerUserAccount);
		}
		const remainingAccounts = this.getRemainingAccounts({
			userAccounts,
			writablePerpMarketIndexes: [marketIndex],
		});

		for (const maker of makerInfo) {
			remainingAccounts.push({
				pubkey: maker.maker,
				isWritable: true,
				isSigner: false,
			});
			remainingAccounts.push({
				pubkey: maker.makerStats,
				isWritable: true,
				isSigner: false,
			});
		}

		if (referrerInfo) {
			const referrerIsMaker =
				makerInfo.find((maker) => maker.maker.equals(referrerInfo.referrer)) !==
				undefined;
			if (!referrerIsMaker) {
				remainingAccounts.push({
					pubkey: referrerInfo.referrer,
					isWritable: true,
					isSigner: false,
				});
				remainingAccounts.push({
					pubkey: referrerInfo.referrerStats,
					isWritable: true,
					isSigner: false,
				});
			}
		}

		const orderId = order.orderId;
		return await this.program.instruction.fillPerpOrder(orderId, null, {
			accounts: {
				state: await this.getStatePublicKey(),
				filler: fillerPublicKey,
				fillerStats: fillerStatsPublicKey,
				user: userAccountPublicKey,
				userStats: userStatsPublicKey,
				authority: this.wallet.publicKey,
			},
			remainingAccounts,
		});
	}

	public async placeSpotOrder(
		orderParams: OptionalOrderParams,
		txParams?: TxParams
	): Promise<TransactionSignature> {
		const { txSig, slot } = await this.sendTransaction(
			wrapInTx(
				await this.getPlaceSpotOrderIx(orderParams),
				txParams?.computeUnits,
				txParams?.computeUnitsPrice
			),
			[],
			this.opts
		);
		this.spotMarketLastSlotCache.set(orderParams.marketIndex, slot);
		this.spotMarketLastSlotCache.set(QUOTE_SPOT_MARKET_INDEX, slot);
		return txSig;
	}

	public async getPlaceSpotOrderIx(
		orderParams: OptionalOrderParams
	): Promise<TransactionInstruction> {
		orderParams = this.getOrderParams(orderParams, MarketType.SPOT);
		const userAccountPublicKey = await this.getUserAccountPublicKey();

		const remainingAccounts = this.getRemainingAccounts({
			userAccounts: [this.getUserAccount()],
			useMarketLastSlotCache: true,
			readableSpotMarketIndexes: [
				orderParams.marketIndex,
				QUOTE_SPOT_MARKET_INDEX,
			],
		});

		return await this.program.instruction.placeSpotOrder(orderParams, {
			accounts: {
				state: await this.getStatePublicKey(),
				user: userAccountPublicKey,
				userStats: this.getUserStatsAccountPublicKey(),
				authority: this.wallet.publicKey,
			},
			remainingAccounts,
		});
	}

	public async fillSpotOrder(
		userAccountPublicKey: PublicKey,
		user: UserAccount,
		order?: Order,
		fulfillmentConfig?: SerumV3FulfillmentConfigAccount,
		makerInfo?: MakerInfo,
		referrerInfo?: ReferrerInfo,
		txParams?: TxParams
	): Promise<TransactionSignature> {
		const { txSig } = await this.sendTransaction(
			wrapInTx(
				await this.getFillSpotOrderIx(
					userAccountPublicKey,
					user,
					order,
					fulfillmentConfig,
					makerInfo,
					referrerInfo
				),
				txParams?.computeUnits,
				txParams?.computeUnitsPrice
			),
			[],
			this.opts
		);
		return txSig;
	}

	public async getFillSpotOrderIx(
		userAccountPublicKey: PublicKey,
		userAccount: UserAccount,
		order?: Order,
		fulfillmentConfig?: SerumV3FulfillmentConfigAccount,
		makerInfo?: MakerInfo,
		referrerInfo?: ReferrerInfo
	): Promise<TransactionInstruction> {
		const userStatsPublicKey = getUserStatsAccountPublicKey(
			this.program.programId,
			userAccount.authority
		);

		const fillerPublicKey = await this.getUserAccountPublicKey();
		const fillerStatsPublicKey = this.getUserStatsAccountPublicKey();

		const marketIndex = order
			? order.marketIndex
			: userAccount.orders.find(
					(order) => order.orderId === userAccount.nextOrderId - 1
			  ).marketIndex;

		const userAccounts = [userAccount];
		if (makerInfo !== undefined) {
			userAccounts.push(makerInfo.makerUserAccount);
		}
		const remainingAccounts = this.getRemainingAccounts({
			userAccounts,
			writableSpotMarketIndexes: [marketIndex, QUOTE_SPOT_MARKET_INDEX],
		});

		if (makerInfo) {
			remainingAccounts.push({
				pubkey: makerInfo.maker,
				isWritable: true,
				isSigner: false,
			});
			remainingAccounts.push({
				pubkey: makerInfo.makerStats,
				isWritable: true,
				isSigner: false,
			});
		}

		if (referrerInfo) {
			remainingAccounts.push({
				pubkey: referrerInfo.referrer,
				isWritable: true,
				isSigner: false,
			});
			remainingAccounts.push({
				pubkey: referrerInfo.referrerStats,
				isWritable: true,
				isSigner: false,
			});
		}

		const orderId = order.orderId;
		const makerOrderId = makerInfo ? makerInfo.order.orderId : null;

		this.addSpotFulfillmentAccounts(
			marketIndex,
			remainingAccounts,
			fulfillmentConfig
		);

		return await this.program.instruction.fillSpotOrder(
			orderId,
			fulfillmentConfig ? fulfillmentConfig.fulfillmentType : null,
			makerOrderId,
			{
				accounts: {
					state: await this.getStatePublicKey(),
					filler: fillerPublicKey,
					fillerStats: fillerStatsPublicKey,
					user: userAccountPublicKey,
					userStats: userStatsPublicKey,
					authority: this.wallet.publicKey,
				},
				remainingAccounts,
			}
		);
	}

	addSpotFulfillmentAccounts(
		marketIndex: number,
		remainingAccounts: AccountMeta[],
		fulfillmentConfig?: SerumV3FulfillmentConfigAccount
	) {
		if (fulfillmentConfig) {
			this.addSerumRemainingAccounts(
				marketIndex,
				remainingAccounts,
				fulfillmentConfig
			);
		} else {
			remainingAccounts.push({
				pubkey: this.getSpotMarketAccount(marketIndex).vault,
				isWritable: false,
				isSigner: false,
			});
			remainingAccounts.push({
				pubkey: this.getQuoteSpotMarketAccount().vault,
				isWritable: false,
				isSigner: false,
			});
		}
	}

	addSerumRemainingAccounts(
		marketIndex: number,
		remainingAccounts: AccountMeta[],
		fulfillmentConfig: SerumV3FulfillmentConfigAccount
	) {
		remainingAccounts.push({
			pubkey: fulfillmentConfig.pubkey,
			isWritable: false,
			isSigner: false,
		});
		remainingAccounts.push({
			pubkey: fulfillmentConfig.serumProgramId,
			isWritable: false,
			isSigner: false,
		});
		remainingAccounts.push({
			pubkey: fulfillmentConfig.serumMarket,
			isWritable: true,
			isSigner: false,
		});
		remainingAccounts.push({
			pubkey: fulfillmentConfig.serumRequestQueue,
			isWritable: true,
			isSigner: false,
		});
		remainingAccounts.push({
			pubkey: fulfillmentConfig.serumEventQueue,
			isWritable: true,
			isSigner: false,
		});
		remainingAccounts.push({
			pubkey: fulfillmentConfig.serumBids,
			isWritable: true,
			isSigner: false,
		});
		remainingAccounts.push({
			pubkey: fulfillmentConfig.serumAsks,
			isWritable: true,
			isSigner: false,
		});
		remainingAccounts.push({
			pubkey: fulfillmentConfig.serumBaseVault,
			isWritable: true,
			isSigner: false,
		});
		remainingAccounts.push({
			pubkey: fulfillmentConfig.serumQuoteVault,
			isWritable: true,
			isSigner: false,
		});
		remainingAccounts.push({
			pubkey: fulfillmentConfig.serumOpenOrders,
			isWritable: true,
			isSigner: false,
		});
		remainingAccounts.push({
			pubkey: getSerumSignerPublicKey(
				fulfillmentConfig.serumProgramId,
				fulfillmentConfig.serumMarket,
				fulfillmentConfig.serumSignerNonce
			),
			isWritable: false,
			isSigner: false,
		});
		remainingAccounts.push({
			pubkey: this.getSignerPublicKey(),
			isWritable: false,
			isSigner: false,
		});
		remainingAccounts.push({
			pubkey: TOKEN_PROGRAM_ID,
			isWritable: false,
			isSigner: false,
		});
		remainingAccounts.push({
			pubkey: this.getSpotMarketAccount(marketIndex).vault,
			isWritable: true,
			isSigner: false,
		});
		remainingAccounts.push({
			pubkey: this.getQuoteSpotMarketAccount().vault,
			isWritable: true,
			isSigner: false,
		});
		remainingAccounts.push({
			pubkey: this.getStateAccount().srmVault,
			isWritable: false,
			isSigner: false,
		});
	}

	public async triggerOrder(
		userAccountPublicKey: PublicKey,
		user: UserAccount,
		order: Order,
		txParams?: TxParams
	): Promise<TransactionSignature> {
		const { txSig } = await this.sendTransaction(
			wrapInTx(
				await this.getTriggerOrderIx(userAccountPublicKey, user, order),
				txParams?.computeUnits,
				txParams?.computeUnitsPrice
			),
			[],
			this.opts
		);
		return txSig;
	}

	public async getTriggerOrderIx(
		userAccountPublicKey: PublicKey,
		userAccount: UserAccount,
		order: Order
	): Promise<TransactionInstruction> {
		const fillerPublicKey = await this.getUserAccountPublicKey();

		let remainingAccountsParams;
		if (isVariant(order.marketType, 'perp')) {
			remainingAccountsParams = {
				userAccounts: [userAccount],
				writablePerpMarketIndexes: [order.marketIndex],
			};
		} else {
			remainingAccountsParams = {
				userAccounts: [userAccount],
				writableSpotMarketIndexes: [order.marketIndex, QUOTE_SPOT_MARKET_INDEX],
			};
		}

		const remainingAccounts = this.getRemainingAccounts(
			remainingAccountsParams
		);

		const orderId = order.orderId;
		return await this.program.instruction.triggerOrder(orderId, {
			accounts: {
				state: await this.getStatePublicKey(),
				filler: fillerPublicKey,
				user: userAccountPublicKey,
				authority: this.wallet.publicKey,
			},
			remainingAccounts,
		});
	}

	public async forceCancelOrders(
		userAccountPublicKey: PublicKey,
		user: UserAccount,
		txParams?: TxParams
	): Promise<TransactionSignature> {
		const { txSig } = await this.txSender.send(
			wrapInTx(
				await this.getForceCancelOrdersIx(userAccountPublicKey, user),
				txParams?.computeUnits,
				txParams?.computeUnitsPrice
			),
			[],
			this.opts
		);
		return txSig;
	}

	public async getForceCancelOrdersIx(
		userAccountPublicKey: PublicKey,
		userAccount: UserAccount
	): Promise<TransactionInstruction> {
		const fillerPublicKey = await this.getUserAccountPublicKey();

		const remainingAccounts = this.getRemainingAccounts({
			userAccounts: [userAccount],
			writableSpotMarketIndexes: [QUOTE_SPOT_MARKET_INDEX],
		});

		return await this.program.instruction.forceCancelOrders({
			accounts: {
				state: await this.getStatePublicKey(),
				filler: fillerPublicKey,
				user: userAccountPublicKey,
				authority: this.wallet.publicKey,
			},
			remainingAccounts,
		});
	}

	public async placeAndTakePerpOrder(
		orderParams: OptionalOrderParams,
		makerInfo?: MakerInfo,
		referrerInfo?: ReferrerInfo,
		txParams?: TxParams
	): Promise<TransactionSignature> {
		const { txSig, slot } = await this.sendTransaction(
			wrapInTx(
				await this.getPlaceAndTakePerpOrderIx(
					orderParams,
					makerInfo,
					referrerInfo
				),
				txParams?.computeUnits,
				txParams?.computeUnitsPrice
			),
			[],
			this.opts
		);
		this.perpMarketLastSlotCache.set(orderParams.marketIndex, slot);
		return txSig;
	}

	public async getPlaceAndTakePerpOrderIx(
		orderParams: OptionalOrderParams,
		makerInfo?: MakerInfo,
		referrerInfo?: ReferrerInfo
	): Promise<TransactionInstruction> {
		orderParams = this.getOrderParams(orderParams, MarketType.PERP);
		const userStatsPublicKey = await this.getUserStatsAccountPublicKey();
		const userAccountPublicKey = await this.getUserAccountPublicKey();

		const userAccounts = [this.getUserAccount()];
		if (makerInfo !== undefined) {
			userAccounts.push(makerInfo.makerUserAccount);
		}
		const remainingAccounts = this.getRemainingAccounts({
			userAccounts,
			useMarketLastSlotCache: true,
			writablePerpMarketIndexes: [orderParams.marketIndex],
		});

		let makerOrderId = null;
		if (makerInfo) {
			makerOrderId = makerInfo.order.orderId;
			remainingAccounts.push({
				pubkey: makerInfo.maker,
				isSigner: false,
				isWritable: true,
			});
			remainingAccounts.push({
				pubkey: makerInfo.makerStats,
				isSigner: false,
				isWritable: true,
			});
		}

		if (referrerInfo) {
			remainingAccounts.push({
				pubkey: referrerInfo.referrer,
				isWritable: true,
				isSigner: false,
			});
			remainingAccounts.push({
				pubkey: referrerInfo.referrerStats,
				isWritable: true,
				isSigner: false,
			});
		}

		return await this.program.instruction.placeAndTakePerpOrder(
			orderParams,
			makerOrderId,
			{
				accounts: {
					state: await this.getStatePublicKey(),
					user: userAccountPublicKey,
					userStats: userStatsPublicKey,
					authority: this.wallet.publicKey,
				},
				remainingAccounts,
			}
		);
	}

	public async placeAndMakePerpOrder(
		orderParams: OptionalOrderParams,
		takerInfo: TakerInfo,
		referrerInfo?: ReferrerInfo,
		txParams?: TxParams
	): Promise<TransactionSignature> {
		const { txSig, slot } = await this.sendTransaction(
			wrapInTx(
				await this.getPlaceAndMakePerpOrderIx(
					orderParams,
					takerInfo,
					referrerInfo
				),
				txParams?.computeUnits,
				txParams?.computeUnitsPrice
			),
			[],
			this.opts
		);

		this.perpMarketLastSlotCache.set(orderParams.marketIndex, slot);

		return txSig;
	}

	public async getPlaceAndMakePerpOrderIx(
		orderParams: OptionalOrderParams,
		takerInfo: TakerInfo,
		referrerInfo?: ReferrerInfo
	): Promise<TransactionInstruction> {
		orderParams = this.getOrderParams(orderParams, MarketType.PERP);
		const userStatsPublicKey = this.getUserStatsAccountPublicKey();
		const userAccountPublicKey = await this.getUserAccountPublicKey();

		const remainingAccounts = this.getRemainingAccounts({
			userAccounts: [this.getUserAccount(), takerInfo.takerUserAccount],
			useMarketLastSlotCache: true,
			writablePerpMarketIndexes: [orderParams.marketIndex],
		});

		if (referrerInfo) {
			remainingAccounts.push({
				pubkey: referrerInfo.referrer,
				isWritable: true,
				isSigner: false,
			});
			remainingAccounts.push({
				pubkey: referrerInfo.referrerStats,
				isWritable: true,
				isSigner: false,
			});
		}

		const takerOrderId = takerInfo.order.orderId;
		return await this.program.instruction.placeAndMakePerpOrder(
			orderParams,
			takerOrderId,
			{
				accounts: {
					state: await this.getStatePublicKey(),
					user: userAccountPublicKey,
					userStats: userStatsPublicKey,
					taker: takerInfo.taker,
					takerStats: takerInfo.takerStats,
					authority: this.wallet.publicKey,
				},
				remainingAccounts,
			}
		);
	}

	public async placeAndTakeSpotOrder(
		orderParams: OptionalOrderParams,
		fulfillmentConfig?: SerumV3FulfillmentConfigAccount,
		makerInfo?: MakerInfo,
		referrerInfo?: ReferrerInfo,
		txParams?: TxParams
	): Promise<TransactionSignature> {
		const { txSig, slot } = await this.sendTransaction(
			wrapInTx(
				await this.getPlaceAndTakeSpotOrderIx(
					orderParams,
					fulfillmentConfig,
					makerInfo,
					referrerInfo
				),
				txParams?.computeUnits,
				txParams?.computeUnitsPrice
			),
			[],
			this.opts
		);
		this.spotMarketLastSlotCache.set(orderParams.marketIndex, slot);
		this.spotMarketLastSlotCache.set(QUOTE_SPOT_MARKET_INDEX, slot);
		return txSig;
	}

	public async getPlaceAndTakeSpotOrderIx(
		orderParams: OptionalOrderParams,
		fulfillmentConfig?: SerumV3FulfillmentConfigAccount,
		makerInfo?: MakerInfo,
		referrerInfo?: ReferrerInfo
	): Promise<TransactionInstruction> {
		orderParams = this.getOrderParams(orderParams, MarketType.SPOT);
		const userStatsPublicKey = await this.getUserStatsAccountPublicKey();
		const userAccountPublicKey = await this.getUserAccountPublicKey();

		const userAccounts = [this.getUserAccount()];
		if (makerInfo !== undefined) {
			userAccounts.push(makerInfo.makerUserAccount);
		}
		const remainingAccounts = this.getRemainingAccounts({
			userAccounts,
			useMarketLastSlotCache: true,
			writableSpotMarketIndexes: [
				orderParams.marketIndex,
				QUOTE_SPOT_MARKET_INDEX,
			],
		});

		let makerOrderId = null;
		if (makerInfo) {
			makerOrderId = makerInfo.order.orderId;
			remainingAccounts.push({
				pubkey: makerInfo.maker,
				isSigner: false,
				isWritable: true,
			});
			remainingAccounts.push({
				pubkey: makerInfo.makerStats,
				isSigner: false,
				isWritable: true,
			});
		}

		if (referrerInfo) {
			remainingAccounts.push({
				pubkey: referrerInfo.referrer,
				isWritable: true,
				isSigner: false,
			});
			remainingAccounts.push({
				pubkey: referrerInfo.referrerStats,
				isWritable: true,
				isSigner: false,
			});
		}

		this.addSpotFulfillmentAccounts(
			orderParams.marketIndex,
			remainingAccounts,
			fulfillmentConfig
		);

		return await this.program.instruction.placeAndTakeSpotOrder(
			orderParams,
			fulfillmentConfig ? fulfillmentConfig.fulfillmentType : null,
			makerOrderId,
			{
				accounts: {
					state: await this.getStatePublicKey(),
					user: userAccountPublicKey,
					userStats: userStatsPublicKey,
					authority: this.wallet.publicKey,
				},
				remainingAccounts,
			}
		);
	}

	public async placeAndMakeSpotOrder(
		orderParams: OptionalOrderParams,
		takerInfo: TakerInfo,
		fulfillmentConfig?: SerumV3FulfillmentConfigAccount,
		referrerInfo?: ReferrerInfo,
		txParams?: TxParams
	): Promise<TransactionSignature> {
		const { txSig, slot } = await this.sendTransaction(
			wrapInTx(
				await this.getPlaceAndMakeSpotOrderIx(
					orderParams,
					takerInfo,
					fulfillmentConfig,
					referrerInfo
				),
				txParams?.computeUnits,
				txParams?.computeUnitsPrice
			),
			[],
			this.opts
		);
		this.spotMarketLastSlotCache.set(orderParams.marketIndex, slot);
		this.spotMarketLastSlotCache.set(QUOTE_SPOT_MARKET_INDEX, slot);
		return txSig;
	}

	public async getPlaceAndMakeSpotOrderIx(
		orderParams: OptionalOrderParams,
		takerInfo: TakerInfo,
		fulfillmentConfig?: SerumV3FulfillmentConfigAccount,
		referrerInfo?: ReferrerInfo
	): Promise<TransactionInstruction> {
		orderParams = this.getOrderParams(orderParams, MarketType.SPOT);
		const userStatsPublicKey = this.getUserStatsAccountPublicKey();
		const userAccountPublicKey = await this.getUserAccountPublicKey();

		const remainingAccounts = this.getRemainingAccounts({
			userAccounts: [this.getUserAccount(), takerInfo.takerUserAccount],
			useMarketLastSlotCache: true,
			writableSpotMarketIndexes: [
				orderParams.marketIndex,
				QUOTE_SPOT_MARKET_INDEX,
			],
		});

		if (referrerInfo) {
			remainingAccounts.push({
				pubkey: referrerInfo.referrer,
				isWritable: true,
				isSigner: false,
			});
			remainingAccounts.push({
				pubkey: referrerInfo.referrerStats,
				isWritable: true,
				isSigner: false,
			});
		}

		this.addSpotFulfillmentAccounts(
			orderParams.marketIndex,
			remainingAccounts,
			fulfillmentConfig
		);

		const takerOrderId = takerInfo.order.orderId;
		return await this.program.instruction.placeAndMakeSpotOrder(
			orderParams,
			takerOrderId,
			fulfillmentConfig ? fulfillmentConfig.fulfillmentType : null,
			{
				accounts: {
					state: await this.getStatePublicKey(),
					user: userAccountPublicKey,
					userStats: userStatsPublicKey,
					taker: takerInfo.taker,
					takerStats: takerInfo.takerStats,
					authority: this.wallet.publicKey,
				},
				remainingAccounts,
			}
		);
	}

	/**
	 * Close an entire position. If you want to reduce a position, use the {@link openPosition} method in the opposite direction of the current position.
	 * @param marketIndex
	 * @returns
	 */
	public async closePosition(
		marketIndex: number,
		limitPrice?: BN
	): Promise<TransactionSignature> {
		const userPosition = this.getUser().getPerpPosition(marketIndex);
		if (!userPosition) {
			throw Error(`No position in market ${marketIndex.toString()}`);
		}

		return await this.placeAndTakePerpOrder({
			orderType: OrderType.MARKET,
			marketIndex,
			direction: findDirectionToClose(userPosition),
			baseAssetAmount: userPosition.baseAssetAmount.abs(),
			reduceOnly: true,
			price: limitPrice,
		});
	}

	/**
	 * Modifies an open order by closing it and replacing it with a new order.
	 * @deprecated use modifyOrder instead
	 * @param orderId: The open order to modify
	 * @param newBaseAmount: The new base amount for the order. One of [newBaseAmount|newLimitPrice|newOraclePriceOffset] must be provided.
	 * @param newLimitPice: The new limit price for the order. One of [newBaseAmount|newLimitPrice|newOraclePriceOffset] must be provided.
	 * @param newOraclePriceOffset: The new oracle price offset for the order. One of [newBaseAmount|newLimitPrice|newOraclePriceOffset] must be provided.
	 * @returns
	 */
	public async modifyPerpOrder(
		orderId: number,
		newBaseAmount?: BN,
		newLimitPrice?: BN,
		newOraclePriceOffset?: number
	): Promise<TransactionSignature> {
		return this.modifyOrder({
			orderId,
			newBaseAmount,
			newLimitPrice,
			newOraclePriceOffset,
		});
	}

	/**
	 * Modifies an open order by closing it and replacing it with a new order.
	 * @deprecated use modifyOrderByUserOrderId instead
	 * @param userOrderId: The open order to modify
	 * @param newBaseAmount: The new base amount for the order. One of [newBaseAmount|newLimitPrice|newOraclePriceOffset] must be provided.
	 * @param newLimitPice: The new limit price for the order. One of [newBaseAmount|newLimitPrice|newOraclePriceOffset] must be provided.
	 * @param newOraclePriceOffset: The new oracle price offset for the order. One of [newBaseAmount|newLimitPrice|newOraclePriceOffset] must be provided.
	 * @returns
	 */
	public async modifyPerpOrderByUserOrderId(
		userOrderId: number,
		newBaseAmount?: BN,
		newLimitPrice?: BN,
		newOraclePriceOffset?: number
	): Promise<TransactionSignature> {
		return this.modifyOrderByUserOrderId({
			userOrderId,
			newBaseAmount,
			newLimitPrice,
			newOraclePriceOffset,
		});
	}

	/**
	 * Modifies an open order (spot or perp) by closing it and replacing it with a new order.
	 * @param orderId: The open order to modify
	 * @param newBaseAmount: The new base amount for the order. One of [newBaseAmount|newLimitPrice|newOraclePriceOffset] must be provided.
	 * @param newLimitPice: The new limit price for the order. One of [newBaseAmount|newLimitPrice|newOraclePriceOffset] must be provided.
	 * @param newOraclePriceOffset: The new oracle price offset for the order. One of [newBaseAmount|newLimitPrice|newOraclePriceOffset] must be provided.
	 * @param newOrderType: Optional - New order type for the order.
	 * @param newTriggerPrice: Optional - Thew new trigger price for the order.
	 * @param isSpot: Optional - Set to true if the order is a spot order
	 * @param auctionDuration: Only required if order type changed to market from something else
	 * @param auctionStartPrice: Only required if order type changed to market from something else
	 * @param auctionEndPrice: Only required if order type changed to market from something else
	 * @returns
	 */
	public async modifyOrder({
		orderId,
		newBaseAmount,
		newLimitPrice,
		newOraclePriceOffset,
		newOrderType,
		newTriggerPrice,
		newTriggerCondition,
		isSpot,
		auctionDuration,
		auctionStartPrice,
		auctionEndPrice,
	}: {
		orderId: number;
		newBaseAmount?: BN;
		newLimitPrice?: BN;
		newOraclePriceOffset?: number;
		newOrderType?: OrderType;
		newTriggerPrice?: BN;
		newTriggerCondition?: OrderTriggerCondition;
		isSpot?: boolean;
		auctionDuration?: number;
		auctionStartPrice?: BN;
		auctionEndPrice?: BN;
	}): Promise<TransactionSignature> {
		if (!newBaseAmount && !newLimitPrice && !newOraclePriceOffset) {
			throw new Error(
				`Must provide newBaseAmount or newLimitPrice or newOraclePriceOffset to modify order`
			);
		}

		const openOrder = this.getUser().getOrder(orderId);
		if (!openOrder) {
			throw new Error(`No open order with id ${orderId.toString()}`);
		}
		const cancelOrderIx = await this.getCancelOrderIx(orderId);

		const orderTypeHasTrigger = newOrderType
			? isOneOfVariant(newOrderType, ['triggerlimit', 'triggerMarket'])
			: isOneOfVariant(openOrder.orderType, ['triggerLimit', 'triggerMarket']);
		const orderTypeHasLimitPrice = newOrderType
			? isOneOfVariant(newOrderType, ['triggerLimit', 'limit'])
			: isOneOfVariant(openOrder.orderType, ['triggerLimit', 'limit']);

		const newOrderParams: OptionalOrderParams = {
			orderType: newOrderType || openOrder.orderType,
			marketType: openOrder.marketType,
			direction: openOrder.direction,
			baseAssetAmount: newBaseAmount || openOrder.baseAssetAmount,
			price: orderTypeHasLimitPrice
				? newLimitPrice || openOrder.price
				: undefined,
			marketIndex: openOrder.marketIndex,
			reduceOnly: openOrder.reduceOnly,
			postOnly: openOrder.postOnly
				? PostOnlyParams.MUST_POST_ONLY
				: PostOnlyParams.NONE,
			immediateOrCancel: openOrder.immediateOrCancel,
			triggerPrice: orderTypeHasTrigger
				? newTriggerPrice || openOrder.triggerPrice
				: undefined,
			triggerCondition: orderTypeHasTrigger
				? newTriggerCondition || openOrder.triggerCondition
				: undefined,
			oraclePriceOffset: newOraclePriceOffset || openOrder.oraclePriceOffset,
			auctionDuration: auctionDuration ?? openOrder.auctionDuration,
			maxTs: openOrder.maxTs,
			auctionStartPrice: auctionStartPrice || openOrder.auctionStartPrice,
			auctionEndPrice: auctionEndPrice || openOrder.auctionEndPrice,
			userOrderId: openOrder.userOrderId,
		};
		const placeOrderIx = isSpot
			? await this.getPlaceSpotOrderIx(newOrderParams)
			: await this.getPlacePerpOrderIx(newOrderParams);

		const tx = new Transaction();
		tx.add(
			ComputeBudgetProgram.setComputeUnitLimit({
				units: 1_000_000,
			})
		);
		tx.add(cancelOrderIx);
		tx.add(placeOrderIx);
		const { txSig, slot } = await this.sendTransaction(tx, [], this.opts);

		if (isSpot) {
			this.spotMarketLastSlotCache.set(newOrderParams.marketIndex, slot);
			this.spotMarketLastSlotCache.set(QUOTE_SPOT_MARKET_INDEX, slot);
		} else {
			this.perpMarketLastSlotCache.set(newOrderParams.marketIndex, slot);
		}

		return txSig;
	}

	/**
	 * Modifies an open order by closing it and replacing it with a new order.
	 * @param userOrderId: The open order to modify
	 * @param newBaseAmount: The new base amount for the order. One of [newBaseAmount|newLimitPrice|newOraclePriceOffset] must be provided.
	 * @param newLimitPice: The new limit price for the order. One of [newBaseAmount|newLimitPrice|newOraclePriceOffset] must be provided.
	 * @param newOraclePriceOffset: The new oracle price offset for the order. One of [newBaseAmount|newLimitPrice|newOraclePriceOffset] must be provided.
	 * @param newOrderType: Optional - New order type for the order.
	 * @param newTriggerPrice: Optional - Thew new trigger price for the order.
	 * @param isSpot: Set to true if the order is a spot order
	 * @param auctionDuration: Only required if order type changed to market from something else
	 * @param auctionStartPrice: Only required if order type changed to market from something else
	 * @param auctionEndPrice: Only required if order type changed to market from something else
	 * @returns
	 */
	public async modifyOrderByUserOrderId({
		userOrderId,
		newBaseAmount,
		newLimitPrice,
		newOraclePriceOffset,
		newOrderType,
		newTriggerPrice,
		newTriggerCondition,
		isSpot,
		auctionDuration,
		auctionStartPrice,
		auctionEndPrice,
	}: {
		userOrderId: number;
		newBaseAmount?: BN;
		newLimitPrice?: BN;
		newOraclePriceOffset?: number;
		newOrderType?: OrderType;
		newTriggerPrice?: BN;
		newTriggerCondition?: OrderTriggerCondition;
		isSpot?: boolean;
		auctionDuration?: number;
		auctionStartPrice?: BN;
		auctionEndPrice?: BN;
	}): Promise<TransactionSignature> {
		if (!newBaseAmount && !newLimitPrice && !newOraclePriceOffset) {
			throw new Error(
				`Must provide newBaseAmount or newLimitPrice or newOraclePriceOffset to modify order`
			);
		}

		const openOrder = this.getUser().getOrderByUserOrderId(userOrderId);
		if (!openOrder) {
			throw new Error(
				`No open order with user order id ${userOrderId.toString()}`
			);
		}
		const cancelOrderIx = await this.getCancelOrderByUserIdIx(userOrderId);

		const orderTypeHasTrigger = newOrderType
			? isOneOfVariant(newOrderType, ['triggerlimit', 'triggerMarket'])
			: isOneOfVariant(openOrder.orderType, ['triggerLimit', 'triggerMarket']);
		const orderTypeHasLimitPrice = newOrderType
			? isOneOfVariant(newOrderType, ['triggerLimit', 'limit'])
			: isOneOfVariant(openOrder.orderType, ['triggerLimit', 'limit']);

		const newOrderParams: OptionalOrderParams = {
			orderType: newOrderType || openOrder.orderType,
			marketType: openOrder.marketType,
			direction: openOrder.direction,
			baseAssetAmount: newBaseAmount || openOrder.baseAssetAmount,
			price: orderTypeHasLimitPrice
				? newLimitPrice || openOrder.price
				: undefined,
			marketIndex: openOrder.marketIndex,
			reduceOnly: openOrder.reduceOnly,
			postOnly: openOrder.postOnly
				? PostOnlyParams.MUST_POST_ONLY
				: PostOnlyParams.NONE,
			immediateOrCancel: openOrder.immediateOrCancel,
			triggerPrice: orderTypeHasTrigger
				? newTriggerPrice || openOrder.triggerPrice
				: undefined,
			triggerCondition: orderTypeHasTrigger
				? newTriggerCondition || openOrder.triggerCondition
				: undefined,
			oraclePriceOffset: newOraclePriceOffset || openOrder.oraclePriceOffset,
			auctionDuration: auctionDuration || openOrder.auctionDuration,
			maxTs: openOrder.maxTs,
			auctionStartPrice: auctionStartPrice || openOrder.auctionStartPrice,
			auctionEndPrice: auctionEndPrice || openOrder.auctionEndPrice,
			userOrderId: openOrder.userOrderId,
		};
		const placeOrderIx = isSpot
			? await this.getPlaceSpotOrderIx(newOrderParams)
			: await this.getPlacePerpOrderIx(newOrderParams);

		const tx = new Transaction();
		tx.add(
			ComputeBudgetProgram.setComputeUnitLimit({
				units: 1_000_000,
			})
		);
		tx.add(cancelOrderIx);
		tx.add(placeOrderIx);
		const { txSig, slot } = await this.sendTransaction(tx, [], this.opts);

		if (isSpot) {
			this.spotMarketLastSlotCache.set(newOrderParams.marketIndex, slot);
			this.spotMarketLastSlotCache.set(QUOTE_SPOT_MARKET_INDEX, slot);
		} else {
			this.perpMarketLastSlotCache.set(newOrderParams.marketIndex, slot);
		}

		return txSig;
	}

	public async settlePNLs(
		users: {
			settleeUserAccountPublicKey: PublicKey;
			settleeUserAccount: UserAccount;
		}[],
		marketIndex: number
	): Promise<TransactionSignature> {
		const ixs = [];
		for (const { settleeUserAccountPublicKey, settleeUserAccount } of users) {
			ixs.push(
				await this.settlePNLIx(
					settleeUserAccountPublicKey,
					settleeUserAccount,
					marketIndex
				)
			);
		}

		const tx = new Transaction()
			.add(
				ComputeBudgetProgram.setComputeUnitLimit({
					units: 1_000_000,
				})
			)
			.add(...ixs);

		const { txSig } = await this.sendTransaction(tx, [], this.opts);
		return txSig;
	}

	public async settlePNL(
		settleeUserAccountPublicKey: PublicKey,
		settleeUserAccount: UserAccount,
		marketIndex: number,
		txParams?: TxParams
	): Promise<TransactionSignature> {
		const { txSig } = await this.sendTransaction(
			wrapInTx(
				await this.settlePNLIx(
					settleeUserAccountPublicKey,
					settleeUserAccount,
					marketIndex
				),
				txParams?.computeUnits,
				txParams?.computeUnitsPrice
			),
			[],
			this.opts
		);
		return txSig;
	}

	public async settlePNLIx(
		settleeUserAccountPublicKey: PublicKey,
		settleeUserAccount: UserAccount,
		marketIndex: number
	): Promise<TransactionInstruction> {
		const remainingAccounts = this.getRemainingAccounts({
			userAccounts: [settleeUserAccount],
			writablePerpMarketIndexes: [marketIndex],
			writableSpotMarketIndexes: [QUOTE_SPOT_MARKET_INDEX],
		});

		return await this.program.instruction.settlePnl(marketIndex, {
			accounts: {
				state: await this.getStatePublicKey(),
				authority: this.wallet.publicKey,
				user: settleeUserAccountPublicKey,
				spotMarketVault: this.getQuoteSpotMarketAccount().vault,
			},
			remainingAccounts: remainingAccounts,
		});
	}

	public async liquidatePerp(
		userAccountPublicKey: PublicKey,
		userAccount: UserAccount,
		marketIndex: number,
		maxBaseAssetAmount: BN,
		limitPrice?: BN,
		txParams?: TxParams
	): Promise<TransactionSignature> {
		const { txSig, slot } = await this.sendTransaction(
			wrapInTx(
				await this.getLiquidatePerpIx(
					userAccountPublicKey,
					userAccount,
					marketIndex,
					maxBaseAssetAmount,
					limitPrice
				),
				txParams?.computeUnits,
				txParams?.computeUnitsPrice
			),
			[],
			this.opts
		);
		this.perpMarketLastSlotCache.set(marketIndex, slot);
		return txSig;
	}

	public async getLiquidatePerpIx(
		userAccountPublicKey: PublicKey,
		userAccount: UserAccount,
		marketIndex: number,
		maxBaseAssetAmount: BN,
		limitPrice?: BN
	): Promise<TransactionInstruction> {
		const userStatsPublicKey = getUserStatsAccountPublicKey(
			this.program.programId,
			userAccount.authority
		);

		const liquidatorPublicKey = await this.getUserAccountPublicKey();
		const liquidatorStatsPublicKey = this.getUserStatsAccountPublicKey();

		const remainingAccounts = this.getRemainingAccounts({
			userAccounts: [this.getUserAccount(), userAccount],
			useMarketLastSlotCache: true,
			writablePerpMarketIndexes: [marketIndex],
		});

		return await this.program.instruction.liquidatePerp(
			marketIndex,
			maxBaseAssetAmount,
			limitPrice ?? null,
			{
				accounts: {
					state: await this.getStatePublicKey(),
					authority: this.wallet.publicKey,
					user: userAccountPublicKey,
					userStats: userStatsPublicKey,
					liquidator: liquidatorPublicKey,
					liquidatorStats: liquidatorStatsPublicKey,
				},
				remainingAccounts: remainingAccounts,
			}
		);
	}

	public async liquidateSpot(
		userAccountPublicKey: PublicKey,
		userAccount: UserAccount,
		assetMarketIndex: number,
		liabilityMarketIndex: number,
		maxLiabilityTransfer: BN,
		limitPrice?: BN,
		txParams?: TxParams
	): Promise<TransactionSignature> {
		const { txSig, slot } = await this.sendTransaction(
			wrapInTx(
				await this.getLiquidateSpotIx(
					userAccountPublicKey,
					userAccount,
					assetMarketIndex,
					liabilityMarketIndex,
					maxLiabilityTransfer,
					limitPrice
				),
				txParams?.computeUnits,
				txParams?.computeUnitsPrice
			),
			[],
			this.opts
		);
		this.spotMarketLastSlotCache.set(assetMarketIndex, slot);
		this.spotMarketLastSlotCache.set(liabilityMarketIndex, slot);
		return txSig;
	}

	public async getLiquidateSpotIx(
		userAccountPublicKey: PublicKey,
		userAccount: UserAccount,
		assetMarketIndex: number,
		liabilityMarketIndex: number,
		maxLiabilityTransfer: BN,
		limitPrice?: BN
	): Promise<TransactionInstruction> {
		const userStatsPublicKey = getUserStatsAccountPublicKey(
			this.program.programId,
			userAccount.authority
		);

		const liquidatorPublicKey = await this.getUserAccountPublicKey();
		const liquidatorStatsPublicKey = await this.getUserStatsAccountPublicKey();

		const remainingAccounts = this.getRemainingAccounts({
			userAccounts: [this.getUserAccount(), userAccount],
			useMarketLastSlotCache: true,
			writableSpotMarketIndexes: [liabilityMarketIndex, assetMarketIndex],
		});

		return await this.program.instruction.liquidateSpot(
			assetMarketIndex,
			liabilityMarketIndex,
			maxLiabilityTransfer,
			limitPrice || null,
			{
				accounts: {
					state: await this.getStatePublicKey(),
					authority: this.wallet.publicKey,
					user: userAccountPublicKey,
					userStats: userStatsPublicKey,
					liquidator: liquidatorPublicKey,
					liquidatorStats: liquidatorStatsPublicKey,
				},
				remainingAccounts: remainingAccounts,
			}
		);
	}

	public async liquidateBorrowForPerpPnl(
		userAccountPublicKey: PublicKey,
		userAccount: UserAccount,
		perpMarketIndex: number,
		liabilityMarketIndex: number,
		maxLiabilityTransfer: BN,
		limitPrice?: BN,
		txParams?: TxParams
	): Promise<TransactionSignature> {
		const { txSig, slot } = await this.sendTransaction(
			wrapInTx(
				await this.getLiquidateBorrowForPerpPnlIx(
					userAccountPublicKey,
					userAccount,
					perpMarketIndex,
					liabilityMarketIndex,
					maxLiabilityTransfer,
					limitPrice
				),
				txParams?.computeUnits,
				txParams?.computeUnitsPrice
			),
			[],
			this.opts
		);
		this.perpMarketLastSlotCache.set(perpMarketIndex, slot);
		this.spotMarketLastSlotCache.set(liabilityMarketIndex, slot);
		return txSig;
	}

	public async getLiquidateBorrowForPerpPnlIx(
		userAccountPublicKey: PublicKey,
		userAccount: UserAccount,
		perpMarketIndex: number,
		liabilityMarketIndex: number,
		maxLiabilityTransfer: BN,
		limitPrice?: BN
	): Promise<TransactionInstruction> {
		const userStatsPublicKey = getUserStatsAccountPublicKey(
			this.program.programId,
			userAccount.authority
		);

		const liquidatorPublicKey = await this.getUserAccountPublicKey();
		const liquidatorStatsPublicKey = await this.getUserStatsAccountPublicKey();

		const remainingAccounts = this.getRemainingAccounts({
			userAccounts: [this.getUserAccount(), userAccount],
			writablePerpMarketIndexes: [perpMarketIndex],
			writableSpotMarketIndexes: [liabilityMarketIndex],
		});

		return await this.program.instruction.liquidateBorrowForPerpPnl(
			perpMarketIndex,
			liabilityMarketIndex,
			maxLiabilityTransfer,
			limitPrice || null,
			{
				accounts: {
					state: await this.getStatePublicKey(),
					authority: this.wallet.publicKey,
					user: userAccountPublicKey,
					userStats: userStatsPublicKey,
					liquidator: liquidatorPublicKey,
					liquidatorStats: liquidatorStatsPublicKey,
				},
				remainingAccounts: remainingAccounts,
			}
		);
	}

	public async liquidatePerpPnlForDeposit(
		userAccountPublicKey: PublicKey,
		userAccount: UserAccount,
		perpMarketIndex: number,
		assetMarketIndex: number,
		maxPnlTransfer: BN,
		limitPrice?: BN,
		txParams?: TxParams
	): Promise<TransactionSignature> {
		const { txSig, slot } = await this.sendTransaction(
			wrapInTx(
				await this.getLiquidatePerpPnlForDepositIx(
					userAccountPublicKey,
					userAccount,
					perpMarketIndex,
					assetMarketIndex,
					maxPnlTransfer,
					limitPrice
				),
				txParams?.computeUnits,
				txParams?.computeUnitsPrice
			),
			[],
			this.opts
		);
		this.perpMarketLastSlotCache.set(perpMarketIndex, slot);
		this.spotMarketLastSlotCache.set(assetMarketIndex, slot);
		return txSig;
	}

	public async getLiquidatePerpPnlForDepositIx(
		userAccountPublicKey: PublicKey,
		userAccount: UserAccount,
		perpMarketIndex: number,
		assetMarketIndex: number,
		maxPnlTransfer: BN,
		limitPrice?: BN
	): Promise<TransactionInstruction> {
		const userStatsPublicKey = getUserStatsAccountPublicKey(
			this.program.programId,
			userAccount.authority
		);

		const liquidatorPublicKey = await this.getUserAccountPublicKey();
		const liquidatorStatsPublicKey = await this.getUserStatsAccountPublicKey();

		const remainingAccounts = this.getRemainingAccounts({
			userAccounts: [this.getUserAccount(), userAccount],
			writablePerpMarketIndexes: [perpMarketIndex],
			writableSpotMarketIndexes: [assetMarketIndex],
		});

		return await this.program.instruction.liquidatePerpPnlForDeposit(
			perpMarketIndex,
			assetMarketIndex,
			maxPnlTransfer,
			limitPrice || null,
			{
				accounts: {
					state: await this.getStatePublicKey(),
					authority: this.wallet.publicKey,
					user: userAccountPublicKey,
					userStats: userStatsPublicKey,
					liquidator: liquidatorPublicKey,
					liquidatorStats: liquidatorStatsPublicKey,
				},
				remainingAccounts: remainingAccounts,
			}
		);
	}

	public async resolvePerpBankruptcy(
		userAccountPublicKey: PublicKey,
		userAccount: UserAccount,
		marketIndex: number,
		txParams?: TxParams
	): Promise<TransactionSignature> {
		const { txSig } = await this.sendTransaction(
			wrapInTx(
				await this.getResolvePerpBankruptcyIx(
					userAccountPublicKey,
					userAccount,
					marketIndex
				),
				txParams?.computeUnits,
				txParams?.computeUnitsPrice
			),
			[],
			this.opts
		);
		return txSig;
	}

	public async getResolvePerpBankruptcyIx(
		userAccountPublicKey: PublicKey,
		userAccount: UserAccount,
		marketIndex: number
	): Promise<TransactionInstruction> {
		const userStatsPublicKey = getUserStatsAccountPublicKey(
			this.program.programId,
			userAccount.authority
		);

		const liquidatorPublicKey = await this.getUserAccountPublicKey();
		const liquidatorStatsPublicKey = await this.getUserStatsAccountPublicKey();

		const remainingAccounts = this.getRemainingAccounts({
			userAccounts: [this.getUserAccount(), userAccount],
			writablePerpMarketIndexes: [marketIndex],
			writableSpotMarketIndexes: [QUOTE_SPOT_MARKET_INDEX],
		});

		const spotMarket = this.getQuoteSpotMarketAccount();

		return await this.program.instruction.resolvePerpBankruptcy(
			QUOTE_SPOT_MARKET_INDEX,
			marketIndex,
			{
				accounts: {
					state: await this.getStatePublicKey(),
					authority: this.wallet.publicKey,
					user: userAccountPublicKey,
					userStats: userStatsPublicKey,
					liquidator: liquidatorPublicKey,
					liquidatorStats: liquidatorStatsPublicKey,
					spotMarketVault: spotMarket.vault,
					insuranceFundVault: spotMarket.insuranceFund.vault,
					driftSigner: this.getSignerPublicKey(),
					tokenProgram: TOKEN_PROGRAM_ID,
				},
				remainingAccounts: remainingAccounts,
			}
		);
	}

	public async resolveSpotBankruptcy(
		userAccountPublicKey: PublicKey,
		userAccount: UserAccount,
		marketIndex: number,
		txParams?: TxParams
	): Promise<TransactionSignature> {
		const { txSig } = await this.sendTransaction(
			wrapInTx(
				await this.getResolveSpotBankruptcyIx(
					userAccountPublicKey,
					userAccount,
					marketIndex
				),
				txParams?.computeUnits,
				txParams?.computeUnitsPrice
			),
			[],
			this.opts
		);
		return txSig;
	}

	public async getResolveSpotBankruptcyIx(
		userAccountPublicKey: PublicKey,
		userAccount: UserAccount,
		marketIndex: number
	): Promise<TransactionInstruction> {
		const userStatsPublicKey = getUserStatsAccountPublicKey(
			this.program.programId,
			userAccount.authority
		);

		const liquidatorPublicKey = await this.getUserAccountPublicKey();
		const liquidatorStatsPublicKey = await this.getUserStatsAccountPublicKey();

		const remainingAccounts = this.getRemainingAccounts({
			userAccounts: [this.getUserAccount(), userAccount],
			writableSpotMarketIndexes: [marketIndex],
		});

		const spotMarket = this.getSpotMarketAccount(marketIndex);

		return await this.program.instruction.resolveSpotBankruptcy(marketIndex, {
			accounts: {
				state: await this.getStatePublicKey(),
				authority: this.wallet.publicKey,
				user: userAccountPublicKey,
				userStats: userStatsPublicKey,
				liquidatorStats: liquidatorStatsPublicKey,
				liquidator: liquidatorPublicKey,
				spotMarketVault: spotMarket.vault,
				insuranceFundVault: spotMarket.insuranceFund.vault,
				driftSigner: this.getSignerPublicKey(),
				tokenProgram: TOKEN_PROGRAM_ID,
			},
			remainingAccounts: remainingAccounts,
		});
	}

	public async updateFundingRate(
		perpMarketIndex: number,
		oracle: PublicKey,
		txParams?: TxParams
	): Promise<TransactionSignature> {
		const { txSig } = await this.sendTransaction(
			wrapInTx(
				await this.getUpdateFundingRateIx(perpMarketIndex, oracle),
				txParams?.computeUnits,
				txParams?.computeUnitsPrice
			),
			[],
			this.opts
		);
		return txSig;
	}

	public async getUpdateFundingRateIx(
		perpMarketIndex: number,
		oracle: PublicKey
	): Promise<TransactionInstruction> {
		const perpMarketPublicKey = await getPerpMarketPublicKey(
			this.program.programId,
			perpMarketIndex
		);
		return await this.program.instruction.updateFundingRate(perpMarketIndex, {
			accounts: {
				state: await this.getStatePublicKey(),
				perpMarket: perpMarketPublicKey,
				oracle: oracle,
			},
		});
	}

	public async settleFundingPayment(
		userAccountPublicKey: PublicKey,
		txParams?: TxParams
	): Promise<TransactionSignature> {
		const { txSig } = await this.sendTransaction(
			wrapInTx(
				await this.getSettleFundingPaymentIx(userAccountPublicKey),
				txParams?.computeUnits,
				txParams?.computeUnitsPrice
			),
			[],
			this.opts
		);
		return txSig;
	}

	public async getSettleFundingPaymentIx(
		userAccountPublicKey: PublicKey
	): Promise<TransactionInstruction> {
		const userAccount = (await this.program.account.user.fetch(
			userAccountPublicKey
		)) as UserAccount;

		const writablePerpMarketIndexes = [];
		for (const position of userAccount.perpPositions) {
			if (!positionIsAvailable(position)) {
				writablePerpMarketIndexes.push(position.marketIndex);
			}
		}

		const remainingAccounts = this.getRemainingAccounts({
			userAccounts: [userAccount],
			writablePerpMarketIndexes,
		});

		return await this.program.instruction.settleFundingPayment({
			accounts: {
				state: await this.getStatePublicKey(),
				user: userAccountPublicKey,
			},
			remainingAccounts,
		});
	}

	public triggerEvent(eventName: keyof DriftClientAccountEvents, data?: any) {
		this.eventEmitter.emit(eventName, data);
	}

	public getOracleDataForPerpMarket(marketIndex: number): OraclePriceData {
		const oracleKey = this.getPerpMarketAccount(marketIndex).amm.oracle;
		const oracleData = this.getOraclePriceDataAndSlot(oracleKey).data;

		return oracleData;
	}

	public getOracleDataForSpotMarket(marketIndex: number): OraclePriceData {
		const oracleKey = this.getSpotMarketAccount(marketIndex).oracle;
		const oracleData = this.getOraclePriceDataAndSlot(oracleKey).data;

		return oracleData;
	}

	public async initializeInsuranceFundStake(
		marketIndex: number,
		txParams?: TxParams
	): Promise<TransactionSignature> {
		const { txSig } = await this.sendTransaction(
			wrapInTx(
				await this.getInitializeInsuranceFundStakeIx(marketIndex),
				txParams?.computeUnits,
				txParams?.computeUnitsPrice
			),
			[],
			this.opts
		);
		return txSig;
	}

	public async getInitializeInsuranceFundStakeIx(
		marketIndex: number
	): Promise<TransactionInstruction> {
		const ifStakeAccountPublicKey = getInsuranceFundStakeAccountPublicKey(
			this.program.programId,
			this.wallet.publicKey,
			marketIndex
		);

		return await this.program.instruction.initializeInsuranceFundStake(
			marketIndex,
			{
				accounts: {
					insuranceFundStake: ifStakeAccountPublicKey,
					spotMarket: this.getSpotMarketAccount(marketIndex).pubkey,
					userStats: this.getUserStatsAccountPublicKey(),
					authority: this.wallet.publicKey,
					payer: this.wallet.publicKey,
					rent: anchor.web3.SYSVAR_RENT_PUBKEY,
					systemProgram: anchor.web3.SystemProgram.programId,
					state: await this.getStatePublicKey(),
				},
			}
		);
	}

	public async addInsuranceFundStake(
		marketIndex: number,
		amount: BN,
		collateralAccountPublicKey: PublicKey
	): Promise<TransactionSignature> {
		const spotMarket = this.getSpotMarketAccount(marketIndex);
		const ifStakeAccountPublicKey = getInsuranceFundStakeAccountPublicKey(
			this.program.programId,
			this.wallet.publicKey,
			marketIndex
		);

		const remainingAccounts = this.getRemainingAccounts({
			userAccounts: [this.getUserAccount()],
			useMarketLastSlotCache: true,
			writableSpotMarketIndexes: [marketIndex],
		});

		const tx = await this.program.transaction.addInsuranceFundStake(
			marketIndex,
			amount,
			{
				accounts: {
					state: await this.getStatePublicKey(),
					spotMarket: spotMarket.pubkey,
					insuranceFundStake: ifStakeAccountPublicKey,
					userStats: this.getUserStatsAccountPublicKey(),
					authority: this.wallet.publicKey,
					spotMarketVault: spotMarket.vault,
					insuranceFundVault: spotMarket.insuranceFund.vault,
					driftSigner: this.getSignerPublicKey(),
					userTokenAccount: collateralAccountPublicKey,
					tokenProgram: TOKEN_PROGRAM_ID,
				},
				remainingAccounts,
			}
		);

		const { txSig } = await this.sendTransaction(tx, [], this.opts);
		return txSig;
	}

	public async requestRemoveInsuranceFundStake(
		marketIndex: number,
		amount: BN
	): Promise<TransactionSignature> {
		const spotMarketAccount = this.getSpotMarketAccount(marketIndex);
		const ifStakeAccountPublicKey = getInsuranceFundStakeAccountPublicKey(
			this.program.programId,
			this.wallet.publicKey,
			marketIndex
		);

		const remainingAccounts = this.getRemainingAccounts({
			userAccounts: [this.getUserAccount()],
			useMarketLastSlotCache: true,
			writableSpotMarketIndexes: [marketIndex],
		});

		const tx = await this.program.transaction.requestRemoveInsuranceFundStake(
			marketIndex,
			amount,
			{
				accounts: {
					state: await this.getStatePublicKey(),
					spotMarket: spotMarketAccount.pubkey,
					insuranceFundStake: ifStakeAccountPublicKey,
					userStats: this.getUserStatsAccountPublicKey(),
					authority: this.wallet.publicKey,
					insuranceFundVault: spotMarketAccount.insuranceFund.vault,
				},
				remainingAccounts,
			}
		);

		const { txSig } = await this.sendTransaction(tx, [], this.opts);
		return txSig;
	}

	public async cancelRequestRemoveInsuranceFundStake(
		marketIndex: number
	): Promise<TransactionSignature> {
		const spotMarketAccount = this.getSpotMarketAccount(marketIndex);
		const ifStakeAccountPublicKey = getInsuranceFundStakeAccountPublicKey(
			this.program.programId,
			this.wallet.publicKey,
			marketIndex
		);

		const remainingAccounts = this.getRemainingAccounts({
			userAccounts: [this.getUserAccount()],
			useMarketLastSlotCache: true,
			writableSpotMarketIndexes: [marketIndex],
		});

		const tx =
			await this.program.transaction.cancelRequestRemoveInsuranceFundStake(
				marketIndex,
				{
					accounts: {
						state: await this.getStatePublicKey(),
						spotMarket: spotMarketAccount.pubkey,
						insuranceFundStake: ifStakeAccountPublicKey,
						userStats: this.getUserStatsAccountPublicKey(),
						authority: this.wallet.publicKey,
						insuranceFundVault: spotMarketAccount.insuranceFund.vault,
					},
					remainingAccounts,
				}
			);

		const { txSig } = await this.sendTransaction(tx, [], this.opts);
		return txSig;
	}

	public async removeInsuranceFundStake(
		marketIndex: number,
		collateralAccountPublicKey: PublicKey
	): Promise<TransactionSignature> {
		const spotMarketAccount = this.getSpotMarketAccount(marketIndex);
		const ifStakeAccountPublicKey = getInsuranceFundStakeAccountPublicKey(
			this.program.programId,
			this.wallet.publicKey,
			marketIndex
		);

		const remainingAccounts = this.getRemainingAccounts({
			userAccounts: [this.getUserAccount()],
			useMarketLastSlotCache: true,
			writableSpotMarketIndexes: [marketIndex],
		});

		const tx = await this.program.transaction.removeInsuranceFundStake(
			marketIndex,
			{
				accounts: {
					state: await this.getStatePublicKey(),
					spotMarket: spotMarketAccount.pubkey,
					insuranceFundStake: ifStakeAccountPublicKey,
					userStats: this.getUserStatsAccountPublicKey(),
					authority: this.wallet.publicKey,
					insuranceFundVault: spotMarketAccount.insuranceFund.vault,
					driftSigner: this.getSignerPublicKey(),
					userTokenAccount: collateralAccountPublicKey,
					tokenProgram: TOKEN_PROGRAM_ID,
				},
				remainingAccounts,
			}
		);

		const { txSig } = await this.sendTransaction(tx, [], this.opts);
		return txSig;
	}

	public async settleRevenueToInsuranceFund(
		marketIndex: number
	): Promise<TransactionSignature> {
		const spotMarketAccount = this.getSpotMarketAccount(marketIndex);

		const remainingAccounts = this.getRemainingAccounts({
			userAccounts: [this.getUserAccount()],
			useMarketLastSlotCache: true,
			writableSpotMarketIndexes: [marketIndex],
		});

		const tx = await this.program.transaction.settleRevenueToInsuranceFund(
			marketIndex,
			{
				accounts: {
					state: await this.getStatePublicKey(),
					spotMarket: spotMarketAccount.pubkey,
					spotMarketVault: spotMarketAccount.vault,
					driftSigner: this.getSignerPublicKey(),
					insuranceFundVault: spotMarketAccount.insuranceFund.vault,
					tokenProgram: TOKEN_PROGRAM_ID,
				},
				remainingAccounts,
			}
		);

		const { txSig } = await this.sendTransaction(tx, [], this.opts);
		return txSig;
	}

	public async resolvePerpPnlDeficit(
		spotMarketIndex: number,
		perpMarketIndex: number,
		txParams?: TxParams
	): Promise<TransactionSignature> {
		const { txSig } = await this.sendTransaction(
			wrapInTx(
				await this.getResolvePerpPnlDeficitIx(spotMarketIndex, perpMarketIndex),
				txParams?.computeUnits,
				txParams?.computeUnitsPrice
			),
			[],
			this.opts
		);
		return txSig;
	}

	public async getResolvePerpPnlDeficitIx(
		spotMarketIndex: number,
		perpMarketIndex: number
	): Promise<TransactionInstruction> {
		const remainingAccounts = this.getRemainingAccounts({
			userAccounts: [this.getUserAccount()],
			useMarketLastSlotCache: true,
			writablePerpMarketIndexes: [perpMarketIndex],
			writableSpotMarketIndexes: [spotMarketIndex],
		});

		const spotMarket = this.getSpotMarketAccount(spotMarketIndex);

		return await this.program.instruction.resolvePerpPnlDeficit(
			spotMarketIndex,
			perpMarketIndex,
			{
				accounts: {
					state: await this.getStatePublicKey(),
					authority: this.wallet.publicKey,
					spotMarketVault: spotMarket.vault,
					insuranceFundVault: spotMarket.insuranceFund.vault,
					driftSigner: this.getSignerPublicKey(),
					tokenProgram: TOKEN_PROGRAM_ID,
				},
				remainingAccounts: remainingAccounts,
			}
		);
	}

	public getPerpMarketExtendedInfo(
		marketIndex: number
	): PerpMarketExtendedInfo {
		const marketAccount = this.getPerpMarketAccount(marketIndex);
		const quoteAccount = this.getSpotMarketAccount(QUOTE_SPOT_MARKET_INDEX);

		const extendedInfo: PerpMarketExtendedInfo = {
			marketIndex,
			minOrderSize: marketAccount.amm?.minOrderSize,
			marginMaintenance: marketAccount.marginRatioMaintenance,
			pnlPoolValue: getTokenAmount(
				marketAccount.pnlPool?.scaledBalance,
				quoteAccount,
				SpotBalanceType.DEPOSIT
			),
			contractTier: marketAccount.contractTier,
			availableInsurance: calculateMarketMaxAvailableInsurance(
				marketAccount,
				quoteAccount
			),
		};

		return extendedInfo;
	}

	sendTransaction(
		tx: Transaction,
		additionalSigners?: Array<Signer>,
		opts?: ConfirmOptions,
		preSigned?: boolean
	): Promise<TxSigAndSlot> {
		return this.txSender.send(tx, additionalSigners, opts, preSigned);
	}
}<|MERGE_RESOLUTION|>--- conflicted
+++ resolved
@@ -25,15 +25,12 @@
 	TxParams,
 	SerumV3FulfillmentConfigAccount,
 	isVariant,
-<<<<<<< HEAD
 	ReferrerNameAccount,
-=======
 	OrderTriggerCondition,
 	isOneOfVariant,
 	PostOnlyParams,
 	SpotBalanceType,
 	PerpMarketExtendedInfo,
->>>>>>> 0cfbe9fe
 } from './types';
 import * as anchor from '@project-serum/anchor';
 import driftIDL from './idl/drift.json';
