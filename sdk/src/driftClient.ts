import {
	AnchorProvider,
	BN,
	Idl,
	Program,
	ProgramAccount,
} from '@coral-xyz/anchor';
import bs58 from 'bs58';
import {
	ASSOCIATED_TOKEN_PROGRAM_ID,
	createAssociatedTokenAccountInstruction,
	createCloseAccountInstruction,
	createInitializeAccountInstruction,
	getAssociatedTokenAddress,
	TOKEN_PROGRAM_ID,
} from '@solana/spl-token';
import {
	StateAccount,
	IWallet,
	PositionDirection,
	UserAccount,
	PerpMarketAccount,
	OrderParams,
	Order,
	SpotMarketAccount,
	SpotPosition,
	MakerInfo,
	TakerInfo,
	OptionalOrderParams,
	OrderType,
	ReferrerInfo,
	MarketType,
	TxParams,
	SerumV3FulfillmentConfigAccount,
	isVariant,
	ReferrerNameAccount,
	OrderTriggerCondition,
	SpotBalanceType,
	PerpMarketExtendedInfo,
	UserStatsAccount,
	ModifyOrderParams,
	PhoenixV1FulfillmentConfigAccount,
	ModifyOrderPolicy,
	SwapReduceOnly,
	BaseTxParams,
	ProcessingTxParams,
} from './types';
import * as anchor from '@coral-xyz/anchor';
import driftIDL from './idl/drift.json';

import {
	Connection,
	PublicKey,
	TransactionSignature,
	ConfirmOptions,
	Transaction,
	TransactionInstruction,
	AccountMeta,
	Keypair,
	LAMPORTS_PER_SOL,
	Signer,
	SystemProgram,
	ComputeBudgetProgram,
	AddressLookupTableAccount,
	TransactionVersion,
	VersionedTransaction,
	TransactionMessage,
} from '@solana/web3.js';

import { TokenFaucet } from './tokenFaucet';
import { EventEmitter } from 'events';
import StrictEventEmitter from 'strict-event-emitter-types';
import {
	getDriftSignerPublicKey,
	getDriftStateAccountPublicKey,
	getInsuranceFundStakeAccountPublicKey,
	getPerpMarketPublicKey,
	getPhoenixFulfillmentConfigPublicKey,
	getReferrerNamePublicKeySync,
	getSerumFulfillmentConfigPublicKey,
	getSerumSignerPublicKey,
	getSpotMarketPublicKey,
	getUserAccountPublicKey,
	getUserAccountPublicKeySync,
	getUserStatsAccountPublicKey,
} from './addresses/pda';
import {
	DriftClientAccountSubscriber,
	DriftClientAccountEvents,
	DataAndSlot,
	DriftClientMetricsEvents,
} from './accounts/types';
import { ExtraConfirmationOptions, TxSender, TxSigAndSlot } from './tx/types';
import { getSignedTransactionMap, wrapInTx } from './tx/utils';
import {
	BASE_PRECISION,
	PRICE_PRECISION,
	QUOTE_SPOT_MARKET_INDEX,
	ZERO,
	QUOTE_PRECISION,
} from './constants/numericConstants';
import { findDirectionToClose, positionIsAvailable } from './math/position';
import { getSignedTokenAmount, getTokenAmount } from './math/spotBalance';
import { decodeName, DEFAULT_USER_NAME, encodeName } from './userName';
import { OraclePriceData } from './oracles/types';
import { DriftClientConfig } from './driftClientConfig';
import { PollingDriftClientAccountSubscriber } from './accounts/pollingDriftClientAccountSubscriber';
import { WebSocketDriftClientAccountSubscriber } from './accounts/webSocketDriftClientAccountSubscriber';
import { RetryTxSender } from './tx/retryTxSender';
import { User } from './user';
import { UserSubscriptionConfig } from './userConfig';
import { configs, DRIFT_PROGRAM_ID } from './config';
import { WRAPPED_SOL_MINT } from './constants/spotMarkets';
import { UserStats } from './userStats';
import { isSpotPositionAvailable } from './math/spotPosition';
import { calculateMarketMaxAvailableInsurance } from './math/market';
import { fetchUserStatsAccount } from './accounts/fetch';
import { castNumberToSpotPrecision } from './math/spotMarket';
import {
	JupiterClient,
	QuoteResponse,
	Route,
	SwapMode,
} from './jupiter/jupiterClient';
import { getNonIdleUserFilter } from './memcmp';
import { UserStatsSubscriptionConfig } from './userStatsConfig';
import { getMarinadeDepositIx, getMarinadeFinanceProgram } from './marinade';
import { getOrderParams } from './orderParams';
import { numberToSafeBN } from './math/utils';
import { TransactionProcessor as TransactionParamProcessor } from './tx/txParamProcessor';

type RemainingAccountParams = {
	userAccounts: UserAccount[];
	writablePerpMarketIndexes?: number[];
	writableSpotMarketIndexes?: number[];
	readablePerpMarketIndex?: number | number[];
	readableSpotMarketIndexes?: number[];
	useMarketLastSlotCache?: boolean;
};

/**
 * # DriftClient
 * This class is the main way to interact with Drift Protocol. It allows you to subscribe to the various accounts where the Market's state is stored, as well as: opening positions, liquidating, settling funding, depositing & withdrawing, and more.
 */
export class DriftClient {
	connection: Connection;
	wallet: IWallet;
	public program: Program;
	provider: AnchorProvider;
	opts?: ConfirmOptions;
	users = new Map<string, User>();
	userStats?: UserStats;
	activeSubAccountId: number;
	userAccountSubscriptionConfig: UserSubscriptionConfig;
	userStatsAccountSubscriptionConfig: UserStatsSubscriptionConfig;
	accountSubscriber: DriftClientAccountSubscriber;
	eventEmitter: StrictEventEmitter<EventEmitter, DriftClientAccountEvents>;
	metricsEventEmitter: StrictEventEmitter<
		EventEmitter,
		DriftClientMetricsEvents
	>;
	_isSubscribed = false;
	txSender: TxSender;
	perpMarketLastSlotCache = new Map<number, number>();
	spotMarketLastSlotCache = new Map<number, number>();
	mustIncludePerpMarketIndexes = new Set<number>();
	mustIncludeSpotMarketIndexes = new Set<number>();
	authority: PublicKey;
	marketLookupTable: PublicKey;
	lookupTableAccount: AddressLookupTableAccount;
	includeDelegates?: boolean;
	authoritySubAccountMap?: Map<string, number[]>;
	skipLoadUsers?: boolean;
	txVersion: TransactionVersion;
	txParams: TxParams;
	enableMetricsEvents?: boolean;

	public get isSubscribed() {
		return this._isSubscribed && this.accountSubscriber.isSubscribed;
	}

	public set isSubscribed(val: boolean) {
		this._isSubscribed = val;
	}

	public constructor(config: DriftClientConfig) {
		this.connection = config.connection;
		this.wallet = config.wallet;
		this.opts = config.opts || AnchorProvider.defaultOptions();
		this.provider = new AnchorProvider(
			config.connection,
			// @ts-ignore
			config.wallet,
			this.opts
		);
		this.program = new Program(
			driftIDL as Idl,
			config.programID ?? new PublicKey(DRIFT_PROGRAM_ID),
			this.provider
		);

		this.authority = config.authority ?? this.wallet.publicKey;
		this.activeSubAccountId = config.activeSubAccountId ?? 0;
		this.skipLoadUsers = config.skipLoadUsers ?? false;
		this.txVersion = config.txVersion ?? 'legacy';
		this.txParams = {
			computeUnits: config.txParams?.computeUnits ?? 600_000,
			computeUnitsPrice: config.txParams?.computeUnitsPrice ?? 0,
		};

		if (config.includeDelegates && config.subAccountIds) {
			throw new Error(
				'Can only pass one of includeDelegates or subAccountIds. If you want to specify subaccount ids for multiple authorities, pass authoritySubaccountMap instead'
			);
		}

		if (config.authoritySubAccountMap && config.subAccountIds) {
			throw new Error(
				'Can only pass one of authoritySubaccountMap or subAccountIds'
			);
		}

		if (config.authoritySubAccountMap && config.includeDelegates) {
			throw new Error(
				'Can only pass one of authoritySubaccountMap or includeDelegates'
			);
		}

		this.authoritySubAccountMap = config.authoritySubAccountMap
			? config.authoritySubAccountMap
			: config.subAccountIds
			? new Map([[this.authority.toString(), config.subAccountIds]])
			: new Map<string, number[]>();

		this.includeDelegates = config.includeDelegates ?? false;
		if (config.accountSubscription?.type === 'polling') {
			this.userAccountSubscriptionConfig = {
				type: 'polling',
				accountLoader: config.accountSubscription.accountLoader,
			};
			this.userStatsAccountSubscriptionConfig = {
				type: 'polling',
				accountLoader: config.accountSubscription.accountLoader,
			};
		} else {
			this.userAccountSubscriptionConfig = {
				type: 'websocket',
				resubTimeoutMs: config.accountSubscription?.resubTimeoutMs,
				commitment: config.accountSubscription?.commitment,
			};
			this.userStatsAccountSubscriptionConfig = {
				type: 'websocket',
				resubTimeoutMs: config.accountSubscription?.resubTimeoutMs,
				commitment: config.accountSubscription?.commitment,
			};
		}

		if (config.userStats) {
			this.userStats = new UserStats({
				driftClient: this,
				userStatsAccountPublicKey: getUserStatsAccountPublicKey(
					this.program.programId,
					this.authority
				),
				accountSubscription: this.userAccountSubscriptionConfig,
			});
		}

		this.marketLookupTable = config.marketLookupTable;
		if (config.env && !this.marketLookupTable) {
			this.marketLookupTable = new PublicKey(
				configs[config.env].MARKET_LOOKUP_TABLE
			);
		}

		const noMarketsAndOraclesSpecified =
			config.perpMarketIndexes === undefined &&
			config.spotMarketIndexes === undefined &&
			config.oracleInfos === undefined;
		if (config.accountSubscription?.type === 'polling') {
			this.accountSubscriber = new PollingDriftClientAccountSubscriber(
				this.program,
				config.accountSubscription.accountLoader,
				config.perpMarketIndexes ?? [],
				config.spotMarketIndexes ?? [],
				config.oracleInfos ?? [],
				noMarketsAndOraclesSpecified
			);
		} else {
			this.accountSubscriber = new WebSocketDriftClientAccountSubscriber(
				this.program,
				config.perpMarketIndexes ?? [],
				config.spotMarketIndexes ?? [],
				config.oracleInfos ?? [],
				noMarketsAndOraclesSpecified,
				config.accountSubscription?.resubTimeoutMs,
				config.accountSubscription?.commitment
			);
		}
		this.eventEmitter = this.accountSubscriber.eventEmitter;

		if (config.enableMetricsEvents) {
			this.enableMetricsEvents = true;
			this.metricsEventEmitter = new EventEmitter();
		}

		this.txSender =
			config.txSender ??
			new RetryTxSender({
				connection: this.connection,
				wallet: this.wallet,
				opts: this.opts,
			});
	}

	public getUserMapKey(subAccountId: number, authority: PublicKey): string {
		return `${subAccountId}_${authority.toString()}`;
	}

	createUser(
		subAccountId: number,
		accountSubscriptionConfig: UserSubscriptionConfig,
		authority?: PublicKey
	): User {
		const userAccountPublicKey = getUserAccountPublicKeySync(
			this.program.programId,
			authority ?? this.authority,
			subAccountId
		);

		return new User({
			driftClient: this,
			userAccountPublicKey,
			accountSubscription: accountSubscriptionConfig,
		});
	}

	public async subscribe(): Promise<boolean> {
		let subscribePromises = [this.addAndSubscribeToUsers()].concat(
			this.accountSubscriber.subscribe()
		);

		if (this.userStats !== undefined) {
			subscribePromises = subscribePromises.concat(this.userStats.subscribe());
		}
		this.isSubscribed = (await Promise.all(subscribePromises)).reduce(
			(success, prevSuccess) => success && prevSuccess
		);

		return this.isSubscribed;
	}

	subscribeUsers(): Promise<boolean>[] {
		return [...this.users.values()].map((user) => user.subscribe());
	}

	/**
	 *	Forces the accountSubscriber to fetch account updates from rpc
	 */
	public async fetchAccounts(): Promise<void> {
		let promises = [...this.users.values()]
			.map((user) => user.fetchAccounts())
			.concat(this.accountSubscriber.fetch());
		if (this.userStats) {
			promises = promises.concat(this.userStats.fetchAccounts());
		}
		await Promise.all(promises);
	}

	public async unsubscribe(): Promise<void> {
		let unsubscribePromises = this.unsubscribeUsers().concat(
			this.accountSubscriber.unsubscribe()
		);
		if (this.userStats !== undefined) {
			unsubscribePromises = unsubscribePromises.concat(
				this.userStats.unsubscribe()
			);
		}
		await Promise.all(unsubscribePromises);
		this.isSubscribed = false;
	}

	unsubscribeUsers(): Promise<void>[] {
		return [...this.users.values()].map((user) => user.unsubscribe());
	}

	statePublicKey?: PublicKey;
	public async getStatePublicKey(): Promise<PublicKey> {
		if (this.statePublicKey) {
			return this.statePublicKey;
		}
		this.statePublicKey = await getDriftStateAccountPublicKey(
			this.program.programId
		);
		return this.statePublicKey;
	}

	signerPublicKey?: PublicKey;
	public getSignerPublicKey(): PublicKey {
		if (this.signerPublicKey) {
			return this.signerPublicKey;
		}
		this.signerPublicKey = getDriftSignerPublicKey(this.program.programId);
		return this.signerPublicKey;
	}

	public getStateAccount(): StateAccount {
		return this.accountSubscriber.getStateAccountAndSlot().data;
	}

	/**
	 * Forces a fetch to rpc before returning accounts. Useful for anchor tests.
	 */
	public async forceGetStateAccount(): Promise<StateAccount> {
		await this.accountSubscriber.fetch();
		return this.accountSubscriber.getStateAccountAndSlot().data;
	}

	public getPerpMarketAccount(
		marketIndex: number
	): PerpMarketAccount | undefined {
		return this.accountSubscriber.getMarketAccountAndSlot(marketIndex)?.data;
	}

	/**
	 * Forces a fetch to rpc before returning accounts. Useful for anchor tests.
	 * @param marketIndex
	 */
	public async forceGetPerpMarketAccount(
		marketIndex: number
	): Promise<PerpMarketAccount | undefined> {
		await this.accountSubscriber.fetch();
		let data =
			this.accountSubscriber.getMarketAccountAndSlot(marketIndex)?.data;
		let i = 0;
		while (data === undefined && i < 10) {
			await this.accountSubscriber.fetch();
			data = this.accountSubscriber.getMarketAccountAndSlot(marketIndex)?.data;
			i++;
		}
		return data;
	}

	public getPerpMarketAccounts(): PerpMarketAccount[] {
		return this.accountSubscriber
			.getMarketAccountsAndSlots()
			.filter((value) => value !== undefined)
			.map((value) => value.data);
	}

	public getSpotMarketAccount(
		marketIndex: number
	): SpotMarketAccount | undefined {
		return this.accountSubscriber.getSpotMarketAccountAndSlot(marketIndex).data;
	}

	/**
	 * Forces a fetch to rpc before returning accounts. Useful for anchor tests.
	 * @param marketIndex
	 */
	public async forceGetSpotMarketAccount(
		marketIndex: number
	): Promise<SpotMarketAccount | undefined> {
		await this.accountSubscriber.fetch();
		return this.accountSubscriber.getSpotMarketAccountAndSlot(marketIndex).data;
	}

	public getSpotMarketAccounts(): SpotMarketAccount[] {
		return this.accountSubscriber
			.getSpotMarketAccountsAndSlots()
			.filter((value) => value !== undefined)
			.map((value) => value.data);
	}

	public getQuoteSpotMarketAccount(): SpotMarketAccount {
		return this.accountSubscriber.getSpotMarketAccountAndSlot(
			QUOTE_SPOT_MARKET_INDEX
		).data;
	}

	public getOraclePriceDataAndSlot(
		oraclePublicKey: PublicKey
	): DataAndSlot<OraclePriceData> | undefined {
		return this.accountSubscriber.getOraclePriceDataAndSlot(oraclePublicKey);
	}

	public async getSerumV3FulfillmentConfig(
		serumMarket: PublicKey
	): Promise<SerumV3FulfillmentConfigAccount> {
		const address = await getSerumFulfillmentConfigPublicKey(
			this.program.programId,
			serumMarket
		);
		return (await this.program.account.serumV3FulfillmentConfig.fetch(
			address
		)) as SerumV3FulfillmentConfigAccount;
	}

	public async getPhoenixV1FulfillmentConfig(
		phoenixMarket: PublicKey
	): Promise<PhoenixV1FulfillmentConfigAccount> {
		const address = await getPhoenixFulfillmentConfigPublicKey(
			this.program.programId,
			phoenixMarket
		);
		return (await this.program.account.phoenixV1FulfillmentConfig.fetch(
			address
		)) as PhoenixV1FulfillmentConfigAccount;
	}

	public async fetchMarketLookupTableAccount(): Promise<AddressLookupTableAccount> {
		if (this.lookupTableAccount) return this.lookupTableAccount;

		if (!this.marketLookupTable) {
			console.log('Market lookup table address not set');
			return;
		}

		const lookupTableAccount = (
			await this.connection.getAddressLookupTable(this.marketLookupTable)
		).value;
		this.lookupTableAccount = lookupTableAccount;

		return lookupTableAccount;
	}

	/**
	 * Update the wallet to use for drift transactions and linked user account
	 * @param newWallet
	 * @param subAccountIds
	 * @param activeSubAccountId
	 * @param includeDelegates
	 */
	public async updateWallet(
		newWallet: IWallet,
		subAccountIds?: number[],
		activeSubAccountId?: number,
		includeDelegates?: boolean,
		authoritySubaccountMap?: Map<string, number[]>
	): Promise<boolean> {
		const newProvider = new AnchorProvider(
			this.connection,
			// @ts-ignore
			newWallet,
			this.opts
		);
		const newProgram = new Program(
			driftIDL as Idl,
			this.program.programId,
			newProvider
		);

		this.skipLoadUsers = false;
		// Update provider for txSender with new wallet details
		this.txSender.wallet = newWallet;
		this.wallet = newWallet;
		this.provider = newProvider;
		this.program = newProgram;
		this.authority = newWallet.publicKey;
		this.activeSubAccountId = activeSubAccountId;
		this.userStatsAccountPublicKey = undefined;
		this.includeDelegates = includeDelegates ?? false;
		const walletSupportsVersionedTxns =
			//@ts-ignore
			this.wallet.supportedTransactionVersions?.size ?? 0 > 1;
		this.txVersion = walletSupportsVersionedTxns ? 0 : 'legacy';

		if (includeDelegates && subAccountIds) {
			throw new Error(
				'Can only pass one of includeDelegates or subAccountIds. If you want to specify subaccount ids for multiple authorities, pass authoritySubaccountMap instead'
			);
		}

		if (authoritySubaccountMap && subAccountIds) {
			throw new Error(
				'Can only pass one of authoritySubaccountMap or subAccountIds'
			);
		}

		if (authoritySubaccountMap && includeDelegates) {
			throw new Error(
				'Can only pass one of authoritySubaccountMap or includeDelegates'
			);
		}

		this.authoritySubAccountMap = authoritySubaccountMap
			? authoritySubaccountMap
			: subAccountIds
			? new Map([[this.authority.toString(), subAccountIds]])
			: new Map<string, number[]>();

		/* Reset user stats account */
		if (this.userStats?.isSubscribed) {
			await this.userStats.unsubscribe();
		}

		this.userStats = undefined;

		this.userStats = new UserStats({
			driftClient: this,
			userStatsAccountPublicKey: this.getUserStatsAccountPublicKey(),
			accountSubscription: this.userStatsAccountSubscriptionConfig,
		});

		await this.userStats.subscribe();

		let success = true;

		if (this.isSubscribed) {
			await Promise.all(this.unsubscribeUsers());
			this.users.clear();
			success = await this.addAndSubscribeToUsers();
		}

		return success;
	}

	public async switchActiveUser(subAccountId: number, authority?: PublicKey) {
		const authorityChanged = authority && !this.authority?.equals(authority);

		this.activeSubAccountId = subAccountId;
		this.authority = authority ?? this.authority;
		this.userStatsAccountPublicKey = getUserStatsAccountPublicKey(
			this.program.programId,
			this.authority
		);

		/* If changing the user authority ie switching from delegate to non-delegate account, need to re-subscribe to the user stats account */
		if (authorityChanged) {
			if (this.userStats && this.userStats.isSubscribed) {
				await this.userStats.unsubscribe();
			}

			this.userStats = new UserStats({
				driftClient: this,
				userStatsAccountPublicKey: this.userStatsAccountPublicKey,
				accountSubscription: this.userAccountSubscriptionConfig,
			});

			this.userStats.subscribe();
		}
	}

	public async addUser(
		subAccountId: number,
		authority?: PublicKey,
		userAccount?: UserAccount
	): Promise<boolean> {
		authority = authority ?? this.authority;
		const userKey = this.getUserMapKey(subAccountId, authority);

		if (this.users.has(userKey) && this.users.get(userKey).isSubscribed) {
			return true;
		}

		const user = this.createUser(
			subAccountId,
			this.userAccountSubscriptionConfig,
			authority
		);

		const result = await user.subscribe(userAccount);

		if (result) {
			this.users.set(userKey, user);
			return true;
		} else {
			return false;
		}
	}

	/**
	 * Adds and subscribes to users based on params set by the constructor or by updateWallet.
	 */
	public async addAndSubscribeToUsers(): Promise<boolean> {
		// save the rpc calls if driftclient is initialized without a real wallet
		if (this.skipLoadUsers) return true;

		let result = true;

		if (this.authoritySubAccountMap && this.authoritySubAccountMap.size > 0) {
			this.authoritySubAccountMap.forEach(async (value, key) => {
				for (const subAccountId of value) {
					result =
						result && (await this.addUser(subAccountId, new PublicKey(key)));
				}
			});

			if (this.activeSubAccountId == undefined) {
				this.switchActiveUser(
					[...this.authoritySubAccountMap.values()][0][0] ?? 0,
					new PublicKey(
						[...this.authoritySubAccountMap.keys()][0] ??
							this.authority.toString()
					)
				);
			}
		} else {
			let userAccounts = [];
			let delegatedAccounts = [];

			const userAccountsPromise = this.getUserAccountsForAuthority(
				this.wallet.publicKey
			);

			if (this.includeDelegates) {
				const delegatedAccountsPromise = this.getUserAccountsForDelegate(
					this.wallet.publicKey
				);
				[userAccounts, delegatedAccounts] = await Promise.all([
					userAccountsPromise,
					delegatedAccountsPromise,
				]);

				!userAccounts && (userAccounts = []);
				!delegatedAccounts && (delegatedAccounts = []);
			} else {
				userAccounts = (await userAccountsPromise) ?? [];
			}

			const allAccounts = userAccounts.concat(delegatedAccounts);
			const addAllAccountsPromise = allAccounts.map((acc) =>
				this.addUser(acc.subAccountId, acc.authority, acc)
			);

			const addAllAccountsResults = await Promise.all(addAllAccountsPromise);
			result = addAllAccountsResults.every((res) => !!res);

			if (this.activeSubAccountId == undefined) {
				this.switchActiveUser(
					userAccounts.concat(delegatedAccounts)[0]?.subAccountId ?? 0,
					userAccounts.concat(delegatedAccounts)[0]?.authority ?? this.authority
				);
			}
		}

		return result;
	}

	private async getProcessedTransactionParams(
		txParams: {
<<<<<<< HEAD
			instructions: TransactionInstruction | TransactionInstruction[],
			txParams?: BaseTxParams,
			txVersion?: TransactionVersion,
			lookupTables?: AddressLookupTableAccount[],
		},
		txParamProcessingParams: ProcessingTxParams
	) : Promise<BaseTxParams> {
		const tx = await TransactionParamProcessor.process(
			{
				txProps: {
					instructions: txParams.instructions,
					txParams: txParams.txParams,
					txVersion: txParams.txVersion,
					lookupTables: txParams.lookupTables,
				},
				txBuilder: updatedTxParams => this.buildTransaction(updatedTxParams.instructions, updatedTxParams?.txParams, updatedTxParams.txVersion, updatedTxParams.lookupTables, true) as Promise<VersionedTransaction>,
				processConfig: txParamProcessingParams,
				processParams: {
					connection: this.connection,
				},
			}
		);
=======
			instructions: TransactionInstruction | TransactionInstruction[];
			txParams?: BaseTxParams;
			txVersion?: TransactionVersion;
			lookupTables?: AddressLookupTableAccount[];
		},
		txParamProcessingParams: ProcessingTxParams
	): Promise<BaseTxParams> {
		const tx = await TransactionParamProcessor.process({
			txProps: {
				instructions: txParams.instructions,
				txParams: txParams.txParams,
				txVersion: txParams.txVersion,
				lookupTables: txParams.lookupTables,
			},
			txBuilder: (updatedTxParams) =>
				this.buildTransaction(
					updatedTxParams.instructions,
					updatedTxParams?.txParams,
					updatedTxParams.txVersion,
					updatedTxParams.lookupTables,
					true
				) as Promise<VersionedTransaction>,
			processConfig: txParamProcessingParams,
			processParams: {
				connection: this.connection,
			},
		});
>>>>>>> 64fbea07

		return tx;
	}

	public async initializeUserAccount(
		subAccountId = 0,
		name?: string,
		referrerInfo?: ReferrerInfo,
		txParams?: TxParams
	): Promise<[TransactionSignature, PublicKey]> {
		const initializeIxs = [];

		const [userAccountPublicKey, initializeUserAccountIx] =
			await this.getInitializeUserInstructions(
				subAccountId,
				name,
				referrerInfo
			);

		if (subAccountId === 0) {
			if (
				!(await this.checkIfAccountExists(this.getUserStatsAccountPublicKey()))
			) {
				initializeIxs.push(await this.getInitializeUserStatsIx());
			}
		}

		initializeIxs.push(initializeUserAccountIx);
		const tx = await this.buildTransaction(initializeIxs, txParams);

		const { txSig } = await this.sendTransaction(tx, [], this.opts);

		await this.addUser(subAccountId);

		return [txSig, userAccountPublicKey];
	}

	async getInitializeUserInstructions(
		subAccountId = 0,
		name?: string,
		referrerInfo?: ReferrerInfo
	): Promise<[PublicKey, TransactionInstruction]> {
		const userAccountPublicKey = await getUserAccountPublicKey(
			this.program.programId,
			this.wallet.publicKey,
			subAccountId
		);

		const remainingAccounts = new Array<AccountMeta>();
		if (referrerInfo !== undefined) {
			remainingAccounts.push({
				pubkey: referrerInfo.referrer,
				isWritable: true,
				isSigner: false,
			});
			remainingAccounts.push({
				pubkey: referrerInfo.referrerStats,
				isWritable: true,
				isSigner: false,
			});
		}

		const state = this.getStateAccount();
		if (!state.whitelistMint.equals(PublicKey.default)) {
			const associatedTokenPublicKey = await getAssociatedTokenAddress(
				state.whitelistMint,
				this.wallet.publicKey
			);
			remainingAccounts.push({
				pubkey: associatedTokenPublicKey,
				isWritable: false,
				isSigner: false,
			});
		}

		if (name === undefined) {
			if (subAccountId === 0) {
				name = DEFAULT_USER_NAME;
			} else {
				name = `Subaccount ${subAccountId + 1}`;
			}
		}

		const nameBuffer = encodeName(name);
		const initializeUserAccountIx =
			await this.program.instruction.initializeUser(subAccountId, nameBuffer, {
				accounts: {
					user: userAccountPublicKey,
					userStats: this.getUserStatsAccountPublicKey(),
					authority: this.wallet.publicKey,
					payer: this.wallet.publicKey,
					rent: anchor.web3.SYSVAR_RENT_PUBKEY,
					systemProgram: anchor.web3.SystemProgram.programId,
					state: await this.getStatePublicKey(),
				},
				remainingAccounts,
			});

		return [userAccountPublicKey, initializeUserAccountIx];
	}

	async getInitializeUserStatsIx(): Promise<TransactionInstruction> {
		return await this.program.instruction.initializeUserStats({
			accounts: {
				userStats: this.getUserStatsAccountPublicKey(),
				authority: this.wallet.publicKey,
				payer: this.wallet.publicKey,
				rent: anchor.web3.SYSVAR_RENT_PUBKEY,
				systemProgram: anchor.web3.SystemProgram.programId,
				state: await this.getStatePublicKey(),
			},
		});
	}

	async getNextSubAccountId(): Promise<number> {
		const userStats = this.getUserStats();
		let userStatsAccount: UserStatsAccount;
		if (!userStats) {
			userStatsAccount = await fetchUserStatsAccount(
				this.connection,
				this.program,
				this.wallet.publicKey
			);
		} else {
			userStatsAccount = userStats.getAccount();
		}
		return userStatsAccount.numberOfSubAccountsCreated;
	}

	public async initializeReferrerName(
		name: string
	): Promise<TransactionSignature> {
		const userAccountPublicKey = getUserAccountPublicKeySync(
			this.program.programId,
			this.wallet.publicKey,
			0
		);

		const nameBuffer = encodeName(name);

		const referrerNameAccountPublicKey = getReferrerNamePublicKeySync(
			this.program.programId,
			nameBuffer
		);

		const tx = await this.program.transaction.initializeReferrerName(
			nameBuffer,
			{
				accounts: {
					referrerName: referrerNameAccountPublicKey,
					user: userAccountPublicKey,
					authority: this.wallet.publicKey,
					userStats: this.getUserStatsAccountPublicKey(),
					payer: this.wallet.publicKey,
					rent: anchor.web3.SYSVAR_RENT_PUBKEY,
					systemProgram: anchor.web3.SystemProgram.programId,
				},
			}
		);
		const { txSig } = await this.sendTransaction(tx, [], this.opts);
		return txSig;
	}

	public async updateUserName(
		name: string,
		subAccountId = 0
	): Promise<TransactionSignature> {
		const userAccountPublicKey = getUserAccountPublicKeySync(
			this.program.programId,
			this.wallet.publicKey,
			subAccountId
		);

		const nameBuffer = encodeName(name);
		const tx = await this.program.transaction.updateUserName(
			subAccountId,
			nameBuffer,
			{
				accounts: {
					user: userAccountPublicKey,
					authority: this.wallet.publicKey,
				},
			}
		);
		const { txSig } = await this.sendTransaction(tx, [], this.opts);
		return txSig;
	}

	public async updateUserCustomMarginRatio(
		updates: { marginRatio: number; subAccountId: number }[],
		txParams?: TxParams
	): Promise<TransactionSignature> {
		const ixs = await Promise.all(
			updates.map(async ({ marginRatio, subAccountId }) => {
				const ix = await this.getUpdateUserCustomMarginRatioIx(
					marginRatio,
					subAccountId
				);
				return ix;
			})
		);

		const tx = await this.buildTransaction(ixs, txParams ?? this.txParams);

		const { txSig } = await this.sendTransaction(tx, [], this.opts);
		return txSig;
	}

	public async getUpdateUserCustomMarginRatioIx(
		marginRatio: number,
		subAccountId = 0
	): Promise<TransactionInstruction> {
		const userAccountPublicKey = getUserAccountPublicKeySync(
			this.program.programId,
			this.wallet.publicKey,
			subAccountId
		);

		await this.addUser(subAccountId, this.wallet.publicKey);

		const ix = this.program.instruction.updateUserCustomMarginRatio(
			subAccountId,
			marginRatio,
			{
				accounts: {
					user: userAccountPublicKey,
					authority: this.wallet.publicKey,
				},
			}
		);

		return ix;
	}

	public async getUpdateUserMarginTradingEnabledIx(
		marginTradingEnabled: boolean,
		subAccountId = 0,
		userAccountPublicKey?: PublicKey
	): Promise<TransactionInstruction> {
		const userAccountPublicKeyToUse =
			userAccountPublicKey ||
			getUserAccountPublicKeySync(
				this.program.programId,
				this.wallet.publicKey,
				subAccountId
			);

		await this.addUser(subAccountId, this.wallet.publicKey);

		let remainingAccounts;
		try {
			remainingAccounts = this.getRemainingAccounts({
				userAccounts: [this.getUserAccount(subAccountId)],
			});
		} catch (err) {
			remainingAccounts = [];
		}

		return await this.program.instruction.updateUserMarginTradingEnabled(
			subAccountId,
			marginTradingEnabled,
			{
				accounts: {
					user: userAccountPublicKeyToUse,
					authority: this.wallet.publicKey,
				},
				remainingAccounts,
			}
		);
	}

	public async updateUserMarginTradingEnabled(
		updates: { marginTradingEnabled: boolean; subAccountId: number }[]
	): Promise<TransactionSignature> {
		const ixs = await Promise.all(
			updates.map(async ({ marginTradingEnabled, subAccountId }) => {
				return await this.getUpdateUserMarginTradingEnabledIx(
					marginTradingEnabled,
					subAccountId
				);
			})
		);

		const tx = await this.buildTransaction(ixs, this.txParams);

		const { txSig } = await this.sendTransaction(tx, [], this.opts);
		return txSig;
	}

	public async updateUserDelegate(
		delegate: PublicKey,
		subAccountId = 0
	): Promise<TransactionSignature> {
		const tx = await this.program.transaction.updateUserDelegate(
			subAccountId,
			delegate,
			{
				accounts: {
					user: await this.getUserAccountPublicKey(),
					authority: this.wallet.publicKey,
				},
			}
		);

		const { txSig } = await this.sendTransaction(tx, [], this.opts);
		return txSig;
	}

	public async updateUserAdvancedLp(
		updates: { advancedLp: boolean; subAccountId: number }[]
	): Promise<TransactionSignature> {
		const ixs = await Promise.all(
			updates.map(async ({ advancedLp, subAccountId }) => {
				return await this.getUpdateAdvancedDlpIx(advancedLp, subAccountId);
			})
		);

		const tx = await this.buildTransaction(ixs, this.txParams);

		const { txSig } = await this.sendTransaction(tx, [], this.opts);
		return txSig;
	}

	public async getUpdateAdvancedDlpIx(
		advancedLp: boolean,
		subAccountId: number
	) {
		const ix = await this.program.instruction.updateUserAdvancedLp(
			subAccountId,
			advancedLp,
			{
				accounts: {
					user: getUserAccountPublicKeySync(
						this.program.programId,
						this.wallet.publicKey,
						subAccountId
					),
					authority: this.wallet.publicKey,
				},
			}
		);

		return ix;
	}

	public async updateUserReduceOnly(
		updates: { reduceOnly: boolean; subAccountId: number }[]
	): Promise<TransactionSignature> {
		const ixs = await Promise.all(
			updates.map(async ({ reduceOnly, subAccountId }) => {
				return await this.getUpdateUserReduceOnlyIx(reduceOnly, subAccountId);
			})
		);

		const tx = await this.buildTransaction(ixs, this.txParams);

		const { txSig } = await this.sendTransaction(tx, [], this.opts);
		return txSig;
	}

	public async getUpdateUserReduceOnlyIx(
		reduceOnly: boolean,
		subAccountId: number
	) {
		const ix = await this.program.instruction.updateUserReduceOnly(
			subAccountId,
			reduceOnly,
			{
				accounts: {
					user: getUserAccountPublicKeySync(
						this.program.programId,
						this.wallet.publicKey,
						subAccountId
					),
					authority: this.wallet.publicKey,
				},
			}
		);

		return ix;
	}

	public async fetchAllUserAccounts(
		includeIdle = true
	): Promise<ProgramAccount<UserAccount>[]> {
		let filters = undefined;
		if (!includeIdle) {
			filters = [getNonIdleUserFilter()];
		}
		return (await this.program.account.user.all(
			filters
		)) as ProgramAccount<UserAccount>[];
	}

	public async getUserAccountsForDelegate(
		delegate: PublicKey
	): Promise<UserAccount[]> {
		const programAccounts = await this.program.account.user.all([
			{
				memcmp: {
					offset: 40,
					/** data to match, as base-58 encoded string and limited to less than 129 bytes */
					bytes: bs58.encode(delegate.toBuffer()),
				},
			},
		]);

		return programAccounts
			.map((programAccount) => programAccount.account as UserAccount)
			.sort((a, b) => a.subAccountId - b.subAccountId);
	}

	public async getUserAccountsAndAddressesForAuthority(
		authority: PublicKey
	): Promise<ProgramAccount<UserAccount>[]> {
		const programAccounts = await this.program.account.user.all([
			{
				memcmp: {
					offset: 8,
					/** data to match, as base-58 encoded string and limited to less than 129 bytes */
					bytes: bs58.encode(authority.toBuffer()),
				},
			},
		]);

		return programAccounts.map(
			(programAccount) => programAccount as ProgramAccount<UserAccount>
		);
	}

	public async getUserAccountsForAuthority(
		authority: PublicKey
	): Promise<UserAccount[]> {
		const programAccounts = await this.program.account.user.all([
			{
				memcmp: {
					offset: 8,
					/** data to match, as base-58 encoded string and limited to less than 129 bytes */
					bytes: bs58.encode(authority.toBuffer()),
				},
			},
		]);

		return programAccounts
			.map((programAccount) => programAccount.account as UserAccount)
			.sort((a, b) => a.subAccountId - b.subAccountId);
	}

	public async getReferredUserStatsAccountsByReferrer(
		referrer: PublicKey
	): Promise<UserStatsAccount[]> {
		const programAccounts = await this.program.account.userStats.all([
			{
				memcmp: {
					offset: 40,
					/** data to match, as base-58 encoded string and limited to less than 129 bytes */
					bytes: bs58.encode(referrer.toBuffer()),
				},
			},
		]);

		return programAccounts.map(
			(programAccount) => programAccount.account as UserStatsAccount
		);
	}

	public async getReferrerNameAccountsForAuthority(
		authority: PublicKey
	): Promise<ReferrerNameAccount[]> {
		const programAccounts = await this.program.account.referrerName.all([
			{
				memcmp: {
					offset: 8,
					/** data to match, as base-58 encoded string and limited to less than 129 bytes */
					bytes: bs58.encode(authority.toBuffer()),
				},
			},
		]);

		return programAccounts.map(
			(programAccount) => programAccount.account as ReferrerNameAccount
		);
	}

	public async deleteUser(
		subAccountId = 0,
		txParams?: TxParams
	): Promise<TransactionSignature> {
		const userAccountPublicKey = getUserAccountPublicKeySync(
			this.program.programId,
			this.wallet.publicKey,
			subAccountId
		);

		const ix = await this.getUserDeletionIx(userAccountPublicKey);

		const { txSig } = await this.sendTransaction(
			await this.buildTransaction(ix, txParams),
			[],
			this.opts
		);

		const userMapKey = this.getUserMapKey(subAccountId, this.wallet.publicKey);
		await this.users.get(userMapKey)?.unsubscribe();
		this.users.delete(userMapKey);

		return txSig;
	}

	public async getUserDeletionIx(userAccountPublicKey: PublicKey) {
		const ix = await this.program.instruction.deleteUser({
			accounts: {
				user: userAccountPublicKey,
				userStats: this.getUserStatsAccountPublicKey(),
				authority: this.wallet.publicKey,
				state: await this.getStatePublicKey(),
			},
		});

		return ix;
	}

	public async reclaimRent(
		subAccountId = 0,
		txParams?: TxParams
	): Promise<TransactionSignature> {
		const userAccountPublicKey = getUserAccountPublicKeySync(
			this.program.programId,
			this.wallet.publicKey,
			subAccountId
		);

		const ix = await this.getReclaimRentIx(userAccountPublicKey);

		const { txSig } = await this.sendTransaction(
			await this.buildTransaction(ix, txParams),
			[],
			this.opts
		);

		return txSig;
	}

	public async getReclaimRentIx(userAccountPublicKey: PublicKey) {
		return await this.program.instruction.reclaimRent({
			accounts: {
				user: userAccountPublicKey,
				userStats: this.getUserStatsAccountPublicKey(),
				authority: this.wallet.publicKey,
				state: await this.getStatePublicKey(),
				rent: anchor.web3.SYSVAR_RENT_PUBKEY,
			},
		});
	}

	public getUser(subAccountId?: number, authority?: PublicKey): User {
		subAccountId = subAccountId ?? this.activeSubAccountId;
		authority = authority ?? this.authority;
		const userMapKey = this.getUserMapKey(subAccountId, authority);

		if (!this.users.has(userMapKey)) {
			throw new Error(`DriftClient has no user for user id ${userMapKey}`);
		}
		return this.users.get(userMapKey);
	}

	public hasUser(subAccountId?: number, authority?: PublicKey): boolean {
		subAccountId = subAccountId ?? this.activeSubAccountId;
		authority = authority ?? this.authority;
		const userMapKey = this.getUserMapKey(subAccountId, authority);

		return this.users.has(userMapKey);
	}

	public getUsers(): User[] {
		// delegate users get added to the end
		return [...this.users.values()]
			.filter((acct) =>
				acct.getUserAccount().authority.equals(this.wallet.publicKey)
			)
			.concat(
				[...this.users.values()].filter(
					(acct) =>
						!acct.getUserAccount().authority.equals(this.wallet.publicKey)
				)
			);
	}

	public getUserStats(): UserStats {
		return this.userStats;
	}

	public async fetchReferrerNameAccount(
		name: string
	): Promise<ReferrerNameAccount | undefined> {
		const nameBuffer = encodeName(name);
		const referrerNameAccountPublicKey = getReferrerNamePublicKeySync(
			this.program.programId,
			nameBuffer
		);
		return (await this.program.account.referrerName.fetch(
			referrerNameAccountPublicKey
		)) as ReferrerNameAccount;
	}

	userStatsAccountPublicKey: PublicKey;
	public getUserStatsAccountPublicKey(): PublicKey {
		if (this.userStatsAccountPublicKey) {
			return this.userStatsAccountPublicKey;
		}

		this.userStatsAccountPublicKey = getUserStatsAccountPublicKey(
			this.program.programId,
			this.authority
		);
		return this.userStatsAccountPublicKey;
	}

	public async getUserAccountPublicKey(
		subAccountId?: number,
		authority?: PublicKey
	): Promise<PublicKey> {
		return this.getUser(subAccountId, authority).userAccountPublicKey;
	}

	public getUserAccount(
		subAccountId?: number,
		authority?: PublicKey
	): UserAccount | undefined {
		return this.getUser(subAccountId, authority).getUserAccount();
	}

	/**
	 * Forces a fetch to rpc before returning accounts. Useful for anchor tests.
	 * @param subAccountId
	 */
	public async forceGetUserAccount(
		subAccountId?: number
	): Promise<UserAccount | undefined> {
		await this.getUser(subAccountId).fetchAccounts();
		return this.getUser(subAccountId).getUserAccount();
	}

	public getUserAccountAndSlot(
		subAccountId?: number
	): DataAndSlot<UserAccount> | undefined {
		return this.getUser(subAccountId).getUserAccountAndSlot();
	}

	public getSpotPosition(
		marketIndex: number,
		subAccountId?: number
	): SpotPosition | undefined {
		return this.getUserAccount(subAccountId).spotPositions.find(
			(spotPosition) => spotPosition.marketIndex === marketIndex
		);
	}

	public getQuoteAssetTokenAmount(): BN {
		return this.getTokenAmount(QUOTE_SPOT_MARKET_INDEX);
	}

	/**
	 * Returns the token amount for a given market. The spot market precision is based on the token mint decimals.
	 * Positive if it is a deposit, negative if it is a borrow.
	 * @param marketIndex
	 */
	public getTokenAmount(marketIndex: number): BN {
		const spotPosition = this.getSpotPosition(marketIndex);
		if (spotPosition === undefined) {
			return ZERO;
		}
		const spotMarket = this.getSpotMarketAccount(marketIndex);
		return getSignedTokenAmount(
			getTokenAmount(
				spotPosition.scaledBalance,
				spotMarket,
				spotPosition.balanceType
			),
			spotPosition.balanceType
		);
	}

	/**
	 * Converts an amount to the spot precision for a given market. The spot market precision is based on the token mint decimals.
	 * @param marketIndex
	 * @param amount
	 */
	public convertToSpotPrecision(marketIndex: number, amount: BN | number): BN {
		const spotMarket = this.getSpotMarketAccount(marketIndex);
		return castNumberToSpotPrecision(amount, spotMarket);
	}

	/**
	 * Converts an amount to the perp precision. The perp market precision is {@link BASE_PRECISION} (1e9).
	 * @param amount
	 */
	public convertToPerpPrecision(amount: BN | number): BN {
		if (typeof amount === 'number') {
			return numberToSafeBN(amount, BASE_PRECISION);
		} else {
			return amount.mul(BASE_PRECISION);
		}
	}

	/**
	 * Converts an amount to the price precision. The perp market precision is {@link PRICE_PRECISION} (1e6).
	 * @param amount
	 */
	public convertToPricePrecision(amount: BN | number): BN {
		if (typeof amount === 'number') {
			return numberToSafeBN(amount, PRICE_PRECISION);
		} else {
			return amount.mul(BASE_PRECISION);
		}
	}

	/**
	 * Each drift instruction must include perp and sport market accounts in the ix remaining accounts.
	 * Use this function to force a subset of markets to be included in the remaining accounts for every ix
	 *
	 * @param perpMarketIndexes
	 * @param spotMarketIndexes
	 */
	public mustIncludeMarketsInIx({
		perpMarketIndexes,
		spotMarketIndexes,
	}: {
		perpMarketIndexes: number[];
		spotMarketIndexes: number[];
	}): void {
		perpMarketIndexes.forEach((perpMarketIndex) => {
			this.mustIncludePerpMarketIndexes.add(perpMarketIndex);
		});

		spotMarketIndexes.forEach((spotMarketIndex) => {
			this.mustIncludeSpotMarketIndexes.add(spotMarketIndex);
		});
	}

	getRemainingAccounts(params: RemainingAccountParams): AccountMeta[] {
		const { oracleAccountMap, spotMarketAccountMap, perpMarketAccountMap } =
			this.getRemainingAccountMapsForUsers(params.userAccounts);

		if (params.useMarketLastSlotCache) {
			const lastUserSlot = this.getUserAccountAndSlot()?.slot;
			for (const [
				marketIndex,
				slot,
			] of this.perpMarketLastSlotCache.entries()) {
				// if cache has more recent slot than user positions account slot, add market to remaining accounts
				// otherwise remove from slot
				if (slot > lastUserSlot) {
					this.addPerpMarketToRemainingAccountMaps(
						marketIndex,
						false,
						oracleAccountMap,
						spotMarketAccountMap,
						perpMarketAccountMap
					);
				} else {
					this.perpMarketLastSlotCache.delete(marketIndex);
				}
			}

			for (const [
				marketIndex,
				slot,
			] of this.spotMarketLastSlotCache.entries()) {
				// if cache has more recent slot than user positions account slot, add market to remaining accounts
				// otherwise remove from slot
				if (slot > lastUserSlot) {
					this.addSpotMarketToRemainingAccountMaps(
						marketIndex,
						false,
						oracleAccountMap,
						spotMarketAccountMap
					);
				} else {
					this.spotMarketLastSlotCache.delete(marketIndex);
				}
			}
		}

		if (params.readablePerpMarketIndex !== undefined) {
			const readablePerpMarketIndexes = Array.isArray(
				params.readablePerpMarketIndex
			)
				? params.readablePerpMarketIndex
				: [params.readablePerpMarketIndex];
			for (const marketIndex of readablePerpMarketIndexes) {
				this.addPerpMarketToRemainingAccountMaps(
					marketIndex,
					false,
					oracleAccountMap,
					spotMarketAccountMap,
					perpMarketAccountMap
				);
			}
		}

		for (const perpMarketIndex of this.mustIncludePerpMarketIndexes.values()) {
			this.addPerpMarketToRemainingAccountMaps(
				perpMarketIndex,
				false,
				oracleAccountMap,
				spotMarketAccountMap,
				perpMarketAccountMap
			);
		}

		if (params.readableSpotMarketIndexes !== undefined) {
			for (const readableSpotMarketIndex of params.readableSpotMarketIndexes) {
				this.addSpotMarketToRemainingAccountMaps(
					readableSpotMarketIndex,
					false,
					oracleAccountMap,
					spotMarketAccountMap
				);
			}
		}

		for (const spotMarketIndex of this.mustIncludeSpotMarketIndexes.values()) {
			this.addSpotMarketToRemainingAccountMaps(
				spotMarketIndex,
				false,
				oracleAccountMap,
				spotMarketAccountMap
			);
		}

		if (params.writablePerpMarketIndexes !== undefined) {
			for (const writablePerpMarketIndex of params.writablePerpMarketIndexes) {
				this.addPerpMarketToRemainingAccountMaps(
					writablePerpMarketIndex,
					true,
					oracleAccountMap,
					spotMarketAccountMap,
					perpMarketAccountMap
				);
			}
		}

		if (params.writableSpotMarketIndexes !== undefined) {
			for (const writableSpotMarketIndex of params.writableSpotMarketIndexes) {
				this.addSpotMarketToRemainingAccountMaps(
					writableSpotMarketIndex,
					true,
					oracleAccountMap,
					spotMarketAccountMap
				);
			}
		}

		return [
			...oracleAccountMap.values(),
			...spotMarketAccountMap.values(),
			...perpMarketAccountMap.values(),
		];
	}

	addPerpMarketToRemainingAccountMaps(
		marketIndex: number,
		writable: boolean,
		oracleAccountMap: Map<string, AccountMeta>,
		spotMarketAccountMap: Map<number, AccountMeta>,
		perpMarketAccountMap: Map<number, AccountMeta>
	): void {
		const perpMarketAccount = this.getPerpMarketAccount(marketIndex);
		perpMarketAccountMap.set(marketIndex, {
			pubkey: perpMarketAccount.pubkey,
			isSigner: false,
			isWritable: writable,
		});
		const oracleWritable =
			writable && isVariant(perpMarketAccount.amm.oracleSource, 'prelaunch');
		oracleAccountMap.set(perpMarketAccount.amm.oracle.toString(), {
			pubkey: perpMarketAccount.amm.oracle,
			isSigner: false,
			isWritable: oracleWritable,
		});
		this.addSpotMarketToRemainingAccountMaps(
			perpMarketAccount.quoteSpotMarketIndex,
			false,
			oracleAccountMap,
			spotMarketAccountMap
		);
	}

	addSpotMarketToRemainingAccountMaps(
		marketIndex: number,
		writable: boolean,
		oracleAccountMap: Map<string, AccountMeta>,
		spotMarketAccountMap: Map<number, AccountMeta>
	): void {
		const spotMarketAccount = this.getSpotMarketAccount(marketIndex);
		spotMarketAccountMap.set(spotMarketAccount.marketIndex, {
			pubkey: spotMarketAccount.pubkey,
			isSigner: false,
			isWritable: writable,
		});
		if (!spotMarketAccount.oracle.equals(PublicKey.default)) {
			oracleAccountMap.set(spotMarketAccount.oracle.toString(), {
				pubkey: spotMarketAccount.oracle,
				isSigner: false,
				isWritable: false,
			});
		}
	}

	getRemainingAccountMapsForUsers(userAccounts: UserAccount[]): {
		oracleAccountMap: Map<string, AccountMeta>;
		spotMarketAccountMap: Map<number, AccountMeta>;
		perpMarketAccountMap: Map<number, AccountMeta>;
	} {
		const oracleAccountMap = new Map<string, AccountMeta>();
		const spotMarketAccountMap = new Map<number, AccountMeta>();
		const perpMarketAccountMap = new Map<number, AccountMeta>();

		for (const userAccount of userAccounts) {
			for (const spotPosition of userAccount.spotPositions) {
				if (!isSpotPositionAvailable(spotPosition)) {
					this.addSpotMarketToRemainingAccountMaps(
						spotPosition.marketIndex,
						false,
						oracleAccountMap,
						spotMarketAccountMap
					);

					if (
						!spotPosition.openAsks.eq(ZERO) ||
						!spotPosition.openBids.eq(ZERO)
					) {
						this.addSpotMarketToRemainingAccountMaps(
							QUOTE_SPOT_MARKET_INDEX,
							false,
							oracleAccountMap,
							spotMarketAccountMap
						);
					}
				}
			}
			for (const position of userAccount.perpPositions) {
				if (!positionIsAvailable(position)) {
					this.addPerpMarketToRemainingAccountMaps(
						position.marketIndex,
						false,
						oracleAccountMap,
						spotMarketAccountMap,
						perpMarketAccountMap
					);
				}
			}
		}

		return {
			oracleAccountMap,
			spotMarketAccountMap,
			perpMarketAccountMap,
		};
	}

	public getOrder(orderId: number, subAccountId?: number): Order | undefined {
		return this.getUserAccount(subAccountId)?.orders.find(
			(order) => order.orderId === orderId
		);
	}

	public getOrderByUserId(
		userOrderId: number,
		subAccountId?: number
	): Order | undefined {
		return this.getUserAccount(subAccountId)?.orders.find(
			(order) => order.userOrderId === userOrderId
		);
	}

	/**
	 * Get the associated token address for the given spot market
	 * @param marketIndex
	 * @param useNative
	 */
	public async getAssociatedTokenAccount(
		marketIndex: number,
		useNative = true
	): Promise<PublicKey> {
		const spotMarket = this.getSpotMarketAccount(marketIndex);
		if (useNative && spotMarket.mint.equals(WRAPPED_SOL_MINT)) {
			return this.wallet.publicKey;
		}
		const mint = spotMarket.mint;
		return await getAssociatedTokenAddress(mint, this.wallet.publicKey);
	}

	public createAssociatedTokenAccountIdempotentInstruction(
		account: PublicKey,
		payer: PublicKey,
		owner: PublicKey,
		mint: PublicKey
	): TransactionInstruction {
		return new TransactionInstruction({
			keys: [
				{ pubkey: payer, isSigner: true, isWritable: true },
				{ pubkey: account, isSigner: false, isWritable: true },
				{ pubkey: owner, isSigner: false, isWritable: false },
				{ pubkey: mint, isSigner: false, isWritable: false },
				{
					pubkey: anchor.web3.SystemProgram.programId,
					isSigner: false,
					isWritable: false,
				},
				{ pubkey: TOKEN_PROGRAM_ID, isSigner: false, isWritable: false },
			],
			programId: ASSOCIATED_TOKEN_PROGRAM_ID,
			data: Buffer.from([0x1]),
		});
	}

	/**
	 * Deposit funds into the given spot market
	 *
	 * @param amount to deposit
	 * @param marketIndex spot market index to deposit into
	 * @param associatedTokenAccount can be the wallet public key if using native sol
	 * @param subAccountId subaccountId to deposit
	 * @param reduceOnly if true, deposit must not increase account risk
	 */
	public async deposit(
		amount: BN,
		marketIndex: number,
		associatedTokenAccount: PublicKey,
		subAccountId?: number,
		reduceOnly = false,
		txParams?: TxParams
	): Promise<TransactionSignature> {
		const additionalSigners: Array<Signer> = [];

		const spotMarketAccount = this.getSpotMarketAccount(marketIndex);

		const isSolMarket = spotMarketAccount.mint.equals(WRAPPED_SOL_MINT);

		const signerAuthority = this.wallet.publicKey;

		const createWSOLTokenAccount =
			isSolMarket && associatedTokenAccount.equals(signerAuthority);

		const instructions = [];

		if (createWSOLTokenAccount) {
			const { ixs, pubkey } = await this.getWrappedSolAccountCreationIxs(
				amount,
				true
			);

			associatedTokenAccount = pubkey;

			instructions.push(...ixs);
		}

		const depositCollateralIx = await this.getDepositInstruction(
			amount,
			marketIndex,
			associatedTokenAccount,
			subAccountId,
			reduceOnly,
			true
		);

		instructions.push(depositCollateralIx);

		// Close the wrapped sol account at the end of the transaction
		if (createWSOLTokenAccount) {
			instructions.push(
				createCloseAccountInstruction(
					associatedTokenAccount,
					signerAuthority,
					signerAuthority,
					[]
				)
			);
		}

		txParams = { ...(txParams ?? this.txParams), computeUnits: 600_000 };

		const tx = await this.buildTransaction(instructions, txParams);

		const { txSig, slot } = await this.sendTransaction(
			tx,
			additionalSigners,
			this.opts
		);
		this.spotMarketLastSlotCache.set(marketIndex, slot);
		return txSig;
	}

	async getDepositInstruction(
		amount: BN,
		marketIndex: number,
		userTokenAccount: PublicKey,
		subAccountId?: number,
		reduceOnly = false,
		userInitialized = true
	): Promise<TransactionInstruction> {
		const userAccountPublicKey = await getUserAccountPublicKey(
			this.program.programId,
			this.authority,
			subAccountId ?? this.activeSubAccountId
		);

		let remainingAccounts = [];
		if (userInitialized) {
			remainingAccounts = this.getRemainingAccounts({
				userAccounts: [await this.forceGetUserAccount()],
				useMarketLastSlotCache: true,
				writableSpotMarketIndexes: [marketIndex],
			});
		} else {
			remainingAccounts = this.getRemainingAccounts({
				userAccounts: [],
				writableSpotMarketIndexes: [marketIndex],
			});
		}

		const spotMarketAccount = this.getSpotMarketAccount(marketIndex);

		return await this.program.instruction.deposit(
			marketIndex,
			amount,
			reduceOnly,
			{
				accounts: {
					state: await this.getStatePublicKey(),
					spotMarket: spotMarketAccount.pubkey,
					spotMarketVault: spotMarketAccount.vault,
					user: userAccountPublicKey,
					userStats: this.getUserStatsAccountPublicKey(),
					userTokenAccount: userTokenAccount,
					authority: this.wallet.publicKey,
					tokenProgram: TOKEN_PROGRAM_ID,
				},
				remainingAccounts,
			}
		);
	}

	private async checkIfAccountExists(account: PublicKey): Promise<boolean> {
		try {
			const accountInfo = await this.connection.getAccountInfo(account);
			return accountInfo != null;
		} catch (e) {
			// Doesn't already exist
			return false;
		}
	}

	public async getWrappedSolAccountCreationIxs(
		amount: BN,
		includeRent?: boolean
	): Promise<{
		ixs: anchor.web3.TransactionInstruction[];
		/** @deprecated - this array is always going to be empty, in the current implementation */
		signers: Signer[];
		pubkey: PublicKey;
	}> {
		const authority = this.wallet.publicKey;

		// Generate a random seed for wrappedSolAccount.
		const seed = Keypair.generate().publicKey.toBase58().slice(0, 32);

		// Calculate a publicKey that will be controlled by the authority.
		const wrappedSolAccount = await PublicKey.createWithSeed(
			authority,
			seed,
			TOKEN_PROGRAM_ID
		);

		const result = {
			ixs: [],
			signers: [],
			pubkey: wrappedSolAccount,
		};

		const rentSpaceLamports = new BN(LAMPORTS_PER_SOL / 100);

		const lamports = includeRent
			? amount.add(rentSpaceLamports)
			: rentSpaceLamports;

		result.ixs.push(
			SystemProgram.createAccountWithSeed({
				fromPubkey: authority,
				basePubkey: authority,
				seed,
				newAccountPubkey: wrappedSolAccount,
				lamports: lamports.toNumber(),
				space: 165,
				programId: TOKEN_PROGRAM_ID,
			})
		);

		result.ixs.push(
			createInitializeAccountInstruction(
				wrappedSolAccount,
				WRAPPED_SOL_MINT,
				authority
			)
		);

		return result;
	}

	public getAssociatedTokenAccountCreationIx(
		tokenMintAddress: PublicKey,
		associatedTokenAddress: PublicKey
	): anchor.web3.TransactionInstruction {
		return createAssociatedTokenAccountInstruction(
			this.wallet.publicKey,
			associatedTokenAddress,
			this.wallet.publicKey,
			tokenMintAddress
		);
	}

	/**
	 * Creates the User account for a user, and deposits some initial collateral
	 * @param amount
	 * @param userTokenAccount
	 * @param marketIndex
	 * @param subAccountId
	 * @param name
	 * @param fromSubAccountId
	 * @param referrerInfo
	 * @param donateAmount
	 * @param txParams
	 * @returns
	 */
	public async initializeUserAccountAndDepositCollateral(
		amount: BN,
		userTokenAccount: PublicKey,
		marketIndex = 0,
		subAccountId = 0,
		name?: string,
		fromSubAccountId?: number,
		referrerInfo?: ReferrerInfo,
		donateAmount?: BN,
		txParams?: TxParams,
		customMaxMarginRatio?: number
	): Promise<[TransactionSignature, PublicKey]> {
		const ixs = [];

		const [userAccountPublicKey, initializeUserAccountIx] =
			await this.getInitializeUserInstructions(
				subAccountId,
				name,
				referrerInfo
			);

		const additionalSigners: Array<Signer> = [];

		const spotMarket = this.getSpotMarketAccount(marketIndex);

		const isSolMarket = spotMarket.mint.equals(WRAPPED_SOL_MINT);

		const authority = this.wallet.publicKey;

		const isFromSubaccount =
			fromSubAccountId !== null &&
			fromSubAccountId !== undefined &&
			!isNaN(fromSubAccountId);

		donateAmount = donateAmount ? donateAmount : ZERO;

		const createWSOLTokenAccount =
			(isSolMarket &&
				userTokenAccount.equals(authority) &&
				!isFromSubaccount) ||
			!donateAmount.eq(ZERO);

		const wSolAmount = isSolMarket ? amount.add(donateAmount) : donateAmount;

		let wsolTokenAccount: PublicKey;
		if (createWSOLTokenAccount) {
			const { ixs: startIxs, pubkey } =
				await this.getWrappedSolAccountCreationIxs(wSolAmount, true);

			wsolTokenAccount = pubkey;

			if (isSolMarket) {
				userTokenAccount = pubkey;
			}

			ixs.push(...startIxs);
		}

		const depositCollateralIx = isFromSubaccount
			? await this.getTransferDepositIx(
					amount,
					marketIndex,
					fromSubAccountId,
					subAccountId
			  )
			: await this.getDepositInstruction(
					amount,
					marketIndex,
					userTokenAccount,
					subAccountId,
					false,
					false
			  );

		if (subAccountId === 0) {
			if (
				!(await this.checkIfAccountExists(this.getUserStatsAccountPublicKey()))
			) {
				ixs.push(await this.getInitializeUserStatsIx());
			}
		}
		ixs.push(initializeUserAccountIx, depositCollateralIx);

		if (!donateAmount.eq(ZERO)) {
			const donateIx = await this.getDepositIntoSpotMarketRevenuePoolIx(
				1,
				donateAmount,
				wsolTokenAccount
			);

			ixs.push(donateIx);
		}

		// Set the max margin ratio to initialize account with if passed
		if (customMaxMarginRatio) {
			const customMarginRatioIx = await this.getUpdateUserCustomMarginRatioIx(
				customMaxMarginRatio,
				subAccountId
			);
			ixs.push(customMarginRatioIx);
		}

		// Close the wrapped sol account at the end of the transaction
		if (createWSOLTokenAccount) {
			ixs.push(
				createCloseAccountInstruction(
					wsolTokenAccount,
					authority,
					authority,
					[]
				)
			);
		}

		const tx = await this.buildTransaction(ixs, txParams);

		const { txSig, slot } = await this.sendTransaction(
			tx,
			additionalSigners,
			this.opts
		);
		this.spotMarketLastSlotCache.set(marketIndex, slot);

		await this.addUser(subAccountId);

		return [txSig, userAccountPublicKey];
	}

	public async initializeUserAccountForDevnet(
		subAccountId = 0,
		name = DEFAULT_USER_NAME,
		marketIndex: number,
		tokenFaucet: TokenFaucet,
		amount: BN,
		referrerInfo?: ReferrerInfo,
<<<<<<< HEAD
		txParams?: TxParams,
=======
		txParams?: TxParams
>>>>>>> 64fbea07
	): Promise<[TransactionSignature, PublicKey]> {
		const ixs = [];

		const [associateTokenPublicKey, createAssociatedAccountIx, mintToIx] =
			await tokenFaucet.createAssociatedTokenAccountAndMintToInstructions(
				this.wallet.publicKey,
				amount
			);

		const [userAccountPublicKey, initializeUserAccountIx] =
			await this.getInitializeUserInstructions(
				subAccountId,
				name,
				referrerInfo
			);

		const depositCollateralIx = await this.getDepositInstruction(
			amount,
			marketIndex,
			associateTokenPublicKey,
			subAccountId,
			false,
			false
		);

		ixs.push(createAssociatedAccountIx, mintToIx);

		if (subAccountId === 0) {
			if (
				!(await this.checkIfAccountExists(this.getUserStatsAccountPublicKey()))
			) {
				ixs.push(await this.getInitializeUserStatsIx());
			}
		}
		ixs.push(initializeUserAccountIx, depositCollateralIx);

		const tx = await this.buildTransaction(ixs, txParams);

		const { txSig } = await this.sendTransaction(tx, [], this.opts);

		await this.addUser(subAccountId);

		return [txSig, userAccountPublicKey];
	}

	/**
	 * Withdraws from a user account. If deposit doesn't already exist, creates a borrow
	 * @param amount
	 * @param marketIndex
	 * @param associatedTokenAddress - the token account to withdraw to. can be the wallet public key if using native sol
	 * @param reduceOnly
	 */
	public async withdraw(
		amount: BN,
		marketIndex: number,
		associatedTokenAddress: PublicKey,
		reduceOnly = false,
		subAccountId?: number,
		txParams?: TxParams
	): Promise<TransactionSignature> {
		const withdrawIxs = [];

		const additionalSigners: Array<Signer> = [];

		const spotMarketAccount = this.getSpotMarketAccount(marketIndex);

		const isSolMarket = spotMarketAccount.mint.equals(WRAPPED_SOL_MINT);

		const authority = this.wallet.publicKey;

		const createWSOLTokenAccount =
			isSolMarket && associatedTokenAddress.equals(authority);

		if (createWSOLTokenAccount) {
			const { ixs, pubkey } = await this.getWrappedSolAccountCreationIxs(
				amount,
				false
			);

			associatedTokenAddress = pubkey;

			withdrawIxs.push(...ixs);
		} else {
			const accountExists = await this.checkIfAccountExists(
				associatedTokenAddress
			);

			if (!accountExists) {
				const createAssociatedTokenAccountIx =
					this.getAssociatedTokenAccountCreationIx(
						spotMarketAccount.mint,
						associatedTokenAddress
					);

				withdrawIxs.push(createAssociatedTokenAccountIx);
			}
		}

		const withdrawCollateralIx = await this.getWithdrawIx(
			amount,
			spotMarketAccount.marketIndex,
			associatedTokenAddress,
			reduceOnly,
			subAccountId
		);

		withdrawIxs.push(withdrawCollateralIx);

		// Close the wrapped sol account at the end of the transaction
		if (createWSOLTokenAccount) {
			withdrawIxs.push(
				createCloseAccountInstruction(
					associatedTokenAddress,
					authority,
					authority,
					[]
				)
			);
		}

<<<<<<< HEAD
		const tx = await this.buildTransaction(withdrawIxs, txParams ?? this.txParams);
=======
		const tx = await this.buildTransaction(
			withdrawIxs,
			txParams ?? this.txParams
		);
>>>>>>> 64fbea07

		const { txSig, slot } = await this.sendTransaction(
			tx,
			additionalSigners,
			this.opts
		);
		this.spotMarketLastSlotCache.set(marketIndex, slot);
		return txSig;
	}

	public async getWithdrawIx(
		amount: BN,
		marketIndex: number,
		userTokenAccount: PublicKey,
		reduceOnly = false,
		subAccountId?: number
	): Promise<TransactionInstruction> {
		const user = await this.getUserAccountPublicKey(subAccountId);

		const remainingAccounts = this.getRemainingAccounts({
			userAccounts: [this.getUserAccount(subAccountId)],
			useMarketLastSlotCache: true,
			writableSpotMarketIndexes: [marketIndex],
			readableSpotMarketIndexes: [QUOTE_SPOT_MARKET_INDEX],
		});

		const spotMarketAccount = this.getSpotMarketAccount(marketIndex);

		return await this.program.instruction.withdraw(
			marketIndex,
			amount,
			reduceOnly,
			{
				accounts: {
					state: await this.getStatePublicKey(),
					spotMarket: spotMarketAccount.pubkey,
					spotMarketVault: spotMarketAccount.vault,
					driftSigner: this.getSignerPublicKey(),
					user,
					userStats: this.getUserStatsAccountPublicKey(),
					userTokenAccount: userTokenAccount,
					authority: this.wallet.publicKey,
					tokenProgram: TOKEN_PROGRAM_ID,
				},
				remainingAccounts,
			}
		);
	}

	/**
	 * Withdraws from the fromSubAccount and deposits into the toSubAccount
	 * @param amount
	 * @param marketIndex
	 * @param fromSubAccountId
	 * @param toSubAccountId
	 * @param txParams
	 */
	public async transferDeposit(
		amount: BN,
		marketIndex: number,
		fromSubAccountId: number,
		toSubAccountId: number,
		txParams?: TxParams
	): Promise<TransactionSignature> {
		const { txSig, slot } = await this.sendTransaction(
			await this.buildTransaction(
				await this.getTransferDepositIx(
					amount,
					marketIndex,
					fromSubAccountId,
					toSubAccountId
				),
				txParams
			),
			[],
			this.opts
		);
		if (
			fromSubAccountId === this.activeSubAccountId ||
			toSubAccountId === this.activeSubAccountId
		) {
			this.spotMarketLastSlotCache.set(marketIndex, slot);
		}
		return txSig;
	}

	public async getTransferDepositIx(
		amount: BN,
		marketIndex: number,
		fromSubAccountId: number,
		toSubAccountId: number
	): Promise<TransactionInstruction> {
		const fromUser = await getUserAccountPublicKey(
			this.program.programId,
			this.wallet.publicKey,
			fromSubAccountId
		);
		const toUser = await getUserAccountPublicKey(
			this.program.programId,
			this.wallet.publicKey,
			toSubAccountId
		);

		let remainingAccounts;

		const userMapKey = this.getUserMapKey(
			fromSubAccountId,
			this.wallet.publicKey
		);
		if (this.users.has(userMapKey)) {
			remainingAccounts = this.getRemainingAccounts({
				userAccounts: [this.users.get(userMapKey).getUserAccount()],
				useMarketLastSlotCache: true,
				writableSpotMarketIndexes: [marketIndex],
			});
		} else {
			const userAccountPublicKey = getUserAccountPublicKeySync(
				this.program.programId,
				this.authority,
				fromSubAccountId
			);

			const fromUserAccount = (await this.program.account.user.fetch(
				userAccountPublicKey
			)) as UserAccount;
			remainingAccounts = this.getRemainingAccounts({
				userAccounts: [fromUserAccount],
				useMarketLastSlotCache: true,
				writableSpotMarketIndexes: [marketIndex],
			});
		}

		return await this.program.instruction.transferDeposit(marketIndex, amount, {
			accounts: {
				authority: this.wallet.publicKey,
				fromUser,
				toUser,
				userStats: this.getUserStatsAccountPublicKey(),
				state: await this.getStatePublicKey(),
				spotMarketVault: this.getSpotMarketAccount(marketIndex).vault,
			},
			remainingAccounts,
		});
	}

	public async updateSpotMarketCumulativeInterest(
		marketIndex: number,
		txParams?: TxParams
	): Promise<TransactionSignature> {
		const { txSig } = await this.sendTransaction(
			await this.buildTransaction(
				await this.updateSpotMarketCumulativeInterestIx(marketIndex),
				txParams
			),
			[],
			this.opts
		);
		return txSig;
	}

	public async updateSpotMarketCumulativeInterestIx(
		marketIndex: number
	): Promise<TransactionInstruction> {
		const spotMarket = this.getSpotMarketAccount(marketIndex);
		return await this.program.instruction.updateSpotMarketCumulativeInterest({
			accounts: {
				state: await this.getStatePublicKey(),
				spotMarket: spotMarket.pubkey,
				spotMarketVault: spotMarket.vault,
				oracle: spotMarket.oracle,
			},
		});
	}

	public async settleLP(
		settleeUserAccountPublicKey: PublicKey,
		marketIndex: number,
		txParams?: TxParams
	): Promise<TransactionSignature> {
		const { txSig } = await this.sendTransaction(
			await this.buildTransaction(
				await this.settleLPIx(settleeUserAccountPublicKey, marketIndex),
				txParams
			),
			[],
			this.opts
		);
		return txSig;
	}

	public async settleLPIx(
		settleeUserAccountPublicKey: PublicKey,
		marketIndex: number
	): Promise<TransactionInstruction> {
		const settleeUserAccount = (await this.program.account.user.fetch(
			settleeUserAccountPublicKey
		)) as UserAccount;

		const remainingAccounts = this.getRemainingAccounts({
			userAccounts: [settleeUserAccount],
			writablePerpMarketIndexes: [marketIndex],
		});

		return this.program.instruction.settleLp(marketIndex, {
			accounts: {
				state: await this.getStatePublicKey(),
				user: settleeUserAccountPublicKey,
			},
			remainingAccounts: remainingAccounts,
		});
	}

	public async removePerpLpShares(
		marketIndex: number,
		sharesToBurn?: BN,
		txParams?: TxParams,
		subAccountId?: number
	): Promise<TransactionSignature> {
		const { txSig } = await this.sendTransaction(
			await this.buildTransaction(
				await this.getRemovePerpLpSharesIx(
					marketIndex,
					sharesToBurn,
					subAccountId
				),
				txParams
			),
			[],
			this.opts
		);
		return txSig;
	}

	public async removePerpLpSharesInExpiringMarket(
		marketIndex: number,
		userAccountPublicKey: PublicKey,
		sharesToBurn?: BN,
		txParams?: TxParams
	): Promise<TransactionSignature> {
		const { txSig } = await this.sendTransaction(
			await this.buildTransaction(
				await this.getRemovePerpLpSharesInExpiringMarket(
					marketIndex,
					userAccountPublicKey,
					sharesToBurn
				),
				txParams
			),
			[],
			this.opts
		);
		return txSig;
	}

	public async getRemovePerpLpSharesInExpiringMarket(
		marketIndex: number,
		userAccountPublicKey: PublicKey,
		sharesToBurn?: BN
	): Promise<TransactionInstruction> {
		const userAccount = (await this.program.account.user.fetch(
			userAccountPublicKey
		)) as UserAccount;

		const remainingAccounts = this.getRemainingAccounts({
			userAccounts: [userAccount],
			useMarketLastSlotCache: true,
			writablePerpMarketIndexes: [marketIndex],
		});

		if (sharesToBurn == undefined) {
			const perpPosition = userAccount.perpPositions.filter(
				(position) => position.marketIndex === marketIndex
			)[0];
			sharesToBurn = perpPosition.lpShares;
			console.log('burning lp shares:', sharesToBurn.toString());
		}

		return this.program.instruction.removePerpLpSharesInExpiringMarket(
			sharesToBurn,
			marketIndex,
			{
				accounts: {
					state: await this.getStatePublicKey(),
					user: userAccountPublicKey,
				},
				remainingAccounts: remainingAccounts,
			}
		);
	}

	public async getRemovePerpLpSharesIx(
		marketIndex: number,
		sharesToBurn?: BN,
		subAccountId?: number
	): Promise<TransactionInstruction> {
		const user = await this.getUserAccountPublicKey(subAccountId);

		const remainingAccounts = this.getRemainingAccounts({
			userAccounts: [this.getUserAccount(subAccountId)],
			useMarketLastSlotCache: true,
			writablePerpMarketIndexes: [marketIndex],
		});

		if (sharesToBurn == undefined) {
			const userAccount = this.getUserAccount(subAccountId);
			const perpPosition = userAccount.perpPositions.filter(
				(position) => position.marketIndex === marketIndex
			)[0];
			sharesToBurn = perpPosition.lpShares;
			console.log('burning lp shares:', sharesToBurn.toString());
		}

		return this.program.instruction.removePerpLpShares(
			sharesToBurn,
			marketIndex,
			{
				accounts: {
					state: await this.getStatePublicKey(),
					user,
					authority: this.wallet.publicKey,
				},
				remainingAccounts: remainingAccounts,
			}
		);
	}

	public async addPerpLpShares(
		amount: BN,
		marketIndex: number,
		txParams?: TxParams,
		subAccountId?: number
	): Promise<TransactionSignature> {
		const { txSig, slot } = await this.sendTransaction(
			await this.buildTransaction(
				await this.getAddPerpLpSharesIx(amount, marketIndex, subAccountId),
				txParams
			),
			[],
			this.opts
		);
		this.perpMarketLastSlotCache.set(marketIndex, slot);
		return txSig;
	}

	public async getAddPerpLpSharesIx(
		amount: BN,
		marketIndex: number,
		subAccountId?: number
	): Promise<TransactionInstruction> {
		const user = await this.getUserAccountPublicKey(subAccountId);
		const remainingAccounts = this.getRemainingAccounts({
			userAccounts: [this.getUserAccount(subAccountId)],
			useMarketLastSlotCache: true,
			writablePerpMarketIndexes: [marketIndex],
		});

		return this.program.instruction.addPerpLpShares(amount, marketIndex, {
			accounts: {
				state: await this.getStatePublicKey(),
				user,
				authority: this.wallet.publicKey,
			},
			remainingAccounts: remainingAccounts,
		});
	}

	public getQuoteValuePerLpShare(marketIndex: number): BN {
		const perpMarketAccount = this.getPerpMarketAccount(marketIndex);

		const openBids = BN.max(
			perpMarketAccount.amm.baseAssetReserve.sub(
				perpMarketAccount.amm.minBaseAssetReserve
			),
			ZERO
		);

		const openAsks = BN.max(
			perpMarketAccount.amm.maxBaseAssetReserve.sub(
				perpMarketAccount.amm.baseAssetReserve
			),
			ZERO
		);

		const oraclePriceData = this.getOracleDataForPerpMarket(marketIndex);

		const maxOpenBidsAsks = BN.max(openBids, openAsks);
		const quoteValuePerLpShare = maxOpenBidsAsks
			.mul(oraclePriceData.price)
			.mul(QUOTE_PRECISION)
			.div(PRICE_PRECISION)
			.div(perpMarketAccount.amm.sqrtK);

		return quoteValuePerLpShare;
	}

	/**
	 * @deprecated use {@link placePerpOrder} or {@link placeAndTakePerpOrder} instead
	 */
	public async openPosition(
		direction: PositionDirection,
		amount: BN,
		marketIndex: number,
		limitPrice?: BN,
		subAccountId?: number
	): Promise<TransactionSignature> {
		return await this.placeAndTakePerpOrder(
			{
				orderType: OrderType.MARKET,
				marketIndex,
				direction,
				baseAssetAmount: amount,
				price: limitPrice,
			},
			undefined,
			undefined,
			undefined,
			subAccountId
		);
	}

	public async sendSignedTx(tx: Transaction): Promise<TransactionSignature> {
		const { txSig } = await this.sendTransaction(
			tx,
			undefined,
			this.opts,
			true
		);

		return txSig;
	}

	/**
	 * Sends a market order and returns a signed tx which can fill the order against the vamm, which the caller can use to fill their own order if required.
	 * @param orderParams
	 * @param userAccountPublicKey
	 * @param userAccount
	 * @param makerInfo
	 * @param txParams
	 * @param bracketOrdersParams
	 * @param cancelExistingOrders - Builds and returns an extra transaciton to cancel the existing orders in the same perp market. Intended use is to auto-cancel TP/SL orders when closing a position. Ignored if orderParams.marketType is not MarketType.PERP
	 * @returns
	 */
	public async sendMarketOrderAndGetSignedFillTx(
		orderParams: OptionalOrderParams,
		userAccountPublicKey: PublicKey,
		userAccount: UserAccount,
		makerInfo?: MakerInfo | MakerInfo[],
		txParams?: TxParams,
		bracketOrdersParams = new Array<OptionalOrderParams>(),
		referrerInfo?: ReferrerInfo,
		cancelExistingOrders?: boolean,
		settlePnl?: boolean
	): Promise<{
		txSig: TransactionSignature;
		signedFillTx?: Transaction;
		signedCancelExistingOrdersTx?: Transaction;
		signedSettlePnlTx?: Transaction;
	}> {
		const marketIndex = orderParams.marketIndex;
		const orderId = userAccount.nextOrderId;

		const ordersIx = await this.getPlaceOrdersIx(
			[orderParams, ...bracketOrdersParams],
			userAccount.subAccountId
		);

		/* Cancel open orders in market if requested */
		let cancelExistingOrdersTx;
		if (cancelExistingOrders && isVariant(orderParams.marketType, 'perp')) {
			const cancelOrdersIx = await this.getCancelOrdersIx(
				orderParams.marketType,
				orderParams.marketIndex,
				null,
				userAccount.subAccountId
			);

			//@ts-ignore
			cancelExistingOrdersTx = await this.buildTransaction(
				[cancelOrdersIx],
				txParams,
				this.txVersion
			);
		}

		/* Settle PnL after fill if requested */
		let settlePnlTx;
		if (settlePnl && isVariant(orderParams.marketType, 'perp')) {
			const settlePnlIx = await this.settlePNLIx(
				userAccountPublicKey,
				userAccount,
				marketIndex
			);

			//@ts-ignore
			settlePnlTx = await this.buildTransaction(
				[settlePnlIx],
				txParams,
				this.txVersion
			);
		}

		// use versioned transactions if there is a lookup table account and wallet is compatible
		if (this.txVersion === 0) {
			const versionedMarketOrderTx = await this.buildTransaction(
				ordersIx,
				txParams,
				0
			);

			const fillPerpOrderIx = await this.getFillPerpOrderIx(
				userAccountPublicKey,
				userAccount,
				{
					orderId,
					marketIndex,
				},
				makerInfo,
				referrerInfo,
				userAccount.subAccountId
			);

			const versionedFillTx = await this.buildTransaction(
				[fillPerpOrderIx],
				txParams,
				0
			);

			const allPossibleTxs = [
				versionedMarketOrderTx,
				versionedFillTx,
				cancelExistingOrdersTx,
				settlePnlTx,
			];
			const txKeys = [
				'signedVersionedMarketOrderTx',
				'signedVersionedFillTx',
				'signedCancelExistingOrdersTx',
				'signedSettlePnlTx',
			];

			const {
				signedVersionedMarketOrderTx,
				signedVersionedFillTx,
				signedCancelExistingOrdersTx,
				signedSettlePnlTx,
			} = await getSignedTransactionMap(
				//@ts-ignore
				this.provider.wallet,
				allPossibleTxs,
				txKeys
			);

			const { txSig, slot } = await this.sendTransaction(
				signedVersionedMarketOrderTx,
				[],
				this.opts,
				true
			);
			this.perpMarketLastSlotCache.set(orderParams.marketIndex, slot);

			return {
				txSig,
				// @ts-ignore
				signedFillTx: signedVersionedFillTx,
				// @ts-ignore
				signedCancelExistingOrdersTx,
				// @ts-ignore
				signedSettlePnlTx,
			};
		} else {
			const marketOrderTx = wrapInTx(
				ordersIx,
				txParams?.computeUnits,
				txParams?.computeUnitsPrice
			);

			// Apply the latest blockhash to the txs so that we can sign before sending them
			const currentBlockHash = (
				await this.connection.getLatestBlockhash('finalized')
			).blockhash;
			marketOrderTx.recentBlockhash = currentBlockHash;

			marketOrderTx.feePayer = userAccount.authority;

			if (cancelExistingOrdersTx) {
				cancelExistingOrdersTx.recentBlockhash = currentBlockHash;
				cancelExistingOrdersTx.feePayer = userAccount.authority;
			}

			if (settlePnlTx) {
				settlePnlTx.recentBlockhash = currentBlockHash;
				settlePnlTx.feePayer = userAccount.authority;
			}

			const allPossibleTxs = [
				marketOrderTx,
				cancelExistingOrdersTx,
				settlePnlTx,
			];
			const txKeys = [
				'signedMarketOrderTx',
				'signedCancelExistingOrdersTx',
				'signedSettlePnlTx',
			];

			const {
				signedMarketOrderTx,
				signedCancelExistingOrdersTx,
				signedSettlePnlTx,
			} = await getSignedTransactionMap(
				//@ts-ignore
				this.provider.wallet,
				allPossibleTxs,
				txKeys
			);

			const { txSig, slot } = await this.sendTransaction(
				signedMarketOrderTx,
				[],
				this.opts,
				true
			);
			this.perpMarketLastSlotCache.set(orderParams.marketIndex, slot);

			return {
				txSig,
				signedFillTx: undefined,
				//@ts-ignore
				signedCancelExistingOrdersTx,
				//@ts-ignore
				signedSettlePnlTx,
			};
		}
	}

	public async placePerpOrder(
		orderParams: OptionalOrderParams,
		txParams?: TxParams,
		subAccountId?: number
	): Promise<TransactionSignature> {
		const { txSig, slot } = await this.sendTransaction(
			await this.buildTransaction(
				await this.getPlacePerpOrderIx(orderParams, subAccountId),
				txParams
			),
			[],
			this.opts
		);
		this.perpMarketLastSlotCache.set(orderParams.marketIndex, slot);
		return txSig;
	}

	public async getPlacePerpOrderIx(
		orderParams: OptionalOrderParams,
		subAccountId?: number
	): Promise<TransactionInstruction> {
		orderParams = getOrderParams(orderParams, { marketType: MarketType.PERP });
		const user = await this.getUserAccountPublicKey(subAccountId);

		const remainingAccounts = this.getRemainingAccounts({
			userAccounts: [this.getUserAccount(subAccountId)],
			useMarketLastSlotCache: true,
			readablePerpMarketIndex: orderParams.marketIndex,
		});

		return await this.program.instruction.placePerpOrder(orderParams, {
			accounts: {
				state: await this.getStatePublicKey(),
				user,
				userStats: this.getUserStatsAccountPublicKey(),
				authority: this.wallet.publicKey,
			},
			remainingAccounts,
		});
	}

	public async updateAMMs(
		marketIndexes: number[],
		txParams?: TxParams
	): Promise<TransactionSignature> {
		const { txSig } = await this.sendTransaction(
			await this.buildTransaction(
				await this.getUpdateAMMsIx(marketIndexes),
				txParams
			),
			[],
			this.opts
		);
		return txSig;
	}

	public async getUpdateAMMsIx(
		marketIndexes: number[]
	): Promise<TransactionInstruction> {
		for (let i = marketIndexes.length; i < 5; i++) {
			marketIndexes.push(100);
		}
		const marketAccountInfos = [];
		const oracleAccountInfos = [];
		for (const marketIndex of marketIndexes) {
			if (marketIndex !== 100) {
				const market = this.getPerpMarketAccount(marketIndex);
				marketAccountInfos.push({
					pubkey: market.pubkey,
					isWritable: true,
					isSigner: false,
				});
				oracleAccountInfos.push({
					pubkey: market.amm.oracle,
					isWritable: false,
					isSigner: false,
				});
			}
		}
		const remainingAccounts = oracleAccountInfos.concat(marketAccountInfos);

		return await this.program.instruction.updateAmms(marketIndexes, {
			accounts: {
				state: await this.getStatePublicKey(),
				authority: this.wallet.publicKey,
			},
			remainingAccounts,
		});
	}

	public async settleExpiredMarket(
		marketIndex: number,
		txParams?: TxParams
	): Promise<TransactionSignature> {
		const { txSig } = await this.sendTransaction(
			await this.buildTransaction(
				await this.getSettleExpiredMarketIx(marketIndex),
				txParams
			),
			[],
			this.opts
		);
		return txSig;
	}

	public async getSettleExpiredMarketIx(
		marketIndex: number
	): Promise<TransactionInstruction> {
		const marketAccountInfos = [];
		const oracleAccountInfos = [];
		const spotMarketAccountInfos = [];
		const market = this.getPerpMarketAccount(marketIndex);
		marketAccountInfos.push({
			pubkey: market.pubkey,
			isWritable: true,
			isSigner: false,
		});
		oracleAccountInfos.push({
			pubkey: market.amm.oracle,
			isWritable: false,
			isSigner: false,
		});

		spotMarketAccountInfos.push({
			pubkey: this.getSpotMarketAccount(QUOTE_SPOT_MARKET_INDEX).pubkey,
			isSigner: false,
			isWritable: true,
		});

		const remainingAccounts = oracleAccountInfos
			.concat(spotMarketAccountInfos)
			.concat(marketAccountInfos);

		return await this.program.instruction.settleExpiredMarket(marketIndex, {
			accounts: {
				state: await this.getStatePublicKey(),
				authority: this.wallet.publicKey,
			},
			remainingAccounts,
		});
	}

	public async settleExpiredMarketPoolsToRevenuePool(
		perpMarketIndex: number,
		txParams?: TxParams
	): Promise<TransactionSignature> {
		const perpMarketPublicKey = await getPerpMarketPublicKey(
			this.program.programId,
			perpMarketIndex
		);

		const spotMarketPublicKey = await getSpotMarketPublicKey(
			this.program.programId,
			QUOTE_SPOT_MARKET_INDEX
		);

		const ix =
			await this.program.instruction.settleExpiredMarketPoolsToRevenuePool({
				accounts: {
					state: await this.getStatePublicKey(),
					admin: this.isSubscribed
						? this.getStateAccount().admin
						: this.wallet.publicKey,
					spotMarket: spotMarketPublicKey,
					perpMarket: perpMarketPublicKey,
				},
			});

		const { txSig } = await this.sendTransaction(
			await this.buildTransaction(ix, txParams),
			[],
			this.opts
		);

		return txSig;
	}

	public async cancelOrder(
		orderId?: number,
		txParams?: TxParams,
		subAccountId?: number
	): Promise<TransactionSignature> {
		const { txSig } = await this.sendTransaction(
			await this.buildTransaction(
				await this.getCancelOrderIx(orderId, subAccountId),
				txParams
			),
			[],
			this.opts
		);
		return txSig;
	}

	public async getCancelOrderIx(
		orderId?: number,
		subAccountId?: number
	): Promise<TransactionInstruction> {
		const user = await this.getUserAccountPublicKey(subAccountId);

		const remainingAccounts = this.getRemainingAccounts({
			userAccounts: [this.getUserAccount(subAccountId)],
			useMarketLastSlotCache: true,
		});

		return await this.program.instruction.cancelOrder(orderId ?? null, {
			accounts: {
				state: await this.getStatePublicKey(),
				user,
				authority: this.wallet.publicKey,
			},
			remainingAccounts,
		});
	}

	public async cancelOrderByUserId(
		userOrderId: number,
		txParams?: TxParams,
		subAccountId?: number
	): Promise<TransactionSignature> {
		const { txSig } = await this.sendTransaction(
			await this.buildTransaction(
				await this.getCancelOrderByUserIdIx(userOrderId, subAccountId),
				txParams
			),
			[],
			this.opts
		);
		return txSig;
	}

	public async getCancelOrderByUserIdIx(
		userOrderId: number,
		subAccountId?: number
	): Promise<TransactionInstruction> {
		const user = await this.getUserAccountPublicKey(subAccountId);

		const order = this.getOrderByUserId(userOrderId);
		const oracle = this.getPerpMarketAccount(order.marketIndex).amm.oracle;

		const remainingAccounts = this.getRemainingAccounts({
			userAccounts: [this.getUserAccount(subAccountId)],
			useMarketLastSlotCache: true,
		});

		return await this.program.instruction.cancelOrderByUserId(userOrderId, {
			accounts: {
				state: await this.getStatePublicKey(),
				user,
				authority: this.wallet.publicKey,
				oracle,
			},
			remainingAccounts,
		});
	}

	public async cancelOrdersByIds(
		orderIds?: number[],
		txParams?: TxParams,
		subAccountId?: number
	): Promise<TransactionSignature> {
		const { txSig } = await this.sendTransaction(
			await this.buildTransaction(
				await this.getCancelOrdersByIdsIx(orderIds, subAccountId),
				txParams
			),
			[],
			this.opts
		);
		return txSig;
	}

	public async getCancelOrdersByIdsIx(
		orderIds?: number[],
		subAccountId?: number
	): Promise<TransactionInstruction> {
		const user = await this.getUserAccountPublicKey(subAccountId);

		const remainingAccounts = this.getRemainingAccounts({
			userAccounts: [this.getUserAccount(subAccountId)],
			useMarketLastSlotCache: true,
		});

		return await this.program.instruction.cancelOrdersByIds(orderIds, {
			accounts: {
				state: await this.getStatePublicKey(),
				user,
				authority: this.wallet.publicKey,
			},
			remainingAccounts,
		});
	}

	public async cancelOrders(
		marketType?: MarketType,
		marketIndex?: number,
		direction?: PositionDirection,
		txParams?: TxParams,
		subAccountId?: number
	): Promise<TransactionSignature> {
		const { txSig } = await this.sendTransaction(
			await this.buildTransaction(
				await this.getCancelOrdersIx(
					marketType,
					marketIndex,
					direction,
					subAccountId
				),
				txParams
			),
			[],
			this.opts
		);
		return txSig;
	}

	public async getCancelOrdersIx(
		marketType: MarketType | null,
		marketIndex: number | null,
		direction: PositionDirection | null,
		subAccountId?: number
	): Promise<TransactionInstruction> {
		const user = await this.getUserAccountPublicKey(subAccountId);

		let readablePerpMarketIndex = undefined;
		let readableSpotMarketIndexes = undefined;

		if (typeof marketIndex === 'number') {
			if (marketType && isVariant(marketType, 'perp')) {
				readablePerpMarketIndex = marketIndex;
			} else if (marketType && isVariant(marketType, 'spot')) {
				readableSpotMarketIndexes = [marketIndex];
			}
		}

		const remainingAccounts = this.getRemainingAccounts({
			userAccounts: [this.getUserAccount(subAccountId)],
			readablePerpMarketIndex,
			readableSpotMarketIndexes,
			useMarketLastSlotCache: true,
		});

		return await this.program.instruction.cancelOrders(
			marketType ?? null,
			marketIndex ?? null,
			direction ?? null,
			{
				accounts: {
					state: await this.getStatePublicKey(),
					user,
					authority: this.wallet.publicKey,
				},
				remainingAccounts,
			}
		);
	}

	public async cancelAndPlaceOrders(
		cancelOrderParams: {
			marketType?: MarketType;
			marketIndex?: number;
			direction?: PositionDirection;
		},
		placeOrderParams: OrderParams[],
		txParams?: TxParams,
		subAccountId?: number
	): Promise<TransactionSignature> {
		const ixs = [
			await this.getCancelOrdersIx(
				cancelOrderParams.marketType,
				cancelOrderParams.marketIndex,
				cancelOrderParams.direction,
				subAccountId
			),
			await this.getPlaceOrdersIx(placeOrderParams, subAccountId),
		];
		const tx = await this.buildTransaction(ixs, txParams);
		const { txSig } = await this.sendTransaction(tx, [], this.opts);
		return txSig;
	}

	public async placeOrders(
		params: OrderParams[],
		txParams?: TxParams,
		subAccountId?: number
	): Promise<TransactionSignature> {
		const { txSig } = await this.sendTransaction(
			await this.buildTransaction(
				await this.getPlaceOrdersIx(params, subAccountId),
				txParams
			),
			[],
			this.opts
		);
		return txSig;
	}

	public async getPlaceOrdersIx(
		params: OptionalOrderParams[],
		subAccountId?: number
	): Promise<TransactionInstruction> {
		const user = await this.getUserAccountPublicKey(subAccountId);

		const readablePerpMarketIndex: number[] = [];
		const readableSpotMarketIndexes: number[] = [];
		for (const param of params) {
			if (!param.marketType) {
				throw new Error('must set param.marketType');
			}
			if (isVariant(param.marketType, 'perp')) {
				readablePerpMarketIndex.push(param.marketIndex);
			} else {
				readableSpotMarketIndexes.push(param.marketIndex);
			}
		}

		const remainingAccounts = this.getRemainingAccounts({
			userAccounts: [this.getUserAccount(subAccountId)],
			readablePerpMarketIndex,
			readableSpotMarketIndexes,
			useMarketLastSlotCache: true,
		});

		const formattedParams = params.map((item) => getOrderParams(item));

		return await this.program.instruction.placeOrders(formattedParams, {
			accounts: {
				state: await this.getStatePublicKey(),
				user,
				userStats: this.getUserStatsAccountPublicKey(),
				authority: this.wallet.publicKey,
			},
			remainingAccounts,
		});
	}

	public async fillPerpOrder(
		userAccountPublicKey: PublicKey,
		user: UserAccount,
		order?: Pick<Order, 'marketIndex' | 'orderId'>,
		makerInfo?: MakerInfo | MakerInfo[],
		referrerInfo?: ReferrerInfo,
		txParams?: TxParams,
		fillerPublicKey?: number
	): Promise<TransactionSignature> {
		const { txSig } = await this.sendTransaction(
			await this.buildTransaction(
				await this.getFillPerpOrderIx(
					userAccountPublicKey,
					user,
					order,
					makerInfo,
					referrerInfo,
					fillerPublicKey
				),
				txParams
			),
			[],
			this.opts
		);
		return txSig;
	}

	public async getFillPerpOrderIx(
		userAccountPublicKey: PublicKey,
		userAccount: UserAccount,
		order: Pick<Order, 'marketIndex' | 'orderId'>,
		makerInfo?: MakerInfo | MakerInfo[],
		referrerInfo?: ReferrerInfo,
		fillerSubAccountId?: number
	): Promise<TransactionInstruction> {
		const userStatsPublicKey = getUserStatsAccountPublicKey(
			this.program.programId,
			userAccount.authority
		);

		const filler = await this.getUserAccountPublicKey(fillerSubAccountId);
		const fillerStatsPublicKey = this.getUserStatsAccountPublicKey();

		const marketIndex = order
			? order.marketIndex
			: userAccount.orders.find(
					(order) => order.orderId === userAccount.nextOrderId - 1
			  ).marketIndex;

		makerInfo = Array.isArray(makerInfo)
			? makerInfo
			: makerInfo
			? [makerInfo]
			: [];

		const userAccounts = [userAccount];
		for (const maker of makerInfo) {
			userAccounts.push(maker.makerUserAccount);
		}
		const remainingAccounts = this.getRemainingAccounts({
			userAccounts,
			writablePerpMarketIndexes: [marketIndex],
		});

		for (const maker of makerInfo) {
			remainingAccounts.push({
				pubkey: maker.maker,
				isWritable: true,
				isSigner: false,
			});
			remainingAccounts.push({
				pubkey: maker.makerStats,
				isWritable: true,
				isSigner: false,
			});
		}

		if (referrerInfo) {
			const referrerIsMaker =
				makerInfo.find((maker) => maker.maker.equals(referrerInfo.referrer)) !==
				undefined;
			if (!referrerIsMaker) {
				remainingAccounts.push({
					pubkey: referrerInfo.referrer,
					isWritable: true,
					isSigner: false,
				});
				remainingAccounts.push({
					pubkey: referrerInfo.referrerStats,
					isWritable: true,
					isSigner: false,
				});
			}
		}

		const orderId = order.orderId;
		return await this.program.instruction.fillPerpOrder(orderId, null, {
			accounts: {
				state: await this.getStatePublicKey(),
				filler,
				fillerStats: fillerStatsPublicKey,
				user: userAccountPublicKey,
				userStats: userStatsPublicKey,
				authority: this.wallet.publicKey,
			},
			remainingAccounts,
		});
	}

	public async getRevertFillIx(
		fillerPublicKey?: PublicKey
	): Promise<TransactionInstruction> {
		const filler = fillerPublicKey ?? (await this.getUserAccountPublicKey());
		const fillerStatsPublicKey = this.getUserStatsAccountPublicKey();

		return this.program.instruction.revertFill({
			accounts: {
				state: await this.getStatePublicKey(),
				filler,
				fillerStats: fillerStatsPublicKey,
				authority: this.wallet.publicKey,
			},
		});
	}

	public async placeSpotOrder(
		orderParams: OptionalOrderParams,
		txParams?: TxParams,
		subAccountId?: number
	): Promise<TransactionSignature> {
		const { txSig, slot } = await this.sendTransaction(
			await this.buildTransaction(
				await this.getPlaceSpotOrderIx(orderParams, subAccountId),
				txParams
			),
			[],
			this.opts
		);
		this.spotMarketLastSlotCache.set(orderParams.marketIndex, slot);
		this.spotMarketLastSlotCache.set(QUOTE_SPOT_MARKET_INDEX, slot);
		return txSig;
	}

	public async getPlaceSpotOrderIx(
		orderParams: OptionalOrderParams,
		subAccountId?: number
	): Promise<TransactionInstruction> {
		orderParams = getOrderParams(orderParams, { marketType: MarketType.SPOT });
		const userAccountPublicKey = await this.getUserAccountPublicKey(
			subAccountId
		);

		const remainingAccounts = this.getRemainingAccounts({
			userAccounts: [this.getUserAccount(subAccountId)],
			useMarketLastSlotCache: true,
			readableSpotMarketIndexes: [
				orderParams.marketIndex,
				QUOTE_SPOT_MARKET_INDEX,
			],
		});

		return await this.program.instruction.placeSpotOrder(orderParams, {
			accounts: {
				state: await this.getStatePublicKey(),
				user: userAccountPublicKey,
				userStats: this.getUserStatsAccountPublicKey(),
				authority: this.wallet.publicKey,
			},
			remainingAccounts,
		});
	}

	public async fillSpotOrder(
		userAccountPublicKey: PublicKey,
		user: UserAccount,
		order?: Order,
		fulfillmentConfig?:
			| SerumV3FulfillmentConfigAccount
			| PhoenixV1FulfillmentConfigAccount,
		makerInfo?: MakerInfo | MakerInfo[],
		referrerInfo?: ReferrerInfo,
		txParams?: TxParams
	): Promise<TransactionSignature> {
		const { txSig } = await this.sendTransaction(
			await this.buildTransaction(
				await this.getFillSpotOrderIx(
					userAccountPublicKey,
					user,
					order,
					fulfillmentConfig,
					makerInfo,
					referrerInfo
				),
				txParams
			),
			[],
			this.opts
		);
		return txSig;
	}

	public async getFillSpotOrderIx(
		userAccountPublicKey: PublicKey,
		userAccount: UserAccount,
		order?: Order,
		fulfillmentConfig?:
			| SerumV3FulfillmentConfigAccount
			| PhoenixV1FulfillmentConfigAccount,
		makerInfo?: MakerInfo | MakerInfo[],
		referrerInfo?: ReferrerInfo,
		fillerPublicKey?: PublicKey
	): Promise<TransactionInstruction> {
		const userStatsPublicKey = getUserStatsAccountPublicKey(
			this.program.programId,
			userAccount.authority
		);

		const filler = fillerPublicKey ?? (await this.getUserAccountPublicKey());
		const fillerStatsPublicKey = this.getUserStatsAccountPublicKey();

		const marketIndex = order
			? order.marketIndex
			: userAccount.orders.find(
					(order) => order.orderId === userAccount.nextOrderId - 1
			  ).marketIndex;

		makerInfo = Array.isArray(makerInfo)
			? makerInfo
			: makerInfo
			? [makerInfo]
			: [];

		const userAccounts = [userAccount];
		for (const maker of makerInfo) {
			userAccounts.push(maker.makerUserAccount);
		}
		const remainingAccounts = this.getRemainingAccounts({
			userAccounts,
			writableSpotMarketIndexes: [marketIndex, QUOTE_SPOT_MARKET_INDEX],
		});

		for (const maker of makerInfo) {
			remainingAccounts.push({
				pubkey: maker.maker,
				isWritable: true,
				isSigner: false,
			});
			remainingAccounts.push({
				pubkey: maker.makerStats,
				isWritable: true,
				isSigner: false,
			});
		}

		const orderId = order.orderId;

		this.addSpotFulfillmentAccounts(
			marketIndex,
			remainingAccounts,
			fulfillmentConfig
		);

		return await this.program.instruction.fillSpotOrder(
			orderId,
			fulfillmentConfig ? fulfillmentConfig.fulfillmentType : null,
			null,
			{
				accounts: {
					state: await this.getStatePublicKey(),
					filler,
					fillerStats: fillerStatsPublicKey,
					user: userAccountPublicKey,
					userStats: userStatsPublicKey,
					authority: this.wallet.publicKey,
				},
				remainingAccounts,
			}
		);
	}

	addSpotFulfillmentAccounts(
		marketIndex: number,
		remainingAccounts: AccountMeta[],
		fulfillmentConfig?:
			| SerumV3FulfillmentConfigAccount
			| PhoenixV1FulfillmentConfigAccount
	): void {
		if (fulfillmentConfig) {
			if ('serumProgramId' in fulfillmentConfig) {
				this.addSerumRemainingAccounts(
					marketIndex,
					remainingAccounts,
					fulfillmentConfig
				);
			} else if ('phoenixProgramId' in fulfillmentConfig) {
				this.addPhoenixRemainingAccounts(
					marketIndex,
					remainingAccounts,
					fulfillmentConfig
				);
			} else {
				throw Error('Invalid fulfillment config type');
			}
		} else {
			remainingAccounts.push({
				pubkey: this.getSpotMarketAccount(marketIndex).vault,
				isWritable: false,
				isSigner: false,
			});
			remainingAccounts.push({
				pubkey: this.getQuoteSpotMarketAccount().vault,
				isWritable: false,
				isSigner: false,
			});
		}
	}

	addSerumRemainingAccounts(
		marketIndex: number,
		remainingAccounts: AccountMeta[],
		fulfillmentConfig: SerumV3FulfillmentConfigAccount
	): void {
		remainingAccounts.push({
			pubkey: fulfillmentConfig.pubkey,
			isWritable: false,
			isSigner: false,
		});
		remainingAccounts.push({
			pubkey: fulfillmentConfig.serumProgramId,
			isWritable: false,
			isSigner: false,
		});
		remainingAccounts.push({
			pubkey: fulfillmentConfig.serumMarket,
			isWritable: true,
			isSigner: false,
		});
		remainingAccounts.push({
			pubkey: fulfillmentConfig.serumRequestQueue,
			isWritable: true,
			isSigner: false,
		});
		remainingAccounts.push({
			pubkey: fulfillmentConfig.serumEventQueue,
			isWritable: true,
			isSigner: false,
		});
		remainingAccounts.push({
			pubkey: fulfillmentConfig.serumBids,
			isWritable: true,
			isSigner: false,
		});
		remainingAccounts.push({
			pubkey: fulfillmentConfig.serumAsks,
			isWritable: true,
			isSigner: false,
		});
		remainingAccounts.push({
			pubkey: fulfillmentConfig.serumBaseVault,
			isWritable: true,
			isSigner: false,
		});
		remainingAccounts.push({
			pubkey: fulfillmentConfig.serumQuoteVault,
			isWritable: true,
			isSigner: false,
		});
		remainingAccounts.push({
			pubkey: fulfillmentConfig.serumOpenOrders,
			isWritable: true,
			isSigner: false,
		});
		remainingAccounts.push({
			pubkey: getSerumSignerPublicKey(
				fulfillmentConfig.serumProgramId,
				fulfillmentConfig.serumMarket,
				fulfillmentConfig.serumSignerNonce
			),
			isWritable: false,
			isSigner: false,
		});
		remainingAccounts.push({
			pubkey: this.getSignerPublicKey(),
			isWritable: false,
			isSigner: false,
		});
		remainingAccounts.push({
			pubkey: TOKEN_PROGRAM_ID,
			isWritable: false,
			isSigner: false,
		});
		remainingAccounts.push({
			pubkey: this.getSpotMarketAccount(marketIndex).vault,
			isWritable: true,
			isSigner: false,
		});
		remainingAccounts.push({
			pubkey: this.getQuoteSpotMarketAccount().vault,
			isWritable: true,
			isSigner: false,
		});
		remainingAccounts.push({
			pubkey: this.getStateAccount().srmVault,
			isWritable: false,
			isSigner: false,
		});
	}

	addPhoenixRemainingAccounts(
		marketIndex: number,
		remainingAccounts: AccountMeta[],
		fulfillmentConfig: PhoenixV1FulfillmentConfigAccount
	): void {
		remainingAccounts.push({
			pubkey: fulfillmentConfig.pubkey,
			isWritable: false,
			isSigner: false,
		});
		remainingAccounts.push({
			pubkey: fulfillmentConfig.phoenixProgramId,
			isWritable: false,
			isSigner: false,
		});
		remainingAccounts.push({
			pubkey: fulfillmentConfig.phoenixLogAuthority,
			isWritable: false,
			isSigner: false,
		});
		remainingAccounts.push({
			pubkey: fulfillmentConfig.phoenixMarket,
			isWritable: true,
			isSigner: false,
		});
		remainingAccounts.push({
			pubkey: this.getSignerPublicKey(),
			isWritable: false,
			isSigner: false,
		});
		remainingAccounts.push({
			pubkey: fulfillmentConfig.phoenixBaseVault,
			isWritable: true,
			isSigner: false,
		});
		remainingAccounts.push({
			pubkey: fulfillmentConfig.phoenixQuoteVault,
			isWritable: true,
			isSigner: false,
		});
		remainingAccounts.push({
			pubkey: this.getSpotMarketAccount(marketIndex).vault,
			isWritable: true,
			isSigner: false,
		});
		remainingAccounts.push({
			pubkey: this.getQuoteSpotMarketAccount().vault,
			isWritable: true,
			isSigner: false,
		});
		remainingAccounts.push({
			pubkey: TOKEN_PROGRAM_ID,
			isWritable: false,
			isSigner: false,
		});
	}

	/**
	 * Swap tokens in drift account using jupiter
	 * @param jupiterClient jupiter client to find routes and jupiter instructions
	 * @param outMarketIndex the market index of the token you're buying
	 * @param inMarketIndex the market index of the token you're selling
	 * @param outAssociatedTokenAccount the token account to receive the token being sold on jupiter
	 * @param inAssociatedTokenAccount the token account to
	 * @param amount the amount of TokenIn, regardless of swapMode
	 * @param slippageBps the max slippage passed to jupiter api
	 * @param swapMode jupiter swapMode (ExactIn or ExactOut), default is ExactIn
	 * @param route the jupiter route to use for the swap
	 * @param reduceOnly specify if In or Out token on the drift account must reduceOnly, checked at end of swap
	 * @param txParams
	 */
	public async swap({
		jupiterClient,
		outMarketIndex,
		inMarketIndex,
		outAssociatedTokenAccount,
		inAssociatedTokenAccount,
		amount,
		slippageBps,
		swapMode,
		route,
		reduceOnly,
		txParams,
		v6,
		onlyDirectRoutes = false,
	}: {
		jupiterClient: JupiterClient;
		outMarketIndex: number;
		inMarketIndex: number;
		outAssociatedTokenAccount?: PublicKey;
		inAssociatedTokenAccount?: PublicKey;
		amount: BN;
		slippageBps?: number;
		swapMode?: SwapMode;
		route?: Route;
		reduceOnly?: SwapReduceOnly;
		txParams?: TxParams;
		onlyDirectRoutes?: boolean;
		v6?: {
			quote?: QuoteResponse;
		};
	}): Promise<TransactionSignature> {
		let ixs: anchor.web3.TransactionInstruction[];
		let lookupTables: anchor.web3.AddressLookupTableAccount[];

		if (v6) {
			const res = await this.getJupiterSwapIxV6({
				jupiterClient,
				outMarketIndex,
				inMarketIndex,
				outAssociatedTokenAccount,
				inAssociatedTokenAccount,
				amount,
				slippageBps,
				swapMode,
				quote: v6.quote,
				reduceOnly,
				onlyDirectRoutes,
			});
			ixs = res.ixs;
			lookupTables = res.lookupTables;
		} else {
			const res = await this.getJupiterSwapIx({
				jupiterClient,
				outMarketIndex,
				inMarketIndex,
				outAssociatedTokenAccount,
				inAssociatedTokenAccount,
				amount,
				slippageBps,
				swapMode,
				route,
				reduceOnly,
			});
			ixs = res.ixs;
			lookupTables = res.lookupTables;
		}

		const tx = (await this.buildTransaction(
			ixs,
			txParams,
			0,
			lookupTables
		)) as VersionedTransaction;

		const { txSig, slot } = await this.sendTransaction(tx);
		this.spotMarketLastSlotCache.set(outMarketIndex, slot);
		this.spotMarketLastSlotCache.set(inMarketIndex, slot);

		return txSig;
	}

	public async getJupiterSwapIx({
		jupiterClient,
		outMarketIndex,
		inMarketIndex,
		outAssociatedTokenAccount,
		inAssociatedTokenAccount,
		amount,
		slippageBps,
		swapMode,
		onlyDirectRoutes,
		route,
		reduceOnly,
		userAccountPublicKey,
	}: {
		jupiterClient: JupiterClient;
		outMarketIndex: number;
		inMarketIndex: number;
		outAssociatedTokenAccount?: PublicKey;
		inAssociatedTokenAccount?: PublicKey;
		amount: BN;
		slippageBps?: number;
		swapMode?: SwapMode;
		onlyDirectRoutes?: boolean;
		route?: Route;
		reduceOnly?: SwapReduceOnly;
		userAccountPublicKey?: PublicKey;
	}): Promise<{
		ixs: TransactionInstruction[];
		lookupTables: AddressLookupTableAccount[];
	}> {
		const outMarket = this.getSpotMarketAccount(outMarketIndex);
		const inMarket = this.getSpotMarketAccount(inMarketIndex);

		if (!route) {
			const routes = await jupiterClient.getRoutes({
				inputMint: inMarket.mint,
				outputMint: outMarket.mint,
				amount,
				slippageBps,
				swapMode,
				onlyDirectRoutes,
			});

			if (!routes || routes.length === 0) {
				throw new Error('No jupiter routes found');
			}

			route = routes[0];
		}

		const transaction = await jupiterClient.getSwapTransaction({
			route,
			userPublicKey: this.provider.wallet.publicKey,
			slippageBps,
		});

		const { transactionMessage, lookupTables } =
			await jupiterClient.getTransactionMessageAndLookupTables({
				transaction,
			});

		const jupiterInstructions = jupiterClient.getJupiterInstructions({
			transactionMessage,
			inputMint: inMarket.mint,
			outputMint: outMarket.mint,
		});

		const preInstructions = [];
		if (!outAssociatedTokenAccount) {
			outAssociatedTokenAccount = await this.getAssociatedTokenAccount(
				outMarket.marketIndex,
				false
			);

			const accountInfo = await this.connection.getAccountInfo(
				outAssociatedTokenAccount
			);
			if (!accountInfo) {
				preInstructions.push(
					this.createAssociatedTokenAccountIdempotentInstruction(
						outAssociatedTokenAccount,
						this.provider.wallet.publicKey,
						this.provider.wallet.publicKey,
						outMarket.mint
					)
				);
			}
		}

		if (!inAssociatedTokenAccount) {
			inAssociatedTokenAccount = await this.getAssociatedTokenAccount(
				inMarket.marketIndex,
				false
			);

			const accountInfo = await this.connection.getAccountInfo(
				inAssociatedTokenAccount
			);
			if (!accountInfo) {
				preInstructions.push(
					this.createAssociatedTokenAccountIdempotentInstruction(
						inAssociatedTokenAccount,
						this.provider.wallet.publicKey,
						this.provider.wallet.publicKey,
						inMarket.mint
					)
				);
			}
		}

		const { beginSwapIx, endSwapIx } = await this.getSwapIx({
			outMarketIndex,
			inMarketIndex,
			amountIn: amount,
			inTokenAccount: inAssociatedTokenAccount,
			outTokenAccount: outAssociatedTokenAccount,
			reduceOnly,
			userAccountPublicKey,
		});

		const ixs = [
			...preInstructions,
			beginSwapIx,
			...jupiterInstructions,
			endSwapIx,
		];

		return { ixs, lookupTables };
	}

	public async getJupiterSwapIxV6({
		jupiterClient,
		outMarketIndex,
		inMarketIndex,
		outAssociatedTokenAccount,
		inAssociatedTokenAccount,
		amount,
		slippageBps,
		swapMode,
		onlyDirectRoutes,
		quote,
		reduceOnly,
		userAccountPublicKey,
	}: {
		jupiterClient: JupiterClient;
		outMarketIndex: number;
		inMarketIndex: number;
		outAssociatedTokenAccount?: PublicKey;
		inAssociatedTokenAccount?: PublicKey;
		amount: BN;
		slippageBps?: number;
		swapMode?: SwapMode;
		onlyDirectRoutes?: boolean;
		quote?: QuoteResponse;
		reduceOnly?: SwapReduceOnly;
		userAccountPublicKey?: PublicKey;
	}): Promise<{
		ixs: TransactionInstruction[];
		lookupTables: AddressLookupTableAccount[];
	}> {
		const outMarket = this.getSpotMarketAccount(outMarketIndex);
		const inMarket = this.getSpotMarketAccount(inMarketIndex);

		if (!quote) {
			const fetchedQuote = await jupiterClient.getQuote({
				inputMint: inMarket.mint,
				outputMint: outMarket.mint,
				amount,
				slippageBps,
				swapMode,
				onlyDirectRoutes,
			});

			quote = fetchedQuote;
		}

		if (!quote) {
			throw new Error("Could not fetch Jupiter's quote. Please try again.");
		}

		const transaction = await jupiterClient.getSwap({
			quote,
			userPublicKey: this.provider.wallet.publicKey,
			slippageBps,
		});

		const { transactionMessage, lookupTables } =
			await jupiterClient.getTransactionMessageAndLookupTables({
				transaction,
			});

		const jupiterInstructions = jupiterClient.getJupiterInstructions({
			transactionMessage,
			inputMint: inMarket.mint,
			outputMint: outMarket.mint,
		});

		const preInstructions = [];
		if (!outAssociatedTokenAccount) {
			outAssociatedTokenAccount = await this.getAssociatedTokenAccount(
				outMarket.marketIndex,
				false
			);

			const accountInfo = await this.connection.getAccountInfo(
				outAssociatedTokenAccount
			);
			if (!accountInfo) {
				preInstructions.push(
					this.createAssociatedTokenAccountIdempotentInstruction(
						outAssociatedTokenAccount,
						this.provider.wallet.publicKey,
						this.provider.wallet.publicKey,
						outMarket.mint
					)
				);
			}
		}

		if (!inAssociatedTokenAccount) {
			inAssociatedTokenAccount = await this.getAssociatedTokenAccount(
				inMarket.marketIndex,
				false
			);

			const accountInfo = await this.connection.getAccountInfo(
				inAssociatedTokenAccount
			);
			if (!accountInfo) {
				preInstructions.push(
					this.createAssociatedTokenAccountIdempotentInstruction(
						inAssociatedTokenAccount,
						this.provider.wallet.publicKey,
						this.provider.wallet.publicKey,
						inMarket.mint
					)
				);
			}
		}

		const { beginSwapIx, endSwapIx } = await this.getSwapIx({
			outMarketIndex,
			inMarketIndex,
			amountIn: amount,
			inTokenAccount: inAssociatedTokenAccount,
			outTokenAccount: outAssociatedTokenAccount,
			reduceOnly,
			userAccountPublicKey,
		});

		const ixs = [
			...preInstructions,
			beginSwapIx,
			...jupiterInstructions,
			endSwapIx,
		];

		return { ixs, lookupTables };
	}

	/**
	 * Get the drift begin_swap and end_swap instructions
	 *
	 * @param outMarketIndex the market index of the token you're buying
	 * @param inMarketIndex the market index of the token you're selling
	 * @param amountIn the amount of the token to sell
	 * @param inTokenAccount the token account to move the tokens being sold
	 * @param outTokenAccount the token account to receive the tokens being bought
	 * @param limitPrice the limit price of the swap
	 * @param reduceOnly
	 * @param userAccountPublicKey optional, specify a custom userAccountPublicKey to use instead of getting the current user account; can be helpful if the account is being created within the current tx
	 */
	public async getSwapIx({
		outMarketIndex,
		inMarketIndex,
		amountIn,
		inTokenAccount,
		outTokenAccount,
		limitPrice,
		reduceOnly,
		userAccountPublicKey,
	}: {
		outMarketIndex: number;
		inMarketIndex: number;
		amountIn: BN;
		inTokenAccount: PublicKey;
		outTokenAccount: PublicKey;
		limitPrice?: BN;
		reduceOnly?: SwapReduceOnly;
		userAccountPublicKey?: PublicKey;
	}): Promise<{
		beginSwapIx: TransactionInstruction;
		endSwapIx: TransactionInstruction;
	}> {
		const userAccountPublicKeyToUse =
			userAccountPublicKey || (await this.getUserAccountPublicKey());

		const userAccounts = [];
		try {
			if (this.hasUser() && this.getUser().getUserAccountAndSlot()) {
				userAccounts.push(this.getUser().getUserAccountAndSlot()!.data);
			}
		} catch (err) {
			// ignore
		}

		const remainingAccounts = this.getRemainingAccounts({
			userAccounts,
			writableSpotMarketIndexes: [outMarketIndex, inMarketIndex],
			readableSpotMarketIndexes: [QUOTE_SPOT_MARKET_INDEX],
		});

		const outSpotMarket = this.getSpotMarketAccount(outMarketIndex);
		const inSpotMarket = this.getSpotMarketAccount(inMarketIndex);

		const beginSwapIx = await this.program.instruction.beginSwap(
			inMarketIndex,
			outMarketIndex,
			amountIn,
			{
				accounts: {
					state: await this.getStatePublicKey(),
					user: userAccountPublicKeyToUse,
					userStats: this.getUserStatsAccountPublicKey(),
					authority: this.wallet.publicKey,
					outSpotMarketVault: outSpotMarket.vault,
					inSpotMarketVault: inSpotMarket.vault,
					inTokenAccount,
					outTokenAccount,
					tokenProgram: TOKEN_PROGRAM_ID,
					driftSigner: this.getStateAccount().signer,
					instructions: anchor.web3.SYSVAR_INSTRUCTIONS_PUBKEY,
				},
				remainingAccounts,
			}
		);

		const endSwapIx = await this.program.instruction.endSwap(
			inMarketIndex,
			outMarketIndex,
			limitPrice ?? null,
			reduceOnly ?? null,
			{
				accounts: {
					state: await this.getStatePublicKey(),
					user: userAccountPublicKeyToUse,
					userStats: this.getUserStatsAccountPublicKey(),
					authority: this.wallet.publicKey,
					outSpotMarketVault: outSpotMarket.vault,
					inSpotMarketVault: inSpotMarket.vault,
					inTokenAccount,
					outTokenAccount,
					tokenProgram: TOKEN_PROGRAM_ID,
					driftSigner: this.getStateAccount().signer,
					instructions: anchor.web3.SYSVAR_INSTRUCTIONS_PUBKEY,
				},
				remainingAccounts,
			}
		);

		return { beginSwapIx, endSwapIx };
	}

	public async stakeForMSOL({ amount }: { amount: BN }): Promise<TxSigAndSlot> {
		const ixs = await this.getStakeForMSOLIx({ amount });
		const tx = await this.buildTransaction(ixs);
		return this.sendTransaction(tx);
	}

	public async getStakeForMSOLIx({
		amount,
		userAccountPublicKey,
	}: {
		amount: BN;
		userAccountPublicKey?: PublicKey;
	}): Promise<TransactionInstruction[]> {
		const wSOLMint = this.getSpotMarketAccount(1).mint;
		const mSOLAccount = await this.getAssociatedTokenAccount(2);
		const wSOLAccount = await this.getAssociatedTokenAccount(1, false);

		const wSOLAccountExists = await this.checkIfAccountExists(wSOLAccount);

		const closeWSOLIx = createCloseAccountInstruction(
			wSOLAccount,
			this.wallet.publicKey,
			this.wallet.publicKey
		);

		const createWSOLIx =
			await this.createAssociatedTokenAccountIdempotentInstruction(
				wSOLAccount,
				this.wallet.publicKey,
				this.wallet.publicKey,
				wSOLMint
			);

		const { beginSwapIx, endSwapIx } = await this.getSwapIx({
			inMarketIndex: 1,
			outMarketIndex: 2,
			amountIn: amount,
			inTokenAccount: wSOLAccount,
			outTokenAccount: mSOLAccount,
			userAccountPublicKey,
		});

		const program = getMarinadeFinanceProgram(this.provider);
		const depositIx = await getMarinadeDepositIx({
			program,
			mSOLAccount: mSOLAccount,
			transferFrom: this.wallet.publicKey,
			amount,
		});

		const ixs = [];

		if (!wSOLAccountExists) {
			ixs.push(createWSOLIx);
		}
		ixs.push(beginSwapIx, closeWSOLIx, depositIx, createWSOLIx, endSwapIx);

		return ixs;
	}

	public async triggerOrder(
		userAccountPublicKey: PublicKey,
		user: UserAccount,
		order: Order,
		txParams?: TxParams,
		fillerPublicKey?: PublicKey
	): Promise<TransactionSignature> {
		const { txSig } = await this.sendTransaction(
			await this.buildTransaction(
				await this.getTriggerOrderIx(
					userAccountPublicKey,
					user,
					order,
					fillerPublicKey
				),
				txParams
			),
			[],
			this.opts
		);
		return txSig;
	}

	public async getTriggerOrderIx(
		userAccountPublicKey: PublicKey,
		userAccount: UserAccount,
		order: Order,
		fillerPublicKey?: PublicKey
	): Promise<TransactionInstruction> {
		const filler = fillerPublicKey ?? (await this.getUserAccountPublicKey());

		let remainingAccountsParams;
		if (isVariant(order.marketType, 'perp')) {
			remainingAccountsParams = {
				userAccounts: [userAccount],
				writablePerpMarketIndexes: [order.marketIndex],
			};
		} else {
			remainingAccountsParams = {
				userAccounts: [userAccount],
				writableSpotMarketIndexes: [order.marketIndex, QUOTE_SPOT_MARKET_INDEX],
			};
		}

		const remainingAccounts = this.getRemainingAccounts(
			remainingAccountsParams
		);

		const orderId = order.orderId;
		return await this.program.instruction.triggerOrder(orderId, {
			accounts: {
				state: await this.getStatePublicKey(),
				filler,
				user: userAccountPublicKey,
				authority: this.wallet.publicKey,
			},
			remainingAccounts,
		});
	}

	public async forceCancelOrders(
		userAccountPublicKey: PublicKey,
		user: UserAccount,
		txParams?: TxParams,
		fillerPublicKey?: PublicKey
	): Promise<TransactionSignature> {
		const { txSig } = await this.sendTransaction(
			await this.buildTransaction(
				await this.getForceCancelOrdersIx(
					userAccountPublicKey,
					user,
					fillerPublicKey
				),
				txParams
			),
			[],
			this.opts
		);
		return txSig;
	}

	public async getForceCancelOrdersIx(
		userAccountPublicKey: PublicKey,
		userAccount: UserAccount,
		fillerPublicKey?: PublicKey
	): Promise<TransactionInstruction> {
		const filler = fillerPublicKey ?? (await this.getUserAccountPublicKey());

		const remainingAccounts = this.getRemainingAccounts({
			userAccounts: [userAccount],
			writableSpotMarketIndexes: [QUOTE_SPOT_MARKET_INDEX],
		});

		return await this.program.instruction.forceCancelOrders({
			accounts: {
				state: await this.getStatePublicKey(),
				filler,
				user: userAccountPublicKey,
				authority: this.wallet.publicKey,
			},
			remainingAccounts,
		});
	}

	public async updateUserIdle(
		userAccountPublicKey: PublicKey,
		user: UserAccount,
		txParams?: TxParams,
		fillerPublicKey?: PublicKey
	): Promise<TransactionSignature> {
		const { txSig } = await this.sendTransaction(
			await this.buildTransaction(
				await this.getUpdateUserIdleIx(
					userAccountPublicKey,
					user,
					fillerPublicKey
				),
				txParams
			),
			[],
			this.opts
		);
		return txSig;
	}

	public async getUpdateUserIdleIx(
		userAccountPublicKey: PublicKey,
		userAccount: UserAccount,
		fillerPublicKey?: PublicKey
	): Promise<TransactionInstruction> {
		const filler = fillerPublicKey ?? (await this.getUserAccountPublicKey());

		const remainingAccounts = this.getRemainingAccounts({
			userAccounts: [userAccount],
		});

		return await this.program.instruction.updateUserIdle({
			accounts: {
				state: await this.getStatePublicKey(),
				filler,
				user: userAccountPublicKey,
				authority: this.wallet.publicKey,
			},
			remainingAccounts,
		});
	}

	public async updateUserOpenOrdersCount(
		userAccountPublicKey: PublicKey,
		user: UserAccount,
		txParams?: TxParams,
		fillerPublicKey?: PublicKey
	): Promise<TransactionSignature> {
		const { txSig } = await this.sendTransaction(
			await this.buildTransaction(
				await this.getUpdateUserOpenOrdersCountIx(
					userAccountPublicKey,
					user,
					fillerPublicKey
				),
				txParams
			),
			[],
			this.opts
		);
		return txSig;
	}

	public async getUpdateUserOpenOrdersCountIx(
		userAccountPublicKey: PublicKey,
		userAccount: UserAccount,
		fillerPublicKey?: PublicKey
	): Promise<TransactionInstruction> {
		const filler = fillerPublicKey ?? (await this.getUserAccountPublicKey());

		const remainingAccounts = this.getRemainingAccounts({
			userAccounts: [userAccount],
		});

		return await this.program.instruction.updateUserOpenOrdersCount({
			accounts: {
				state: await this.getStatePublicKey(),
				filler,
				user: userAccountPublicKey,
				authority: this.wallet.publicKey,
			},
			remainingAccounts,
		});
	}

	public async placeAndTakePerpOrder(
		orderParams: OptionalOrderParams,
		makerInfo?: MakerInfo | MakerInfo[],
		referrerInfo?: ReferrerInfo,
		txParams?: TxParams,
		subAccountId?: number
	): Promise<TransactionSignature> {
		const { txSig, slot } = await this.sendTransaction(
			await this.buildTransaction(
				await this.getPlaceAndTakePerpOrderIx(
					orderParams,
					makerInfo,
					referrerInfo,
					subAccountId
				),
				txParams
			),
			[],
			this.opts
		);
		this.perpMarketLastSlotCache.set(orderParams.marketIndex, slot);
		return txSig;
	}

	public async placeAndTakePerpWithAdditionalOrders(
		orderParams: OptionalOrderParams,
		makerInfo?: MakerInfo | MakerInfo[],
		referrerInfo?: ReferrerInfo,
		bracketOrdersParams = new Array<OptionalOrderParams>(),
		txParams?: TxParams,
		subAccountId?: number,
		cancelExistingOrders?: boolean,
		settlePnl?: boolean,
		simulateFirst?: boolean
	): Promise<{
		txSig: TransactionSignature;
		signedCancelExistingOrdersTx?: Transaction;
		signedSettlePnlTx?: Transaction;
	}> {

		const ixs = [];

		const placeAndTakeIx = await this.getPlaceAndTakePerpOrderIx(
			orderParams,
			makerInfo,
			referrerInfo,
			subAccountId
		);

		ixs.push(placeAndTakeIx);

		if (bracketOrdersParams.length > 0) {
			const bracketOrdersIx = await this.getPlaceOrdersIx(
				bracketOrdersParams,
				subAccountId
			);
			ixs.push(bracketOrdersIx);
		}

		const shouldUseSimulationComputeUnits = txParams?.useSimulatedComputeUnits;
		const shouldExitIfSimulationFails = simulateFirst;

		const txParamsWithoutImplicitSimulation = {
			...txParams,
			useSimulationComputeUnits: false,
		};

<<<<<<< HEAD
		let placeAndTakeTx = (await this.buildTransaction(
			ixs,
			txParamsWithoutImplicitSimulation
		));

		if (shouldUseSimulationComputeUnits || shouldExitIfSimulationFails) {
			const simulationResult = await TransactionParamProcessor.getTxSimComputeUnits(
				// @ts-ignore :: TODO - TEST WITH LEGACY TRANSACTION
				placeAndTakeTx,
				this.connection
			);

			if (shouldExitIfSimulationFails && !simulationResult.success) {
				return;
			}

			if (shouldUseSimulationComputeUnits) {
				placeAndTakeTx = await this.buildTransaction(
					ixs,
					{
						...txParamsWithoutImplicitSimulation,
						computeUnits: simulationResult.computeUnits,
					}
				);
=======
		let placeAndTakeTx = await this.buildTransaction(
			ixs,
			txParamsWithoutImplicitSimulation
		);

		if (shouldUseSimulationComputeUnits || shouldExitIfSimulationFails) {
			const simulationResult =
				await TransactionParamProcessor.getTxSimComputeUnits(
					// @ts-ignore :: TODO - TEST WITH LEGACY TRANSACTION
					placeAndTakeTx,
					this.connection
				);

			if (shouldExitIfSimulationFails && !simulationResult.success) {
				return;
			}

			if (shouldUseSimulationComputeUnits) {
				placeAndTakeTx = await this.buildTransaction(ixs, {
					...txParamsWithoutImplicitSimulation,
					computeUnits: simulationResult.computeUnits,
				});
>>>>>>> 64fbea07
			}
		}

		let cancelExistingOrdersTx: Transaction;
		if (cancelExistingOrders && isVariant(orderParams.marketType, 'perp')) {
			const cancelOrdersIx = await this.getCancelOrdersIx(
				orderParams.marketType,
				orderParams.marketIndex,
				null,
				subAccountId
			);

			//@ts-ignore
			cancelExistingOrdersTx = await this.buildTransaction(
				[cancelOrdersIx],
				txParams,
				this.txVersion
			);
		}

		/* Settle PnL after fill if requested */
		let settlePnlTx: Transaction;
		if (settlePnl && isVariant(orderParams.marketType, 'perp')) {
			const userAccountPublicKey = await this.getUserAccountPublicKey(
				subAccountId
			);

			const settlePnlIx = await this.settlePNLIx(
				userAccountPublicKey,
				this.getUserAccount(subAccountId),
				orderParams.marketIndex
			);

			//@ts-ignore
			settlePnlTx = await this.buildTransaction(
				[settlePnlIx],
				txParams,
				this.txVersion
			);
		}

		const allPossibleTxs = [
			placeAndTakeTx,
			cancelExistingOrdersTx,
			settlePnlTx,
		];
		const txKeys = [
			'signedPlaceAndTakeTx',
			'signedCancelExistingOrdersTx',
			'signedSettlePnlTx',
		];

		const {
			signedPlaceAndTakeTx,
			signedCancelExistingOrdersTx,
			signedSettlePnlTx,
		} = await getSignedTransactionMap(
			//@ts-ignore
			this.provider.wallet,
			allPossibleTxs,
			txKeys
		);

		const { txSig, slot } = await this.sendTransaction(
			signedPlaceAndTakeTx,
			[],
			this.opts,
			true
		);
		this.perpMarketLastSlotCache.set(orderParams.marketIndex, slot);

		//@ts-ignore
		return { txSig, signedCancelExistingOrdersTx, signedSettlePnlTx };
	}

	public async getPlaceAndTakePerpOrderIx(
		orderParams: OptionalOrderParams,
		makerInfo?: MakerInfo | MakerInfo[],
		referrerInfo?: ReferrerInfo,
		subAccountId?: number
	): Promise<TransactionInstruction> {
		orderParams = getOrderParams(orderParams, { marketType: MarketType.PERP });
		const userStatsPublicKey = await this.getUserStatsAccountPublicKey();
		const user = await this.getUserAccountPublicKey(subAccountId);

		makerInfo = Array.isArray(makerInfo)
			? makerInfo
			: makerInfo
			? [makerInfo]
			: [];

		const userAccounts = [this.getUserAccount(subAccountId)];
		for (const maker of makerInfo) {
			userAccounts.push(maker.makerUserAccount);
		}

		const remainingAccounts = this.getRemainingAccounts({
			userAccounts,
			useMarketLastSlotCache: true,
			writablePerpMarketIndexes: [orderParams.marketIndex],
		});

		for (const maker of makerInfo) {
			remainingAccounts.push({
				pubkey: maker.maker,
				isWritable: true,
				isSigner: false,
			});
			remainingAccounts.push({
				pubkey: maker.makerStats,
				isWritable: true,
				isSigner: false,
			});
		}

		if (referrerInfo) {
			const referrerIsMaker =
				makerInfo.find((maker) => maker.maker.equals(referrerInfo.referrer)) !==
				undefined;
			if (!referrerIsMaker) {
				remainingAccounts.push({
					pubkey: referrerInfo.referrer,
					isWritable: true,
					isSigner: false,
				});
				remainingAccounts.push({
					pubkey: referrerInfo.referrerStats,
					isWritable: true,
					isSigner: false,
				});
			}
		}

		return await this.program.instruction.placeAndTakePerpOrder(
			orderParams,
			null,
			{
				accounts: {
					state: await this.getStatePublicKey(),
					user,
					userStats: userStatsPublicKey,
					authority: this.wallet.publicKey,
				},
				remainingAccounts,
			}
		);
	}

	public async placeAndMakePerpOrder(
		orderParams: OptionalOrderParams,
		takerInfo: TakerInfo,
		referrerInfo?: ReferrerInfo,
		txParams?: TxParams,
		subAccountId?: number
	): Promise<TransactionSignature> {
		const { txSig, slot } = await this.sendTransaction(
			await this.buildTransaction(
				await this.getPlaceAndMakePerpOrderIx(
					orderParams,
					takerInfo,
					referrerInfo,
					subAccountId
				),
				txParams
			),
			[],
			this.opts
		);

		this.perpMarketLastSlotCache.set(orderParams.marketIndex, slot);

		return txSig;
	}

	public async getPlaceAndMakePerpOrderIx(
		orderParams: OptionalOrderParams,
		takerInfo: TakerInfo,
		referrerInfo?: ReferrerInfo,
		subAccountId?: number
	): Promise<TransactionInstruction> {
		orderParams = getOrderParams(orderParams, { marketType: MarketType.PERP });
		const userStatsPublicKey = this.getUserStatsAccountPublicKey();
		const user = await this.getUserAccountPublicKey(subAccountId);

		const remainingAccounts = this.getRemainingAccounts({
			userAccounts: [
				this.getUserAccount(subAccountId),
				takerInfo.takerUserAccount,
			],
			useMarketLastSlotCache: true,
			writablePerpMarketIndexes: [orderParams.marketIndex],
		});

		if (referrerInfo) {
			remainingAccounts.push({
				pubkey: referrerInfo.referrer,
				isWritable: true,
				isSigner: false,
			});
			remainingAccounts.push({
				pubkey: referrerInfo.referrerStats,
				isWritable: true,
				isSigner: false,
			});
		}

		const takerOrderId = takerInfo.order.orderId;
		return await this.program.instruction.placeAndMakePerpOrder(
			orderParams,
			takerOrderId,
			{
				accounts: {
					state: await this.getStatePublicKey(),
					user,
					userStats: userStatsPublicKey,
					taker: takerInfo.taker,
					takerStats: takerInfo.takerStats,
					authority: this.wallet.publicKey,
				},
				remainingAccounts,
			}
		);
	}

	public async placeAndTakeSpotOrder(
		orderParams: OptionalOrderParams,
		fulfillmentConfig?: SerumV3FulfillmentConfigAccount,
		makerInfo?: MakerInfo,
		referrerInfo?: ReferrerInfo,
		txParams?: TxParams,
		subAccountId?: number
	): Promise<TransactionSignature> {
		const { txSig, slot } = await this.sendTransaction(
			await this.buildTransaction(
				await this.getPlaceAndTakeSpotOrderIx(
					orderParams,
					fulfillmentConfig,
					makerInfo,
					referrerInfo,
					subAccountId
				),
				txParams
			),
			[],
			this.opts
		);
		this.spotMarketLastSlotCache.set(orderParams.marketIndex, slot);
		this.spotMarketLastSlotCache.set(QUOTE_SPOT_MARKET_INDEX, slot);
		return txSig;
	}

	public async getPlaceAndTakeSpotOrderIx(
		orderParams: OptionalOrderParams,
		fulfillmentConfig?: SerumV3FulfillmentConfigAccount,
		makerInfo?: MakerInfo,
		referrerInfo?: ReferrerInfo,
		subAccountId?: number
	): Promise<TransactionInstruction> {
		orderParams = getOrderParams(orderParams, { marketType: MarketType.SPOT });
		const userStatsPublicKey = this.getUserStatsAccountPublicKey();
		const user = await this.getUserAccountPublicKey(subAccountId);

		const userAccounts = [this.getUserAccount(subAccountId)];
		if (makerInfo !== undefined) {
			userAccounts.push(makerInfo.makerUserAccount);
		}
		const remainingAccounts = this.getRemainingAccounts({
			userAccounts,
			useMarketLastSlotCache: true,
			writableSpotMarketIndexes: [
				orderParams.marketIndex,
				QUOTE_SPOT_MARKET_INDEX,
			],
		});

		let makerOrderId = null;
		if (makerInfo) {
			makerOrderId = makerInfo.order.orderId;
			remainingAccounts.push({
				pubkey: makerInfo.maker,
				isSigner: false,
				isWritable: true,
			});
			remainingAccounts.push({
				pubkey: makerInfo.makerStats,
				isSigner: false,
				isWritable: true,
			});
		}

		if (referrerInfo) {
			remainingAccounts.push({
				pubkey: referrerInfo.referrer,
				isWritable: true,
				isSigner: false,
			});
			remainingAccounts.push({
				pubkey: referrerInfo.referrerStats,
				isWritable: true,
				isSigner: false,
			});
		}

		this.addSpotFulfillmentAccounts(
			orderParams.marketIndex,
			remainingAccounts,
			fulfillmentConfig
		);

		return await this.program.instruction.placeAndTakeSpotOrder(
			orderParams,
			fulfillmentConfig ? fulfillmentConfig.fulfillmentType : null,
			makerOrderId,
			{
				accounts: {
					state: await this.getStatePublicKey(),
					user,
					userStats: userStatsPublicKey,
					authority: this.wallet.publicKey,
				},
				remainingAccounts,
			}
		);
	}

	public async placeAndMakeSpotOrder(
		orderParams: OptionalOrderParams,
		takerInfo: TakerInfo,
		fulfillmentConfig?: SerumV3FulfillmentConfigAccount,
		referrerInfo?: ReferrerInfo,
		txParams?: TxParams,
		subAccountId?: number
	): Promise<TransactionSignature> {
		const { txSig, slot } = await this.sendTransaction(
			await this.buildTransaction(
				await this.getPlaceAndMakeSpotOrderIx(
					orderParams,
					takerInfo,
					fulfillmentConfig,
					referrerInfo,
					subAccountId
				),
				txParams
			),
			[],
			this.opts
		);
		this.spotMarketLastSlotCache.set(orderParams.marketIndex, slot);
		this.spotMarketLastSlotCache.set(QUOTE_SPOT_MARKET_INDEX, slot);
		return txSig;
	}

	public async getPlaceAndMakeSpotOrderIx(
		orderParams: OptionalOrderParams,
		takerInfo: TakerInfo,
		fulfillmentConfig?: SerumV3FulfillmentConfigAccount,
		referrerInfo?: ReferrerInfo,
		subAccountId?: number
	): Promise<TransactionInstruction> {
		orderParams = getOrderParams(orderParams, { marketType: MarketType.SPOT });
		const userStatsPublicKey = this.getUserStatsAccountPublicKey();
		const user = await this.getUserAccountPublicKey(subAccountId);

		const remainingAccounts = this.getRemainingAccounts({
			userAccounts: [
				this.getUserAccount(subAccountId),
				takerInfo.takerUserAccount,
			],
			useMarketLastSlotCache: true,
			writableSpotMarketIndexes: [
				orderParams.marketIndex,
				QUOTE_SPOT_MARKET_INDEX,
			],
		});

		if (referrerInfo) {
			remainingAccounts.push({
				pubkey: referrerInfo.referrer,
				isWritable: true,
				isSigner: false,
			});
			remainingAccounts.push({
				pubkey: referrerInfo.referrerStats,
				isWritable: true,
				isSigner: false,
			});
		}

		this.addSpotFulfillmentAccounts(
			orderParams.marketIndex,
			remainingAccounts,
			fulfillmentConfig
		);

		const takerOrderId = takerInfo.order.orderId;
		return await this.program.instruction.placeAndMakeSpotOrder(
			orderParams,
			takerOrderId,
			fulfillmentConfig ? fulfillmentConfig.fulfillmentType : null,
			{
				accounts: {
					state: await this.getStatePublicKey(),
					user,
					userStats: userStatsPublicKey,
					taker: takerInfo.taker,
					takerStats: takerInfo.takerStats,
					authority: this.wallet.publicKey,
				},
				remainingAccounts,
			}
		);
	}

	/**
	 * @deprecated use {@link placePerpOrder} or {@link placeAndTakePerpOrder} instead
	 */
	public async closePosition(
		marketIndex: number,
		limitPrice?: BN,
		subAccountId?: number
	): Promise<TransactionSignature> {
		const userPosition =
			this.getUser(subAccountId).getPerpPosition(marketIndex);
		if (!userPosition) {
			throw Error(`No position in market ${marketIndex.toString()}`);
		}

		return await this.placeAndTakePerpOrder(
			{
				orderType: OrderType.MARKET,
				marketIndex,
				direction: findDirectionToClose(userPosition),
				baseAssetAmount: userPosition.baseAssetAmount.abs(),
				reduceOnly: true,
				price: limitPrice,
			},
			undefined,
			undefined,
			undefined,
			subAccountId
		);
	}

	/**
	 * Modifies an open order by closing it and replacing it with a new order.
	 * @deprecated use modifyOrder instead
	 * @param orderId: The open order to modify
	 * @param newBaseAmount: The new base amount for the order. One of [newBaseAmount|newLimitPrice|newOraclePriceOffset] must be provided.
	 * @param newLimitPice: The new limit price for the order. One of [newBaseAmount|newLimitPrice|newOraclePriceOffset] must be provided.
	 * @param newOraclePriceOffset: The new oracle price offset for the order. One of [newBaseAmount|newLimitPrice|newOraclePriceOffset] must be provided.
	 * @returns
	 */
	public async modifyPerpOrder(
		orderId: number,
		newBaseAmount?: BN,
		newLimitPrice?: BN,
		newOraclePriceOffset?: number
	): Promise<TransactionSignature> {
		return this.modifyOrder({
			orderId,
			newBaseAmount,
			newLimitPrice,
			newOraclePriceOffset,
		});
	}

	/**
	 * Modifies an open order by closing it and replacing it with a new order.
	 * @deprecated use modifyOrderByUserOrderId instead
	 * @param userOrderId: The open order to modify
	 * @param newBaseAmount: The new base amount for the order. One of [newBaseAmount|newLimitPrice|newOraclePriceOffset] must be provided.
	 * @param newLimitPice: The new limit price for the order. One of [newBaseAmount|newLimitPrice|newOraclePriceOffset] must be provided.
	 * @param newOraclePriceOffset: The new oracle price offset for the order. One of [newBaseAmount|newLimitPrice|newOraclePriceOffset] must be provided.
	 * @returns
	 */
	public async modifyPerpOrderByUserOrderId(
		userOrderId: number,
		newBaseAmount?: BN,
		newLimitPrice?: BN,
		newOraclePriceOffset?: number
	): Promise<TransactionSignature> {
		return this.modifyOrderByUserOrderId({
			userOrderId,
			newBaseAmount,
			newLimitPrice,
			newOraclePriceOffset,
		});
	}

	/**
	 * Modifies an open order (spot or perp) by closing it and replacing it with a new order.
	 * @param orderParams.orderId: The open order to modify
	 * @param orderParams.newDirection: The new direction for the order
	 * @param orderParams.newBaseAmount: The new base amount for the order
	 * @param orderParams.newLimitPice: The new limit price for the order
	 * @param orderParams.newOraclePriceOffset: The new oracle price offset for the order
	 * @param orderParams.newTriggerPrice: Optional - Thew new trigger price for the order.
	 * @param orderParams.auctionDuration:
	 * @param orderParams.auctionStartPrice:
	 * @param orderParams.auctionEndPrice:
	 * @param orderParams.reduceOnly:
	 * @param orderParams.postOnly:
	 * @param orderParams.immediateOrCancel:
	 * @param orderParams.policy:
	 * @param orderParams.maxTs:
	 * @returns
	 */
	public async modifyOrder(
		orderParams: {
			orderId: number;
			newDirection?: PositionDirection;
			newBaseAmount?: BN;
			newLimitPrice?: BN;
			newOraclePriceOffset?: number;
			newTriggerPrice?: BN;
			newTriggerCondition?: OrderTriggerCondition;
			auctionDuration?: number;
			auctionStartPrice?: BN;
			auctionEndPrice?: BN;
			reduceOnly?: boolean;
			postOnly?: boolean;
			immediateOrCancel?: boolean;
			maxTs?: BN;
			policy?: ModifyOrderPolicy;
		},
		txParams?: TxParams,
		subAccountId?: number
	): Promise<TransactionSignature> {
		const { txSig } = await this.sendTransaction(
			await this.buildTransaction(
				await this.getModifyOrderIx(orderParams, subAccountId),
				txParams
			),
			[],
			this.opts
		);
		return txSig;
	}

	public async getModifyOrderIx(
		{
			orderId,
			newDirection,
			newBaseAmount,
			newLimitPrice,
			newOraclePriceOffset,
			newTriggerPrice,
			newTriggerCondition,
			auctionDuration,
			auctionStartPrice,
			auctionEndPrice,
			reduceOnly,
			postOnly,
			immediateOrCancel,
			maxTs,
			policy,
		}: {
			orderId: number;
			newDirection?: PositionDirection;
			newBaseAmount?: BN;
			newLimitPrice?: BN;
			newOraclePriceOffset?: number;
			newTriggerPrice?: BN;
			newTriggerCondition?: OrderTriggerCondition;
			auctionDuration?: number;
			auctionStartPrice?: BN;
			auctionEndPrice?: BN;
			reduceOnly?: boolean;
			postOnly?: boolean;
			immediateOrCancel?: boolean;
			maxTs?: BN;
			policy?: ModifyOrderPolicy;
		},
		subAccountId?: number
	): Promise<TransactionInstruction> {
		const user = await this.getUserAccountPublicKey(subAccountId);

		const remainingAccounts = this.getRemainingAccounts({
			userAccounts: [this.getUserAccount(subAccountId)],
			useMarketLastSlotCache: true,
		});

		const orderParams: ModifyOrderParams = {
			baseAssetAmount: newBaseAmount || null,
			direction: newDirection || null,
			price: newLimitPrice || null,
			oraclePriceOffset: newOraclePriceOffset || null,
			triggerPrice: newTriggerPrice || null,
			triggerCondition: newTriggerCondition || null,
			auctionDuration: auctionDuration || 0,
			auctionStartPrice: auctionStartPrice || ZERO,
			auctionEndPrice: auctionEndPrice || ZERO,
			reduceOnly: reduceOnly != undefined ? reduceOnly : null,
			postOnly: postOnly != undefined ? postOnly : null,
			immediateOrCancel:
				immediateOrCancel != undefined ? immediateOrCancel : null,
			policy: policy || null,
			maxTs: maxTs || null,
		};

		return await this.program.instruction.modifyOrder(orderId, orderParams, {
			accounts: {
				state: await this.getStatePublicKey(),
				user,
				userStats: this.getUserStatsAccountPublicKey(),
				authority: this.wallet.publicKey,
			},
			remainingAccounts,
		});
	}

	/**
	 * Modifies an open order by closing it and replacing it with a new order.
	 * @param orderParams.userOrderId: The open order to modify
	 * @param orderParams.newDirection: The new direction for the order
	 * @param orderParams.newBaseAmount: The new base amount for the order
	 * @param orderParams.newLimitPice: The new limit price for the order
	 * @param orderParams.newOraclePriceOffset: The new oracle price offset for the order
	 * @param orderParams.newTriggerPrice: Optional - Thew new trigger price for the order.
	 * @param orderParams.auctionDuration: Only required if order type changed to market from something else
	 * @param orderParams.auctionStartPrice: Only required if order type changed to market from something else
	 * @param orderParams.auctionEndPrice: Only required if order type changed to market from something else
	 * @param orderParams.reduceOnly:
	 * @param orderParams.postOnly:
	 * @param orderParams.immediateOrCancel:
	 * @param orderParams.policy:
	 * @param orderParams.maxTs:
	 * @returns
	 */
	public async modifyOrderByUserOrderId(
		orderParams: {
			userOrderId: number;
			newDirection?: PositionDirection;
			newBaseAmount?: BN;
			newLimitPrice?: BN;
			newOraclePriceOffset?: number;
			newTriggerPrice?: BN;
			newTriggerCondition?: OrderTriggerCondition;
			auctionDuration?: number;
			auctionStartPrice?: BN;
			auctionEndPrice?: BN;
			reduceOnly?: boolean;
			postOnly?: boolean;
			immediateOrCancel?: boolean;
			policy?: ModifyOrderPolicy;
			maxTs?: BN;
		},
		txParams?: TxParams,
		subAccountId?: number
	): Promise<TransactionSignature> {
		const { txSig } = await this.sendTransaction(
			await this.buildTransaction(
				await this.getModifyOrderByUserIdIx(orderParams, subAccountId),
				txParams
			),
			[],
			this.opts
		);
		return txSig;
	}

	public async getModifyOrderByUserIdIx(
		{
			userOrderId,
			newDirection,
			newBaseAmount,
			newLimitPrice,
			newOraclePriceOffset,
			newTriggerPrice,
			newTriggerCondition,
			auctionDuration,
			auctionStartPrice,
			auctionEndPrice,
			reduceOnly,
			postOnly,
			immediateOrCancel,
			maxTs,
			policy,
		}: {
			userOrderId: number;
			newDirection?: PositionDirection;
			newBaseAmount?: BN;
			newLimitPrice?: BN;
			newOraclePriceOffset?: number;
			newTriggerPrice?: BN;
			newTriggerCondition?: OrderTriggerCondition;
			auctionDuration?: number;
			auctionStartPrice?: BN;
			auctionEndPrice?: BN;
			reduceOnly?: boolean;
			postOnly?: boolean;
			immediateOrCancel?: boolean;
			policy?: ModifyOrderPolicy;
			maxTs?: BN;
			txParams?: TxParams;
		},
		subAccountId?: number
	): Promise<TransactionInstruction> {
		const user = await this.getUserAccountPublicKey(subAccountId);

		const remainingAccounts = this.getRemainingAccounts({
			userAccounts: [this.getUserAccount(subAccountId)],
			useMarketLastSlotCache: true,
		});

		const orderParams: ModifyOrderParams = {
			baseAssetAmount: newBaseAmount || null,
			direction: newDirection || null,
			price: newLimitPrice || null,
			oraclePriceOffset: newOraclePriceOffset || null,
			triggerPrice: newTriggerPrice || null,
			triggerCondition: newTriggerCondition || null,
			auctionDuration: auctionDuration || null,
			auctionStartPrice: auctionStartPrice || null,
			auctionEndPrice: auctionEndPrice || null,
			reduceOnly: reduceOnly || false,
			postOnly: postOnly || null,
			immediateOrCancel: immediateOrCancel || false,
			policy: policy || null,
			maxTs: maxTs || null,
		};

		return await this.program.instruction.modifyOrderByUserId(
			userOrderId,
			orderParams,
			{
				accounts: {
					state: await this.getStatePublicKey(),
					user,
					userStats: this.getUserStatsAccountPublicKey(),
					authority: this.wallet.publicKey,
				},
				remainingAccounts,
			}
		);
	}

	public async settlePNLs(
		users: {
			settleeUserAccountPublicKey: PublicKey;
			settleeUserAccount: UserAccount;
		}[],
		marketIndexes: number[]
	): Promise<TransactionSignature> {
		const ixs = await this.getSettlePNLsIxs(users, marketIndexes);

		const tx = await this.buildTransaction(ixs, { computeUnits: 1_000_000 });

		const { txSig } = await this.sendTransaction(tx, [], this.opts);
		return txSig;
	}

	public async getSettlePNLsIxs(
		users: {
			settleeUserAccountPublicKey: PublicKey;
			settleeUserAccount: UserAccount;
		}[],
		marketIndexes: number[]
	): Promise<Array<TransactionInstruction>> {
		const ixs = [];
		for (const { settleeUserAccountPublicKey, settleeUserAccount } of users) {
			for (const marketIndex of marketIndexes) {
				ixs.push(
					await this.settlePNLIx(
						settleeUserAccountPublicKey,
						settleeUserAccount,
						marketIndex
					)
				);
			}
		}

		return ixs;
	}

	public async settlePNL(
		settleeUserAccountPublicKey: PublicKey,
		settleeUserAccount: UserAccount,
		marketIndex: number,
		txParams?: TxParams
	): Promise<TransactionSignature> {
		const { txSig } = await this.sendTransaction(
			await this.buildTransaction(
				await this.settlePNLIx(
					settleeUserAccountPublicKey,
					settleeUserAccount,
					marketIndex
				),
				txParams
			),
			[],
			this.opts
		);
		return txSig;
	}

	public async settlePNLIx(
		settleeUserAccountPublicKey: PublicKey,
		settleeUserAccount: UserAccount,
		marketIndex: number
	): Promise<TransactionInstruction> {
		const remainingAccounts = this.getRemainingAccounts({
			userAccounts: [settleeUserAccount],
			writablePerpMarketIndexes: [marketIndex],
			writableSpotMarketIndexes: [QUOTE_SPOT_MARKET_INDEX],
		});

		return await this.program.instruction.settlePnl(marketIndex, {
			accounts: {
				state: await this.getStatePublicKey(),
				authority: this.wallet.publicKey,
				user: settleeUserAccountPublicKey,
				spotMarketVault: this.getQuoteSpotMarketAccount().vault,
			},
			remainingAccounts: remainingAccounts,
		});
	}

	public async liquidatePerp(
		userAccountPublicKey: PublicKey,
		userAccount: UserAccount,
		marketIndex: number,
		maxBaseAssetAmount: BN,
		limitPrice?: BN,
		txParams?: TxParams,
		liquidatorSubAccountId?: number
	): Promise<TransactionSignature> {
		const { txSig, slot } = await this.sendTransaction(
			await this.buildTransaction(
				await this.getLiquidatePerpIx(
					userAccountPublicKey,
					userAccount,
					marketIndex,
					maxBaseAssetAmount,
					limitPrice,
					liquidatorSubAccountId
				),
				txParams
			),
			[],
			this.opts
		);
		this.perpMarketLastSlotCache.set(marketIndex, slot);
		return txSig;
	}

	public async getLiquidatePerpIx(
		userAccountPublicKey: PublicKey,
		userAccount: UserAccount,
		marketIndex: number,
		maxBaseAssetAmount: BN,
		limitPrice?: BN,
		liquidatorSubAccountId?: number
	): Promise<TransactionInstruction> {
		const userStatsPublicKey = getUserStatsAccountPublicKey(
			this.program.programId,
			userAccount.authority
		);

		const liquidator = await this.getUserAccountPublicKey(
			liquidatorSubAccountId
		);
		const liquidatorStatsPublicKey = this.getUserStatsAccountPublicKey();

		const remainingAccounts = this.getRemainingAccounts({
			userAccounts: [this.getUserAccount(liquidatorSubAccountId), userAccount],
			useMarketLastSlotCache: true,
			writablePerpMarketIndexes: [marketIndex],
		});

		return await this.program.instruction.liquidatePerp(
			marketIndex,
			maxBaseAssetAmount,
			limitPrice ?? null,
			{
				accounts: {
					state: await this.getStatePublicKey(),
					authority: this.wallet.publicKey,
					user: userAccountPublicKey,
					userStats: userStatsPublicKey,
					liquidator,
					liquidatorStats: liquidatorStatsPublicKey,
				},
				remainingAccounts: remainingAccounts,
			}
		);
	}

	public async liquidateSpot(
		userAccountPublicKey: PublicKey,
		userAccount: UserAccount,
		assetMarketIndex: number,
		liabilityMarketIndex: number,
		maxLiabilityTransfer: BN,
		limitPrice?: BN,
		txParams?: TxParams,
		liquidatorSubAccountId?: number
	): Promise<TransactionSignature> {
		const { txSig, slot } = await this.sendTransaction(
			await this.buildTransaction(
				await this.getLiquidateSpotIx(
					userAccountPublicKey,
					userAccount,
					assetMarketIndex,
					liabilityMarketIndex,
					maxLiabilityTransfer,
					limitPrice,
					liquidatorSubAccountId
				),
				txParams
			),
			[],
			this.opts
		);
		this.spotMarketLastSlotCache.set(assetMarketIndex, slot);
		this.spotMarketLastSlotCache.set(liabilityMarketIndex, slot);
		return txSig;
	}

	public async getLiquidateSpotIx(
		userAccountPublicKey: PublicKey,
		userAccount: UserAccount,
		assetMarketIndex: number,
		liabilityMarketIndex: number,
		maxLiabilityTransfer: BN,
		limitPrice?: BN,
		liquidatorSubAccountId?: number
	): Promise<TransactionInstruction> {
		const userStatsPublicKey = getUserStatsAccountPublicKey(
			this.program.programId,
			userAccount.authority
		);

		const liquidator = await this.getUserAccountPublicKey(
			liquidatorSubAccountId
		);
		const liquidatorStatsPublicKey = this.getUserStatsAccountPublicKey();

		const remainingAccounts = this.getRemainingAccounts({
			userAccounts: [this.getUserAccount(liquidatorSubAccountId), userAccount],
			useMarketLastSlotCache: true,
			writableSpotMarketIndexes: [liabilityMarketIndex, assetMarketIndex],
		});

		return await this.program.instruction.liquidateSpot(
			assetMarketIndex,
			liabilityMarketIndex,
			maxLiabilityTransfer,
			limitPrice || null,
			{
				accounts: {
					state: await this.getStatePublicKey(),
					authority: this.wallet.publicKey,
					user: userAccountPublicKey,
					userStats: userStatsPublicKey,
					liquidator,
					liquidatorStats: liquidatorStatsPublicKey,
				},
				remainingAccounts: remainingAccounts,
			}
		);
	}

	public async liquidateBorrowForPerpPnl(
		userAccountPublicKey: PublicKey,
		userAccount: UserAccount,
		perpMarketIndex: number,
		liabilityMarketIndex: number,
		maxLiabilityTransfer: BN,
		limitPrice?: BN,
		txParams?: TxParams,
		liquidatorSubAccountId?: number
	): Promise<TransactionSignature> {
		const { txSig, slot } = await this.sendTransaction(
			await this.buildTransaction(
				await this.getLiquidateBorrowForPerpPnlIx(
					userAccountPublicKey,
					userAccount,
					perpMarketIndex,
					liabilityMarketIndex,
					maxLiabilityTransfer,
					limitPrice,
					liquidatorSubAccountId
				),
				txParams
			),
			[],
			this.opts
		);
		this.perpMarketLastSlotCache.set(perpMarketIndex, slot);
		this.spotMarketLastSlotCache.set(liabilityMarketIndex, slot);
		return txSig;
	}

	public async getLiquidateBorrowForPerpPnlIx(
		userAccountPublicKey: PublicKey,
		userAccount: UserAccount,
		perpMarketIndex: number,
		liabilityMarketIndex: number,
		maxLiabilityTransfer: BN,
		limitPrice?: BN,
		liquidatorSubAccountId?: number
	): Promise<TransactionInstruction> {
		const userStatsPublicKey = getUserStatsAccountPublicKey(
			this.program.programId,
			userAccount.authority
		);

		const liquidator = await this.getUserAccountPublicKey(
			liquidatorSubAccountId
		);
		const liquidatorStatsPublicKey = this.getUserStatsAccountPublicKey();

		const remainingAccounts = this.getRemainingAccounts({
			userAccounts: [this.getUserAccount(liquidatorSubAccountId), userAccount],
			writablePerpMarketIndexes: [perpMarketIndex],
			writableSpotMarketIndexes: [liabilityMarketIndex],
		});

		return await this.program.instruction.liquidateBorrowForPerpPnl(
			perpMarketIndex,
			liabilityMarketIndex,
			maxLiabilityTransfer,
			limitPrice || null,
			{
				accounts: {
					state: await this.getStatePublicKey(),
					authority: this.wallet.publicKey,
					user: userAccountPublicKey,
					userStats: userStatsPublicKey,
					liquidator,
					liquidatorStats: liquidatorStatsPublicKey,
				},
				remainingAccounts: remainingAccounts,
			}
		);
	}

	public async liquidatePerpPnlForDeposit(
		userAccountPublicKey: PublicKey,
		userAccount: UserAccount,
		perpMarketIndex: number,
		assetMarketIndex: number,
		maxPnlTransfer: BN,
		limitPrice?: BN,
		txParams?: TxParams,
		liquidatorSubAccountId?: number
	): Promise<TransactionSignature> {
		const { txSig, slot } = await this.sendTransaction(
			await this.buildTransaction(
				await this.getLiquidatePerpPnlForDepositIx(
					userAccountPublicKey,
					userAccount,
					perpMarketIndex,
					assetMarketIndex,
					maxPnlTransfer,
					limitPrice,
					liquidatorSubAccountId
				),
				txParams
			),
			[],
			this.opts
		);
		this.perpMarketLastSlotCache.set(perpMarketIndex, slot);
		this.spotMarketLastSlotCache.set(assetMarketIndex, slot);
		return txSig;
	}

	public async getLiquidatePerpPnlForDepositIx(
		userAccountPublicKey: PublicKey,
		userAccount: UserAccount,
		perpMarketIndex: number,
		assetMarketIndex: number,
		maxPnlTransfer: BN,
		limitPrice?: BN,
		liquidatorSubAccountId?: number
	): Promise<TransactionInstruction> {
		const userStatsPublicKey = getUserStatsAccountPublicKey(
			this.program.programId,
			userAccount.authority
		);

		const liquidator = await this.getUserAccountPublicKey(
			liquidatorSubAccountId
		);
		const liquidatorStatsPublicKey = this.getUserStatsAccountPublicKey();

		const remainingAccounts = this.getRemainingAccounts({
			userAccounts: [this.getUserAccount(liquidatorSubAccountId), userAccount],
			writablePerpMarketIndexes: [perpMarketIndex],
			writableSpotMarketIndexes: [assetMarketIndex],
		});

		return await this.program.instruction.liquidatePerpPnlForDeposit(
			perpMarketIndex,
			assetMarketIndex,
			maxPnlTransfer,
			limitPrice || null,
			{
				accounts: {
					state: await this.getStatePublicKey(),
					authority: this.wallet.publicKey,
					user: userAccountPublicKey,
					userStats: userStatsPublicKey,
					liquidator,
					liquidatorStats: liquidatorStatsPublicKey,
				},
				remainingAccounts: remainingAccounts,
			}
		);
	}

	public async resolvePerpBankruptcy(
		userAccountPublicKey: PublicKey,
		userAccount: UserAccount,
		marketIndex: number,
		txParams?: TxParams,
		liquidatorSubAccountId?: number
	): Promise<TransactionSignature> {
		const { txSig } = await this.sendTransaction(
			await this.buildTransaction(
				await this.getResolvePerpBankruptcyIx(
					userAccountPublicKey,
					userAccount,
					marketIndex,
					liquidatorSubAccountId
				),
				txParams
			),
			[],
			this.opts
		);
		return txSig;
	}

	public async getResolvePerpBankruptcyIx(
		userAccountPublicKey: PublicKey,
		userAccount: UserAccount,
		marketIndex: number,
		liquidatorSubAccountId?: number
	): Promise<TransactionInstruction> {
		const userStatsPublicKey = getUserStatsAccountPublicKey(
			this.program.programId,
			userAccount.authority
		);

		const liquidator = await this.getUserAccountPublicKey(
			liquidatorSubAccountId
		);
		const liquidatorStatsPublicKey = this.getUserStatsAccountPublicKey();

		const remainingAccounts = this.getRemainingAccounts({
			userAccounts: [this.getUserAccount(liquidatorSubAccountId), userAccount],
			writablePerpMarketIndexes: [marketIndex],
			writableSpotMarketIndexes: [QUOTE_SPOT_MARKET_INDEX],
		});

		const spotMarket = this.getQuoteSpotMarketAccount();

		return await this.program.instruction.resolvePerpBankruptcy(
			QUOTE_SPOT_MARKET_INDEX,
			marketIndex,
			{
				accounts: {
					state: await this.getStatePublicKey(),
					authority: this.wallet.publicKey,
					user: userAccountPublicKey,
					userStats: userStatsPublicKey,
					liquidator,
					liquidatorStats: liquidatorStatsPublicKey,
					spotMarketVault: spotMarket.vault,
					insuranceFundVault: spotMarket.insuranceFund.vault,
					driftSigner: this.getSignerPublicKey(),
					tokenProgram: TOKEN_PROGRAM_ID,
				},
				remainingAccounts: remainingAccounts,
			}
		);
	}

	public async resolveSpotBankruptcy(
		userAccountPublicKey: PublicKey,
		userAccount: UserAccount,
		marketIndex: number,
		txParams?: TxParams,
		liquidatorSubAccountId?: number
	): Promise<TransactionSignature> {
		const { txSig } = await this.sendTransaction(
			await this.buildTransaction(
				await this.getResolveSpotBankruptcyIx(
					userAccountPublicKey,
					userAccount,
					marketIndex,
					liquidatorSubAccountId
				),
				txParams
			),
			[],
			this.opts
		);
		return txSig;
	}

	public async getResolveSpotBankruptcyIx(
		userAccountPublicKey: PublicKey,
		userAccount: UserAccount,
		marketIndex: number,
		liquidatorSubAccountId?: number
	): Promise<TransactionInstruction> {
		const userStatsPublicKey = getUserStatsAccountPublicKey(
			this.program.programId,
			userAccount.authority
		);

		const liquidator = await this.getUserAccountPublicKey(
			liquidatorSubAccountId
		);
		const liquidatorStatsPublicKey = this.getUserStatsAccountPublicKey();

		const remainingAccounts = this.getRemainingAccounts({
			userAccounts: [this.getUserAccount(liquidatorSubAccountId), userAccount],
			writableSpotMarketIndexes: [marketIndex],
		});

		const spotMarket = this.getSpotMarketAccount(marketIndex);

		return await this.program.instruction.resolveSpotBankruptcy(marketIndex, {
			accounts: {
				state: await this.getStatePublicKey(),
				authority: this.wallet.publicKey,
				user: userAccountPublicKey,
				userStats: userStatsPublicKey,
				liquidatorStats: liquidatorStatsPublicKey,
				liquidator,
				spotMarketVault: spotMarket.vault,
				insuranceFundVault: spotMarket.insuranceFund.vault,
				driftSigner: this.getSignerPublicKey(),
				tokenProgram: TOKEN_PROGRAM_ID,
			},
			remainingAccounts: remainingAccounts,
		});
	}

	public async updateFundingRate(
		perpMarketIndex: number,
		oracle: PublicKey,
		txParams?: TxParams
	): Promise<TransactionSignature> {
		const { txSig } = await this.sendTransaction(
			await this.buildTransaction(
				await this.getUpdateFundingRateIx(perpMarketIndex, oracle),
				txParams
			),
			[],
			this.opts
		);
		return txSig;
	}

	public async getUpdateFundingRateIx(
		perpMarketIndex: number,
		oracle: PublicKey
	): Promise<TransactionInstruction> {
		const perpMarketPublicKey = await getPerpMarketPublicKey(
			this.program.programId,
			perpMarketIndex
		);
		return await this.program.instruction.updateFundingRate(perpMarketIndex, {
			accounts: {
				state: await this.getStatePublicKey(),
				perpMarket: perpMarketPublicKey,
				oracle: oracle,
			},
		});
	}

	public async updatePrelaunchOracle(
		perpMarketIndex: number,
		txParams?: TxParams
	): Promise<TransactionSignature> {
		const { txSig } = await this.sendTransaction(
			await this.buildTransaction(
				await this.getUpdatePrelaunchOracleIx(perpMarketIndex),
				txParams
			),
			[],
			this.opts
		);
		return txSig;
	}

	public async getUpdatePrelaunchOracleIx(
		perpMarketIndex: number
	): Promise<TransactionInstruction> {
		const perpMarket = this.getPerpMarketAccount(perpMarketIndex);

		if (!isVariant(perpMarket.amm.oracleSource, 'prelaunch')) {
			throw new Error(`Wrong oracle source ${perpMarket.amm.oracleSource}`);
		}

		return await this.program.instruction.updatePrelaunchOracle({
			accounts: {
				state: await this.getStatePublicKey(),
				perpMarket: perpMarket.pubkey,
				oracle: perpMarket.amm.oracle,
			},
		});
	}

	public async updatePerpBidAskTwap(
		perpMarketIndex: number,
		makers: [PublicKey, PublicKey][],
		txParams?: TxParams
	): Promise<TransactionSignature> {
		const { txSig } = await this.sendTransaction(
			await this.buildTransaction(
				await this.getUpdatePerpBidAskTwapIx(perpMarketIndex, makers),
				txParams
			),
			[],
			this.opts
		);
		return txSig;
	}

	public async getUpdatePerpBidAskTwapIx(
		perpMarketIndex: number,
		makers: [PublicKey, PublicKey][]
	): Promise<TransactionInstruction> {
		const perpMarket = this.getPerpMarketAccount(perpMarketIndex);

		const remainingAccounts = [];
		for (const [maker, makerStats] of makers) {
			remainingAccounts.push({
				pubkey: maker,
				isWritable: false,
				isSigner: false,
			});
			remainingAccounts.push({
				pubkey: makerStats,
				isWritable: false,
				isSigner: false,
			});
		}

		return await this.program.instruction.updatePerpBidAskTwap({
			accounts: {
				state: await this.getStatePublicKey(),
				perpMarket: perpMarket.pubkey,
				oracle: perpMarket.amm.oracle,
				authority: this.wallet.publicKey,
				keeperStats: this.getUserStatsAccountPublicKey(),
			},
			remainingAccounts,
		});
	}

	public async settleFundingPayment(
		userAccountPublicKey: PublicKey,
		txParams?: TxParams
	): Promise<TransactionSignature> {
		const { txSig } = await this.sendTransaction(
			await this.buildTransaction(
				await this.getSettleFundingPaymentIx(userAccountPublicKey),
				txParams
			),
			[],
			this.opts
		);
		return txSig;
	}

	public async getSettleFundingPaymentIx(
		userAccountPublicKey: PublicKey
	): Promise<TransactionInstruction> {
		const userAccount = (await this.program.account.user.fetch(
			userAccountPublicKey
		)) as UserAccount;

		const writablePerpMarketIndexes = [];
		for (const position of userAccount.perpPositions) {
			if (!positionIsAvailable(position)) {
				writablePerpMarketIndexes.push(position.marketIndex);
			}
		}

		const remainingAccounts = this.getRemainingAccounts({
			userAccounts: [userAccount],
			writablePerpMarketIndexes,
		});

		return await this.program.instruction.settleFundingPayment({
			accounts: {
				state: await this.getStatePublicKey(),
				user: userAccountPublicKey,
			},
			remainingAccounts,
		});
	}

	public triggerEvent(eventName: keyof DriftClientAccountEvents, data?: any) {
		this.eventEmitter.emit(eventName, data);
	}

	public getOracleDataForPerpMarket(marketIndex: number): OraclePriceData {
		return this.accountSubscriber.getOraclePriceDataAndSlotForPerpMarket(
			marketIndex
		).data;
	}

	public getOracleDataForSpotMarket(marketIndex: number): OraclePriceData {
		return this.accountSubscriber.getOraclePriceDataAndSlotForSpotMarket(
			marketIndex
		).data;
	}

	public async initializeInsuranceFundStake(
		marketIndex: number,
		txParams?: TxParams
	): Promise<TransactionSignature> {
		const { txSig } = await this.sendTransaction(
			await this.buildTransaction(
				await this.getInitializeInsuranceFundStakeIx(marketIndex),
				txParams
			),
			[],
			this.opts
		);
		return txSig;
	}

	public async getInitializeInsuranceFundStakeIx(
		marketIndex: number
	): Promise<TransactionInstruction> {
		const ifStakeAccountPublicKey = getInsuranceFundStakeAccountPublicKey(
			this.program.programId,
			this.wallet.publicKey,
			marketIndex
		);

		return await this.program.instruction.initializeInsuranceFundStake(
			marketIndex,
			{
				accounts: {
					insuranceFundStake: ifStakeAccountPublicKey,
					spotMarket: this.getSpotMarketAccount(marketIndex).pubkey,
					userStats: this.getUserStatsAccountPublicKey(),
					authority: this.wallet.publicKey,
					payer: this.wallet.publicKey,
					rent: anchor.web3.SYSVAR_RENT_PUBKEY,
					systemProgram: anchor.web3.SystemProgram.programId,
					state: await this.getStatePublicKey(),
				},
			}
		);
	}

	public async getAddInsuranceFundStakeIx(
		marketIndex: number,
		amount: BN,
		collateralAccountPublicKey: PublicKey
	): Promise<TransactionInstruction> {
		const spotMarket = this.getSpotMarketAccount(marketIndex);
		const ifStakeAccountPublicKey = getInsuranceFundStakeAccountPublicKey(
			this.program.programId,
			this.wallet.publicKey,
			marketIndex
		);

		const remainingAccounts = this.getRemainingAccounts({
			userAccounts: [this.getUserAccount()],
			useMarketLastSlotCache: true,
			writableSpotMarketIndexes: [marketIndex],
		});

		const ix = this.program.instruction.addInsuranceFundStake(
			marketIndex,
			amount,
			{
				accounts: {
					state: await this.getStatePublicKey(),
					spotMarket: spotMarket.pubkey,
					insuranceFundStake: ifStakeAccountPublicKey,
					userStats: this.getUserStatsAccountPublicKey(),
					authority: this.wallet.publicKey,
					spotMarketVault: spotMarket.vault,
					insuranceFundVault: spotMarket.insuranceFund.vault,
					driftSigner: this.getSignerPublicKey(),
					userTokenAccount: collateralAccountPublicKey,
					tokenProgram: TOKEN_PROGRAM_ID,
				},
				remainingAccounts,
			}
		);

		return ix;
	}

	/**
	 * Add to an insurance fund stake and optionally initialize the account
	 */
	public async addInsuranceFundStake({
		marketIndex,
		amount,
		collateralAccountPublicKey,
		initializeStakeAccount,
		fromSubaccount,
		txParams,
	}: {
		/**
		 * Spot market index
		 */
		marketIndex: number;
		amount: BN;
		/**
		 * The account where the funds to stake come from. Usually an associated token account
		 */
		collateralAccountPublicKey: PublicKey;
		/**
		 * Add instructions to initialize the staking account -- required if its the first time the currrent authority has staked in this market
		 */
		initializeStakeAccount?: boolean;
		/**
		 * Optional -- withdraw from current subaccount to fund stake amount, instead of wallet balance
		 */
		fromSubaccount?: boolean;
		txParams?: TxParams;
	}): Promise<TransactionSignature> {
		const addIfStakeIxs = [];

		const additionalSigners: Array<Signer> = [];
		const spotMarketAccount = this.getSpotMarketAccount(marketIndex);
		const isSolMarket = spotMarketAccount.mint.equals(WRAPPED_SOL_MINT);
		const createWSOLTokenAccount =
			isSolMarket && collateralAccountPublicKey.equals(this.wallet.publicKey);

		let tokenAccount;

		if (createWSOLTokenAccount) {
			const { ixs, pubkey } = await this.getWrappedSolAccountCreationIxs(
				amount,
				true
			);
			tokenAccount = pubkey;
			ixs.forEach((ix) => {
				addIfStakeIxs.push(ix);
			});
		} else {
			tokenAccount = collateralAccountPublicKey;
		}

		if (fromSubaccount) {
			const withdrawIx = await this.getWithdrawIx(
				amount,
				marketIndex,
				tokenAccount
			);
			addIfStakeIxs.push(withdrawIx);
		}

		if (initializeStakeAccount) {
			const initializeIx = await this.getInitializeInsuranceFundStakeIx(
				marketIndex
			);
			addIfStakeIxs.push(initializeIx);
		}

		const addFundsIx = await this.getAddInsuranceFundStakeIx(
			marketIndex,
			amount,
			tokenAccount
		);

		addIfStakeIxs.push(addFundsIx);

		if (createWSOLTokenAccount) {
			addIfStakeIxs.push(
				createCloseAccountInstruction(
					tokenAccount,
					this.wallet.publicKey,
					this.wallet.publicKey,
					[]
				)
			);
		}

		const tx = await this.buildTransaction(addIfStakeIxs, txParams);

		const { txSig } = await this.sendTransaction(
			tx,
			additionalSigners,
			this.opts
		);

		return txSig;
	}

	public async requestRemoveInsuranceFundStake(
		marketIndex: number,
		amount: BN,
		txParams?: TxParams
	): Promise<TransactionSignature> {
		const spotMarketAccount = this.getSpotMarketAccount(marketIndex);
		const ifStakeAccountPublicKey = getInsuranceFundStakeAccountPublicKey(
			this.program.programId,
			this.wallet.publicKey,
			marketIndex
		);

		const remainingAccounts = this.getRemainingAccounts({
			userAccounts: [this.getUserAccount()],
			useMarketLastSlotCache: true,
			writableSpotMarketIndexes: [marketIndex],
		});

		const ix = await this.program.instruction.requestRemoveInsuranceFundStake(
			marketIndex,
			amount,
			{
				accounts: {
					state: await this.getStatePublicKey(),
					spotMarket: spotMarketAccount.pubkey,
					insuranceFundStake: ifStakeAccountPublicKey,
					userStats: this.getUserStatsAccountPublicKey(),
					authority: this.wallet.publicKey,
					insuranceFundVault: spotMarketAccount.insuranceFund.vault,
				},
				remainingAccounts,
			}
		);

		const tx = await this.buildTransaction(ix, txParams);

		const { txSig } = await this.sendTransaction(tx, [], this.opts);
		return txSig;
	}

	public async cancelRequestRemoveInsuranceFundStake(
		marketIndex: number,
		txParams?: TxParams
	): Promise<TransactionSignature> {
		const spotMarketAccount = this.getSpotMarketAccount(marketIndex);
		const ifStakeAccountPublicKey = getInsuranceFundStakeAccountPublicKey(
			this.program.programId,
			this.wallet.publicKey,
			marketIndex
		);

		const remainingAccounts = this.getRemainingAccounts({
			userAccounts: [this.getUserAccount()],
			useMarketLastSlotCache: true,
			writableSpotMarketIndexes: [marketIndex],
		});

		const ix =
			await this.program.instruction.cancelRequestRemoveInsuranceFundStake(
				marketIndex,
				{
					accounts: {
						state: await this.getStatePublicKey(),
						spotMarket: spotMarketAccount.pubkey,
						insuranceFundStake: ifStakeAccountPublicKey,
						userStats: this.getUserStatsAccountPublicKey(),
						authority: this.wallet.publicKey,
						insuranceFundVault: spotMarketAccount.insuranceFund.vault,
					},
					remainingAccounts,
				}
			);

		const tx = await this.buildTransaction(ix, txParams);

		const { txSig } = await this.sendTransaction(tx, [], this.opts);
		return txSig;
	}

	public async removeInsuranceFundStake(
		marketIndex: number,
		collateralAccountPublicKey: PublicKey,
		txParams?: TxParams
	): Promise<TransactionSignature> {
		const removeIfStakeIxs = [];
		const spotMarketAccount = this.getSpotMarketAccount(marketIndex);
		const ifStakeAccountPublicKey = getInsuranceFundStakeAccountPublicKey(
			this.program.programId,
			this.wallet.publicKey,
			marketIndex
		);

		const additionalSigners: Array<Signer> = [];
		const isSolMarket = spotMarketAccount.mint.equals(WRAPPED_SOL_MINT);
		const createWSOLTokenAccount =
			isSolMarket && collateralAccountPublicKey.equals(this.wallet.publicKey);

		let tokenAccount;

		if (createWSOLTokenAccount) {
			const { ixs, pubkey } = await this.getWrappedSolAccountCreationIxs(
				ZERO,
				true
			);
			tokenAccount = pubkey;
			ixs.forEach((ix) => {
				removeIfStakeIxs.push(ix);
			});
		} else {
			tokenAccount = collateralAccountPublicKey;
			const tokenAccountExists = await this.checkIfAccountExists(tokenAccount);
			if (!tokenAccountExists) {
				const createTokenAccountIx =
					await this.createAssociatedTokenAccountIdempotentInstruction(
						tokenAccount,
						this.wallet.publicKey,
						this.wallet.publicKey,
						spotMarketAccount.mint
					);
				removeIfStakeIxs.push(createTokenAccountIx);
			}
		}

		const userAccountExists =
			!!this.getUser()?.accountSubscriber?.isSubscribed &&
			(await this.checkIfAccountExists(this.getUser().userAccountPublicKey));

		const remainingAccounts = this.getRemainingAccounts({
			userAccounts: userAccountExists ? [this.getUserAccount()] : [],
			useMarketLastSlotCache: false,
			writableSpotMarketIndexes: [marketIndex],
		});

		const removeStakeIx =
			await this.program.instruction.removeInsuranceFundStake(marketIndex, {
				accounts: {
					state: await this.getStatePublicKey(),
					spotMarket: spotMarketAccount.pubkey,
					insuranceFundStake: ifStakeAccountPublicKey,
					userStats: this.getUserStatsAccountPublicKey(),
					authority: this.wallet.publicKey,
					insuranceFundVault: spotMarketAccount.insuranceFund.vault,
					driftSigner: this.getSignerPublicKey(),
					userTokenAccount: tokenAccount,
					tokenProgram: TOKEN_PROGRAM_ID,
				},
				remainingAccounts,
			});

		removeIfStakeIxs.push(removeStakeIx);

		// Close the wrapped sol account at the end of the transaction
		if (createWSOLTokenAccount) {
			removeIfStakeIxs.push(
				createCloseAccountInstruction(
					tokenAccount,
					this.wallet.publicKey,
					this.wallet.publicKey,
					[]
				)
			);
		}

		const tx = await this.buildTransaction(removeIfStakeIxs, txParams);

		const { txSig } = await this.sendTransaction(
			tx,
			additionalSigners,
			this.opts
		);
		return txSig;
	}

	public async settleRevenueToInsuranceFund(
		marketIndex: number
	): Promise<TransactionSignature> {
		const spotMarketAccount = this.getSpotMarketAccount(marketIndex);

		const remainingAccounts = this.getRemainingAccounts({
			userAccounts: [this.getUserAccount()],
			useMarketLastSlotCache: true,
			writableSpotMarketIndexes: [marketIndex],
		});

		const ix = await this.program.instruction.settleRevenueToInsuranceFund(
			marketIndex,
			{
				accounts: {
					state: await this.getStatePublicKey(),
					spotMarket: spotMarketAccount.pubkey,
					spotMarketVault: spotMarketAccount.vault,
					driftSigner: this.getSignerPublicKey(),
					insuranceFundVault: spotMarketAccount.insuranceFund.vault,
					tokenProgram: TOKEN_PROGRAM_ID,
				},
				remainingAccounts,
			}
		);

		const tx = await this.buildTransaction(ix);

		const { txSig } = await this.sendTransaction(tx, [], this.opts);
		return txSig;
	}

	public async resolvePerpPnlDeficit(
		spotMarketIndex: number,
		perpMarketIndex: number,
		txParams?: TxParams
	): Promise<TransactionSignature> {
		const { txSig } = await this.sendTransaction(
			await this.buildTransaction(
				await this.getResolvePerpPnlDeficitIx(spotMarketIndex, perpMarketIndex),
				txParams
			),
			[],
			this.opts
		);
		return txSig;
	}

	public async getResolvePerpPnlDeficitIx(
		spotMarketIndex: number,
		perpMarketIndex: number
	): Promise<TransactionInstruction> {
		const remainingAccounts = this.getRemainingAccounts({
			userAccounts: [this.getUserAccount()],
			useMarketLastSlotCache: true,
			writablePerpMarketIndexes: [perpMarketIndex],
			writableSpotMarketIndexes: [spotMarketIndex],
		});

		const spotMarket = this.getSpotMarketAccount(spotMarketIndex);

		return await this.program.instruction.resolvePerpPnlDeficit(
			spotMarketIndex,
			perpMarketIndex,
			{
				accounts: {
					state: await this.getStatePublicKey(),
					authority: this.wallet.publicKey,
					spotMarketVault: spotMarket.vault,
					insuranceFundVault: spotMarket.insuranceFund.vault,
					driftSigner: this.getSignerPublicKey(),
					tokenProgram: TOKEN_PROGRAM_ID,
				},
				remainingAccounts: remainingAccounts,
			}
		);
	}

	public async getDepositIntoSpotMarketRevenuePoolIx(
		marketIndex: number,
		amount: BN,
		userTokenAccountPublicKey: PublicKey
	): Promise<TransactionInstruction> {
		const spotMarket = await this.getSpotMarketAccount(marketIndex);
		const ix = await this.program.instruction.depositIntoSpotMarketRevenuePool(
			amount,
			{
				accounts: {
					state: await this.getStatePublicKey(),
					spotMarket: spotMarket.pubkey,
					authority: this.wallet.publicKey,
					spotMarketVault: spotMarket.vault,
					userTokenAccount: userTokenAccountPublicKey,
					tokenProgram: TOKEN_PROGRAM_ID,
				},
			}
		);

		return ix;
	}

	public async depositIntoSpotMarketRevenuePool(
		marketIndex: number,
		amount: BN,
		userTokenAccountPublicKey: PublicKey
	): Promise<TransactionSignature> {
		const ix = await this.getDepositIntoSpotMarketRevenuePoolIx(
			marketIndex,
			amount,
			userTokenAccountPublicKey
		);
		const tx = await this.buildTransaction([ix]);

		const { txSig } = await this.sendTransaction(tx, [], this.opts);
		return txSig;
	}

	public getPerpMarketExtendedInfo(
		marketIndex: number
	): PerpMarketExtendedInfo {
		const marketAccount = this.getPerpMarketAccount(marketIndex);
		const quoteAccount = this.getSpotMarketAccount(QUOTE_SPOT_MARKET_INDEX);

		const extendedInfo: PerpMarketExtendedInfo = {
			marketIndex,
			minOrderSize: marketAccount.amm?.minOrderSize,
			marginMaintenance: marketAccount.marginRatioMaintenance,
			pnlPoolValue: getTokenAmount(
				marketAccount.pnlPool?.scaledBalance,
				quoteAccount,
				SpotBalanceType.DEPOSIT
			),
			contractTier: marketAccount.contractTier,
			availableInsurance: calculateMarketMaxAvailableInsurance(
				marketAccount,
				quoteAccount
			),
		};

		return extendedInfo;
	}

	/**
	 * Returns the market index and type for a given market name
	 * E.g. "SOL-PERP" -> { marketIndex: 0, marketType: MarketType.PERP }
	 *
	 * @param name
	 */
	getMarketIndexAndType(
		name: string
	): { marketIndex: number; marketType: MarketType } | undefined {
		name = name.toUpperCase();
		for (const perpMarketAccount of this.getPerpMarketAccounts()) {
			if (decodeName(perpMarketAccount.name).toUpperCase() === name) {
				return {
					marketIndex: perpMarketAccount.marketIndex,
					marketType: MarketType.PERP,
				};
			}
		}

		for (const spotMarketAccount of this.getSpotMarketAccounts()) {
			if (decodeName(spotMarketAccount.name).toUpperCase() === name) {
				return {
					marketIndex: spotMarketAccount.marketIndex,
					marketType: MarketType.SPOT,
				};
			}
		}

		return undefined;
	}

	private handleSignedTransaction() {
		this.metricsEventEmitter.emit('txSigned');
	}

	sendTransaction(
		tx: Transaction | VersionedTransaction,
		additionalSigners?: Array<Signer>,
		opts?: ConfirmOptions,
		preSigned?: boolean
	): Promise<TxSigAndSlot> {
		const extraConfirmationOptions: ExtraConfirmationOptions = this
			.enableMetricsEvents
			? {
					onSignedCb: this.handleSignedTransaction.bind(this),
			  }
			: undefined;

		const version = (tx as VersionedTransaction)?.version;
<<<<<<< HEAD
		const isVersionedTx = ((tx instanceof VersionedTransaction || version !== undefined));
=======
		const isVersionedTx =
			tx instanceof VersionedTransaction || version !== undefined;
>>>>>>> 64fbea07

		if (isVersionedTx) {
			return this.txSender.sendVersionedTransaction(
				tx as VersionedTransaction,
				additionalSigners,
				opts,
				preSigned,
				extraConfirmationOptions
			);
		} else {
			return this.txSender.send(
				tx as Transaction,
				additionalSigners,
				opts,
				preSigned,
				extraConfirmationOptions
			);
		}
	}

	/**
<<<<<<< HEAD
	 * 
	 * @param instructions 
	 * @param txParams 
	 * @param txVersion 
	 * @param lookupTables 
	 * @param forceVersionedTransaction Return a VersionedTransaction instance even if the version of the transaction is Legacy
	 * @returns 
=======
	 *
	 * @param instructions
	 * @param txParams
	 * @param txVersion
	 * @param lookupTables
	 * @param forceVersionedTransaction Return a VersionedTransaction instance even if the version of the transaction is Legacy
	 * @returns
>>>>>>> 64fbea07
	 */
	async buildTransaction(
		instructions: TransactionInstruction | TransactionInstruction[],
		txParams?: TxParams,
		txVersion?: TransactionVersion,
		lookupTables?: AddressLookupTableAccount[],
<<<<<<< HEAD
		forceVersionedTransaction?: boolean,
	): Promise<Transaction | VersionedTransaction> {

		txVersion = txVersion ?? this.txVersion;

		// # Collect and process Tx Params
		let baseTxParams : BaseTxParams = {
			computeUnits: txParams?.computeUnits ?? this.txParams.computeUnits,
			computeUnitsPrice: txParams?.computeUnitsPrice ?? this.txParams.computeUnitsPrice,
		};

		if (txParams?.useSimulatedComputeUnits) {
			const splitTxParams : {
				baseTxParams: BaseTxParams,
				txParamProcessingParams: ProcessingTxParams
=======
		forceVersionedTransaction?: boolean
	): Promise<Transaction | VersionedTransaction> {
		txVersion = txVersion ?? this.txVersion;

		// # Collect and process Tx Params
		let baseTxParams: BaseTxParams = {
			computeUnits: txParams?.computeUnits ?? this.txParams.computeUnits,
			computeUnitsPrice:
				txParams?.computeUnitsPrice ?? this.txParams.computeUnitsPrice,
		};

		if (txParams?.useSimulatedComputeUnits) {
			const splitTxParams: {
				baseTxParams: BaseTxParams;
				txParamProcessingParams: ProcessingTxParams;
>>>>>>> 64fbea07
			} = {
				baseTxParams: {
					computeUnits: txParams?.computeUnits,
					computeUnitsPrice: txParams?.computeUnitsPrice,
				},
				txParamProcessingParams: {
					useSimulatedComputeUnits: txParams?.useSimulatedComputeUnits,
					computeUnitsBufferMultiplier: txParams?.computeUnitsBufferMultiplier,
<<<<<<< HEAD
					useSimulatedComputeUnitsForCUPriceCalculation: txParams?.useSimulatedComputeUnitsForCUPriceCalculation,
					getCUPriceFromComputeUnits: txParams?.getCUPriceFromComputeUnits,
				}
			};

			const processedTxParams = await this.getProcessedTransactionParams({
				instructions,
				txParams: splitTxParams.baseTxParams,
				txVersion,
				lookupTables,
			}, splitTxParams.txParamProcessingParams);
=======
				},
			};

			const processedTxParams = await this.getProcessedTransactionParams(
				{
					instructions,
					txParams: splitTxParams.baseTxParams,
					txVersion,
					lookupTables,
				},
				splitTxParams.txParamProcessingParams
			);
>>>>>>> 64fbea07

			baseTxParams = {
				...baseTxParams,
				...processedTxParams,
			};
		}

		// # Create Tx Instructions
		const allIx = [];
		const computeUnits = baseTxParams?.computeUnits;
		if (computeUnits !== 200_000) {
			allIx.push(
				ComputeBudgetProgram.setComputeUnitLimit({
					units: computeUnits,
				})
			);
		}
<<<<<<< HEAD
		const computeUnitsPrice =
			baseTxParams?.computeUnitsPrice;
=======
		const computeUnitsPrice = baseTxParams?.computeUnitsPrice;
>>>>>>> 64fbea07
		if (computeUnitsPrice !== 0) {
			allIx.push(
				ComputeBudgetProgram.setComputeUnitPrice({
					microLamports: computeUnitsPrice,
				})
			);
		}

		if (Array.isArray(instructions)) {
			allIx.push(...instructions);
		} else {
			allIx.push(instructions);
		}

<<<<<<< HEAD
		const latestBlockHashAndContext = await this.connection.getLatestBlockhashAndContext({
			commitment: this.opts.preflightCommitment,
		});
=======
		const latestBlockHashAndContext =
			await this.connection.getLatestBlockhashAndContext({
				commitment: this.opts.preflightCommitment,
			});
>>>>>>> 64fbea07

		// # Create and return Transaction
		if (txVersion === 'legacy') {
			if (forceVersionedTransaction) {
				const message = new TransactionMessage({
					payerKey: this.provider.wallet.publicKey,
					recentBlockhash: latestBlockHashAndContext.value.blockhash,
					instructions: allIx,
				}).compileToLegacyMessage();

				return new VersionedTransaction(message);
			} else {
				return new Transaction().add(...allIx);
			}
		} else {
			const marketLookupTable = await this.fetchMarketLookupTableAccount();
			lookupTables = lookupTables
				? [...lookupTables, marketLookupTable]
				: [marketLookupTable];
			const message = new TransactionMessage({
				payerKey: this.provider.wallet.publicKey,
				recentBlockhash: latestBlockHashAndContext.value.blockhash,
				instructions: allIx,
			}).compileToV0Message(lookupTables);

			return new VersionedTransaction(message);
		}
	}
}<|MERGE_RESOLUTION|>--- conflicted
+++ resolved
@@ -739,30 +739,6 @@
 
 	private async getProcessedTransactionParams(
 		txParams: {
-<<<<<<< HEAD
-			instructions: TransactionInstruction | TransactionInstruction[],
-			txParams?: BaseTxParams,
-			txVersion?: TransactionVersion,
-			lookupTables?: AddressLookupTableAccount[],
-		},
-		txParamProcessingParams: ProcessingTxParams
-	) : Promise<BaseTxParams> {
-		const tx = await TransactionParamProcessor.process(
-			{
-				txProps: {
-					instructions: txParams.instructions,
-					txParams: txParams.txParams,
-					txVersion: txParams.txVersion,
-					lookupTables: txParams.lookupTables,
-				},
-				txBuilder: updatedTxParams => this.buildTransaction(updatedTxParams.instructions, updatedTxParams?.txParams, updatedTxParams.txVersion, updatedTxParams.lookupTables, true) as Promise<VersionedTransaction>,
-				processConfig: txParamProcessingParams,
-				processParams: {
-					connection: this.connection,
-				},
-			}
-		);
-=======
 			instructions: TransactionInstruction | TransactionInstruction[];
 			txParams?: BaseTxParams;
 			txVersion?: TransactionVersion;
@@ -790,7 +766,6 @@
 				connection: this.connection,
 			},
 		});
->>>>>>> 64fbea07
 
 		return tx;
 	}
@@ -2162,11 +2137,7 @@
 		tokenFaucet: TokenFaucet,
 		amount: BN,
 		referrerInfo?: ReferrerInfo,
-<<<<<<< HEAD
-		txParams?: TxParams,
-=======
 		txParams?: TxParams
->>>>>>> 64fbea07
 	): Promise<[TransactionSignature, PublicKey]> {
 		const ixs = [];
 
@@ -2287,14 +2258,10 @@
 			);
 		}
 
-<<<<<<< HEAD
-		const tx = await this.buildTransaction(withdrawIxs, txParams ?? this.txParams);
-=======
 		const tx = await this.buildTransaction(
 			withdrawIxs,
 			txParams ?? this.txParams
 		);
->>>>>>> 64fbea07
 
 		const { txSig, slot } = await this.sendTransaction(
 			tx,
@@ -4605,42 +4572,26 @@
 			useSimulationComputeUnits: false,
 		};
 
-<<<<<<< HEAD
-		let placeAndTakeTx = (await this.buildTransaction(
-			ixs,
-			txParamsWithoutImplicitSimulation
-		));
-
-		if (shouldUseSimulationComputeUnits || shouldExitIfSimulationFails) {
-			const simulationResult = await TransactionParamProcessor.getTxSimComputeUnits(
-				// @ts-ignore :: TODO - TEST WITH LEGACY TRANSACTION
-				placeAndTakeTx,
-				this.connection
-			);
-
-			if (shouldExitIfSimulationFails && !simulationResult.success) {
-				return;
-			}
-
-			if (shouldUseSimulationComputeUnits) {
-				placeAndTakeTx = await this.buildTransaction(
-					ixs,
-					{
-						...txParamsWithoutImplicitSimulation,
-						computeUnits: simulationResult.computeUnits,
-					}
-				);
-=======
 		let placeAndTakeTx = await this.buildTransaction(
 			ixs,
 			txParamsWithoutImplicitSimulation
 		);
 
 		if (shouldUseSimulationComputeUnits || shouldExitIfSimulationFails) {
+
+			const versionedPlaceAndTakeTx = this.isVersionedTransaction(placeAndTakeTx) ? placeAndTakeTx as VersionedTransaction : await 
+			
+			this. buildTransaction(
+				ixs,
+				txParamsWithoutImplicitSimulation,
+				undefined,
+				undefined,
+				true
+			) as VersionedTransaction;
+
 			const simulationResult =
 				await TransactionParamProcessor.getTxSimComputeUnits(
-					// @ts-ignore :: TODO - TEST WITH LEGACY TRANSACTION
-					placeAndTakeTx,
+					versionedPlaceAndTakeTx,
 					this.connection
 				);
 
@@ -4653,7 +4604,6 @@
 					...txParamsWithoutImplicitSimulation,
 					computeUnits: simulationResult.computeUnits,
 				});
->>>>>>> 64fbea07
 			}
 		}
 
@@ -6602,6 +6552,16 @@
 		this.metricsEventEmitter.emit('txSigned');
 	}
 
+	private isVersionedTransaction(
+		tx: Transaction | VersionedTransaction,
+	): boolean {
+		const version = (tx as VersionedTransaction)?.version;
+		const isVersionedTx =
+			tx instanceof VersionedTransaction || version !== undefined;
+
+		return isVersionedTx;
+	}
+
 	sendTransaction(
 		tx: Transaction | VersionedTransaction,
 		additionalSigners?: Array<Signer>,
@@ -6615,13 +6575,8 @@
 			  }
 			: undefined;
 
-		const version = (tx as VersionedTransaction)?.version;
-<<<<<<< HEAD
-		const isVersionedTx = ((tx instanceof VersionedTransaction || version !== undefined));
-=======
 		const isVersionedTx =
-			tx instanceof VersionedTransaction || version !== undefined;
->>>>>>> 64fbea07
+			this.isVersionedTransaction(tx);
 
 		if (isVersionedTx) {
 			return this.txSender.sendVersionedTransaction(
@@ -6643,15 +6598,6 @@
 	}
 
 	/**
-<<<<<<< HEAD
-	 * 
-	 * @param instructions 
-	 * @param txParams 
-	 * @param txVersion 
-	 * @param lookupTables 
-	 * @param forceVersionedTransaction Return a VersionedTransaction instance even if the version of the transaction is Legacy
-	 * @returns 
-=======
 	 *
 	 * @param instructions
 	 * @param txParams
@@ -6659,34 +6605,16 @@
 	 * @param lookupTables
 	 * @param forceVersionedTransaction Return a VersionedTransaction instance even if the version of the transaction is Legacy
 	 * @returns
->>>>>>> 64fbea07
 	 */
 	async buildTransaction(
 		instructions: TransactionInstruction | TransactionInstruction[],
 		txParams?: TxParams,
 		txVersion?: TransactionVersion,
 		lookupTables?: AddressLookupTableAccount[],
-<<<<<<< HEAD
 		forceVersionedTransaction?: boolean,
 	): Promise<Transaction | VersionedTransaction> {
-
 		txVersion = txVersion ?? this.txVersion;
-
-		// # Collect and process Tx Params
-		let baseTxParams : BaseTxParams = {
-			computeUnits: txParams?.computeUnits ?? this.txParams.computeUnits,
-			computeUnitsPrice: txParams?.computeUnitsPrice ?? this.txParams.computeUnitsPrice,
-		};
-
-		if (txParams?.useSimulatedComputeUnits) {
-			const splitTxParams : {
-				baseTxParams: BaseTxParams,
-				txParamProcessingParams: ProcessingTxParams
-=======
-		forceVersionedTransaction?: boolean
-	): Promise<Transaction | VersionedTransaction> {
-		txVersion = txVersion ?? this.txVersion;
-
+		
 		// # Collect and process Tx Params
 		let baseTxParams: BaseTxParams = {
 			computeUnits: txParams?.computeUnits ?? this.txParams.computeUnits,
@@ -6695,10 +6623,9 @@
 		};
 
 		if (txParams?.useSimulatedComputeUnits) {
-			const splitTxParams: {
-				baseTxParams: BaseTxParams;
-				txParamProcessingParams: ProcessingTxParams;
->>>>>>> 64fbea07
+			const splitTxParams : {
+				baseTxParams: BaseTxParams,
+				txParamProcessingParams: ProcessingTxParams
 			} = {
 				baseTxParams: {
 					computeUnits: txParams?.computeUnits,
@@ -6707,32 +6634,17 @@
 				txParamProcessingParams: {
 					useSimulatedComputeUnits: txParams?.useSimulatedComputeUnits,
 					computeUnitsBufferMultiplier: txParams?.computeUnitsBufferMultiplier,
-<<<<<<< HEAD
 					useSimulatedComputeUnitsForCUPriceCalculation: txParams?.useSimulatedComputeUnitsForCUPriceCalculation,
 					getCUPriceFromComputeUnits: txParams?.getCUPriceFromComputeUnits,
 				}
 			};
-
+			
 			const processedTxParams = await this.getProcessedTransactionParams({
 				instructions,
 				txParams: splitTxParams.baseTxParams,
 				txVersion,
 				lookupTables,
 			}, splitTxParams.txParamProcessingParams);
-=======
-				},
-			};
-
-			const processedTxParams = await this.getProcessedTransactionParams(
-				{
-					instructions,
-					txParams: splitTxParams.baseTxParams,
-					txVersion,
-					lookupTables,
-				},
-				splitTxParams.txParamProcessingParams
-			);
->>>>>>> 64fbea07
 
 			baseTxParams = {
 				...baseTxParams,
@@ -6750,12 +6662,10 @@
 				})
 			);
 		}
-<<<<<<< HEAD
+		
 		const computeUnitsPrice =
 			baseTxParams?.computeUnitsPrice;
-=======
-		const computeUnitsPrice = baseTxParams?.computeUnitsPrice;
->>>>>>> 64fbea07
+
 		if (computeUnitsPrice !== 0) {
 			allIx.push(
 				ComputeBudgetProgram.setComputeUnitPrice({
@@ -6770,16 +6680,10 @@
 			allIx.push(instructions);
 		}
 
-<<<<<<< HEAD
-		const latestBlockHashAndContext = await this.connection.getLatestBlockhashAndContext({
-			commitment: this.opts.preflightCommitment,
-		});
-=======
 		const latestBlockHashAndContext =
 			await this.connection.getLatestBlockhashAndContext({
 				commitment: this.opts.preflightCommitment,
 			});
->>>>>>> 64fbea07
 
 		// # Create and return Transaction
 		if (txVersion === 'legacy') {
