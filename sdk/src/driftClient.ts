import * as anchor from '@coral-xyz/anchor';
import {
	AnchorProvider,
	BN,
	Idl,
	Program,
	ProgramAccount,
} from '@coral-xyz/anchor';
import { Idl as Idl30, Program as Program30 } from '@coral-xyz/anchor-30';
import bs58 from 'bs58';
import {
	ASSOCIATED_TOKEN_PROGRAM_ID,
	createAssociatedTokenAccountInstruction,
	createAssociatedTokenAccountIdempotentInstruction,
	createCloseAccountInstruction,
	createInitializeAccountInstruction,
	getAssociatedTokenAddress,
	TOKEN_2022_PROGRAM_ID,
	TOKEN_PROGRAM_ID,
	getAssociatedTokenAddressSync,
	getMint,
	getTransferHook,
	getExtraAccountMetaAddress,
	getExtraAccountMetas,
	resolveExtraAccountMeta,
} from '@solana/spl-token';
import {
	DriftClientMetricsEvents,
	HighLeverageModeConfig,
	isVariant,
	IWallet,
	MakerInfo,
	MappedRecord,
	MarketType,
	ModifyOrderParams,
	ModifyOrderPolicy,
	OpenbookV2FulfillmentConfigAccount,
	OptionalOrderParams,
	OracleSource,
	Order,
	OrderParams,
	OrderTriggerCondition,
	OrderType,
	PerpMarketAccount,
	PerpMarketExtendedInfo,
	PhoenixV1FulfillmentConfigAccount,
	PlaceAndTakeOrderSuccessCondition,
	PositionDirection,
	ReferrerInfo,
	ReferrerNameAccount,
	SerumV3FulfillmentConfigAccount,
	SettlePnlMode,
	SignedTxData,
	SpotBalanceType,
	SpotMarketAccount,
	SpotPosition,
	StateAccount,
	SwapReduceOnly,
	SignedMsgOrderParamsMessage,
	TakerInfo,
	TxParams,
	UserAccount,
	UserStatsAccount,
	ProtectedMakerModeConfig,
	SignedMsgOrderParamsDelegateMessage,
	TokenProgramFlag,
	PostOnlyParams,
	LPPoolAccount,
	ConstituentAccount,
	ConstituentTargetBaseAccount,
	AmmCache,
} from './types';
import driftIDL from './idl/drift.json';

import {
	AccountMeta,
	AddressLookupTableAccount,
	BlockhashWithExpiryBlockHeight,
	ConfirmOptions,
	Connection,
	Keypair,
	LAMPORTS_PER_SOL,
	PublicKey,
	Signer,
	SystemProgram,
	SYSVAR_CLOCK_PUBKEY,
	SYSVAR_INSTRUCTIONS_PUBKEY,
	Transaction,
	TransactionInstruction,
	TransactionSignature,
	TransactionVersion,
	VersionedTransaction,
} from '@solana/web3.js';

import { TokenFaucet } from './tokenFaucet';
import { EventEmitter } from 'events';
import StrictEventEmitter from 'strict-event-emitter-types';
import {
	getDriftSignerPublicKey,
	getDriftStateAccountPublicKey,
	getFuelOverflowAccountPublicKey,
	getHighLeverageModeConfigPublicKey,
	getInsuranceFundStakeAccountPublicKey,
	getOpenbookV2FulfillmentConfigPublicKey,
	getPerpMarketPublicKey,
	getPhoenixFulfillmentConfigPublicKey,
	getProtectedMakerModeConfigPublicKey,
	getPythLazerOraclePublicKey,
	getPythPullOraclePublicKey,
	getReferrerNamePublicKeySync,
	getSerumFulfillmentConfigPublicKey,
	getSerumSignerPublicKey,
	getSpotMarketPublicKey,
	getSignedMsgUserAccountPublicKey,
	getUserAccountPublicKey,
	getUserAccountPublicKeySync,
	getUserStatsAccountPublicKey,
	getSignedMsgWsDelegatesAccountPublicKey,
	getIfRebalanceConfigPublicKey,
	getRevenueShareAccountPublicKey,
	getRevenueShareEscrowAccountPublicKey,
	getConstituentTargetBasePublicKey,
	getAmmConstituentMappingPublicKey,
	getLpPoolPublicKey,
	getConstituentPublicKey,
	getAmmCachePublicKey,
	getLpPoolTokenVaultPublicKey,
	getConstituentVaultPublicKey,
	getConstituentCorrelationsPublicKey,
	getLpPoolTokenTokenAccountPublicKey,
} from './addresses/pda';
import {
	DataAndSlot,
	DelistedMarketSetting,
	DriftClientAccountEvents,
	DriftClientAccountSubscriber,
} from './accounts/types';
import { TxSender, TxSigAndSlot } from './tx/types';
import {
	BASE_PRECISION,
	GOV_SPOT_MARKET_INDEX,
	ONE,
	PERCENTAGE_PRECISION,
	PRICE_PRECISION,
	QUOTE_PRECISION,
	QUOTE_SPOT_MARKET_INDEX,
	ZERO,
} from './constants/numericConstants';
import { findDirectionToClose, positionIsAvailable } from './math/position';
import { getSignedTokenAmount, getTokenAmount } from './math/spotBalance';
import { decodeName, DEFAULT_USER_NAME, encodeName } from './userName';
import { MMOraclePriceData, OraclePriceData } from './oracles/types';
import { DriftClientConfig } from './driftClientConfig';
import { PollingDriftClientAccountSubscriber } from './accounts/pollingDriftClientAccountSubscriber';
import { RetryTxSender } from './tx/retryTxSender';
import { User } from './user';
import { UserSubscriptionConfig } from './userConfig';
import {
	configs,
	DRIFT_ORACLE_RECEIVER_ID,
	DEFAULT_CONFIRMATION_OPTS,
	DRIFT_PROGRAM_ID,
	DriftEnv,
	PYTH_LAZER_STORAGE_ACCOUNT_KEY,
} from './config';
import { WRAPPED_SOL_MINT } from './constants/spotMarkets';
import { UserStats } from './userStats';
import { isSpotPositionAvailable } from './math/spotPosition';
import { calculateMarketMaxAvailableInsurance } from './math/market';
import { fetchUserStatsAccount } from './accounts/fetch';
import { castNumberToSpotPrecision } from './math/spotMarket';
import {
	JupiterClient,
	QuoteResponse,
	SwapMode,
} from './jupiter/jupiterClient';
import { getNonIdleUserFilter } from './memcmp';
import { UserStatsSubscriptionConfig } from './userStatsConfig';
import { getMarinadeDepositIx, getMarinadeFinanceProgram } from './marinade';
import { getOrderParams, isUpdateHighLeverageMode } from './orderParams';
import { numberToSafeBN } from './math/utils';
import { TransactionParamProcessor } from './tx/txParamProcessor';
import { isOracleValid, trimVaaSignatures } from './math/oracles';
import { TxHandler } from './tx/txHandler';
import {
	DEFAULT_RECEIVER_PROGRAM_ID,
	wormholeCoreBridgeIdl,
} from '@pythnetwork/pyth-solana-receiver';
import { parseAccumulatorUpdateData } from '@pythnetwork/price-service-sdk';
import {
	DEFAULT_WORMHOLE_PROGRAM_ID,
	getGuardianSetPda,
} from '@pythnetwork/pyth-solana-receiver/lib/address';
import { WormholeCoreBridgeSolana } from '@pythnetwork/pyth-solana-receiver/lib/idl/wormhole_core_bridge_solana';
import { PythSolanaReceiver } from '@pythnetwork/pyth-solana-receiver/lib/idl/pyth_solana_receiver';
import { getFeedIdUint8Array, trimFeedId } from './util/pythOracleUtils';
import { createMinimalEd25519VerifyIx } from './util/ed25519Utils';
import {
	createNativeInstructionDiscriminatorBuffer,
	isVersionedTransaction,
} from './tx/utils';
import pythSolanaReceiverIdl from './idl/pyth_solana_receiver.json';
import { asV0Tx, PullFeed, AnchorUtils } from '@switchboard-xyz/on-demand';
import { gprcDriftClientAccountSubscriber } from './accounts/grpcDriftClientAccountSubscriber';
import nacl from 'tweetnacl';
import { Slothash } from './slot/SlothashSubscriber';
import { getOracleId } from './oracles/oracleId';
import { SignedMsgOrderParams } from './types';
import { sha256 } from '@noble/hashes/sha256';
import { getOracleConfidenceFromMMOracleData } from './oracles/utils';
import { Commitment } from 'gill';
import { WebSocketDriftClientAccountSubscriber } from './accounts/webSocketDriftClientAccountSubscriber';
<<<<<<< HEAD
import { hasBuilder } from './math/orders';
import { RevenueShareEscrowMap } from './userMap/revenueShareEscrowMap';
import {
	isBuilderOrderAvailable,
	isBuilderOrderReferral,
} from './math/builder';
import { ConstituentMap } from './constituentMap/constituentMap';
=======
>>>>>>> 29a292b4

type RemainingAccountParams = {
	userAccounts: UserAccount[];
	writablePerpMarketIndexes?: number[];
	writableSpotMarketIndexes?: number[];
	readablePerpMarketIndex?: number | number[];
	readableSpotMarketIndexes?: number[];
	useMarketLastSlotCache?: boolean;
};

/**
 * # DriftClient
 * This class is the main way to interact with Drift Protocol. It allows you to subscribe to the various accounts where the Market's state is stored, as well as: opening positions, liquidating, settling funding, depositing & withdrawing, and more.
 */
export class DriftClient {
	connection: Connection;
	wallet: IWallet;
	public program: Program;
	provider: AnchorProvider;
	env: DriftEnv;
	opts?: ConfirmOptions;
	useHotWalletAdmin?: boolean;
	users = new Map<string, User>();
	userStats?: UserStats;
	activeSubAccountId: number;
	userAccountSubscriptionConfig: UserSubscriptionConfig;
	userStatsAccountSubscriptionConfig: UserStatsSubscriptionConfig;
	accountSubscriber: DriftClientAccountSubscriber;
	eventEmitter: StrictEventEmitter<EventEmitter, DriftClientAccountEvents>;
	metricsEventEmitter: StrictEventEmitter<
		EventEmitter,
		DriftClientMetricsEvents
	>;
	_isSubscribed = false;
	txSender: TxSender;
	perpMarketLastSlotCache = new Map<number, number>();
	spotMarketLastSlotCache = new Map<number, number>();
	mustIncludePerpMarketIndexes = new Set<number>();
	mustIncludeSpotMarketIndexes = new Set<number>();
	authority: PublicKey;

	/** @deprecated use marketLookupTables */
	marketLookupTable: PublicKey;
	/** @deprecated use lookupTableAccounts */
	lookupTableAccount: AddressLookupTableAccount;

	marketLookupTables: PublicKey[];
	lookupTableAccounts: AddressLookupTableAccount[];

	includeDelegates?: boolean;
	authoritySubAccountMap?: Map<string, number[]>;
	skipLoadUsers?: boolean;
	txVersion: TransactionVersion;
	txParams: TxParams;
	enableMetricsEvents?: boolean;

	txHandler: TxHandler;

	receiverProgram?: Program<PythSolanaReceiver>;
	wormholeProgram?: Program<WormholeCoreBridgeSolana>;
	sbOnDemandProgramdId: PublicKey;
	sbOnDemandProgram?: Program30<Idl30>;
	sbProgramFeedConfigs?: Map<string, any>;

	public get isSubscribed() {
		return this._isSubscribed && this.accountSubscriber.isSubscribed;
	}

	public set isSubscribed(val: boolean) {
		this._isSubscribed = val;
	}

	public constructor(config: DriftClientConfig) {
		this.connection = config.connection;
		this.wallet = config.wallet;
		this.env = config.env ?? 'mainnet-beta';
		this.opts = config.opts || {
			...DEFAULT_CONFIRMATION_OPTS,
		};
		this.useHotWalletAdmin = config.useHotWalletAdmin ?? false;
		if (config?.connection?.commitment) {
			// At the moment this ensures that our transaction simulations (which use Connection object) will use the same commitment level as our Transaction blockhashes (which use these opts)
			this.opts.commitment = config.connection.commitment;
			this.opts.preflightCommitment = config.connection.commitment;
		}
		this.provider = new AnchorProvider(
			config.connection,
			// @ts-ignore
			config.wallet,
			this.opts
		);
		this.program = new Program(
			driftIDL as Idl,
			config.programID ?? new PublicKey(DRIFT_PROGRAM_ID),
			this.provider,
			config.coder
		);

		this.authority = config.authority ?? this.wallet.publicKey;
		this.activeSubAccountId = config.activeSubAccountId ?? 0;
		this.skipLoadUsers = config.skipLoadUsers ?? false;
		this.txVersion =
			config.txVersion ?? this.getTxVersionForNewWallet(config.wallet);
		this.txParams = {
			computeUnits: config.txParams?.computeUnits ?? 600_000,
			computeUnitsPrice: config.txParams?.computeUnitsPrice ?? 0,
		};

		this.txHandler =
			config?.txHandler ??
			new TxHandler({
				connection: this.connection,
				// @ts-ignore
				wallet: this.provider.wallet,
				confirmationOptions: this.opts,
				opts: {
					returnBlockHeightsWithSignedTxCallbackData:
						config.enableMetricsEvents,
					onSignedCb: this.handleSignedTransaction.bind(this),
					preSignedCb: this.handlePreSignedTransaction.bind(this),
				},
				config: config.txHandlerConfig,
			});

		if (config.includeDelegates && config.subAccountIds) {
			throw new Error(
				'Can only pass one of includeDelegates or subAccountIds. If you want to specify subaccount ids for multiple authorities, pass authoritySubaccountMap instead'
			);
		}

		if (config.authoritySubAccountMap && config.subAccountIds) {
			throw new Error(
				'Can only pass one of authoritySubaccountMap or subAccountIds'
			);
		}

		if (config.authoritySubAccountMap && config.includeDelegates) {
			throw new Error(
				'Can only pass one of authoritySubaccountMap or includeDelegates'
			);
		}

		this.authoritySubAccountMap = config.authoritySubAccountMap
			? config.authoritySubAccountMap
			: config.subAccountIds
			? new Map([[this.authority.toString(), config.subAccountIds]])
			: new Map<string, number[]>();

		this.includeDelegates = config.includeDelegates ?? false;
		if (config.accountSubscription?.type === 'polling') {
			this.userAccountSubscriptionConfig = {
				type: 'polling',
				accountLoader: config.accountSubscription.accountLoader,
			};
			this.userStatsAccountSubscriptionConfig = {
				type: 'polling',
				accountLoader: config.accountSubscription.accountLoader,
			};
		} else if (config.accountSubscription?.type === 'grpc') {
			this.userAccountSubscriptionConfig = {
				type: 'grpc',
				resubTimeoutMs: config.accountSubscription?.resubTimeoutMs,
				logResubMessages: config.accountSubscription?.logResubMessages,
				grpcConfigs: config.accountSubscription?.grpcConfigs,
			};
			this.userStatsAccountSubscriptionConfig = {
				type: 'grpc',
				grpcConfigs: config.accountSubscription?.grpcConfigs,
				resubTimeoutMs: config.accountSubscription?.resubTimeoutMs,
				logResubMessages: config.accountSubscription?.logResubMessages,
			};
		} else {
			this.userAccountSubscriptionConfig = {
				type: 'websocket',
				resubTimeoutMs: config.accountSubscription?.resubTimeoutMs,
				logResubMessages: config.accountSubscription?.logResubMessages,
				commitment: config.accountSubscription?.commitment,
				programUserAccountSubscriber:
					config.accountSubscription?.programUserAccountSubscriber,
			};
			this.userStatsAccountSubscriptionConfig = {
				type: 'websocket',
				resubTimeoutMs: config.accountSubscription?.resubTimeoutMs,
				logResubMessages: config.accountSubscription?.logResubMessages,
				commitment: config.accountSubscription?.commitment,
			};
		}

		if (config.userStats) {
			this.userStats = new UserStats({
				driftClient: this,
				userStatsAccountPublicKey: getUserStatsAccountPublicKey(
					this.program.programId,
					this.authority
				),
				accountSubscription: this.userAccountSubscriptionConfig,
			});
		}

		this.marketLookupTable = config.marketLookupTable;
		if (!this.marketLookupTable) {
			this.marketLookupTable = new PublicKey(
				configs[this.env].MARKET_LOOKUP_TABLE
			);
		}

		this.marketLookupTables = config.marketLookupTables;
		if (!this.marketLookupTables) {
			this.marketLookupTables = configs[this.env].MARKET_LOOKUP_TABLES.map(
				(tableAddr) => new PublicKey(tableAddr)
			);
		}

		const delistedMarketSetting =
			config.delistedMarketSetting || DelistedMarketSetting.Unsubscribe;
		const noMarketsAndOraclesSpecified =
			config.perpMarketIndexes === undefined &&
			config.spotMarketIndexes === undefined &&
			config.oracleInfos === undefined;
		if (config.accountSubscription?.type === 'polling') {
			this.accountSubscriber = new PollingDriftClientAccountSubscriber(
				this.program,
				config.accountSubscription.accountLoader,
				config.perpMarketIndexes ?? [],
				config.spotMarketIndexes ?? [],
				config.oracleInfos ?? [],
				noMarketsAndOraclesSpecified,
				delistedMarketSetting
			);
		} else if (config.accountSubscription?.type === 'grpc') {
			this.accountSubscriber = new gprcDriftClientAccountSubscriber(
				config.accountSubscription.grpcConfigs,
				this.program,
				config.perpMarketIndexes ?? [],
				config.spotMarketIndexes ?? [],
				config.oracleInfos ?? [],
				noMarketsAndOraclesSpecified,
				delistedMarketSetting,
				{
					resubTimeoutMs: config.accountSubscription?.resubTimeoutMs,
					logResubMessages: config.accountSubscription?.logResubMessages,
				}
			);
		} else {
			const accountSubscriberClass =
				config.accountSubscription?.driftClientAccountSubscriber ??
				WebSocketDriftClientAccountSubscriber;
			this.accountSubscriber = new accountSubscriberClass(
				this.program,
				config.perpMarketIndexes ?? [],
				config.spotMarketIndexes ?? [],
				config.oracleInfos ?? [],
				noMarketsAndOraclesSpecified,
				delistedMarketSetting,
				{
					resubTimeoutMs: config.accountSubscription?.resubTimeoutMs,
					logResubMessages: config.accountSubscription?.logResubMessages,
				},
				config.accountSubscription?.commitment as Commitment
			);
		}
		this.eventEmitter = this.accountSubscriber.eventEmitter;

		this.metricsEventEmitter = new EventEmitter();

		if (config.enableMetricsEvents) {
			this.enableMetricsEvents = true;
		}

		this.txSender =
			config.txSender ??
			new RetryTxSender({
				connection: this.connection,
				wallet: this.wallet,
				opts: this.opts,
				txHandler: this.txHandler,
			});

		this.sbOnDemandProgramdId = configs[this.env].SB_ON_DEMAND_PID;
	}

	public getUserMapKey(subAccountId: number, authority: PublicKey): string {
		return `${subAccountId}_${authority.toString()}`;
	}

	createUser(
		subAccountId: number,
		accountSubscriptionConfig: UserSubscriptionConfig,
		authority?: PublicKey
	): User {
		const userAccountPublicKey = getUserAccountPublicKeySync(
			this.program.programId,
			authority ?? this.authority,
			subAccountId
		);

		return new User({
			driftClient: this,
			userAccountPublicKey,
			accountSubscription: accountSubscriptionConfig,
		});
	}

	public async subscribe(): Promise<boolean> {
		let subscribePromises = [this.addAndSubscribeToUsers()].concat(
			this.accountSubscriber.subscribe()
		);

		if (this.userStats !== undefined) {
			subscribePromises = subscribePromises.concat(this.userStats.subscribe());
		}
		this.isSubscribed = (await Promise.all(subscribePromises)).reduce(
			(success, prevSuccess) => success && prevSuccess
		);

		return this.isSubscribed;
	}

	subscribeUsers(): Promise<boolean>[] {
		return [...this.users.values()].map((user) => user.subscribe());
	}

	/**
	 *	Forces the accountSubscriber to fetch account updates from rpc
	 */
	public async fetchAccounts(): Promise<void> {
		let promises = [...this.users.values()]
			.map((user) => user.fetchAccounts())
			.concat(this.accountSubscriber.fetch());
		if (this.userStats) {
			promises = promises.concat(this.userStats.fetchAccounts());
		}
		await Promise.all(promises);
	}

	public async unsubscribe(): Promise<void> {
		let unsubscribePromises = this.unsubscribeUsers().concat(
			this.accountSubscriber.unsubscribe()
		);
		if (this.userStats !== undefined) {
			unsubscribePromises = unsubscribePromises.concat(
				this.userStats.unsubscribe()
			);
		}
		await Promise.all(unsubscribePromises);
		this.isSubscribed = false;
	}

	unsubscribeUsers(): Promise<void>[] {
		return [...this.users.values()].map((user) => user.unsubscribe());
	}

	statePublicKey?: PublicKey;
	public async getStatePublicKey(): Promise<PublicKey> {
		if (this.statePublicKey) {
			return this.statePublicKey;
		}
		this.statePublicKey = await getDriftStateAccountPublicKey(
			this.program.programId
		);
		return this.statePublicKey;
	}

	signerPublicKey?: PublicKey;
	public getSignerPublicKey(): PublicKey {
		if (this.signerPublicKey) {
			return this.signerPublicKey;
		}
		this.signerPublicKey = getDriftSignerPublicKey(this.program.programId);
		return this.signerPublicKey;
	}

	public getStateAccount(): StateAccount {
		return this.accountSubscriber.getStateAccountAndSlot().data;
	}

	/**
	 * Forces a fetch to rpc before returning accounts. Useful for anchor tests.
	 */
	public async forceGetStateAccount(): Promise<StateAccount> {
		await this.accountSubscriber.fetch();
		return this.accountSubscriber.getStateAccountAndSlot().data;
	}

	public getPerpMarketAccount(
		marketIndex: number
	): PerpMarketAccount | undefined {
		return this.accountSubscriber.getMarketAccountAndSlot(marketIndex)?.data;
	}

	/**
	 * Forces a fetch to rpc before returning accounts. Useful for anchor tests.
	 * @param marketIndex
	 */
	public async forceGetPerpMarketAccount(
		marketIndex: number
	): Promise<PerpMarketAccount | undefined> {
		await this.accountSubscriber.fetch();
		let data =
			this.accountSubscriber.getMarketAccountAndSlot(marketIndex)?.data;
		let i = 0;
		while (data === undefined && i < 10) {
			await this.accountSubscriber.fetch();
			data = this.accountSubscriber.getMarketAccountAndSlot(marketIndex)?.data;
			i++;
		}
		return data;
	}

	public getPerpMarketAccounts(): PerpMarketAccount[] {
		return this.accountSubscriber
			.getMarketAccountsAndSlots()
			.filter((value) => value !== undefined)
			.map((value) => value.data);
	}

	public getSpotMarketAccount(
		marketIndex: number
	): SpotMarketAccount | undefined {
		return this.accountSubscriber.getSpotMarketAccountAndSlot(marketIndex)
			?.data;
	}

	/**
	 * Forces a fetch to rpc before returning accounts. Useful for anchor tests.
	 * @param marketIndex
	 */
	public async forceGetSpotMarketAccount(
		marketIndex: number
	): Promise<SpotMarketAccount | undefined> {
		await this.accountSubscriber.fetch();
		return this.accountSubscriber.getSpotMarketAccountAndSlot(marketIndex)
			?.data;
	}

	public getSpotMarketAccounts(): SpotMarketAccount[] {
		return this.accountSubscriber
			.getSpotMarketAccountsAndSlots()
			.filter((value) => value !== undefined)
			.map((value) => value.data);
	}

	public getQuoteSpotMarketAccount(): SpotMarketAccount {
		return this.accountSubscriber.getSpotMarketAccountAndSlot(
			QUOTE_SPOT_MARKET_INDEX
		).data;
	}

	public getOraclePriceDataAndSlot(
		oraclePublicKey: PublicKey,
		oracleSource: OracleSource
	): DataAndSlot<OraclePriceData> | undefined {
		return this.accountSubscriber.getOraclePriceDataAndSlot(
			getOracleId(oraclePublicKey, oracleSource)
		);
	}

	public async getSerumV3FulfillmentConfig(
		serumMarket: PublicKey
	): Promise<SerumV3FulfillmentConfigAccount> {
		const address = await getSerumFulfillmentConfigPublicKey(
			this.program.programId,
			serumMarket
		);
		return (await this.program.account.serumV3FulfillmentConfig.fetch(
			address
		)) as SerumV3FulfillmentConfigAccount;
	}

	public async getSerumV3FulfillmentConfigs(): Promise<
		SerumV3FulfillmentConfigAccount[]
	> {
		const accounts = await this.program.account.serumV3FulfillmentConfig.all();
		return accounts.map(
			(account) => account.account
		) as SerumV3FulfillmentConfigAccount[];
	}

	public async getPhoenixV1FulfillmentConfig(
		phoenixMarket: PublicKey
	): Promise<PhoenixV1FulfillmentConfigAccount> {
		const address = await getPhoenixFulfillmentConfigPublicKey(
			this.program.programId,
			phoenixMarket
		);
		return (await this.program.account.phoenixV1FulfillmentConfig.fetch(
			address
		)) as PhoenixV1FulfillmentConfigAccount;
	}

	public async getPhoenixV1FulfillmentConfigs(): Promise<
		PhoenixV1FulfillmentConfigAccount[]
	> {
		const accounts =
			await this.program.account.phoenixV1FulfillmentConfig.all();
		return accounts.map(
			(account) => account.account
		) as PhoenixV1FulfillmentConfigAccount[];
	}

	public async getOpenbookV2FulfillmentConfig(
		openbookMarket: PublicKey
	): Promise<OpenbookV2FulfillmentConfigAccount> {
		const address = getOpenbookV2FulfillmentConfigPublicKey(
			this.program.programId,
			openbookMarket
		);
		return (await this.program.account.openbookV2FulfillmentConfig.fetch(
			address
		)) as OpenbookV2FulfillmentConfigAccount;
	}

	public async getOpenbookV2FulfillmentConfigs(): Promise<
		OpenbookV2FulfillmentConfigAccount[]
	> {
		const accounts =
			await this.program.account.openbookV2FulfillmentConfig.all();
		return accounts.map(
			(account) => account.account
		) as OpenbookV2FulfillmentConfigAccount[];
	}

	/** @deprecated use fetchAllLookupTableAccounts() */
	public async fetchMarketLookupTableAccount(): Promise<AddressLookupTableAccount> {
		if (this.lookupTableAccount) return this.lookupTableAccount;

		if (!this.marketLookupTable) {
			console.log('Market lookup table address not set');
			return;
		}

		const lookupTableAccount = (
			await this.connection.getAddressLookupTable(this.marketLookupTable)
		).value;
		this.lookupTableAccount = lookupTableAccount;

		return lookupTableAccount;
	}

	public async fetchAllLookupTableAccounts(): Promise<
		AddressLookupTableAccount[]
	> {
		if (this.lookupTableAccounts) return this.lookupTableAccounts;

		if (!this.marketLookupTables) {
			console.log('Market lookup table address not set');
			return;
		}

		const lookupTableAccountResults = await Promise.all(
			this.marketLookupTables.map((lookupTable) =>
				this.connection.getAddressLookupTable(lookupTable)
			)
		);

		const lookupTableAccounts = lookupTableAccountResults.map(
			(result) => result.value
		);
		this.lookupTableAccounts = lookupTableAccounts;

		return lookupTableAccounts;
	}

	private getTxVersionForNewWallet(newWallet: IWallet) {
		if (!newWallet?.supportedTransactionVersions) return 0; // Assume versioned txs supported if wallet doesn't have a supportedTransactionVersions property

		const walletSupportsVersionedTxns =
			newWallet.supportedTransactionVersions?.has(0) ||
			(newWallet.supportedTransactionVersions?.size ?? 0) > 1;

		return walletSupportsVersionedTxns ? 0 : 'legacy';
	}

	/**
	 * Update the wallet to use for drift transactions and linked user account
	 * @param newWallet
	 * @param subAccountIds
	 * @param activeSubAccountId
	 * @param includeDelegates
	 */
	public async updateWallet(
		newWallet: IWallet,
		subAccountIds?: number[],
		activeSubAccountId?: number,
		includeDelegates?: boolean,
		authoritySubaccountMap?: Map<string, number[]>
	): Promise<boolean> {
		const newProvider = new AnchorProvider(
			this.connection,
			// @ts-ignore
			newWallet,
			this.opts
		);
		const newProgram = new Program(
			driftIDL as Idl,
			this.program.programId,
			newProvider
		);

		this.skipLoadUsers = false;
		// Update provider for txSender with new wallet details
		this.txSender.wallet = newWallet;
		this.wallet = newWallet;
		this.txHandler.updateWallet(newWallet);
		this.provider = newProvider;
		this.program = newProgram;
		this.authority = newWallet.publicKey;
		this.activeSubAccountId = activeSubAccountId;
		this.userStatsAccountPublicKey = undefined;
		this.includeDelegates = includeDelegates ?? false;
		this.txVersion = this.getTxVersionForNewWallet(this.wallet);

		if (includeDelegates && subAccountIds) {
			throw new Error(
				'Can only pass one of includeDelegates or subAccountIds. If you want to specify subaccount ids for multiple authorities, pass authoritySubaccountMap instead'
			);
		}

		if (authoritySubaccountMap && subAccountIds) {
			throw new Error(
				'Can only pass one of authoritySubaccountMap or subAccountIds'
			);
		}

		if (authoritySubaccountMap && includeDelegates) {
			throw new Error(
				'Can only pass one of authoritySubaccountMap or includeDelegates'
			);
		}

		this.authoritySubAccountMap = authoritySubaccountMap
			? authoritySubaccountMap
			: subAccountIds
			? new Map([[this.authority.toString(), subAccountIds]])
			: new Map<string, number[]>();

		/* Reset user stats account */
		if (this.userStats?.isSubscribed) {
			await this.userStats.unsubscribe();
		}

		this.userStats = undefined;

		this.userStats = new UserStats({
			driftClient: this,
			userStatsAccountPublicKey: this.getUserStatsAccountPublicKey(),
			accountSubscription: this.userStatsAccountSubscriptionConfig,
		});

		const subscriptionPromises: Promise<any>[] = [this.userStats.subscribe()];

		let success = true;

		if (this.isSubscribed) {
			const reSubscribeUsersPromise = async () => {
				await Promise.all(this.unsubscribeUsers());
				this.users.clear();
				success = await this.addAndSubscribeToUsers();
			};

			subscriptionPromises.push(reSubscribeUsersPromise());
		}

		await Promise.all(subscriptionPromises);

		return success;
	}

	/**
	 * Update the subscribed accounts to a given authority, while leaving the
	 * connected wallet intact. This allows a user to emulate another user's
	 * account on the UI and sign permissionless transactions with their own wallet.
	 * @param emulateAuthority
	 */
	public async emulateAccount(emulateAuthority: PublicKey): Promise<boolean> {
		this.skipLoadUsers = false;
		// Update provider for txSender with new wallet details
		this.authority = emulateAuthority;
		this.userStatsAccountPublicKey = undefined;
		this.includeDelegates = true;
		this.txVersion = this.getTxVersionForNewWallet(this.wallet);

		this.authoritySubAccountMap = new Map<string, number[]>();

		/* Reset user stats account */
		if (this.userStats?.isSubscribed) {
			await this.userStats.unsubscribe();
		}

		this.userStats = undefined;

		this.userStats = new UserStats({
			driftClient: this,
			userStatsAccountPublicKey: this.getUserStatsAccountPublicKey(),
			accountSubscription: this.userStatsAccountSubscriptionConfig,
		});

		await this.userStats.subscribe();

		let success = true;

		if (this.isSubscribed) {
			await Promise.all(this.unsubscribeUsers());
			this.users.clear();
			success = await this.addAndSubscribeToUsers(emulateAuthority);
		}

		return success;
	}

	public async switchActiveUser(subAccountId: number, authority?: PublicKey) {
		const authorityChanged = authority && !this.authority?.equals(authority);

		this.activeSubAccountId = subAccountId;
		this.authority = authority ?? this.authority;
		this.userStatsAccountPublicKey = getUserStatsAccountPublicKey(
			this.program.programId,
			this.authority
		);

		/* If changing the user authority ie switching from delegate to non-delegate account, need to re-subscribe to the user stats account */
		if (authorityChanged && this.userStats) {
			if (this.userStats.isSubscribed) {
				await this.userStats.unsubscribe();
			}

			this.userStats = new UserStats({
				driftClient: this,
				userStatsAccountPublicKey: this.userStatsAccountPublicKey,
				accountSubscription: this.userAccountSubscriptionConfig,
			});

			this.userStats.subscribe();
		}
	}

	public async addUser(
		subAccountId: number,
		authority?: PublicKey,
		userAccount?: UserAccount
	): Promise<boolean> {
		authority = authority ?? this.authority;
		const userKey = this.getUserMapKey(subAccountId, authority);

		if (this.users.has(userKey) && this.users.get(userKey).isSubscribed) {
			return true;
		}

		const user = this.createUser(
			subAccountId,
			this.userAccountSubscriptionConfig,
			authority
		);

		const result = await user.subscribe(userAccount);

		if (result) {
			this.users.set(userKey, user);
			return true;
		} else {
			return false;
		}
	}

	/**
	 * Adds and subscribes to users based on params set by the constructor or by updateWallet.
	 */
	public async addAndSubscribeToUsers(authority?: PublicKey): Promise<boolean> {
		// save the rpc calls if driftclient is initialized without a real wallet
		if (this.skipLoadUsers) return true;

		let result = true;

		if (this.authoritySubAccountMap && this.authoritySubAccountMap.size > 0) {
			this.authoritySubAccountMap.forEach(async (value, key) => {
				for (const subAccountId of value) {
					result =
						result && (await this.addUser(subAccountId, new PublicKey(key)));
				}
			});

			if (this.activeSubAccountId == undefined) {
				this.switchActiveUser(
					[...this.authoritySubAccountMap.values()][0][0] ?? 0,
					new PublicKey(
						[...this.authoritySubAccountMap.keys()][0] ??
							this.authority.toString()
					)
				);
			}
		} else {
			let userAccounts = [];
			let delegatedAccounts = [];

			const userAccountsPromise = this.getUserAccountsForAuthority(
				authority ?? this.wallet.publicKey
			);

			if (this.includeDelegates) {
				const delegatedAccountsPromise = this.getUserAccountsForDelegate(
					authority ?? this.wallet.publicKey
				);
				[userAccounts, delegatedAccounts] = await Promise.all([
					userAccountsPromise,
					delegatedAccountsPromise,
				]);

				!userAccounts && (userAccounts = []);
				!delegatedAccounts && (delegatedAccounts = []);
			} else {
				userAccounts = (await userAccountsPromise) ?? [];
			}

			const allAccounts = userAccounts.concat(delegatedAccounts);
			const addAllAccountsPromise = allAccounts.map((acc) =>
				this.addUser(acc.subAccountId, acc.authority, acc)
			);

			const addAllAccountsResults = await Promise.all(addAllAccountsPromise);
			result = addAllAccountsResults.every((res) => !!res);

			if (this.activeSubAccountId == undefined) {
				this.switchActiveUser(
					userAccounts.concat(delegatedAccounts)[0]?.subAccountId ?? 0,
					userAccounts.concat(delegatedAccounts)[0]?.authority ?? this.authority
				);
			}
		}

		return result;
	}

	/**
	 * Returns the instructions to initialize a user account and the public key of the user account.
	 * @param subAccountId
	 * @param name
	 * @param referrerInfo
	 * @returns [instructions, userAccountPublicKey]
	 */
	public async getInitializeUserAccountIxs(
		subAccountId = 0,
		name?: string,
		referrerInfo?: ReferrerInfo,
		poolId?: number
	): Promise<[TransactionInstruction[], PublicKey]> {
		const initializeIxs: TransactionInstruction[] = [];

		const [userAccountPublicKey, initializeUserAccountIx] =
			await this.getInitializeUserInstructions(
				subAccountId,
				name,
				referrerInfo
			);

		if (subAccountId === 0) {
			if (
				!(await this.checkIfAccountExists(this.getUserStatsAccountPublicKey()))
			) {
				initializeIxs.push(await this.getInitializeUserStatsIx());
			}
		}

		initializeIxs.push(initializeUserAccountIx);

		if (poolId) {
			initializeIxs.push(
				await this.getUpdateUserPoolIdIx(poolId, subAccountId)
			);
		}

		return [initializeIxs, userAccountPublicKey];
	}

	/**
	 * Initializes a user account and returns the transaction signature and the public key of the user account.
	 * @param subAccountId
	 * @param name
	 * @param referrerInfo
	 * @param txParams
	 * @returns [transactionSignature, userAccountPublicKey]
	 */
	public async initializeUserAccount(
		subAccountId = 0,
		name?: string,
		referrerInfo?: ReferrerInfo,
		txParams?: TxParams
	): Promise<[TransactionSignature, PublicKey]> {
		const [initializeIxs, userAccountPublicKey] =
			await this.getInitializeUserAccountIxs(subAccountId, name, referrerInfo);

		const tx = await this.buildTransaction(initializeIxs, txParams);

		const { txSig } = await this.sendTransaction(tx, [], this.opts);

		await this.addUser(subAccountId);

		return [txSig, userAccountPublicKey];
	}

	async getInitializeUserStatsIx(): Promise<TransactionInstruction> {
		return await this.program.instruction.initializeUserStats({
			accounts: {
				userStats: getUserStatsAccountPublicKey(
					this.program.programId,
					this.wallet.publicKey // only allow payer to initialize own user stats account
				),
				authority: this.wallet.publicKey,
				payer: this.wallet.publicKey,
				rent: anchor.web3.SYSVAR_RENT_PUBKEY,
				systemProgram: anchor.web3.SystemProgram.programId,
				state: await this.getStatePublicKey(),
			},
		});
	}

	public async initializeSignedMsgUserOrders(
		authority: PublicKey,
		numOrders: number,
		txParams?: TxParams
	): Promise<[TransactionSignature, PublicKey]> {
		const initializeIxs = [];

		const [signedMsgUserAccountPublicKey, initializeUserAccountIx] =
			await this.getInitializeSignedMsgUserOrdersAccountIx(
				authority,
				numOrders
			);
		initializeIxs.push(initializeUserAccountIx);
		const tx = await this.buildTransaction(initializeIxs, txParams);
		const { txSig } = await this.sendTransaction(tx, [], this.opts);

		return [txSig, signedMsgUserAccountPublicKey];
	}

	async getInitializeSignedMsgUserOrdersAccountIx(
		authority: PublicKey,
		numOrders: number
	): Promise<[PublicKey, TransactionInstruction]> {
		const signedMsgUserAccountPublicKey = getSignedMsgUserAccountPublicKey(
			this.program.programId,
			authority
		);
		const initializeUserAccountIx =
			await this.program.instruction.initializeSignedMsgUserOrders(numOrders, {
				accounts: {
					signedMsgUserOrders: signedMsgUserAccountPublicKey,
					authority,
					payer: this.wallet.publicKey,
					rent: anchor.web3.SYSVAR_RENT_PUBKEY,
					systemProgram: anchor.web3.SystemProgram.programId,
				},
			});

		return [signedMsgUserAccountPublicKey, initializeUserAccountIx];
	}

	public async resizeSignedMsgUserOrders(
		authority: PublicKey,
		numOrders: number,
		userSubaccountId?: number,
		txParams?: TxParams
	): Promise<TransactionSignature> {
		const resizeUserAccountIx =
			await this.getResizeSignedMsgUserOrdersInstruction(
				authority,
				numOrders,
				userSubaccountId
			);
		const tx = await this.buildTransaction([resizeUserAccountIx], txParams);
		const { txSig } = await this.sendTransaction(tx, [], this.opts);

		return txSig;
	}

	async getResizeSignedMsgUserOrdersInstruction(
		authority: PublicKey,
		numOrders: number,
		userSubaccountId?: number
	): Promise<TransactionInstruction> {
		const signedMsgUserAccountPublicKey = getSignedMsgUserAccountPublicKey(
			this.program.programId,
			authority
		);
		const resizeUserAccountIx =
			await this.program.instruction.resizeSignedMsgUserOrders(numOrders, {
				accounts: {
					signedMsgUserOrders: signedMsgUserAccountPublicKey,
					authority,
					payer: this.wallet.publicKey,
					systemProgram: anchor.web3.SystemProgram.programId,
					user: await getUserAccountPublicKey(
						this.program.programId,
						authority,
						userSubaccountId
					),
				},
			});

		return resizeUserAccountIx;
	}

	public async initializeSignedMsgWsDelegatesAccount(
		authority: PublicKey,
		delegates: PublicKey[] = [],
		txParams?: TxParams
	): Promise<TransactionSignature> {
		const ix = await this.getInitializeSignedMsgWsDelegatesAccountIx(
			authority,
			delegates
		);
		const tx = await this.buildTransaction([ix], txParams);
		const { txSig } = await this.sendTransaction(tx, [], this.opts);
		return txSig;
	}

	public async getInitializeSignedMsgWsDelegatesAccountIx(
		authority: PublicKey,
		delegates: PublicKey[] = []
	): Promise<TransactionInstruction> {
		const signedMsgWsDelegates = getSignedMsgWsDelegatesAccountPublicKey(
			this.program.programId,
			authority
		);
		const ix = await this.program.instruction.initializeSignedMsgWsDelegates(
			delegates,
			{
				accounts: {
					signedMsgWsDelegates,
					authority: this.wallet.publicKey,
					rent: anchor.web3.SYSVAR_RENT_PUBKEY,
					systemProgram: anchor.web3.SystemProgram.programId,
				},
			}
		);
		return ix;
	}

	public async initializeRevenueShare(
		authority: PublicKey,
		txParams?: TxParams
	): Promise<TransactionSignature> {
		const ix = await this.getInitializeRevenueShareIx(authority);
		const tx = await this.buildTransaction([ix], txParams);
		const { txSig } = await this.sendTransaction(tx, [], this.opts);
		return txSig;
	}

	public async getInitializeRevenueShareIx(
		authority: PublicKey
	): Promise<TransactionInstruction> {
		const revenueShare = getRevenueShareAccountPublicKey(
			this.program.programId,
			authority
		);
		return this.program.instruction.initializeRevenueShare({
			accounts: {
				revenueShare,
				authority,
				payer: this.wallet.publicKey,
				rent: anchor.web3.SYSVAR_RENT_PUBKEY,
				systemProgram: anchor.web3.SystemProgram.programId,
			},
		});
	}

	public async initializeRevenueShareEscrow(
		authority: PublicKey,
		numOrders: number,
		txParams?: TxParams
	): Promise<TransactionSignature> {
		const ix = await this.getInitializeRevenueShareEscrowIx(
			authority,
			numOrders
		);
		const tx = await this.buildTransaction([ix], txParams);
		const { txSig } = await this.sendTransaction(tx, [], this.opts);
		return txSig;
	}

	public async getInitializeRevenueShareEscrowIx(
		authority: PublicKey,
		numOrders: number
	): Promise<TransactionInstruction> {
		const escrow = getRevenueShareEscrowAccountPublicKey(
			this.program.programId,
			authority
		);
		return this.program.instruction.initializeRevenueShareEscrow(numOrders, {
			accounts: {
				escrow,
				authority,
				payer: this.wallet.publicKey,
				userStats: getUserStatsAccountPublicKey(
					this.program.programId,
					authority
				),
				state: await this.getStatePublicKey(),
				rent: anchor.web3.SYSVAR_RENT_PUBKEY,
				systemProgram: anchor.web3.SystemProgram.programId,
			},
		});
	}

	public async migrateReferrer(
		authority: PublicKey,
		txParams?: TxParams
	): Promise<TransactionSignature> {
		const ix = await this.getMigrateReferrerIx(authority);
		const tx = await this.buildTransaction([ix], txParams);
		const { txSig } = await this.sendTransaction(tx, [], this.opts);
		return txSig;
	}

	public async getMigrateReferrerIx(
		authority: PublicKey
	): Promise<TransactionInstruction> {
		const escrow = getRevenueShareEscrowAccountPublicKey(
			this.program.programId,
			authority
		);
		return this.program.instruction.migrateReferrer({
			accounts: {
				escrow,
				authority,
				userStats: getUserStatsAccountPublicKey(
					this.program.programId,
					authority
				),
				state: await this.getStatePublicKey(),
				payer: this.wallet.publicKey,
			},
		});
	}

	public async resizeRevenueShareEscrowOrders(
		authority: PublicKey,
		numOrders: number,
		txParams?: TxParams
	): Promise<TransactionSignature> {
		const ix = await this.getResizeRevenueShareEscrowOrdersIx(
			authority,
			numOrders
		);
		const tx = await this.buildTransaction([ix], txParams);
		const { txSig } = await this.sendTransaction(tx, [], this.opts);
		return txSig;
	}

	public async getResizeRevenueShareEscrowOrdersIx(
		authority: PublicKey,
		numOrders: number
	): Promise<TransactionInstruction> {
		const escrow = getRevenueShareEscrowAccountPublicKey(
			this.program.programId,
			authority
		);
		return this.program.instruction.resizeRevenueShareEscrowOrders(numOrders, {
			accounts: {
				escrow,
				authority,
				payer: this.wallet.publicKey,
				systemProgram: anchor.web3.SystemProgram.programId,
			},
		});
	}

	public async changeApprovedBuilder(
		authority: PublicKey,
		builder: PublicKey,
		maxFeeBps: number,
		add: boolean,
		txParams?: TxParams
	): Promise<TransactionSignature> {
		const ix = await this.getChangeApprovedBuilderIx(
			authority,
			builder,
			maxFeeBps,
			add
		);
		const tx = await this.buildTransaction([ix], txParams);
		const { txSig } = await this.sendTransaction(tx, [], this.opts);
		return txSig;
	}

	public async getChangeApprovedBuilderIx(
		authority: PublicKey,
		builder: PublicKey,
		maxFeeBps: number,
		add: boolean
	): Promise<TransactionInstruction> {
		const escrow = getRevenueShareEscrowAccountPublicKey(
			this.program.programId,
			authority
		);
		return this.program.instruction.changeApprovedBuilder(
			builder,
			maxFeeBps,
			add,
			{
				accounts: {
					escrow,
					authority,
					payer: this.wallet.publicKey,
					systemProgram: anchor.web3.SystemProgram.programId,
				},
			}
		);
	}

	public async addSignedMsgWsDelegate(
		authority: PublicKey,
		delegate: PublicKey,
		txParams?: TxParams
	): Promise<TransactionSignature> {
		const ix = await this.getAddSignedMsgWsDelegateIx(authority, delegate);
		const tx = await this.buildTransaction([ix], txParams);
		const { txSig } = await this.sendTransaction(tx, [], this.opts);
		return txSig;
	}

	public async getAddSignedMsgWsDelegateIx(
		authority: PublicKey,
		delegate: PublicKey
	): Promise<TransactionInstruction> {
		const signedMsgWsDelegates = getSignedMsgWsDelegatesAccountPublicKey(
			this.program.programId,
			authority
		);
		const ix = await this.program.instruction.changeSignedMsgWsDelegateStatus(
			delegate,
			true,
			{
				accounts: {
					signedMsgWsDelegates,
					authority: this.wallet.publicKey,
					systemProgram: anchor.web3.SystemProgram.programId,
				},
			}
		);
		return ix;
	}

	public async removeSignedMsgWsDelegate(
		authority: PublicKey,
		delegate: PublicKey,
		txParams?: TxParams
	): Promise<TransactionSignature> {
		const ix = await this.getRemoveSignedMsgWsDelegateIx(authority, delegate);
		const tx = await this.buildTransaction([ix], txParams);
		const { txSig } = await this.sendTransaction(tx, [], this.opts);
		return txSig;
	}

	public async getRemoveSignedMsgWsDelegateIx(
		authority: PublicKey,
		delegate: PublicKey
	): Promise<TransactionInstruction> {
		const signedMsgWsDelegates = getSignedMsgWsDelegatesAccountPublicKey(
			this.program.programId,
			authority
		);
		const ix = await this.program.instruction.changeSignedMsgWsDelegateStatus(
			delegate,
			false,
			{
				accounts: {
					signedMsgWsDelegates,
					authority: this.wallet.publicKey,
					systemProgram: anchor.web3.SystemProgram.programId,
				},
			}
		);
		return ix;
	}

	public async initializeFuelOverflow(
		authority?: PublicKey
	): Promise<TransactionSignature> {
		const ix = await this.getInitializeFuelOverflowIx(authority);
		const tx = await this.buildTransaction([ix], this.txParams);
		const { txSig } = await this.sendTransaction(tx, [], this.opts);
		return txSig;
	}

	public async getInitializeFuelOverflowIx(
		authority?: PublicKey
	): Promise<TransactionInstruction> {
		return await this.program.instruction.initializeFuelOverflow({
			accounts: {
				fuelOverflow: getFuelOverflowAccountPublicKey(
					this.program.programId,
					authority ?? this.wallet.publicKey
				),
				userStats: getUserStatsAccountPublicKey(
					this.program.programId,
					authority ?? this.wallet.publicKey
				),
				authority: authority ?? this.wallet.publicKey,
				payer: this.wallet.publicKey,
				rent: anchor.web3.SYSVAR_RENT_PUBKEY,
				systemProgram: anchor.web3.SystemProgram.programId,
			},
		});
	}

	public async sweepFuel(authority?: PublicKey): Promise<TransactionSignature> {
		const ix = await this.getSweepFuelIx(authority);
		const tx = await this.buildTransaction([ix], this.txParams);
		const { txSig } = await this.sendTransaction(tx, [], this.opts);
		return txSig;
	}

	public async getSweepFuelIx(
		authority?: PublicKey
	): Promise<TransactionInstruction> {
		return await this.program.instruction.sweepFuel({
			accounts: {
				fuelOverflow: getFuelOverflowAccountPublicKey(
					this.program.programId,
					authority ?? this.wallet.publicKey
				),
				userStats: getUserStatsAccountPublicKey(
					this.program.programId,
					authority ?? this.wallet.publicKey
				),
				authority: authority ?? this.wallet.publicKey,
				signer: this.wallet.publicKey,
			},
		});
	}

	private async getInitializeUserInstructions(
		subAccountId = 0,
		name?: string,
		referrerInfo?: ReferrerInfo
	): Promise<[PublicKey, TransactionInstruction]> {
		const userAccountPublicKey = await getUserAccountPublicKey(
			this.program.programId,
			this.wallet.publicKey,
			subAccountId
		);

		const remainingAccounts = new Array<AccountMeta>();
		if (referrerInfo !== undefined) {
			remainingAccounts.push({
				pubkey: referrerInfo.referrer,
				isWritable: true,
				isSigner: false,
			});
			remainingAccounts.push({
				pubkey: referrerInfo.referrerStats,
				isWritable: true,
				isSigner: false,
			});
		}

		const state = this.getStateAccount();
		if (!state.whitelistMint.equals(PublicKey.default)) {
			const associatedTokenPublicKey = await getAssociatedTokenAddress(
				state.whitelistMint,
				this.wallet.publicKey
			);
			remainingAccounts.push({
				pubkey: associatedTokenPublicKey,
				isWritable: false,
				isSigner: false,
			});
		}

		if (name === undefined) {
			if (subAccountId === 0) {
				name = DEFAULT_USER_NAME;
			} else {
				name = `Subaccount ${subAccountId + 1}`;
			}
		}

		const nameBuffer = encodeName(name);
		const initializeUserAccountIx =
			await this.program.instruction.initializeUser(subAccountId, nameBuffer, {
				accounts: {
					user: userAccountPublicKey,
					userStats: this.getUserStatsAccountPublicKey(),
					authority: this.wallet.publicKey,
					payer: this.wallet.publicKey,
					rent: anchor.web3.SYSVAR_RENT_PUBKEY,
					systemProgram: anchor.web3.SystemProgram.programId,
					state: await this.getStatePublicKey(),
				},
				remainingAccounts,
			});

		return [userAccountPublicKey, initializeUserAccountIx];
	}

	async getNextSubAccountId(): Promise<number> {
		const userStats = this.getUserStats();
		let userStatsAccount: UserStatsAccount;
		if (!userStats) {
			userStatsAccount = await fetchUserStatsAccount(
				this.connection,
				this.program,
				this.wallet.publicKey
			);
		} else {
			userStatsAccount = userStats.getAccount();
		}
		return userStatsAccount.numberOfSubAccountsCreated;
	}

	public async initializeReferrerName(
		name: string
	): Promise<TransactionSignature> {
		const userAccountPublicKey = getUserAccountPublicKeySync(
			this.program.programId,
			this.wallet.publicKey,
			0
		);

		const nameBuffer = encodeName(name);

		const referrerNameAccountPublicKey = getReferrerNamePublicKeySync(
			this.program.programId,
			nameBuffer
		);

		const tx = await this.program.transaction.initializeReferrerName(
			nameBuffer,
			{
				accounts: {
					referrerName: referrerNameAccountPublicKey,
					user: userAccountPublicKey,
					authority: this.wallet.publicKey,
					userStats: this.getUserStatsAccountPublicKey(),
					payer: this.wallet.publicKey,
					rent: anchor.web3.SYSVAR_RENT_PUBKEY,
					systemProgram: anchor.web3.SystemProgram.programId,
				},
			}
		);
		const { txSig } = await this.sendTransaction(tx, [], this.opts);
		return txSig;
	}

	public async updateUserName(
		name: string,
		subAccountId = 0
	): Promise<TransactionSignature> {
		const userAccountPublicKey = getUserAccountPublicKeySync(
			this.program.programId,
			this.wallet.publicKey,
			subAccountId
		);

		const nameBuffer = encodeName(name);
		const tx = await this.program.transaction.updateUserName(
			subAccountId,
			nameBuffer,
			{
				accounts: {
					user: userAccountPublicKey,
					authority: this.wallet.publicKey,
				},
			}
		);
		const { txSig } = await this.sendTransaction(tx, [], this.opts);
		return txSig;
	}

	public async updateUserCustomMarginRatio(
		updates: { marginRatio: number; subAccountId: number }[],
		txParams?: TxParams
	): Promise<TransactionSignature> {
		const ixs = await Promise.all(
			updates.map(async ({ marginRatio, subAccountId }) => {
				const ix = await this.getUpdateUserCustomMarginRatioIx(
					marginRatio,
					subAccountId
				);
				return ix;
			})
		);

		const tx = await this.buildTransaction(ixs, txParams ?? this.txParams);

		const { txSig } = await this.sendTransaction(tx, [], this.opts);
		return txSig;
	}

	public async getUpdateUserCustomMarginRatioIx(
		marginRatio: number,
		subAccountId = 0
	): Promise<TransactionInstruction> {
		const userAccountPublicKey = getUserAccountPublicKeySync(
			this.program.programId,
			this.wallet.publicKey,
			subAccountId
		);

		await this.addUser(subAccountId, this.wallet.publicKey);

		const ix = this.program.instruction.updateUserCustomMarginRatio(
			subAccountId,
			marginRatio,
			{
				accounts: {
					user: userAccountPublicKey,
					authority: this.wallet.publicKey,
				},
			}
		);

		return ix;
	}

	public async getUpdateUserMarginTradingEnabledIx(
		marginTradingEnabled: boolean,
		subAccountId = 0,
		userAccountPublicKey?: PublicKey
	): Promise<TransactionInstruction> {
		const userAccountPublicKeyToUse =
			userAccountPublicKey ||
			getUserAccountPublicKeySync(
				this.program.programId,
				this.wallet.publicKey,
				subAccountId
			);

		await this.addUser(subAccountId, this.wallet.publicKey);

		let remainingAccounts;
		try {
			remainingAccounts = this.getRemainingAccounts({
				userAccounts: [this.getUserAccount(subAccountId)],
			});
		} catch (err) {
			remainingAccounts = [];
		}

		return await this.program.instruction.updateUserMarginTradingEnabled(
			subAccountId,
			marginTradingEnabled,
			{
				accounts: {
					user: userAccountPublicKeyToUse,
					authority: this.wallet.publicKey,
				},
				remainingAccounts,
			}
		);
	}

	public async updateUserMarginTradingEnabled(
		updates: { marginTradingEnabled: boolean; subAccountId: number }[]
	): Promise<TransactionSignature> {
		const ixs = await Promise.all(
			updates.map(async ({ marginTradingEnabled, subAccountId }) => {
				return await this.getUpdateUserMarginTradingEnabledIx(
					marginTradingEnabled,
					subAccountId
				);
			})
		);

		const tx = await this.buildTransaction(ixs, this.txParams);

		const { txSig } = await this.sendTransaction(tx, [], this.opts);
		return txSig;
	}

	public async getUpdateUserDelegateIx(
		delegate: PublicKey,
		overrides: {
			subAccountId?: number;
			userAccountPublicKey?: PublicKey;
			authority?: PublicKey;
		}
	): Promise<TransactionInstruction> {
		const subAccountId = overrides.subAccountId ?? this.activeSubAccountId;
		const userAccountPublicKey =
			overrides.userAccountPublicKey ?? (await this.getUserAccountPublicKey());
		const authority = overrides.authority ?? this.wallet.publicKey;

		return await this.program.instruction.updateUserDelegate(
			subAccountId,
			delegate,
			{
				accounts: {
					user: userAccountPublicKey,
					authority,
				},
			}
		);
	}

	public async updateUserDelegate(
		delegate: PublicKey,
		subAccountId = 0
	): Promise<TransactionSignature> {
		const tx = await this.program.transaction.updateUserDelegate(
			subAccountId,
			delegate,
			{
				accounts: {
					user: await this.getUserAccountPublicKey(),
					authority: this.wallet.publicKey,
				},
			}
		);

		const { txSig } = await this.sendTransaction(tx, [], this.opts);
		return txSig;
	}

	public async updateUserAdvancedLp(
		updates: { advancedLp: boolean; subAccountId: number }[]
	): Promise<TransactionSignature> {
		const ixs = await Promise.all(
			updates.map(async ({ advancedLp, subAccountId }) => {
				return await this.getUpdateAdvancedDlpIx(advancedLp, subAccountId);
			})
		);

		const tx = await this.buildTransaction(ixs, this.txParams);

		const { txSig } = await this.sendTransaction(tx, [], this.opts);
		return txSig;
	}

	public async getUpdateAdvancedDlpIx(
		advancedLp: boolean,
		subAccountId: number
	) {
		const ix = await this.program.instruction.updateUserAdvancedLp(
			subAccountId,
			advancedLp,
			{
				accounts: {
					user: getUserAccountPublicKeySync(
						this.program.programId,
						this.wallet.publicKey,
						subAccountId
					),
					authority: this.wallet.publicKey,
				},
			}
		);

		return ix;
	}

	public async updateUserReduceOnly(
		updates: { reduceOnly: boolean; subAccountId: number }[]
	): Promise<TransactionSignature> {
		const ixs = await Promise.all(
			updates.map(async ({ reduceOnly, subAccountId }) => {
				return await this.getUpdateUserReduceOnlyIx(reduceOnly, subAccountId);
			})
		);

		const tx = await this.buildTransaction(ixs, this.txParams);

		const { txSig } = await this.sendTransaction(tx, [], this.opts);
		return txSig;
	}

	public async getUpdateUserReduceOnlyIx(
		reduceOnly: boolean,
		subAccountId: number
	) {
		const ix = await this.program.instruction.updateUserReduceOnly(
			subAccountId,
			reduceOnly,
			{
				accounts: {
					user: getUserAccountPublicKeySync(
						this.program.programId,
						this.wallet.publicKey,
						subAccountId
					),
					authority: this.wallet.publicKey,
				},
			}
		);

		return ix;
	}

	public async updateUserPoolId(
		updates: { poolId: number; subAccountId: number }[]
	): Promise<TransactionSignature> {
		const ixs = await Promise.all(
			updates.map(async ({ poolId, subAccountId }) => {
				return await this.getUpdateUserPoolIdIx(poolId, subAccountId);
			})
		);

		const tx = await this.buildTransaction(ixs, this.txParams);

		const { txSig } = await this.sendTransaction(tx, [], this.opts);
		return txSig;
	}

	public async getUpdateUserPoolIdIx(poolId: number, subAccountId: number) {
		const ix = await this.program.instruction.updateUserPoolId(
			subAccountId,
			poolId,
			{
				accounts: {
					user: getUserAccountPublicKeySync(
						this.program.programId,
						this.wallet.publicKey,
						subAccountId
					),
					authority: this.wallet.publicKey,
				},
			}
		);

		return ix;
	}

	public async fetchAllUserAccounts(
		includeIdle = true
	): Promise<ProgramAccount<UserAccount>[]> {
		let filters = undefined;
		if (!includeIdle) {
			filters = [getNonIdleUserFilter()];
		}
		return (await this.program.account.user.all(
			filters
		)) as ProgramAccount<UserAccount>[];
	}

	public async getUserAccountsForDelegate(
		delegate: PublicKey
	): Promise<UserAccount[]> {
		const programAccounts = await this.program.account.user.all([
			{
				memcmp: {
					offset: 40,
					/** data to match, as base-58 encoded string and limited to less than 129 bytes */
					bytes: bs58.encode(delegate.toBuffer()),
				},
			},
		]);

		return programAccounts
			.map((programAccount) => programAccount.account as UserAccount)
			.sort((a, b) => a.subAccountId - b.subAccountId);
	}

	public async getUserAccountsAndAddressesForAuthority(
		authority: PublicKey
	): Promise<ProgramAccount<UserAccount>[]> {
		const programAccounts = await this.program.account.user.all([
			{
				memcmp: {
					offset: 8,
					/** data to match, as base-58 encoded string and limited to less than 129 bytes */
					bytes: bs58.encode(authority.toBuffer()),
				},
			},
		]);

		return programAccounts.map(
			(programAccount) => programAccount as ProgramAccount<UserAccount>
		);
	}

	public async getUserAccountsForAuthority(
		authority: PublicKey
	): Promise<UserAccount[]> {
		const programAccounts = await this.program.account.user.all([
			{
				memcmp: {
					offset: 8,
					/** data to match, as base-58 encoded string and limited to less than 129 bytes */
					bytes: bs58.encode(authority.toBuffer()),
				},
			},
		]);

		return programAccounts
			.map((programAccount) => programAccount.account as UserAccount)
			.sort((a, b) => a.subAccountId - b.subAccountId);
	}

	public async getReferredUserStatsAccountsByReferrer(
		referrer: PublicKey
	): Promise<UserStatsAccount[]> {
		const programAccounts = await this.program.account.userStats.all([
			{
				memcmp: {
					offset: 40,
					/** data to match, as base-58 encoded string and limited to less than 129 bytes */
					bytes: bs58.encode(referrer.toBuffer()),
				},
			},
		]);

		return programAccounts.map(
			(programAccount) => programAccount.account as UserStatsAccount
		);
	}

	public async getReferrerNameAccountsForAuthority(
		authority: PublicKey
	): Promise<ReferrerNameAccount[]> {
		const programAccounts = await this.program.account.referrerName.all([
			{
				memcmp: {
					offset: 8,
					/** data to match, as base-58 encoded string and limited to less than 129 bytes */
					bytes: bs58.encode(authority.toBuffer()),
				},
			},
		]);

		return programAccounts.map(
			(programAccount) => programAccount.account as ReferrerNameAccount
		);
	}

	public async deleteUser(
		subAccountId = 0,
		txParams?: TxParams
	): Promise<TransactionSignature> {
		const userAccountPublicKey = getUserAccountPublicKeySync(
			this.program.programId,
			this.wallet.publicKey,
			subAccountId
		);

		const ix = await this.getUserDeletionIx(userAccountPublicKey);

		const { txSig } = await this.sendTransaction(
			await this.buildTransaction(ix, txParams),
			[],
			this.opts
		);

		const userMapKey = this.getUserMapKey(subAccountId, this.wallet.publicKey);
		await this.users.get(userMapKey)?.unsubscribe();
		this.users.delete(userMapKey);

		return txSig;
	}

	public async getUserDeletionIx(userAccountPublicKey: PublicKey) {
		const ix = await this.program.instruction.deleteUser({
			accounts: {
				user: userAccountPublicKey,
				userStats: this.getUserStatsAccountPublicKey(),
				authority: this.wallet.publicKey,
				state: await this.getStatePublicKey(),
			},
		});

		return ix;
	}

	public async forceDeleteUser(
		userAccountPublicKey: PublicKey,
		userAccount: UserAccount,
		txParams?: TxParams
	): Promise<TransactionSignature> {
		const tx = await this.buildTransaction(
			await this.getForceDeleteUserIx(userAccountPublicKey, userAccount),
			txParams
		);

		const { txSig } = await this.sendTransaction(tx, [], this.opts);
		return txSig;
	}

	public async getForceDeleteUserIx(
		userAccountPublicKey: PublicKey,
		userAccount: UserAccount
	) {
		const writableSpotMarketIndexes = [];
		for (const spotPosition of userAccount.spotPositions) {
			if (isSpotPositionAvailable(spotPosition)) {
				continue;
			}
			writableSpotMarketIndexes.push(spotPosition.marketIndex);
		}
		const remainingAccounts = this.getRemainingAccounts({
			userAccounts: [userAccount],
			writableSpotMarketIndexes,
		});

		for (const order of userAccount.orders) {
			if (hasBuilder(order)) {
				remainingAccounts.push({
					pubkey: getRevenueShareEscrowAccountPublicKey(
						this.program.programId,
						userAccount.authority
					),
					isWritable: true,
					isSigner: false,
				});
				break;
			}
		}

		const tokenPrograms = new Set<string>();
		for (const spotPosition of userAccount.spotPositions) {
			if (isSpotPositionAvailable(spotPosition)) {
				continue;
			}
			const spotMarket = this.getSpotMarketAccount(spotPosition.marketIndex);
			remainingAccounts.push({
				isSigner: false,
				isWritable: true,
				pubkey: spotMarket.vault,
			});
			const tokenProgram = this.getTokenProgramForSpotMarket(spotMarket);
			const keeperVault = await this.getAssociatedTokenAccount(
				spotPosition.marketIndex,
				false,
				tokenProgram
			);
			remainingAccounts.push({
				isSigner: false,
				isWritable: true,
				pubkey: keeperVault,
			});
			tokenPrograms.add(tokenProgram.toBase58());

			this.addTokenMintToRemainingAccounts(spotMarket, remainingAccounts);
		}

		for (const tokenProgram of tokenPrograms) {
			remainingAccounts.push({
				isSigner: false,
				isWritable: false,
				pubkey: new PublicKey(tokenProgram),
			});
		}

		const authority = userAccount.authority;
		const userStats = getUserStatsAccountPublicKey(
			this.program.programId,
			authority
		);
		const ix = await this.program.instruction.forceDeleteUser({
			accounts: {
				user: userAccountPublicKey,
				userStats,
				authority,
				state: await this.getStatePublicKey(),
				driftSigner: this.getSignerPublicKey(),
				keeper: this.wallet.publicKey,
			},
			remainingAccounts,
		});

		return ix;
	}

	public async deleteSignedMsgUserOrders(
		txParams?: TxParams
	): Promise<TransactionSignature> {
		const ix = await this.getSignedMsgUserOrdersDeletionIx(
			this.wallet.publicKey
		);

		const { txSig } = await this.sendTransaction(
			await this.buildTransaction(ix, txParams),
			[],
			this.opts
		);

		return txSig;
	}

	public async getSignedMsgUserOrdersDeletionIx(authority: PublicKey) {
		const ix = await this.program.instruction.deleteSignedMsgUserOrders({
			accounts: {
				user: authority,
				signedMsgUserOrders: getSignedMsgUserAccountPublicKey(
					this.program.programId,
					authority
				),
				authority: this.wallet.publicKey,
				state: await this.getStatePublicKey(),
			},
		});

		return ix;
	}

	/**
	 * Checks if a SignedMsg User Orders account exists for the given authority.
	 * The account pubkey is derived using the program ID and authority as seeds.
	 * Makes an RPC call to check if the account exists on-chain.
	 *
	 * @param authority The authority public key to check for
	 * @returns Promise that resolves to true if the account exists, false otherwise
	 */
	public async isSignedMsgUserOrdersAccountInitialized(
		authority: PublicKey
	): Promise<boolean> {
		const signedMsgUserOrdersAccountPublicKey =
			getSignedMsgUserAccountPublicKey(this.program.programId, authority);
		return this.checkIfAccountExists(signedMsgUserOrdersAccountPublicKey);
	}

	public async reclaimRent(
		subAccountId = 0,
		txParams?: TxParams
	): Promise<TransactionSignature> {
		const userAccountPublicKey = getUserAccountPublicKeySync(
			this.program.programId,
			this.wallet.publicKey,
			subAccountId
		);

		const ix = await this.getReclaimRentIx(userAccountPublicKey);

		const { txSig } = await this.sendTransaction(
			await this.buildTransaction(ix, txParams),
			[],
			this.opts
		);

		return txSig;
	}

	public async getReclaimRentIx(userAccountPublicKey: PublicKey) {
		return await this.program.instruction.reclaimRent({
			accounts: {
				user: userAccountPublicKey,
				userStats: this.getUserStatsAccountPublicKey(),
				authority: this.wallet.publicKey,
				state: await this.getStatePublicKey(),
				rent: anchor.web3.SYSVAR_RENT_PUBKEY,
			},
		});
	}

	public getUser(subAccountId?: number, authority?: PublicKey): User {
		subAccountId = subAccountId ?? this.activeSubAccountId;
		authority = authority ?? this.authority;
		const userMapKey = this.getUserMapKey(subAccountId, authority);

		if (!this.users.has(userMapKey)) {
			throw new Error(`DriftClient has no user for user id ${userMapKey}`);
		}
		return this.users.get(userMapKey);
	}

	public hasUser(subAccountId?: number, authority?: PublicKey): boolean {
		subAccountId = subAccountId ?? this.activeSubAccountId;
		authority = authority ?? this.authority;
		const userMapKey = this.getUserMapKey(subAccountId, authority);

		return this.users.has(userMapKey);
	}

	public getUsers(): User[] {
		// delegate users get added to the end
		return [...this.users.values()]
			.filter((acct) =>
				acct.getUserAccount().authority.equals(this.wallet.publicKey)
			)
			.concat(
				[...this.users.values()].filter(
					(acct) =>
						!acct.getUserAccount().authority.equals(this.wallet.publicKey)
				)
			);
	}

	public getUserStats(): UserStats {
		return this.userStats;
	}

	public async fetchReferrerNameAccount(
		name: string
	): Promise<ReferrerNameAccount | undefined> {
		const nameBuffer = encodeName(name);
		const referrerNameAccountPublicKey = getReferrerNamePublicKeySync(
			this.program.programId,
			nameBuffer
		);
		return (await this.program.account.referrerName.fetch(
			referrerNameAccountPublicKey
		)) as ReferrerNameAccount;
	}

	userStatsAccountPublicKey: PublicKey;
	public getUserStatsAccountPublicKey(): PublicKey {
		if (this.userStatsAccountPublicKey) {
			return this.userStatsAccountPublicKey;
		}

		this.userStatsAccountPublicKey = getUserStatsAccountPublicKey(
			this.program.programId,
			this.authority
		);
		return this.userStatsAccountPublicKey;
	}

	public async getUserAccountPublicKey(
		subAccountId?: number,
		authority?: PublicKey
	): Promise<PublicKey> {
		return this.getUser(subAccountId, authority).userAccountPublicKey;
	}

	public getUserAccount(
		subAccountId?: number,
		authority?: PublicKey
	): UserAccount | undefined {
		return this.getUser(subAccountId, authority).getUserAccount();
	}

	/**
	 * Forces a fetch to rpc before returning accounts. Useful for anchor tests.
	 * @param subAccountId
	 */
	public async forceGetUserAccount(
		subAccountId?: number,
		authority?: PublicKey
	): Promise<UserAccount | undefined> {
		await this.getUser(subAccountId, authority).fetchAccounts();
		return this.getUser(subAccountId, authority).getUserAccount();
	}

	public getUserAccountAndSlot(
		subAccountId?: number,
		authority?: PublicKey
	): DataAndSlot<UserAccount> | undefined {
		return this.getUser(subAccountId, authority).getUserAccountAndSlot();
	}

	public getSpotPosition(
		marketIndex: number,
		subAccountId?: number
	): SpotPosition | undefined {
		return this.getUserAccount(subAccountId).spotPositions.find(
			(spotPosition) => spotPosition.marketIndex === marketIndex
		);
	}

	public getQuoteAssetTokenAmount(): BN {
		return this.getTokenAmount(QUOTE_SPOT_MARKET_INDEX);
	}

	/**
	 * Returns the token amount for a given market. The spot market precision is based on the token mint decimals.
	 * Positive if it is a deposit, negative if it is a borrow.
	 * @param marketIndex
	 */
	public getTokenAmount(marketIndex: number): BN {
		const spotPosition = this.getSpotPosition(marketIndex);
		if (spotPosition === undefined) {
			return ZERO;
		}
		const spotMarket = this.getSpotMarketAccount(marketIndex);
		return getSignedTokenAmount(
			getTokenAmount(
				spotPosition.scaledBalance,
				spotMarket,
				spotPosition.balanceType
			),
			spotPosition.balanceType
		);
	}

	/**
	 * Converts an amount to the spot precision for a given market. The spot market precision is based on the token mint decimals.
	 * @param marketIndex
	 * @param amount
	 */
	public convertToSpotPrecision(marketIndex: number, amount: BN | number): BN {
		const spotMarket = this.getSpotMarketAccount(marketIndex);
		return castNumberToSpotPrecision(amount, spotMarket);
	}

	/**
	 * Converts an amount to the perp precision. The perp market precision is {@link BASE_PRECISION} (1e9).
	 * @param amount
	 */
	public convertToPerpPrecision(amount: BN | number): BN {
		if (typeof amount === 'number') {
			return numberToSafeBN(amount, BASE_PRECISION);
		} else {
			return amount.mul(BASE_PRECISION);
		}
	}

	/**
	 * Converts an amount to the price precision. The perp market precision is {@link PRICE_PRECISION} (1e6).
	 * @param amount
	 */
	public convertToPricePrecision(amount: BN | number): BN {
		if (typeof amount === 'number') {
			return numberToSafeBN(amount, PRICE_PRECISION);
		} else {
			return amount.mul(BASE_PRECISION);
		}
	}

	/**
	 * Each drift instruction must include perp and sport market accounts in the ix remaining accounts.
	 * Use this function to force a subset of markets to be included in the remaining accounts for every ix
	 *
	 * @param perpMarketIndexes
	 * @param spotMarketIndexes
	 */
	public mustIncludeMarketsInIx({
		perpMarketIndexes,
		spotMarketIndexes,
	}: {
		perpMarketIndexes: number[];
		spotMarketIndexes: number[];
	}): void {
		perpMarketIndexes.forEach((perpMarketIndex) => {
			this.mustIncludePerpMarketIndexes.add(perpMarketIndex);
		});

		spotMarketIndexes.forEach((spotMarketIndex) => {
			this.mustIncludeSpotMarketIndexes.add(spotMarketIndex);
		});
	}

	getRemainingAccounts(params: RemainingAccountParams): AccountMeta[] {
		const { oracleAccountMap, spotMarketAccountMap, perpMarketAccountMap } =
			this.getRemainingAccountMapsForUsers(params.userAccounts);

		if (params.useMarketLastSlotCache) {
			const lastUserSlot = this.getUserAccountAndSlot(
				params.userAccounts.length > 0
					? params.userAccounts[0].subAccountId
					: this.activeSubAccountId,
				params.userAccounts.length > 0
					? params.userAccounts[0].authority
					: this.authority
			)?.slot;

			for (const [
				marketIndex,
				slot,
			] of this.perpMarketLastSlotCache.entries()) {
				// if cache has more recent slot than user positions account slot, add market to remaining accounts
				// otherwise remove from slot
				if (slot > lastUserSlot) {
					this.addPerpMarketToRemainingAccountMaps(
						marketIndex,
						false,
						oracleAccountMap,
						spotMarketAccountMap,
						perpMarketAccountMap
					);
				} else {
					this.perpMarketLastSlotCache.delete(marketIndex);
				}
			}

			for (const [
				marketIndex,
				slot,
			] of this.spotMarketLastSlotCache.entries()) {
				// if cache has more recent slot than user positions account slot, add market to remaining accounts
				// otherwise remove from slot
				if (slot > lastUserSlot) {
					this.addSpotMarketToRemainingAccountMaps(
						marketIndex,
						false,
						oracleAccountMap,
						spotMarketAccountMap
					);
				} else {
					this.spotMarketLastSlotCache.delete(marketIndex);
				}
			}
		}

		if (params.readablePerpMarketIndex !== undefined) {
			const readablePerpMarketIndexes = Array.isArray(
				params.readablePerpMarketIndex
			)
				? params.readablePerpMarketIndex
				: [params.readablePerpMarketIndex];
			for (const marketIndex of readablePerpMarketIndexes) {
				this.addPerpMarketToRemainingAccountMaps(
					marketIndex,
					false,
					oracleAccountMap,
					spotMarketAccountMap,
					perpMarketAccountMap
				);
			}
		}

		for (const perpMarketIndex of this.mustIncludePerpMarketIndexes.values()) {
			this.addPerpMarketToRemainingAccountMaps(
				perpMarketIndex,
				false,
				oracleAccountMap,
				spotMarketAccountMap,
				perpMarketAccountMap
			);
		}

		if (params.readableSpotMarketIndexes !== undefined) {
			for (const readableSpotMarketIndex of params.readableSpotMarketIndexes) {
				this.addSpotMarketToRemainingAccountMaps(
					readableSpotMarketIndex,
					false,
					oracleAccountMap,
					spotMarketAccountMap
				);
			}
		}

		for (const spotMarketIndex of this.mustIncludeSpotMarketIndexes.values()) {
			this.addSpotMarketToRemainingAccountMaps(
				spotMarketIndex,
				false,
				oracleAccountMap,
				spotMarketAccountMap
			);
		}

		if (params.writablePerpMarketIndexes !== undefined) {
			for (const writablePerpMarketIndex of params.writablePerpMarketIndexes) {
				this.addPerpMarketToRemainingAccountMaps(
					writablePerpMarketIndex,
					true,
					oracleAccountMap,
					spotMarketAccountMap,
					perpMarketAccountMap
				);
			}
		}

		if (params.writableSpotMarketIndexes !== undefined) {
			for (const writableSpotMarketIndex of params.writableSpotMarketIndexes) {
				this.addSpotMarketToRemainingAccountMaps(
					writableSpotMarketIndex,
					true,
					oracleAccountMap,
					spotMarketAccountMap
				);
			}
		}

		return [
			...oracleAccountMap.values(),
			...spotMarketAccountMap.values(),
			...perpMarketAccountMap.values(),
		];
	}

	addPerpMarketToRemainingAccountMaps(
		marketIndex: number,
		writable: boolean,
		oracleAccountMap: Map<string, AccountMeta>,
		spotMarketAccountMap: Map<number, AccountMeta>,
		perpMarketAccountMap: Map<number, AccountMeta>
	): void {
		const perpMarketAccount = this.getPerpMarketAccount(marketIndex);
		perpMarketAccountMap.set(marketIndex, {
			pubkey: perpMarketAccount.pubkey,
			isSigner: false,
			isWritable: writable,
		});
		const oracleWritable =
			writable && isVariant(perpMarketAccount.amm.oracleSource, 'prelaunch');
		oracleAccountMap.set(perpMarketAccount.amm.oracle.toString(), {
			pubkey: perpMarketAccount.amm.oracle,
			isSigner: false,
			isWritable: oracleWritable,
		});
		this.addSpotMarketToRemainingAccountMaps(
			perpMarketAccount.quoteSpotMarketIndex,
			false,
			oracleAccountMap,
			spotMarketAccountMap
		);
	}

	addSpotMarketToRemainingAccountMaps(
		marketIndex: number,
		writable: boolean,
		oracleAccountMap: Map<string, AccountMeta>,
		spotMarketAccountMap: Map<number, AccountMeta>
	): void {
		const spotMarketAccount = this.getSpotMarketAccount(marketIndex);
		spotMarketAccountMap.set(spotMarketAccount.marketIndex, {
			pubkey: spotMarketAccount.pubkey,
			isSigner: false,
			isWritable: writable,
		});
		if (!spotMarketAccount.oracle.equals(PublicKey.default)) {
			oracleAccountMap.set(spotMarketAccount.oracle.toString(), {
				pubkey: spotMarketAccount.oracle,
				isSigner: false,
				isWritable: false,
			});
		}
	}

	addBuilderToRemainingAccounts(
		builders: PublicKey[],
		remainingAccounts: AccountMeta[]
	): void {
		for (const builder of builders) {
			// Add User account for the builder
			const builderUserAccount = getUserAccountPublicKeySync(
				this.program.programId,
				builder,
				0 // subAccountId 0 for builder user account
			);
			remainingAccounts.push({
				pubkey: builderUserAccount,
				isSigner: false,
				isWritable: true,
			});

			const builderAccount = getRevenueShareAccountPublicKey(
				this.program.programId,
				builder
			);
			remainingAccounts.push({
				pubkey: builderAccount,
				isSigner: false,
				isWritable: true,
			});
		}
	}

	getRemainingAccountMapsForUsers(userAccounts: UserAccount[]): {
		oracleAccountMap: Map<string, AccountMeta>;
		spotMarketAccountMap: Map<number, AccountMeta>;
		perpMarketAccountMap: Map<number, AccountMeta>;
	} {
		const oracleAccountMap = new Map<string, AccountMeta>();
		const spotMarketAccountMap = new Map<number, AccountMeta>();
		const perpMarketAccountMap = new Map<number, AccountMeta>();

		for (const userAccount of userAccounts) {
			for (const spotPosition of userAccount.spotPositions) {
				if (!isSpotPositionAvailable(spotPosition)) {
					this.addSpotMarketToRemainingAccountMaps(
						spotPosition.marketIndex,
						false,
						oracleAccountMap,
						spotMarketAccountMap
					);

					if (
						!spotPosition.openAsks.eq(ZERO) ||
						!spotPosition.openBids.eq(ZERO)
					) {
						this.addSpotMarketToRemainingAccountMaps(
							QUOTE_SPOT_MARKET_INDEX,
							false,
							oracleAccountMap,
							spotMarketAccountMap
						);
					}
				}
			}
			for (const position of userAccount.perpPositions) {
				if (!positionIsAvailable(position)) {
					this.addPerpMarketToRemainingAccountMaps(
						position.marketIndex,
						false,
						oracleAccountMap,
						spotMarketAccountMap,
						perpMarketAccountMap
					);
				}
			}
		}

		return {
			oracleAccountMap,
			spotMarketAccountMap,
			perpMarketAccountMap,
		};
	}

	public getOrder(orderId: number, subAccountId?: number): Order | undefined {
		return this.getUserAccount(subAccountId)?.orders.find(
			(order) => order.orderId === orderId
		);
	}

	public getOrderByUserId(
		userOrderId: number,
		subAccountId?: number
	): Order | undefined {
		return this.getUserAccount(subAccountId)?.orders.find(
			(order) => order.userOrderId === userOrderId
		);
	}

	/**
	 * Get the associated token address for the given spot market
	 * @param marketIndex
	 * @param useNative
	 * @param tokenProgram
	 */
	public async getAssociatedTokenAccount(
		marketIndex: number,
		useNative = true,
		tokenProgram = TOKEN_PROGRAM_ID,
		authority = this.wallet.publicKey,
		allowOwnerOffCurve = false
	): Promise<PublicKey> {
		const spotMarket = this.getSpotMarketAccount(marketIndex);
		if (useNative && spotMarket.mint.equals(WRAPPED_SOL_MINT)) {
			return authority;
		}
		const mint = spotMarket.mint;
		return await getAssociatedTokenAddress(
			mint,
			authority,
			allowOwnerOffCurve,
			tokenProgram
		);
	}

	public createAssociatedTokenAccountIdempotentInstruction(
		account: PublicKey,
		payer: PublicKey,
		owner: PublicKey,
		mint: PublicKey,
		tokenProgram = TOKEN_PROGRAM_ID
	): TransactionInstruction {
		return new TransactionInstruction({
			keys: [
				{ pubkey: payer, isSigner: true, isWritable: true },
				{ pubkey: account, isSigner: false, isWritable: true },
				{ pubkey: owner, isSigner: false, isWritable: false },
				{ pubkey: mint, isSigner: false, isWritable: false },
				{
					pubkey: anchor.web3.SystemProgram.programId,
					isSigner: false,
					isWritable: false,
				},
				{ pubkey: tokenProgram, isSigner: false, isWritable: false },
			],
			programId: ASSOCIATED_TOKEN_PROGRAM_ID,
			data: Buffer.from([0x1]),
		});
	}

	public async getDepositTxnIx(
		amount: BN,
		marketIndex: number,
		associatedTokenAccount: PublicKey,
		subAccountId?: number,
		reduceOnly = false
	): Promise<TransactionInstruction[]> {
		const spotMarketAccount = this.getSpotMarketAccount(marketIndex);

		const isSolMarket = spotMarketAccount.mint.equals(WRAPPED_SOL_MINT);

		const signerAuthority = this.wallet.publicKey;

		const createWSOLTokenAccount =
			isSolMarket && associatedTokenAccount.equals(signerAuthority);

		const instructions = [];

		if (createWSOLTokenAccount) {
			const { ixs, pubkey } = await this.getWrappedSolAccountCreationIxs(
				amount,
				true
			);

			associatedTokenAccount = pubkey;

			instructions.push(...ixs);
		}

		const depositCollateralIx = await this.getDepositInstruction(
			amount,
			marketIndex,
			associatedTokenAccount,
			subAccountId,
			reduceOnly,
			true
		);

		instructions.push(depositCollateralIx);

		// Close the wrapped sol account at the end of the transaction
		if (createWSOLTokenAccount) {
			instructions.push(
				createCloseAccountInstruction(
					associatedTokenAccount,
					signerAuthority,
					signerAuthority,
					[]
				)
			);
		}

		return instructions;
	}

	public async createDepositTxn(
		amount: BN,
		marketIndex: number,
		associatedTokenAccount: PublicKey,
		subAccountId?: number,
		reduceOnly = false,
		txParams?: TxParams,
		initSwiftAccount = false
	): Promise<VersionedTransaction | Transaction> {
		const instructions = await this.getDepositTxnIx(
			amount,
			marketIndex,
			associatedTokenAccount,
			subAccountId,
			reduceOnly
		);

		if (initSwiftAccount) {
			const isSignedMsgUserOrdersAccountInitialized =
				await this.isSignedMsgUserOrdersAccountInitialized(
					this.wallet.publicKey
				);

			if (!isSignedMsgUserOrdersAccountInitialized) {
				const [, initializeSignedMsgUserOrdersAccountIx] =
					await this.getInitializeSignedMsgUserOrdersAccountIx(
						this.wallet.publicKey,
						8
					);

				instructions.push(initializeSignedMsgUserOrdersAccountIx);
			}
		}

		txParams = { ...(txParams ?? this.txParams), computeUnits: 800_000 };

		const tx = await this.buildTransaction(instructions, txParams);

		return tx;
	}

	/**
	 * Deposit funds into the given spot market
	 *
	 * @param amount to deposit
	 * @param marketIndex spot market index to deposit into
	 * @param associatedTokenAccount can be the wallet public key if using native sol
	 * @param subAccountId subaccountId to deposit
	 * @param reduceOnly if true, deposit must not increase account risk
	 */
	public async deposit(
		amount: BN,
		marketIndex: number,
		associatedTokenAccount: PublicKey,
		subAccountId?: number,
		reduceOnly = false,
		txParams?: TxParams,
		initSwiftAccount = false
	): Promise<TransactionSignature> {
		const tx = await this.createDepositTxn(
			amount,
			marketIndex,
			associatedTokenAccount,
			subAccountId,
			reduceOnly,
			txParams,
			initSwiftAccount
		);

		const { txSig, slot } = await this.sendTransaction(tx, [], this.opts);
		this.spotMarketLastSlotCache.set(marketIndex, slot);
		return txSig;
	}

	async getDepositInstruction(
		amount: BN,
		marketIndex: number,
		userTokenAccount: PublicKey,
		subAccountId?: number,
		reduceOnly = false,
		userInitialized = true
	): Promise<TransactionInstruction> {
		const userAccountPublicKey = await getUserAccountPublicKey(
			this.program.programId,
			this.authority,
			subAccountId ?? this.activeSubAccountId
		);

		let remainingAccounts = [];
		if (userInitialized) {
			remainingAccounts = this.getRemainingAccounts({
				userAccounts: [await this.forceGetUserAccount(subAccountId)],
				useMarketLastSlotCache: true,
				writableSpotMarketIndexes: [marketIndex],
			});
		} else {
			remainingAccounts = this.getRemainingAccounts({
				userAccounts: [],
				writableSpotMarketIndexes: [marketIndex],
			});
		}

		const spotMarketAccount = this.getSpotMarketAccount(marketIndex);

		this.addTokenMintToRemainingAccounts(spotMarketAccount, remainingAccounts);
		if (this.isTransferHook(spotMarketAccount)) {
			await this.addExtraAccountMetasToRemainingAccounts(
				spotMarketAccount.mint,
				remainingAccounts
			);
		}

		const tokenProgram = this.getTokenProgramForSpotMarket(spotMarketAccount);
		return await this.program.instruction.deposit(
			marketIndex,
			amount,
			reduceOnly,
			{
				accounts: {
					state: await this.getStatePublicKey(),
					spotMarket: spotMarketAccount.pubkey,
					spotMarketVault: spotMarketAccount.vault,
					user: userAccountPublicKey,
					userStats: this.getUserStatsAccountPublicKey(),
					userTokenAccount: userTokenAccount,
					authority: this.wallet.publicKey,
					tokenProgram,
				},
				remainingAccounts,
			}
		);
	}

	private async checkIfAccountExists(account: PublicKey): Promise<boolean> {
		try {
			const accountInfo = await this.connection.getAccountInfo(account);
			return accountInfo != null;
		} catch (e) {
			// Doesn't already exist
			return false;
		}
	}

	public async getWrappedSolAccountCreationIxs(
		amount: BN,
		includeRent?: boolean
	): Promise<{
		ixs: anchor.web3.TransactionInstruction[];
		/** @deprecated - this array is always going to be empty, in the current implementation */
		signers: Signer[];
		pubkey: PublicKey;
	}> {
		const authority = this.wallet.publicKey;

		// Generate a random seed for wrappedSolAccount.
		const seed = Keypair.generate().publicKey.toBase58().slice(0, 32);

		// Calculate a publicKey that will be controlled by the authority.
		const wrappedSolAccount = await PublicKey.createWithSeed(
			authority,
			seed,
			TOKEN_PROGRAM_ID
		);

		const result = {
			ixs: [],
			signers: [],
			pubkey: wrappedSolAccount,
		};

		const rentSpaceLamports = new BN(LAMPORTS_PER_SOL / 100);

		const lamports = includeRent
			? amount.add(rentSpaceLamports)
			: rentSpaceLamports;

		result.ixs.push(
			SystemProgram.createAccountWithSeed({
				fromPubkey: authority,
				basePubkey: authority,
				seed,
				newAccountPubkey: wrappedSolAccount,
				lamports: lamports.toNumber(),
				space: 165,
				programId: TOKEN_PROGRAM_ID,
			})
		);

		result.ixs.push(
			createInitializeAccountInstruction(
				wrappedSolAccount,
				WRAPPED_SOL_MINT,
				authority
			)
		);

		return result;
	}

	public getTokenProgramForSpotMarket(
		spotMarketAccount: SpotMarketAccount
	): PublicKey {
		if (this.isToken2022(spotMarketAccount)) {
			return TOKEN_2022_PROGRAM_ID;
		}
		return TOKEN_PROGRAM_ID;
	}

	public isToken2022(spotMarketAccount: SpotMarketAccount): boolean {
		return (
			(spotMarketAccount.tokenProgramFlag & TokenProgramFlag.Token2022) > 0
		);
	}

	public isTransferHook(spotMarketAccount: SpotMarketAccount): boolean {
		return (
			(spotMarketAccount.tokenProgramFlag & TokenProgramFlag.TransferHook) > 0
		);
	}

	public addTokenMintToRemainingAccounts(
		spotMarketAccount: SpotMarketAccount,
		remainingAccounts: AccountMeta[]
	) {
		if (this.isToken2022(spotMarketAccount)) {
			remainingAccounts.push({
				pubkey: spotMarketAccount.mint,
				isSigner: false,
				isWritable: false,
			});
		}
	}

	public async addExtraAccountMetasToRemainingAccounts(
		mint: PublicKey,
		remainingAccounts: AccountMeta[]
	) {
		const mintAccount = await getMint(
			this.connection,
			mint,
			'confirmed',
			TOKEN_2022_PROGRAM_ID
		);
		const hookAccount = getTransferHook(mintAccount)!;
		if (hookAccount.programId.equals(PublicKey.default)) {
			return;
		}
		const extraAccountMetasAddress = getExtraAccountMetaAddress(
			mint,
			hookAccount!.programId
		);
		const extraAccountMetas = getExtraAccountMetas(
			await this.connection.getAccountInfo(extraAccountMetasAddress)!
		);

		for (const acc of extraAccountMetas) {
			// assuming it's an extra account meta that does not rely on ix data
			const resolvedAcc = await resolveExtraAccountMeta(
				this.connection,
				acc,
				remainingAccounts,
				Buffer.from([]),
				hookAccount.programId
			);
			remainingAccounts.push(resolvedAcc);
		}

		remainingAccounts.push({
			pubkey: hookAccount.programId,
			isSigner: false,
			isWritable: false,
		});
		remainingAccounts.push({
			pubkey: extraAccountMetasAddress,
			isSigner: false,
			isWritable: false,
		});
	}

	public getAssociatedTokenAccountCreationIx(
		tokenMintAddress: PublicKey,
		associatedTokenAddress: PublicKey,
		tokenProgram: PublicKey
	): anchor.web3.TransactionInstruction {
		return createAssociatedTokenAccountInstruction(
			this.wallet.publicKey,
			associatedTokenAddress,
			this.wallet.publicKey,
			tokenMintAddress,
			tokenProgram
		);
	}

	public async createInitializeUserAccountAndDepositCollateralIxs(
		amount: BN,
		userTokenAccount: PublicKey,
		marketIndex = 0,
		subAccountId = 0,
		name?: string,
		fromSubAccountId?: number,
		referrerInfo?: ReferrerInfo,
		donateAmount?: BN,
		customMaxMarginRatio?: number,
		poolId?: number
	): Promise<{
		ixs: TransactionInstruction[];
		userAccountPublicKey: PublicKey;
	}> {
		const ixs = [];

		const [userAccountPublicKey, initializeUserAccountIx] =
			await this.getInitializeUserInstructions(
				subAccountId,
				name,
				referrerInfo
			);

		const isSignedMsgUserOrdersAccountInitialized =
			await this.isSignedMsgUserOrdersAccountInitialized(this.wallet.publicKey);

		if (!isSignedMsgUserOrdersAccountInitialized) {
			const [, initializeSignedMsgUserOrdersAccountIx] =
				await this.getInitializeSignedMsgUserOrdersAccountIx(
					this.wallet.publicKey,
					8
				);
			ixs.push(initializeSignedMsgUserOrdersAccountIx);
		}

		const spotMarket = this.getSpotMarketAccount(marketIndex);

		const isSolMarket = spotMarket.mint.equals(WRAPPED_SOL_MINT);

		const authority = this.wallet.publicKey;

		const isFromSubaccount =
			fromSubAccountId !== null &&
			fromSubAccountId !== undefined &&
			!isNaN(fromSubAccountId);

		donateAmount = donateAmount ? donateAmount : ZERO;

		const createWSOLTokenAccount =
			(isSolMarket &&
				userTokenAccount.equals(authority) &&
				!isFromSubaccount) ||
			!donateAmount.eq(ZERO);

		const wSolAmount = isSolMarket ? amount.add(donateAmount) : donateAmount;

		let wsolTokenAccount: PublicKey;
		if (createWSOLTokenAccount) {
			const { ixs: startIxs, pubkey } =
				await this.getWrappedSolAccountCreationIxs(wSolAmount, true);

			wsolTokenAccount = pubkey;

			if (isSolMarket) {
				userTokenAccount = pubkey;
			}

			ixs.push(...startIxs);
		}

		const depositCollateralIx = isFromSubaccount
			? await this.getTransferDepositIx(
					amount,
					marketIndex,
					fromSubAccountId,
					subAccountId
			  )
			: await this.getDepositInstruction(
					amount,
					marketIndex,
					userTokenAccount,
					subAccountId,
					false,
					false
			  );

		if (subAccountId === 0) {
			if (
				!(await this.checkIfAccountExists(this.getUserStatsAccountPublicKey()))
			) {
				ixs.push(await this.getInitializeUserStatsIx());
			}
		}
		ixs.push(initializeUserAccountIx);

		if (poolId) {
			ixs.push(await this.getUpdateUserPoolIdIx(poolId, subAccountId));
		}

		ixs.push(depositCollateralIx);

		if (!donateAmount.eq(ZERO)) {
			const donateIx = await this.getDepositIntoSpotMarketRevenuePoolIx(
				1,
				donateAmount,
				wsolTokenAccount
			);

			ixs.push(donateIx);
		}

		// Set the max margin ratio to initialize account with if passed
		if (customMaxMarginRatio) {
			const customMarginRatioIx = await this.getUpdateUserCustomMarginRatioIx(
				customMaxMarginRatio,
				subAccountId
			);
			ixs.push(customMarginRatioIx);
		}

		// Close the wrapped sol account at the end of the transaction
		if (createWSOLTokenAccount) {
			ixs.push(
				createCloseAccountInstruction(
					wsolTokenAccount,
					authority,
					authority,
					[]
				)
			);
		}

		return {
			ixs,
			userAccountPublicKey,
		};
	}

	public async createInitializeUserAccountAndDepositCollateral(
		amount: BN,
		userTokenAccount: PublicKey,
		marketIndex = 0,
		subAccountId = 0,
		name?: string,
		fromSubAccountId?: number,
		referrerInfo?: ReferrerInfo,
		donateAmount?: BN,
		txParams?: TxParams,
		customMaxMarginRatio?: number,
		poolId?: number
	): Promise<[Transaction | VersionedTransaction, PublicKey]> {
		const { ixs, userAccountPublicKey } =
			await this.createInitializeUserAccountAndDepositCollateralIxs(
				amount,
				userTokenAccount,
				marketIndex,
				subAccountId,
				name,
				fromSubAccountId,
				referrerInfo,
				donateAmount,
				customMaxMarginRatio,
				poolId
			);

		const tx = await this.buildTransaction(ixs, txParams);

		return [tx, userAccountPublicKey];
	}

	/**
	 * Creates the User account for a user, and deposits some initial collateral
	 * @param amount
	 * @param userTokenAccount
	 * @param marketIndex
	 * @param subAccountId
	 * @param name
	 * @param fromSubAccountId
	 * @param referrerInfo
	 * @param donateAmount
	 * @param txParams
	 * @returns
	 */
	public async initializeUserAccountAndDepositCollateral(
		amount: BN,
		userTokenAccount: PublicKey,
		marketIndex = 0,
		subAccountId = 0,
		name?: string,
		fromSubAccountId?: number,
		referrerInfo?: ReferrerInfo,
		donateAmount?: BN,
		txParams?: TxParams,
		customMaxMarginRatio?: number,
		poolId?: number
	): Promise<[TransactionSignature, PublicKey]> {
		const [tx, userAccountPublicKey] =
			await this.createInitializeUserAccountAndDepositCollateral(
				amount,
				userTokenAccount,
				marketIndex,
				subAccountId,
				name,
				fromSubAccountId,
				referrerInfo,
				donateAmount,
				txParams,
				customMaxMarginRatio,
				poolId
			);
		const additionalSigners: Array<Signer> = [];

		const { txSig, slot } = await this.sendTransaction(
			tx,
			additionalSigners,
			this.opts
		);
		this.spotMarketLastSlotCache.set(marketIndex, slot);

		await this.addUser(subAccountId);

		return [txSig, userAccountPublicKey];
	}

	public async initializeUserAccountForDevnet(
		subAccountId = 0,
		name = DEFAULT_USER_NAME,
		marketIndex: number,
		tokenFaucet: TokenFaucet,
		amount: BN,
		referrerInfo?: ReferrerInfo,
		txParams?: TxParams
	): Promise<[TransactionSignature, PublicKey]> {
		const ixs = [];

		const [associateTokenPublicKey, createAssociatedAccountIx, mintToIx] =
			await tokenFaucet.createAssociatedTokenAccountAndMintToInstructions(
				this.wallet.publicKey,
				amount
			);

		const [userAccountPublicKey, initializeUserAccountIx] =
			await this.getInitializeUserInstructions(
				subAccountId,
				name,
				referrerInfo
			);

		const depositCollateralIx = await this.getDepositInstruction(
			amount,
			marketIndex,
			associateTokenPublicKey,
			subAccountId,
			false,
			false
		);

		ixs.push(createAssociatedAccountIx, mintToIx);

		if (subAccountId === 0) {
			if (
				!(await this.checkIfAccountExists(this.getUserStatsAccountPublicKey()))
			) {
				ixs.push(await this.getInitializeUserStatsIx());
			}
		}
		ixs.push(initializeUserAccountIx, depositCollateralIx);

		const tx = await this.buildTransaction(ixs, txParams);

		const { txSig } = await this.sendTransaction(tx, [], this.opts);

		await this.addUser(subAccountId);

		return [txSig, userAccountPublicKey];
	}

	public async getWithdrawalIxs(
		amount: BN,
		marketIndex: number,
		associatedTokenAddress: PublicKey,
		reduceOnly = false,
		subAccountId?: number,
		updateFuel = false
	): Promise<TransactionInstruction[]> {
		const withdrawIxs: anchor.web3.TransactionInstruction[] = [];

		const spotMarketAccount = this.getSpotMarketAccount(marketIndex);

		const isSolMarket = spotMarketAccount.mint.equals(WRAPPED_SOL_MINT);

		const authority = this.wallet.publicKey;

		if (updateFuel) {
			const updateFuelIx = await this.getUpdateUserFuelBonusIx(
				await this.getUserAccountPublicKey(subAccountId),
				this.getUserAccount(subAccountId),
				this.authority
			);
			withdrawIxs.push(updateFuelIx);
		}

		const createWSOLTokenAccount =
			isSolMarket && associatedTokenAddress.equals(authority);

		if (createWSOLTokenAccount) {
			const { ixs, pubkey } = await this.getWrappedSolAccountCreationIxs(
				amount,
				false
			);

			associatedTokenAddress = pubkey;

			withdrawIxs.push(...ixs);
		} else {
			const accountExists = await this.checkIfAccountExists(
				associatedTokenAddress
			);

			if (!accountExists) {
				const createAssociatedTokenAccountIx =
					this.getAssociatedTokenAccountCreationIx(
						spotMarketAccount.mint,
						associatedTokenAddress,
						this.getTokenProgramForSpotMarket(spotMarketAccount)
					);

				withdrawIxs.push(createAssociatedTokenAccountIx);
			}
		}

		const withdrawCollateralIx = await this.getWithdrawIx(
			amount,
			spotMarketAccount.marketIndex,
			associatedTokenAddress,
			reduceOnly,
			subAccountId
		);

		withdrawIxs.push(withdrawCollateralIx);

		// Close the wrapped sol account at the end of the transaction
		if (createWSOLTokenAccount) {
			withdrawIxs.push(
				createCloseAccountInstruction(
					associatedTokenAddress,
					authority,
					authority,
					[]
				)
			);
		}

		return withdrawIxs;
	}

	/**
	 * Withdraws from a user account. If deposit doesn't already exist, creates a borrow
	 * @param amount
	 * @param marketIndex
	 * @param associatedTokenAddress - the token account to withdraw to. can be the wallet public key if using native sol
	 * @param reduceOnly
	 */
	public async withdraw(
		amount: BN,
		marketIndex: number,
		associatedTokenAddress: PublicKey,
		reduceOnly = false,
		subAccountId?: number,
		txParams?: TxParams,
		updateFuel = false
	): Promise<TransactionSignature> {
		const additionalSigners: Array<Signer> = [];

		const withdrawIxs = await this.getWithdrawalIxs(
			amount,
			marketIndex,
			associatedTokenAddress,
			reduceOnly,
			subAccountId,
			updateFuel
		);

		const tx = await this.buildTransaction(
			withdrawIxs,
			txParams ?? this.txParams
		);

		const { txSig, slot } = await this.sendTransaction(
			tx,
			additionalSigners,
			this.opts
		);
		this.spotMarketLastSlotCache.set(marketIndex, slot);
		return txSig;
	}

	public async withdrawAllDustPositions(
		subAccountId?: number,
		txParams?: TxParams,
		opts?: {
			dustPositionCountCallback?: (count: number) => void;
		}
	): Promise<TransactionSignature | undefined> {
		const user = this.getUser(subAccountId);

		const dustPositionSpotMarketAccounts =
			user.getSpotMarketAccountsWithDustPosition();

		if (
			!dustPositionSpotMarketAccounts ||
			dustPositionSpotMarketAccounts.length === 0
		) {
			opts?.dustPositionCountCallback?.(0);
			return undefined;
		}

		opts?.dustPositionCountCallback?.(dustPositionSpotMarketAccounts.length);

		let allWithdrawIxs: anchor.web3.TransactionInstruction[] = [];

		for (const position of dustPositionSpotMarketAccounts) {
			const tokenAccount = await getAssociatedTokenAddress(
				position.mint,
				this.wallet.publicKey
			);

			const tokenAmount = await user.getTokenAmount(position.marketIndex);

			const withdrawIxs = await this.getWithdrawalIxs(
				tokenAmount.muln(2), //  2x to ensure all dust is withdrawn
				position.marketIndex,
				tokenAccount,
				true, // reduce-only true to ensure all dust is withdrawn
				subAccountId
			);

			allWithdrawIxs = allWithdrawIxs.concat(withdrawIxs);
		}

		const tx = await this.buildTransaction(
			allWithdrawIxs,
			txParams ?? this.txParams
		);

		const { txSig } = await this.sendTransaction(tx, [], this.opts);

		return txSig;
	}

	public async getWithdrawIx(
		amount: BN,
		marketIndex: number,
		userTokenAccount: PublicKey,
		reduceOnly = false,
		subAccountId?: number
	): Promise<TransactionInstruction> {
		const user = await this.getUserAccountPublicKey(subAccountId);

		const remainingAccounts = this.getRemainingAccounts({
			userAccounts: [this.getUserAccount(subAccountId)],
			useMarketLastSlotCache: true,
			writableSpotMarketIndexes: [marketIndex],
			readableSpotMarketIndexes: [QUOTE_SPOT_MARKET_INDEX],
		});

		const spotMarketAccount = this.getSpotMarketAccount(marketIndex);

		this.addTokenMintToRemainingAccounts(spotMarketAccount, remainingAccounts);
		if (this.isTransferHook(spotMarketAccount)) {
			await this.addExtraAccountMetasToRemainingAccounts(
				spotMarketAccount.mint,
				remainingAccounts
			);
		}

		const tokenProgram = this.getTokenProgramForSpotMarket(spotMarketAccount);

		return await this.program.instruction.withdraw(
			marketIndex,
			amount,
			reduceOnly,
			{
				accounts: {
					state: await this.getStatePublicKey(),
					spotMarket: spotMarketAccount.pubkey,
					spotMarketVault: spotMarketAccount.vault,
					driftSigner: this.getSignerPublicKey(),
					user,
					userStats: this.getUserStatsAccountPublicKey(),
					userTokenAccount: userTokenAccount,
					authority: this.wallet.publicKey,
					tokenProgram,
				},
				remainingAccounts,
			}
		);
	}

	/**
	 * Withdraws from the fromSubAccount and deposits into the toSubAccount
	 * @param amount
	 * @param marketIndex
	 * @param fromSubAccountId
	 * @param toSubAccountId
	 * @param txParams
	 */
	public async transferDeposit(
		amount: BN,
		marketIndex: number,
		fromSubAccountId: number,
		toSubAccountId: number,
		txParams?: TxParams
	): Promise<TransactionSignature> {
		const { txSig, slot } = await this.sendTransaction(
			await this.buildTransaction(
				await this.getTransferDepositIx(
					amount,
					marketIndex,
					fromSubAccountId,
					toSubAccountId
				),
				txParams
			),
			[],
			this.opts
		);
		if (
			fromSubAccountId === this.activeSubAccountId ||
			toSubAccountId === this.activeSubAccountId
		) {
			this.spotMarketLastSlotCache.set(marketIndex, slot);
		}
		return txSig;
	}

	public async getTransferDepositIx(
		amount: BN,
		marketIndex: number,
		fromSubAccountId: number,
		toSubAccountId: number
	): Promise<TransactionInstruction> {
		const fromUser = await getUserAccountPublicKey(
			this.program.programId,
			this.wallet.publicKey,
			fromSubAccountId
		);
		const toUser = await getUserAccountPublicKey(
			this.program.programId,
			this.wallet.publicKey,
			toSubAccountId
		);

		let remainingAccounts;

		const userMapKey = this.getUserMapKey(
			fromSubAccountId,
			this.wallet.publicKey
		);
		if (this.users.has(userMapKey)) {
			remainingAccounts = this.getRemainingAccounts({
				userAccounts: [this.users.get(userMapKey).getUserAccount()],
				useMarketLastSlotCache: true,
				writableSpotMarketIndexes: [marketIndex],
			});
		} else {
			const userAccountPublicKey = getUserAccountPublicKeySync(
				this.program.programId,
				this.authority,
				fromSubAccountId
			);

			const fromUserAccount = (await this.program.account.user.fetch(
				userAccountPublicKey
			)) as UserAccount;
			remainingAccounts = this.getRemainingAccounts({
				userAccounts: [fromUserAccount],
				useMarketLastSlotCache: true,
				writableSpotMarketIndexes: [marketIndex],
			});
		}

		return await this.program.instruction.transferDeposit(marketIndex, amount, {
			accounts: {
				authority: this.wallet.publicKey,
				fromUser,
				toUser,
				userStats: this.getUserStatsAccountPublicKey(),
				state: await this.getStatePublicKey(),
				spotMarketVault: this.getSpotMarketAccount(marketIndex).vault,
			},
			remainingAccounts,
		});
	}

	public async transferPools(
		depositFromMarketIndex: number,
		depositToMarketIndex: number,
		borrowFromMarketIndex: number,
		borrowToMarketIndex: number,
		depositAmount: BN | undefined,
		borrowAmount: BN | undefined,
		fromSubAccountId: number,
		toSubAccountId: number,
		txParams?: TxParams
	): Promise<TransactionSignature> {
		const { txSig, slot } = await this.sendTransaction(
			await this.buildTransaction(
				await this.getTransferPoolsIx(
					depositFromMarketIndex,
					depositToMarketIndex,
					borrowFromMarketIndex,
					borrowToMarketIndex,
					depositAmount,
					borrowAmount,
					fromSubAccountId,
					toSubAccountId
				),
				txParams
			),
			[],
			this.opts
		);

		if (
			fromSubAccountId === this.activeSubAccountId ||
			toSubAccountId === this.activeSubAccountId
		) {
			this.spotMarketLastSlotCache.set(depositFromMarketIndex, slot);
			this.spotMarketLastSlotCache.set(depositToMarketIndex, slot);
			this.spotMarketLastSlotCache.set(borrowFromMarketIndex, slot);
			this.spotMarketLastSlotCache.set(borrowToMarketIndex, slot);
		}
		return txSig;
	}

	public async getTransferPoolsIx(
		depositFromMarketIndex: number,
		depositToMarketIndex: number,
		borrowFromMarketIndex: number,
		borrowToMarketIndex: number,
		depositAmount: BN | undefined,
		borrowAmount: BN | undefined,
		fromSubAccountId: number,
		toSubAccountId: number,
		isToNewSubAccount?: boolean
	): Promise<TransactionInstruction> {
		const fromUser = await getUserAccountPublicKey(
			this.program.programId,
			this.wallet.publicKey,
			fromSubAccountId
		);
		const toUser = await getUserAccountPublicKey(
			this.program.programId,
			this.wallet.publicKey,
			toSubAccountId
		);

		const userAccounts = [this.getUserAccount(fromSubAccountId)];

		if (!isToNewSubAccount) {
			userAccounts.push(this.getUserAccount(toSubAccountId));
		}

		const remainingAccounts = this.getRemainingAccounts({
			userAccounts,
			useMarketLastSlotCache: true,
			writableSpotMarketIndexes: [
				depositFromMarketIndex,
				depositToMarketIndex,
				borrowFromMarketIndex,
				borrowToMarketIndex,
			],
		});

		const tokenPrograms = new Set<string>();
		const depositFromSpotMarket = this.getSpotMarketAccount(
			depositFromMarketIndex
		);
		const borrowFromSpotMarket = this.getSpotMarketAccount(
			borrowFromMarketIndex
		);

		tokenPrograms.add(
			this.getTokenProgramForSpotMarket(depositFromSpotMarket).toBase58()
		);
		tokenPrograms.add(
			this.getTokenProgramForSpotMarket(borrowFromSpotMarket).toBase58()
		);

		for (const tokenProgram of tokenPrograms) {
			remainingAccounts.push({
				isSigner: false,
				isWritable: false,
				pubkey: new PublicKey(tokenProgram),
			});
		}

		return await this.program.instruction.transferPools(
			depositFromMarketIndex,
			depositToMarketIndex,
			borrowFromMarketIndex,
			borrowToMarketIndex,
			depositAmount ?? null,
			borrowAmount ?? null,
			{
				accounts: {
					authority: this.wallet.publicKey,
					fromUser,
					toUser,
					userStats: this.getUserStatsAccountPublicKey(),
					state: await this.getStatePublicKey(),
					depositFromSpotMarketVault: this.getSpotMarketAccount(
						depositFromMarketIndex
					).vault,
					depositToSpotMarketVault:
						this.getSpotMarketAccount(depositToMarketIndex).vault,
					borrowFromSpotMarketVault: this.getSpotMarketAccount(
						borrowFromMarketIndex
					).vault,
					borrowToSpotMarketVault:
						this.getSpotMarketAccount(borrowToMarketIndex).vault,
					driftSigner: this.getSignerPublicKey(),
				},
				remainingAccounts,
			}
		);
	}

	public async transferPerpPosition(
		fromSubAccountId: number,
		toSubAccountId: number,
		marketIndex: number,
		amount: BN,
		txParams?: TxParams
	): Promise<TransactionSignature> {
		const { txSig } = await this.sendTransaction(
			await this.buildTransaction(
				await this.getTransferPerpPositionIx(
					fromSubAccountId,
					toSubAccountId,
					marketIndex,
					amount
				),
				txParams
			),
			[],
			this.opts
		);
		return txSig;
	}

	public async getTransferPerpPositionIx(
		fromSubAccountId: number,
		toSubAccountId: number,
		marketIndex: number,
		amount: BN
	): Promise<TransactionInstruction> {
		const fromUser = await getUserAccountPublicKey(
			this.program.programId,
			this.authority,
			fromSubAccountId
		);
		const toUser = await getUserAccountPublicKey(
			this.program.programId,
			this.authority,
			toSubAccountId
		);

		const remainingAccounts = this.getRemainingAccounts({
			userAccounts: [
				this.getUserAccount(fromSubAccountId),
				this.getUserAccount(toSubAccountId),
			],
			useMarketLastSlotCache: true,
			writablePerpMarketIndexes: [marketIndex],
		});

		return await this.program.instruction.transferPerpPosition(
			marketIndex,
			amount ?? null,
			{
				accounts: {
					authority: this.wallet.publicKey,
					fromUser,
					toUser,
					userStats: this.getUserStatsAccountPublicKey(),
					state: await this.getStatePublicKey(),
				},
				remainingAccounts,
			}
		);
	}

	public async updateSpotMarketCumulativeInterest(
		marketIndex: number,
		txParams?: TxParams
	): Promise<TransactionSignature> {
		const { txSig } = await this.sendTransaction(
			await this.buildTransaction(
				await this.updateSpotMarketCumulativeInterestIx(marketIndex),
				txParams
			),
			[],
			this.opts
		);
		return txSig;
	}

	public async updateSpotMarketCumulativeInterestIx(
		marketIndex: number
	): Promise<TransactionInstruction> {
		const spotMarket = this.getSpotMarketAccount(marketIndex);
		return await this.program.instruction.updateSpotMarketCumulativeInterest({
			accounts: {
				state: await this.getStatePublicKey(),
				spotMarket: spotMarket.pubkey,
				spotMarketVault: spotMarket.vault,
				oracle: spotMarket.oracle,
			},
		});
	}

	public async settleLP(
		settleeUserAccountPublicKey: PublicKey,
		marketIndex: number,
		txParams?: TxParams
	): Promise<TransactionSignature> {
		const { txSig } = await this.sendTransaction(
			await this.buildTransaction(
				await this.settleLPIx(settleeUserAccountPublicKey, marketIndex),
				txParams
			),
			[],
			this.opts
		);
		return txSig;
	}

	public async settleLPIx(
		settleeUserAccountPublicKey: PublicKey,
		marketIndex: number
	): Promise<TransactionInstruction> {
		const settleeUserAccount = (await this.program.account.user.fetch(
			settleeUserAccountPublicKey
		)) as UserAccount;

		const remainingAccounts = this.getRemainingAccounts({
			userAccounts: [settleeUserAccount],
			writablePerpMarketIndexes: [marketIndex],
		});

		return this.program.instruction.settleLp(marketIndex, {
			accounts: {
				state: await this.getStatePublicKey(),
				user: settleeUserAccountPublicKey,
			},
			remainingAccounts: remainingAccounts,
		});
	}

	public async removePerpLpShares(
		marketIndex: number,
		sharesToBurn?: BN,
		txParams?: TxParams,
		subAccountId?: number
	): Promise<TransactionSignature> {
		const { txSig } = await this.sendTransaction(
			await this.buildTransaction(
				await this.getRemovePerpLpSharesIx(
					marketIndex,
					sharesToBurn,
					subAccountId
				),
				txParams
			),
			[],
			this.opts
		);
		return txSig;
	}

	public async removePerpLpSharesInExpiringMarket(
		marketIndex: number,
		userAccountPublicKey: PublicKey,
		sharesToBurn?: BN,
		txParams?: TxParams
	): Promise<TransactionSignature> {
		const { txSig } = await this.sendTransaction(
			await this.buildTransaction(
				await this.getRemovePerpLpSharesInExpiringMarket(
					marketIndex,
					userAccountPublicKey,
					sharesToBurn
				),
				txParams
			),
			[],
			this.opts
		);
		return txSig;
	}

	public async getRemovePerpLpSharesInExpiringMarket(
		marketIndex: number,
		userAccountPublicKey: PublicKey,
		sharesToBurn?: BN
	): Promise<TransactionInstruction> {
		const userAccount = (await this.program.account.user.fetch(
			userAccountPublicKey
		)) as UserAccount;

		const remainingAccounts = this.getRemainingAccounts({
			userAccounts: [userAccount],
			writablePerpMarketIndexes: [marketIndex],
		});

		if (sharesToBurn == undefined) {
			const perpPosition = userAccount.perpPositions.filter(
				(position) => position.marketIndex === marketIndex
			)[0];
			sharesToBurn = perpPosition.lpShares;
			console.log('burning lp shares:', sharesToBurn.toString());
		}

		return this.program.instruction.removePerpLpSharesInExpiringMarket(
			sharesToBurn,
			marketIndex,
			{
				accounts: {
					state: await this.getStatePublicKey(),
					user: userAccountPublicKey,
				},
				remainingAccounts: remainingAccounts,
			}
		);
	}

	public async getRemovePerpLpSharesIx(
		marketIndex: number,
		sharesToBurn?: BN,
		subAccountId?: number
	): Promise<TransactionInstruction> {
		const user = await this.getUserAccountPublicKey(subAccountId);

		const remainingAccounts = this.getRemainingAccounts({
			userAccounts: [this.getUserAccount(subAccountId)],
			useMarketLastSlotCache: true,
			writablePerpMarketIndexes: [marketIndex],
		});

		if (sharesToBurn == undefined) {
			const userAccount = this.getUserAccount(subAccountId);
			const perpPosition = userAccount.perpPositions.filter(
				(position) => position.marketIndex === marketIndex
			)[0];
			sharesToBurn = perpPosition.lpShares;
			console.log('burning lp shares:', sharesToBurn.toString());
		}

		return this.program.instruction.removePerpLpShares(
			sharesToBurn,
			marketIndex,
			{
				accounts: {
					state: await this.getStatePublicKey(),
					user,
					authority: this.wallet.publicKey,
				},
				remainingAccounts: remainingAccounts,
			}
		);
	}

	public async addPerpLpShares(
		amount: BN,
		marketIndex: number,
		txParams?: TxParams,
		subAccountId?: number
	): Promise<TransactionSignature> {
		const { txSig, slot } = await this.sendTransaction(
			await this.buildTransaction(
				await this.getAddPerpLpSharesIx(amount, marketIndex, subAccountId),
				txParams
			),
			[],
			this.opts
		);
		this.perpMarketLastSlotCache.set(marketIndex, slot);
		return txSig;
	}

	public async getAddPerpLpSharesIx(
		amount: BN,
		marketIndex: number,
		subAccountId?: number
	): Promise<TransactionInstruction> {
		const user = await this.getUserAccountPublicKey(subAccountId);
		const remainingAccounts = this.getRemainingAccounts({
			userAccounts: [this.getUserAccount(subAccountId)],
			useMarketLastSlotCache: true,
			writablePerpMarketIndexes: [marketIndex],
		});

		return this.program.instruction.addPerpLpShares(amount, marketIndex, {
			accounts: {
				state: await this.getStatePublicKey(),
				user,
				authority: this.wallet.publicKey,
			},
			remainingAccounts: remainingAccounts,
		});
	}

	public getQuoteValuePerLpShare(marketIndex: number): BN {
		const perpMarketAccount = this.getPerpMarketAccount(marketIndex);

		const openBids = BN.max(
			perpMarketAccount.amm.baseAssetReserve.sub(
				perpMarketAccount.amm.minBaseAssetReserve
			),
			ZERO
		);

		const openAsks = BN.max(
			perpMarketAccount.amm.maxBaseAssetReserve.sub(
				perpMarketAccount.amm.baseAssetReserve
			),
			ZERO
		);

		const oraclePriceData = this.getOracleDataForPerpMarket(marketIndex);

		const maxOpenBidsAsks = BN.max(openBids, openAsks);
		const quoteValuePerLpShare = maxOpenBidsAsks
			.mul(oraclePriceData.price)
			.mul(QUOTE_PRECISION)
			.div(PRICE_PRECISION)
			.div(perpMarketAccount.amm.sqrtK);

		return quoteValuePerLpShare;
	}

	/**
	 * @deprecated use {@link placePerpOrder} or {@link placeAndTakePerpOrder} instead
	 */
	public async openPosition(
		direction: PositionDirection,
		amount: BN,
		marketIndex: number,
		limitPrice?: BN,
		subAccountId?: number
	): Promise<TransactionSignature> {
		return await this.placeAndTakePerpOrder(
			{
				orderType: OrderType.MARKET,
				marketIndex,
				direction,
				baseAssetAmount: amount,
				price: limitPrice,
			},
			undefined,
			undefined,
			undefined,
			undefined,
			undefined,
			subAccountId
		);
	}

	public async sendSignedTx(
		tx: Transaction | VersionedTransaction,
		opts?: ConfirmOptions
	): Promise<TransactionSignature> {
		const { txSig } = await this.sendTransaction(
			tx,
			undefined,
			opts ?? this.opts,
			true
		);

		return txSig;
	}

	public async prepareMarketOrderTxs(
		orderParams: OptionalOrderParams,
		userAccountPublicKey: PublicKey,
		userAccount: UserAccount,
		makerInfo?: MakerInfo | MakerInfo[],
		txParams?: TxParams,
		bracketOrdersParams = new Array<OptionalOrderParams>(),
		referrerInfo?: ReferrerInfo,
		cancelExistingOrders?: boolean,
		settlePnl?: boolean
	): Promise<{
		cancelExistingOrdersTx?: Transaction | VersionedTransaction;
		settlePnlTx?: Transaction | VersionedTransaction;
		fillTx?: Transaction | VersionedTransaction;
		marketOrderTx: Transaction | VersionedTransaction;
	}> {
		type TxKeys =
			| 'cancelExistingOrdersTx'
			| 'settlePnlTx'
			| 'fillTx'
			| 'marketOrderTx';

		const marketIndex = orderParams.marketIndex;
		const orderId = userAccount.nextOrderId;

		const ixPromisesForTxs: Record<TxKeys, Promise<TransactionInstruction>> = {
			cancelExistingOrdersTx: undefined,
			settlePnlTx: undefined,
			fillTx: undefined,
			marketOrderTx: undefined,
		};

		const txKeys = Object.keys(ixPromisesForTxs);

		ixPromisesForTxs.marketOrderTx = this.getPlaceOrdersIx(
			[orderParams, ...bracketOrdersParams],
			userAccount.subAccountId
		);

		/* Cancel open orders in market if requested */
		if (cancelExistingOrders && isVariant(orderParams.marketType, 'perp')) {
			ixPromisesForTxs.cancelExistingOrdersTx = this.getCancelOrdersIx(
				orderParams.marketType,
				orderParams.marketIndex,
				null,
				userAccount.subAccountId
			);
		}

		/* Settle PnL after fill if requested */
		if (settlePnl && isVariant(orderParams.marketType, 'perp')) {
			ixPromisesForTxs.settlePnlTx = this.settlePNLIx(
				userAccountPublicKey,
				userAccount,
				marketIndex
			);
		}

		// use versioned transactions if there is a lookup table account and wallet is compatible
		if (this.txVersion === 0) {
			ixPromisesForTxs.fillTx = this.getFillPerpOrderIx(
				userAccountPublicKey,
				userAccount,
				{
					orderId,
					marketIndex,
				},
				makerInfo,
				referrerInfo,
				userAccount.subAccountId
			);
		}

		const ixs = await Promise.all(Object.values(ixPromisesForTxs));

		const ixsMap = ixs.reduce((acc, ix, i) => {
			acc[txKeys[i]] = ix;
			return acc;
		}, {}) as MappedRecord<typeof ixPromisesForTxs, TransactionInstruction>;

		const txsMap = (await this.buildTransactionsMap(
			ixsMap,
			txParams
		)) as MappedRecord<typeof ixsMap, Transaction | VersionedTransaction>;

		return txsMap;
	}

	/**
	 * Sends a market order and returns a signed tx which can fill the order against the vamm, which the caller can use to fill their own order if required.
	 * @param orderParams
	 * @param userAccountPublicKey
	 * @param userAccount
	 * @param makerInfo
	 * @param txParams
	 * @param bracketOrdersParams
	 * @param cancelExistingOrders - Builds and returns an extra transaciton to cancel the existing orders in the same perp market. Intended use is to auto-cancel TP/SL orders when closing a position. Ignored if orderParams.marketType is not MarketType.PERP
	 * @returns
	 */
	public async sendMarketOrderAndGetSignedFillTx(
		orderParams: OptionalOrderParams,
		userAccountPublicKey: PublicKey,
		userAccount: UserAccount,
		makerInfo?: MakerInfo | MakerInfo[],
		txParams?: TxParams,
		bracketOrdersParams = new Array<OptionalOrderParams>(),
		referrerInfo?: ReferrerInfo,
		cancelExistingOrders?: boolean,
		settlePnl?: boolean
	): Promise<{
		txSig: TransactionSignature;
		signedFillTx?: Transaction;
		signedCancelExistingOrdersTx?: Transaction;
		signedSettlePnlTx?: Transaction;
	}> {
		const preppedTxs = await this.prepareMarketOrderTxs(
			orderParams,
			userAccountPublicKey,
			userAccount,
			makerInfo,
			txParams,
			bracketOrdersParams,
			referrerInfo,
			cancelExistingOrders,
			settlePnl
		);

		const signedTxs = (
			await this.txHandler.getSignedTransactionMap(preppedTxs, this.wallet)
		).signedTxMap;

		const { txSig, slot } = await this.sendTransaction(
			signedTxs.marketOrderTx,
			[],
			this.opts,
			true
		);

		this.perpMarketLastSlotCache.set(orderParams.marketIndex, slot);

		return {
			txSig,
			signedFillTx: signedTxs.fillTx as Transaction,
			signedCancelExistingOrdersTx:
				signedTxs.cancelExistingOrdersTx as Transaction,
			signedSettlePnlTx: signedTxs.settlePnlTx as Transaction,
		};
	}

	public async placePerpOrder(
		orderParams: OptionalOrderParams,
		txParams?: TxParams,
		subAccountId?: number
	): Promise<TransactionSignature> {
		const { txSig, slot } = await this.sendTransaction(
			await this.buildTransaction(
				await this.getPlacePerpOrderIx(orderParams, subAccountId),
				txParams
			),
			[],
			this.opts
		);
		this.perpMarketLastSlotCache.set(orderParams.marketIndex, slot);
		return txSig;
	}

	public async getPlacePerpOrderIx(
		orderParams: OptionalOrderParams,
		subAccountId?: number,
		depositToTradeArgs?: {
			isMakingNewAccount: boolean;
			depositMarketIndex: number;
		}
	): Promise<TransactionInstruction> {
		orderParams = getOrderParams(orderParams, { marketType: MarketType.PERP });

		const isDepositToTradeTx = depositToTradeArgs !== undefined;

		const user = isDepositToTradeTx
			? getUserAccountPublicKeySync(
					this.program.programId,
					this.authority,
					subAccountId
			  )
			: await this.getUserAccountPublicKey(subAccountId);

		const remainingAccounts = this.getRemainingAccounts({
			userAccounts: depositToTradeArgs?.isMakingNewAccount
				? []
				: [this.getUserAccount(subAccountId)],
			useMarketLastSlotCache: false,
			readablePerpMarketIndex: orderParams.marketIndex,
			readableSpotMarketIndexes: isDepositToTradeTx
				? [depositToTradeArgs?.depositMarketIndex]
				: undefined,
		});

		if (isUpdateHighLeverageMode(orderParams.bitFlags)) {
			remainingAccounts.push({
				pubkey: getHighLeverageModeConfigPublicKey(this.program.programId),
				isWritable: true,
				isSigner: false,
			});
		}

		return await this.program.instruction.placePerpOrder(orderParams, {
			accounts: {
				state: await this.getStatePublicKey(),
				user,
				userStats: this.getUserStatsAccountPublicKey(),
				authority: this.wallet.publicKey,
			},
			remainingAccounts,
		});
	}

	public async updateAMMs(
		marketIndexes: number[],
		txParams?: TxParams
	): Promise<TransactionSignature> {
		const { txSig } = await this.sendTransaction(
			await this.buildTransaction(
				await this.getUpdateAMMsIx(marketIndexes),
				txParams
			),
			[],
			this.opts
		);
		return txSig;
	}

	public async getUpdateAMMsIx(
		marketIndexes: number[]
	): Promise<TransactionInstruction> {
		const marketAccountInfos = [];
		const oracleAccountInfos = [];
		for (const marketIndex of marketIndexes) {
			const market = this.getPerpMarketAccount(marketIndex);
			marketAccountInfos.push({
				pubkey: market.pubkey,
				isWritable: true,
				isSigner: false,
			});
			oracleAccountInfos.push({
				pubkey: market.amm.oracle,
				isWritable: false,
				isSigner: false,
			});
		}
		const remainingAccounts = oracleAccountInfos.concat(marketAccountInfos);

		return await this.program.instruction.updateAmms(marketIndexes, {
			accounts: {
				state: await this.getStatePublicKey(),
				authority: this.wallet.publicKey,
			},
			remainingAccounts,
		});
	}

	public async settleExpiredMarket(
		marketIndex: number,
		txParams?: TxParams
	): Promise<TransactionSignature> {
		const { txSig } = await this.sendTransaction(
			await this.buildTransaction(
				await this.getSettleExpiredMarketIx(marketIndex),
				txParams
			),
			[],
			this.opts
		);
		return txSig;
	}

	public async getSettleExpiredMarketIx(
		marketIndex: number
	): Promise<TransactionInstruction> {
		const remainingAccounts = this.getRemainingAccounts({
			userAccounts: [],
			writablePerpMarketIndexes: [marketIndex],
			writableSpotMarketIndexes: [QUOTE_SPOT_MARKET_INDEX],
		});
		const perpMarketPublicKey = await getPerpMarketPublicKey(
			this.program.programId,
			marketIndex
		);

		return await this.program.instruction.settleExpiredMarket(marketIndex, {
			accounts: {
				state: await this.getStatePublicKey(),
				admin: this.isSubscribed
					? this.getStateAccount().admin
					: this.wallet.publicKey,
				perpMarket: perpMarketPublicKey,
			},
			remainingAccounts,
		});
	}

	public async settleExpiredMarketPoolsToRevenuePool(
		marketIndex: number,
		txParams?: TxParams
	): Promise<TransactionSignature> {
		const { txSig } = await this.sendTransaction(
			await this.buildTransaction(
				await this.getSettleExpiredMarketPoolsToRevenuePoolIx(marketIndex),
				txParams
			),
			[],
			this.opts
		);
		return txSig;
	}

	public async getSettleExpiredMarketPoolsToRevenuePoolIx(
		perpMarketIndex: number
	): Promise<TransactionInstruction> {
		const perpMarketPublicKey = await getPerpMarketPublicKey(
			this.program.programId,
			perpMarketIndex
		);

		const spotMarketPublicKey = await getSpotMarketPublicKey(
			this.program.programId,
			QUOTE_SPOT_MARKET_INDEX
		);

		return await this.program.instruction.settleExpiredMarketPoolsToRevenuePool(
			{
				accounts: {
					state: await this.getStatePublicKey(),
					admin: this.isSubscribed
						? this.getStateAccount().admin
						: this.wallet.publicKey,
					spotMarket: spotMarketPublicKey,
					perpMarket: perpMarketPublicKey,
				},
			}
		);
	}

	public async cancelOrder(
		orderId?: number,
		txParams?: TxParams,
		subAccountId?: number
	): Promise<TransactionSignature> {
		const { txSig } = await this.sendTransaction(
			await this.buildTransaction(
				await this.getCancelOrderIx(orderId, subAccountId),
				txParams
			),
			[],
			this.opts
		);
		return txSig;
	}

	public async getCancelOrderIx(
		orderId?: number,
		subAccountId?: number
	): Promise<TransactionInstruction> {
		const user = await this.getUserAccountPublicKey(subAccountId);

		const remainingAccounts = this.getRemainingAccounts({
			userAccounts: [this.getUserAccount(subAccountId)],
			useMarketLastSlotCache: true,
		});

		return await this.program.instruction.cancelOrder(orderId ?? null, {
			accounts: {
				state: await this.getStatePublicKey(),
				user,
				authority: this.wallet.publicKey,
			},
			remainingAccounts,
		});
	}

	public async cancelOrderByUserId(
		userOrderId: number,
		txParams?: TxParams,
		subAccountId?: number
	): Promise<TransactionSignature> {
		const { txSig } = await this.sendTransaction(
			await this.buildTransaction(
				await this.getCancelOrderByUserIdIx(userOrderId, subAccountId),
				txParams
			),
			[],
			this.opts
		);
		return txSig;
	}

	public async getCancelOrderByUserIdIx(
		userOrderId: number,
		subAccountId?: number
	): Promise<TransactionInstruction> {
		const user = await this.getUserAccountPublicKey(subAccountId);

		const order = this.getOrderByUserId(userOrderId);
		const oracle = this.getPerpMarketAccount(order.marketIndex).amm.oracle;

		const remainingAccounts = this.getRemainingAccounts({
			userAccounts: [this.getUserAccount(subAccountId)],
			useMarketLastSlotCache: true,
		});

		return await this.program.instruction.cancelOrderByUserId(userOrderId, {
			accounts: {
				state: await this.getStatePublicKey(),
				user,
				authority: this.wallet.publicKey,
				oracle,
			},
			remainingAccounts,
		});
	}

	/**
	 * Sends a transaction to cancel the provided order ids.
	 *
	 * @param orderIds - The order ids to cancel.
	 * @param txParams - The transaction parameters.
	 * @param subAccountId - The sub account id to cancel the orders for.
	 * @param user - The user to cancel the orders for. If provided, it will be prioritized over the subAccountId.
	 * @returns The transaction signature.
	 */
	public async cancelOrdersByIds(
		orderIds?: number[],
		txParams?: TxParams,
		subAccountId?: number,
		user?: User
	): Promise<TransactionSignature> {
		const { txSig } = await this.sendTransaction(
			await this.buildTransaction(
				await this.getCancelOrdersByIdsIx(orderIds, subAccountId, user),
				txParams
			),
			[],
			this.opts
		);
		return txSig;
	}

	/**
	 * Returns the transaction instruction to cancel the provided order ids.
	 *
	 * @param orderIds - The order ids to cancel.
	 * @param subAccountId - The sub account id to cancel the orders for.
	 * @param user - The user to cancel the orders for. If provided, it will be prioritized over the subAccountId.
	 * @returns The transaction instruction to cancel the orders.
	 */
	public async getCancelOrdersByIdsIx(
		orderIds?: number[],
		subAccountId?: number,
		user?: User
	): Promise<TransactionInstruction> {
		const userAccountPubKey =
			user?.userAccountPublicKey ??
			(await this.getUserAccountPublicKey(subAccountId));
		const userAccount =
			user?.getUserAccount() ?? this.getUserAccount(subAccountId);

		const remainingAccounts = this.getRemainingAccounts({
			userAccounts: [userAccount],
			useMarketLastSlotCache: true,
		});

		return await this.program.instruction.cancelOrdersByIds(orderIds, {
			accounts: {
				state: await this.getStatePublicKey(),
				user: userAccountPubKey,
				authority: this.wallet.publicKey,
			},
			remainingAccounts,
		});
	}

	public async cancelOrders(
		marketType?: MarketType,
		marketIndex?: number,
		direction?: PositionDirection,
		txParams?: TxParams,
		subAccountId?: number
	): Promise<TransactionSignature> {
		const { txSig } = await this.sendTransaction(
			await this.buildTransaction(
				await this.getCancelOrdersIx(
					marketType,
					marketIndex,
					direction,
					subAccountId
				),
				txParams
			),
			[],
			this.opts
		);
		return txSig;
	}

	public async getCancelOrdersIx(
		marketType: MarketType | null,
		marketIndex: number | null,
		direction: PositionDirection | null,
		subAccountId?: number
	): Promise<TransactionInstruction> {
		const user = await this.getUserAccountPublicKey(subAccountId);

		let readablePerpMarketIndex = undefined;
		let readableSpotMarketIndexes = undefined;

		if (typeof marketIndex === 'number') {
			if (marketType && isVariant(marketType, 'perp')) {
				readablePerpMarketIndex = marketIndex;
			} else if (marketType && isVariant(marketType, 'spot')) {
				readableSpotMarketIndexes = [marketIndex];
			}
		}

		const remainingAccounts = this.getRemainingAccounts({
			userAccounts: [this.getUserAccount(subAccountId)],
			readablePerpMarketIndex,
			readableSpotMarketIndexes,
			useMarketLastSlotCache: true,
		});

		return await this.program.instruction.cancelOrders(
			marketType ?? null,
			marketIndex ?? null,
			direction ?? null,
			{
				accounts: {
					state: await this.getStatePublicKey(),
					user,
					authority: this.wallet.publicKey,
				},
				remainingAccounts,
			}
		);
	}

	public async cancelAndPlaceOrders(
		cancelOrderParams: {
			marketType?: MarketType;
			marketIndex?: number;
			direction?: PositionDirection;
		},
		placeOrderParams: OrderParams[],
		txParams?: TxParams,
		subAccountId?: number
	): Promise<TransactionSignature> {
		const ixs = [
			await this.getCancelOrdersIx(
				cancelOrderParams.marketType,
				cancelOrderParams.marketIndex,
				cancelOrderParams.direction,
				subAccountId
			),
			await this.getPlaceOrdersIx(placeOrderParams, subAccountId),
		];
		const tx = await this.buildTransaction(ixs, txParams);
		const { txSig } = await this.sendTransaction(tx, [], this.opts);
		return txSig;
	}

	public async placeOrders(
		params: OrderParams[],
		txParams?: TxParams,
		subAccountId?: number,
		optionalIxs?: TransactionInstruction[]
	): Promise<TransactionSignature> {
		const { txSig } = await this.sendTransaction(
			(
				await this.preparePlaceOrdersTx(
					params,
					txParams,
					subAccountId,
					optionalIxs
				)
			).placeOrdersTx,
			[],
			this.opts,
			false
		);
		return txSig;
	}

	public async preparePlaceOrdersTx(
		params: OrderParams[],
		txParams?: TxParams,
		subAccountId?: number,
		optionalIxs?: TransactionInstruction[]
	) {
		const lookupTableAccounts = await this.fetchAllLookupTableAccounts();

		const tx = await this.buildTransaction(
			await this.getPlaceOrdersIx(params, subAccountId),
			txParams,
			undefined,
			lookupTableAccounts,
			undefined,
			undefined,
			optionalIxs
		);

		return {
			placeOrdersTx: tx,
		};
	}

	public async getPlaceOrdersIx(
		params: OptionalOrderParams[],
		subAccountId?: number
	): Promise<TransactionInstruction> {
		const user = await this.getUserAccountPublicKey(subAccountId);

		const readablePerpMarketIndex: number[] = [];
		const readableSpotMarketIndexes: number[] = [];
		for (const param of params) {
			if (!param.marketType) {
				throw new Error('must set param.marketType');
			}
			if (isVariant(param.marketType, 'perp')) {
				readablePerpMarketIndex.push(param.marketIndex);
			} else {
				readableSpotMarketIndexes.push(param.marketIndex);
			}
		}

		const remainingAccounts = this.getRemainingAccounts({
			userAccounts: [this.getUserAccount(subAccountId)],
			readablePerpMarketIndex,
			readableSpotMarketIndexes,
			useMarketLastSlotCache: true,
		});

		for (const param of params) {
			if (isUpdateHighLeverageMode(param.bitFlags)) {
				remainingAccounts.push({
					pubkey: getHighLeverageModeConfigPublicKey(this.program.programId),
					isWritable: true,
					isSigner: false,
				});
			}
		}

		const formattedParams = params.map((item) => getOrderParams(item));

		return await this.program.instruction.placeOrders(formattedParams, {
			accounts: {
				state: await this.getStatePublicKey(),
				user,
				userStats: this.getUserStatsAccountPublicKey(),
				authority: this.wallet.publicKey,
			},
			remainingAccounts,
		});
	}

	public async fillPerpOrder(
		userAccountPublicKey: PublicKey,
		user: UserAccount,
		order?: Pick<Order, 'marketIndex' | 'orderId'>,
		makerInfo?: MakerInfo | MakerInfo[],
		referrerInfo?: ReferrerInfo,
		txParams?: TxParams,
		fillerSubAccountId?: number,
		fillerAuthority?: PublicKey,
		hasBuilderFee?: boolean
	): Promise<TransactionSignature> {
		const { txSig } = await this.sendTransaction(
			await this.buildTransaction(
				await this.getFillPerpOrderIx(
					userAccountPublicKey,
					user,
					order,
					makerInfo,
					referrerInfo,
					fillerSubAccountId,
					undefined,
					fillerAuthority,
					hasBuilderFee
				),
				txParams
			),
			[],
			this.opts
		);
		return txSig;
	}

	public async getFillPerpOrderIx(
		userAccountPublicKey: PublicKey,
		userAccount: UserAccount,
		order: Pick<Order, 'marketIndex' | 'orderId'>,
		makerInfo?: MakerInfo | MakerInfo[],
		referrerInfo?: ReferrerInfo,
		fillerSubAccountId?: number,
		isSignedMsg?: boolean,
		fillerAuthority?: PublicKey,
		hasBuilderFee?: boolean
	): Promise<TransactionInstruction> {
		const userStatsPublicKey = getUserStatsAccountPublicKey(
			this.program.programId,
			userAccount.authority
		);

		let filler;

		if (fillerAuthority) {
			filler = getUserAccountPublicKeySync(
				this.program.programId,
				fillerAuthority,
				fillerSubAccountId
			);
		} else {
			filler = await this.getUserAccountPublicKey(fillerSubAccountId);
		}

		let fillerStatsPublicKey;

		if (fillerAuthority) {
			fillerStatsPublicKey = getUserStatsAccountPublicKey(
				this.program.programId,
				fillerAuthority
			);
		} else {
			fillerStatsPublicKey = this.getUserStatsAccountPublicKey();
		}

		const marketIndex = order
			? order.marketIndex
			: userAccount.orders.find(
					(order) => order.orderId === userAccount.nextOrderId - 1
			  ).marketIndex;

		makerInfo = Array.isArray(makerInfo)
			? makerInfo
			: makerInfo
			? [makerInfo]
			: [];

		const userAccounts = [userAccount];
		for (const maker of makerInfo) {
			userAccounts.push(maker.makerUserAccount);
		}
		const remainingAccounts = this.getRemainingAccounts({
			userAccounts,
			writablePerpMarketIndexes: [marketIndex],
		});

		for (const maker of makerInfo) {
			remainingAccounts.push({
				pubkey: maker.maker,
				isWritable: true,
				isSigner: false,
			});
			remainingAccounts.push({
				pubkey: maker.makerStats,
				isWritable: true,
				isSigner: false,
			});
		}

		if (referrerInfo) {
			const referrerIsMaker =
				makerInfo.find((maker) => maker.maker.equals(referrerInfo.referrer)) !==
				undefined;
			if (!referrerIsMaker) {
				remainingAccounts.push({
					pubkey: referrerInfo.referrer,
					isWritable: true,
					isSigner: false,
				});
				remainingAccounts.push({
					pubkey: referrerInfo.referrerStats,
					isWritable: true,
					isSigner: false,
				});
			}
		}

		let withBuilder = false;
		if (hasBuilderFee) {
			withBuilder = true;
		} else {
			// figure out if we need builder account or not
			if (order && !isSignedMsg) {
				const userOrder = userAccount.orders.find(
					(o) => o.orderId === order.orderId
				);
				if (userOrder) {
					withBuilder = hasBuilder(userOrder);
				}
			} else if (isSignedMsg) {
				// Order hasn't been placed yet, we cant tell if it has a builder or not.
				// Include it optimistically
				withBuilder = true;
			}
		}

		if (withBuilder) {
			remainingAccounts.push({
				pubkey: getRevenueShareEscrowAccountPublicKey(
					this.program.programId,
					userAccount.authority
				),
				isWritable: true,
				isSigner: false,
			});
		}

		const orderId = isSignedMsg ? null : order.orderId;
		return await this.program.instruction.fillPerpOrder(orderId, null, {
			accounts: {
				state: await this.getStatePublicKey(),
				filler,
				fillerStats: fillerStatsPublicKey,
				user: userAccountPublicKey,
				userStats: userStatsPublicKey,
				authority: this.wallet.publicKey,
			},
			remainingAccounts,
		});
	}

	public async getRevertFillIx(
		fillerPublicKey?: PublicKey
	): Promise<TransactionInstruction> {
		const filler = fillerPublicKey ?? (await this.getUserAccountPublicKey());
		const fillerStatsPublicKey = this.getUserStatsAccountPublicKey();

		return this.program.instruction.revertFill({
			accounts: {
				state: await this.getStatePublicKey(),
				filler,
				fillerStats: fillerStatsPublicKey,
				authority: this.wallet.publicKey,
			},
		});
	}

	public async placeSpotOrder(
		orderParams: OptionalOrderParams,
		txParams?: TxParams,
		subAccountId?: number
	): Promise<TransactionSignature> {
		const { txSig, slot } = await this.sendTransaction(
			(await this.preparePlaceSpotOrderTx(orderParams, txParams, subAccountId))
				.placeSpotOrderTx,
			[],
			this.opts,
			false
		);
		this.spotMarketLastSlotCache.set(orderParams.marketIndex, slot);
		this.spotMarketLastSlotCache.set(QUOTE_SPOT_MARKET_INDEX, slot);
		return txSig;
	}

	public async preparePlaceSpotOrderTx(
		orderParams: OptionalOrderParams,
		txParams?: TxParams,
		subAccountId?: number
	) {
		const tx = await this.buildTransaction(
			await this.getPlaceSpotOrderIx(orderParams, subAccountId),
			txParams
		);

		return {
			placeSpotOrderTx: tx,
		};
	}

	public async getPlaceSpotOrderIx(
		orderParams: OptionalOrderParams,
		subAccountId?: number
	): Promise<TransactionInstruction> {
		orderParams = getOrderParams(orderParams, { marketType: MarketType.SPOT });
		const userAccountPublicKey = await this.getUserAccountPublicKey(
			subAccountId
		);

		const remainingAccounts = this.getRemainingAccounts({
			userAccounts: [this.getUserAccount(subAccountId)],
			useMarketLastSlotCache: true,
			readableSpotMarketIndexes: [
				orderParams.marketIndex,
				QUOTE_SPOT_MARKET_INDEX,
			],
		});

		return await this.program.instruction.placeSpotOrder(orderParams, {
			accounts: {
				state: await this.getStatePublicKey(),
				user: userAccountPublicKey,
				userStats: this.getUserStatsAccountPublicKey(),
				authority: this.wallet.publicKey,
			},
			remainingAccounts,
		});
	}

	public async fillSpotOrder(
		userAccountPublicKey: PublicKey,
		user: UserAccount,
		order?: Pick<Order, 'marketIndex' | 'orderId'>,
		fulfillmentConfig?:
			| SerumV3FulfillmentConfigAccount
			| PhoenixV1FulfillmentConfigAccount
			| OpenbookV2FulfillmentConfigAccount,
		makerInfo?: MakerInfo | MakerInfo[],
		referrerInfo?: ReferrerInfo,
		txParams?: TxParams
	): Promise<TransactionSignature> {
		const { txSig } = await this.sendTransaction(
			await this.buildTransaction(
				await this.getFillSpotOrderIx(
					userAccountPublicKey,
					user,
					order,
					fulfillmentConfig,
					makerInfo,
					referrerInfo
				),
				txParams
			),
			[],
			this.opts
		);
		return txSig;
	}

	public async getFillSpotOrderIx(
		userAccountPublicKey: PublicKey,
		userAccount: UserAccount,
		order?: Pick<Order, 'marketIndex' | 'orderId'>,
		fulfillmentConfig?:
			| SerumV3FulfillmentConfigAccount
			| PhoenixV1FulfillmentConfigAccount
			| OpenbookV2FulfillmentConfigAccount,
		makerInfo?: MakerInfo | MakerInfo[],
		referrerInfo?: ReferrerInfo,
		fillerPublicKey?: PublicKey
	): Promise<TransactionInstruction> {
		const userStatsPublicKey = getUserStatsAccountPublicKey(
			this.program.programId,
			userAccount.authority
		);

		const filler = fillerPublicKey ?? (await this.getUserAccountPublicKey());
		const fillerStatsPublicKey = this.getUserStatsAccountPublicKey();

		const marketIndex = order
			? order.marketIndex
			: userAccount.orders.find(
					(order) => order.orderId === userAccount.nextOrderId - 1
			  ).marketIndex;

		makerInfo = Array.isArray(makerInfo)
			? makerInfo
			: makerInfo
			? [makerInfo]
			: [];

		const userAccounts = [userAccount];
		for (const maker of makerInfo) {
			userAccounts.push(maker.makerUserAccount);
		}
		const remainingAccounts = this.getRemainingAccounts({
			userAccounts,
			writableSpotMarketIndexes: [marketIndex, QUOTE_SPOT_MARKET_INDEX],
		});

		for (const maker of makerInfo) {
			remainingAccounts.push({
				pubkey: maker.maker,
				isWritable: true,
				isSigner: false,
			});
			remainingAccounts.push({
				pubkey: maker.makerStats,
				isWritable: true,
				isSigner: false,
			});
		}

		const orderId = order.orderId;

		this.addSpotFulfillmentAccounts(
			marketIndex,
			remainingAccounts,
			fulfillmentConfig
		);

		return await this.program.instruction.fillSpotOrder(
			orderId,
			fulfillmentConfig ? fulfillmentConfig.fulfillmentType : null,
			null,
			{
				accounts: {
					state: await this.getStatePublicKey(),
					filler,
					fillerStats: fillerStatsPublicKey,
					user: userAccountPublicKey,
					userStats: userStatsPublicKey,
					authority: this.wallet.publicKey,
				},
				remainingAccounts,
			}
		);
	}

	addSpotFulfillmentAccounts(
		marketIndex: number,
		remainingAccounts: AccountMeta[],
		fulfillmentConfig?:
			| SerumV3FulfillmentConfigAccount
			| PhoenixV1FulfillmentConfigAccount
			| OpenbookV2FulfillmentConfigAccount
	): void {
		if (fulfillmentConfig) {
			if ('serumProgramId' in fulfillmentConfig) {
				this.addSerumRemainingAccounts(
					marketIndex,
					remainingAccounts,
					fulfillmentConfig
				);
			} else if ('phoenixProgramId' in fulfillmentConfig) {
				this.addPhoenixRemainingAccounts(
					marketIndex,
					remainingAccounts,
					fulfillmentConfig
				);
			} else if ('openbookV2ProgramId' in fulfillmentConfig) {
				this.addOpenbookRemainingAccounts(
					marketIndex,
					remainingAccounts,
					fulfillmentConfig
				);
			} else {
				throw Error('Invalid fulfillment config type');
			}
		} else {
			remainingAccounts.push({
				pubkey: this.getSpotMarketAccount(marketIndex).vault,
				isWritable: false,
				isSigner: false,
			});
			remainingAccounts.push({
				pubkey: this.getQuoteSpotMarketAccount().vault,
				isWritable: false,
				isSigner: false,
			});
		}
	}

	addSerumRemainingAccounts(
		marketIndex: number,
		remainingAccounts: AccountMeta[],
		fulfillmentConfig: SerumV3FulfillmentConfigAccount
	): void {
		remainingAccounts.push({
			pubkey: fulfillmentConfig.pubkey,
			isWritable: false,
			isSigner: false,
		});
		remainingAccounts.push({
			pubkey: fulfillmentConfig.serumProgramId,
			isWritable: false,
			isSigner: false,
		});
		remainingAccounts.push({
			pubkey: fulfillmentConfig.serumMarket,
			isWritable: true,
			isSigner: false,
		});
		remainingAccounts.push({
			pubkey: fulfillmentConfig.serumRequestQueue,
			isWritable: true,
			isSigner: false,
		});
		remainingAccounts.push({
			pubkey: fulfillmentConfig.serumEventQueue,
			isWritable: true,
			isSigner: false,
		});
		remainingAccounts.push({
			pubkey: fulfillmentConfig.serumBids,
			isWritable: true,
			isSigner: false,
		});
		remainingAccounts.push({
			pubkey: fulfillmentConfig.serumAsks,
			isWritable: true,
			isSigner: false,
		});
		remainingAccounts.push({
			pubkey: fulfillmentConfig.serumBaseVault,
			isWritable: true,
			isSigner: false,
		});
		remainingAccounts.push({
			pubkey: fulfillmentConfig.serumQuoteVault,
			isWritable: true,
			isSigner: false,
		});
		remainingAccounts.push({
			pubkey: fulfillmentConfig.serumOpenOrders,
			isWritable: true,
			isSigner: false,
		});
		remainingAccounts.push({
			pubkey: getSerumSignerPublicKey(
				fulfillmentConfig.serumProgramId,
				fulfillmentConfig.serumMarket,
				fulfillmentConfig.serumSignerNonce
			),
			isWritable: false,
			isSigner: false,
		});
		remainingAccounts.push({
			pubkey: this.getSignerPublicKey(),
			isWritable: false,
			isSigner: false,
		});
		remainingAccounts.push({
			pubkey: TOKEN_PROGRAM_ID,
			isWritable: false,
			isSigner: false,
		});
		remainingAccounts.push({
			pubkey: this.getSpotMarketAccount(marketIndex).vault,
			isWritable: true,
			isSigner: false,
		});
		remainingAccounts.push({
			pubkey: this.getQuoteSpotMarketAccount().vault,
			isWritable: true,
			isSigner: false,
		});
		remainingAccounts.push({
			pubkey: this.getStateAccount().srmVault,
			isWritable: false,
			isSigner: false,
		});
	}

	addPhoenixRemainingAccounts(
		marketIndex: number,
		remainingAccounts: AccountMeta[],
		fulfillmentConfig: PhoenixV1FulfillmentConfigAccount
	): void {
		remainingAccounts.push({
			pubkey: fulfillmentConfig.pubkey,
			isWritable: false,
			isSigner: false,
		});
		remainingAccounts.push({
			pubkey: fulfillmentConfig.phoenixProgramId,
			isWritable: false,
			isSigner: false,
		});
		remainingAccounts.push({
			pubkey: fulfillmentConfig.phoenixLogAuthority,
			isWritable: false,
			isSigner: false,
		});
		remainingAccounts.push({
			pubkey: fulfillmentConfig.phoenixMarket,
			isWritable: true,
			isSigner: false,
		});
		remainingAccounts.push({
			pubkey: this.getSignerPublicKey(),
			isWritable: false,
			isSigner: false,
		});
		remainingAccounts.push({
			pubkey: fulfillmentConfig.phoenixBaseVault,
			isWritable: true,
			isSigner: false,
		});
		remainingAccounts.push({
			pubkey: fulfillmentConfig.phoenixQuoteVault,
			isWritable: true,
			isSigner: false,
		});
		remainingAccounts.push({
			pubkey: this.getSpotMarketAccount(marketIndex).vault,
			isWritable: true,
			isSigner: false,
		});
		remainingAccounts.push({
			pubkey: this.getQuoteSpotMarketAccount().vault,
			isWritable: true,
			isSigner: false,
		});
		remainingAccounts.push({
			pubkey: TOKEN_PROGRAM_ID,
			isWritable: false,
			isSigner: false,
		});
	}

	addOpenbookRemainingAccounts(
		marketIndex: number,
		remainingAccounts: AccountMeta[],
		fulfillmentConfig: OpenbookV2FulfillmentConfigAccount
	): void {
		remainingAccounts.push({
			pubkey: fulfillmentConfig.pubkey,
			isWritable: false,
			isSigner: false,
		});
		remainingAccounts.push({
			pubkey: this.getSignerPublicKey(),
			isWritable: true,
			isSigner: false,
		});
		remainingAccounts.push({
			pubkey: fulfillmentConfig.openbookV2ProgramId,
			isWritable: false,
			isSigner: false,
		});
		remainingAccounts.push({
			pubkey: fulfillmentConfig.openbookV2Market,
			isWritable: true,
			isSigner: false,
		});
		remainingAccounts.push({
			pubkey: fulfillmentConfig.openbookV2MarketAuthority,
			isWritable: false,
			isSigner: false,
		});
		remainingAccounts.push({
			pubkey: fulfillmentConfig.openbookV2EventHeap,
			isWritable: true,
			isSigner: false,
		});
		remainingAccounts.push({
			pubkey: fulfillmentConfig.openbookV2Bids,
			isWritable: true,
			isSigner: false,
		});
		remainingAccounts.push({
			pubkey: fulfillmentConfig.openbookV2Asks,
			isWritable: true,
			isSigner: false,
		});
		remainingAccounts.push({
			pubkey: fulfillmentConfig.openbookV2BaseVault,
			isWritable: true,
			isSigner: false,
		});
		remainingAccounts.push({
			pubkey: fulfillmentConfig.openbookV2QuoteVault,
			isWritable: true,
			isSigner: false,
		});
		remainingAccounts.push({
			pubkey: this.getSpotMarketAccount(marketIndex).vault,
			isWritable: true,
			isSigner: false,
		});
		remainingAccounts.push({
			pubkey: this.getQuoteSpotMarketAccount().vault,
			isWritable: true,
			isSigner: false,
		});
		remainingAccounts.push({
			pubkey: TOKEN_PROGRAM_ID,
			isWritable: false,
			isSigner: false,
		});
		remainingAccounts.push({
			pubkey: SystemProgram.programId,
			isWritable: false,
			isSigner: false,
		});
		remainingAccounts.push({
			pubkey: this.getSpotMarketAccount(marketIndex).pubkey,
			isWritable: true,
			isSigner: false,
		});
		remainingAccounts.push({
			pubkey: this.getQuoteSpotMarketAccount().pubkey,
			isWritable: true,
			isSigner: false,
		});

		if (fulfillmentConfig.remainingAccounts) {
			for (const remainingAccount of fulfillmentConfig.remainingAccounts) {
				remainingAccounts.push({
					pubkey: remainingAccount,
					isWritable: true,
					isSigner: false,
				});
			}
		}
	}

	/**
	 * Swap tokens in drift account using jupiter
	 * @param jupiterClient jupiter client to find routes and jupiter instructions
	 * @param outMarketIndex the market index of the token you're buying
	 * @param inMarketIndex the market index of the token you're selling
	 * @param outAssociatedTokenAccount the token account to receive the token being sold on jupiter
	 * @param inAssociatedTokenAccount the token account to
	 * @param amount the amount of TokenIn, regardless of swapMode
	 * @param slippageBps the max slippage passed to jupiter api
	 * @param swapMode jupiter swapMode (ExactIn or ExactOut), default is ExactIn
	 * @param route the jupiter route to use for the swap
	 * @param reduceOnly specify if In or Out token on the drift account must reduceOnly, checked at end of swap
	 * @param v6 pass in the quote response from Jupiter quote's API (deprecated, use quote instead)
	 * @param quote pass in the quote response from Jupiter quote's API
	 * @param txParams
	 */
	public async swap({
		jupiterClient,
		outMarketIndex,
		inMarketIndex,
		outAssociatedTokenAccount,
		inAssociatedTokenAccount,
		amount,
		slippageBps,
		swapMode,
		reduceOnly,
		txParams,
		v6,
		quote,
		onlyDirectRoutes = false,
	}: {
		jupiterClient: JupiterClient;
		outMarketIndex: number;
		inMarketIndex: number;
		outAssociatedTokenAccount?: PublicKey;
		inAssociatedTokenAccount?: PublicKey;
		amount: BN;
		slippageBps?: number;
		swapMode?: SwapMode;
		reduceOnly?: SwapReduceOnly;
		txParams?: TxParams;
		onlyDirectRoutes?: boolean;
		v6?: {
			quote?: QuoteResponse;
		};
		quote?: QuoteResponse;
	}): Promise<TransactionSignature> {
		const quoteToUse = quote ?? v6?.quote;

		const res = await this.getJupiterSwapIxV6({
			jupiterClient,
			outMarketIndex,
			inMarketIndex,
			outAssociatedTokenAccount,
			inAssociatedTokenAccount,
			amount,
			slippageBps,
			swapMode,
			quote: quoteToUse,
			reduceOnly,
			onlyDirectRoutes,
		});
		const ixs = res.ixs;
		const lookupTables = res.lookupTables;

		const tx = (await this.buildTransaction(
			ixs,
			txParams,
			0,
			lookupTables
		)) as VersionedTransaction;

		const { txSig, slot } = await this.sendTransaction(tx);
		this.spotMarketLastSlotCache.set(outMarketIndex, slot);
		this.spotMarketLastSlotCache.set(inMarketIndex, slot);

		return txSig;
	}

	public async getJupiterSwapIxV6({
		jupiterClient,
		outMarketIndex,
		inMarketIndex,
		outAssociatedTokenAccount,
		inAssociatedTokenAccount,
		amount,
		slippageBps,
		swapMode,
		onlyDirectRoutes,
		quote,
		reduceOnly,
		userAccountPublicKey,
	}: {
		jupiterClient: JupiterClient;
		outMarketIndex: number;
		inMarketIndex: number;
		outAssociatedTokenAccount?: PublicKey;
		inAssociatedTokenAccount?: PublicKey;
		amount: BN;
		slippageBps?: number;
		swapMode?: SwapMode;
		onlyDirectRoutes?: boolean;
		quote?: QuoteResponse;
		reduceOnly?: SwapReduceOnly;
		userAccountPublicKey?: PublicKey;
	}): Promise<{
		ixs: TransactionInstruction[];
		lookupTables: AddressLookupTableAccount[];
	}> {
		const outMarket = this.getSpotMarketAccount(outMarketIndex);
		const inMarket = this.getSpotMarketAccount(inMarketIndex);

		if (!quote) {
			const fetchedQuote = await jupiterClient.getQuote({
				inputMint: inMarket.mint,
				outputMint: outMarket.mint,
				amount,
				slippageBps,
				swapMode,
				onlyDirectRoutes,
			});

			quote = fetchedQuote;
		}

		if (!quote) {
			throw new Error("Could not fetch Jupiter's quote. Please try again.");
		}

		const isExactOut = swapMode === 'ExactOut' || quote.swapMode === 'ExactOut';
		const amountIn = new BN(quote.inAmount);
		const exactOutBufferedAmountIn = amountIn.muln(1001).divn(1000); // Add 10bp buffer

		const transaction = await jupiterClient.getSwap({
			quote,
			userPublicKey: this.provider.wallet.publicKey,
			slippageBps,
		});

		const { transactionMessage, lookupTables } =
			await jupiterClient.getTransactionMessageAndLookupTables({
				transaction,
			});

		const jupiterInstructions = jupiterClient.getJupiterInstructions({
			transactionMessage,
			inputMint: inMarket.mint,
			outputMint: outMarket.mint,
		});

		const preInstructions = [];
		if (!outAssociatedTokenAccount) {
			const tokenProgram = this.getTokenProgramForSpotMarket(outMarket);
			outAssociatedTokenAccount = await this.getAssociatedTokenAccount(
				outMarket.marketIndex,
				false,
				tokenProgram
			);

			const accountInfo = await this.connection.getAccountInfo(
				outAssociatedTokenAccount
			);
			if (!accountInfo) {
				preInstructions.push(
					this.createAssociatedTokenAccountIdempotentInstruction(
						outAssociatedTokenAccount,
						this.provider.wallet.publicKey,
						this.provider.wallet.publicKey,
						outMarket.mint,
						tokenProgram
					)
				);
			}
		}

		if (!inAssociatedTokenAccount) {
			const tokenProgram = this.getTokenProgramForSpotMarket(inMarket);
			inAssociatedTokenAccount = await this.getAssociatedTokenAccount(
				inMarket.marketIndex,
				false,
				tokenProgram
			);

			const accountInfo = await this.connection.getAccountInfo(
				inAssociatedTokenAccount
			);
			if (!accountInfo) {
				preInstructions.push(
					this.createAssociatedTokenAccountIdempotentInstruction(
						inAssociatedTokenAccount,
						this.provider.wallet.publicKey,
						this.provider.wallet.publicKey,
						inMarket.mint,
						tokenProgram
					)
				);
			}
		}

		const { beginSwapIx, endSwapIx } = await this.getSwapIx({
			outMarketIndex,
			inMarketIndex,
			amountIn: isExactOut ? exactOutBufferedAmountIn : amountIn,
			inTokenAccount: inAssociatedTokenAccount,
			outTokenAccount: outAssociatedTokenAccount,
			reduceOnly,
			userAccountPublicKey,
		});

		const ixs = [
			...preInstructions,
			beginSwapIx,
			...jupiterInstructions,
			endSwapIx,
		];

		return { ixs, lookupTables };
	}

	/**
	 * Get the drift begin_swap and end_swap instructions
	 *
	 * @param outMarketIndex the market index of the token you're buying
	 * @param inMarketIndex the market index of the token you're selling
	 * @param amountIn the amount of the token to sell
	 * @param inTokenAccount the token account to move the tokens being sold
	 * @param outTokenAccount the token account to receive the tokens being bought
	 * @param limitPrice the limit price of the swap
	 * @param reduceOnly
	 * @param userAccountPublicKey optional, specify a custom userAccountPublicKey to use instead of getting the current user account; can be helpful if the account is being created within the current tx
	 */
	public async getSwapIx({
		outMarketIndex,
		inMarketIndex,
		amountIn,
		inTokenAccount,
		outTokenAccount,
		limitPrice,
		reduceOnly,
		userAccountPublicKey,
	}: {
		outMarketIndex: number;
		inMarketIndex: number;
		amountIn: BN;
		inTokenAccount: PublicKey;
		outTokenAccount: PublicKey;
		limitPrice?: BN;
		reduceOnly?: SwapReduceOnly;
		userAccountPublicKey?: PublicKey;
	}): Promise<{
		beginSwapIx: TransactionInstruction;
		endSwapIx: TransactionInstruction;
	}> {
		const userAccountPublicKeyToUse =
			userAccountPublicKey || (await this.getUserAccountPublicKey());

		const userAccounts = [];
		try {
			if (this.hasUser() && this.getUser().getUserAccountAndSlot()) {
				userAccounts.push(this.getUser().getUserAccountAndSlot()!.data);
			}
		} catch (err) {
			// ignore
		}

		const remainingAccounts = this.getRemainingAccounts({
			userAccounts,
			writableSpotMarketIndexes: [outMarketIndex, inMarketIndex],
			readableSpotMarketIndexes: [QUOTE_SPOT_MARKET_INDEX],
		});

		const outSpotMarket = this.getSpotMarketAccount(outMarketIndex);
		const inSpotMarket = this.getSpotMarketAccount(inMarketIndex);

		const outTokenProgram = this.getTokenProgramForSpotMarket(outSpotMarket);
		const inTokenProgram = this.getTokenProgramForSpotMarket(inSpotMarket);

		if (!outTokenProgram.equals(inTokenProgram)) {
			remainingAccounts.push({
				pubkey: outTokenProgram,
				isWritable: false,
				isSigner: false,
			});
		}

		if (this.isToken2022(outSpotMarket) || this.isToken2022(inSpotMarket)) {
			remainingAccounts.push({
				pubkey: inSpotMarket.mint,
				isWritable: false,
				isSigner: false,
			});
			remainingAccounts.push({
				pubkey: outSpotMarket.mint,
				isWritable: false,
				isSigner: false,
			});
			if (this.isTransferHook(outSpotMarket)) {
				this.addExtraAccountMetasToRemainingAccounts(
					outSpotMarket.mint,
					remainingAccounts
				);
			}
			if (this.isTransferHook(inSpotMarket)) {
				this.addExtraAccountMetasToRemainingAccounts(
					inSpotMarket.mint,
					remainingAccounts
				);
			}
		}

		const beginSwapIx = await this.program.instruction.beginSwap(
			inMarketIndex,
			outMarketIndex,
			amountIn,
			{
				accounts: {
					state: await this.getStatePublicKey(),
					user: userAccountPublicKeyToUse,
					userStats: this.getUserStatsAccountPublicKey(),
					authority: this.wallet.publicKey,
					outSpotMarketVault: outSpotMarket.vault,
					inSpotMarketVault: inSpotMarket.vault,
					inTokenAccount,
					outTokenAccount,
					tokenProgram: inTokenProgram,
					driftSigner: this.getStateAccount().signer,
					instructions: anchor.web3.SYSVAR_INSTRUCTIONS_PUBKEY,
				},
				remainingAccounts,
			}
		);

		const endSwapIx = await this.program.instruction.endSwap(
			inMarketIndex,
			outMarketIndex,
			limitPrice ?? null,
			reduceOnly ?? null,
			{
				accounts: {
					state: await this.getStatePublicKey(),
					user: userAccountPublicKeyToUse,
					userStats: this.getUserStatsAccountPublicKey(),
					authority: this.wallet.publicKey,
					outSpotMarketVault: outSpotMarket.vault,
					inSpotMarketVault: inSpotMarket.vault,
					inTokenAccount,
					outTokenAccount,
					tokenProgram: inTokenProgram,
					driftSigner: this.getStateAccount().signer,
					instructions: anchor.web3.SYSVAR_INSTRUCTIONS_PUBKEY,
				},
				remainingAccounts,
			}
		);

		return { beginSwapIx, endSwapIx };
	}

	public async stakeForMSOL({ amount }: { amount: BN }): Promise<TxSigAndSlot> {
		const ixs = await this.getStakeForMSOLIx({ amount });
		const tx = await this.buildTransaction(ixs);
		return this.sendTransaction(tx);
	}

	public async getStakeForMSOLIx({
		amount,
		userAccountPublicKey,
	}: {
		amount: BN;
		userAccountPublicKey?: PublicKey;
	}): Promise<TransactionInstruction[]> {
		const wSOLMint = this.getSpotMarketAccount(1).mint;
		const mSOLAccount = await this.getAssociatedTokenAccount(2);
		const wSOLAccount = await this.getAssociatedTokenAccount(1, false);

		const wSOLAccountExists = await this.checkIfAccountExists(wSOLAccount);

		const closeWSOLIx = createCloseAccountInstruction(
			wSOLAccount,
			this.wallet.publicKey,
			this.wallet.publicKey
		);

		const createWSOLIx =
			await this.createAssociatedTokenAccountIdempotentInstruction(
				wSOLAccount,
				this.wallet.publicKey,
				this.wallet.publicKey,
				wSOLMint
			);

		const { beginSwapIx, endSwapIx } = await this.getSwapIx({
			inMarketIndex: 1,
			outMarketIndex: 2,
			amountIn: amount,
			inTokenAccount: wSOLAccount,
			outTokenAccount: mSOLAccount,
			userAccountPublicKey,
		});

		const program = getMarinadeFinanceProgram(this.provider);
		const depositIx = await getMarinadeDepositIx({
			program,
			mSOLAccount: mSOLAccount,
			transferFrom: this.wallet.publicKey,
			amount,
		});

		const ixs = [];

		if (!wSOLAccountExists) {
			ixs.push(createWSOLIx);
		}
		ixs.push(beginSwapIx, closeWSOLIx, depositIx, createWSOLIx, endSwapIx);

		return ixs;
	}

	public async triggerOrder(
		userAccountPublicKey: PublicKey,
		user: UserAccount,
		order: Order,
		txParams?: TxParams,
		fillerPublicKey?: PublicKey
	): Promise<TransactionSignature> {
		const { txSig } = await this.sendTransaction(
			await this.buildTransaction(
				await this.getTriggerOrderIx(
					userAccountPublicKey,
					user,
					order,
					fillerPublicKey
				),
				txParams
			),
			[],
			this.opts
		);
		return txSig;
	}

	public async getTriggerOrderIx(
		userAccountPublicKey: PublicKey,
		userAccount: UserAccount,
		order: Order,
		fillerPublicKey?: PublicKey
	): Promise<TransactionInstruction> {
		const filler = fillerPublicKey ?? (await this.getUserAccountPublicKey());

		let remainingAccountsParams;
		if (isVariant(order.marketType, 'perp')) {
			remainingAccountsParams = {
				userAccounts: [userAccount],
				writablePerpMarketIndexes: [order.marketIndex],
			};
		} else {
			remainingAccountsParams = {
				userAccounts: [userAccount],
				writableSpotMarketIndexes: [order.marketIndex, QUOTE_SPOT_MARKET_INDEX],
			};
		}

		const remainingAccounts = this.getRemainingAccounts(
			remainingAccountsParams
		);

		const orderId = order.orderId;
		return await this.program.instruction.triggerOrder(orderId, {
			accounts: {
				state: await this.getStatePublicKey(),
				filler,
				user: userAccountPublicKey,
				authority: this.wallet.publicKey,
			},
			remainingAccounts,
		});
	}

	public async forceCancelOrders(
		userAccountPublicKey: PublicKey,
		user: UserAccount,
		txParams?: TxParams,
		fillerPublicKey?: PublicKey
	): Promise<TransactionSignature> {
		const { txSig } = await this.sendTransaction(
			await this.buildTransaction(
				await this.getForceCancelOrdersIx(
					userAccountPublicKey,
					user,
					fillerPublicKey
				),
				txParams
			),
			[],
			this.opts
		);
		return txSig;
	}

	public async getForceCancelOrdersIx(
		userAccountPublicKey: PublicKey,
		userAccount: UserAccount,
		fillerPublicKey?: PublicKey
	): Promise<TransactionInstruction> {
		const filler = fillerPublicKey ?? (await this.getUserAccountPublicKey());

		const remainingAccounts = this.getRemainingAccounts({
			userAccounts: [userAccount],
			writableSpotMarketIndexes: [QUOTE_SPOT_MARKET_INDEX],
		});

		return await this.program.instruction.forceCancelOrders({
			accounts: {
				state: await this.getStatePublicKey(),
				filler,
				user: userAccountPublicKey,
				authority: this.wallet.publicKey,
			},
			remainingAccounts,
		});
	}

	public async updateUserIdle(
		userAccountPublicKey: PublicKey,
		user: UserAccount,
		txParams?: TxParams,
		fillerPublicKey?: PublicKey
	): Promise<TransactionSignature> {
		const { txSig } = await this.sendTransaction(
			await this.buildTransaction(
				await this.getUpdateUserIdleIx(
					userAccountPublicKey,
					user,
					fillerPublicKey
				),
				txParams
			),
			[],
			this.opts
		);
		return txSig;
	}

	public async getUpdateUserIdleIx(
		userAccountPublicKey: PublicKey,
		userAccount: UserAccount,
		fillerPublicKey?: PublicKey
	): Promise<TransactionInstruction> {
		const filler = fillerPublicKey ?? (await this.getUserAccountPublicKey());

		const remainingAccounts = this.getRemainingAccounts({
			userAccounts: [userAccount],
		});

		return await this.program.instruction.updateUserIdle({
			accounts: {
				state: await this.getStatePublicKey(),
				filler,
				user: userAccountPublicKey,
				authority: this.wallet.publicKey,
			},
			remainingAccounts,
		});
	}

	public async logUserBalances(
		userAccountPublicKey: PublicKey,
		txParams?: TxParams
	): Promise<TransactionSignature> {
		const { txSig } = await this.sendTransaction(
			await this.buildTransaction(
				await this.getLogUserBalancesIx(userAccountPublicKey),
				txParams
			),
			[],
			this.opts
		);
		return txSig;
	}

	public async getLogUserBalancesIx(
		userAccountPublicKey: PublicKey
	): Promise<TransactionInstruction> {
		const userAccount = (await this.program.account.user.fetch(
			userAccountPublicKey
		)) as UserAccount;
		const remainingAccounts = this.getRemainingAccounts({
			userAccounts: [userAccount],
		});

		return await this.program.instruction.logUserBalances({
			accounts: {
				state: await this.getStatePublicKey(),
				user: userAccountPublicKey,
				authority: this.wallet.publicKey,
			},
			remainingAccounts,
		});
	}

	public async updateUserFuelBonus(
		userAccountPublicKey: PublicKey,
		user: UserAccount,
		userAuthority: PublicKey,
		txParams?: TxParams
	): Promise<TransactionSignature> {
		const { txSig } = await this.sendTransaction(
			await this.buildTransaction(
				await this.getUpdateUserFuelBonusIx(
					userAccountPublicKey,
					user,
					userAuthority
				),
				txParams
			),
			[],
			this.opts
		);
		return txSig;
	}

	public async getUpdateUserFuelBonusIx(
		userAccountPublicKey: PublicKey,
		userAccount: UserAccount,
		userAuthority: PublicKey
	): Promise<TransactionInstruction> {
		const userStatsAccountPublicKey = getUserStatsAccountPublicKey(
			this.program.programId,
			userAuthority
		);

		const remainingAccounts = this.getRemainingAccounts({
			userAccounts: [userAccount],
		});

		return await this.program.instruction.updateUserFuelBonus({
			accounts: {
				state: await this.getStatePublicKey(),
				user: userAccountPublicKey,
				userStats: userStatsAccountPublicKey,
				authority: this.wallet.publicKey,
			},
			remainingAccounts,
		});
	}

	public async updateUserStatsReferrerStatus(
		userAuthority: PublicKey,
		txParams?: TxParams
	): Promise<TransactionSignature> {
		const { txSig } = await this.sendTransaction(
			await this.buildTransaction(
				await this.getUpdateUserStatsReferrerStatusIx(userAuthority),
				txParams
			),
			[],
			this.opts
		);
		return txSig;
	}

	public async getUpdateUserStatsReferrerStatusIx(
		userAuthority: PublicKey
	): Promise<TransactionInstruction> {
		const userStatsAccountPublicKey = getUserStatsAccountPublicKey(
			this.program.programId,
			userAuthority
		);

		return await this.program.instruction.updateUserStatsReferrerStatus({
			accounts: {
				state: await this.getStatePublicKey(),
				userStats: userStatsAccountPublicKey,
				authority: this.wallet.publicKey,
			},
		});
	}

	public async updateUserOpenOrdersCount(
		userAccountPublicKey: PublicKey,
		user: UserAccount,
		txParams?: TxParams,
		fillerPublicKey?: PublicKey
	): Promise<TransactionSignature> {
		const { txSig } = await this.sendTransaction(
			await this.buildTransaction(
				await this.getUpdateUserOpenOrdersCountIx(
					userAccountPublicKey,
					user,
					fillerPublicKey
				),
				txParams
			),
			[],
			this.opts
		);
		return txSig;
	}

	public async getUpdateUserOpenOrdersCountIx(
		userAccountPublicKey: PublicKey,
		userAccount: UserAccount,
		fillerPublicKey?: PublicKey
	): Promise<TransactionInstruction> {
		const filler = fillerPublicKey ?? (await this.getUserAccountPublicKey());

		const remainingAccounts = this.getRemainingAccounts({
			userAccounts: [userAccount],
		});

		return await this.program.instruction.updateUserOpenOrdersCount({
			accounts: {
				state: await this.getStatePublicKey(),
				filler,
				user: userAccountPublicKey,
				authority: this.wallet.publicKey,
			},
			remainingAccounts,
		});
	}

	public async placeAndTakePerpOrder(
		orderParams: OptionalOrderParams,
		makerInfo?: MakerInfo | MakerInfo[],
		referrerInfo?: ReferrerInfo,
		successCondition?: PlaceAndTakeOrderSuccessCondition,
		auctionDurationPercentage?: number,
		txParams?: TxParams,
		subAccountId?: number
	): Promise<TransactionSignature> {
		const { txSig, slot } = await this.sendTransaction(
			await this.buildTransaction(
				await this.getPlaceAndTakePerpOrderIx(
					orderParams,
					makerInfo,
					referrerInfo,
					successCondition,
					auctionDurationPercentage,
					subAccountId
				),
				txParams
			),
			[],
			this.opts
		);
		this.perpMarketLastSlotCache.set(orderParams.marketIndex, slot);
		return txSig;
	}

	public async preparePlaceAndTakePerpOrderWithAdditionalOrders(
		orderParams: OptionalOrderParams,
		makerInfo?: MakerInfo | MakerInfo[],
		referrerInfo?: ReferrerInfo,
		bracketOrdersParams = new Array<OptionalOrderParams>(),
		txParams?: TxParams,
		subAccountId?: number,
		cancelExistingOrders?: boolean,
		settlePnl?: boolean,
		exitEarlyIfSimFails?: boolean,
		auctionDurationPercentage?: number,
		optionalIxs?: TransactionInstruction[]
	): Promise<{
		placeAndTakeTx: Transaction | VersionedTransaction;
		cancelExistingOrdersTx: Transaction | VersionedTransaction;
		settlePnlTx: Transaction | VersionedTransaction;
	}> {
		const placeAndTakeIxs: TransactionInstruction[] = [];

		type TxKeys = 'placeAndTakeTx' | 'cancelExistingOrdersTx' | 'settlePnlTx';

		const txsToSign: Record<TxKeys, Transaction | VersionedTransaction> = {
			placeAndTakeTx: undefined,
			cancelExistingOrdersTx: undefined,
			settlePnlTx: undefined,
		};

		// Get recent block hash so that we can re-use it for all transactions. Makes this logic run faster with fewer RPC requests
		const recentBlockHash =
			await this.txHandler.getLatestBlockhashForTransaction();

		const lookupTableAccounts = await this.fetchAllLookupTableAccounts();

		let earlyExitFailedPlaceAndTakeSim = false;

		const prepPlaceAndTakeTx = async () => {
			const placeAndTakeIx = await this.getPlaceAndTakePerpOrderIx(
				orderParams,
				makerInfo,
				referrerInfo,
				undefined,
				auctionDurationPercentage,
				subAccountId
			);

			placeAndTakeIxs.push(placeAndTakeIx);

			if (bracketOrdersParams.length > 0) {
				const bracketOrdersIx = await this.getPlaceOrdersIx(
					bracketOrdersParams,
					subAccountId
				);
				placeAndTakeIxs.push(bracketOrdersIx);
			}

			const shouldUseSimulationComputeUnits =
				txParams?.useSimulatedComputeUnits;
			const shouldExitIfSimulationFails = exitEarlyIfSimFails;

			const txParamsWithoutImplicitSimulation: TxParams = {
				...txParams,
				useSimulatedComputeUnits: false,
			};

			if (shouldUseSimulationComputeUnits || shouldExitIfSimulationFails) {
				const placeAndTakeTxToSim = (await this.buildTransaction(
					placeAndTakeIxs,
					txParams,
					undefined,
					lookupTableAccounts,
					true,
					recentBlockHash,
					optionalIxs
				)) as VersionedTransaction;

				const simulationResult =
					await TransactionParamProcessor.getTxSimComputeUnits(
						placeAndTakeTxToSim,
						this.connection,
						txParams.computeUnitsBufferMultiplier ?? 1.2,
						txParams.lowerBoundCu
					);

				if (shouldExitIfSimulationFails && !simulationResult.success) {
					earlyExitFailedPlaceAndTakeSim = true;
					return;
				}

				txsToSign.placeAndTakeTx = await this.buildTransaction(
					placeAndTakeIxs,
					{
						...txParamsWithoutImplicitSimulation,
						computeUnits: simulationResult.computeUnits,
					},
					undefined,
					lookupTableAccounts,
					undefined,
					recentBlockHash,
					optionalIxs
				);
			} else {
				txsToSign.placeAndTakeTx = await this.buildTransaction(
					placeAndTakeIxs,
					txParams,
					undefined,
					lookupTableAccounts,
					undefined,
					recentBlockHash,
					optionalIxs
				);
			}

			return;
		};

		const prepCancelOrderTx = async () => {
			if (cancelExistingOrders && isVariant(orderParams.marketType, 'perp')) {
				const cancelOrdersIx = await this.getCancelOrdersIx(
					orderParams.marketType,
					orderParams.marketIndex,
					null,
					subAccountId
				);

				txsToSign.cancelExistingOrdersTx = await this.buildTransaction(
					[cancelOrdersIx],
					txParams,
					this.txVersion,
					lookupTableAccounts,
					undefined,
					recentBlockHash,
					optionalIxs
				);
			}

			return;
		};

		const prepSettlePnlTx = async () => {
			if (settlePnl && isVariant(orderParams.marketType, 'perp')) {
				const userAccountPublicKey = await this.getUserAccountPublicKey(
					subAccountId
				);

				const settlePnlIx = await this.settlePNLIx(
					userAccountPublicKey,
					this.getUserAccount(subAccountId),
					orderParams.marketIndex
				);

				txsToSign.settlePnlTx = await this.buildTransaction(
					[settlePnlIx],
					txParams,
					this.txVersion,
					lookupTableAccounts,
					undefined,
					recentBlockHash,
					optionalIxs
				);
			}
			return;
		};

		await Promise.all([
			prepPlaceAndTakeTx(),
			prepCancelOrderTx(),
			prepSettlePnlTx(),
		]);

		if (earlyExitFailedPlaceAndTakeSim) {
			return null;
		}

		return txsToSign;
	}

	public async placeAndTakePerpWithAdditionalOrders(
		orderParams: OptionalOrderParams,
		makerInfo?: MakerInfo | MakerInfo[],
		referrerInfo?: ReferrerInfo,
		bracketOrdersParams = new Array<OptionalOrderParams>(),
		txParams?: TxParams,
		subAccountId?: number,
		cancelExistingOrders?: boolean,
		settlePnl?: boolean,
		exitEarlyIfSimFails?: boolean
	): Promise<{
		txSig: TransactionSignature;
		signedCancelExistingOrdersTx?: Transaction;
		signedSettlePnlTx?: Transaction;
	}> {
		const txsToSign =
			await this.preparePlaceAndTakePerpOrderWithAdditionalOrders(
				orderParams,
				makerInfo,
				referrerInfo,
				bracketOrdersParams,
				txParams,
				subAccountId,
				cancelExistingOrders,
				settlePnl,
				exitEarlyIfSimFails
			);

		if (!txsToSign) {
			return null;
		}

		const signedTxs = (
			await this.txHandler.getSignedTransactionMap(
				txsToSign,
				// @ts-ignore
				this.provider.wallet
			)
		).signedTxMap;

		const { txSig, slot } = await this.sendTransaction(
			signedTxs.placeAndTakeTx,
			[],
			this.opts,
			true
		);

		this.perpMarketLastSlotCache.set(orderParams.marketIndex, slot);

		return {
			txSig,
			signedCancelExistingOrdersTx:
				signedTxs.cancelExistingOrdersTx as Transaction,
			signedSettlePnlTx: signedTxs.settlePnlTx as Transaction,
		};
	}

	public async getPlaceAndTakePerpOrderIx(
		orderParams: OptionalOrderParams,
		makerInfo?: MakerInfo | MakerInfo[],
		referrerInfo?: ReferrerInfo,
		successCondition?: PlaceAndTakeOrderSuccessCondition,
		auctionDurationPercentage?: number,
		subAccountId?: number
	): Promise<TransactionInstruction> {
		orderParams = getOrderParams(orderParams, { marketType: MarketType.PERP });
		const userStatsPublicKey = await this.getUserStatsAccountPublicKey();
		const user = await this.getUserAccountPublicKey(subAccountId);

		makerInfo = Array.isArray(makerInfo)
			? makerInfo
			: makerInfo
			? [makerInfo]
			: [];

		const userAccounts = [this.getUserAccount(subAccountId)];
		for (const maker of makerInfo) {
			userAccounts.push(maker.makerUserAccount);
		}

		const remainingAccounts = this.getRemainingAccounts({
			userAccounts,
			useMarketLastSlotCache: true,
			writablePerpMarketIndexes: [orderParams.marketIndex],
		});

		for (const maker of makerInfo) {
			remainingAccounts.push({
				pubkey: maker.maker,
				isWritable: true,
				isSigner: false,
			});
			remainingAccounts.push({
				pubkey: maker.makerStats,
				isWritable: true,
				isSigner: false,
			});
		}

		if (referrerInfo) {
			const referrerIsMaker =
				makerInfo.find((maker) => maker.maker.equals(referrerInfo.referrer)) !==
				undefined;
			if (!referrerIsMaker) {
				remainingAccounts.push({
					pubkey: referrerInfo.referrer,
					isWritable: true,
					isSigner: false,
				});
				remainingAccounts.push({
					pubkey: referrerInfo.referrerStats,
					isWritable: true,
					isSigner: false,
				});
			}
		}

		if (isUpdateHighLeverageMode(orderParams.bitFlags)) {
			remainingAccounts.push({
				pubkey: getHighLeverageModeConfigPublicKey(this.program.programId),
				isWritable: true,
				isSigner: false,
			});
		}

		let optionalParams = null;
		if (auctionDurationPercentage || successCondition) {
			optionalParams =
				((auctionDurationPercentage ?? 100) << 8) | (successCondition ?? 0);
		}

		return await this.program.instruction.placeAndTakePerpOrder(
			orderParams,
			optionalParams,
			{
				accounts: {
					state: await this.getStatePublicKey(),
					user,
					userStats: userStatsPublicKey,
					authority: this.wallet.publicKey,
				},
				remainingAccounts,
			}
		);
	}

	public async placeAndMakePerpOrder(
		orderParams: OptionalOrderParams,
		takerInfo: TakerInfo,
		referrerInfo?: ReferrerInfo,
		txParams?: TxParams,
		subAccountId?: number
	): Promise<TransactionSignature> {
		const { txSig, slot } = await this.sendTransaction(
			await this.buildTransaction(
				await this.getPlaceAndMakePerpOrderIx(
					orderParams,
					takerInfo,
					referrerInfo,
					subAccountId
				),
				txParams
			),
			[],
			this.opts
		);

		this.perpMarketLastSlotCache.set(orderParams.marketIndex, slot);

		return txSig;
	}

	public async getPlaceAndMakePerpOrderIx(
		orderParams: OptionalOrderParams,
		takerInfo: TakerInfo,
		referrerInfo?: ReferrerInfo,
		subAccountId?: number
	): Promise<TransactionInstruction> {
		orderParams = getOrderParams(orderParams, { marketType: MarketType.PERP });
		const userStatsPublicKey = this.getUserStatsAccountPublicKey();
		const user = await this.getUserAccountPublicKey(subAccountId);

		const remainingAccounts = this.getRemainingAccounts({
			userAccounts: [
				this.getUserAccount(subAccountId),
				takerInfo.takerUserAccount,
			],
			useMarketLastSlotCache: true,
			writablePerpMarketIndexes: [orderParams.marketIndex],
		});

		if (referrerInfo) {
			remainingAccounts.push({
				pubkey: referrerInfo.referrer,
				isWritable: true,
				isSigner: false,
			});
			remainingAccounts.push({
				pubkey: referrerInfo.referrerStats,
				isWritable: true,
				isSigner: false,
			});
		}

		const takerOrderId = takerInfo.order.orderId;
		return await this.program.instruction.placeAndMakePerpOrder(
			orderParams,
			takerOrderId,
			{
				accounts: {
					state: await this.getStatePublicKey(),
					user,
					userStats: userStatsPublicKey,
					taker: takerInfo.taker,
					takerStats: takerInfo.takerStats,
					authority: this.wallet.publicKey,
				},
				remainingAccounts,
			}
		);
	}

	public signSignedMsgOrderParamsMessage(
		orderParamsMessage:
			| SignedMsgOrderParamsMessage
			| SignedMsgOrderParamsDelegateMessage,
		delegateSigner?: boolean
	): SignedMsgOrderParams {
		const borshBuf = this.encodeSignedMsgOrderParamsMessage(
			orderParamsMessage,
			delegateSigner
		);
		const orderParams = Buffer.from(borshBuf.toString('hex'));
		return {
			orderParams,
			signature: this.signMessage(Buffer.from(borshBuf.toString('hex'))),
		};
	}

	/**
	 * Builds a deposit and place request for Swift service
	 *
	 * @param depositTx - The signed tx containing a drift deposit (e.g. see `createDepositTxn`)
	 * @param orderParamsMessage - The order parameters message to sign
	 * @param delegateSigner - Whether this is a delegate signer
	 *
	 * @returns request object for Swift service
	 */
	public buildDepositAndPlaceSignedMsgOrderRequest(
		depositTx: VersionedTransaction,
		orderParamsMessage:
			| SignedMsgOrderParamsMessage
			| SignedMsgOrderParamsDelegateMessage,
		delegateSigner?: boolean
	): {
		deposit_tx: Buffer;
		swift_order: SignedMsgOrderParams;
	} {
		// Serialize the deposit transaction
		const serializedDepositTx = Buffer.from(depositTx.serialize());

		// Get the signed swift order using the existing method
		const swiftOrder = this.signSignedMsgOrderParamsMessage(
			orderParamsMessage,
			delegateSigner
		);

		return {
			deposit_tx: serializedDepositTx,
			swift_order: swiftOrder,
		};
	}

	/*
	 * Borsh encode signedMsg taker order params
	 */
	public encodeSignedMsgOrderParamsMessage(
		orderParamsMessage:
			| SignedMsgOrderParamsMessage
			| SignedMsgOrderParamsDelegateMessage,
		delegateSigner?: boolean
	): Buffer {
		const anchorIxName = delegateSigner
			? 'global' + ':' + 'SignedMsgOrderParamsDelegateMessage'
			: 'global' + ':' + 'SignedMsgOrderParamsMessage';
		const prefix = Buffer.from(sha256(anchorIxName).slice(0, 8));

		// Backwards-compat: normalize optional builder fields to null for encoding
		const withBuilderDefaults = {
			...orderParamsMessage,
			builderIdx:
				orderParamsMessage.builderIdx !== undefined
					? orderParamsMessage.builderIdx
					: null,
			builderFeeTenthBps:
				orderParamsMessage.builderFeeTenthBps !== undefined
					? orderParamsMessage.builderFeeTenthBps
					: null,
		};
		const buf = Buffer.concat([
			prefix,
			delegateSigner
				? this.program.coder.types.encode(
						'SignedMsgOrderParamsDelegateMessage',
						withBuilderDefaults as SignedMsgOrderParamsDelegateMessage
				  )
				: this.program.coder.types.encode(
						'SignedMsgOrderParamsMessage',
						withBuilderDefaults as SignedMsgOrderParamsMessage
				  ),
		]);
		return buf;
	}

	/*
	 * Decode signedMsg taker order params from borsh buffer
	 */
	public decodeSignedMsgOrderParamsMessage(
		encodedMessage: Buffer,
		delegateSigner?: boolean
	): SignedMsgOrderParamsMessage | SignedMsgOrderParamsDelegateMessage {
		const decodeStr = delegateSigner
			? 'SignedMsgOrderParamsDelegateMessage'
			: 'SignedMsgOrderParamsMessage';
		return this.program.coder.types.decode(
			decodeStr,
			encodedMessage.slice(8) // assumes discriminator
		);
	}

	public signMessage(
		message: Uint8Array,
		keypair: Keypair = this.wallet.payer
	): Buffer {
		return Buffer.from(nacl.sign.detached(message, keypair.secretKey));
	}

	public async placeSignedMsgTakerOrder(
		signedSignedMsgOrderParams: SignedMsgOrderParams,
		marketIndex: number,
		takerInfo: {
			taker: PublicKey;
			takerStats: PublicKey;
			takerUserAccount: UserAccount;
			signingAuthority: PublicKey;
		},
		precedingIxs: TransactionInstruction[] = [],
		overrideCustomIxIndex?: number,
		txParams?: TxParams
	): Promise<TransactionSignature> {
		const ixs = await this.getPlaceSignedMsgTakerPerpOrderIxs(
			signedSignedMsgOrderParams,
			marketIndex,
			takerInfo,
			precedingIxs,
			overrideCustomIxIndex
		);
		const { txSig } = await this.sendTransaction(
			await this.buildTransaction(ixs, txParams),
			[],
			this.opts
		);
		return txSig;
	}

	public async getPlaceSignedMsgTakerPerpOrderIxs(
		signedSignedMsgOrderParams: SignedMsgOrderParams,
		marketIndex: number,
		takerInfo: {
			taker: PublicKey;
			takerStats: PublicKey;
			takerUserAccount: UserAccount;
			signingAuthority: PublicKey;
		},
		precedingIxs: TransactionInstruction[] = [],
		overrideCustomIxIndex?: number
	): Promise<TransactionInstruction[]> {
		const remainingAccounts = this.getRemainingAccounts({
			userAccounts: [takerInfo.takerUserAccount],
			useMarketLastSlotCache: false,
			readablePerpMarketIndex: marketIndex,
		});

		const isDelegateSigner = takerInfo.signingAuthority.equals(
			takerInfo.takerUserAccount.delegate
		);

		const borshBuf = Buffer.from(
			signedSignedMsgOrderParams.orderParams.toString(),
			'hex'
		);

		const signedMessage = this.decodeSignedMsgOrderParamsMessage(
			borshBuf,
			isDelegateSigner
		);
		if (isUpdateHighLeverageMode(signedMessage.signedMsgOrderParams.bitFlags)) {
			remainingAccounts.push({
				pubkey: getHighLeverageModeConfigPublicKey(this.program.programId),
				isWritable: true,
				isSigner: false,
			});
		}
		if (
			signedMessage.builderFeeTenthBps !== null &&
			signedMessage.builderIdx !== null
		) {
			remainingAccounts.push({
				pubkey: getRevenueShareEscrowAccountPublicKey(
					this.program.programId,
					takerInfo.takerUserAccount.authority
				),
				isWritable: true,
				isSigner: false,
			});
		}

		const messageLengthBuffer = Buffer.alloc(2);
		messageLengthBuffer.writeUInt16LE(
			signedSignedMsgOrderParams.orderParams.length
		);

		const signedMsgIxData = Buffer.concat([
			signedSignedMsgOrderParams.signature,
			takerInfo.signingAuthority.toBytes(),
			messageLengthBuffer,
			signedSignedMsgOrderParams.orderParams,
		]);

		const signedMsgOrderParamsSignatureIx = createMinimalEd25519VerifyIx(
			overrideCustomIxIndex || precedingIxs.length + 1,
			12,
			signedMsgIxData,
			0
		);

		const placeTakerSignedMsgPerpOrderIx =
			this.program.instruction.placeSignedMsgTakerOrder(
				signedMsgIxData,
				isDelegateSigner,
				{
					accounts: {
						state: await this.getStatePublicKey(),
						user: takerInfo.taker,
						userStats: takerInfo.takerStats,
						signedMsgUserOrders: getSignedMsgUserAccountPublicKey(
							this.program.programId,
							takerInfo.takerUserAccount.authority
						),
						authority: this.wallet.publicKey,
						ixSysvar: SYSVAR_INSTRUCTIONS_PUBKEY,
					},
					remainingAccounts,
				}
			);

		return [signedMsgOrderParamsSignatureIx, placeTakerSignedMsgPerpOrderIx];
	}

	public async placeAndMakeSignedMsgPerpOrder(
		signedSignedMsgOrderParams: SignedMsgOrderParams,
		signedMsgOrderUuid: Uint8Array,
		takerInfo: {
			taker: PublicKey;
			takerStats: PublicKey;
			takerUserAccount: UserAccount;
			signingAuthority: PublicKey;
		},
		orderParams: OptionalOrderParams,
		referrerInfo?: ReferrerInfo,
		txParams?: TxParams,
		subAccountId?: number,
		precedingIxs: TransactionInstruction[] = [],
		overrideCustomIxIndex?: number
	): Promise<TransactionSignature> {
		const ixs = await this.getPlaceAndMakeSignedMsgPerpOrderIxs(
			signedSignedMsgOrderParams,
			signedMsgOrderUuid,
			takerInfo,
			orderParams,
			referrerInfo,
			subAccountId,
			precedingIxs,
			overrideCustomIxIndex
		);
		const { txSig, slot } = await this.sendTransaction(
			await this.buildTransaction(ixs, txParams),
			[],
			this.opts
		);

		this.perpMarketLastSlotCache.set(orderParams.marketIndex, slot);
		return txSig;
	}

	public async getPlaceAndMakeSignedMsgPerpOrderIxs(
		signedSignedMsgOrderParams: SignedMsgOrderParams,
		signedMsgOrderUuid: Uint8Array,
		takerInfo: {
			taker: PublicKey;
			takerStats: PublicKey;
			takerUserAccount: UserAccount;
			signingAuthority: PublicKey;
		},
		orderParams: OptionalOrderParams,
		referrerInfo?: ReferrerInfo,
		subAccountId?: number,
		precedingIxs: TransactionInstruction[] = [],
		overrideCustomIxIndex?: number
	): Promise<TransactionInstruction[]> {
		const [signedMsgOrderSignatureIx, placeTakerSignedMsgPerpOrderIx] =
			await this.getPlaceSignedMsgTakerPerpOrderIxs(
				signedSignedMsgOrderParams,
				orderParams.marketIndex,
				takerInfo,
				precedingIxs,
				overrideCustomIxIndex
			);

		orderParams = getOrderParams(orderParams, { marketType: MarketType.PERP });
		const userStatsPublicKey = this.getUserStatsAccountPublicKey();
		const user = await this.getUserAccountPublicKey(subAccountId);

		const remainingAccounts = this.getRemainingAccounts({
			userAccounts: [
				this.getUserAccount(subAccountId),
				takerInfo.takerUserAccount,
			],
			useMarketLastSlotCache: false,
			writablePerpMarketIndexes: [orderParams.marketIndex],
		});

		if (referrerInfo) {
			remainingAccounts.push({
				pubkey: referrerInfo.referrer,
				isWritable: true,
				isSigner: false,
			});
			remainingAccounts.push({
				pubkey: referrerInfo.referrerStats,
				isWritable: true,
				isSigner: false,
			});
		}

		const placeAndMakeIx =
			await this.program.instruction.placeAndMakeSignedMsgPerpOrder(
				orderParams,
				signedMsgOrderUuid,
				{
					accounts: {
						state: await this.getStatePublicKey(),
						user,
						userStats: userStatsPublicKey,
						taker: takerInfo.taker,
						takerStats: takerInfo.takerStats,
						authority: this.wallet.publicKey,
						takerSignedMsgUserOrders: getSignedMsgUserAccountPublicKey(
							this.program.programId,
							takerInfo.takerUserAccount.authority
						),
					},
					remainingAccounts,
				}
			);

		return [
			signedMsgOrderSignatureIx,
			placeTakerSignedMsgPerpOrderIx,
			placeAndMakeIx,
		];
	}

	public async preparePlaceAndTakeSpotOrder(
		orderParams: OptionalOrderParams,
		fulfillmentConfig?: SerumV3FulfillmentConfigAccount,
		makerInfo?: MakerInfo,
		referrerInfo?: ReferrerInfo,
		txParams?: TxParams,
		subAccountId?: number
	) {
		const tx = await this.buildTransaction(
			await this.getPlaceAndTakeSpotOrderIx(
				orderParams,
				fulfillmentConfig,
				makerInfo,
				referrerInfo,
				subAccountId
			),
			txParams
		);

		return {
			placeAndTakeSpotOrderTx: tx,
		};
	}

	public async placeAndTakeSpotOrder(
		orderParams: OptionalOrderParams,
		fulfillmentConfig?: SerumV3FulfillmentConfigAccount,
		makerInfo?: MakerInfo,
		referrerInfo?: ReferrerInfo,
		txParams?: TxParams,
		subAccountId?: number
	): Promise<TransactionSignature> {
		const { txSig, slot } = await this.sendTransaction(
			(
				await this.preparePlaceAndTakeSpotOrder(
					orderParams,
					fulfillmentConfig,
					makerInfo,
					referrerInfo,
					txParams,
					subAccountId
				)
			).placeAndTakeSpotOrderTx,
			[],
			this.opts,
			false
		);
		this.spotMarketLastSlotCache.set(orderParams.marketIndex, slot);
		this.spotMarketLastSlotCache.set(QUOTE_SPOT_MARKET_INDEX, slot);
		return txSig;
	}

	public async getPlaceAndTakeSpotOrderIx(
		orderParams: OptionalOrderParams,
		fulfillmentConfig?: SerumV3FulfillmentConfigAccount,
		makerInfo?: MakerInfo,
		referrerInfo?: ReferrerInfo,
		subAccountId?: number
	): Promise<TransactionInstruction> {
		orderParams = getOrderParams(orderParams, { marketType: MarketType.SPOT });
		const userStatsPublicKey = this.getUserStatsAccountPublicKey();
		const user = await this.getUserAccountPublicKey(subAccountId);

		const userAccounts = [this.getUserAccount(subAccountId)];
		if (makerInfo !== undefined) {
			userAccounts.push(makerInfo.makerUserAccount);
		}
		const remainingAccounts = this.getRemainingAccounts({
			userAccounts,
			useMarketLastSlotCache: true,
			writableSpotMarketIndexes: [
				orderParams.marketIndex,
				QUOTE_SPOT_MARKET_INDEX,
			],
		});

		let makerOrderId = null;
		if (makerInfo) {
			makerOrderId = makerInfo.order.orderId;
			remainingAccounts.push({
				pubkey: makerInfo.maker,
				isSigner: false,
				isWritable: true,
			});
			remainingAccounts.push({
				pubkey: makerInfo.makerStats,
				isSigner: false,
				isWritable: true,
			});
		}

		if (referrerInfo) {
			remainingAccounts.push({
				pubkey: referrerInfo.referrer,
				isWritable: true,
				isSigner: false,
			});
			remainingAccounts.push({
				pubkey: referrerInfo.referrerStats,
				isWritable: true,
				isSigner: false,
			});
		}

		this.addSpotFulfillmentAccounts(
			orderParams.marketIndex,
			remainingAccounts,
			fulfillmentConfig
		);

		return await this.program.instruction.placeAndTakeSpotOrder(
			orderParams,
			fulfillmentConfig ? fulfillmentConfig.fulfillmentType : null,
			makerOrderId,
			{
				accounts: {
					state: await this.getStatePublicKey(),
					user,
					userStats: userStatsPublicKey,
					authority: this.wallet.publicKey,
				},
				remainingAccounts,
			}
		);
	}

	public async placeAndMakeSpotOrder(
		orderParams: OptionalOrderParams,
		takerInfo: TakerInfo,
		fulfillmentConfig?: SerumV3FulfillmentConfigAccount,
		referrerInfo?: ReferrerInfo,
		txParams?: TxParams,
		subAccountId?: number
	): Promise<TransactionSignature> {
		const { txSig, slot } = await this.sendTransaction(
			await this.buildTransaction(
				await this.getPlaceAndMakeSpotOrderIx(
					orderParams,
					takerInfo,
					fulfillmentConfig,
					referrerInfo,
					subAccountId
				),
				txParams
			),
			[],
			this.opts
		);
		this.spotMarketLastSlotCache.set(orderParams.marketIndex, slot);
		this.spotMarketLastSlotCache.set(QUOTE_SPOT_MARKET_INDEX, slot);
		return txSig;
	}

	public async getPlaceAndMakeSpotOrderIx(
		orderParams: OptionalOrderParams,
		takerInfo: TakerInfo,
		fulfillmentConfig?: SerumV3FulfillmentConfigAccount,
		referrerInfo?: ReferrerInfo,
		subAccountId?: number
	): Promise<TransactionInstruction> {
		orderParams = getOrderParams(orderParams, { marketType: MarketType.SPOT });
		const userStatsPublicKey = this.getUserStatsAccountPublicKey();
		const user = await this.getUserAccountPublicKey(subAccountId);

		const remainingAccounts = this.getRemainingAccounts({
			userAccounts: [
				this.getUserAccount(subAccountId),
				takerInfo.takerUserAccount,
			],
			useMarketLastSlotCache: true,
			writableSpotMarketIndexes: [
				orderParams.marketIndex,
				QUOTE_SPOT_MARKET_INDEX,
			],
		});

		if (referrerInfo) {
			remainingAccounts.push({
				pubkey: referrerInfo.referrer,
				isWritable: true,
				isSigner: false,
			});
			remainingAccounts.push({
				pubkey: referrerInfo.referrerStats,
				isWritable: true,
				isSigner: false,
			});
		}

		this.addSpotFulfillmentAccounts(
			orderParams.marketIndex,
			remainingAccounts,
			fulfillmentConfig
		);

		const takerOrderId = takerInfo.order.orderId;
		return await this.program.instruction.placeAndMakeSpotOrder(
			orderParams,
			takerOrderId,
			fulfillmentConfig ? fulfillmentConfig.fulfillmentType : null,
			{
				accounts: {
					state: await this.getStatePublicKey(),
					user,
					userStats: userStatsPublicKey,
					taker: takerInfo.taker,
					takerStats: takerInfo.takerStats,
					authority: this.wallet.publicKey,
				},
				remainingAccounts,
			}
		);
	}

	/**
	 * @deprecated use {@link placePerpOrder} or {@link placeAndTakePerpOrder} instead
	 */
	public async closePosition(
		marketIndex: number,
		limitPrice?: BN,
		subAccountId?: number
	): Promise<TransactionSignature> {
		const userPosition =
			this.getUser(subAccountId).getPerpPosition(marketIndex);
		if (!userPosition) {
			throw Error(`No position in market ${marketIndex.toString()}`);
		}

		return await this.placeAndTakePerpOrder(
			{
				orderType: OrderType.MARKET,
				marketIndex,
				direction: findDirectionToClose(userPosition),
				baseAssetAmount: userPosition.baseAssetAmount.abs(),
				reduceOnly: true,
				price: limitPrice,
			},
			undefined,
			undefined,
			undefined,
			undefined,
			undefined,
			subAccountId
		);
	}

	/**
	 * Modifies an open order by closing it and replacing it with a new order.
	 * @deprecated use modifyOrder instead
	 * @param orderId: The open order to modify
	 * @param newBaseAmount: The new base amount for the order. One of [newBaseAmount|newLimitPrice|newOraclePriceOffset] must be provided.
	 * @param newLimitPice: The new limit price for the order. One of [newBaseAmount|newLimitPrice|newOraclePriceOffset] must be provided.
	 * @param newOraclePriceOffset: The new oracle price offset for the order. One of [newBaseAmount|newLimitPrice|newOraclePriceOffset] must be provided.
	 * @returns
	 */
	public async modifyPerpOrder(
		orderId: number,
		newBaseAmount?: BN,
		newLimitPrice?: BN,
		newOraclePriceOffset?: number
	): Promise<TransactionSignature> {
		return this.modifyOrder({
			orderId,
			newBaseAmount,
			newLimitPrice,
			newOraclePriceOffset,
		});
	}

	/**
	 * Modifies an open order by closing it and replacing it with a new order.
	 * @deprecated use modifyOrderByUserOrderId instead
	 * @param userOrderId: The open order to modify
	 * @param newBaseAmount: The new base amount for the order. One of [newBaseAmount|newLimitPrice|newOraclePriceOffset] must be provided.
	 * @param newLimitPice: The new limit price for the order. One of [newBaseAmount|newLimitPrice|newOraclePriceOffset] must be provided.
	 * @param newOraclePriceOffset: The new oracle price offset for the order. One of [newBaseAmount|newLimitPrice|newOraclePriceOffset] must be provided.
	 * @returns
	 */
	public async modifyPerpOrderByUserOrderId(
		userOrderId: number,
		newBaseAmount?: BN,
		newLimitPrice?: BN,
		newOraclePriceOffset?: number
	): Promise<TransactionSignature> {
		return this.modifyOrderByUserOrderId({
			userOrderId,
			newBaseAmount,
			newLimitPrice,
			newOraclePriceOffset,
		});
	}

	/**
	 * Modifies an open order (spot or perp) by closing it and replacing it with a new order.
	 * @param orderParams.orderId: The open order to modify
	 * @param orderParams.newDirection: The new direction for the order
	 * @param orderParams.newBaseAmount: The new base amount for the order
	 * @param orderParams.newLimitPice: The new limit price for the order
	 * @param orderParams.newOraclePriceOffset: The new oracle price offset for the order
	 * @param orderParams.newTriggerPrice: Optional - Thew new trigger price for the order.
	 * @param orderParams.auctionDuration:
	 * @param orderParams.auctionStartPrice:
	 * @param orderParams.auctionEndPrice:
	 * @param orderParams.reduceOnly:
	 * @param orderParams.postOnly:
	 * @param orderParams.bitFlags:
	 * @param orderParams.policy:
	 * @param orderParams.maxTs:
	 * @returns
	 */
	public async modifyOrder(
		orderParams: {
			orderId: number;
			newDirection?: PositionDirection;
			newBaseAmount?: BN;
			newLimitPrice?: BN;
			newOraclePriceOffset?: number;
			newTriggerPrice?: BN;
			newTriggerCondition?: OrderTriggerCondition;
			auctionDuration?: number;
			auctionStartPrice?: BN;
			auctionEndPrice?: BN;
			reduceOnly?: boolean;
			postOnly?: PostOnlyParams;
			bitFlags?: number;
			maxTs?: BN;
			policy?: number;
		},
		txParams?: TxParams,
		subAccountId?: number
	): Promise<TransactionSignature> {
		const { txSig } = await this.sendTransaction(
			await this.buildTransaction(
				await this.getModifyOrderIx(orderParams, subAccountId),
				txParams
			),
			[],
			this.opts
		);
		return txSig;
	}

	/**
	 * @param orderParams: The parameters for the order to modify.
	 * @param subAccountId: Optional - The subaccount ID of the user to modify the order for.
	 * @param userPublicKey: Optional - The public key of the user to modify the order for. This takes precedence over subAccountId.
	 * @returns
	 */
	public async getModifyOrderIx(
		{
			orderId,
			newDirection,
			newBaseAmount,
			newLimitPrice,
			newOraclePriceOffset,
			newTriggerPrice,
			newTriggerCondition,
			auctionDuration,
			auctionStartPrice,
			auctionEndPrice,
			reduceOnly,
			postOnly,
			bitFlags,
			maxTs,
			policy,
		}: {
			orderId: number;
			newDirection?: PositionDirection;
			newBaseAmount?: BN;
			newLimitPrice?: BN;
			newOraclePriceOffset?: number;
			newTriggerPrice?: BN;
			newTriggerCondition?: OrderTriggerCondition;
			auctionDuration?: number;
			auctionStartPrice?: BN;
			auctionEndPrice?: BN;
			reduceOnly?: boolean;
			postOnly?: PostOnlyParams;
			bitFlags?: number;
			maxTs?: BN;
			policy?: number;
		},
		subAccountId?: number,
		userPublicKey?: PublicKey
	): Promise<TransactionInstruction> {
		const user =
			userPublicKey ?? (await this.getUserAccountPublicKey(subAccountId));

		const remainingAccounts = this.getRemainingAccounts({
			userAccounts: [this.getUserAccount(subAccountId)],
			useMarketLastSlotCache: true,
		});

		const orderParams: ModifyOrderParams = {
			baseAssetAmount: newBaseAmount || null,
			direction: newDirection || null,
			price: newLimitPrice || null,
			oraclePriceOffset: newOraclePriceOffset || null,
			triggerPrice: newTriggerPrice || null,
			triggerCondition: newTriggerCondition || null,
			auctionDuration: auctionDuration || null,
			auctionStartPrice: auctionStartPrice || null,
			auctionEndPrice: auctionEndPrice || null,
			reduceOnly: reduceOnly != undefined ? reduceOnly : null,
			postOnly: postOnly != undefined ? postOnly : null,
			bitFlags: bitFlags != undefined ? bitFlags : null,
			policy: policy || null,
			maxTs: maxTs || null,
		};

		return await this.program.instruction.modifyOrder(orderId, orderParams, {
			accounts: {
				state: await this.getStatePublicKey(),
				user,
				userStats: this.getUserStatsAccountPublicKey(),
				authority: this.wallet.publicKey,
			},
			remainingAccounts,
		});
	}

	/**
	 * Modifies an open order by closing it and replacing it with a new order.
	 * @param orderParams.userOrderId: The open order to modify
	 * @param orderParams.newDirection: The new direction for the order
	 * @param orderParams.newBaseAmount: The new base amount for the order
	 * @param orderParams.newLimitPice: The new limit price for the order
	 * @param orderParams.newOraclePriceOffset: The new oracle price offset for the order
	 * @param orderParams.newTriggerPrice: Optional - Thew new trigger price for the order.
	 * @param orderParams.auctionDuration: Only required if order type changed to market from something else
	 * @param orderParams.auctionStartPrice: Only required if order type changed to market from something else
	 * @param orderParams.auctionEndPrice: Only required if order type changed to market from something else
	 * @param orderParams.reduceOnly:
	 * @param orderParams.postOnly:
	 * @param orderParams.bitFlags:
	 * @param orderParams.policy:
	 * @param orderParams.maxTs:
	 * @returns
	 */
	public async modifyOrderByUserOrderId(
		orderParams: {
			userOrderId: number;
			newDirection?: PositionDirection;
			newBaseAmount?: BN;
			newLimitPrice?: BN;
			newOraclePriceOffset?: number;
			newTriggerPrice?: BN;
			newTriggerCondition?: OrderTriggerCondition;
			auctionDuration?: number;
			auctionStartPrice?: BN;
			auctionEndPrice?: BN;
			reduceOnly?: boolean;
			postOnly?: PostOnlyParams;
			bitFlags?: number;
			policy?: ModifyOrderPolicy;
			maxTs?: BN;
		},
		txParams?: TxParams,
		subAccountId?: number
	): Promise<TransactionSignature> {
		const { txSig } = await this.sendTransaction(
			await this.buildTransaction(
				await this.getModifyOrderByUserIdIx(orderParams, subAccountId),
				txParams
			),
			[],
			this.opts
		);
		return txSig;
	}

	public async getModifyOrderByUserIdIx(
		{
			userOrderId,
			newDirection,
			newBaseAmount,
			newLimitPrice,
			newOraclePriceOffset,
			newTriggerPrice,
			newTriggerCondition,
			auctionDuration,
			auctionStartPrice,
			auctionEndPrice,
			reduceOnly,
			postOnly,
			bitFlags,
			maxTs,
			policy,
		}: {
			userOrderId: number;
			newDirection?: PositionDirection;
			newBaseAmount?: BN;
			newLimitPrice?: BN;
			newOraclePriceOffset?: number;
			newTriggerPrice?: BN;
			newTriggerCondition?: OrderTriggerCondition;
			auctionDuration?: number;
			auctionStartPrice?: BN;
			auctionEndPrice?: BN;
			reduceOnly?: boolean;
			postOnly?: PostOnlyParams;
			bitFlags?: number;
			policy?: ModifyOrderPolicy;
			maxTs?: BN;
			txParams?: TxParams;
		},
		subAccountId?: number
	): Promise<TransactionInstruction> {
		const user = await this.getUserAccountPublicKey(subAccountId);

		const remainingAccounts = this.getRemainingAccounts({
			userAccounts: [this.getUserAccount(subAccountId)],
			useMarketLastSlotCache: true,
		});

		const orderParams: ModifyOrderParams = {
			baseAssetAmount: newBaseAmount || null,
			direction: newDirection || null,
			price: newLimitPrice || null,
			oraclePriceOffset: newOraclePriceOffset || null,
			triggerPrice: newTriggerPrice || null,
			triggerCondition: newTriggerCondition || null,
			auctionDuration: auctionDuration || null,
			auctionStartPrice: auctionStartPrice || null,
			auctionEndPrice: auctionEndPrice || null,
			reduceOnly: reduceOnly || false,
			postOnly: postOnly || null,
			bitFlags: bitFlags || null,
			policy: policy || null,
			maxTs: maxTs || null,
		};

		return await this.program.instruction.modifyOrderByUserId(
			userOrderId,
			orderParams,
			{
				accounts: {
					state: await this.getStatePublicKey(),
					user,
					userStats: this.getUserStatsAccountPublicKey(),
					authority: this.wallet.publicKey,
				},
				remainingAccounts,
			}
		);
	}

	public async settlePNLs(
		users: {
			settleeUserAccountPublicKey: PublicKey;
			settleeUserAccount: UserAccount;
		}[],
		marketIndexes: number[],
		opts?: {
			filterInvalidMarkets?: boolean;
		},
		txParams?: TxParams
	): Promise<TransactionSignature> {
		const filterInvalidMarkets = opts?.filterInvalidMarkets;

		// # Filter market indexes by markets with valid oracle
		const marketIndexToSettle: number[] = filterInvalidMarkets
			? []
			: marketIndexes;

		if (filterInvalidMarkets) {
			for (const marketIndex of marketIndexes) {
				const perpMarketAccount = this.getPerpMarketAccount(marketIndex);
				const oraclePriceData = this.getOracleDataForPerpMarket(marketIndex);
				const stateAccountAndSlot =
					this.accountSubscriber.getStateAccountAndSlot();
				const oracleGuardRails = stateAccountAndSlot.data.oracleGuardRails;

				const isValid = isOracleValid(
					perpMarketAccount,
					oraclePriceData,
					oracleGuardRails,
					stateAccountAndSlot.slot
				);

				if (isValid) {
					marketIndexToSettle.push(marketIndex);
				}
			}
		}

		// # Settle filtered market indexes
		const ixs = await this.getSettlePNLsIxs(users, marketIndexToSettle);

		const tx = await this.buildTransaction(
			ixs,
			txParams ?? {
				computeUnits: 1_400_000,
			}
		);

		const { txSig } = await this.sendTransaction(tx, [], this.opts);
		return txSig;
	}

	public async getSettlePNLsIxs(
		users: {
			settleeUserAccountPublicKey: PublicKey;
			settleeUserAccount: UserAccount;
		}[],
		marketIndexes: number[]
	): Promise<Array<TransactionInstruction>> {
		const ixs = [];
		for (const { settleeUserAccountPublicKey, settleeUserAccount } of users) {
			for (const marketIndex of marketIndexes) {
				ixs.push(
					await this.settlePNLIx(
						settleeUserAccountPublicKey,
						settleeUserAccount,
						marketIndex
					)
				);
			}
		}

		return ixs;
	}

	public async settlePNL(
		settleeUserAccountPublicKey: PublicKey,
		settleeUserAccount: UserAccount,
		marketIndex: number,
		txParams?: TxParams,
		optionalIxs?: TransactionInstruction[],
		escrowMap?: RevenueShareEscrowMap
	): Promise<TransactionSignature> {
		const lookupTableAccounts = await this.fetchAllLookupTableAccounts();

		const { txSig } = await this.sendTransaction(
			await this.buildTransaction(
				await this.settlePNLIx(
					settleeUserAccountPublicKey,
					settleeUserAccount,
					marketIndex,
					escrowMap
				),
				txParams,
				undefined,
				lookupTableAccounts,
				undefined,
				undefined,
				optionalIxs
			),
			[],
			this.opts
		);
		return txSig;
	}

	public async settlePNLIx(
		settleeUserAccountPublicKey: PublicKey,
		settleeUserAccount: UserAccount,
		marketIndex: number,
		revenueShareEscrowMap?: RevenueShareEscrowMap
	): Promise<TransactionInstruction> {
		const remainingAccounts = this.getRemainingAccounts({
			userAccounts: [settleeUserAccount],
			writablePerpMarketIndexes: [marketIndex],
			writableSpotMarketIndexes: [QUOTE_SPOT_MARKET_INDEX],
		});

		if (revenueShareEscrowMap) {
			for (const order of settleeUserAccount.orders) {
				if (hasBuilder(order)) {
					remainingAccounts.push({
						pubkey: getRevenueShareEscrowAccountPublicKey(
							this.program.programId,
							settleeUserAccount.authority
						),
						isSigner: false,
						isWritable: true,
					});
					break;
				}
			}

			const escrow = await revenueShareEscrowMap.mustGet(
				settleeUserAccount.authority.toBase58()
			);
			if (escrow) {
				const builders = new Map<number, PublicKey>();
				for (const order of escrow.orders) {
					if (!isBuilderOrderAvailable(order)) {
						if (!builders.has(order.builderIdx)) {
							builders.set(
								order.builderIdx,
								escrow.approvedBuilders[order.builderIdx].authority
							);
						}
					}
				}
				if (builders.size > 0) {
					this.addBuilderToRemainingAccounts(
						Array.from(builders.values()),
						remainingAccounts
					);
				}

				// Include escrow and referrer accounts if referral rewards exist for this market
				const hasReferralForMarket = escrow.orders.some(
					(o) =>
						isBuilderOrderReferral(o) &&
						o.feesAccrued.gt(ZERO) &&
						o.marketIndex === marketIndex
				);

				if (hasReferralForMarket) {
					const escrowPk = getRevenueShareEscrowAccountPublicKey(
						this.program.programId,
						settleeUserAccount.authority
					);
					if (!remainingAccounts.find((a) => a.pubkey.equals(escrowPk))) {
						remainingAccounts.push({
							pubkey: escrowPk,
							isSigner: false,
							isWritable: true,
						});
					}

					if (!escrow.referrer.equals(PublicKey.default)) {
						const refUser = getUserAccountPublicKeySync(
							this.program.programId,
							escrow.referrer,
							0
						);
						if (!remainingAccounts.find((a) => a.pubkey.equals(refUser))) {
							remainingAccounts.push({
								pubkey: refUser,
								isSigner: false,
								isWritable: true,
							});
						}
						const refRevenueShare = getRevenueShareAccountPublicKey(
							this.program.programId,
							escrow.referrer
						);
						if (
							!remainingAccounts.find((a) => a.pubkey.equals(refRevenueShare))
						) {
							remainingAccounts.push({
								pubkey: refRevenueShare,
								isSigner: false,
								isWritable: true,
							});
						}
					}
				}
			}
		}

		return await this.program.instruction.settlePnl(marketIndex, {
			accounts: {
				state: await this.getStatePublicKey(),
				authority: this.wallet.publicKey,
				user: settleeUserAccountPublicKey,
				spotMarketVault: this.getQuoteSpotMarketAccount().vault,
			},
			remainingAccounts: remainingAccounts,
		});
	}

	public async settleMultiplePNLs(
		settleeUserAccountPublicKey: PublicKey,
		settleeUserAccount: UserAccount,
		marketIndexes: number[],
		mode: SettlePnlMode,
		revenueShareEscrowMap?: RevenueShareEscrowMap,
		txParams?: TxParams
	): Promise<TransactionSignature> {
		const { txSig } = await this.sendTransaction(
			await this.buildTransaction(
				await this.settleMultiplePNLsIx(
					settleeUserAccountPublicKey,
					settleeUserAccount,
					marketIndexes,
					mode,
					undefined,
					revenueShareEscrowMap
				),
				txParams
			),
			[],
			this.opts
		);
		return txSig;
	}

	public async settleMultiplePNLsMultipleTxs(
		settleeUserAccountPublicKey: PublicKey,
		settleeUserAccount: UserAccount,
		marketIndexes: number[],
		mode: SettlePnlMode,
		txParams?: TxParams,
		optionalIxs?: TransactionInstruction[],
		revenueShareEscrowMap?: RevenueShareEscrowMap
	): Promise<TransactionSignature[]> {
		// need multiple TXs because settling more than 4 markets won't fit in a single TX
		const txsToSign: (Transaction | VersionedTransaction)[] = [];
		const marketIndexesInFourGroups: number[][] = [];
		for (let i = 0; i < marketIndexes.length; i += 4) {
			marketIndexesInFourGroups.push(marketIndexes.slice(i, i + 4));
		}

		for (const marketIndexes of marketIndexesInFourGroups) {
			const ix = await this.settleMultiplePNLsIx(
				settleeUserAccountPublicKey,
				settleeUserAccount,
				marketIndexes,
				mode,
				undefined,
				revenueShareEscrowMap
			);
			const computeUnits = Math.min(300_000 * marketIndexes.length, 1_400_000);
			const tx = await this.buildTransaction(
				ix,
				{
					...txParams,
					computeUnits,
				},
				undefined,
				undefined,
				undefined,
				undefined,
				optionalIxs
			);
			txsToSign.push(tx);
		}

		const txsMap: Record<string, Transaction | VersionedTransaction> = {};
		let i = 1;
		for (const tx of txsToSign) {
			txsMap[`tx-${i}`] = tx;
			i++;
		}
		const signedTxs = (
			await this.txHandler.getSignedTransactionMap(txsMap, this.provider.wallet)
		).signedTxMap;

		const txSigs: TransactionSignature[] = [];
		for (const key in signedTxs) {
			const tx = signedTxs[key];
			const { txSig } = await this.sendTransaction(tx, [], this.opts, true);
			txSigs.push(txSig);
		}

		return txSigs;
	}

	public async settleMultiplePNLsIx(
		settleeUserAccountPublicKey: PublicKey,
		settleeUserAccount: UserAccount,
		marketIndexes: number[],
		mode: SettlePnlMode,
		overrides?: {
			authority?: PublicKey;
<<<<<<< HEAD
		},
		revenueShareEscrowMap?: RevenueShareEscrowMap
=======
		}
>>>>>>> 29a292b4
	): Promise<TransactionInstruction> {
		const remainingAccounts = this.getRemainingAccounts({
			userAccounts: [settleeUserAccount],
			writablePerpMarketIndexes: marketIndexes,
			writableSpotMarketIndexes: [QUOTE_SPOT_MARKET_INDEX],
		});

		if (revenueShareEscrowMap) {
			for (const order of settleeUserAccount.orders) {
				if (hasBuilder(order)) {
					remainingAccounts.push({
						pubkey: getRevenueShareEscrowAccountPublicKey(
							this.program.programId,
							settleeUserAccount.authority
						),
						isSigner: false,
						isWritable: true,
					});
					break;
				}
			}

			const escrow = await revenueShareEscrowMap.mustGet(
				settleeUserAccount.authority.toBase58()
			);
			const builders = new Map<number, PublicKey>();
			for (const order of escrow.orders) {
				if (!isBuilderOrderAvailable(order)) {
					if (!builders.has(order.builderIdx)) {
						builders.set(
							order.builderIdx,
							escrow.approvedBuilders[order.builderIdx].authority
						);
					}
				}
			}
			if (builders.size > 0) {
				this.addBuilderToRemainingAccounts(
					Array.from(builders.values()),
					remainingAccounts
				);
			}

			// Include escrow and referrer accounts when there are referral rewards
			// for any of the markets we are settling, so on-chain sweep can find them.
			const hasReferralForRequestedMarkets = escrow.orders.some(
				(o) =>
					isBuilderOrderReferral(o) &&
					o.feesAccrued.gt(ZERO) &&
					marketIndexes.includes(o.marketIndex)
			);
			console.log(
				'hasReferralForRequestedMarkets',
				hasReferralForRequestedMarkets
			);

			if (hasReferralForRequestedMarkets) {
				// Ensure the user's RevenueShareEscrow is included if not already
				const escrowPk = getRevenueShareEscrowAccountPublicKey(
					this.program.programId,
					settleeUserAccount.authority
				);
				if (!remainingAccounts.find((a) => a.pubkey.equals(escrowPk))) {
					remainingAccounts.push({
						pubkey: escrowPk,
						isSigner: false,
						isWritable: true,
					});
				}

				// Add referrer's User and RevenueShare accounts
				if (!escrow.referrer.equals(PublicKey.default)) {
					const refUser = getUserAccountPublicKeySync(
						this.program.programId,
						escrow.referrer,
						0
					);
					console.log(
						`adding referrer user and rev share ${escrow.referrer.toBase58()} to remaining accounts`
					);
					if (!remainingAccounts.find((a) => a.pubkey.equals(refUser))) {
						remainingAccounts.push({
							pubkey: refUser,
							isSigner: false,
							isWritable: true,
						});
					}
					const refRevenueShare = getRevenueShareAccountPublicKey(
						this.program.programId,
						escrow.referrer
					);
					if (
						!remainingAccounts.find((a) => a.pubkey.equals(refRevenueShare))
					) {
						remainingAccounts.push({
							pubkey: refRevenueShare,
							isSigner: false,
							isWritable: true,
						});
					}
				}
			}
		}

		return await this.program.instruction.settleMultiplePnls(
			marketIndexes,
			mode,
			{
				accounts: {
					state: await this.getStatePublicKey(),
					authority: overrides?.authority ?? this.wallet.publicKey,
					user: settleeUserAccountPublicKey,
					spotMarketVault: this.getQuoteSpotMarketAccount().vault,
				},
				remainingAccounts: remainingAccounts,
			}
		);
	}

	public async getSetUserStatusToBeingLiquidatedIx(
		userAccountPublicKey: PublicKey,
		userAccount: UserAccount
	): Promise<TransactionInstruction> {
		const remainingAccounts = this.getRemainingAccounts({
			userAccounts: [userAccount],
		});
		return await this.program.instruction.setUserStatusToBeingLiquidated({
			accounts: {
				state: await this.getStatePublicKey(),
				user: userAccountPublicKey,
				authority: this.wallet.publicKey,
			},
			remainingAccounts,
		});
	}

	public async setUserStatusToBeingLiquidated(
		userAccountPublicKey: PublicKey,
		userAccount: UserAccount
	): Promise<TransactionSignature> {
		const { txSig } = await this.sendTransaction(
			await this.buildTransaction(
				await this.getSetUserStatusToBeingLiquidatedIx(
					userAccountPublicKey,
					userAccount
				)
			),
			[],
			this.opts
		);
		return txSig;
	}

	public async liquidatePerp(
		userAccountPublicKey: PublicKey,
		userAccount: UserAccount,
		marketIndex: number,
		maxBaseAssetAmount: BN,
		limitPrice?: BN,
		txParams?: TxParams,
		liquidatorSubAccountId?: number
	): Promise<TransactionSignature> {
		const { txSig, slot } = await this.sendTransaction(
			await this.buildTransaction(
				await this.getLiquidatePerpIx(
					userAccountPublicKey,
					userAccount,
					marketIndex,
					maxBaseAssetAmount,
					limitPrice,
					liquidatorSubAccountId
				),
				txParams
			),
			[],
			this.opts
		);
		this.perpMarketLastSlotCache.set(marketIndex, slot);
		return txSig;
	}

	public async getLiquidatePerpIx(
		userAccountPublicKey: PublicKey,
		userAccount: UserAccount,
		marketIndex: number,
		maxBaseAssetAmount: BN,
		limitPrice?: BN,
		liquidatorSubAccountId?: number
	): Promise<TransactionInstruction> {
		const userStatsPublicKey = getUserStatsAccountPublicKey(
			this.program.programId,
			userAccount.authority
		);

		const liquidator = await this.getUserAccountPublicKey(
			liquidatorSubAccountId
		);
		const liquidatorStatsPublicKey = this.getUserStatsAccountPublicKey();

		const remainingAccounts = this.getRemainingAccounts({
			userAccounts: [this.getUserAccount(liquidatorSubAccountId), userAccount],
			useMarketLastSlotCache: true,
			writablePerpMarketIndexes: [marketIndex],
		});

		return await this.program.instruction.liquidatePerp(
			marketIndex,
			maxBaseAssetAmount,
			limitPrice ?? null,
			{
				accounts: {
					state: await this.getStatePublicKey(),
					authority: this.wallet.publicKey,
					user: userAccountPublicKey,
					userStats: userStatsPublicKey,
					liquidator,
					liquidatorStats: liquidatorStatsPublicKey,
				},
				remainingAccounts: remainingAccounts,
			}
		);
	}

	public async liquidatePerpWithFill(
		userAccountPublicKey: PublicKey,
		userAccount: UserAccount,
		marketIndex: number,
		makerInfos: MakerInfo[],
		txParams?: TxParams,
		liquidatorSubAccountId?: number
	): Promise<TransactionSignature> {
		const { txSig, slot } = await this.sendTransaction(
			await this.buildTransaction(
				await this.getLiquidatePerpWithFillIx(
					userAccountPublicKey,
					userAccount,
					marketIndex,
					makerInfos,
					liquidatorSubAccountId
				),
				txParams
			),
			[],
			this.opts
		);
		this.perpMarketLastSlotCache.set(marketIndex, slot);
		return txSig;
	}

	public async getLiquidatePerpWithFillIx(
		userAccountPublicKey: PublicKey,
		userAccount: UserAccount,
		marketIndex: number,
		makerInfos: MakerInfo[],
		liquidatorSubAccountId?: number
	): Promise<TransactionInstruction> {
		const userStatsPublicKey = getUserStatsAccountPublicKey(
			this.program.programId,
			userAccount.authority
		);

		const liquidator = await this.getUserAccountPublicKey(
			liquidatorSubAccountId
		);
		const liquidatorStatsPublicKey = this.getUserStatsAccountPublicKey();

		const remainingAccounts = this.getRemainingAccounts({
			userAccounts: [
				userAccount,
				...makerInfos.map((makerInfo) => makerInfo.makerUserAccount),
			],
			writablePerpMarketIndexes: [marketIndex],
		});

		for (const makerInfo of makerInfos) {
			remainingAccounts.push({
				pubkey: makerInfo.maker,
				isSigner: false,
				isWritable: true,
			});
			remainingAccounts.push({
				pubkey: makerInfo.makerStats,
				isSigner: false,
				isWritable: true,
			});
		}

		return await this.program.instruction.liquidatePerpWithFill(marketIndex, {
			accounts: {
				state: await this.getStatePublicKey(),
				authority: this.wallet.publicKey,
				user: userAccountPublicKey,
				userStats: userStatsPublicKey,
				liquidator,
				liquidatorStats: liquidatorStatsPublicKey,
			},
			remainingAccounts: remainingAccounts,
		});
	}

	public async liquidateSpot(
		userAccountPublicKey: PublicKey,
		userAccount: UserAccount,
		assetMarketIndex: number,
		liabilityMarketIndex: number,
		maxLiabilityTransfer: BN,
		limitPrice?: BN,
		txParams?: TxParams,
		liquidatorSubAccountId?: number
	): Promise<TransactionSignature> {
		const { txSig, slot } = await this.sendTransaction(
			await this.buildTransaction(
				await this.getLiquidateSpotIx(
					userAccountPublicKey,
					userAccount,
					assetMarketIndex,
					liabilityMarketIndex,
					maxLiabilityTransfer,
					limitPrice,
					liquidatorSubAccountId
				),
				txParams
			),
			[],
			this.opts
		);
		this.spotMarketLastSlotCache.set(assetMarketIndex, slot);
		this.spotMarketLastSlotCache.set(liabilityMarketIndex, slot);
		return txSig;
	}

	public async getLiquidateSpotIx(
		userAccountPublicKey: PublicKey,
		userAccount: UserAccount,
		assetMarketIndex: number,
		liabilityMarketIndex: number,
		maxLiabilityTransfer: BN,
		limitPrice?: BN,
		liquidatorSubAccountId?: number
	): Promise<TransactionInstruction> {
		const userStatsPublicKey = getUserStatsAccountPublicKey(
			this.program.programId,
			userAccount.authority
		);

		const liquidator = await this.getUserAccountPublicKey(
			liquidatorSubAccountId
		);
		const liquidatorStatsPublicKey = this.getUserStatsAccountPublicKey();

		const remainingAccounts = this.getRemainingAccounts({
			userAccounts: [this.getUserAccount(liquidatorSubAccountId), userAccount],
			useMarketLastSlotCache: true,
			writableSpotMarketIndexes: [liabilityMarketIndex, assetMarketIndex],
		});

		return await this.program.instruction.liquidateSpot(
			assetMarketIndex,
			liabilityMarketIndex,
			maxLiabilityTransfer,
			limitPrice || null,
			{
				accounts: {
					state: await this.getStatePublicKey(),
					authority: this.wallet.publicKey,
					user: userAccountPublicKey,
					userStats: userStatsPublicKey,
					liquidator,
					liquidatorStats: liquidatorStatsPublicKey,
				},
				remainingAccounts: remainingAccounts,
			}
		);
	}

	public async getJupiterLiquidateSpotWithSwapIxV6({
		jupiterClient,
		liabilityMarketIndex,
		assetMarketIndex,
		swapAmount,
		assetTokenAccount,
		liabilityTokenAccount,
		slippageBps,
		swapMode,
		onlyDirectRoutes,
		quote,
		userAccount,
		userAccountPublicKey,
		userStatsAccountPublicKey,
		liquidatorSubAccountId,
		maxAccounts,
	}: {
		jupiterClient: JupiterClient;
		liabilityMarketIndex: number;
		assetMarketIndex: number;
		swapAmount: BN;
		assetTokenAccount?: PublicKey;
		liabilityTokenAccount?: PublicKey;
		slippageBps?: number;
		swapMode?: SwapMode;
		onlyDirectRoutes?: boolean;
		quote?: QuoteResponse;
		userAccount: UserAccount;
		userAccountPublicKey: PublicKey;
		userStatsAccountPublicKey: PublicKey;
		liquidatorSubAccountId?: number;
		maxAccounts?: number;
	}): Promise<{
		ixs: TransactionInstruction[];
		lookupTables: AddressLookupTableAccount[];
	}> {
		const liabilityMarket = this.getSpotMarketAccount(liabilityMarketIndex);
		const assetMarket = this.getSpotMarketAccount(assetMarketIndex);

		if (!quote) {
			const fetchedQuote = await jupiterClient.getQuote({
				inputMint: assetMarket.mint,
				outputMint: liabilityMarket.mint,
				amount: swapAmount,
				slippageBps,
				swapMode,
				onlyDirectRoutes,
				maxAccounts,
			});

			quote = fetchedQuote;
		}

		if (!quote) {
			throw new Error("Could not fetch Jupiter's quote. Please try again.");
		}

		const amountIn = new BN(quote.inAmount);

		const transaction = await jupiterClient.getSwap({
			quote,
			userPublicKey: this.provider.wallet.publicKey,
			slippageBps,
		});

		const { transactionMessage, lookupTables } =
			await jupiterClient.getTransactionMessageAndLookupTables({
				transaction,
			});

		const jupiterInstructions = jupiterClient.getJupiterInstructions({
			transactionMessage,
			inputMint: assetMarket.mint,
			outputMint: liabilityMarket.mint,
		});

		const preInstructions = [];
		if (!liabilityTokenAccount) {
			const tokenProgram = this.getTokenProgramForSpotMarket(liabilityMarket);
			liabilityTokenAccount = await this.getAssociatedTokenAccount(
				liabilityMarket.marketIndex,
				false,
				tokenProgram
			);

			preInstructions.push(
				this.createAssociatedTokenAccountIdempotentInstruction(
					liabilityTokenAccount,
					this.provider.wallet.publicKey,
					this.provider.wallet.publicKey,
					liabilityMarket.mint,
					tokenProgram
				)
			);
		}

		if (!assetTokenAccount) {
			const tokenProgram = this.getTokenProgramForSpotMarket(assetMarket);
			assetTokenAccount = await this.getAssociatedTokenAccount(
				assetMarket.marketIndex,
				false,
				tokenProgram
			);

			preInstructions.push(
				this.createAssociatedTokenAccountIdempotentInstruction(
					assetTokenAccount,
					this.provider.wallet.publicKey,
					this.provider.wallet.publicKey,
					assetMarket.mint,
					tokenProgram
				)
			);
		}

		const { beginSwapIx, endSwapIx } = await this.getLiquidateSpotWithSwapIx({
			liabilityMarketIndex,
			assetMarketIndex,
			swapAmount: amountIn,
			assetTokenAccount,
			liabilityTokenAccount,
			userAccount,
			userAccountPublicKey,
			userStatsAccountPublicKey,
			liquidatorSubAccountId,
		});

		const ixs = [
			...preInstructions,
			beginSwapIx,
			...jupiterInstructions,
			endSwapIx,
		];

		return { ixs, lookupTables };
	}

	/**
	 * Get the drift liquidate_spot_with_swap instructions
	 *
	 * @param liabilityMarketIndex the market index of the token you're buying
	 * @param assetMarketIndex the market index of the token you're selling
	 * @param amountIn the amount of the token to sell
	 * @param assetTokenAccount the token account to move the tokens being sold
	 * @param liabilityTokenAccount the token account to receive the tokens being bought
	 * @param userAccount
	 * @param userAccountPublicKey
	 * @param userStatsAccountPublicKey
	 */
	public async getLiquidateSpotWithSwapIx({
		liabilityMarketIndex,
		assetMarketIndex,
		swapAmount: swapAmount,
		assetTokenAccount,
		liabilityTokenAccount,
		userAccount,
		userAccountPublicKey,
		userStatsAccountPublicKey,
		liquidatorSubAccountId,
	}: {
		liabilityMarketIndex: number;
		assetMarketIndex: number;
		swapAmount: BN;
		assetTokenAccount: PublicKey;
		liabilityTokenAccount: PublicKey;
		userAccount: UserAccount;
		userAccountPublicKey: PublicKey;
		userStatsAccountPublicKey: PublicKey;
		liquidatorSubAccountId?: number;
	}): Promise<{
		beginSwapIx: TransactionInstruction;
		endSwapIx: TransactionInstruction;
	}> {
		const liquidatorAccountPublicKey = await this.getUserAccountPublicKey(
			liquidatorSubAccountId
		);
		const liquidatorStatsPublicKey = this.getUserStatsAccountPublicKey();

		const userAccounts = [userAccount];
		const remainingAccounts = this.getRemainingAccounts({
			userAccounts,
			writableSpotMarketIndexes: [liabilityMarketIndex, assetMarketIndex],
			readableSpotMarketIndexes: [QUOTE_SPOT_MARKET_INDEX],
		});

		const liabilitySpotMarket = this.getSpotMarketAccount(liabilityMarketIndex);
		const assetSpotMarket = this.getSpotMarketAccount(assetMarketIndex);

		const liabilityTokenProgram =
			this.getTokenProgramForSpotMarket(liabilitySpotMarket);
		const assetTokenProgram =
			this.getTokenProgramForSpotMarket(assetSpotMarket);

		if (!liabilityTokenProgram.equals(assetTokenProgram)) {
			remainingAccounts.push({
				pubkey: liabilityTokenProgram,
				isWritable: false,
				isSigner: false,
			});
		}

		if (
			this.isToken2022(liabilitySpotMarket) ||
			this.isToken2022(assetSpotMarket)
		) {
			remainingAccounts.push({
				pubkey: assetSpotMarket.mint,
				isWritable: false,
				isSigner: false,
			});
			remainingAccounts.push({
				pubkey: liabilitySpotMarket.mint,
				isWritable: false,
				isSigner: false,
			});
			if (this.isTransferHook(assetSpotMarket)) {
				this.addExtraAccountMetasToRemainingAccounts(
					assetSpotMarket.mint,
					remainingAccounts
				);
			}
			if (this.isTransferHook(liabilitySpotMarket)) {
				this.addExtraAccountMetasToRemainingAccounts(
					liabilitySpotMarket.mint,
					remainingAccounts
				);
			}
		}

		const beginSwapIx =
			await this.program.instruction.liquidateSpotWithSwapBegin(
				assetMarketIndex,
				liabilityMarketIndex,
				swapAmount,
				{
					accounts: {
						state: await this.getStatePublicKey(),
						user: userAccountPublicKey,
						userStats: userStatsAccountPublicKey,
						liquidator: liquidatorAccountPublicKey,
						liquidatorStats: liquidatorStatsPublicKey,
						authority: this.wallet.publicKey,
						liabilitySpotMarketVault: liabilitySpotMarket.vault,
						assetSpotMarketVault: assetSpotMarket.vault,
						assetTokenAccount: assetTokenAccount,
						liabilityTokenAccount: liabilityTokenAccount,
						tokenProgram: assetTokenProgram,
						driftSigner: this.getStateAccount().signer,
						instructions: anchor.web3.SYSVAR_INSTRUCTIONS_PUBKEY,
					},
					remainingAccounts,
				}
			);

		const endSwapIx = await this.program.instruction.liquidateSpotWithSwapEnd(
			assetMarketIndex,
			liabilityMarketIndex,
			{
				accounts: {
					state: await this.getStatePublicKey(),
					user: userAccountPublicKey,
					userStats: userStatsAccountPublicKey,
					liquidator: liquidatorAccountPublicKey,
					liquidatorStats: liquidatorStatsPublicKey,
					authority: this.wallet.publicKey,
					liabilitySpotMarketVault: liabilitySpotMarket.vault,
					assetSpotMarketVault: assetSpotMarket.vault,
					assetTokenAccount: assetTokenAccount,
					liabilityTokenAccount: liabilityTokenAccount,
					tokenProgram: assetTokenProgram,
					driftSigner: this.getStateAccount().signer,
					instructions: anchor.web3.SYSVAR_INSTRUCTIONS_PUBKEY,
				},
				remainingAccounts,
			}
		);

		return { beginSwapIx, endSwapIx };
	}

	public async getInsuranceFundSwapIx({
		inMarketIndex,
		outMarketIndex,
		amountIn,
		inTokenAccount,
		outTokenAccount,
	}: {
		inMarketIndex: number;
		outMarketIndex: number;
		amountIn: BN;
		inTokenAccount: PublicKey;
		outTokenAccount: PublicKey;
	}): Promise<{
		beginSwapIx: TransactionInstruction;
		endSwapIx: TransactionInstruction;
	}> {
		const remainingAccounts = await this.getRemainingAccounts({
			userAccounts: [],
			writableSpotMarketIndexes: [inMarketIndex, outMarketIndex],
		});

		const inSpotMarket = this.getSpotMarketAccount(inMarketIndex);
		const outSpotMarket = this.getSpotMarketAccount(outMarketIndex);

		if (this.isToken2022(inSpotMarket) || this.isToken2022(outSpotMarket)) {
			remainingAccounts.push({
				pubkey: inSpotMarket.mint,
				isWritable: false,
				isSigner: false,
			});
			remainingAccounts.push({
				pubkey: outSpotMarket.mint,
				isWritable: false,
				isSigner: false,
			});
			if (this.isTransferHook(inSpotMarket)) {
				this.addExtraAccountMetasToRemainingAccounts(
					inSpotMarket.mint,
					remainingAccounts
				);
			}
			if (this.isTransferHook(outSpotMarket)) {
				this.addExtraAccountMetasToRemainingAccounts(
					outSpotMarket.mint,
					remainingAccounts
				);
			}
		}

		const ifRebalanceConfig = getIfRebalanceConfigPublicKey(
			this.program.programId,
			inMarketIndex,
			outMarketIndex
		);

		const beginSwapIx = await this.program.instruction.beginInsuranceFundSwap(
			inMarketIndex,
			outMarketIndex,
			amountIn,
			{
				accounts: {
					state: await this.getStatePublicKey(),
					authority: this.wallet.publicKey,
					outInsuranceFundVault: outSpotMarket.insuranceFund.vault,
					inInsuranceFundVault: inSpotMarket.insuranceFund.vault,
					outTokenAccount,
					inTokenAccount,
					ifRebalanceConfig: ifRebalanceConfig,
					tokenProgram: TOKEN_PROGRAM_ID,
					driftSigner: this.getStateAccount().signer,
					instructions: anchor.web3.SYSVAR_INSTRUCTIONS_PUBKEY,
				},
				remainingAccounts,
			}
		);

		const endSwapIx = await this.program.instruction.endInsuranceFundSwap(
			inMarketIndex,
			outMarketIndex,
			{
				accounts: {
					state: await this.getStatePublicKey(),
					authority: this.wallet.publicKey,
					outInsuranceFundVault: outSpotMarket.insuranceFund.vault,
					inInsuranceFundVault: inSpotMarket.insuranceFund.vault,
					outTokenAccount,
					inTokenAccount,
					ifRebalanceConfig: ifRebalanceConfig,
					tokenProgram: TOKEN_PROGRAM_ID,
					driftSigner: this.getStateAccount().signer,
					instructions: anchor.web3.SYSVAR_INSTRUCTIONS_PUBKEY,
				},
				remainingAccounts,
			}
		);

		return { beginSwapIx, endSwapIx };
	}

	public async liquidateBorrowForPerpPnl(
		userAccountPublicKey: PublicKey,
		userAccount: UserAccount,
		perpMarketIndex: number,
		liabilityMarketIndex: number,
		maxLiabilityTransfer: BN,
		limitPrice?: BN,
		txParams?: TxParams,
		liquidatorSubAccountId?: number
	): Promise<TransactionSignature> {
		const { txSig, slot } = await this.sendTransaction(
			await this.buildTransaction(
				await this.getLiquidateBorrowForPerpPnlIx(
					userAccountPublicKey,
					userAccount,
					perpMarketIndex,
					liabilityMarketIndex,
					maxLiabilityTransfer,
					limitPrice,
					liquidatorSubAccountId
				),
				txParams
			),
			[],
			this.opts
		);
		this.perpMarketLastSlotCache.set(perpMarketIndex, slot);
		this.spotMarketLastSlotCache.set(liabilityMarketIndex, slot);
		return txSig;
	}

	public async getLiquidateBorrowForPerpPnlIx(
		userAccountPublicKey: PublicKey,
		userAccount: UserAccount,
		perpMarketIndex: number,
		liabilityMarketIndex: number,
		maxLiabilityTransfer: BN,
		limitPrice?: BN,
		liquidatorSubAccountId?: number
	): Promise<TransactionInstruction> {
		const userStatsPublicKey = getUserStatsAccountPublicKey(
			this.program.programId,
			userAccount.authority
		);

		const liquidator = await this.getUserAccountPublicKey(
			liquidatorSubAccountId
		);
		const liquidatorStatsPublicKey = this.getUserStatsAccountPublicKey();

		const remainingAccounts = this.getRemainingAccounts({
			userAccounts: [this.getUserAccount(liquidatorSubAccountId), userAccount],
			writablePerpMarketIndexes: [perpMarketIndex],
			writableSpotMarketIndexes: [liabilityMarketIndex],
		});

		return await this.program.instruction.liquidateBorrowForPerpPnl(
			perpMarketIndex,
			liabilityMarketIndex,
			maxLiabilityTransfer,
			limitPrice || null,
			{
				accounts: {
					state: await this.getStatePublicKey(),
					authority: this.wallet.publicKey,
					user: userAccountPublicKey,
					userStats: userStatsPublicKey,
					liquidator,
					liquidatorStats: liquidatorStatsPublicKey,
				},
				remainingAccounts: remainingAccounts,
			}
		);
	}

	public async liquidatePerpPnlForDeposit(
		userAccountPublicKey: PublicKey,
		userAccount: UserAccount,
		perpMarketIndex: number,
		assetMarketIndex: number,
		maxPnlTransfer: BN,
		limitPrice?: BN,
		txParams?: TxParams,
		liquidatorSubAccountId?: number
	): Promise<TransactionSignature> {
		const { txSig, slot } = await this.sendTransaction(
			await this.buildTransaction(
				await this.getLiquidatePerpPnlForDepositIx(
					userAccountPublicKey,
					userAccount,
					perpMarketIndex,
					assetMarketIndex,
					maxPnlTransfer,
					limitPrice,
					liquidatorSubAccountId
				),
				txParams
			),
			[],
			this.opts
		);
		this.perpMarketLastSlotCache.set(perpMarketIndex, slot);
		this.spotMarketLastSlotCache.set(assetMarketIndex, slot);
		return txSig;
	}

	public async getLiquidatePerpPnlForDepositIx(
		userAccountPublicKey: PublicKey,
		userAccount: UserAccount,
		perpMarketIndex: number,
		assetMarketIndex: number,
		maxPnlTransfer: BN,
		limitPrice?: BN,
		liquidatorSubAccountId?: number
	): Promise<TransactionInstruction> {
		const userStatsPublicKey = getUserStatsAccountPublicKey(
			this.program.programId,
			userAccount.authority
		);

		const liquidator = await this.getUserAccountPublicKey(
			liquidatorSubAccountId
		);
		const liquidatorStatsPublicKey = this.getUserStatsAccountPublicKey();

		const remainingAccounts = this.getRemainingAccounts({
			userAccounts: [this.getUserAccount(liquidatorSubAccountId), userAccount],
			writablePerpMarketIndexes: [perpMarketIndex],
			writableSpotMarketIndexes: [assetMarketIndex],
		});

		return await this.program.instruction.liquidatePerpPnlForDeposit(
			perpMarketIndex,
			assetMarketIndex,
			maxPnlTransfer,
			limitPrice || null,
			{
				accounts: {
					state: await this.getStatePublicKey(),
					authority: this.wallet.publicKey,
					user: userAccountPublicKey,
					userStats: userStatsPublicKey,
					liquidator,
					liquidatorStats: liquidatorStatsPublicKey,
				},
				remainingAccounts: remainingAccounts,
			}
		);
	}

	public async resolvePerpBankruptcy(
		userAccountPublicKey: PublicKey,
		userAccount: UserAccount,
		marketIndex: number,
		txParams?: TxParams,
		liquidatorSubAccountId?: number
	): Promise<TransactionSignature> {
		const { txSig } = await this.sendTransaction(
			await this.buildTransaction(
				await this.getResolvePerpBankruptcyIx(
					userAccountPublicKey,
					userAccount,
					marketIndex,
					liquidatorSubAccountId
				),
				txParams
			),
			[],
			this.opts
		);
		return txSig;
	}

	public async getResolvePerpBankruptcyIx(
		userAccountPublicKey: PublicKey,
		userAccount: UserAccount,
		marketIndex: number,
		liquidatorSubAccountId?: number
	): Promise<TransactionInstruction> {
		const userStatsPublicKey = getUserStatsAccountPublicKey(
			this.program.programId,
			userAccount.authority
		);

		const liquidator = await this.getUserAccountPublicKey(
			liquidatorSubAccountId
		);
		const liquidatorStatsPublicKey = this.getUserStatsAccountPublicKey();

		const remainingAccounts = this.getRemainingAccounts({
			userAccounts: [this.getUserAccount(liquidatorSubAccountId), userAccount],
			writablePerpMarketIndexes: [marketIndex],
			writableSpotMarketIndexes: [QUOTE_SPOT_MARKET_INDEX],
		});

		const spotMarket = this.getQuoteSpotMarketAccount();

		return await this.program.instruction.resolvePerpBankruptcy(
			QUOTE_SPOT_MARKET_INDEX,
			marketIndex,
			{
				accounts: {
					state: await this.getStatePublicKey(),
					authority: this.wallet.publicKey,
					user: userAccountPublicKey,
					userStats: userStatsPublicKey,
					liquidator,
					liquidatorStats: liquidatorStatsPublicKey,
					spotMarketVault: spotMarket.vault,
					insuranceFundVault: spotMarket.insuranceFund.vault,
					driftSigner: this.getSignerPublicKey(),
					tokenProgram: TOKEN_PROGRAM_ID,
				},
				remainingAccounts: remainingAccounts,
			}
		);
	}

	public async resolveSpotBankruptcy(
		userAccountPublicKey: PublicKey,
		userAccount: UserAccount,
		marketIndex: number,
		txParams?: TxParams,
		liquidatorSubAccountId?: number
	): Promise<TransactionSignature> {
		const { txSig } = await this.sendTransaction(
			await this.buildTransaction(
				await this.getResolveSpotBankruptcyIx(
					userAccountPublicKey,
					userAccount,
					marketIndex,
					liquidatorSubAccountId
				),
				txParams
			),
			[],
			this.opts
		);
		return txSig;
	}

	public async getResolveSpotBankruptcyIx(
		userAccountPublicKey: PublicKey,
		userAccount: UserAccount,
		marketIndex: number,
		liquidatorSubAccountId?: number
	): Promise<TransactionInstruction> {
		const userStatsPublicKey = getUserStatsAccountPublicKey(
			this.program.programId,
			userAccount.authority
		);

		const liquidator = await this.getUserAccountPublicKey(
			liquidatorSubAccountId
		);
		const liquidatorStatsPublicKey = this.getUserStatsAccountPublicKey();

		const remainingAccounts = this.getRemainingAccounts({
			userAccounts: [this.getUserAccount(liquidatorSubAccountId), userAccount],
			writableSpotMarketIndexes: [marketIndex],
		});

		const spotMarket = this.getSpotMarketAccount(marketIndex);
		const tokenProgramId = this.getTokenProgramForSpotMarket(spotMarket);

		this.addTokenMintToRemainingAccounts(spotMarket, remainingAccounts);
		if (this.isTransferHook(spotMarket)) {
			await this.addExtraAccountMetasToRemainingAccounts(
				spotMarket.mint,
				remainingAccounts
			);
		}

		return await this.program.instruction.resolveSpotBankruptcy(marketIndex, {
			accounts: {
				state: await this.getStatePublicKey(),
				authority: this.wallet.publicKey,
				user: userAccountPublicKey,
				userStats: userStatsPublicKey,
				liquidatorStats: liquidatorStatsPublicKey,
				liquidator,
				spotMarketVault: spotMarket.vault,
				insuranceFundVault: spotMarket.insuranceFund.vault,
				driftSigner: this.getSignerPublicKey(),
				tokenProgram: tokenProgramId,
			},
			remainingAccounts: remainingAccounts,
		});
	}

	public async updateFundingRate(
		perpMarketIndex: number,
		oracle: PublicKey,
		txParams?: TxParams
	): Promise<TransactionSignature> {
		const { txSig } = await this.sendTransaction(
			await this.buildTransaction(
				await this.getUpdateFundingRateIx(perpMarketIndex, oracle),
				txParams
			),
			[],
			this.opts
		);
		return txSig;
	}

	public async getUpdateFundingRateIx(
		perpMarketIndex: number,
		oracle: PublicKey
	): Promise<TransactionInstruction> {
		const perpMarketPublicKey = await getPerpMarketPublicKey(
			this.program.programId,
			perpMarketIndex
		);
		return await this.program.instruction.updateFundingRate(perpMarketIndex, {
			accounts: {
				state: await this.getStatePublicKey(),
				perpMarket: perpMarketPublicKey,
				oracle: oracle,
			},
		});
	}

	public async updatePrelaunchOracle(
		perpMarketIndex: number,
		txParams?: TxParams
	): Promise<TransactionSignature> {
		const { txSig } = await this.sendTransaction(
			await this.buildTransaction(
				await this.getUpdatePrelaunchOracleIx(perpMarketIndex),
				txParams
			),
			[],
			this.opts
		);
		return txSig;
	}

	public async getUpdatePrelaunchOracleIx(
		perpMarketIndex: number
	): Promise<TransactionInstruction> {
		const perpMarket = this.getPerpMarketAccount(perpMarketIndex);

		if (!isVariant(perpMarket.amm.oracleSource, 'prelaunch')) {
			throw new Error(`Wrong oracle source ${perpMarket.amm.oracleSource}`);
		}

		return await this.program.instruction.updatePrelaunchOracle({
			accounts: {
				state: await this.getStatePublicKey(),
				perpMarket: perpMarket.pubkey,
				oracle: perpMarket.amm.oracle,
			},
		});
	}

	public async updatePerpBidAskTwap(
		perpMarketIndex: number,
		makers: [PublicKey, PublicKey][],
		txParams?: TxParams
	): Promise<TransactionSignature> {
		const { txSig } = await this.sendTransaction(
			await this.buildTransaction(
				await this.getUpdatePerpBidAskTwapIx(perpMarketIndex, makers),
				txParams
			),
			[],
			this.opts
		);
		return txSig;
	}

	public async getUpdatePerpBidAskTwapIx(
		perpMarketIndex: number,
		makers: [PublicKey, PublicKey][]
	): Promise<TransactionInstruction> {
		const perpMarket = this.getPerpMarketAccount(perpMarketIndex);

		const remainingAccounts = [];
		for (const [maker, makerStats] of makers) {
			remainingAccounts.push({
				pubkey: maker,
				isWritable: false,
				isSigner: false,
			});
			remainingAccounts.push({
				pubkey: makerStats,
				isWritable: false,
				isSigner: false,
			});
		}

		return await this.program.instruction.updatePerpBidAskTwap({
			accounts: {
				state: await this.getStatePublicKey(),
				perpMarket: perpMarket.pubkey,
				oracle: perpMarket.amm.oracle,
				authority: this.wallet.publicKey,
				keeperStats: this.getUserStatsAccountPublicKey(),
			},
			remainingAccounts,
		});
	}

	public async settleFundingPayment(
		userAccountPublicKey: PublicKey,
		txParams?: TxParams
	): Promise<TransactionSignature> {
		const { txSig } = await this.sendTransaction(
			await this.buildTransaction(
				await this.getSettleFundingPaymentIx(userAccountPublicKey),
				txParams
			),
			[],
			this.opts
		);
		return txSig;
	}

	public async getSettleFundingPaymentIx(
		userAccountPublicKey: PublicKey
	): Promise<TransactionInstruction> {
		const userAccount = (await this.program.account.user.fetch(
			userAccountPublicKey
		)) as UserAccount;

		const writablePerpMarketIndexes = [];
		for (const position of userAccount.perpPositions) {
			if (!positionIsAvailable(position)) {
				writablePerpMarketIndexes.push(position.marketIndex);
			}
		}

		const remainingAccounts = this.getRemainingAccounts({
			userAccounts: [userAccount],
			writablePerpMarketIndexes,
		});

		return await this.program.instruction.settleFundingPayment({
			accounts: {
				state: await this.getStatePublicKey(),
				user: userAccountPublicKey,
			},
			remainingAccounts,
		});
	}

	public triggerEvent(eventName: keyof DriftClientAccountEvents, data?: any) {
		this.eventEmitter.emit(eventName, data);
	}

	public getOracleDataForPerpMarket(marketIndex: number): OraclePriceData {
		return this.accountSubscriber.getOraclePriceDataAndSlotForPerpMarket(
			marketIndex
		).data;
	}

	public getMMOracleDataForPerpMarket(marketIndex: number): MMOraclePriceData {
		const perpMarket = this.getPerpMarketAccount(marketIndex);
		const oracleData = this.getOracleDataForPerpMarket(marketIndex);
		const stateAccountAndSlot = this.accountSubscriber.getStateAccountAndSlot();
		const isMMOracleActive = !perpMarket.amm.mmOracleSlot.eq(ZERO);
		const pctDiff = perpMarket.amm.mmOraclePrice
			.sub(oracleData.price)
			.abs()
			.mul(PERCENTAGE_PRECISION)
			.div(BN.max(oracleData.price, ONE));
		if (
			!isOracleValid(
				perpMarket,
				oracleData,
				stateAccountAndSlot.data.oracleGuardRails,
				stateAccountAndSlot.slot
			) ||
			perpMarket.amm.mmOraclePrice.eq(ZERO) ||
			perpMarket.amm.mmOracleSlot < oracleData.slot ||
			pctDiff.gt(PERCENTAGE_PRECISION.divn(100)) // 1% threshold
		) {
			return { ...oracleData, isMMOracleActive };
		} else {
			const conf = getOracleConfidenceFromMMOracleData(
				perpMarket.amm.mmOraclePrice,
				oracleData
			);
			return {
				price: perpMarket.amm.mmOraclePrice,
				slot: perpMarket.amm.mmOracleSlot,
				confidence: conf,
				hasSufficientNumberOfDataPoints: true,
				isMMOracleActive,
			};
		}
	}

	public getOracleDataForSpotMarket(marketIndex: number): OraclePriceData {
		return this.accountSubscriber.getOraclePriceDataAndSlotForSpotMarket(
			marketIndex
		).data;
	}

	public async initializeInsuranceFundStake(
		marketIndex: number,
		txParams?: TxParams
	): Promise<TransactionSignature> {
		const { txSig } = await this.sendTransaction(
			await this.buildTransaction(
				await this.getInitializeInsuranceFundStakeIx(marketIndex),
				txParams
			),
			[],
			this.opts
		);
		return txSig;
	}

	public async getInitializeInsuranceFundStakeIx(
		marketIndex: number
	): Promise<TransactionInstruction> {
		const ifStakeAccountPublicKey = getInsuranceFundStakeAccountPublicKey(
			this.program.programId,
			this.wallet.publicKey,
			marketIndex
		);

		const accounts = {
			insuranceFundStake: ifStakeAccountPublicKey,
			spotMarket: this.getSpotMarketAccount(marketIndex).pubkey,
			userStats: getUserStatsAccountPublicKey(
				this.program.programId,
				this.wallet.publicKey // only allow payer to initialize own insurance fund stake account
			),
			authority: this.wallet.publicKey,
			payer: this.wallet.publicKey,
			rent: anchor.web3.SYSVAR_RENT_PUBKEY,
			systemProgram: anchor.web3.SystemProgram.programId,
			state: await this.getStatePublicKey(),
		};

		return await this.program.instruction.initializeInsuranceFundStake(
			marketIndex,
			{
				accounts,
			}
		);
	}

	public async getAddInsuranceFundStakeIx(
		marketIndex: number,
		amount: BN,
		collateralAccountPublicKey: PublicKey
	): Promise<TransactionInstruction> {
		const spotMarket = this.getSpotMarketAccount(marketIndex);
		const ifStakeAccountPublicKey = getInsuranceFundStakeAccountPublicKey(
			this.program.programId,
			this.wallet.publicKey,
			marketIndex
		);

		const remainingAccounts = [];
		this.addTokenMintToRemainingAccounts(spotMarket, remainingAccounts);
		if (this.isTransferHook(spotMarket)) {
			await this.addExtraAccountMetasToRemainingAccounts(
				spotMarket.mint,
				remainingAccounts
			);
		}

		const tokenProgram = this.getTokenProgramForSpotMarket(spotMarket);
		const ix = this.program.instruction.addInsuranceFundStake(
			marketIndex,
			amount,
			{
				accounts: {
					state: await this.getStatePublicKey(),
					spotMarket: spotMarket.pubkey,
					insuranceFundStake: ifStakeAccountPublicKey,
					userStats: getUserStatsAccountPublicKey(
						this.program.programId,
						this.wallet.publicKey // only allow payer to add to own insurance fund stake account
					),
					authority: this.wallet.publicKey,
					spotMarketVault: spotMarket.vault,
					insuranceFundVault: spotMarket.insuranceFund.vault,
					driftSigner: this.getSignerPublicKey(),
					userTokenAccount: collateralAccountPublicKey,
					tokenProgram,
				},
				remainingAccounts,
			}
		);

		return ix;
	}

	/**
	 * Add to an insurance fund stake and optionally initialize the account
	 */
	public async addInsuranceFundStake({
		marketIndex,
		amount,
		collateralAccountPublicKey,
		initializeStakeAccount,
		fromSubaccount,
		txParams,
	}: {
		/**
		 * Spot market index
		 */
		marketIndex: number;
		amount: BN;
		/**
		 * The account where the funds to stake come from. Usually an associated token account
		 */
		collateralAccountPublicKey: PublicKey;
		/**
		 * Add instructions to initialize the staking account -- required if its the first time the currrent authority has staked in this market
		 */
		initializeStakeAccount?: boolean;
		/**
		 * Optional -- withdraw from current subaccount to fund stake amount, instead of wallet balance
		 */
		fromSubaccount?: boolean;
		txParams?: TxParams;
	}): Promise<TransactionSignature> {
		const addIfStakeIxs = await this.getAddInsuranceFundStakeIxs({
			marketIndex,
			amount,
			collateralAccountPublicKey,
			initializeStakeAccount,
			fromSubaccount,
		});

		const additionalSigners: Array<Signer> = [];
		const tx = await this.buildTransaction(addIfStakeIxs, txParams);

		const { txSig } = await this.sendTransaction(
			tx,
			additionalSigners,
			this.opts
		);

		return txSig;
	}

	/**
	 * Get instructions to add to an insurance fund stake and optionally initialize the account
	 */
	public async getAddInsuranceFundStakeIxs({
		marketIndex,
		amount,
		collateralAccountPublicKey,
		initializeStakeAccount,
		fromSubaccount,
	}: {
		/**
		 * Spot market index
		 */
		marketIndex: number;
		amount: BN;
		/**
		 * The account where the funds to stake come from. Usually an associated token account
		 */
		collateralAccountPublicKey: PublicKey;
		/**
		 * Add instructions to initialize the staking account -- required if its the first time the currrent authority has staked in this market
		 */
		initializeStakeAccount?: boolean;
		/**
		 * Optional -- withdraw from current subaccount to fund stake amount, instead of wallet balance
		 */
		fromSubaccount?: boolean;
	}): Promise<TransactionInstruction[]> {
		const addIfStakeIxs = [];

		const spotMarketAccount = this.getSpotMarketAccount(marketIndex);
		const isSolMarket = spotMarketAccount.mint.equals(WRAPPED_SOL_MINT);
		const createWSOLTokenAccount =
			isSolMarket && collateralAccountPublicKey.equals(this.wallet.publicKey);
		const tokenProgramId = this.getTokenProgramForSpotMarket(spotMarketAccount);

		// create associated token account because it may not exist
		const associatedTokenAccountPublicKey = getAssociatedTokenAddressSync(
			spotMarketAccount.mint,
			this.wallet.publicKey,
			true,
			tokenProgramId
		);

		addIfStakeIxs.push(
			await createAssociatedTokenAccountIdempotentInstruction(
				this.wallet.publicKey,
				associatedTokenAccountPublicKey,
				this.wallet.publicKey,
				spotMarketAccount.mint,
				tokenProgramId
			)
		);

		let tokenAccount;

		if (
			!(await this.checkIfAccountExists(
				getUserStatsAccountPublicKey(
					this.program.programId,
					this.wallet.publicKey // only allow payer to initialize own user stats account
				)
			))
		) {
			addIfStakeIxs.push(await this.getInitializeUserStatsIx());
		}

		if (createWSOLTokenAccount) {
			const { ixs, pubkey } = await this.getWrappedSolAccountCreationIxs(
				amount,
				true
			);
			tokenAccount = pubkey;
			ixs.forEach((ix) => {
				addIfStakeIxs.push(ix);
			});
		} else {
			tokenAccount = collateralAccountPublicKey;
		}

		if (fromSubaccount) {
			const withdrawIx = await this.getWithdrawIx(
				amount,
				marketIndex,
				tokenAccount
			);
			addIfStakeIxs.push(withdrawIx);
		}

		if (initializeStakeAccount) {
			const initializeIx = await this.getInitializeInsuranceFundStakeIx(
				marketIndex
			);
			addIfStakeIxs.push(initializeIx);
		}

		const addFundsIx = await this.getAddInsuranceFundStakeIx(
			marketIndex,
			amount,
			tokenAccount
		);

		addIfStakeIxs.push(addFundsIx);

		if (createWSOLTokenAccount) {
			addIfStakeIxs.push(
				createCloseAccountInstruction(
					tokenAccount,
					this.wallet.publicKey,
					this.wallet.publicKey,
					[]
				)
			);
		}

		return addIfStakeIxs;
	}

	public async requestRemoveInsuranceFundStake(
		marketIndex: number,
		amount: BN,
		txParams?: TxParams
	): Promise<TransactionSignature> {
		const spotMarketAccount = this.getSpotMarketAccount(marketIndex);
		const ifStakeAccountPublicKey = getInsuranceFundStakeAccountPublicKey(
			this.program.programId,
			this.wallet.publicKey,
			marketIndex
		);

		const ix = await this.program.instruction.requestRemoveInsuranceFundStake(
			marketIndex,
			amount,
			{
				accounts: {
					state: await this.getStatePublicKey(),
					spotMarket: spotMarketAccount.pubkey,
					insuranceFundStake: ifStakeAccountPublicKey,
					userStats: getUserStatsAccountPublicKey(
						this.program.programId,
						this.wallet.publicKey // only allow payer to request remove own insurance fund stake account
					),
					authority: this.wallet.publicKey,
					insuranceFundVault: spotMarketAccount.insuranceFund.vault,
				},
			}
		);

		const tx = await this.buildTransaction(ix, txParams);

		const { txSig } = await this.sendTransaction(tx, [], this.opts);
		return txSig;
	}

	public async cancelRequestRemoveInsuranceFundStake(
		marketIndex: number,
		txParams?: TxParams
	): Promise<TransactionSignature> {
		const spotMarketAccount = this.getSpotMarketAccount(marketIndex);
		const ifStakeAccountPublicKey = getInsuranceFundStakeAccountPublicKey(
			this.program.programId,
			this.wallet.publicKey,
			marketIndex
		);

		const ix =
			await this.program.instruction.cancelRequestRemoveInsuranceFundStake(
				marketIndex,
				{
					accounts: {
						state: await this.getStatePublicKey(),
						spotMarket: spotMarketAccount.pubkey,
						insuranceFundStake: ifStakeAccountPublicKey,
						userStats: getUserStatsAccountPublicKey(
							this.program.programId,
							this.wallet.publicKey // only allow payer to request remove own insurance fund stake account
						),
						authority: this.wallet.publicKey,
						insuranceFundVault: spotMarketAccount.insuranceFund.vault,
					},
				}
			);

		const tx = await this.buildTransaction(ix, txParams);

		const { txSig } = await this.sendTransaction(tx, [], this.opts);
		return txSig;
	}

	public async removeInsuranceFundStake(
		marketIndex: number,
		collateralAccountPublicKey: PublicKey,
		txParams?: TxParams
	): Promise<TransactionSignature> {
		const removeIfStakeIxs = [];
		const spotMarketAccount = this.getSpotMarketAccount(marketIndex);
		const ifStakeAccountPublicKey = getInsuranceFundStakeAccountPublicKey(
			this.program.programId,
			this.wallet.publicKey,
			marketIndex
		);

		const additionalSigners: Array<Signer> = [];
		const isSolMarket = spotMarketAccount.mint.equals(WRAPPED_SOL_MINT);
		const createWSOLTokenAccount =
			isSolMarket && collateralAccountPublicKey.equals(this.wallet.publicKey);
		const tokenProgramId = this.getTokenProgramForSpotMarket(spotMarketAccount);

		let tokenAccount;

		if (createWSOLTokenAccount) {
			const { ixs, pubkey } = await this.getWrappedSolAccountCreationIxs(
				ZERO,
				true
			);
			tokenAccount = pubkey;
			ixs.forEach((ix) => {
				removeIfStakeIxs.push(ix);
			});
		} else {
			tokenAccount = collateralAccountPublicKey;
			const tokenAccountExists = await this.checkIfAccountExists(tokenAccount);
			if (!tokenAccountExists) {
				const createTokenAccountIx =
					await this.createAssociatedTokenAccountIdempotentInstruction(
						tokenAccount,
						this.wallet.publicKey,
						this.wallet.publicKey,
						spotMarketAccount.mint,
						tokenProgramId
					);
				removeIfStakeIxs.push(createTokenAccountIx);
			}
		}

		const remainingAccounts = [];
		this.addTokenMintToRemainingAccounts(spotMarketAccount, remainingAccounts);
		if (this.isTransferHook(spotMarketAccount)) {
			await this.addExtraAccountMetasToRemainingAccounts(
				spotMarketAccount.mint,
				remainingAccounts
			);
		}

		const tokenProgram = this.getTokenProgramForSpotMarket(spotMarketAccount);
		const removeStakeIx =
			await this.program.instruction.removeInsuranceFundStake(marketIndex, {
				accounts: {
					state: await this.getStatePublicKey(),
					spotMarket: spotMarketAccount.pubkey,
					insuranceFundStake: ifStakeAccountPublicKey,
					userStats: getUserStatsAccountPublicKey(
						this.program.programId,
						this.wallet.publicKey // only allow payer to request remove own insurance fund stake account
					),
					authority: this.wallet.publicKey,
					insuranceFundVault: spotMarketAccount.insuranceFund.vault,
					driftSigner: this.getSignerPublicKey(),
					userTokenAccount: tokenAccount,
					tokenProgram,
				},
				remainingAccounts,
			});

		removeIfStakeIxs.push(removeStakeIx);

		// Close the wrapped sol account at the end of the transaction
		if (createWSOLTokenAccount) {
			removeIfStakeIxs.push(
				createCloseAccountInstruction(
					tokenAccount,
					this.wallet.publicKey,
					this.wallet.publicKey,
					[]
				)
			);
		}

		const tx = await this.buildTransaction(removeIfStakeIxs, txParams);

		const { txSig } = await this.sendTransaction(
			tx,
			additionalSigners,
			this.opts
		);
		return txSig;
	}

	public async updateUserQuoteAssetInsuranceStake(
		authority: PublicKey,
		txParams?: TxParams
	): Promise<TransactionSignature> {
		const tx = await this.buildTransaction(
			await this.getUpdateUserQuoteAssetInsuranceStakeIx(authority),
			txParams
		);
		const { txSig } = await this.sendTransaction(tx, [], this.opts);
		return txSig;
	}

	public async getUpdateUserQuoteAssetInsuranceStakeIx(
		authority: PublicKey
	): Promise<TransactionInstruction> {
		const marketIndex = QUOTE_SPOT_MARKET_INDEX;
		const spotMarket = this.getSpotMarketAccount(marketIndex);
		const ifStakeAccountPublicKey = getInsuranceFundStakeAccountPublicKey(
			this.program.programId,
			authority,
			marketIndex
		);
		const userStatsPublicKey = getUserStatsAccountPublicKey(
			this.program.programId,
			authority
		);

		const ix = this.program.instruction.updateUserQuoteAssetInsuranceStake({
			accounts: {
				state: await this.getStatePublicKey(),
				spotMarket: spotMarket.pubkey,
				insuranceFundStake: ifStakeAccountPublicKey,
				userStats: userStatsPublicKey,
				signer: this.wallet.publicKey,
				insuranceFundVault: spotMarket.insuranceFund.vault,
			},
		});

		return ix;
	}

	public async updateUserGovTokenInsuranceStake(
		authority: PublicKey,
		txParams?: TxParams,
		env: DriftEnv = 'mainnet-beta'
	): Promise<TransactionSignature> {
		const ix =
			env == 'mainnet-beta'
				? await this.getUpdateUserGovTokenInsuranceStakeIx(authority)
				: await this.getUpdateUserGovTokenInsuranceStakeDevnetIx(authority);
		const tx = await this.buildTransaction(ix, txParams);
		const { txSig } = await this.sendTransaction(tx, [], this.opts);
		return txSig;
	}

	public async getUpdateUserGovTokenInsuranceStakeIx(
		authority: PublicKey
	): Promise<TransactionInstruction> {
		const marketIndex = GOV_SPOT_MARKET_INDEX;
		const spotMarket = this.getSpotMarketAccount(marketIndex);
		const ifStakeAccountPublicKey = getInsuranceFundStakeAccountPublicKey(
			this.program.programId,
			authority,
			marketIndex
		);
		const userStatsPublicKey = getUserStatsAccountPublicKey(
			this.program.programId,
			authority
		);

		const ix = this.program.instruction.updateUserGovTokenInsuranceStake({
			accounts: {
				state: await this.getStatePublicKey(),
				spotMarket: spotMarket.pubkey,
				insuranceFundStake: ifStakeAccountPublicKey,
				userStats: userStatsPublicKey,
				signer: this.wallet.publicKey,
				insuranceFundVault: spotMarket.insuranceFund.vault,
			},
		});

		return ix;
	}

	public async getUpdateUserGovTokenInsuranceStakeDevnetIx(
		authority: PublicKey,
		amount: BN = new BN(1)
	): Promise<TransactionInstruction> {
		const userStatsPublicKey = getUserStatsAccountPublicKey(
			this.program.programId,
			authority
		);

		const ix = this.program.instruction.updateUserGovTokenInsuranceStakeDevnet(
			amount,
			{
				accounts: {
					userStats: userStatsPublicKey,
					signer: this.wallet.publicKey,
				},
			}
		);

		return ix;
	}

	public async settleRevenueToInsuranceFund(
		spotMarketIndex: number,
		txParams?: TxParams
	): Promise<TransactionSignature> {
		const tx = await this.buildTransaction(
			await this.getSettleRevenueToInsuranceFundIx(spotMarketIndex),
			txParams
		);
		const { txSig } = await this.sendTransaction(tx, [], this.opts);
		return txSig;
	}

	public async getSettleRevenueToInsuranceFundIx(
		spotMarketIndex: number
	): Promise<TransactionInstruction> {
		const spotMarketAccount = this.getSpotMarketAccount(spotMarketIndex);
		const tokenProgramId = this.getTokenProgramForSpotMarket(spotMarketAccount);

		const remainingAccounts = [];
		this.addTokenMintToRemainingAccounts(spotMarketAccount, remainingAccounts);
		if (this.isTransferHook(spotMarketAccount)) {
			await this.addExtraAccountMetasToRemainingAccounts(
				spotMarketAccount.mint,
				remainingAccounts
			);
		}

		const ix = await this.program.instruction.settleRevenueToInsuranceFund(
			spotMarketIndex,
			{
				accounts: {
					state: await this.getStatePublicKey(),
					spotMarket: spotMarketAccount.pubkey,
					spotMarketVault: spotMarketAccount.vault,
					driftSigner: this.getSignerPublicKey(),
					insuranceFundVault: spotMarketAccount.insuranceFund.vault,
					tokenProgram: tokenProgramId,
				},
				remainingAccounts,
			}
		);
		return ix;
	}

	public async resolvePerpPnlDeficit(
		spotMarketIndex: number,
		perpMarketIndex: number,
		txParams?: TxParams
	): Promise<TransactionSignature> {
		const { txSig } = await this.sendTransaction(
			await this.buildTransaction(
				await this.getResolvePerpPnlDeficitIx(spotMarketIndex, perpMarketIndex),
				txParams
			),
			[],
			this.opts
		);
		return txSig;
	}

	public async getResolvePerpPnlDeficitIx(
		spotMarketIndex: number,
		perpMarketIndex: number
	): Promise<TransactionInstruction> {
		const remainingAccounts = this.getRemainingAccounts({
			userAccounts: [this.getUserAccount()],
			writablePerpMarketIndexes: [perpMarketIndex],
			writableSpotMarketIndexes: [spotMarketIndex],
		});

		const spotMarket = this.getSpotMarketAccount(spotMarketIndex);
		const tokenProgramId = this.getTokenProgramForSpotMarket(spotMarket);

		return await this.program.instruction.resolvePerpPnlDeficit(
			spotMarketIndex,
			perpMarketIndex,
			{
				accounts: {
					state: await this.getStatePublicKey(),
					authority: this.wallet.publicKey,
					spotMarketVault: spotMarket.vault,
					insuranceFundVault: spotMarket.insuranceFund.vault,
					driftSigner: this.getSignerPublicKey(),
					tokenProgram: tokenProgramId,
				},
				remainingAccounts: remainingAccounts,
			}
		);
	}

	public async getDepositIntoSpotMarketRevenuePoolIx(
		marketIndex: number,
		amount: BN,
		userTokenAccountPublicKey: PublicKey
	): Promise<TransactionInstruction> {
		const spotMarket = await this.getSpotMarketAccount(marketIndex);

		const remainingAccounts = [];
		this.addTokenMintToRemainingAccounts(spotMarket, remainingAccounts);
		if (this.isTransferHook(spotMarket)) {
			await this.addExtraAccountMetasToRemainingAccounts(
				spotMarket.mint,
				remainingAccounts
			);
		}

		const tokenProgram = this.getTokenProgramForSpotMarket(spotMarket);
		const ix = await this.program.instruction.depositIntoSpotMarketRevenuePool(
			amount,
			{
				accounts: {
					state: await this.getStatePublicKey(),
					spotMarket: spotMarket.pubkey,
					authority: this.wallet.publicKey,
					spotMarketVault: spotMarket.vault,
					userTokenAccount: userTokenAccountPublicKey,
					tokenProgram,
				},
			}
		);

		return ix;
	}

	/**
	 * This ix will donate your funds to drift revenue pool. It does not deposit into your user account
	 * @param marketIndex
	 * @param amount
	 * @param userTokenAccountPublicKey
	 * @returns
	 */
	public async depositIntoSpotMarketRevenuePool(
		marketIndex: number,
		amount: BN,
		userTokenAccountPublicKey: PublicKey
	): Promise<TransactionSignature> {
		const ix = await this.getDepositIntoSpotMarketRevenuePoolIx(
			marketIndex,
			amount,
			userTokenAccountPublicKey
		);
		const tx = await this.buildTransaction([ix]);

		const { txSig } = await this.sendTransaction(tx, [], this.opts);
		return txSig;
	}

	public getPerpMarketExtendedInfo(
		marketIndex: number
	): PerpMarketExtendedInfo {
		const marketAccount = this.getPerpMarketAccount(marketIndex);
		const quoteAccount = this.getSpotMarketAccount(QUOTE_SPOT_MARKET_INDEX);

		const extendedInfo: PerpMarketExtendedInfo = {
			marketIndex,
			minOrderSize: marketAccount.amm?.minOrderSize,
			marginMaintenance: marketAccount.marginRatioMaintenance,
			pnlPoolValue: getTokenAmount(
				marketAccount.pnlPool?.scaledBalance,
				quoteAccount,
				SpotBalanceType.DEPOSIT
			),
			contractTier: marketAccount.contractTier,
			availableInsurance: calculateMarketMaxAvailableInsurance(
				marketAccount,
				quoteAccount
			),
		};

		return extendedInfo;
	}

	/**
	 * Calculates taker / maker fee (as a percentage, e.g. .001 = 10 basis points) for particular marketType
	 * @param marketType
	 * @param positionMarketIndex
	 * @returns : {takerFee: number, makerFee: number} Precision None
	 */
	public getMarketFees(
		marketType: MarketType,
		marketIndex?: number,
		user?: User,
		enteringHighLeverageMode?: boolean
	) {
		let feeTier;
		const userHLM =
			(user?.isHighLeverageMode('Initial') ?? false) ||
			enteringHighLeverageMode;
		if (user && !userHLM) {
			feeTier = user.getUserFeeTier(marketType);
		} else {
			const state = this.getStateAccount();
			feeTier = isVariant(marketType, 'perp')
				? state.perpFeeStructure.feeTiers[0]
				: state.spotFeeStructure.feeTiers[0];
		}

		let takerFee = feeTier.feeNumerator / feeTier.feeDenominator;
		let makerFee =
			feeTier.makerRebateNumerator / feeTier.makerRebateDenominator;

		if (marketIndex !== undefined) {
			let marketAccount = null;
			if (isVariant(marketType, 'perp')) {
				marketAccount = this.getPerpMarketAccount(marketIndex);
			} else {
				marketAccount = this.getSpotMarketAccount(marketIndex);
			}

			takerFee += (takerFee * marketAccount.feeAdjustment) / 100;
			if (userHLM) {
				takerFee *= 2;
			}
			makerFee += (makerFee * marketAccount.feeAdjustment) / 100;
		}

		return {
			takerFee,
			makerFee,
		};
	}

	/**
	 * Returns the market index and type for a given market name
	 * E.g. "SOL-PERP" -> { marketIndex: 0, marketType: MarketType.PERP }
	 *
	 * @param name
	 */
	getMarketIndexAndType(
		name: string
	): { marketIndex: number; marketType: MarketType } | undefined {
		name = name.toUpperCase();
		for (const perpMarketAccount of this.getPerpMarketAccounts()) {
			if (decodeName(perpMarketAccount.name).toUpperCase() === name) {
				return {
					marketIndex: perpMarketAccount.marketIndex,
					marketType: MarketType.PERP,
				};
			}
		}

		for (const spotMarketAccount of this.getSpotMarketAccounts()) {
			if (decodeName(spotMarketAccount.name).toUpperCase() === name) {
				return {
					marketIndex: spotMarketAccount.marketIndex,
					marketType: MarketType.SPOT,
				};
			}
		}

		return undefined;
	}

	public getReceiverProgram(): Program<PythSolanaReceiver> {
		if (this.receiverProgram === undefined) {
			this.receiverProgram = new Program(
				pythSolanaReceiverIdl as PythSolanaReceiver,
				DEFAULT_RECEIVER_PROGRAM_ID,
				this.provider
			);
		}
		return this.receiverProgram;
	}

	public async getSwitchboardOnDemandProgram(): Promise<Program30<Idl30>> {
		if (this.sbOnDemandProgram === undefined) {
			this.sbOnDemandProgram = await AnchorUtils.loadProgramFromConnection(
				this.connection
			);
		}
		return this.sbOnDemandProgram;
	}

	public async postPythPullOracleUpdateAtomic(
		vaaString: string,
		feedId: string
	): Promise<TransactionSignature> {
		const postIxs = await this.getPostPythPullOracleUpdateAtomicIxs(
			vaaString,
			feedId
		);
		const tx = await this.buildTransaction(postIxs);
		const { txSig } = await this.sendTransaction(tx, [], this.opts);

		return txSig;
	}

	public async postMultiPythPullOracleUpdatesAtomic(
		vaaString: string,
		feedIds: string[]
	): Promise<TransactionSignature> {
		const postIxs = await this.getPostPythPullOracleUpdateAtomicIxs(
			vaaString,
			feedIds
		);
		const tx = await this.buildTransaction(postIxs);
		const { txSig } = await this.sendTransaction(tx, [], this.opts);

		return txSig;
	}

	public async getPostPythPullOracleUpdateAtomicIxs(
		vaaString: string,
		feedIds: string | string[],
		numSignatures = 2
	): Promise<TransactionInstruction[]> {
		const accumulatorUpdateData = parseAccumulatorUpdateData(
			Buffer.from(vaaString, 'base64')
		);
		const guardianSetIndex = accumulatorUpdateData.vaa.readUInt32BE(1);
		const guardianSet = getGuardianSetPda(
			guardianSetIndex,
			DEFAULT_WORMHOLE_PROGRAM_ID
		);

		const trimmedVaa = trimVaaSignatures(
			accumulatorUpdateData.vaa,
			numSignatures
		);

		const postIxs: TransactionInstruction[] = [];
		if (accumulatorUpdateData.updates.length > 1) {
			const encodedParams = this.getReceiverProgram().coder.types.encode(
				'PostMultiUpdatesAtomicParams',
				{
					vaa: trimmedVaa,
					merklePriceUpdates: accumulatorUpdateData.updates,
				}
			);
			const feedIdsToUse: string[] =
				typeof feedIds === 'string' ? [feedIds] : feedIds;
			const pubkeys = feedIdsToUse.map((feedId) => {
				return getPythPullOraclePublicKey(
					this.program.programId,
					getFeedIdUint8Array(feedId)
				);
			});

			const remainingAccounts: Array<AccountMeta> = pubkeys.map((pubkey) => {
				return {
					pubkey,
					isSigner: false,
					isWritable: true,
				};
			});
			postIxs.push(
				this.program.instruction.postMultiPythPullOracleUpdatesAtomic(
					encodedParams,
					{
						accounts: {
							keeper: this.wallet.publicKey,
							pythSolanaReceiver: DRIFT_ORACLE_RECEIVER_ID,
							guardianSet,
						},
						remainingAccounts,
					}
				)
			);
		} else {
			let feedIdToUse = typeof feedIds === 'string' ? feedIds : feedIds[0];
			feedIdToUse = trimFeedId(feedIdToUse);
			postIxs.push(
				await this.getSinglePostPythPullOracleAtomicIx(
					{
						vaa: trimmedVaa,
						merklePriceUpdate: accumulatorUpdateData.updates[0],
					},
					feedIdToUse,
					guardianSet
				)
			);
		}
		return postIxs;
	}

	private async getSinglePostPythPullOracleAtomicIx(
		params: {
			vaa: Buffer;
			merklePriceUpdate: {
				message: Buffer;
				proof: number[][];
			};
		},
		feedId: string,
		guardianSet: PublicKey
	): Promise<TransactionInstruction> {
		const feedIdBuffer = getFeedIdUint8Array(feedId);
		const receiverProgram = this.getReceiverProgram();

		const encodedParams = receiverProgram.coder.types.encode(
			'PostUpdateAtomicParams',
			params
		);

		return this.program.instruction.postPythPullOracleUpdateAtomic(
			feedIdBuffer,
			encodedParams,
			{
				accounts: {
					keeper: this.wallet.publicKey,
					pythSolanaReceiver: DRIFT_ORACLE_RECEIVER_ID,
					guardianSet,
					priceFeed: getPythPullOraclePublicKey(
						this.program.programId,
						feedIdBuffer
					),
				},
			}
		);
	}

	public async updatePythPullOracle(
		vaaString: string,
		feedId: string
	): Promise<TransactionSignature> {
		feedId = trimFeedId(feedId);
		const accumulatorUpdateData = parseAccumulatorUpdateData(
			Buffer.from(vaaString, 'base64')
		);
		const guardianSetIndex = accumulatorUpdateData.vaa.readUInt32BE(1);
		const guardianSet = getGuardianSetPda(
			guardianSetIndex,
			DEFAULT_WORMHOLE_PROGRAM_ID
		);

		const [postIxs, encodedVaaAddress] = await this.getBuildEncodedVaaIxs(
			accumulatorUpdateData.vaa,
			guardianSet
		);

		for (const update of accumulatorUpdateData.updates) {
			postIxs.push(
				await this.getUpdatePythPullOracleIxs(
					{
						merklePriceUpdate: update,
					},
					feedId,
					encodedVaaAddress.publicKey
				)
			);
		}

		const tx = await this.buildTransaction(postIxs);
		const { txSig } = await this.sendTransaction(
			tx,
			[encodedVaaAddress],
			this.opts
		);

		return txSig;
	}

	public async getUpdatePythPullOracleIxs(
		params: {
			merklePriceUpdate: {
				message: Buffer;
				proof: number[][];
			};
		},
		feedId: string,
		encodedVaaAddress: PublicKey
	): Promise<TransactionInstruction> {
		const feedIdBuffer = getFeedIdUint8Array(feedId);
		const receiverProgram = this.getReceiverProgram();

		const encodedParams = receiverProgram.coder.types.encode(
			'PostUpdateParams',
			params
		);

		return this.program.instruction.updatePythPullOracle(
			feedIdBuffer,
			encodedParams,
			{
				accounts: {
					keeper: this.wallet.publicKey,
					pythSolanaReceiver: DRIFT_ORACLE_RECEIVER_ID,
					encodedVaa: encodedVaaAddress,
					priceFeed: getPythPullOraclePublicKey(
						this.program.programId,
						feedIdBuffer
					),
				},
			}
		);
	}

	public async postPythLazerOracleUpdate(
		feedIds: number[],
		pythMessageHex: string
	): Promise<string> {
		const postIxs = await this.getPostPythLazerOracleUpdateIxs(
			feedIds,
			pythMessageHex,
			undefined,
			2
		);
		const tx = await this.buildTransaction(postIxs);
		const { txSig } = await this.sendTransaction(tx, [], this.opts);
		return txSig;
	}

	public async getPostPythLazerOracleUpdateIxs(
		feedIds: number[],
		pythMessageHex: string,
		precedingIxs: TransactionInstruction[] = [],
		overrideCustomIxIndex?: number
	): Promise<TransactionInstruction[]> {
		const pythMessageBytes = Buffer.from(pythMessageHex, 'hex');

		const verifyIx = createMinimalEd25519VerifyIx(
			overrideCustomIxIndex || precedingIxs.length + 1,
			12,
			pythMessageBytes
		);

		const remainingAccountsMeta = feedIds.map((feedId) => {
			return {
				pubkey: getPythLazerOraclePublicKey(this.program.programId, feedId),
				isSigner: false,
				isWritable: true,
			};
		});

		const ix = this.program.instruction.postPythLazerOracleUpdate(
			pythMessageBytes,
			{
				accounts: {
					keeper: this.wallet.publicKey,
					pythLazerStorage: PYTH_LAZER_STORAGE_ACCOUNT_KEY,
					ixSysvar: SYSVAR_INSTRUCTIONS_PUBKEY,
				},
				remainingAccounts: remainingAccountsMeta,
			}
		);
		return [verifyIx, ix];
	}

	public async getPostManySwitchboardOnDemandUpdatesAtomicIxs(
		feeds: PublicKey[],
		recentSlothash?: Slothash,
		numSignatures = 3
	): Promise<TransactionInstruction[] | undefined> {
		const program = await this.getSwitchboardOnDemandProgram();
		const [pullIxs, _luts, _rawResponse] =
			await PullFeed.fetchUpdateManyLightIx(program, {
				feeds,
				numSignatures,
				recentSlothashes: recentSlothash
					? [[new BN(recentSlothash.slot), recentSlothash.hash]]
					: undefined,
				chain: 'solana',
				network: this.env,
			});
		if (!pullIxs) {
			return undefined;
		}
		return pullIxs;
	}

	// @deprecated use getPostManySwitchboardOnDemandUpdatesAtomicIxs instead. This function no longer returns the required ixs due to upstream sdk changes.
	public async getPostSwitchboardOnDemandUpdateAtomicIx(
		feed: PublicKey,
		recentSlothash?: Slothash,
		numSignatures = 3
	): Promise<TransactionInstruction | undefined> {
		const program = await this.getSwitchboardOnDemandProgram();
		const feedAccount = new PullFeed(program, feed);
		if (!this.sbProgramFeedConfigs) {
			this.sbProgramFeedConfigs = new Map();
		}
		if (!this.sbProgramFeedConfigs.has(feedAccount.pubkey.toString())) {
			const feedConfig = await feedAccount.loadConfigs();
			this.sbProgramFeedConfigs.set(feed.toString(), feedConfig);
		}
		const [pullIx, _responses, success] = await PullFeed.fetchUpdateManyIx(
			program,
			{
				feeds: [feed],
				numSignatures,
				recentSlothashes: recentSlothash
					? [[new BN(recentSlothash.slot), recentSlothash.hash]]
					: undefined,
			}
		);
		if (!success) {
			return undefined;
		}
		return pullIx[0];
	}

	public async postSwitchboardOnDemandUpdate(
		feed: PublicKey,
		recentSlothash?: Slothash,
		numSignatures = 3
	): Promise<TransactionSignature> {
		const pullIx = await this.getPostSwitchboardOnDemandUpdateAtomicIx(
			feed,
			recentSlothash,
			numSignatures
		);
		if (!pullIx) {
			return undefined;
		}
		const tx = await asV0Tx({
			connection: this.connection,
			ixs: [pullIx],
			payer: this.wallet.publicKey,
			computeUnitLimitMultiple: 1.3,
			lookupTables: await this.fetchAllLookupTableAccounts(),
		});
		const { txSig } = await this.sendTransaction(tx, [], {
			commitment: 'processed',
			skipPreflight: true,
			maxRetries: 0,
		});
		return txSig;
	}

	private async getBuildEncodedVaaIxs(
		vaa: Buffer,
		guardianSet: PublicKey
	): Promise<[TransactionInstruction[], Keypair]> {
		const postIxs: TransactionInstruction[] = [];

		if (this.wormholeProgram === undefined) {
			this.wormholeProgram = new Program(
				wormholeCoreBridgeIdl,
				DEFAULT_WORMHOLE_PROGRAM_ID,
				this.provider
			);
		}

		const encodedVaaKeypair = new Keypair();
		postIxs.push(
			await this.wormholeProgram.account.encodedVaa.createInstruction(
				encodedVaaKeypair,
				vaa.length + 46
			)
		);

		// Why do we need this too?
		postIxs.push(
			await this.wormholeProgram.methods
				.initEncodedVaa()
				.accounts({
					encodedVaa: encodedVaaKeypair.publicKey,
				})
				.instruction()
		);

		// Split the write into two ixs
		postIxs.push(
			await this.wormholeProgram.methods
				.writeEncodedVaa({
					index: 0,
					data: vaa.subarray(0, 755),
				})
				.accounts({
					draftVaa: encodedVaaKeypair.publicKey,
				})
				.instruction()
		);

		postIxs.push(
			await this.wormholeProgram.methods
				.writeEncodedVaa({
					index: 755,
					data: vaa.subarray(755),
				})
				.accounts({
					draftVaa: encodedVaaKeypair.publicKey,
				})
				.instruction()
		);

		// Verify
		postIxs.push(
			await this.wormholeProgram.methods
				.verifyEncodedVaaV1()
				.accounts({
					guardianSet,
					draftVaa: encodedVaaKeypair.publicKey,
				})
				.instruction()
		);

		return [postIxs, encodedVaaKeypair];
	}

	public async enableUserHighLeverageMode(
		subAccountId: number,
		txParams?: TxParams
	): Promise<TransactionSignature> {
		const { txSig } = await this.sendTransaction(
			await this.buildTransaction(
				await this.getEnableHighLeverageModeIx(subAccountId),
				txParams
			),
			[],
			this.opts
		);
		return txSig;
	}

	public async getEnableHighLeverageModeIx(
		subAccountId: number,
		depositToTradeArgs?: {
			isMakingNewAccount: boolean;
			depositMarketIndex: number;
			orderMarketIndex: number;
		}
	): Promise<TransactionInstruction> {
		const isDepositToTradeTx = depositToTradeArgs !== undefined;

		const remainingAccounts = this.getRemainingAccounts({
			userAccounts: depositToTradeArgs?.isMakingNewAccount
				? []
				: [this.getUserAccount(subAccountId)],
			useMarketLastSlotCache: false,
			readablePerpMarketIndex: depositToTradeArgs?.orderMarketIndex,
			readableSpotMarketIndexes: isDepositToTradeTx
				? [depositToTradeArgs?.depositMarketIndex]
				: undefined,
		});

		const ix = await this.program.instruction.enableUserHighLeverageMode(
			subAccountId,
			{
				accounts: {
					state: await this.getStatePublicKey(),
					user: getUserAccountPublicKeySync(
						this.program.programId,
						this.wallet.publicKey,
						subAccountId
					),
					authority: this.wallet.publicKey,
					highLeverageModeConfig: getHighLeverageModeConfigPublicKey(
						this.program.programId
					),
				},
				remainingAccounts,
			}
		);

		return ix;
	}

	public async disableUserHighLeverageMode(
		user: PublicKey,
		userAccount?: UserAccount,
		txParams?: TxParams
	): Promise<TransactionSignature> {
		const { txSig } = await this.sendTransaction(
			await this.buildTransaction(
				await this.getDisableHighLeverageModeIx(user, userAccount),
				txParams
			),
			[],
			this.opts
		);
		return txSig;
	}

	public async getDisableHighLeverageModeIx(
		user: PublicKey,
		userAccount?: UserAccount
	): Promise<TransactionInstruction> {
		const remainingAccounts = userAccount
			? this.getRemainingAccounts({
					userAccounts: [userAccount],
			  })
			: undefined;

		const ix = await this.program.instruction.disableUserHighLeverageMode(
			false,
			{
				accounts: {
					state: await this.getStatePublicKey(),
					user,
					authority: this.wallet.publicKey,
					highLeverageModeConfig: getHighLeverageModeConfigPublicKey(
						this.program.programId
					),
				},
				remainingAccounts,
			}
		);

		return ix;
	}

	public async fetchHighLeverageModeConfig(): Promise<HighLeverageModeConfig> {
		const config = await this.program.account.highLeverageModeConfig.fetch(
			getHighLeverageModeConfigPublicKey(this.program.programId)
		);
		return config as HighLeverageModeConfig;
	}

	public async fetchProtectedMakerModeConfig(): Promise<ProtectedMakerModeConfig> {
		const config = await this.program.account.protectedMakerModeConfig.fetch(
			getProtectedMakerModeConfigPublicKey(this.program.programId)
		);
		return config as ProtectedMakerModeConfig;
	}

	public async updateUserProtectedMakerOrders(
		subAccountId: number,
		protectedOrders: boolean,
		authority?: PublicKey,
		txParams?: TxParams
	): Promise<TransactionSignature> {
		const { txSig } = await this.sendTransaction(
			await this.buildTransaction(
				await this.getUpdateUserProtectedMakerOrdersIx(
					subAccountId,
					protectedOrders,
					authority
				),
				txParams
			),
			[],
			this.opts
		);
		return txSig;
	}

	public async getUpdateUserProtectedMakerOrdersIx(
		subAccountId: number,
		protectedOrders: boolean,
		authority?: PublicKey
	): Promise<TransactionInstruction> {
		const ix = await this.program.instruction.updateUserProtectedMakerOrders(
			subAccountId,
			protectedOrders,
			{
				accounts: {
					state: await this.getStatePublicKey(),
					user: getUserAccountPublicKeySync(
						this.program.programId,
						authority ?? this.authority,
						subAccountId
					),
					authority: this.wallet.publicKey,
					protectedMakerModeConfig: getProtectedMakerModeConfigPublicKey(
						this.program.programId
					),
				},
			}
		);

		return ix;
	}

	public async getPauseSpotMarketDepositWithdrawIx(
		spotMarketIndex: number
	): Promise<TransactionInstruction> {
		const spotMarket = await this.getSpotMarketAccount(spotMarketIndex);
		return this.program.instruction.pauseSpotMarketDepositWithdraw({
			accounts: {
				state: await this.getStatePublicKey(),
				keeper: this.wallet.publicKey,
				spotMarket: spotMarket.pubkey,
				spotMarketVault: spotMarket.vault,
			},
		});
	}

	public async pauseSpotMarketDepositWithdraw(
		spotMarketIndex: number,
		txParams?: TxParams
	): Promise<TransactionSignature> {
		const { txSig } = await this.sendTransaction(
			await this.buildTransaction(
				await this.getPauseSpotMarketDepositWithdrawIx(spotMarketIndex),
				txParams
			),
			[],
			this.opts
		);
		return txSig;
	}

	public async updateMmOracleNative(
		marketIndex: number,
		oraclePrice: BN,
		oracleSequenceId: BN
	): Promise<TransactionSignature> {
		const updateMmOracleIx = await this.getUpdateMmOracleNativeIx(
			marketIndex,
			oraclePrice,
			oracleSequenceId
		);

		const tx = await this.buildTransaction(updateMmOracleIx, {
			computeUnits: 5000,
			computeUnitsPrice: 0,
		});
		const { txSig } = await this.sendTransaction(tx, [], this.opts);

		return txSig;
	}

	public async getUpdateMmOracleNativeIx(
		marketIndex: number,
		oraclePrice: BN,
		oracleSequenceId: BN
	): Promise<TransactionInstruction> {
		const discriminatorBuffer = createNativeInstructionDiscriminatorBuffer(0);
		const data = Buffer.alloc(discriminatorBuffer.length + 16);
		data.set(discriminatorBuffer, 0);
		data.set(oraclePrice.toArrayLike(Buffer, 'le', 8), 5); // next 8 bytes
		data.set(oracleSequenceId.toArrayLike(Buffer, 'le', 8), 13); // next 8 bytes

		// Build the instruction manually
		return new TransactionInstruction({
			programId: this.program.programId,
			keys: [
				{
					pubkey: this.getPerpMarketAccount(marketIndex).pubkey,
					isWritable: true,
					isSigner: false,
				},
				{
					pubkey: this.wallet.publicKey,
					isWritable: false,
					isSigner: true,
				},
				{
					pubkey: SYSVAR_CLOCK_PUBKEY,
					isWritable: false,
					isSigner: false,
				},
				{
					pubkey: await this.getStatePublicKey(),
					isWritable: false,
					isSigner: false,
				},
			],
			data,
		});
	}

	public async updateAmmSpreadAdjustmentNative(
		marketIndex: number,
		ammSpreadAdjustment: number
	): Promise<TransactionSignature> {
		const updateMmOracleIx = await this.getUpdateAmmSpreadAdjustmentNativeIx(
			marketIndex,
			ammSpreadAdjustment
		);

		const tx = await this.buildTransaction(updateMmOracleIx, {
			computeUnits: 1000,
			computeUnitsPrice: 0,
		});
		const { txSig } = await this.sendTransaction(tx, [], this.opts);

		return txSig;
	}

	public getUpdateAmmSpreadAdjustmentNativeIx(
		marketIndex: number,
		ammSpreadAdjustment: number // i8
	): TransactionInstruction {
		const discriminatorBuffer = createNativeInstructionDiscriminatorBuffer(1);
		const data = Buffer.alloc(discriminatorBuffer.length + 4);
		data.set(discriminatorBuffer, 0);
		data.writeInt8(ammSpreadAdjustment, 5); // next byte

		// Build the instruction manually
		return new TransactionInstruction({
			programId: this.program.programId,
			keys: [
				{
					pubkey: this.getPerpMarketAccount(marketIndex).pubkey,
					isWritable: true,
					isSigner: false,
				},
				{
					pubkey: this.wallet.publicKey,
					isWritable: false,
					isSigner: true,
				},
			],
			data,
		});
	}

	public async getLpPoolAccount(lpPoolName: number[]): Promise<LPPoolAccount> {
		return (await this.program.account.lpPool.fetch(
			getLpPoolPublicKey(this.program.programId, lpPoolName)
		)) as LPPoolAccount;
	}

	public async getConstituentTargetBaseAccount(
		lpPoolName: number[]
	): Promise<ConstituentTargetBaseAccount> {
		return (await this.program.account.constituentTargetBase.fetch(
			getConstituentTargetBasePublicKey(
				this.program.programId,
				getLpPoolPublicKey(this.program.programId, lpPoolName)
			)
		)) as ConstituentTargetBaseAccount;
	}

	public async getAmmCache(): Promise<AmmCache> {
		return (await this.program.account.ammCache.fetch(
			getAmmCachePublicKey(this.program.programId)
		)) as AmmCache;
	}

	public async updateLpConstituentTargetBase(
		lpPoolName: number[],
		constituents: PublicKey[],
		txParams?: TxParams
	): Promise<TransactionSignature> {
		const { txSig } = await this.sendTransaction(
			await this.buildTransaction(
				await this.getUpdateLpConstituentTargetBaseIx(lpPoolName, constituents),
				txParams
			),
			[],
			this.opts
		);
		return txSig;
	}

	public async getUpdateLpConstituentTargetBaseIx(
		lpPoolName: number[],
		constituents: PublicKey[]
	): Promise<TransactionInstruction> {
		const lpPool = getLpPoolPublicKey(this.program.programId, lpPoolName);
		const ammConstituentMappingPublicKey = getAmmConstituentMappingPublicKey(
			this.program.programId,
			lpPool
		);
		const constituentTargetBase = getConstituentTargetBasePublicKey(
			this.program.programId,
			lpPool
		);

		const ammCache = getAmmCachePublicKey(this.program.programId);

		const remainingAccounts = constituents.map((constituent) => {
			return {
				isWritable: false,
				isSigner: false,
				pubkey: constituent,
			};
		});

		return this.program.instruction.updateLpConstituentTargetBase({
			accounts: {
				keeper: this.wallet.publicKey,
				lpPool,
				ammConstituentMapping: ammConstituentMappingPublicKey,
				constituentTargetBase,
				state: await this.getStatePublicKey(),
				ammCache,
			},
			remainingAccounts,
		});
	}

	public async updateLpPoolAum(
		lpPool: LPPoolAccount,
		spotMarketIndexOfConstituents: number[],
		txParams?: TxParams
	): Promise<TransactionSignature> {
		const { txSig } = await this.sendTransaction(
			await this.buildTransaction(
				await this.getUpdateLpPoolAumIxs(lpPool, spotMarketIndexOfConstituents),
				txParams
			),
			[],
			this.opts
		);
		return txSig;
	}

	public async getUpdateLpPoolAumIxs(
		lpPool: LPPoolAccount,
		spotMarketIndexOfConstituents: number[]
	): Promise<TransactionInstruction> {
		const remainingAccounts = this.getRemainingAccounts({
			userAccounts: [],
			readableSpotMarketIndexes: spotMarketIndexOfConstituents,
		});
		remainingAccounts.push(
			...spotMarketIndexOfConstituents.map((index) => {
				return {
					pubkey: getConstituentPublicKey(
						this.program.programId,
						lpPool.pubkey,
						index
					),
					isSigner: false,
					isWritable: true,
				};
			})
		);
		return this.program.instruction.updateLpPoolAum({
			accounts: {
				keeper: this.wallet.publicKey,
				lpPool: lpPool.pubkey,
				state: await this.getStatePublicKey(),
				constituentTargetBase: getConstituentTargetBasePublicKey(
					this.program.programId,
					lpPool.pubkey
				),
				ammCache: getAmmCachePublicKey(this.program.programId),
			},
			remainingAccounts,
		});
	}

	public async updateAmmCache(
		perpMarketIndexes: number[],
		txParams?: TxParams
	): Promise<TransactionSignature> {
		const { txSig } = await this.sendTransaction(
			await this.buildTransaction(
				await this.getUpdateAmmCacheIx(perpMarketIndexes),
				txParams
			),
			[],
			this.opts
		);
		return txSig;
	}

	public async getUpdateAmmCacheIx(
		perpMarketIndexes: number[]
	): Promise<TransactionInstruction> {
		if (perpMarketIndexes.length > 50) {
			throw new Error('Cant update more than 50 markets at once');
		}

		const remainingAccounts = this.getRemainingAccounts({
			userAccounts: [],
			readablePerpMarketIndex: perpMarketIndexes,
		});

		return this.program.instruction.updateAmmCache({
			accounts: {
				keeper: this.wallet.publicKey,
				ammCache: getAmmCachePublicKey(this.program.programId),
				quoteMarket: this.getSpotMarketAccount(0).pubkey,
			},
			remainingAccounts,
		});
	}

	public async updateConstituentOracleInfo(
		constituent: ConstituentAccount
	): Promise<TransactionSignature> {
		const { txSig } = await this.sendTransaction(
			await this.buildTransaction(
				await this.getUpdateConstituentOracleInfoIx(constituent),
				undefined
			),
			[],
			this.opts
		);
		return txSig;
	}

	public async getUpdateConstituentOracleInfoIx(
		constituent: ConstituentAccount
	): Promise<TransactionInstruction> {
		const spotMarket = await this.getSpotMarketAccount(
			constituent.spotMarketIndex
		);
		return this.program.instruction.updateConstituentOracleInfo({
			accounts: {
				keeper: this.wallet.publicKey,
				constituent: constituent.pubkey,
				state: await this.getStatePublicKey(),
				oracle: spotMarket.oracle,
				spotMarket: spotMarket.pubkey,
			},
		});
	}

	public async lpPoolSwap(
		inMarketIndex: number,
		outMarketIndex: number,
		inAmount: BN,
		minOutAmount: BN,
		lpPool: PublicKey,
		constituentTargetBase: PublicKey,
		constituentInTokenAccount: PublicKey,
		constituentOutTokenAccount: PublicKey,
		userInTokenAccount: PublicKey,
		userOutTokenAccount: PublicKey,
		inConstituent: PublicKey,
		outConstituent: PublicKey,
		inMarketMint: PublicKey,
		outMarketMint: PublicKey,
		txParams?: TxParams
	): Promise<TransactionSignature> {
		const { txSig } = await this.sendTransaction(
			await this.buildTransaction(
				await this.getLpPoolSwapIx(
					inMarketIndex,
					outMarketIndex,
					inAmount,
					minOutAmount,
					lpPool,
					constituentTargetBase,
					constituentInTokenAccount,
					constituentOutTokenAccount,
					userInTokenAccount,
					userOutTokenAccount,
					inConstituent,
					outConstituent,
					inMarketMint,
					outMarketMint
				),
				txParams
			),
			[],
			this.opts
		);
		return txSig;
	}

	public async getLpPoolSwapIx(
		inMarketIndex: number,
		outMarketIndex: number,
		inAmount: BN,
		minOutAmount: BN,
		lpPool: PublicKey,
		constituentTargetBase: PublicKey,
		constituentInTokenAccount: PublicKey,
		constituentOutTokenAccount: PublicKey,
		userInTokenAccount: PublicKey,
		userOutTokenAccount: PublicKey,
		inConstituent: PublicKey,
		outConstituent: PublicKey,
		inMarketMint: PublicKey,
		outMarketMint: PublicKey
	): Promise<TransactionInstruction> {
		const remainingAccounts = this.getRemainingAccounts({
			userAccounts: [],
			readableSpotMarketIndexes: [inMarketIndex, outMarketIndex],
		});

		return this.program.instruction.lpPoolSwap(
			inMarketIndex,
			outMarketIndex,
			inAmount,
			minOutAmount,
			{
				remainingAccounts,
				accounts: {
					driftSigner: this.getSignerPublicKey(),
					state: await this.getStatePublicKey(),
					lpPool,
					constituentTargetBase,
					constituentInTokenAccount,
					constituentOutTokenAccount,
					constituentCorrelations: getConstituentCorrelationsPublicKey(
						this.program.programId,
						lpPool
					),
					userInTokenAccount,
					userOutTokenAccount,
					inConstituent,
					outConstituent,
					inMarketMint,
					outMarketMint,
					authority: this.wallet.publicKey,
					tokenProgram: TOKEN_PROGRAM_ID,
				},
			}
		);
	}

	public async viewLpPoolSwapFees(
		inMarketIndex: number,
		outMarketIndex: number,
		inAmount: BN,
		inTargetWeight: BN,
		outTargetWeight: BN,
		lpPool: PublicKey,
		constituentTargetBase: PublicKey,
		constituentInTokenAccount: PublicKey,
		constituentOutTokenAccount: PublicKey,
		inConstituent: PublicKey,
		outConstituent: PublicKey,
		txParams?: TxParams
	): Promise<TransactionSignature> {
		const { txSig } = await this.sendTransaction(
			await this.buildTransaction(
				await this.getViewLpPoolSwapFeesIx(
					inMarketIndex,
					outMarketIndex,
					inAmount,
					inTargetWeight,
					outTargetWeight,
					lpPool,
					constituentTargetBase,
					constituentInTokenAccount,
					constituentOutTokenAccount,
					inConstituent,
					outConstituent
				),
				txParams
			),
			[],
			this.opts
		);
		return txSig;
	}

	public async getViewLpPoolSwapFeesIx(
		inMarketIndex: number,
		outMarketIndex: number,
		inAmount: BN,
		inTargetWeight: BN,
		outTargetWeight: BN,
		lpPool: PublicKey,
		constituentTargetBase: PublicKey,
		constituentInTokenAccount: PublicKey,
		constituentOutTokenAccount: PublicKey,
		inConstituent: PublicKey,
		outConstituent: PublicKey
	): Promise<TransactionInstruction> {
		const remainingAccounts = this.getRemainingAccounts({
			userAccounts: [],
			readableSpotMarketIndexes: [inMarketIndex, outMarketIndex],
		});

		return this.program.instruction.viewLpPoolSwapFees(
			inMarketIndex,
			outMarketIndex,
			inAmount,
			inTargetWeight,
			outTargetWeight,
			{
				remainingAccounts,
				accounts: {
					driftSigner: this.getSignerPublicKey(),
					state: await this.getStatePublicKey(),
					lpPool,
					constituentTargetBase,
					constituentInTokenAccount,
					constituentOutTokenAccount,
					constituentCorrelations: getConstituentCorrelationsPublicKey(
						this.program.programId,
						lpPool
					),
					inConstituent,
					outConstituent,
					authority: this.wallet.publicKey,
					tokenProgram: TOKEN_PROGRAM_ID,
				},
			}
		);
	}

	public async getCreateLpPoolTokenAccountIx(
		lpPool: LPPoolAccount
	): Promise<TransactionInstruction> {
		const lpMint = lpPool.mint;
		const userLpTokenAccount = await getLpPoolTokenTokenAccountPublicKey(
			lpMint,
			this.wallet.publicKey
		);

		return this.createAssociatedTokenAccountIdempotentInstruction(
			userLpTokenAccount,
			this.wallet.publicKey,
			this.wallet.publicKey,
			lpMint
		);
	}

	public async createLpPoolTokenAccount(
		lpPool: LPPoolAccount,
		txParams?: TxParams
	): Promise<TransactionSignature> {
		const { txSig } = await this.sendTransaction(
			await this.buildTransaction(
				await this.getCreateLpPoolTokenAccountIx(lpPool),
				txParams
			),
			[],
			this.opts
		);
		return txSig;
	}

	public async lpPoolAddLiquidity({
		inMarketIndex,
		inAmount,
		minMintAmount,
		lpPool,
		txParams,
	}: {
		inMarketIndex: number;
		inAmount: BN;
		minMintAmount: BN;
		lpPool: LPPoolAccount;
		txParams?: TxParams;
	}): Promise<TransactionSignature> {
		const { txSig } = await this.sendTransaction(
			await this.buildTransaction(
				await this.getLpPoolAddLiquidityIx({
					inMarketIndex,
					inAmount,
					minMintAmount,
					lpPool,
				}),
				txParams
			),
			[],
			this.opts
		);
		return txSig;
	}

	public async getLpPoolAddLiquidityIx({
		inMarketIndex,
		inAmount,
		minMintAmount,
		lpPool,
	}: {
		inMarketIndex: number;
		inAmount: BN;
		minMintAmount: BN;
		lpPool: LPPoolAccount;
	}): Promise<TransactionInstruction[]> {
		const ixs: TransactionInstruction[] = [];
		const remainingAccounts = this.getRemainingAccounts({
			userAccounts: [],
			writableSpotMarketIndexes: [inMarketIndex],
		});

		const spotMarket = this.getSpotMarketAccount(inMarketIndex);
		const inMarketMint = spotMarket.mint;
		const isSolMarket = inMarketMint.equals(WRAPPED_SOL_MINT);

		let wSolTokenAccount: PublicKey | undefined;
		if (isSolMarket) {
			const { ixs: wSolIxs, pubkey } =
				await this.getWrappedSolAccountCreationIxs(inAmount, true);
			wSolTokenAccount = pubkey;
			ixs.push(...wSolIxs);
		}

		const inConstituent = getConstituentPublicKey(
			this.program.programId,
			lpPool.pubkey,
			inMarketIndex
		);
		const userInTokenAccount =
			wSolTokenAccount ??
			(await this.getAssociatedTokenAccount(inMarketIndex, false));
		const constituentInTokenAccount = getConstituentVaultPublicKey(
			this.program.programId,
			lpPool.pubkey,
			inMarketIndex
		);
		const lpMint = lpPool.mint;
		const userLpTokenAccount = await getLpPoolTokenTokenAccountPublicKey(
			lpMint,
			this.wallet.publicKey
		);
		if (!(await this.checkIfAccountExists(userLpTokenAccount))) {
			ixs.push(
				this.createAssociatedTokenAccountIdempotentInstruction(
					userLpTokenAccount,
					this.wallet.publicKey,
					this.wallet.publicKey,
					lpMint
				)
			);
		}

		const constituentTargetBase = getConstituentTargetBasePublicKey(
			this.program.programId,
			lpPool.pubkey
		);

		const lpPoolAddLiquidityIx = this.program.instruction.lpPoolAddLiquidity(
			inMarketIndex,
			inAmount,
			minMintAmount,
			{
				remainingAccounts,
				accounts: {
					driftSigner: this.getSignerPublicKey(),
					state: await this.getStatePublicKey(),
					lpPool: lpPool.pubkey,
					authority: this.wallet.publicKey,
					inMarketMint,
					inConstituent,
					userInTokenAccount,
					constituentInTokenAccount,
					userLpTokenAccount,
					lpMint,
					lpPoolTokenVault: getLpPoolTokenVaultPublicKey(
						this.program.programId,
						lpPool.pubkey
					),
					constituentTargetBase,
					tokenProgram: TOKEN_PROGRAM_ID,
				},
			}
		);
		ixs.push(lpPoolAddLiquidityIx);

		if (isSolMarket && wSolTokenAccount) {
			ixs.push(
				createCloseAccountInstruction(
					wSolTokenAccount,
					this.wallet.publicKey,
					this.wallet.publicKey
				)
			);
		}
		return [...ixs];
	}

	public async viewLpPoolAddLiquidityFees({
		inMarketIndex,
		inAmount,
		lpPool,
		txParams,
	}: {
		inMarketIndex: number;
		inAmount: BN;
		lpPool: LPPoolAccount;
		txParams?: TxParams;
	}): Promise<TransactionSignature> {
		const { txSig } = await this.sendTransaction(
			await this.buildTransaction(
				await this.getViewLpPoolAddLiquidityFeesIx({
					inMarketIndex,
					inAmount,
					lpPool,
				}),
				txParams
			),
			[],
			this.opts
		);
		return txSig;
	}

	public async getViewLpPoolAddLiquidityFeesIx({
		inMarketIndex,
		inAmount,
		lpPool,
	}: {
		inMarketIndex: number;
		inAmount: BN;
		lpPool: LPPoolAccount;
	}): Promise<TransactionInstruction> {
		const remainingAccounts = this.getRemainingAccounts({
			userAccounts: [],
			readableSpotMarketIndexes: [inMarketIndex],
		});

		const spotMarket = this.getSpotMarketAccount(inMarketIndex);
		const inMarketMint = spotMarket.mint;
		const inConstituent = getConstituentPublicKey(
			this.program.programId,
			lpPool.pubkey,
			inMarketIndex
		);
		const lpMint = lpPool.mint;

		const constituentTargetBase = getConstituentTargetBasePublicKey(
			this.program.programId,
			lpPool.pubkey
		);

		return this.program.instruction.viewLpPoolAddLiquidityFees(
			inMarketIndex,
			inAmount,
			{
				accounts: {
					state: await this.getStatePublicKey(),
					lpPool: lpPool.pubkey,
					authority: this.wallet.publicKey,
					inMarketMint,
					inConstituent,
					lpMint,
					constituentTargetBase,
				},
				remainingAccounts,
			}
		);
	}

	public async lpPoolRemoveLiquidity({
		outMarketIndex,
		lpToBurn,
		minAmountOut,
		lpPool,
		txParams,
	}: {
		outMarketIndex: number;
		lpToBurn: BN;
		minAmountOut: BN;
		lpPool: LPPoolAccount;
		txParams?: TxParams;
	}): Promise<TransactionSignature> {
		const { txSig } = await this.sendTransaction(
			await this.buildTransaction(
				await this.getLpPoolRemoveLiquidityIx({
					outMarketIndex,
					lpToBurn,
					minAmountOut,
					lpPool,
				}),
				txParams
			),
			[],
			this.opts
		);
		return txSig;
	}

	public async getLpPoolRemoveLiquidityIx({
		outMarketIndex,
		lpToBurn,
		minAmountOut,
		lpPool,
	}: {
		outMarketIndex: number;
		lpToBurn: BN;
		minAmountOut: BN;
		lpPool: LPPoolAccount;
	}): Promise<TransactionInstruction> {
		const remainingAccounts = this.getRemainingAccounts({
			userAccounts: [],
			writableSpotMarketIndexes: [outMarketIndex],
		});

		const spotMarket = this.getSpotMarketAccount(outMarketIndex);
		const outMarketMint = spotMarket.mint;
		const outConstituent = getConstituentPublicKey(
			this.program.programId,
			lpPool.pubkey,
			outMarketIndex
		);
		const userOutTokenAccount = await this.getAssociatedTokenAccount(
			outMarketIndex
		);
		const constituentOutTokenAccount = getConstituentVaultPublicKey(
			this.program.programId,
			lpPool.pubkey,
			outMarketIndex
		);
		const lpMint = lpPool.mint;
		const userLpTokenAccount = await getAssociatedTokenAddress(
			lpMint,
			this.wallet.publicKey,
			true
		);

		const constituentTargetBase = getConstituentTargetBasePublicKey(
			this.program.programId,
			lpPool.pubkey
		);

		return this.program.instruction.lpPoolRemoveLiquidity(
			outMarketIndex,
			lpToBurn,
			minAmountOut,
			{
				remainingAccounts,
				accounts: {
					driftSigner: this.getSignerPublicKey(),
					state: await this.getStatePublicKey(),
					lpPool: lpPool.pubkey,
					authority: this.wallet.publicKey,
					outMarketMint,
					outConstituent,
					userOutTokenAccount,
					constituentOutTokenAccount,
					userLpTokenAccount,
					lpMint,
					lpPoolTokenVault: getLpPoolTokenVaultPublicKey(
						this.program.programId,
						lpPool.pubkey
					),
					constituentTargetBase,
					tokenProgram: TOKEN_PROGRAM_ID,
					ammCache: getAmmCachePublicKey(this.program.programId),
				},
			}
		);
	}

	public async viewLpPoolRemoveLiquidityFees({
		outMarketIndex,
		lpToBurn,
		lpPool,
		txParams,
	}: {
		outMarketIndex: number;
		lpToBurn: BN;
		lpPool: LPPoolAccount;
		txParams?: TxParams;
	}): Promise<TransactionSignature> {
		const { txSig } = await this.sendTransaction(
			await this.buildTransaction(
				await this.getViewLpPoolRemoveLiquidityFeesIx({
					outMarketIndex,
					lpToBurn,
					lpPool,
				}),
				txParams
			),
			[],
			this.opts
		);
		return txSig;
	}

	public async getViewLpPoolRemoveLiquidityFeesIx({
		outMarketIndex,
		lpToBurn,
		lpPool,
	}: {
		outMarketIndex: number;
		lpToBurn: BN;
		lpPool: LPPoolAccount;
	}): Promise<TransactionInstruction> {
		const remainingAccounts = this.getRemainingAccounts({
			userAccounts: [],
			writableSpotMarketIndexes: [outMarketIndex],
		});

		const spotMarket = this.getSpotMarketAccount(outMarketIndex);
		const outMarketMint = spotMarket.mint;
		const outConstituent = getConstituentPublicKey(
			this.program.programId,
			lpPool.pubkey,
			outMarketIndex
		);
		const lpMint = lpPool.mint;
		const constituentTargetBase = getConstituentTargetBasePublicKey(
			this.program.programId,
			lpPool.pubkey
		);

		return this.program.instruction.viewLpPoolRemoveLiquidityFees(
			outMarketIndex,
			lpToBurn,
			{
				remainingAccounts,
				accounts: {
					state: await this.getStatePublicKey(),
					lpPool: lpPool.pubkey,
					authority: this.wallet.publicKey,
					outMarketMint,
					outConstituent,
					lpMint,
					constituentTargetBase,
				},
			}
		);
	}

	public async getAllLpPoolAddLiquidityIxs(
		{
			inMarketIndex,
			inAmount,
			minMintAmount,
			lpPool,
		}: {
			inMarketIndex: number;
			inAmount: BN;
			minMintAmount: BN;
			lpPool: LPPoolAccount;
		},
		constituentMap: ConstituentMap,
		includeUpdateConstituentOracleInfo = true,
		view = false
	): Promise<TransactionInstruction[]> {
		const ixs: TransactionInstruction[] = [];

		ixs.push(
			...(await this.getAllUpdateLpPoolAumIxs(
				lpPool,
				constituentMap,
				includeUpdateConstituentOracleInfo
			))
		);

		if (view) {
			ixs.push(
				await this.getViewLpPoolAddLiquidityFeesIx({
					inMarketIndex,
					inAmount,
					lpPool,
				})
			);
		} else {
			ixs.push(
				...(await this.getLpPoolAddLiquidityIx({
					inMarketIndex,
					inAmount,
					minMintAmount,
					lpPool,
				}))
			);
		}

		return ixs;
	}

	public async getAllLpPoolRemoveLiquidityIxs(
		{
			outMarketIndex,
			lpToBurn,
			minAmountOut,
			lpPool,
		}: {
			outMarketIndex: number;
			lpToBurn: BN;
			minAmountOut: BN;
			lpPool: LPPoolAccount;
		},
		constituentMap: ConstituentMap,
		includeUpdateConstituentOracleInfo = true,
		view = false
	): Promise<TransactionInstruction[]> {
		const ixs: TransactionInstruction[] = [];
		ixs.push(
			...(await this.getAllSettlePerpToLpPoolIxs(
				lpPool.name,
				this.getPerpMarketAccounts()
					.filter((marketAccount) => marketAccount.lpStatus > 0)
					.map((marketAccount) => marketAccount.marketIndex)
			))
		);
		ixs.push(
			...(await this.getAllUpdateLpPoolAumIxs(
				lpPool,
				constituentMap,
				includeUpdateConstituentOracleInfo
			))
		);
		if (view) {
			ixs.push(
				await this.getViewLpPoolRemoveLiquidityFeesIx({
					outMarketIndex,
					lpToBurn,
					lpPool,
				})
			);
		} else {
			ixs.push(
				await this.getLpPoolRemoveLiquidityIx({
					outMarketIndex,
					lpToBurn,
					minAmountOut,
					lpPool,
				})
			);
		}

		return ixs;
	}

	public async getAllUpdateLpPoolAumIxs(
		lpPool: LPPoolAccount,
		constituentMap: ConstituentMap,
		includeUpdateConstituentOracleInfo = true
	): Promise<TransactionInstruction[]> {
		const ixs: TransactionInstruction[] = [];
		const constituents: ConstituentAccount[] = Array.from(
			constituentMap.values()
		);

		if (includeUpdateConstituentOracleInfo) {
			for (const constituent of constituents) {
				ixs.push(await this.getUpdateConstituentOracleInfoIx(constituent));
			}
		}

		const spotMarketIndexes = constituents.map(
			(constituent) => constituent.spotMarketIndex
		);
		ixs.push(await this.getUpdateLpPoolAumIxs(lpPool, spotMarketIndexes));
		return ixs;
	}

	public async getAllUpdateConstituentTargetBaseIxs(
		perpMarketIndexes: number[],
		lpPool: LPPoolAccount,
		constituentMap: ConstituentMap,
		includeUpdateConstituentOracleInfo = true
	): Promise<TransactionInstruction[]> {
		const ixs: TransactionInstruction[] = [];

		ixs.push(await this.getUpdateAmmCacheIx(perpMarketIndexes));

		ixs.push(
			await this.getUpdateLpConstituentTargetBaseIx(
				lpPool.name,
				Array.from(constituentMap.values()).map(
					(constituent) => constituent.pubkey
				)
			)
		);

		ixs.push(
			...(await this.getAllUpdateLpPoolAumIxs(
				lpPool,
				constituentMap,
				includeUpdateConstituentOracleInfo
			))
		);

		return ixs;
	}

	async settlePerpToLpPool(
		lpPoolName: number[],
		perpMarketIndexes: number[]
	): Promise<TransactionSignature> {
		const { txSig } = await this.sendTransaction(
			await this.buildTransaction(
				await this.getSettlePerpToLpPoolIx(lpPoolName, perpMarketIndexes),
				undefined
			),
			[],
			this.opts
		);
		return txSig;
	}

	public async getSettlePerpToLpPoolIx(
		lpPoolName: number[],
		perpMarketIndexes: number[]
	): Promise<TransactionInstruction> {
		const remainingAccounts = [];
		remainingAccounts.push(
			...perpMarketIndexes.map((index) => {
				return {
					pubkey: this.getPerpMarketAccount(index).pubkey,
					isSigner: false,
					isWritable: true,
				};
			})
		);
		const quoteSpotMarketAccount = this.getQuoteSpotMarketAccount();
		const lpPool = getLpPoolPublicKey(this.program.programId, lpPoolName);
		return this.program.instruction.settlePerpToLpPool({
			accounts: {
				driftSigner: this.getSignerPublicKey(),
				state: await this.getStatePublicKey(),
				keeper: this.wallet.publicKey,
				ammCache: getAmmCachePublicKey(this.program.programId),
				quoteMarket: quoteSpotMarketAccount.pubkey,
				constituent: getConstituentPublicKey(this.program.programId, lpPool, 0),
				constituentQuoteTokenAccount: getConstituentVaultPublicKey(
					this.program.programId,
					lpPool,
					0
				),
				lpPool,
				quoteTokenVault: quoteSpotMarketAccount.vault,
				tokenProgram: this.getTokenProgramForSpotMarket(quoteSpotMarketAccount),
				mint: quoteSpotMarketAccount.mint,
			},
			remainingAccounts,
		});
	}

	public async getAllSettlePerpToLpPoolIxs(
		lpPoolName: number[],
		marketIndexes: number[]
	): Promise<TransactionInstruction[]> {
		const ixs: TransactionInstruction[] = [];
		ixs.push(await this.getUpdateAmmCacheIx(marketIndexes));
		ixs.push(await this.getSettlePerpToLpPoolIx(lpPoolName, marketIndexes));
		return ixs;
	}

	/**
	 * Below here are the transaction sending functions
	 */

	private handleSignedTransaction(signedTxs: SignedTxData[]) {
		if (this.enableMetricsEvents && this.metricsEventEmitter) {
			this.metricsEventEmitter.emit('txSigned', signedTxs);
		}
	}

	private handlePreSignedTransaction() {
		if (this.enableMetricsEvents && this.metricsEventEmitter) {
			this.metricsEventEmitter.emit('preTxSigned');
		}
	}

	private isVersionedTransaction(
		tx: Transaction | VersionedTransaction
	): boolean {
		return isVersionedTransaction(tx);
	}

	/**
	 * Send a transaction.
	 *
	 * @param tx
	 * @param additionalSigners
	 * @param opts :: Will fallback to DriftClient's opts if not provided
	 * @param preSigned
	 * @returns
	 */
	sendTransaction(
		tx: Transaction | VersionedTransaction,
		additionalSigners?: Array<Signer>,
		opts?: ConfirmOptions,
		preSigned?: boolean
	): Promise<TxSigAndSlot> {
		const isVersionedTx = this.isVersionedTransaction(tx);
		if (isVersionedTx) {
			return this.txSender.sendVersionedTransaction(
				tx as VersionedTransaction,
				additionalSigners,
				opts ?? this.opts,
				preSigned
			);
		} else {
			return this.txSender.send(
				tx as Transaction,
				additionalSigners,
				opts ?? this.opts,
				preSigned
			);
		}
	}

	async buildTransaction(
		instructions: TransactionInstruction | TransactionInstruction[],
		txParams?: TxParams,
		txVersion?: TransactionVersion,
		lookupTables?: AddressLookupTableAccount[],
		forceVersionedTransaction?: boolean,
		recentBlockhash?: BlockhashWithExpiryBlockHeight,
		optionalIxs?: TransactionInstruction[]
	): Promise<Transaction | VersionedTransaction> {
		return this.txHandler.buildTransaction({
			instructions,
			txVersion: txVersion ?? this.txVersion,
			txParams: txParams ?? this.txParams,
			connection: this.connection,
			preFlightCommitment: this.opts.preflightCommitment,
			fetchAllMarketLookupTableAccounts:
				this.fetchAllLookupTableAccounts.bind(this),
			lookupTables,
			forceVersionedTransaction,
			recentBlockhash,
			optionalIxs,
		});
	}

	async buildBulkTransactions(
		instructions: (TransactionInstruction | TransactionInstruction[])[],
		txParams?: TxParams,
		txVersion?: TransactionVersion,
		lookupTables?: AddressLookupTableAccount[],
		forceVersionedTransaction?: boolean
	): Promise<(Transaction | VersionedTransaction)[]> {
		return this.txHandler.buildBulkTransactions({
			instructions,
			txVersion: txVersion ?? this.txVersion,
			txParams: txParams ?? this.txParams,
			connection: this.connection,
			preFlightCommitment: this.opts.preflightCommitment,
			fetchAllMarketLookupTableAccounts:
				this.fetchAllLookupTableAccounts.bind(this),
			lookupTables,
			forceVersionedTransaction,
		});
	}

	async buildTransactionsMap(
		instructionsMap: Record<
			string,
			TransactionInstruction | TransactionInstruction[]
		>,
		txParams?: TxParams,
		txVersion?: TransactionVersion,
		lookupTables?: AddressLookupTableAccount[],
		forceVersionedTransaction?: boolean
	) {
		return this.txHandler.buildTransactionsMap({
			instructionsMap,
			txVersion: txVersion ?? this.txVersion,
			txParams: txParams ?? this.txParams,
			connection: this.connection,
			preFlightCommitment: this.opts.preflightCommitment,
			fetchAllMarketLookupTableAccounts:
				this.fetchAllLookupTableAccounts.bind(this),
			lookupTables,
			forceVersionedTransaction,
		});
	}

	async buildAndSignTransactionsMap(
		instructionsMap: Record<
			string,
			TransactionInstruction | TransactionInstruction[]
		>,
		txParams?: TxParams,
		txVersion?: TransactionVersion,
		lookupTables?: AddressLookupTableAccount[],
		forceVersionedTransaction?: boolean
	) {
		return this.txHandler.buildAndSignTransactionMap({
			instructionsMap,
			txVersion: txVersion ?? this.txVersion,
			txParams: txParams ?? this.txParams,
			connection: this.connection,
			preFlightCommitment: this.opts.preflightCommitment,
			fetchAllMarketLookupTableAccounts:
				this.fetchAllLookupTableAccounts.bind(this),
			lookupTables,
			forceVersionedTransaction,
		});
	}
}<|MERGE_RESOLUTION|>--- conflicted
+++ resolved
@@ -150,6 +150,7 @@
 import { getSignedTokenAmount, getTokenAmount } from './math/spotBalance';
 import { decodeName, DEFAULT_USER_NAME, encodeName } from './userName';
 import { MMOraclePriceData, OraclePriceData } from './oracles/types';
+import { MMOraclePriceData, OraclePriceData } from './oracles/types';
 import { DriftClientConfig } from './driftClientConfig';
 import { PollingDriftClientAccountSubscriber } from './accounts/pollingDriftClientAccountSubscriber';
 import { RetryTxSender } from './tx/retryTxSender';
@@ -210,7 +211,6 @@
 import { getOracleConfidenceFromMMOracleData } from './oracles/utils';
 import { Commitment } from 'gill';
 import { WebSocketDriftClientAccountSubscriber } from './accounts/webSocketDriftClientAccountSubscriber';
-<<<<<<< HEAD
 import { hasBuilder } from './math/orders';
 import { RevenueShareEscrowMap } from './userMap/revenueShareEscrowMap';
 import {
@@ -218,8 +218,6 @@
 	isBuilderOrderReferral,
 } from './math/builder';
 import { ConstituentMap } from './constituentMap/constituentMap';
-=======
->>>>>>> 29a292b4
 
 type RemainingAccountParams = {
 	userAccounts: UserAccount[];
@@ -7870,12 +7868,8 @@
 		mode: SettlePnlMode,
 		overrides?: {
 			authority?: PublicKey;
-<<<<<<< HEAD
 		},
 		revenueShareEscrowMap?: RevenueShareEscrowMap
-=======
-		}
->>>>>>> 29a292b4
 	): Promise<TransactionInstruction> {
 		const remainingAccounts = this.getRemainingAccounts({
 			userAccounts: [settleeUserAccount],
