import * as anchor from '@coral-xyz/anchor';
import {
	AnchorProvider,
	BN,
	Idl,
	Program,
	ProgramAccount,
} from '@coral-xyz/anchor';
import { Idl as Idl30, Program as Program30 } from '@coral-xyz/anchor-30';
import bs58 from 'bs58';
import {
	ASSOCIATED_TOKEN_PROGRAM_ID,
	createAssociatedTokenAccountInstruction,
	createAssociatedTokenAccountIdempotentInstruction,
	createCloseAccountInstruction,
	createInitializeAccountInstruction,
	getAssociatedTokenAddress,
	TOKEN_2022_PROGRAM_ID,
	TOKEN_PROGRAM_ID,
	getAssociatedTokenAddressSync,
} from '@solana/spl-token';
import {
	DriftClientMetricsEvents,
	HighLeverageModeConfig,
	isVariant,
	IWallet,
	MakerInfo,
	MappedRecord,
	MarketType,
	ModifyOrderParams,
	ModifyOrderPolicy,
	OpenbookV2FulfillmentConfigAccount,
	OptionalOrderParams,
	OracleSource,
	Order,
	OrderParams,
	OrderTriggerCondition,
	OrderType,
	PerpMarketAccount,
	PerpMarketExtendedInfo,
	PhoenixV1FulfillmentConfigAccount,
	PlaceAndTakeOrderSuccessCondition,
	PositionDirection,
	ReferrerInfo,
	ReferrerNameAccount,
	SerumV3FulfillmentConfigAccount,
	SettlePnlMode,
	SignedTxData,
	SpotBalanceType,
	SpotMarketAccount,
	SpotPosition,
	StateAccount,
	SwapReduceOnly,
	SignedMsgOrderParamsMessage,
	TakerInfo,
	TxParams,
	UserAccount,
	UserStatsAccount,
	ProtectedMakerModeConfig,
	SignedMsgOrderParamsDelegateMessage,
	AmmConstituentMapping,
<<<<<<< HEAD
	AmmConstituentDatum,
	LPPoolAccount,
=======
	LPPool,
>>>>>>> 1c240279
} from './types';
import driftIDL from './idl/drift.json';

import {
	AccountMeta,
	AddressLookupTableAccount,
	BlockhashWithExpiryBlockHeight,
	ConfirmOptions,
	Connection,
	Keypair,
	LAMPORTS_PER_SOL,
	PublicKey,
	Signer,
	SystemProgram,
	SYSVAR_INSTRUCTIONS_PUBKEY,
	Transaction,
	TransactionInstruction,
	TransactionSignature,
	TransactionVersion,
	VersionedTransaction,
} from '@solana/web3.js';

import { TokenFaucet } from './tokenFaucet';
import { EventEmitter } from 'events';
import StrictEventEmitter from 'strict-event-emitter-types';
import {
	getDriftSignerPublicKey,
	getDriftStateAccountPublicKey,
	getFuelOverflowAccountPublicKey,
	getHighLeverageModeConfigPublicKey,
	getInsuranceFundStakeAccountPublicKey,
	getOpenbookV2FulfillmentConfigPublicKey,
	getPerpMarketPublicKey,
	getPhoenixFulfillmentConfigPublicKey,
	getProtectedMakerModeConfigPublicKey,
	getPythLazerOraclePublicKey,
	getPythPullOraclePublicKey,
	getReferrerNamePublicKeySync,
	getSerumFulfillmentConfigPublicKey,
	getSerumSignerPublicKey,
	getSpotMarketPublicKey,
	getSignedMsgUserAccountPublicKey,
	getUserAccountPublicKey,
	getUserAccountPublicKeySync,
	getUserStatsAccountPublicKey,
	getSignedMsgWsDelegatesAccountPublicKey,
	getConstituentTargetWeightsPublicKey,
	getAmmConstituentMappingPublicKey,
	getLpPoolPublicKey,
	getConstituentPublicKey,
	getAmmCachePublicKey,
} from './addresses/pda';
import {
	DataAndSlot,
	DelistedMarketSetting,
	DriftClientAccountEvents,
	DriftClientAccountSubscriber,
} from './accounts/types';
import { TxSender, TxSigAndSlot } from './tx/types';
import {
	BASE_PRECISION,
	GOV_SPOT_MARKET_INDEX,
	PRICE_PRECISION,
	QUOTE_PRECISION,
	QUOTE_SPOT_MARKET_INDEX,
	ZERO,
} from './constants/numericConstants';
import { findDirectionToClose, positionIsAvailable } from './math/position';
import { getSignedTokenAmount, getTokenAmount } from './math/spotBalance';
import { decodeName, DEFAULT_USER_NAME, encodeName } from './userName';
import { OraclePriceData } from './oracles/types';
import { DriftClientConfig } from './driftClientConfig';
import { PollingDriftClientAccountSubscriber } from './accounts/pollingDriftClientAccountSubscriber';
import { WebSocketDriftClientAccountSubscriber } from './accounts/webSocketDriftClientAccountSubscriber';
import { RetryTxSender } from './tx/retryTxSender';
import { User } from './user';
import { UserSubscriptionConfig } from './userConfig';
import {
	configs,
	DRIFT_ORACLE_RECEIVER_ID,
	DEFAULT_CONFIRMATION_OPTS,
	DRIFT_PROGRAM_ID,
	DriftEnv,
	PYTH_LAZER_STORAGE_ACCOUNT_KEY,
} from './config';
import { WRAPPED_SOL_MINT } from './constants/spotMarkets';
import { UserStats } from './userStats';
import { isSpotPositionAvailable } from './math/spotPosition';
import { calculateMarketMaxAvailableInsurance } from './math/market';
import { fetchUserStatsAccount } from './accounts/fetch';
import { castNumberToSpotPrecision } from './math/spotMarket';
import {
	JupiterClient,
	QuoteResponse,
	Route,
	SwapMode,
} from './jupiter/jupiterClient';
import { getNonIdleUserFilter } from './memcmp';
import { UserStatsSubscriptionConfig } from './userStatsConfig';
import { getMarinadeDepositIx, getMarinadeFinanceProgram } from './marinade';
import { getOrderParams } from './orderParams';
import { numberToSafeBN } from './math/utils';
import { TransactionParamProcessor } from './tx/txParamProcessor';
import { isOracleValid, trimVaaSignatures } from './math/oracles';
import { TxHandler } from './tx/txHandler';
import {
	DEFAULT_RECEIVER_PROGRAM_ID,
	wormholeCoreBridgeIdl,
} from '@pythnetwork/pyth-solana-receiver';
import { parseAccumulatorUpdateData } from '@pythnetwork/price-service-sdk';
import {
	DEFAULT_WORMHOLE_PROGRAM_ID,
	getGuardianSetPda,
} from '@pythnetwork/pyth-solana-receiver/lib/address';
import { WormholeCoreBridgeSolana } from '@pythnetwork/pyth-solana-receiver/lib/idl/wormhole_core_bridge_solana';
import { PythSolanaReceiver } from '@pythnetwork/pyth-solana-receiver/lib/idl/pyth_solana_receiver';
import { getFeedIdUint8Array, trimFeedId } from './util/pythOracleUtils';
import { createMinimalEd25519VerifyIx } from './util/ed25519Utils';
import { isVersionedTransaction } from './tx/utils';
import pythSolanaReceiverIdl from './idl/pyth_solana_receiver.json';
import { asV0Tx, PullFeed } from '@switchboard-xyz/on-demand';
import { gprcDriftClientAccountSubscriber } from './accounts/grpcDriftClientAccountSubscriber';
import nacl from 'tweetnacl';
import { Slothash } from './slot/SlothashSubscriber';
import { getOracleId } from './oracles/oracleId';
import { SignedMsgOrderParams } from './types';
import { sha256 } from '@noble/hashes/sha256';

type RemainingAccountParams = {
	userAccounts: UserAccount[];
	writablePerpMarketIndexes?: number[];
	writableSpotMarketIndexes?: number[];
	readablePerpMarketIndex?: number | number[];
	readableSpotMarketIndexes?: number[];
	useMarketLastSlotCache?: boolean;
};

/**
 * # DriftClient
 * This class is the main way to interact with Drift Protocol. It allows you to subscribe to the various accounts where the Market's state is stored, as well as: opening positions, liquidating, settling funding, depositing & withdrawing, and more.
 */
export class DriftClient {
	connection: Connection;
	wallet: IWallet;
	public program: Program;
	provider: AnchorProvider;
	env: DriftEnv;
	opts?: ConfirmOptions;
	useHotWalletAdmin?: boolean;
	users = new Map<string, User>();
	userStats?: UserStats;
	activeSubAccountId: number;
	userAccountSubscriptionConfig: UserSubscriptionConfig;
	userStatsAccountSubscriptionConfig: UserStatsSubscriptionConfig;
	accountSubscriber: DriftClientAccountSubscriber;
	eventEmitter: StrictEventEmitter<EventEmitter, DriftClientAccountEvents>;
	metricsEventEmitter: StrictEventEmitter<
		EventEmitter,
		DriftClientMetricsEvents
	>;
	_isSubscribed = false;
	txSender: TxSender;
	perpMarketLastSlotCache = new Map<number, number>();
	spotMarketLastSlotCache = new Map<number, number>();
	mustIncludePerpMarketIndexes = new Set<number>();
	mustIncludeSpotMarketIndexes = new Set<number>();
	authority: PublicKey;

	/** @deprecated use marketLookupTables */
	marketLookupTable: PublicKey;
	/** @deprecated use lookupTableAccounts */
	lookupTableAccount: AddressLookupTableAccount;

	marketLookupTables: PublicKey[];
	lookupTableAccounts: AddressLookupTableAccount[];

	includeDelegates?: boolean;
	authoritySubAccountMap?: Map<string, number[]>;
	skipLoadUsers?: boolean;
	txVersion: TransactionVersion;
	txParams: TxParams;
	enableMetricsEvents?: boolean;

	txHandler: TxHandler;

	receiverProgram?: Program<PythSolanaReceiver>;
	wormholeProgram?: Program<WormholeCoreBridgeSolana>;
	sbOnDemandProgramdId: PublicKey;
	sbOnDemandProgram?: Program30<Idl30>;
	sbProgramFeedConfigs?: Map<string, any>;

	public get isSubscribed() {
		return this._isSubscribed && this.accountSubscriber.isSubscribed;
	}

	public set isSubscribed(val: boolean) {
		this._isSubscribed = val;
	}

	public constructor(config: DriftClientConfig) {
		this.connection = config.connection;
		this.wallet = config.wallet;
		this.env = config.env ?? 'mainnet-beta';
		this.opts = config.opts || {
			...DEFAULT_CONFIRMATION_OPTS,
		};
		this.useHotWalletAdmin = config.useHotWalletAdmin ?? false;
		if (config?.connection?.commitment) {
			// At the moment this ensures that our transaction simulations (which use Connection object) will use the same commitment level as our Transaction blockhashes (which use these opts)
			this.opts.commitment = config.connection.commitment;
			this.opts.preflightCommitment = config.connection.commitment;
		}
		this.provider = new AnchorProvider(
			config.connection,
			// @ts-ignore
			config.wallet,
			this.opts
		);
		this.program = new Program(
			driftIDL as Idl,
			config.programID ?? new PublicKey(DRIFT_PROGRAM_ID),
			this.provider
		);

		this.authority = config.authority ?? this.wallet.publicKey;
		this.activeSubAccountId = config.activeSubAccountId ?? 0;
		this.skipLoadUsers = config.skipLoadUsers ?? false;
		this.txVersion =
			config.txVersion ?? this.getTxVersionForNewWallet(config.wallet);
		this.txParams = {
			computeUnits: config.txParams?.computeUnits ?? 600_000,
			computeUnitsPrice: config.txParams?.computeUnitsPrice ?? 0,
		};

		this.txHandler =
			config?.txHandler ??
			new TxHandler({
				connection: this.connection,
				// @ts-ignore
				wallet: this.provider.wallet,
				confirmationOptions: this.opts,
				opts: {
					returnBlockHeightsWithSignedTxCallbackData:
						config.enableMetricsEvents,
					onSignedCb: this.handleSignedTransaction.bind(this),
					preSignedCb: this.handlePreSignedTransaction.bind(this),
				},
				config: config.txHandlerConfig,
			});

		if (config.includeDelegates && config.subAccountIds) {
			throw new Error(
				'Can only pass one of includeDelegates or subAccountIds. If you want to specify subaccount ids for multiple authorities, pass authoritySubaccountMap instead'
			);
		}

		if (config.authoritySubAccountMap && config.subAccountIds) {
			throw new Error(
				'Can only pass one of authoritySubaccountMap or subAccountIds'
			);
		}

		if (config.authoritySubAccountMap && config.includeDelegates) {
			throw new Error(
				'Can only pass one of authoritySubaccountMap or includeDelegates'
			);
		}

		this.authoritySubAccountMap = config.authoritySubAccountMap
			? config.authoritySubAccountMap
			: config.subAccountIds
			? new Map([[this.authority.toString(), config.subAccountIds]])
			: new Map<string, number[]>();

		this.includeDelegates = config.includeDelegates ?? false;
		if (config.accountSubscription?.type === 'polling') {
			this.userAccountSubscriptionConfig = {
				type: 'polling',
				accountLoader: config.accountSubscription.accountLoader,
			};
			this.userStatsAccountSubscriptionConfig = {
				type: 'polling',
				accountLoader: config.accountSubscription.accountLoader,
			};
		} else if (config.accountSubscription?.type === 'grpc') {
			this.userAccountSubscriptionConfig = {
				type: 'grpc',
				resubTimeoutMs: config.accountSubscription?.resubTimeoutMs,
				logResubMessages: config.accountSubscription?.logResubMessages,
				grpcConfigs: config.accountSubscription?.grpcConfigs,
			};
			this.userStatsAccountSubscriptionConfig = {
				type: 'grpc',
				grpcConfigs: config.accountSubscription?.grpcConfigs,
				resubTimeoutMs: config.accountSubscription?.resubTimeoutMs,
				logResubMessages: config.accountSubscription?.logResubMessages,
			};
		} else {
			this.userAccountSubscriptionConfig = {
				type: 'websocket',
				resubTimeoutMs: config.accountSubscription?.resubTimeoutMs,
				logResubMessages: config.accountSubscription?.logResubMessages,
				commitment: config.accountSubscription?.commitment,
			};
			this.userStatsAccountSubscriptionConfig = {
				type: 'websocket',
				resubTimeoutMs: config.accountSubscription?.resubTimeoutMs,
				logResubMessages: config.accountSubscription?.logResubMessages,
				commitment: config.accountSubscription?.commitment,
			};
		}

		if (config.userStats) {
			this.userStats = new UserStats({
				driftClient: this,
				userStatsAccountPublicKey: getUserStatsAccountPublicKey(
					this.program.programId,
					this.authority
				),
				accountSubscription: this.userAccountSubscriptionConfig,
			});
		}

		this.marketLookupTable = config.marketLookupTable;
		if (!this.marketLookupTable) {
			this.marketLookupTable = new PublicKey(
				configs[this.env].MARKET_LOOKUP_TABLE
			);
		}

		this.marketLookupTables = config.marketLookupTables;
		if (!this.marketLookupTables) {
			this.marketLookupTables = configs[this.env].MARKET_LOOKUP_TABLES.map(
				(tableAddr) => new PublicKey(tableAddr)
			);
		}

		const delistedMarketSetting =
			config.delistedMarketSetting || DelistedMarketSetting.Unsubscribe;
		const noMarketsAndOraclesSpecified =
			config.perpMarketIndexes === undefined &&
			config.spotMarketIndexes === undefined &&
			config.oracleInfos === undefined;
		if (config.accountSubscription?.type === 'polling') {
			this.accountSubscriber = new PollingDriftClientAccountSubscriber(
				this.program,
				config.accountSubscription.accountLoader,
				config.perpMarketIndexes ?? [],
				config.spotMarketIndexes ?? [],
				config.oracleInfos ?? [],
				noMarketsAndOraclesSpecified,
				delistedMarketSetting
			);
		} else if (config.accountSubscription?.type === 'grpc') {
			this.accountSubscriber = new gprcDriftClientAccountSubscriber(
				config.accountSubscription.grpcConfigs,
				this.program,
				config.perpMarketIndexes ?? [],
				config.spotMarketIndexes ?? [],
				config.oracleInfos ?? [],
				noMarketsAndOraclesSpecified,
				delistedMarketSetting,
				{
					resubTimeoutMs: config.accountSubscription?.resubTimeoutMs,
					logResubMessages: config.accountSubscription?.logResubMessages,
				}
			);
		} else {
			this.accountSubscriber = new WebSocketDriftClientAccountSubscriber(
				this.program,
				config.perpMarketIndexes ?? [],
				config.spotMarketIndexes ?? [],
				config.oracleInfos ?? [],
				noMarketsAndOraclesSpecified,
				delistedMarketSetting,
				{
					resubTimeoutMs: config.accountSubscription?.resubTimeoutMs,
					logResubMessages: config.accountSubscription?.logResubMessages,
				},
				config.accountSubscription?.commitment
			);
		}
		this.eventEmitter = this.accountSubscriber.eventEmitter;

		this.metricsEventEmitter = new EventEmitter();

		if (config.enableMetricsEvents) {
			this.enableMetricsEvents = true;
		}

		this.txSender =
			config.txSender ??
			new RetryTxSender({
				connection: this.connection,
				wallet: this.wallet,
				opts: this.opts,
				txHandler: this.txHandler,
			});

		this.sbOnDemandProgramdId = configs[this.env].SB_ON_DEMAND_PID;
	}

	public getUserMapKey(subAccountId: number, authority: PublicKey): string {
		return `${subAccountId}_${authority.toString()}`;
	}

	createUser(
		subAccountId: number,
		accountSubscriptionConfig: UserSubscriptionConfig,
		authority?: PublicKey
	): User {
		const userAccountPublicKey = getUserAccountPublicKeySync(
			this.program.programId,
			authority ?? this.authority,
			subAccountId
		);

		return new User({
			driftClient: this,
			userAccountPublicKey,
			accountSubscription: accountSubscriptionConfig,
		});
	}

	public async subscribe(): Promise<boolean> {
		let subscribePromises = [this.addAndSubscribeToUsers()].concat(
			this.accountSubscriber.subscribe()
		);

		if (this.userStats !== undefined) {
			subscribePromises = subscribePromises.concat(this.userStats.subscribe());
		}
		this.isSubscribed = (await Promise.all(subscribePromises)).reduce(
			(success, prevSuccess) => success && prevSuccess
		);

		return this.isSubscribed;
	}

	subscribeUsers(): Promise<boolean>[] {
		return [...this.users.values()].map((user) => user.subscribe());
	}

	/**
	 *	Forces the accountSubscriber to fetch account updates from rpc
	 */
	public async fetchAccounts(): Promise<void> {
		let promises = [...this.users.values()]
			.map((user) => user.fetchAccounts())
			.concat(this.accountSubscriber.fetch());
		if (this.userStats) {
			promises = promises.concat(this.userStats.fetchAccounts());
		}
		await Promise.all(promises);
	}

	public async unsubscribe(): Promise<void> {
		let unsubscribePromises = this.unsubscribeUsers().concat(
			this.accountSubscriber.unsubscribe()
		);
		if (this.userStats !== undefined) {
			unsubscribePromises = unsubscribePromises.concat(
				this.userStats.unsubscribe()
			);
		}
		await Promise.all(unsubscribePromises);
		this.isSubscribed = false;
	}

	unsubscribeUsers(): Promise<void>[] {
		return [...this.users.values()].map((user) => user.unsubscribe());
	}

	statePublicKey?: PublicKey;
	public async getStatePublicKey(): Promise<PublicKey> {
		if (this.statePublicKey) {
			return this.statePublicKey;
		}
		this.statePublicKey = await getDriftStateAccountPublicKey(
			this.program.programId
		);
		return this.statePublicKey;
	}

	signerPublicKey?: PublicKey;
	public getSignerPublicKey(): PublicKey {
		if (this.signerPublicKey) {
			return this.signerPublicKey;
		}
		this.signerPublicKey = getDriftSignerPublicKey(this.program.programId);
		return this.signerPublicKey;
	}

	public getStateAccount(): StateAccount {
		return this.accountSubscriber.getStateAccountAndSlot().data;
	}

	/**
	 * Forces a fetch to rpc before returning accounts. Useful for anchor tests.
	 */
	public async forceGetStateAccount(): Promise<StateAccount> {
		await this.accountSubscriber.fetch();
		return this.accountSubscriber.getStateAccountAndSlot().data;
	}

	public getPerpMarketAccount(
		marketIndex: number
	): PerpMarketAccount | undefined {
		return this.accountSubscriber.getMarketAccountAndSlot(marketIndex)?.data;
	}

	/**
	 * Forces a fetch to rpc before returning accounts. Useful for anchor tests.
	 * @param marketIndex
	 */
	public async forceGetPerpMarketAccount(
		marketIndex: number
	): Promise<PerpMarketAccount | undefined> {
		await this.accountSubscriber.fetch();
		let data =
			this.accountSubscriber.getMarketAccountAndSlot(marketIndex)?.data;
		let i = 0;
		while (data === undefined && i < 10) {
			await this.accountSubscriber.fetch();
			data = this.accountSubscriber.getMarketAccountAndSlot(marketIndex)?.data;
			i++;
		}
		return data;
	}

	public getPerpMarketAccounts(): PerpMarketAccount[] {
		return this.accountSubscriber
			.getMarketAccountsAndSlots()
			.filter((value) => value !== undefined)
			.map((value) => value.data);
	}

	public getSpotMarketAccount(
		marketIndex: number
	): SpotMarketAccount | undefined {
		return this.accountSubscriber.getSpotMarketAccountAndSlot(marketIndex).data;
	}

	/**
	 * Forces a fetch to rpc before returning accounts. Useful for anchor tests.
	 * @param marketIndex
	 */
	public async forceGetSpotMarketAccount(
		marketIndex: number
	): Promise<SpotMarketAccount | undefined> {
		await this.accountSubscriber.fetch();
		return this.accountSubscriber.getSpotMarketAccountAndSlot(marketIndex).data;
	}

	public getSpotMarketAccounts(): SpotMarketAccount[] {
		return this.accountSubscriber
			.getSpotMarketAccountsAndSlots()
			.filter((value) => value !== undefined)
			.map((value) => value.data);
	}

	public getQuoteSpotMarketAccount(): SpotMarketAccount {
		return this.accountSubscriber.getSpotMarketAccountAndSlot(
			QUOTE_SPOT_MARKET_INDEX
		).data;
	}

	public getOraclePriceDataAndSlot(
		oraclePublicKey: PublicKey,
		oracleSource: OracleSource
	): DataAndSlot<OraclePriceData> | undefined {
		return this.accountSubscriber.getOraclePriceDataAndSlot(
			getOracleId(oraclePublicKey, oracleSource)
		);
	}

	public async getSerumV3FulfillmentConfig(
		serumMarket: PublicKey
	): Promise<SerumV3FulfillmentConfigAccount> {
		const address = await getSerumFulfillmentConfigPublicKey(
			this.program.programId,
			serumMarket
		);
		return (await this.program.account.serumV3FulfillmentConfig.fetch(
			address
		)) as SerumV3FulfillmentConfigAccount;
	}

	public async getSerumV3FulfillmentConfigs(): Promise<
		SerumV3FulfillmentConfigAccount[]
	> {
		const accounts = await this.program.account.serumV3FulfillmentConfig.all();
		return accounts.map(
			(account) => account.account
		) as SerumV3FulfillmentConfigAccount[];
	}

	public async getPhoenixV1FulfillmentConfig(
		phoenixMarket: PublicKey
	): Promise<PhoenixV1FulfillmentConfigAccount> {
		const address = await getPhoenixFulfillmentConfigPublicKey(
			this.program.programId,
			phoenixMarket
		);
		return (await this.program.account.phoenixV1FulfillmentConfig.fetch(
			address
		)) as PhoenixV1FulfillmentConfigAccount;
	}

	public async getPhoenixV1FulfillmentConfigs(): Promise<
		PhoenixV1FulfillmentConfigAccount[]
	> {
		const accounts =
			await this.program.account.phoenixV1FulfillmentConfig.all();
		return accounts.map(
			(account) => account.account
		) as PhoenixV1FulfillmentConfigAccount[];
	}

	public async getOpenbookV2FulfillmentConfig(
		openbookMarket: PublicKey
	): Promise<OpenbookV2FulfillmentConfigAccount> {
		const address = getOpenbookV2FulfillmentConfigPublicKey(
			this.program.programId,
			openbookMarket
		);
		return (await this.program.account.openbookV2FulfillmentConfig.fetch(
			address
		)) as OpenbookV2FulfillmentConfigAccount;
	}

	public async getOpenbookV2FulfillmentConfigs(): Promise<
		OpenbookV2FulfillmentConfigAccount[]
	> {
		const accounts =
			await this.program.account.openbookV2FulfillmentConfig.all();
		return accounts.map(
			(account) => account.account
		) as OpenbookV2FulfillmentConfigAccount[];
	}

	/** @deprecated use fetchAllLookupTableAccounts() */
	public async fetchMarketLookupTableAccount(): Promise<AddressLookupTableAccount> {
		if (this.lookupTableAccount) return this.lookupTableAccount;

		if (!this.marketLookupTable) {
			console.log('Market lookup table address not set');
			return;
		}

		const lookupTableAccount = (
			await this.connection.getAddressLookupTable(this.marketLookupTable)
		).value;
		this.lookupTableAccount = lookupTableAccount;

		return lookupTableAccount;
	}

	public async fetchAllLookupTableAccounts(): Promise<
		AddressLookupTableAccount[]
	> {
		if (this.lookupTableAccounts) return this.lookupTableAccounts;

		if (!this.marketLookupTables) {
			console.log('Market lookup table address not set');
			return;
		}

		const lookupTableAccountResults = await Promise.all(
			this.marketLookupTables.map((lookupTable) =>
				this.connection.getAddressLookupTable(lookupTable)
			)
		);

		const lookupTableAccounts = lookupTableAccountResults.map(
			(result) => result.value
		);
		this.lookupTableAccounts = lookupTableAccounts;

		return lookupTableAccounts;
	}

	private getTxVersionForNewWallet(newWallet: IWallet) {
		if (!newWallet?.supportedTransactionVersions) return 0; // Assume versioned txs supported if wallet doesn't have a supportedTransactionVersions property

		const walletSupportsVersionedTxns =
			newWallet.supportedTransactionVersions?.has(0) ||
			(newWallet.supportedTransactionVersions?.size ?? 0) > 1;

		return walletSupportsVersionedTxns ? 0 : 'legacy';
	}

	/**
	 * Update the wallet to use for drift transactions and linked user account
	 * @param newWallet
	 * @param subAccountIds
	 * @param activeSubAccountId
	 * @param includeDelegates
	 */
	public async updateWallet(
		newWallet: IWallet,
		subAccountIds?: number[],
		activeSubAccountId?: number,
		includeDelegates?: boolean,
		authoritySubaccountMap?: Map<string, number[]>
	): Promise<boolean> {
		const newProvider = new AnchorProvider(
			this.connection,
			// @ts-ignore
			newWallet,
			this.opts
		);
		const newProgram = new Program(
			driftIDL as Idl,
			this.program.programId,
			newProvider
		);

		this.skipLoadUsers = false;
		// Update provider for txSender with new wallet details
		this.txSender.wallet = newWallet;
		this.wallet = newWallet;
		this.txHandler.updateWallet(newWallet);
		this.provider = newProvider;
		this.program = newProgram;
		this.authority = newWallet.publicKey;
		this.activeSubAccountId = activeSubAccountId;
		this.userStatsAccountPublicKey = undefined;
		this.includeDelegates = includeDelegates ?? false;
		this.txVersion = this.getTxVersionForNewWallet(this.wallet);

		if (includeDelegates && subAccountIds) {
			throw new Error(
				'Can only pass one of includeDelegates or subAccountIds. If you want to specify subaccount ids for multiple authorities, pass authoritySubaccountMap instead'
			);
		}

		if (authoritySubaccountMap && subAccountIds) {
			throw new Error(
				'Can only pass one of authoritySubaccountMap or subAccountIds'
			);
		}

		if (authoritySubaccountMap && includeDelegates) {
			throw new Error(
				'Can only pass one of authoritySubaccountMap or includeDelegates'
			);
		}

		this.authoritySubAccountMap = authoritySubaccountMap
			? authoritySubaccountMap
			: subAccountIds
			? new Map([[this.authority.toString(), subAccountIds]])
			: new Map<string, number[]>();

		/* Reset user stats account */
		if (this.userStats?.isSubscribed) {
			await this.userStats.unsubscribe();
		}

		this.userStats = undefined;

		this.userStats = new UserStats({
			driftClient: this,
			userStatsAccountPublicKey: this.getUserStatsAccountPublicKey(),
			accountSubscription: this.userStatsAccountSubscriptionConfig,
		});

		const subscriptionPromises: Promise<any>[] = [this.userStats.subscribe()];

		let success = true;

		if (this.isSubscribed) {
			const reSubscribeUsersPromise = async () => {
				await Promise.all(this.unsubscribeUsers());
				this.users.clear();
				success = await this.addAndSubscribeToUsers();
			};

			subscriptionPromises.push(reSubscribeUsersPromise());
		}

		await Promise.all(subscriptionPromises);

		return success;
	}

	/**
	 * Update the subscribed accounts to a given authority, while leaving the
	 * connected wallet intact. This allows a user to emulate another user's
	 * account on the UI and sign permissionless transactions with their own wallet.
	 * @param emulateAuthority
	 */
	public async emulateAccount(emulateAuthority: PublicKey): Promise<boolean> {
		this.skipLoadUsers = false;
		// Update provider for txSender with new wallet details
		this.authority = emulateAuthority;
		this.userStatsAccountPublicKey = undefined;
		this.includeDelegates = true;
		this.txVersion = this.getTxVersionForNewWallet(this.wallet);

		this.authoritySubAccountMap = new Map<string, number[]>();

		/* Reset user stats account */
		if (this.userStats?.isSubscribed) {
			await this.userStats.unsubscribe();
		}

		this.userStats = undefined;

		this.userStats = new UserStats({
			driftClient: this,
			userStatsAccountPublicKey: this.getUserStatsAccountPublicKey(),
			accountSubscription: this.userStatsAccountSubscriptionConfig,
		});

		await this.userStats.subscribe();

		let success = true;

		if (this.isSubscribed) {
			await Promise.all(this.unsubscribeUsers());
			this.users.clear();
			success = await this.addAndSubscribeToUsers(emulateAuthority);
		}

		return success;
	}

	public async switchActiveUser(subAccountId: number, authority?: PublicKey) {
		const authorityChanged = authority && !this.authority?.equals(authority);

		this.activeSubAccountId = subAccountId;
		this.authority = authority ?? this.authority;
		this.userStatsAccountPublicKey = getUserStatsAccountPublicKey(
			this.program.programId,
			this.authority
		);

		/* If changing the user authority ie switching from delegate to non-delegate account, need to re-subscribe to the user stats account */
		if (authorityChanged && this.userStats) {
			if (this.userStats.isSubscribed) {
				await this.userStats.unsubscribe();
			}

			this.userStats = new UserStats({
				driftClient: this,
				userStatsAccountPublicKey: this.userStatsAccountPublicKey,
				accountSubscription: this.userAccountSubscriptionConfig,
			});

			this.userStats.subscribe();
		}
	}

	public async addUser(
		subAccountId: number,
		authority?: PublicKey,
		userAccount?: UserAccount
	): Promise<boolean> {
		authority = authority ?? this.authority;
		const userKey = this.getUserMapKey(subAccountId, authority);

		if (this.users.has(userKey) && this.users.get(userKey).isSubscribed) {
			return true;
		}

		const user = this.createUser(
			subAccountId,
			this.userAccountSubscriptionConfig,
			authority
		);

		const result = await user.subscribe(userAccount);

		if (result) {
			this.users.set(userKey, user);
			return true;
		} else {
			return false;
		}
	}

	/**
	 * Adds and subscribes to users based on params set by the constructor or by updateWallet.
	 */
	public async addAndSubscribeToUsers(authority?: PublicKey): Promise<boolean> {
		// save the rpc calls if driftclient is initialized without a real wallet
		if (this.skipLoadUsers) return true;

		let result = true;

		if (this.authoritySubAccountMap && this.authoritySubAccountMap.size > 0) {
			this.authoritySubAccountMap.forEach(async (value, key) => {
				for (const subAccountId of value) {
					result =
						result && (await this.addUser(subAccountId, new PublicKey(key)));
				}
			});

			if (this.activeSubAccountId == undefined) {
				this.switchActiveUser(
					[...this.authoritySubAccountMap.values()][0][0] ?? 0,
					new PublicKey(
						[...this.authoritySubAccountMap.keys()][0] ??
							this.authority.toString()
					)
				);
			}
		} else {
			let userAccounts = [];
			let delegatedAccounts = [];

			const userAccountsPromise = this.getUserAccountsForAuthority(
				authority ?? this.wallet.publicKey
			);

			if (this.includeDelegates) {
				const delegatedAccountsPromise = this.getUserAccountsForDelegate(
					authority ?? this.wallet.publicKey
				);
				[userAccounts, delegatedAccounts] = await Promise.all([
					userAccountsPromise,
					delegatedAccountsPromise,
				]);

				!userAccounts && (userAccounts = []);
				!delegatedAccounts && (delegatedAccounts = []);
			} else {
				userAccounts = (await userAccountsPromise) ?? [];
			}

			const allAccounts = userAccounts.concat(delegatedAccounts);
			const addAllAccountsPromise = allAccounts.map((acc) =>
				this.addUser(acc.subAccountId, acc.authority, acc)
			);

			const addAllAccountsResults = await Promise.all(addAllAccountsPromise);
			result = addAllAccountsResults.every((res) => !!res);

			if (this.activeSubAccountId == undefined) {
				this.switchActiveUser(
					userAccounts.concat(delegatedAccounts)[0]?.subAccountId ?? 0,
					userAccounts.concat(delegatedAccounts)[0]?.authority ?? this.authority
				);
			}
		}

		return result;
	}

	/**
	 * Returns the instructions to initialize a user account and the public key of the user account.
	 * @param subAccountId
	 * @param name
	 * @param referrerInfo
	 * @returns [instructions, userAccountPublicKey]
	 */
	public async getInitializeUserAccountIxs(
		subAccountId = 0,
		name?: string,
		referrerInfo?: ReferrerInfo,
		poolId?: number
	): Promise<[TransactionInstruction[], PublicKey]> {
		const initializeIxs: TransactionInstruction[] = [];

		const [userAccountPublicKey, initializeUserAccountIx] =
			await this.getInitializeUserInstructions(
				subAccountId,
				name,
				referrerInfo
			);

		if (subAccountId === 0) {
			if (
				!(await this.checkIfAccountExists(this.getUserStatsAccountPublicKey()))
			) {
				initializeIxs.push(await this.getInitializeUserStatsIx());
			}
		}

		initializeIxs.push(initializeUserAccountIx);

		if (poolId) {
			initializeIxs.push(
				await this.getUpdateUserPoolIdIx(poolId, subAccountId)
			);
		}

		return [initializeIxs, userAccountPublicKey];
	}

	/**
	 * Initializes a user account and returns the transaction signature and the public key of the user account.
	 * @param subAccountId
	 * @param name
	 * @param referrerInfo
	 * @param txParams
	 * @returns [transactionSignature, userAccountPublicKey]
	 */
	public async initializeUserAccount(
		subAccountId = 0,
		name?: string,
		referrerInfo?: ReferrerInfo,
		txParams?: TxParams
	): Promise<[TransactionSignature, PublicKey]> {
		const [initializeIxs, userAccountPublicKey] =
			await this.getInitializeUserAccountIxs(subAccountId, name, referrerInfo);

		const tx = await this.buildTransaction(initializeIxs, txParams);

		const { txSig } = await this.sendTransaction(tx, [], this.opts);

		await this.addUser(subAccountId);

		return [txSig, userAccountPublicKey];
	}

	async getInitializeUserStatsIx(): Promise<TransactionInstruction> {
		return await this.program.instruction.initializeUserStats({
			accounts: {
				userStats: this.getUserStatsAccountPublicKey(),
				authority: this.wallet.publicKey,
				payer: this.wallet.publicKey,
				rent: anchor.web3.SYSVAR_RENT_PUBKEY,
				systemProgram: anchor.web3.SystemProgram.programId,
				state: await this.getStatePublicKey(),
			},
		});
	}

	public async initializeSignedMsgUserOrders(
		authority: PublicKey,
		numOrders: number,
		txParams?: TxParams
	): Promise<[TransactionSignature, PublicKey]> {
		const initializeIxs = [];

		const [signedMsgUserAccountPublicKey, initializeUserAccountIx] =
			await this.getInitializeSignedMsgUserOrdersAccountIx(
				authority,
				numOrders
			);
		initializeIxs.push(initializeUserAccountIx);
		const tx = await this.buildTransaction(initializeIxs, txParams);
		const { txSig } = await this.sendTransaction(tx, [], this.opts);

		return [txSig, signedMsgUserAccountPublicKey];
	}

	async getInitializeSignedMsgUserOrdersAccountIx(
		authority: PublicKey,
		numOrders: number
	): Promise<[PublicKey, TransactionInstruction]> {
		const signedMsgUserAccountPublicKey = getSignedMsgUserAccountPublicKey(
			this.program.programId,
			authority
		);
		const initializeUserAccountIx =
			await this.program.instruction.initializeSignedMsgUserOrders(numOrders, {
				accounts: {
					signedMsgUserOrders: signedMsgUserAccountPublicKey,
					authority,
					payer: this.wallet.publicKey,
					rent: anchor.web3.SYSVAR_RENT_PUBKEY,
					systemProgram: anchor.web3.SystemProgram.programId,
				},
			});

		return [signedMsgUserAccountPublicKey, initializeUserAccountIx];
	}

	public async resizeSignedMsgUserOrders(
		authority: PublicKey,
		numOrders: number,
		userSubaccountId?: number,
		txParams?: TxParams
	): Promise<TransactionSignature> {
		const resizeUserAccountIx =
			await this.getResizeSignedMsgUserOrdersInstruction(
				authority,
				numOrders,
				userSubaccountId
			);
		const tx = await this.buildTransaction([resizeUserAccountIx], txParams);
		const { txSig } = await this.sendTransaction(tx, [], this.opts);

		return txSig;
	}

	async getResizeSignedMsgUserOrdersInstruction(
		authority: PublicKey,
		numOrders: number,
		userSubaccountId?: number
	): Promise<TransactionInstruction> {
		const signedMsgUserAccountPublicKey = getSignedMsgUserAccountPublicKey(
			this.program.programId,
			authority
		);
		const resizeUserAccountIx =
			await this.program.instruction.resizeSignedMsgUserOrders(numOrders, {
				accounts: {
					signedMsgUserOrders: signedMsgUserAccountPublicKey,
					authority,
					payer: this.wallet.publicKey,
					systemProgram: anchor.web3.SystemProgram.programId,
					user: await getUserAccountPublicKey(
						this.program.programId,
						authority,
						userSubaccountId
					),
				},
			});

		return resizeUserAccountIx;
	}

	public async initializeSignedMsgWsDelegatesAccount(
		authority: PublicKey,
		delegates: PublicKey[] = [],
		txParams?: TxParams
	): Promise<TransactionSignature> {
		const ix = await this.getInitializeSignedMsgWsDelegatesAccountIx(
			authority,
			delegates
		);
		const tx = await this.buildTransaction([ix], txParams);
		const { txSig } = await this.sendTransaction(tx, [], this.opts);
		return txSig;
	}

	public async getInitializeSignedMsgWsDelegatesAccountIx(
		authority: PublicKey,
		delegates: PublicKey[] = []
	): Promise<TransactionInstruction> {
		const signedMsgWsDelegates = getSignedMsgWsDelegatesAccountPublicKey(
			this.program.programId,
			authority
		);
		const ix = await this.program.instruction.initializeSignedMsgWsDelegates(
			delegates,
			{
				accounts: {
					signedMsgWsDelegates,
					authority: this.wallet.publicKey,
					rent: anchor.web3.SYSVAR_RENT_PUBKEY,
					systemProgram: anchor.web3.SystemProgram.programId,
				},
			}
		);
		return ix;
	}

	public async addSignedMsgWsDelegate(
		authority: PublicKey,
		delegate: PublicKey,
		txParams?: TxParams
	): Promise<TransactionSignature> {
		const ix = await this.getAddSignedMsgWsDelegateIx(authority, delegate);
		const tx = await this.buildTransaction([ix], txParams);
		const { txSig } = await this.sendTransaction(tx, [], this.opts);
		return txSig;
	}

	public async getAddSignedMsgWsDelegateIx(
		authority: PublicKey,
		delegate: PublicKey
	): Promise<TransactionInstruction> {
		const signedMsgWsDelegates = getSignedMsgWsDelegatesAccountPublicKey(
			this.program.programId,
			authority
		);
		const ix = await this.program.instruction.changeSignedMsgWsDelegateStatus(
			delegate,
			true,
			{
				accounts: {
					signedMsgWsDelegates,
					authority: this.wallet.publicKey,
					systemProgram: anchor.web3.SystemProgram.programId,
				},
			}
		);
		return ix;
	}

	public async removeSignedMsgWsDelegate(
		authority: PublicKey,
		delegate: PublicKey,
		txParams?: TxParams
	): Promise<TransactionSignature> {
		const ix = await this.getRemoveSignedMsgWsDelegateIx(authority, delegate);
		const tx = await this.buildTransaction([ix], txParams);
		const { txSig } = await this.sendTransaction(tx, [], this.opts);
		return txSig;
	}

	public async getRemoveSignedMsgWsDelegateIx(
		authority: PublicKey,
		delegate: PublicKey
	): Promise<TransactionInstruction> {
		const signedMsgWsDelegates = getSignedMsgWsDelegatesAccountPublicKey(
			this.program.programId,
			authority
		);
		const ix = await this.program.instruction.changeSignedMsgWsDelegateStatus(
			delegate,
			false,
			{
				accounts: {
					signedMsgWsDelegates,
					authority: this.wallet.publicKey,
					systemProgram: anchor.web3.SystemProgram.programId,
				},
			}
		);
		return ix;
	}

	public async initializeFuelOverflow(
		authority?: PublicKey
	): Promise<TransactionSignature> {
		const ix = await this.getInitializeFuelOverflowIx(authority);
		const tx = await this.buildTransaction([ix], this.txParams);
		const { txSig } = await this.sendTransaction(tx, [], this.opts);
		return txSig;
	}

	public async getInitializeFuelOverflowIx(
		authority?: PublicKey
	): Promise<TransactionInstruction> {
		return await this.program.instruction.initializeFuelOverflow({
			accounts: {
				fuelOverflow: getFuelOverflowAccountPublicKey(
					this.program.programId,
					authority ?? this.wallet.publicKey
				),
				userStats: getUserStatsAccountPublicKey(
					this.program.programId,
					authority ?? this.wallet.publicKey
				),
				authority: authority ?? this.wallet.publicKey,
				payer: this.wallet.publicKey,
				rent: anchor.web3.SYSVAR_RENT_PUBKEY,
				systemProgram: anchor.web3.SystemProgram.programId,
			},
		});
	}

	public async sweepFuel(authority?: PublicKey): Promise<TransactionSignature> {
		const ix = await this.getSweepFuelIx(authority);
		const tx = await this.buildTransaction([ix], this.txParams);
		const { txSig } = await this.sendTransaction(tx, [], this.opts);
		return txSig;
	}

	public async getSweepFuelIx(
		authority?: PublicKey
	): Promise<TransactionInstruction> {
		return await this.program.instruction.sweepFuel({
			accounts: {
				fuelOverflow: getFuelOverflowAccountPublicKey(
					this.program.programId,
					authority ?? this.wallet.publicKey
				),
				userStats: getUserStatsAccountPublicKey(
					this.program.programId,
					authority ?? this.wallet.publicKey
				),
				authority: authority ?? this.wallet.publicKey,
				signer: this.wallet.publicKey,
			},
		});
	}

	private async getInitializeUserInstructions(
		subAccountId = 0,
		name?: string,
		referrerInfo?: ReferrerInfo
	): Promise<[PublicKey, TransactionInstruction]> {
		const userAccountPublicKey = await getUserAccountPublicKey(
			this.program.programId,
			this.wallet.publicKey,
			subAccountId
		);

		const remainingAccounts = new Array<AccountMeta>();
		if (referrerInfo !== undefined) {
			remainingAccounts.push({
				pubkey: referrerInfo.referrer,
				isWritable: true,
				isSigner: false,
			});
			remainingAccounts.push({
				pubkey: referrerInfo.referrerStats,
				isWritable: true,
				isSigner: false,
			});
		}

		const state = this.getStateAccount();
		if (!state.whitelistMint.equals(PublicKey.default)) {
			const associatedTokenPublicKey = await getAssociatedTokenAddress(
				state.whitelistMint,
				this.wallet.publicKey
			);
			remainingAccounts.push({
				pubkey: associatedTokenPublicKey,
				isWritable: false,
				isSigner: false,
			});
		}

		if (name === undefined) {
			if (subAccountId === 0) {
				name = DEFAULT_USER_NAME;
			} else {
				name = `Subaccount ${subAccountId + 1}`;
			}
		}

		const nameBuffer = encodeName(name);
		const initializeUserAccountIx =
			await this.program.instruction.initializeUser(subAccountId, nameBuffer, {
				accounts: {
					user: userAccountPublicKey,
					userStats: this.getUserStatsAccountPublicKey(),
					authority: this.wallet.publicKey,
					payer: this.wallet.publicKey,
					rent: anchor.web3.SYSVAR_RENT_PUBKEY,
					systemProgram: anchor.web3.SystemProgram.programId,
					state: await this.getStatePublicKey(),
				},
				remainingAccounts,
			});

		return [userAccountPublicKey, initializeUserAccountIx];
	}

	async getNextSubAccountId(): Promise<number> {
		const userStats = this.getUserStats();
		let userStatsAccount: UserStatsAccount;
		if (!userStats) {
			userStatsAccount = await fetchUserStatsAccount(
				this.connection,
				this.program,
				this.wallet.publicKey
			);
		} else {
			userStatsAccount = userStats.getAccount();
		}
		return userStatsAccount.numberOfSubAccountsCreated;
	}

	public async initializeReferrerName(
		name: string
	): Promise<TransactionSignature> {
		const userAccountPublicKey = getUserAccountPublicKeySync(
			this.program.programId,
			this.wallet.publicKey,
			0
		);

		const nameBuffer = encodeName(name);

		const referrerNameAccountPublicKey = getReferrerNamePublicKeySync(
			this.program.programId,
			nameBuffer
		);

		const tx = await this.program.transaction.initializeReferrerName(
			nameBuffer,
			{
				accounts: {
					referrerName: referrerNameAccountPublicKey,
					user: userAccountPublicKey,
					authority: this.wallet.publicKey,
					userStats: this.getUserStatsAccountPublicKey(),
					payer: this.wallet.publicKey,
					rent: anchor.web3.SYSVAR_RENT_PUBKEY,
					systemProgram: anchor.web3.SystemProgram.programId,
				},
			}
		);
		const { txSig } = await this.sendTransaction(tx, [], this.opts);
		return txSig;
	}

	public async updateUserName(
		name: string,
		subAccountId = 0
	): Promise<TransactionSignature> {
		const userAccountPublicKey = getUserAccountPublicKeySync(
			this.program.programId,
			this.wallet.publicKey,
			subAccountId
		);

		const nameBuffer = encodeName(name);
		const tx = await this.program.transaction.updateUserName(
			subAccountId,
			nameBuffer,
			{
				accounts: {
					user: userAccountPublicKey,
					authority: this.wallet.publicKey,
				},
			}
		);
		const { txSig } = await this.sendTransaction(tx, [], this.opts);
		return txSig;
	}

	public async updateUserCustomMarginRatio(
		updates: { marginRatio: number; subAccountId: number }[],
		txParams?: TxParams
	): Promise<TransactionSignature> {
		const ixs = await Promise.all(
			updates.map(async ({ marginRatio, subAccountId }) => {
				const ix = await this.getUpdateUserCustomMarginRatioIx(
					marginRatio,
					subAccountId
				);
				return ix;
			})
		);

		const tx = await this.buildTransaction(ixs, txParams ?? this.txParams);

		const { txSig } = await this.sendTransaction(tx, [], this.opts);
		return txSig;
	}

	public async getUpdateUserCustomMarginRatioIx(
		marginRatio: number,
		subAccountId = 0
	): Promise<TransactionInstruction> {
		const userAccountPublicKey = getUserAccountPublicKeySync(
			this.program.programId,
			this.wallet.publicKey,
			subAccountId
		);

		await this.addUser(subAccountId, this.wallet.publicKey);

		const ix = this.program.instruction.updateUserCustomMarginRatio(
			subAccountId,
			marginRatio,
			{
				accounts: {
					user: userAccountPublicKey,
					authority: this.wallet.publicKey,
				},
			}
		);

		return ix;
	}

	public async getUpdateUserMarginTradingEnabledIx(
		marginTradingEnabled: boolean,
		subAccountId = 0,
		userAccountPublicKey?: PublicKey
	): Promise<TransactionInstruction> {
		const userAccountPublicKeyToUse =
			userAccountPublicKey ||
			getUserAccountPublicKeySync(
				this.program.programId,
				this.wallet.publicKey,
				subAccountId
			);

		await this.addUser(subAccountId, this.wallet.publicKey);

		let remainingAccounts;
		try {
			remainingAccounts = this.getRemainingAccounts({
				userAccounts: [this.getUserAccount(subAccountId)],
			});
		} catch (err) {
			remainingAccounts = [];
		}

		return await this.program.instruction.updateUserMarginTradingEnabled(
			subAccountId,
			marginTradingEnabled,
			{
				accounts: {
					user: userAccountPublicKeyToUse,
					authority: this.wallet.publicKey,
				},
				remainingAccounts,
			}
		);
	}

	public async updateUserMarginTradingEnabled(
		updates: { marginTradingEnabled: boolean; subAccountId: number }[]
	): Promise<TransactionSignature> {
		const ixs = await Promise.all(
			updates.map(async ({ marginTradingEnabled, subAccountId }) => {
				return await this.getUpdateUserMarginTradingEnabledIx(
					marginTradingEnabled,
					subAccountId
				);
			})
		);

		const tx = await this.buildTransaction(ixs, this.txParams);

		const { txSig } = await this.sendTransaction(tx, [], this.opts);
		return txSig;
	}

	public async updateUserDelegate(
		delegate: PublicKey,
		subAccountId = 0
	): Promise<TransactionSignature> {
		const tx = await this.program.transaction.updateUserDelegate(
			subAccountId,
			delegate,
			{
				accounts: {
					user: await this.getUserAccountPublicKey(),
					authority: this.wallet.publicKey,
				},
			}
		);

		const { txSig } = await this.sendTransaction(tx, [], this.opts);
		return txSig;
	}

	public async updateUserAdvancedLp(
		updates: { advancedLp: boolean; subAccountId: number }[]
	): Promise<TransactionSignature> {
		const ixs = await Promise.all(
			updates.map(async ({ advancedLp, subAccountId }) => {
				return await this.getUpdateAdvancedDlpIx(advancedLp, subAccountId);
			})
		);

		const tx = await this.buildTransaction(ixs, this.txParams);

		const { txSig } = await this.sendTransaction(tx, [], this.opts);
		return txSig;
	}

	public async getUpdateAdvancedDlpIx(
		advancedLp: boolean,
		subAccountId: number
	) {
		const ix = await this.program.instruction.updateUserAdvancedLp(
			subAccountId,
			advancedLp,
			{
				accounts: {
					user: getUserAccountPublicKeySync(
						this.program.programId,
						this.wallet.publicKey,
						subAccountId
					),
					authority: this.wallet.publicKey,
				},
			}
		);

		return ix;
	}

	public async updateUserReduceOnly(
		updates: { reduceOnly: boolean; subAccountId: number }[]
	): Promise<TransactionSignature> {
		const ixs = await Promise.all(
			updates.map(async ({ reduceOnly, subAccountId }) => {
				return await this.getUpdateUserReduceOnlyIx(reduceOnly, subAccountId);
			})
		);

		const tx = await this.buildTransaction(ixs, this.txParams);

		const { txSig } = await this.sendTransaction(tx, [], this.opts);
		return txSig;
	}

	public async getUpdateUserReduceOnlyIx(
		reduceOnly: boolean,
		subAccountId: number
	) {
		const ix = await this.program.instruction.updateUserReduceOnly(
			subAccountId,
			reduceOnly,
			{
				accounts: {
					user: getUserAccountPublicKeySync(
						this.program.programId,
						this.wallet.publicKey,
						subAccountId
					),
					authority: this.wallet.publicKey,
				},
			}
		);

		return ix;
	}

	public async updateUserPoolId(
		updates: { poolId: number; subAccountId: number }[]
	): Promise<TransactionSignature> {
		const ixs = await Promise.all(
			updates.map(async ({ poolId, subAccountId }) => {
				return await this.getUpdateUserPoolIdIx(poolId, subAccountId);
			})
		);

		const tx = await this.buildTransaction(ixs, this.txParams);

		const { txSig } = await this.sendTransaction(tx, [], this.opts);
		return txSig;
	}

	public async getUpdateUserPoolIdIx(poolId: number, subAccountId: number) {
		const ix = await this.program.instruction.updateUserPoolId(
			subAccountId,
			poolId,
			{
				accounts: {
					user: getUserAccountPublicKeySync(
						this.program.programId,
						this.wallet.publicKey,
						subAccountId
					),
					authority: this.wallet.publicKey,
				},
			}
		);

		return ix;
	}

	public async fetchAllUserAccounts(
		includeIdle = true
	): Promise<ProgramAccount<UserAccount>[]> {
		let filters = undefined;
		if (!includeIdle) {
			filters = [getNonIdleUserFilter()];
		}
		return (await this.program.account.user.all(
			filters
		)) as ProgramAccount<UserAccount>[];
	}

	public async getUserAccountsForDelegate(
		delegate: PublicKey
	): Promise<UserAccount[]> {
		const programAccounts = await this.program.account.user.all([
			{
				memcmp: {
					offset: 40,
					/** data to match, as base-58 encoded string and limited to less than 129 bytes */
					bytes: bs58.encode(delegate.toBuffer()),
				},
			},
		]);

		return programAccounts
			.map((programAccount) => programAccount.account as UserAccount)
			.sort((a, b) => a.subAccountId - b.subAccountId);
	}

	public async getUserAccountsAndAddressesForAuthority(
		authority: PublicKey
	): Promise<ProgramAccount<UserAccount>[]> {
		const programAccounts = await this.program.account.user.all([
			{
				memcmp: {
					offset: 8,
					/** data to match, as base-58 encoded string and limited to less than 129 bytes */
					bytes: bs58.encode(authority.toBuffer()),
				},
			},
		]);

		return programAccounts.map(
			(programAccount) => programAccount as ProgramAccount<UserAccount>
		);
	}

	public async getUserAccountsForAuthority(
		authority: PublicKey
	): Promise<UserAccount[]> {
		const programAccounts = await this.program.account.user.all([
			{
				memcmp: {
					offset: 8,
					/** data to match, as base-58 encoded string and limited to less than 129 bytes */
					bytes: bs58.encode(authority.toBuffer()),
				},
			},
		]);

		return programAccounts
			.map((programAccount) => programAccount.account as UserAccount)
			.sort((a, b) => a.subAccountId - b.subAccountId);
	}

	public async getReferredUserStatsAccountsByReferrer(
		referrer: PublicKey
	): Promise<UserStatsAccount[]> {
		const programAccounts = await this.program.account.userStats.all([
			{
				memcmp: {
					offset: 40,
					/** data to match, as base-58 encoded string and limited to less than 129 bytes */
					bytes: bs58.encode(referrer.toBuffer()),
				},
			},
		]);

		return programAccounts.map(
			(programAccount) => programAccount.account as UserStatsAccount
		);
	}

	public async getReferrerNameAccountsForAuthority(
		authority: PublicKey
	): Promise<ReferrerNameAccount[]> {
		const programAccounts = await this.program.account.referrerName.all([
			{
				memcmp: {
					offset: 8,
					/** data to match, as base-58 encoded string and limited to less than 129 bytes */
					bytes: bs58.encode(authority.toBuffer()),
				},
			},
		]);

		return programAccounts.map(
			(programAccount) => programAccount.account as ReferrerNameAccount
		);
	}

	public async deleteUser(
		subAccountId = 0,
		txParams?: TxParams
	): Promise<TransactionSignature> {
		const userAccountPublicKey = getUserAccountPublicKeySync(
			this.program.programId,
			this.wallet.publicKey,
			subAccountId
		);

		const ix = await this.getUserDeletionIx(userAccountPublicKey);

		const { txSig } = await this.sendTransaction(
			await this.buildTransaction(ix, txParams),
			[],
			this.opts
		);

		const userMapKey = this.getUserMapKey(subAccountId, this.wallet.publicKey);
		await this.users.get(userMapKey)?.unsubscribe();
		this.users.delete(userMapKey);

		return txSig;
	}

	public async getUserDeletionIx(userAccountPublicKey: PublicKey) {
		const ix = await this.program.instruction.deleteUser({
			accounts: {
				user: userAccountPublicKey,
				userStats: this.getUserStatsAccountPublicKey(),
				authority: this.wallet.publicKey,
				state: await this.getStatePublicKey(),
			},
		});

		return ix;
	}

	public async forceDeleteUser(
		userAccountPublicKey: PublicKey,
		userAccount: UserAccount,
		txParams?: TxParams
	): Promise<TransactionSignature> {
		const tx = await this.buildTransaction(
			await this.getForceDeleteUserIx(userAccountPublicKey, userAccount),
			txParams
		);

		const { txSig } = await this.sendTransaction(tx, [], this.opts);
		return txSig;
	}

	public async getForceDeleteUserIx(
		userAccountPublicKey: PublicKey,
		userAccount: UserAccount
	) {
		const writableSpotMarketIndexes = [];
		for (const spotPosition of userAccount.spotPositions) {
			if (isSpotPositionAvailable(spotPosition)) {
				continue;
			}
			writableSpotMarketIndexes.push(spotPosition.marketIndex);
		}
		const remainingAccounts = this.getRemainingAccounts({
			userAccounts: [userAccount],
			writableSpotMarketIndexes,
		});

		const tokenPrograms = new Set<string>();
		for (const spotPosition of userAccount.spotPositions) {
			if (isSpotPositionAvailable(spotPosition)) {
				continue;
			}
			const spotMarket = this.getSpotMarketAccount(spotPosition.marketIndex);
			remainingAccounts.push({
				isSigner: false,
				isWritable: true,
				pubkey: spotMarket.vault,
			});
			const tokenProgram = this.getTokenProgramForSpotMarket(spotMarket);
			const keeperVault = await this.getAssociatedTokenAccount(
				spotPosition.marketIndex,
				false,
				tokenProgram
			);
			remainingAccounts.push({
				isSigner: false,
				isWritable: true,
				pubkey: keeperVault,
			});
			tokenPrograms.add(tokenProgram.toBase58());
		}

		for (const tokenProgram of tokenPrograms) {
			remainingAccounts.push({
				isSigner: false,
				isWritable: false,
				pubkey: new PublicKey(tokenProgram),
			});
		}

		const authority = userAccount.authority;
		const userStats = getUserStatsAccountPublicKey(
			this.program.programId,
			authority
		);
		const ix = await this.program.instruction.forceDeleteUser({
			accounts: {
				user: userAccountPublicKey,
				userStats,
				authority,
				state: await this.getStatePublicKey(),
				driftSigner: this.getSignerPublicKey(),
				keeper: this.wallet.publicKey,
			},
			remainingAccounts,
		});

		return ix;
	}

	public async deleteSignedMsgUserOrders(
		txParams?: TxParams
	): Promise<TransactionSignature> {
		const ix = await this.getSignedMsgUserOrdersDeletionIx(
			this.wallet.publicKey
		);

		const { txSig } = await this.sendTransaction(
			await this.buildTransaction(ix, txParams),
			[],
			this.opts
		);

		return txSig;
	}

	public async getSignedMsgUserOrdersDeletionIx(authority: PublicKey) {
		const ix = await this.program.instruction.deleteSignedMsgUserOrders({
			accounts: {
				user: authority,
				signedMsgUserOrders: getSignedMsgUserAccountPublicKey(
					this.program.programId,
					authority
				),
				authority: this.wallet.publicKey,
				state: await this.getStatePublicKey(),
			},
		});

		return ix;
	}

	/**
	 * Checks if a SignedMsg User Orders account exists for the given authority.
	 * The account pubkey is derived using the program ID and authority as seeds.
	 * Makes an RPC call to check if the account exists on-chain.
	 *
	 * @param authority The authority public key to check for
	 * @returns Promise that resolves to true if the account exists, false otherwise
	 */
	public async isSignedMsgUserOrdersAccountInitialized(
		authority: PublicKey
	): Promise<boolean> {
		const signedMsgUserOrdersAccountPublicKey =
			getSignedMsgUserAccountPublicKey(this.program.programId, authority);
		return this.checkIfAccountExists(signedMsgUserOrdersAccountPublicKey);
	}

	public async reclaimRent(
		subAccountId = 0,
		txParams?: TxParams
	): Promise<TransactionSignature> {
		const userAccountPublicKey = getUserAccountPublicKeySync(
			this.program.programId,
			this.wallet.publicKey,
			subAccountId
		);

		const ix = await this.getReclaimRentIx(userAccountPublicKey);

		const { txSig } = await this.sendTransaction(
			await this.buildTransaction(ix, txParams),
			[],
			this.opts
		);

		return txSig;
	}

	public async getReclaimRentIx(userAccountPublicKey: PublicKey) {
		return await this.program.instruction.reclaimRent({
			accounts: {
				user: userAccountPublicKey,
				userStats: this.getUserStatsAccountPublicKey(),
				authority: this.wallet.publicKey,
				state: await this.getStatePublicKey(),
				rent: anchor.web3.SYSVAR_RENT_PUBKEY,
			},
		});
	}

	public getUser(subAccountId?: number, authority?: PublicKey): User {
		subAccountId = subAccountId ?? this.activeSubAccountId;
		authority = authority ?? this.authority;
		const userMapKey = this.getUserMapKey(subAccountId, authority);

		if (!this.users.has(userMapKey)) {
			throw new Error(`DriftClient has no user for user id ${userMapKey}`);
		}
		return this.users.get(userMapKey);
	}

	public hasUser(subAccountId?: number, authority?: PublicKey): boolean {
		subAccountId = subAccountId ?? this.activeSubAccountId;
		authority = authority ?? this.authority;
		const userMapKey = this.getUserMapKey(subAccountId, authority);

		return this.users.has(userMapKey);
	}

	public getUsers(): User[] {
		// delegate users get added to the end
		return [...this.users.values()]
			.filter((acct) =>
				acct.getUserAccount().authority.equals(this.wallet.publicKey)
			)
			.concat(
				[...this.users.values()].filter(
					(acct) =>
						!acct.getUserAccount().authority.equals(this.wallet.publicKey)
				)
			);
	}

	public getUserStats(): UserStats {
		return this.userStats;
	}

	public async fetchReferrerNameAccount(
		name: string
	): Promise<ReferrerNameAccount | undefined> {
		const nameBuffer = encodeName(name);
		const referrerNameAccountPublicKey = getReferrerNamePublicKeySync(
			this.program.programId,
			nameBuffer
		);
		return (await this.program.account.referrerName.fetch(
			referrerNameAccountPublicKey
		)) as ReferrerNameAccount;
	}

	userStatsAccountPublicKey: PublicKey;
	public getUserStatsAccountPublicKey(): PublicKey {
		if (this.userStatsAccountPublicKey) {
			return this.userStatsAccountPublicKey;
		}

		this.userStatsAccountPublicKey = getUserStatsAccountPublicKey(
			this.program.programId,
			this.authority
		);
		return this.userStatsAccountPublicKey;
	}

	public async getUserAccountPublicKey(
		subAccountId?: number,
		authority?: PublicKey
	): Promise<PublicKey> {
		return this.getUser(subAccountId, authority).userAccountPublicKey;
	}

	public getUserAccount(
		subAccountId?: number,
		authority?: PublicKey
	): UserAccount | undefined {
		return this.getUser(subAccountId, authority).getUserAccount();
	}

	/**
	 * Forces a fetch to rpc before returning accounts. Useful for anchor tests.
	 * @param subAccountId
	 */
	public async forceGetUserAccount(
		subAccountId?: number,
		authority?: PublicKey
	): Promise<UserAccount | undefined> {
		await this.getUser(subAccountId, authority).fetchAccounts();
		return this.getUser(subAccountId, authority).getUserAccount();
	}

	public getUserAccountAndSlot(
		subAccountId?: number,
		authority?: PublicKey
	): DataAndSlot<UserAccount> | undefined {
		return this.getUser(subAccountId, authority).getUserAccountAndSlot();
	}

	public getSpotPosition(
		marketIndex: number,
		subAccountId?: number
	): SpotPosition | undefined {
		return this.getUserAccount(subAccountId).spotPositions.find(
			(spotPosition) => spotPosition.marketIndex === marketIndex
		);
	}

	public getQuoteAssetTokenAmount(): BN {
		return this.getTokenAmount(QUOTE_SPOT_MARKET_INDEX);
	}

	/**
	 * Returns the token amount for a given market. The spot market precision is based on the token mint decimals.
	 * Positive if it is a deposit, negative if it is a borrow.
	 * @param marketIndex
	 */
	public getTokenAmount(marketIndex: number): BN {
		const spotPosition = this.getSpotPosition(marketIndex);
		if (spotPosition === undefined) {
			return ZERO;
		}
		const spotMarket = this.getSpotMarketAccount(marketIndex);
		return getSignedTokenAmount(
			getTokenAmount(
				spotPosition.scaledBalance,
				spotMarket,
				spotPosition.balanceType
			),
			spotPosition.balanceType
		);
	}

	/**
	 * Converts an amount to the spot precision for a given market. The spot market precision is based on the token mint decimals.
	 * @param marketIndex
	 * @param amount
	 */
	public convertToSpotPrecision(marketIndex: number, amount: BN | number): BN {
		const spotMarket = this.getSpotMarketAccount(marketIndex);
		return castNumberToSpotPrecision(amount, spotMarket);
	}

	/**
	 * Converts an amount to the perp precision. The perp market precision is {@link BASE_PRECISION} (1e9).
	 * @param amount
	 */
	public convertToPerpPrecision(amount: BN | number): BN {
		if (typeof amount === 'number') {
			return numberToSafeBN(amount, BASE_PRECISION);
		} else {
			return amount.mul(BASE_PRECISION);
		}
	}

	/**
	 * Converts an amount to the price precision. The perp market precision is {@link PRICE_PRECISION} (1e6).
	 * @param amount
	 */
	public convertToPricePrecision(amount: BN | number): BN {
		if (typeof amount === 'number') {
			return numberToSafeBN(amount, PRICE_PRECISION);
		} else {
			return amount.mul(BASE_PRECISION);
		}
	}

	/**
	 * Each drift instruction must include perp and sport market accounts in the ix remaining accounts.
	 * Use this function to force a subset of markets to be included in the remaining accounts for every ix
	 *
	 * @param perpMarketIndexes
	 * @param spotMarketIndexes
	 */
	public mustIncludeMarketsInIx({
		perpMarketIndexes,
		spotMarketIndexes,
	}: {
		perpMarketIndexes: number[];
		spotMarketIndexes: number[];
	}): void {
		perpMarketIndexes.forEach((perpMarketIndex) => {
			this.mustIncludePerpMarketIndexes.add(perpMarketIndex);
		});

		spotMarketIndexes.forEach((spotMarketIndex) => {
			this.mustIncludeSpotMarketIndexes.add(spotMarketIndex);
		});
	}

	getRemainingAccounts(params: RemainingAccountParams): AccountMeta[] {
		const { oracleAccountMap, spotMarketAccountMap, perpMarketAccountMap } =
			this.getRemainingAccountMapsForUsers(params.userAccounts);

		if (params.useMarketLastSlotCache) {
			const lastUserSlot = this.getUserAccountAndSlot(
				params.userAccounts.length > 0
					? params.userAccounts[0].subAccountId
					: this.activeSubAccountId,
				params.userAccounts.length > 0
					? params.userAccounts[0].authority
					: this.authority
			)?.slot;

			for (const [
				marketIndex,
				slot,
			] of this.perpMarketLastSlotCache.entries()) {
				// if cache has more recent slot than user positions account slot, add market to remaining accounts
				// otherwise remove from slot
				if (slot > lastUserSlot) {
					this.addPerpMarketToRemainingAccountMaps(
						marketIndex,
						false,
						oracleAccountMap,
						spotMarketAccountMap,
						perpMarketAccountMap
					);
				} else {
					this.perpMarketLastSlotCache.delete(marketIndex);
				}
			}

			for (const [
				marketIndex,
				slot,
			] of this.spotMarketLastSlotCache.entries()) {
				// if cache has more recent slot than user positions account slot, add market to remaining accounts
				// otherwise remove from slot
				if (slot > lastUserSlot) {
					this.addSpotMarketToRemainingAccountMaps(
						marketIndex,
						false,
						oracleAccountMap,
						spotMarketAccountMap
					);
				} else {
					this.spotMarketLastSlotCache.delete(marketIndex);
				}
			}
		}

		if (params.readablePerpMarketIndex !== undefined) {
			const readablePerpMarketIndexes = Array.isArray(
				params.readablePerpMarketIndex
			)
				? params.readablePerpMarketIndex
				: [params.readablePerpMarketIndex];
			for (const marketIndex of readablePerpMarketIndexes) {
				this.addPerpMarketToRemainingAccountMaps(
					marketIndex,
					false,
					oracleAccountMap,
					spotMarketAccountMap,
					perpMarketAccountMap
				);
			}
		}

		for (const perpMarketIndex of this.mustIncludePerpMarketIndexes.values()) {
			this.addPerpMarketToRemainingAccountMaps(
				perpMarketIndex,
				false,
				oracleAccountMap,
				spotMarketAccountMap,
				perpMarketAccountMap
			);
		}

		if (params.readableSpotMarketIndexes !== undefined) {
			for (const readableSpotMarketIndex of params.readableSpotMarketIndexes) {
				this.addSpotMarketToRemainingAccountMaps(
					readableSpotMarketIndex,
					false,
					oracleAccountMap,
					spotMarketAccountMap
				);
			}
		}

		for (const spotMarketIndex of this.mustIncludeSpotMarketIndexes.values()) {
			this.addSpotMarketToRemainingAccountMaps(
				spotMarketIndex,
				false,
				oracleAccountMap,
				spotMarketAccountMap
			);
		}

		if (params.writablePerpMarketIndexes !== undefined) {
			for (const writablePerpMarketIndex of params.writablePerpMarketIndexes) {
				this.addPerpMarketToRemainingAccountMaps(
					writablePerpMarketIndex,
					true,
					oracleAccountMap,
					spotMarketAccountMap,
					perpMarketAccountMap
				);
			}
		}

		if (params.writableSpotMarketIndexes !== undefined) {
			for (const writableSpotMarketIndex of params.writableSpotMarketIndexes) {
				this.addSpotMarketToRemainingAccountMaps(
					writableSpotMarketIndex,
					true,
					oracleAccountMap,
					spotMarketAccountMap
				);
			}
		}

		return [
			...oracleAccountMap.values(),
			...spotMarketAccountMap.values(),
			...perpMarketAccountMap.values(),
		];
	}

	addPerpMarketToRemainingAccountMaps(
		marketIndex: number,
		writable: boolean,
		oracleAccountMap: Map<string, AccountMeta>,
		spotMarketAccountMap: Map<number, AccountMeta>,
		perpMarketAccountMap: Map<number, AccountMeta>
	): void {
		const perpMarketAccount = this.getPerpMarketAccount(marketIndex);
		perpMarketAccountMap.set(marketIndex, {
			pubkey: perpMarketAccount.pubkey,
			isSigner: false,
			isWritable: writable,
		});
		const oracleWritable =
			writable && isVariant(perpMarketAccount.amm.oracleSource, 'prelaunch');
		oracleAccountMap.set(perpMarketAccount.amm.oracle.toString(), {
			pubkey: perpMarketAccount.amm.oracle,
			isSigner: false,
			isWritable: oracleWritable,
		});
		this.addSpotMarketToRemainingAccountMaps(
			perpMarketAccount.quoteSpotMarketIndex,
			false,
			oracleAccountMap,
			spotMarketAccountMap
		);
	}

	addSpotMarketToRemainingAccountMaps(
		marketIndex: number,
		writable: boolean,
		oracleAccountMap: Map<string, AccountMeta>,
		spotMarketAccountMap: Map<number, AccountMeta>
	): void {
		const spotMarketAccount = this.getSpotMarketAccount(marketIndex);
		spotMarketAccountMap.set(spotMarketAccount.marketIndex, {
			pubkey: spotMarketAccount.pubkey,
			isSigner: false,
			isWritable: writable,
		});
		if (!spotMarketAccount.oracle.equals(PublicKey.default)) {
			oracleAccountMap.set(spotMarketAccount.oracle.toString(), {
				pubkey: spotMarketAccount.oracle,
				isSigner: false,
				isWritable: false,
			});
		}
	}

	getRemainingAccountMapsForUsers(userAccounts: UserAccount[]): {
		oracleAccountMap: Map<string, AccountMeta>;
		spotMarketAccountMap: Map<number, AccountMeta>;
		perpMarketAccountMap: Map<number, AccountMeta>;
	} {
		const oracleAccountMap = new Map<string, AccountMeta>();
		const spotMarketAccountMap = new Map<number, AccountMeta>();
		const perpMarketAccountMap = new Map<number, AccountMeta>();

		for (const userAccount of userAccounts) {
			for (const spotPosition of userAccount.spotPositions) {
				if (!isSpotPositionAvailable(spotPosition)) {
					this.addSpotMarketToRemainingAccountMaps(
						spotPosition.marketIndex,
						false,
						oracleAccountMap,
						spotMarketAccountMap
					);

					if (
						!spotPosition.openAsks.eq(ZERO) ||
						!spotPosition.openBids.eq(ZERO)
					) {
						this.addSpotMarketToRemainingAccountMaps(
							QUOTE_SPOT_MARKET_INDEX,
							false,
							oracleAccountMap,
							spotMarketAccountMap
						);
					}
				}
			}
			for (const position of userAccount.perpPositions) {
				if (!positionIsAvailable(position)) {
					this.addPerpMarketToRemainingAccountMaps(
						position.marketIndex,
						false,
						oracleAccountMap,
						spotMarketAccountMap,
						perpMarketAccountMap
					);
				}
			}
		}

		return {
			oracleAccountMap,
			spotMarketAccountMap,
			perpMarketAccountMap,
		};
	}

	public getOrder(orderId: number, subAccountId?: number): Order | undefined {
		return this.getUserAccount(subAccountId)?.orders.find(
			(order) => order.orderId === orderId
		);
	}

	public getOrderByUserId(
		userOrderId: number,
		subAccountId?: number
	): Order | undefined {
		return this.getUserAccount(subAccountId)?.orders.find(
			(order) => order.userOrderId === userOrderId
		);
	}

	/**
	 * Get the associated token address for the given spot market
	 * @param marketIndex
	 * @param useNative
	 * @param tokenProgram
	 */
	public async getAssociatedTokenAccount(
		marketIndex: number,
		useNative = true,
		tokenProgram = TOKEN_PROGRAM_ID
	): Promise<PublicKey> {
		const spotMarket = this.getSpotMarketAccount(marketIndex);
		if (useNative && spotMarket.mint.equals(WRAPPED_SOL_MINT)) {
			return this.wallet.publicKey;
		}
		const mint = spotMarket.mint;
		return await getAssociatedTokenAddress(
			mint,
			this.wallet.publicKey,
			undefined,
			tokenProgram
		);
	}

	public createAssociatedTokenAccountIdempotentInstruction(
		account: PublicKey,
		payer: PublicKey,
		owner: PublicKey,
		mint: PublicKey,
		tokenProgram = TOKEN_PROGRAM_ID
	): TransactionInstruction {
		return new TransactionInstruction({
			keys: [
				{ pubkey: payer, isSigner: true, isWritable: true },
				{ pubkey: account, isSigner: false, isWritable: true },
				{ pubkey: owner, isSigner: false, isWritable: false },
				{ pubkey: mint, isSigner: false, isWritable: false },
				{
					pubkey: anchor.web3.SystemProgram.programId,
					isSigner: false,
					isWritable: false,
				},
				{ pubkey: tokenProgram, isSigner: false, isWritable: false },
			],
			programId: ASSOCIATED_TOKEN_PROGRAM_ID,
			data: Buffer.from([0x1]),
		});
	}

	public async getDepositTxnIx(
		amount: BN,
		marketIndex: number,
		associatedTokenAccount: PublicKey,
		subAccountId?: number,
		reduceOnly = false
	): Promise<TransactionInstruction[]> {
		const spotMarketAccount = this.getSpotMarketAccount(marketIndex);

		const isSolMarket = spotMarketAccount.mint.equals(WRAPPED_SOL_MINT);

		const signerAuthority = this.wallet.publicKey;

		const createWSOLTokenAccount =
			isSolMarket && associatedTokenAccount.equals(signerAuthority);

		const instructions = [];

		if (createWSOLTokenAccount) {
			const { ixs, pubkey } = await this.getWrappedSolAccountCreationIxs(
				amount,
				true
			);

			associatedTokenAccount = pubkey;

			instructions.push(...ixs);
		}

		const depositCollateralIx = await this.getDepositInstruction(
			amount,
			marketIndex,
			associatedTokenAccount,
			subAccountId,
			reduceOnly,
			true
		);

		instructions.push(depositCollateralIx);

		// Close the wrapped sol account at the end of the transaction
		if (createWSOLTokenAccount) {
			instructions.push(
				createCloseAccountInstruction(
					associatedTokenAccount,
					signerAuthority,
					signerAuthority,
					[]
				)
			);
		}

		return instructions;
	}

	public async createDepositTxn(
		amount: BN,
		marketIndex: number,
		associatedTokenAccount: PublicKey,
		subAccountId?: number,
		reduceOnly = false,
		txParams?: TxParams
	): Promise<VersionedTransaction | Transaction> {
		const instructions = await this.getDepositTxnIx(
			amount,
			marketIndex,
			associatedTokenAccount,
			subAccountId,
			reduceOnly
		);

		txParams = { ...(txParams ?? this.txParams), computeUnits: 600_000 };

		const tx = await this.buildTransaction(instructions, txParams);

		return tx;
	}

	/**
	 * Deposit funds into the given spot market
	 *
	 * @param amount to deposit
	 * @param marketIndex spot market index to deposit into
	 * @param associatedTokenAccount can be the wallet public key if using native sol
	 * @param subAccountId subaccountId to deposit
	 * @param reduceOnly if true, deposit must not increase account risk
	 */
	public async deposit(
		amount: BN,
		marketIndex: number,
		associatedTokenAccount: PublicKey,
		subAccountId?: number,
		reduceOnly = false,
		txParams?: TxParams
	): Promise<TransactionSignature> {
		const tx = await this.createDepositTxn(
			amount,
			marketIndex,
			associatedTokenAccount,
			subAccountId,
			reduceOnly,
			txParams
		);

		const { txSig, slot } = await this.sendTransaction(tx, [], this.opts);
		this.spotMarketLastSlotCache.set(marketIndex, slot);
		return txSig;
	}

	async getDepositInstruction(
		amount: BN,
		marketIndex: number,
		userTokenAccount: PublicKey,
		subAccountId?: number,
		reduceOnly = false,
		userInitialized = true
	): Promise<TransactionInstruction> {
		const userAccountPublicKey = await getUserAccountPublicKey(
			this.program.programId,
			this.authority,
			subAccountId ?? this.activeSubAccountId
		);

		let remainingAccounts = [];
		if (userInitialized) {
			remainingAccounts = this.getRemainingAccounts({
				userAccounts: [await this.forceGetUserAccount(subAccountId)],
				useMarketLastSlotCache: true,
				writableSpotMarketIndexes: [marketIndex],
			});
		} else {
			remainingAccounts = this.getRemainingAccounts({
				userAccounts: [],
				writableSpotMarketIndexes: [marketIndex],
			});
		}

		const spotMarketAccount = this.getSpotMarketAccount(marketIndex);

		this.addTokenMintToRemainingAccounts(spotMarketAccount, remainingAccounts);
		const tokenProgram = this.getTokenProgramForSpotMarket(spotMarketAccount);
		return await this.program.instruction.deposit(
			marketIndex,
			amount,
			reduceOnly,
			{
				accounts: {
					state: await this.getStatePublicKey(),
					spotMarket: spotMarketAccount.pubkey,
					spotMarketVault: spotMarketAccount.vault,
					user: userAccountPublicKey,
					userStats: this.getUserStatsAccountPublicKey(),
					userTokenAccount: userTokenAccount,
					authority: this.wallet.publicKey,
					tokenProgram,
				},
				remainingAccounts,
			}
		);
	}

	private async checkIfAccountExists(account: PublicKey): Promise<boolean> {
		try {
			const accountInfo = await this.connection.getAccountInfo(account);
			return accountInfo != null;
		} catch (e) {
			// Doesn't already exist
			return false;
		}
	}

	public async getWrappedSolAccountCreationIxs(
		amount: BN,
		includeRent?: boolean
	): Promise<{
		ixs: anchor.web3.TransactionInstruction[];
		/** @deprecated - this array is always going to be empty, in the current implementation */
		signers: Signer[];
		pubkey: PublicKey;
	}> {
		const authority = this.wallet.publicKey;

		// Generate a random seed for wrappedSolAccount.
		const seed = Keypair.generate().publicKey.toBase58().slice(0, 32);

		// Calculate a publicKey that will be controlled by the authority.
		const wrappedSolAccount = await PublicKey.createWithSeed(
			authority,
			seed,
			TOKEN_PROGRAM_ID
		);

		const result = {
			ixs: [],
			signers: [],
			pubkey: wrappedSolAccount,
		};

		const rentSpaceLamports = new BN(LAMPORTS_PER_SOL / 100);

		const lamports = includeRent
			? amount.add(rentSpaceLamports)
			: rentSpaceLamports;

		result.ixs.push(
			SystemProgram.createAccountWithSeed({
				fromPubkey: authority,
				basePubkey: authority,
				seed,
				newAccountPubkey: wrappedSolAccount,
				lamports: lamports.toNumber(),
				space: 165,
				programId: TOKEN_PROGRAM_ID,
			})
		);

		result.ixs.push(
			createInitializeAccountInstruction(
				wrappedSolAccount,
				WRAPPED_SOL_MINT,
				authority
			)
		);

		return result;
	}

	public getTokenProgramForSpotMarket(
		spotMarketAccount: SpotMarketAccount
	): PublicKey {
		if (spotMarketAccount.tokenProgram === 1) {
			return TOKEN_2022_PROGRAM_ID;
		}
		return TOKEN_PROGRAM_ID;
	}

	public addTokenMintToRemainingAccounts(
		spotMarketAccount: SpotMarketAccount,
		remainingAccounts: AccountMeta[]
	) {
		if (spotMarketAccount.tokenProgram === 1) {
			remainingAccounts.push({
				pubkey: spotMarketAccount.mint,
				isSigner: false,
				isWritable: false,
			});
		}
	}

	public getAssociatedTokenAccountCreationIx(
		tokenMintAddress: PublicKey,
		associatedTokenAddress: PublicKey,
		tokenProgram: PublicKey
	): anchor.web3.TransactionInstruction {
		return createAssociatedTokenAccountInstruction(
			this.wallet.publicKey,
			associatedTokenAddress,
			this.wallet.publicKey,
			tokenMintAddress,
			tokenProgram
		);
	}

	public async createInitializeUserAccountAndDepositCollateralIxs(
		amount: BN,
		userTokenAccount: PublicKey,
		marketIndex = 0,
		subAccountId = 0,
		name?: string,
		fromSubAccountId?: number,
		referrerInfo?: ReferrerInfo,
		donateAmount?: BN,
		customMaxMarginRatio?: number,
		poolId?: number
	): Promise<{
		ixs: TransactionInstruction[];
		userAccountPublicKey: PublicKey;
	}> {
		const ixs = [];

		const [userAccountPublicKey, initializeUserAccountIx] =
			await this.getInitializeUserInstructions(
				subAccountId,
				name,
				referrerInfo
			);

		const spotMarket = this.getSpotMarketAccount(marketIndex);

		const isSolMarket = spotMarket.mint.equals(WRAPPED_SOL_MINT);

		const authority = this.wallet.publicKey;

		const isFromSubaccount =
			fromSubAccountId !== null &&
			fromSubAccountId !== undefined &&
			!isNaN(fromSubAccountId);

		donateAmount = donateAmount ? donateAmount : ZERO;

		const createWSOLTokenAccount =
			(isSolMarket &&
				userTokenAccount.equals(authority) &&
				!isFromSubaccount) ||
			!donateAmount.eq(ZERO);

		const wSolAmount = isSolMarket ? amount.add(donateAmount) : donateAmount;

		let wsolTokenAccount: PublicKey;
		if (createWSOLTokenAccount) {
			const { ixs: startIxs, pubkey } =
				await this.getWrappedSolAccountCreationIxs(wSolAmount, true);

			wsolTokenAccount = pubkey;

			if (isSolMarket) {
				userTokenAccount = pubkey;
			}

			ixs.push(...startIxs);
		}

		const depositCollateralIx = isFromSubaccount
			? await this.getTransferDepositIx(
					amount,
					marketIndex,
					fromSubAccountId,
					subAccountId
			  )
			: await this.getDepositInstruction(
					amount,
					marketIndex,
					userTokenAccount,
					subAccountId,
					false,
					false
			  );

		if (subAccountId === 0) {
			if (
				!(await this.checkIfAccountExists(this.getUserStatsAccountPublicKey()))
			) {
				ixs.push(await this.getInitializeUserStatsIx());
			}
		}
		ixs.push(initializeUserAccountIx);

		if (poolId) {
			ixs.push(await this.getUpdateUserPoolIdIx(poolId, subAccountId));
		}

		ixs.push(depositCollateralIx);

		if (!donateAmount.eq(ZERO)) {
			const donateIx = await this.getDepositIntoSpotMarketRevenuePoolIx(
				1,
				donateAmount,
				wsolTokenAccount
			);

			ixs.push(donateIx);
		}

		// Set the max margin ratio to initialize account with if passed
		if (customMaxMarginRatio) {
			const customMarginRatioIx = await this.getUpdateUserCustomMarginRatioIx(
				customMaxMarginRatio,
				subAccountId
			);
			ixs.push(customMarginRatioIx);
		}

		// Close the wrapped sol account at the end of the transaction
		if (createWSOLTokenAccount) {
			ixs.push(
				createCloseAccountInstruction(
					wsolTokenAccount,
					authority,
					authority,
					[]
				)
			);
		}

		return {
			ixs,
			userAccountPublicKey,
		};
	}

	public async createInitializeUserAccountAndDepositCollateral(
		amount: BN,
		userTokenAccount: PublicKey,
		marketIndex = 0,
		subAccountId = 0,
		name?: string,
		fromSubAccountId?: number,
		referrerInfo?: ReferrerInfo,
		donateAmount?: BN,
		txParams?: TxParams,
		customMaxMarginRatio?: number,
		poolId?: number
	): Promise<[Transaction | VersionedTransaction, PublicKey]> {
		const { ixs, userAccountPublicKey } =
			await this.createInitializeUserAccountAndDepositCollateralIxs(
				amount,
				userTokenAccount,
				marketIndex,
				subAccountId,
				name,
				fromSubAccountId,
				referrerInfo,
				donateAmount,
				customMaxMarginRatio,
				poolId
			);

		const tx = await this.buildTransaction(ixs, txParams);

		return [tx, userAccountPublicKey];
	}

	/**
	 * Creates the User account for a user, and deposits some initial collateral
	 * @param amount
	 * @param userTokenAccount
	 * @param marketIndex
	 * @param subAccountId
	 * @param name
	 * @param fromSubAccountId
	 * @param referrerInfo
	 * @param donateAmount
	 * @param txParams
	 * @returns
	 */
	public async initializeUserAccountAndDepositCollateral(
		amount: BN,
		userTokenAccount: PublicKey,
		marketIndex = 0,
		subAccountId = 0,
		name?: string,
		fromSubAccountId?: number,
		referrerInfo?: ReferrerInfo,
		donateAmount?: BN,
		txParams?: TxParams,
		customMaxMarginRatio?: number,
		poolId?: number
	): Promise<[TransactionSignature, PublicKey]> {
		const [tx, userAccountPublicKey] =
			await this.createInitializeUserAccountAndDepositCollateral(
				amount,
				userTokenAccount,
				marketIndex,
				subAccountId,
				name,
				fromSubAccountId,
				referrerInfo,
				donateAmount,
				txParams,
				customMaxMarginRatio,
				poolId
			);
		const additionalSigners: Array<Signer> = [];

		const { txSig, slot } = await this.sendTransaction(
			tx,
			additionalSigners,
			this.opts
		);
		this.spotMarketLastSlotCache.set(marketIndex, slot);

		await this.addUser(subAccountId);

		return [txSig, userAccountPublicKey];
	}

	public async initializeUserAccountForDevnet(
		subAccountId = 0,
		name = DEFAULT_USER_NAME,
		marketIndex: number,
		tokenFaucet: TokenFaucet,
		amount: BN,
		referrerInfo?: ReferrerInfo,
		txParams?: TxParams
	): Promise<[TransactionSignature, PublicKey]> {
		const ixs = [];

		const [associateTokenPublicKey, createAssociatedAccountIx, mintToIx] =
			await tokenFaucet.createAssociatedTokenAccountAndMintToInstructions(
				this.wallet.publicKey,
				amount
			);

		const [userAccountPublicKey, initializeUserAccountIx] =
			await this.getInitializeUserInstructions(
				subAccountId,
				name,
				referrerInfo
			);

		const depositCollateralIx = await this.getDepositInstruction(
			amount,
			marketIndex,
			associateTokenPublicKey,
			subAccountId,
			false,
			false
		);

		ixs.push(createAssociatedAccountIx, mintToIx);

		if (subAccountId === 0) {
			if (
				!(await this.checkIfAccountExists(this.getUserStatsAccountPublicKey()))
			) {
				ixs.push(await this.getInitializeUserStatsIx());
			}
		}
		ixs.push(initializeUserAccountIx, depositCollateralIx);

		const tx = await this.buildTransaction(ixs, txParams);

		const { txSig } = await this.sendTransaction(tx, [], this.opts);

		await this.addUser(subAccountId);

		return [txSig, userAccountPublicKey];
	}

	public async getWithdrawalIxs(
		amount: BN,
		marketIndex: number,
		associatedTokenAddress: PublicKey,
		reduceOnly = false,
		subAccountId?: number,
		updateFuel = false
	): Promise<TransactionInstruction[]> {
		const withdrawIxs: anchor.web3.TransactionInstruction[] = [];

		const spotMarketAccount = this.getSpotMarketAccount(marketIndex);

		const isSolMarket = spotMarketAccount.mint.equals(WRAPPED_SOL_MINT);

		const authority = this.wallet.publicKey;

		if (updateFuel) {
			const updateFuelIx = await this.getUpdateUserFuelBonusIx(
				await this.getUserAccountPublicKey(subAccountId),
				this.getUserAccount(subAccountId),
				this.authority
			);
			withdrawIxs.push(updateFuelIx);
		}

		const createWSOLTokenAccount =
			isSolMarket && associatedTokenAddress.equals(authority);

		if (createWSOLTokenAccount) {
			const { ixs, pubkey } = await this.getWrappedSolAccountCreationIxs(
				amount,
				false
			);

			associatedTokenAddress = pubkey;

			withdrawIxs.push(...ixs);
		} else {
			const accountExists = await this.checkIfAccountExists(
				associatedTokenAddress
			);

			if (!accountExists) {
				const createAssociatedTokenAccountIx =
					this.getAssociatedTokenAccountCreationIx(
						spotMarketAccount.mint,
						associatedTokenAddress,
						this.getTokenProgramForSpotMarket(spotMarketAccount)
					);

				withdrawIxs.push(createAssociatedTokenAccountIx);
			}
		}

		const withdrawCollateralIx = await this.getWithdrawIx(
			amount,
			spotMarketAccount.marketIndex,
			associatedTokenAddress,
			reduceOnly,
			subAccountId
		);

		withdrawIxs.push(withdrawCollateralIx);

		// Close the wrapped sol account at the end of the transaction
		if (createWSOLTokenAccount) {
			withdrawIxs.push(
				createCloseAccountInstruction(
					associatedTokenAddress,
					authority,
					authority,
					[]
				)
			);
		}

		return withdrawIxs;
	}

	/**
	 * Withdraws from a user account. If deposit doesn't already exist, creates a borrow
	 * @param amount
	 * @param marketIndex
	 * @param associatedTokenAddress - the token account to withdraw to. can be the wallet public key if using native sol
	 * @param reduceOnly
	 */
	public async withdraw(
		amount: BN,
		marketIndex: number,
		associatedTokenAddress: PublicKey,
		reduceOnly = false,
		subAccountId?: number,
		txParams?: TxParams,
		updateFuel = false
	): Promise<TransactionSignature> {
		const additionalSigners: Array<Signer> = [];

		const withdrawIxs = await this.getWithdrawalIxs(
			amount,
			marketIndex,
			associatedTokenAddress,
			reduceOnly,
			subAccountId,
			updateFuel
		);

		const tx = await this.buildTransaction(
			withdrawIxs,
			txParams ?? this.txParams
		);

		const { txSig, slot } = await this.sendTransaction(
			tx,
			additionalSigners,
			this.opts
		);
		this.spotMarketLastSlotCache.set(marketIndex, slot);
		return txSig;
	}

	public async withdrawAllDustPositions(
		subAccountId?: number,
		txParams?: TxParams,
		opts?: {
			dustPositionCountCallback?: (count: number) => void;
		}
	): Promise<TransactionSignature | undefined> {
		const user = this.getUser(subAccountId);

		const dustPositionSpotMarketAccounts =
			user.getSpotMarketAccountsWithDustPosition();

		if (
			!dustPositionSpotMarketAccounts ||
			dustPositionSpotMarketAccounts.length === 0
		) {
			opts?.dustPositionCountCallback?.(0);
			return undefined;
		}

		opts?.dustPositionCountCallback?.(dustPositionSpotMarketAccounts.length);

		let allWithdrawIxs: anchor.web3.TransactionInstruction[] = [];

		for (const position of dustPositionSpotMarketAccounts) {
			const tokenAccount = await getAssociatedTokenAddress(
				position.mint,
				this.wallet.publicKey
			);

			const tokenAmount = await user.getTokenAmount(position.marketIndex);

			const withdrawIxs = await this.getWithdrawalIxs(
				tokenAmount.muln(2), //  2x to ensure all dust is withdrawn
				position.marketIndex,
				tokenAccount,
				true, // reduce-only true to ensure all dust is withdrawn
				subAccountId
			);

			allWithdrawIxs = allWithdrawIxs.concat(withdrawIxs);
		}

		const tx = await this.buildTransaction(
			allWithdrawIxs,
			txParams ?? this.txParams
		);

		const { txSig } = await this.sendTransaction(tx, [], this.opts);

		return txSig;
	}

	public async getWithdrawIx(
		amount: BN,
		marketIndex: number,
		userTokenAccount: PublicKey,
		reduceOnly = false,
		subAccountId?: number
	): Promise<TransactionInstruction> {
		const user = await this.getUserAccountPublicKey(subAccountId);

		const remainingAccounts = this.getRemainingAccounts({
			userAccounts: [this.getUserAccount(subAccountId)],
			useMarketLastSlotCache: true,
			writableSpotMarketIndexes: [marketIndex],
			readableSpotMarketIndexes: [QUOTE_SPOT_MARKET_INDEX],
		});

		const spotMarketAccount = this.getSpotMarketAccount(marketIndex);

		this.addTokenMintToRemainingAccounts(spotMarketAccount, remainingAccounts);
		const tokenProgram = this.getTokenProgramForSpotMarket(spotMarketAccount);

		return await this.program.instruction.withdraw(
			marketIndex,
			amount,
			reduceOnly,
			{
				accounts: {
					state: await this.getStatePublicKey(),
					spotMarket: spotMarketAccount.pubkey,
					spotMarketVault: spotMarketAccount.vault,
					driftSigner: this.getSignerPublicKey(),
					user,
					userStats: this.getUserStatsAccountPublicKey(),
					userTokenAccount: userTokenAccount,
					authority: this.wallet.publicKey,
					tokenProgram,
				},
				remainingAccounts,
			}
		);
	}

	/**
	 * Withdraws from the fromSubAccount and deposits into the toSubAccount
	 * @param amount
	 * @param marketIndex
	 * @param fromSubAccountId
	 * @param toSubAccountId
	 * @param txParams
	 */
	public async transferDeposit(
		amount: BN,
		marketIndex: number,
		fromSubAccountId: number,
		toSubAccountId: number,
		txParams?: TxParams
	): Promise<TransactionSignature> {
		const { txSig, slot } = await this.sendTransaction(
			await this.buildTransaction(
				await this.getTransferDepositIx(
					amount,
					marketIndex,
					fromSubAccountId,
					toSubAccountId
				),
				txParams
			),
			[],
			this.opts
		);
		if (
			fromSubAccountId === this.activeSubAccountId ||
			toSubAccountId === this.activeSubAccountId
		) {
			this.spotMarketLastSlotCache.set(marketIndex, slot);
		}
		return txSig;
	}

	public async getTransferDepositIx(
		amount: BN,
		marketIndex: number,
		fromSubAccountId: number,
		toSubAccountId: number
	): Promise<TransactionInstruction> {
		const fromUser = await getUserAccountPublicKey(
			this.program.programId,
			this.wallet.publicKey,
			fromSubAccountId
		);
		const toUser = await getUserAccountPublicKey(
			this.program.programId,
			this.wallet.publicKey,
			toSubAccountId
		);

		let remainingAccounts;

		const userMapKey = this.getUserMapKey(
			fromSubAccountId,
			this.wallet.publicKey
		);
		if (this.users.has(userMapKey)) {
			remainingAccounts = this.getRemainingAccounts({
				userAccounts: [this.users.get(userMapKey).getUserAccount()],
				useMarketLastSlotCache: true,
				writableSpotMarketIndexes: [marketIndex],
			});
		} else {
			const userAccountPublicKey = getUserAccountPublicKeySync(
				this.program.programId,
				this.authority,
				fromSubAccountId
			);

			const fromUserAccount = (await this.program.account.user.fetch(
				userAccountPublicKey
			)) as UserAccount;
			remainingAccounts = this.getRemainingAccounts({
				userAccounts: [fromUserAccount],
				useMarketLastSlotCache: true,
				writableSpotMarketIndexes: [marketIndex],
			});
		}

		return await this.program.instruction.transferDeposit(marketIndex, amount, {
			accounts: {
				authority: this.wallet.publicKey,
				fromUser,
				toUser,
				userStats: this.getUserStatsAccountPublicKey(),
				state: await this.getStatePublicKey(),
				spotMarketVault: this.getSpotMarketAccount(marketIndex).vault,
			},
			remainingAccounts,
		});
	}

	public async transferPools(
		depositFromMarketIndex: number,
		depositToMarketIndex: number,
		borrowFromMarketIndex: number,
		borrowToMarketIndex: number,
		depositAmount: BN | undefined,
		borrowAmount: BN | undefined,
		fromSubAccountId: number,
		toSubAccountId: number,
		txParams?: TxParams
	): Promise<TransactionSignature> {
		const { txSig, slot } = await this.sendTransaction(
			await this.buildTransaction(
				await this.getTransferPoolsIx(
					depositFromMarketIndex,
					depositToMarketIndex,
					borrowFromMarketIndex,
					borrowToMarketIndex,
					depositAmount,
					borrowAmount,
					fromSubAccountId,
					toSubAccountId
				),
				txParams
			),
			[],
			this.opts
		);

		if (
			fromSubAccountId === this.activeSubAccountId ||
			toSubAccountId === this.activeSubAccountId
		) {
			this.spotMarketLastSlotCache.set(depositFromMarketIndex, slot);
			this.spotMarketLastSlotCache.set(depositToMarketIndex, slot);
			this.spotMarketLastSlotCache.set(borrowFromMarketIndex, slot);
			this.spotMarketLastSlotCache.set(borrowToMarketIndex, slot);
		}
		return txSig;
	}

	public async getTransferPoolsIx(
		depositFromMarketIndex: number,
		depositToMarketIndex: number,
		borrowFromMarketIndex: number,
		borrowToMarketIndex: number,
		depositAmount: BN | undefined,
		borrowAmount: BN | undefined,
		fromSubAccountId: number,
		toSubAccountId: number,
		isToNewSubAccount?: boolean
	): Promise<TransactionInstruction> {
		const fromUser = await getUserAccountPublicKey(
			this.program.programId,
			this.wallet.publicKey,
			fromSubAccountId
		);
		const toUser = await getUserAccountPublicKey(
			this.program.programId,
			this.wallet.publicKey,
			toSubAccountId
		);

		const userAccounts = [this.getUserAccount(fromSubAccountId)];

		if (!isToNewSubAccount) {
			userAccounts.push(this.getUserAccount(toSubAccountId));
		}

		const remainingAccounts = this.getRemainingAccounts({
			userAccounts,
			useMarketLastSlotCache: true,
			writableSpotMarketIndexes: [
				depositFromMarketIndex,
				depositToMarketIndex,
				borrowFromMarketIndex,
				borrowToMarketIndex,
			],
		});

		const tokenPrograms = new Set<string>();
		const depositFromSpotMarket = this.getSpotMarketAccount(
			depositFromMarketIndex
		);
		const borrowFromSpotMarket = this.getSpotMarketAccount(
			borrowFromMarketIndex
		);

		tokenPrograms.add(
			this.getTokenProgramForSpotMarket(depositFromSpotMarket).toBase58()
		);
		tokenPrograms.add(
			this.getTokenProgramForSpotMarket(borrowFromSpotMarket).toBase58()
		);

		for (const tokenProgram of tokenPrograms) {
			remainingAccounts.push({
				isSigner: false,
				isWritable: false,
				pubkey: new PublicKey(tokenProgram),
			});
		}

		return await this.program.instruction.transferPools(
			depositFromMarketIndex,
			depositToMarketIndex,
			borrowFromMarketIndex,
			borrowToMarketIndex,
			depositAmount ?? null,
			borrowAmount ?? null,
			{
				accounts: {
					authority: this.wallet.publicKey,
					fromUser,
					toUser,
					userStats: this.getUserStatsAccountPublicKey(),
					state: await this.getStatePublicKey(),
					depositFromSpotMarketVault: this.getSpotMarketAccount(
						depositFromMarketIndex
					).vault,
					depositToSpotMarketVault:
						this.getSpotMarketAccount(depositToMarketIndex).vault,
					borrowFromSpotMarketVault: this.getSpotMarketAccount(
						borrowFromMarketIndex
					).vault,
					borrowToSpotMarketVault:
						this.getSpotMarketAccount(borrowToMarketIndex).vault,
					driftSigner: this.getSignerPublicKey(),
				},
				remainingAccounts,
			}
		);
	}

	public async transferPerpPosition(
		fromSubAccountId: number,
		toSubAccountId: number,
		marketIndex: number,
		amount: BN,
		txParams?: TxParams
	): Promise<TransactionSignature> {
		const { txSig } = await this.sendTransaction(
			await this.buildTransaction(
				await this.getTransferPerpPositionIx(
					fromSubAccountId,
					toSubAccountId,
					marketIndex,
					amount
				),
				txParams
			),
			[],
			this.opts
		);
		return txSig;
	}

	public async getTransferPerpPositionIx(
		fromSubAccountId: number,
		toSubAccountId: number,
		marketIndex: number,
		amount: BN
	): Promise<TransactionInstruction> {
		const fromUser = await getUserAccountPublicKey(
			this.program.programId,
			this.authority,
			fromSubAccountId
		);
		const toUser = await getUserAccountPublicKey(
			this.program.programId,
			this.authority,
			toSubAccountId
		);

		const remainingAccounts = this.getRemainingAccounts({
			userAccounts: [
				this.getUserAccount(fromSubAccountId),
				this.getUserAccount(toSubAccountId),
			],
			useMarketLastSlotCache: true,
			writablePerpMarketIndexes: [marketIndex],
		});

		return await this.program.instruction.transferPerpPosition(
			marketIndex,
			amount ?? null,
			{
				accounts: {
					authority: this.wallet.publicKey,
					fromUser,
					toUser,
					userStats: this.getUserStatsAccountPublicKey(),
					state: await this.getStatePublicKey(),
				},
				remainingAccounts,
			}
		);
	}

	public async updateSpotMarketCumulativeInterest(
		marketIndex: number,
		txParams?: TxParams
	): Promise<TransactionSignature> {
		const { txSig } = await this.sendTransaction(
			await this.buildTransaction(
				await this.updateSpotMarketCumulativeInterestIx(marketIndex),
				txParams
			),
			[],
			this.opts
		);
		return txSig;
	}

	public async updateSpotMarketCumulativeInterestIx(
		marketIndex: number
	): Promise<TransactionInstruction> {
		const spotMarket = this.getSpotMarketAccount(marketIndex);
		return await this.program.instruction.updateSpotMarketCumulativeInterest({
			accounts: {
				state: await this.getStatePublicKey(),
				spotMarket: spotMarket.pubkey,
				spotMarketVault: spotMarket.vault,
				oracle: spotMarket.oracle,
			},
		});
	}

	public async settleLP(
		settleeUserAccountPublicKey: PublicKey,
		marketIndex: number,
		txParams?: TxParams
	): Promise<TransactionSignature> {
		const { txSig } = await this.sendTransaction(
			await this.buildTransaction(
				await this.settleLPIx(settleeUserAccountPublicKey, marketIndex),
				txParams
			),
			[],
			this.opts
		);
		return txSig;
	}

	public async settleLPIx(
		settleeUserAccountPublicKey: PublicKey,
		marketIndex: number
	): Promise<TransactionInstruction> {
		const settleeUserAccount = (await this.program.account.user.fetch(
			settleeUserAccountPublicKey
		)) as UserAccount;

		const remainingAccounts = this.getRemainingAccounts({
			userAccounts: [settleeUserAccount],
			writablePerpMarketIndexes: [marketIndex],
		});

		return this.program.instruction.settleLp(marketIndex, {
			accounts: {
				state: await this.getStatePublicKey(),
				user: settleeUserAccountPublicKey,
			},
			remainingAccounts: remainingAccounts,
		});
	}

	public async removePerpLpShares(
		marketIndex: number,
		sharesToBurn?: BN,
		txParams?: TxParams,
		subAccountId?: number
	): Promise<TransactionSignature> {
		const { txSig } = await this.sendTransaction(
			await this.buildTransaction(
				await this.getRemovePerpLpSharesIx(
					marketIndex,
					sharesToBurn,
					subAccountId
				),
				txParams
			),
			[],
			this.opts
		);
		return txSig;
	}

	public async removePerpLpSharesInExpiringMarket(
		marketIndex: number,
		userAccountPublicKey: PublicKey,
		sharesToBurn?: BN,
		txParams?: TxParams
	): Promise<TransactionSignature> {
		const { txSig } = await this.sendTransaction(
			await this.buildTransaction(
				await this.getRemovePerpLpSharesInExpiringMarket(
					marketIndex,
					userAccountPublicKey,
					sharesToBurn
				),
				txParams
			),
			[],
			this.opts
		);
		return txSig;
	}

	public async getRemovePerpLpSharesInExpiringMarket(
		marketIndex: number,
		userAccountPublicKey: PublicKey,
		sharesToBurn?: BN
	): Promise<TransactionInstruction> {
		const userAccount = (await this.program.account.user.fetch(
			userAccountPublicKey
		)) as UserAccount;

		const remainingAccounts = this.getRemainingAccounts({
			userAccounts: [userAccount],
			writablePerpMarketIndexes: [marketIndex],
		});

		if (sharesToBurn == undefined) {
			const perpPosition = userAccount.perpPositions.filter(
				(position) => position.marketIndex === marketIndex
			)[0];
			sharesToBurn = perpPosition.lpShares;
			console.log('burning lp shares:', sharesToBurn.toString());
		}

		return this.program.instruction.removePerpLpSharesInExpiringMarket(
			sharesToBurn,
			marketIndex,
			{
				accounts: {
					state: await this.getStatePublicKey(),
					user: userAccountPublicKey,
				},
				remainingAccounts: remainingAccounts,
			}
		);
	}

	public async getRemovePerpLpSharesIx(
		marketIndex: number,
		sharesToBurn?: BN,
		subAccountId?: number
	): Promise<TransactionInstruction> {
		const user = await this.getUserAccountPublicKey(subAccountId);

		const remainingAccounts = this.getRemainingAccounts({
			userAccounts: [this.getUserAccount(subAccountId)],
			useMarketLastSlotCache: true,
			writablePerpMarketIndexes: [marketIndex],
		});

		if (sharesToBurn == undefined) {
			const userAccount = this.getUserAccount(subAccountId);
			const perpPosition = userAccount.perpPositions.filter(
				(position) => position.marketIndex === marketIndex
			)[0];
			sharesToBurn = perpPosition.lpShares;
			console.log('burning lp shares:', sharesToBurn.toString());
		}

		return this.program.instruction.removePerpLpShares(
			sharesToBurn,
			marketIndex,
			{
				accounts: {
					state: await this.getStatePublicKey(),
					user,
					authority: this.wallet.publicKey,
				},
				remainingAccounts: remainingAccounts,
			}
		);
	}

	public async addPerpLpShares(
		amount: BN,
		marketIndex: number,
		txParams?: TxParams,
		subAccountId?: number
	): Promise<TransactionSignature> {
		const { txSig, slot } = await this.sendTransaction(
			await this.buildTransaction(
				await this.getAddPerpLpSharesIx(amount, marketIndex, subAccountId),
				txParams
			),
			[],
			this.opts
		);
		this.perpMarketLastSlotCache.set(marketIndex, slot);
		return txSig;
	}

	public async getAddPerpLpSharesIx(
		amount: BN,
		marketIndex: number,
		subAccountId?: number
	): Promise<TransactionInstruction> {
		const user = await this.getUserAccountPublicKey(subAccountId);
		const remainingAccounts = this.getRemainingAccounts({
			userAccounts: [this.getUserAccount(subAccountId)],
			useMarketLastSlotCache: true,
			writablePerpMarketIndexes: [marketIndex],
		});

		return this.program.instruction.addPerpLpShares(amount, marketIndex, {
			accounts: {
				state: await this.getStatePublicKey(),
				user,
				authority: this.wallet.publicKey,
			},
			remainingAccounts: remainingAccounts,
		});
	}

	public getQuoteValuePerLpShare(marketIndex: number): BN {
		const perpMarketAccount = this.getPerpMarketAccount(marketIndex);

		const openBids = BN.max(
			perpMarketAccount.amm.baseAssetReserve.sub(
				perpMarketAccount.amm.minBaseAssetReserve
			),
			ZERO
		);

		const openAsks = BN.max(
			perpMarketAccount.amm.maxBaseAssetReserve.sub(
				perpMarketAccount.amm.baseAssetReserve
			),
			ZERO
		);

		const oraclePriceData = this.getOracleDataForPerpMarket(marketIndex);

		const maxOpenBidsAsks = BN.max(openBids, openAsks);
		const quoteValuePerLpShare = maxOpenBidsAsks
			.mul(oraclePriceData.price)
			.mul(QUOTE_PRECISION)
			.div(PRICE_PRECISION)
			.div(perpMarketAccount.amm.sqrtK);

		return quoteValuePerLpShare;
	}

	/**
	 * @deprecated use {@link placePerpOrder} or {@link placeAndTakePerpOrder} instead
	 */
	public async openPosition(
		direction: PositionDirection,
		amount: BN,
		marketIndex: number,
		limitPrice?: BN,
		subAccountId?: number
	): Promise<TransactionSignature> {
		return await this.placeAndTakePerpOrder(
			{
				orderType: OrderType.MARKET,
				marketIndex,
				direction,
				baseAssetAmount: amount,
				price: limitPrice,
			},
			undefined,
			undefined,
			undefined,
			undefined,
			undefined,
			subAccountId
		);
	}

	public async sendSignedTx(
		tx: Transaction | VersionedTransaction,
		opts?: ConfirmOptions
	): Promise<TransactionSignature> {
		const { txSig } = await this.sendTransaction(
			tx,
			undefined,
			opts ?? this.opts,
			true
		);

		return txSig;
	}

	public async prepareMarketOrderTxs(
		orderParams: OptionalOrderParams,
		userAccountPublicKey: PublicKey,
		userAccount: UserAccount,
		makerInfo?: MakerInfo | MakerInfo[],
		txParams?: TxParams,
		bracketOrdersParams = new Array<OptionalOrderParams>(),
		referrerInfo?: ReferrerInfo,
		cancelExistingOrders?: boolean,
		settlePnl?: boolean
	): Promise<{
		cancelExistingOrdersTx?: Transaction | VersionedTransaction;
		settlePnlTx?: Transaction | VersionedTransaction;
		fillTx?: Transaction | VersionedTransaction;
		marketOrderTx: Transaction | VersionedTransaction;
	}> {
		type TxKeys =
			| 'cancelExistingOrdersTx'
			| 'settlePnlTx'
			| 'fillTx'
			| 'marketOrderTx';

		const marketIndex = orderParams.marketIndex;
		const orderId = userAccount.nextOrderId;

		const ixPromisesForTxs: Record<TxKeys, Promise<TransactionInstruction>> = {
			cancelExistingOrdersTx: undefined,
			settlePnlTx: undefined,
			fillTx: undefined,
			marketOrderTx: undefined,
		};

		const txKeys = Object.keys(ixPromisesForTxs);

		ixPromisesForTxs.marketOrderTx = this.getPlaceOrdersIx(
			[orderParams, ...bracketOrdersParams],
			userAccount.subAccountId
		);

		/* Cancel open orders in market if requested */
		if (cancelExistingOrders && isVariant(orderParams.marketType, 'perp')) {
			ixPromisesForTxs.cancelExistingOrdersTx = this.getCancelOrdersIx(
				orderParams.marketType,
				orderParams.marketIndex,
				null,
				userAccount.subAccountId
			);
		}

		/* Settle PnL after fill if requested */
		if (settlePnl && isVariant(orderParams.marketType, 'perp')) {
			ixPromisesForTxs.settlePnlTx = this.settlePNLIx(
				userAccountPublicKey,
				userAccount,
				marketIndex
			);
		}

		// use versioned transactions if there is a lookup table account and wallet is compatible
		if (this.txVersion === 0) {
			ixPromisesForTxs.fillTx = this.getFillPerpOrderIx(
				userAccountPublicKey,
				userAccount,
				{
					orderId,
					marketIndex,
				},
				makerInfo,
				referrerInfo,
				userAccount.subAccountId
			);
		}

		const ixs = await Promise.all(Object.values(ixPromisesForTxs));

		const ixsMap = ixs.reduce((acc, ix, i) => {
			acc[txKeys[i]] = ix;
			return acc;
		}, {}) as MappedRecord<typeof ixPromisesForTxs, TransactionInstruction>;

		const txsMap = (await this.buildTransactionsMap(
			ixsMap,
			txParams
		)) as MappedRecord<typeof ixsMap, Transaction | VersionedTransaction>;

		return txsMap;
	}

	/**
	 * Sends a market order and returns a signed tx which can fill the order against the vamm, which the caller can use to fill their own order if required.
	 * @param orderParams
	 * @param userAccountPublicKey
	 * @param userAccount
	 * @param makerInfo
	 * @param txParams
	 * @param bracketOrdersParams
	 * @param cancelExistingOrders - Builds and returns an extra transaciton to cancel the existing orders in the same perp market. Intended use is to auto-cancel TP/SL orders when closing a position. Ignored if orderParams.marketType is not MarketType.PERP
	 * @returns
	 */
	public async sendMarketOrderAndGetSignedFillTx(
		orderParams: OptionalOrderParams,
		userAccountPublicKey: PublicKey,
		userAccount: UserAccount,
		makerInfo?: MakerInfo | MakerInfo[],
		txParams?: TxParams,
		bracketOrdersParams = new Array<OptionalOrderParams>(),
		referrerInfo?: ReferrerInfo,
		cancelExistingOrders?: boolean,
		settlePnl?: boolean
	): Promise<{
		txSig: TransactionSignature;
		signedFillTx?: Transaction;
		signedCancelExistingOrdersTx?: Transaction;
		signedSettlePnlTx?: Transaction;
	}> {
		const preppedTxs = await this.prepareMarketOrderTxs(
			orderParams,
			userAccountPublicKey,
			userAccount,
			makerInfo,
			txParams,
			bracketOrdersParams,
			referrerInfo,
			cancelExistingOrders,
			settlePnl
		);

		const signedTxs = (
			await this.txHandler.getSignedTransactionMap(preppedTxs, this.wallet)
		).signedTxMap;

		const { txSig, slot } = await this.sendTransaction(
			signedTxs.marketOrderTx,
			[],
			this.opts,
			true
		);

		this.perpMarketLastSlotCache.set(orderParams.marketIndex, slot);

		return {
			txSig,
			signedFillTx: signedTxs.fillTx as Transaction,
			signedCancelExistingOrdersTx:
				signedTxs.cancelExistingOrdersTx as Transaction,
			signedSettlePnlTx: signedTxs.settlePnlTx as Transaction,
		};
	}

	public async placePerpOrder(
		orderParams: OptionalOrderParams,
		txParams?: TxParams,
		subAccountId?: number
	): Promise<TransactionSignature> {
		const { txSig, slot } = await this.sendTransaction(
			await this.buildTransaction(
				await this.getPlacePerpOrderIx(orderParams, subAccountId),
				txParams
			),
			[],
			this.opts
		);
		this.perpMarketLastSlotCache.set(orderParams.marketIndex, slot);
		return txSig;
	}

	public async getPlacePerpOrderIx(
		orderParams: OptionalOrderParams,
		subAccountId?: number,
		depositToTradeArgs?: {
			isMakingNewAccount: boolean;
			depositMarketIndex: number;
		}
	): Promise<TransactionInstruction> {
		orderParams = getOrderParams(orderParams, { marketType: MarketType.PERP });

		const isDepositToTradeTx = depositToTradeArgs !== undefined;

		const user = isDepositToTradeTx
			? getUserAccountPublicKeySync(
					this.program.programId,
					this.authority,
					subAccountId
			  )
			: await this.getUserAccountPublicKey(subAccountId);

		const remainingAccounts = this.getRemainingAccounts({
			userAccounts: depositToTradeArgs?.isMakingNewAccount
				? []
				: [this.getUserAccount(subAccountId)],
			useMarketLastSlotCache: false,
			readablePerpMarketIndex: orderParams.marketIndex,
			readableSpotMarketIndexes: isDepositToTradeTx
				? [depositToTradeArgs?.depositMarketIndex]
				: undefined,
		});

		return await this.program.instruction.placePerpOrder(orderParams, {
			accounts: {
				state: await this.getStatePublicKey(),
				user,
				userStats: this.getUserStatsAccountPublicKey(),
				authority: this.wallet.publicKey,
			},
			remainingAccounts,
		});
	}

	public async updateAMMs(
		marketIndexes: number[],
		txParams?: TxParams
	): Promise<TransactionSignature> {
		const { txSig } = await this.sendTransaction(
			await this.buildTransaction(
				await this.getUpdateAMMsIx(marketIndexes),
				txParams
			),
			[],
			this.opts
		);
		return txSig;
	}

	public async getUpdateAMMsIx(
		marketIndexes: number[]
	): Promise<TransactionInstruction> {
		for (let i = marketIndexes.length; i < 5; i++) {
			marketIndexes.push(100);
		}
		const marketAccountInfos = [];
		const oracleAccountInfos = [];
		for (const marketIndex of marketIndexes) {
			if (marketIndex !== 100) {
				const market = this.getPerpMarketAccount(marketIndex);
				marketAccountInfos.push({
					pubkey: market.pubkey,
					isWritable: true,
					isSigner: false,
				});
				oracleAccountInfos.push({
					pubkey: market.amm.oracle,
					isWritable: false,
					isSigner: false,
				});
			}
		}
		const remainingAccounts = oracleAccountInfos.concat(marketAccountInfos);

		return await this.program.instruction.updateAmms(marketIndexes, {
			accounts: {
				state: await this.getStatePublicKey(),
				authority: this.wallet.publicKey,
			},
			remainingAccounts,
		});
	}

	public async settleExpiredMarket(
		marketIndex: number,
		txParams?: TxParams
	): Promise<TransactionSignature> {
		const { txSig } = await this.sendTransaction(
			await this.buildTransaction(
				await this.getSettleExpiredMarketIx(marketIndex),
				txParams
			),
			[],
			this.opts
		);
		return txSig;
	}

	public async getSettleExpiredMarketIx(
		marketIndex: number
	): Promise<TransactionInstruction> {
		const remainingAccounts = this.getRemainingAccounts({
			userAccounts: [],
			writablePerpMarketIndexes: [marketIndex],
			writableSpotMarketIndexes: [QUOTE_SPOT_MARKET_INDEX],
		});
		const perpMarketPublicKey = await getPerpMarketPublicKey(
			this.program.programId,
			marketIndex
		);

		return await this.program.instruction.settleExpiredMarket(marketIndex, {
			accounts: {
				state: await this.getStatePublicKey(),
				admin: this.isSubscribed
					? this.getStateAccount().admin
					: this.wallet.publicKey,
				perpMarket: perpMarketPublicKey,
			},
			remainingAccounts,
		});
	}

	public async settleExpiredMarketPoolsToRevenuePool(
		marketIndex: number,
		txParams?: TxParams
	): Promise<TransactionSignature> {
		const { txSig } = await this.sendTransaction(
			await this.buildTransaction(
				await this.getSettleExpiredMarketPoolsToRevenuePoolIx(marketIndex),
				txParams
			),
			[],
			this.opts
		);
		return txSig;
	}

	public async getSettleExpiredMarketPoolsToRevenuePoolIx(
		perpMarketIndex: number
	): Promise<TransactionInstruction> {
		const perpMarketPublicKey = await getPerpMarketPublicKey(
			this.program.programId,
			perpMarketIndex
		);

		const spotMarketPublicKey = await getSpotMarketPublicKey(
			this.program.programId,
			QUOTE_SPOT_MARKET_INDEX
		);

		return await this.program.instruction.settleExpiredMarketPoolsToRevenuePool(
			{
				accounts: {
					state: await this.getStatePublicKey(),
					admin: this.isSubscribed
						? this.getStateAccount().admin
						: this.wallet.publicKey,
					spotMarket: spotMarketPublicKey,
					perpMarket: perpMarketPublicKey,
				},
			}
		);
	}

	public async cancelOrder(
		orderId?: number,
		txParams?: TxParams,
		subAccountId?: number
	): Promise<TransactionSignature> {
		const { txSig } = await this.sendTransaction(
			await this.buildTransaction(
				await this.getCancelOrderIx(orderId, subAccountId),
				txParams
			),
			[],
			this.opts
		);
		return txSig;
	}

	public async getCancelOrderIx(
		orderId?: number,
		subAccountId?: number
	): Promise<TransactionInstruction> {
		const user = await this.getUserAccountPublicKey(subAccountId);

		const remainingAccounts = this.getRemainingAccounts({
			userAccounts: [this.getUserAccount(subAccountId)],
			useMarketLastSlotCache: true,
		});

		return await this.program.instruction.cancelOrder(orderId ?? null, {
			accounts: {
				state: await this.getStatePublicKey(),
				user,
				authority: this.wallet.publicKey,
			},
			remainingAccounts,
		});
	}

	public async cancelOrderByUserId(
		userOrderId: number,
		txParams?: TxParams,
		subAccountId?: number
	): Promise<TransactionSignature> {
		const { txSig } = await this.sendTransaction(
			await this.buildTransaction(
				await this.getCancelOrderByUserIdIx(userOrderId, subAccountId),
				txParams
			),
			[],
			this.opts
		);
		return txSig;
	}

	public async getCancelOrderByUserIdIx(
		userOrderId: number,
		subAccountId?: number
	): Promise<TransactionInstruction> {
		const user = await this.getUserAccountPublicKey(subAccountId);

		const order = this.getOrderByUserId(userOrderId);
		const oracle = this.getPerpMarketAccount(order.marketIndex).amm.oracle;

		const remainingAccounts = this.getRemainingAccounts({
			userAccounts: [this.getUserAccount(subAccountId)],
			useMarketLastSlotCache: true,
		});

		return await this.program.instruction.cancelOrderByUserId(userOrderId, {
			accounts: {
				state: await this.getStatePublicKey(),
				user,
				authority: this.wallet.publicKey,
				oracle,
			},
			remainingAccounts,
		});
	}

	public async cancelOrdersByIds(
		orderIds?: number[],
		txParams?: TxParams,
		subAccountId?: number
	): Promise<TransactionSignature> {
		const { txSig } = await this.sendTransaction(
			await this.buildTransaction(
				await this.getCancelOrdersByIdsIx(orderIds, subAccountId),
				txParams
			),
			[],
			this.opts
		);
		return txSig;
	}

	public async getCancelOrdersByIdsIx(
		orderIds?: number[],
		subAccountId?: number
	): Promise<TransactionInstruction> {
		const user = await this.getUserAccountPublicKey(subAccountId);

		const remainingAccounts = this.getRemainingAccounts({
			userAccounts: [this.getUserAccount(subAccountId)],
			useMarketLastSlotCache: true,
		});

		return await this.program.instruction.cancelOrdersByIds(orderIds, {
			accounts: {
				state: await this.getStatePublicKey(),
				user,
				authority: this.wallet.publicKey,
			},
			remainingAccounts,
		});
	}

	public async cancelOrders(
		marketType?: MarketType,
		marketIndex?: number,
		direction?: PositionDirection,
		txParams?: TxParams,
		subAccountId?: number
	): Promise<TransactionSignature> {
		const { txSig } = await this.sendTransaction(
			await this.buildTransaction(
				await this.getCancelOrdersIx(
					marketType,
					marketIndex,
					direction,
					subAccountId
				),
				txParams
			),
			[],
			this.opts
		);
		return txSig;
	}

	public async getCancelOrdersIx(
		marketType: MarketType | null,
		marketIndex: number | null,
		direction: PositionDirection | null,
		subAccountId?: number
	): Promise<TransactionInstruction> {
		const user = await this.getUserAccountPublicKey(subAccountId);

		let readablePerpMarketIndex = undefined;
		let readableSpotMarketIndexes = undefined;

		if (typeof marketIndex === 'number') {
			if (marketType && isVariant(marketType, 'perp')) {
				readablePerpMarketIndex = marketIndex;
			} else if (marketType && isVariant(marketType, 'spot')) {
				readableSpotMarketIndexes = [marketIndex];
			}
		}

		const remainingAccounts = this.getRemainingAccounts({
			userAccounts: [this.getUserAccount(subAccountId)],
			readablePerpMarketIndex,
			readableSpotMarketIndexes,
			useMarketLastSlotCache: true,
		});

		return await this.program.instruction.cancelOrders(
			marketType ?? null,
			marketIndex ?? null,
			direction ?? null,
			{
				accounts: {
					state: await this.getStatePublicKey(),
					user,
					authority: this.wallet.publicKey,
				},
				remainingAccounts,
			}
		);
	}

	public async cancelAndPlaceOrders(
		cancelOrderParams: {
			marketType?: MarketType;
			marketIndex?: number;
			direction?: PositionDirection;
		},
		placeOrderParams: OrderParams[],
		txParams?: TxParams,
		subAccountId?: number
	): Promise<TransactionSignature> {
		const ixs = [
			await this.getCancelOrdersIx(
				cancelOrderParams.marketType,
				cancelOrderParams.marketIndex,
				cancelOrderParams.direction,
				subAccountId
			),
			await this.getPlaceOrdersIx(placeOrderParams, subAccountId),
		];
		const tx = await this.buildTransaction(ixs, txParams);
		const { txSig } = await this.sendTransaction(tx, [], this.opts);
		return txSig;
	}

	public async placeOrders(
		params: OrderParams[],
		txParams?: TxParams,
		subAccountId?: number,
		optionalIxs?: TransactionInstruction[]
	): Promise<TransactionSignature> {
		const { txSig } = await this.sendTransaction(
			(
				await this.preparePlaceOrdersTx(
					params,
					txParams,
					subAccountId,
					optionalIxs
				)
			).placeOrdersTx,
			[],
			this.opts,
			false
		);
		return txSig;
	}

	public async preparePlaceOrdersTx(
		params: OrderParams[],
		txParams?: TxParams,
		subAccountId?: number,
		optionalIxs?: TransactionInstruction[]
	) {
		const lookupTableAccounts = await this.fetchAllLookupTableAccounts();

		const tx = await this.buildTransaction(
			await this.getPlaceOrdersIx(params, subAccountId),
			txParams,
			undefined,
			lookupTableAccounts,
			undefined,
			undefined,
			optionalIxs
		);

		return {
			placeOrdersTx: tx,
		};
	}

	public async getPlaceOrdersIx(
		params: OptionalOrderParams[],
		subAccountId?: number
	): Promise<TransactionInstruction> {
		const user = await this.getUserAccountPublicKey(subAccountId);

		const readablePerpMarketIndex: number[] = [];
		const readableSpotMarketIndexes: number[] = [];
		for (const param of params) {
			if (!param.marketType) {
				throw new Error('must set param.marketType');
			}
			if (isVariant(param.marketType, 'perp')) {
				readablePerpMarketIndex.push(param.marketIndex);
			} else {
				readableSpotMarketIndexes.push(param.marketIndex);
			}
		}

		const remainingAccounts = this.getRemainingAccounts({
			userAccounts: [this.getUserAccount(subAccountId)],
			readablePerpMarketIndex,
			readableSpotMarketIndexes,
			useMarketLastSlotCache: true,
		});

		const formattedParams = params.map((item) => getOrderParams(item));

		return await this.program.instruction.placeOrders(formattedParams, {
			accounts: {
				state: await this.getStatePublicKey(),
				user,
				userStats: this.getUserStatsAccountPublicKey(),
				authority: this.wallet.publicKey,
			},
			remainingAccounts,
		});
	}

	public async fillPerpOrder(
		userAccountPublicKey: PublicKey,
		user: UserAccount,
		order?: Pick<Order, 'marketIndex' | 'orderId'>,
		makerInfo?: MakerInfo | MakerInfo[],
		referrerInfo?: ReferrerInfo,
		txParams?: TxParams,
		fillerSubAccountId?: number,
		fillerAuthority?: PublicKey
	): Promise<TransactionSignature> {
		const { txSig } = await this.sendTransaction(
			await this.buildTransaction(
				await this.getFillPerpOrderIx(
					userAccountPublicKey,
					user,
					order,
					makerInfo,
					referrerInfo,
					fillerSubAccountId,
					undefined,
					fillerAuthority
				),
				txParams
			),
			[],
			this.opts
		);
		return txSig;
	}

	public async getFillPerpOrderIx(
		userAccountPublicKey: PublicKey,
		userAccount: UserAccount,
		order: Pick<Order, 'marketIndex' | 'orderId'>,
		makerInfo?: MakerInfo | MakerInfo[],
		referrerInfo?: ReferrerInfo,
		fillerSubAccountId?: number,
		isSignedMsg?: boolean,
		fillerAuthority?: PublicKey
	): Promise<TransactionInstruction> {
		const userStatsPublicKey = getUserStatsAccountPublicKey(
			this.program.programId,
			userAccount.authority
		);

		let filler;

		if (fillerAuthority) {
			filler = getUserAccountPublicKeySync(
				this.program.programId,
				fillerAuthority,
				fillerSubAccountId
			);
		} else {
			filler = await this.getUserAccountPublicKey(fillerSubAccountId);
		}

		let fillerStatsPublicKey;

		if (fillerAuthority) {
			fillerStatsPublicKey = getUserStatsAccountPublicKey(
				this.program.programId,
				fillerAuthority
			);
		} else {
			fillerStatsPublicKey = this.getUserStatsAccountPublicKey();
		}

		const marketIndex = order
			? order.marketIndex
			: userAccount.orders.find(
					(order) => order.orderId === userAccount.nextOrderId - 1
			  ).marketIndex;

		makerInfo = Array.isArray(makerInfo)
			? makerInfo
			: makerInfo
			? [makerInfo]
			: [];

		const userAccounts = [userAccount];
		for (const maker of makerInfo) {
			userAccounts.push(maker.makerUserAccount);
		}
		const remainingAccounts = this.getRemainingAccounts({
			userAccounts,
			writablePerpMarketIndexes: [marketIndex],
		});

		for (const maker of makerInfo) {
			remainingAccounts.push({
				pubkey: maker.maker,
				isWritable: true,
				isSigner: false,
			});
			remainingAccounts.push({
				pubkey: maker.makerStats,
				isWritable: true,
				isSigner: false,
			});
		}

		if (referrerInfo) {
			const referrerIsMaker =
				makerInfo.find((maker) => maker.maker.equals(referrerInfo.referrer)) !==
				undefined;
			if (!referrerIsMaker) {
				remainingAccounts.push({
					pubkey: referrerInfo.referrer,
					isWritable: true,
					isSigner: false,
				});
				remainingAccounts.push({
					pubkey: referrerInfo.referrerStats,
					isWritable: true,
					isSigner: false,
				});
			}
		}

		const orderId = isSignedMsg ? null : order.orderId;
		return await this.program.instruction.fillPerpOrder(orderId, null, {
			accounts: {
				state: await this.getStatePublicKey(),
				filler,
				fillerStats: fillerStatsPublicKey,
				user: userAccountPublicKey,
				userStats: userStatsPublicKey,
				authority: this.wallet.publicKey,
			},
			remainingAccounts,
		});
	}

	public async getRevertFillIx(
		fillerPublicKey?: PublicKey
	): Promise<TransactionInstruction> {
		const filler = fillerPublicKey ?? (await this.getUserAccountPublicKey());
		const fillerStatsPublicKey = this.getUserStatsAccountPublicKey();

		return this.program.instruction.revertFill({
			accounts: {
				state: await this.getStatePublicKey(),
				filler,
				fillerStats: fillerStatsPublicKey,
				authority: this.wallet.publicKey,
			},
		});
	}

	public async placeSpotOrder(
		orderParams: OptionalOrderParams,
		txParams?: TxParams,
		subAccountId?: number
	): Promise<TransactionSignature> {
		const { txSig, slot } = await this.sendTransaction(
			(await this.preparePlaceSpotOrderTx(orderParams, txParams, subAccountId))
				.placeSpotOrderTx,
			[],
			this.opts,
			false
		);
		this.spotMarketLastSlotCache.set(orderParams.marketIndex, slot);
		this.spotMarketLastSlotCache.set(QUOTE_SPOT_MARKET_INDEX, slot);
		return txSig;
	}

	public async preparePlaceSpotOrderTx(
		orderParams: OptionalOrderParams,
		txParams?: TxParams,
		subAccountId?: number
	) {
		const tx = await this.buildTransaction(
			await this.getPlaceSpotOrderIx(orderParams, subAccountId),
			txParams
		);

		return {
			placeSpotOrderTx: tx,
		};
	}

	public async getPlaceSpotOrderIx(
		orderParams: OptionalOrderParams,
		subAccountId?: number
	): Promise<TransactionInstruction> {
		orderParams = getOrderParams(orderParams, { marketType: MarketType.SPOT });
		const userAccountPublicKey = await this.getUserAccountPublicKey(
			subAccountId
		);

		const remainingAccounts = this.getRemainingAccounts({
			userAccounts: [this.getUserAccount(subAccountId)],
			useMarketLastSlotCache: true,
			readableSpotMarketIndexes: [
				orderParams.marketIndex,
				QUOTE_SPOT_MARKET_INDEX,
			],
		});

		return await this.program.instruction.placeSpotOrder(orderParams, {
			accounts: {
				state: await this.getStatePublicKey(),
				user: userAccountPublicKey,
				userStats: this.getUserStatsAccountPublicKey(),
				authority: this.wallet.publicKey,
			},
			remainingAccounts,
		});
	}

	public async fillSpotOrder(
		userAccountPublicKey: PublicKey,
		user: UserAccount,
		order?: Pick<Order, 'marketIndex' | 'orderId'>,
		fulfillmentConfig?:
			| SerumV3FulfillmentConfigAccount
			| PhoenixV1FulfillmentConfigAccount
			| OpenbookV2FulfillmentConfigAccount,
		makerInfo?: MakerInfo | MakerInfo[],
		referrerInfo?: ReferrerInfo,
		txParams?: TxParams
	): Promise<TransactionSignature> {
		const { txSig } = await this.sendTransaction(
			await this.buildTransaction(
				await this.getFillSpotOrderIx(
					userAccountPublicKey,
					user,
					order,
					fulfillmentConfig,
					makerInfo,
					referrerInfo
				),
				txParams
			),
			[],
			this.opts
		);
		return txSig;
	}

	public async getFillSpotOrderIx(
		userAccountPublicKey: PublicKey,
		userAccount: UserAccount,
		order?: Pick<Order, 'marketIndex' | 'orderId'>,
		fulfillmentConfig?:
			| SerumV3FulfillmentConfigAccount
			| PhoenixV1FulfillmentConfigAccount
			| OpenbookV2FulfillmentConfigAccount,
		makerInfo?: MakerInfo | MakerInfo[],
		referrerInfo?: ReferrerInfo,
		fillerPublicKey?: PublicKey
	): Promise<TransactionInstruction> {
		const userStatsPublicKey = getUserStatsAccountPublicKey(
			this.program.programId,
			userAccount.authority
		);

		const filler = fillerPublicKey ?? (await this.getUserAccountPublicKey());
		const fillerStatsPublicKey = this.getUserStatsAccountPublicKey();

		const marketIndex = order
			? order.marketIndex
			: userAccount.orders.find(
					(order) => order.orderId === userAccount.nextOrderId - 1
			  ).marketIndex;

		makerInfo = Array.isArray(makerInfo)
			? makerInfo
			: makerInfo
			? [makerInfo]
			: [];

		const userAccounts = [userAccount];
		for (const maker of makerInfo) {
			userAccounts.push(maker.makerUserAccount);
		}
		const remainingAccounts = this.getRemainingAccounts({
			userAccounts,
			writableSpotMarketIndexes: [marketIndex, QUOTE_SPOT_MARKET_INDEX],
		});

		for (const maker of makerInfo) {
			remainingAccounts.push({
				pubkey: maker.maker,
				isWritable: true,
				isSigner: false,
			});
			remainingAccounts.push({
				pubkey: maker.makerStats,
				isWritable: true,
				isSigner: false,
			});
		}

		const orderId = order.orderId;

		this.addSpotFulfillmentAccounts(
			marketIndex,
			remainingAccounts,
			fulfillmentConfig
		);

		return await this.program.instruction.fillSpotOrder(
			orderId,
			fulfillmentConfig ? fulfillmentConfig.fulfillmentType : null,
			null,
			{
				accounts: {
					state: await this.getStatePublicKey(),
					filler,
					fillerStats: fillerStatsPublicKey,
					user: userAccountPublicKey,
					userStats: userStatsPublicKey,
					authority: this.wallet.publicKey,
				},
				remainingAccounts,
			}
		);
	}

	addSpotFulfillmentAccounts(
		marketIndex: number,
		remainingAccounts: AccountMeta[],
		fulfillmentConfig?:
			| SerumV3FulfillmentConfigAccount
			| PhoenixV1FulfillmentConfigAccount
			| OpenbookV2FulfillmentConfigAccount
	): void {
		if (fulfillmentConfig) {
			if ('serumProgramId' in fulfillmentConfig) {
				this.addSerumRemainingAccounts(
					marketIndex,
					remainingAccounts,
					fulfillmentConfig
				);
			} else if ('phoenixProgramId' in fulfillmentConfig) {
				this.addPhoenixRemainingAccounts(
					marketIndex,
					remainingAccounts,
					fulfillmentConfig
				);
			} else if ('openbookV2ProgramId' in fulfillmentConfig) {
				this.addOpenbookRemainingAccounts(
					marketIndex,
					remainingAccounts,
					fulfillmentConfig
				);
			} else {
				throw Error('Invalid fulfillment config type');
			}
		} else {
			remainingAccounts.push({
				pubkey: this.getSpotMarketAccount(marketIndex).vault,
				isWritable: false,
				isSigner: false,
			});
			remainingAccounts.push({
				pubkey: this.getQuoteSpotMarketAccount().vault,
				isWritable: false,
				isSigner: false,
			});
		}
	}

	addSerumRemainingAccounts(
		marketIndex: number,
		remainingAccounts: AccountMeta[],
		fulfillmentConfig: SerumV3FulfillmentConfigAccount
	): void {
		remainingAccounts.push({
			pubkey: fulfillmentConfig.pubkey,
			isWritable: false,
			isSigner: false,
		});
		remainingAccounts.push({
			pubkey: fulfillmentConfig.serumProgramId,
			isWritable: false,
			isSigner: false,
		});
		remainingAccounts.push({
			pubkey: fulfillmentConfig.serumMarket,
			isWritable: true,
			isSigner: false,
		});
		remainingAccounts.push({
			pubkey: fulfillmentConfig.serumRequestQueue,
			isWritable: true,
			isSigner: false,
		});
		remainingAccounts.push({
			pubkey: fulfillmentConfig.serumEventQueue,
			isWritable: true,
			isSigner: false,
		});
		remainingAccounts.push({
			pubkey: fulfillmentConfig.serumBids,
			isWritable: true,
			isSigner: false,
		});
		remainingAccounts.push({
			pubkey: fulfillmentConfig.serumAsks,
			isWritable: true,
			isSigner: false,
		});
		remainingAccounts.push({
			pubkey: fulfillmentConfig.serumBaseVault,
			isWritable: true,
			isSigner: false,
		});
		remainingAccounts.push({
			pubkey: fulfillmentConfig.serumQuoteVault,
			isWritable: true,
			isSigner: false,
		});
		remainingAccounts.push({
			pubkey: fulfillmentConfig.serumOpenOrders,
			isWritable: true,
			isSigner: false,
		});
		remainingAccounts.push({
			pubkey: getSerumSignerPublicKey(
				fulfillmentConfig.serumProgramId,
				fulfillmentConfig.serumMarket,
				fulfillmentConfig.serumSignerNonce
			),
			isWritable: false,
			isSigner: false,
		});
		remainingAccounts.push({
			pubkey: this.getSignerPublicKey(),
			isWritable: false,
			isSigner: false,
		});
		remainingAccounts.push({
			pubkey: TOKEN_PROGRAM_ID,
			isWritable: false,
			isSigner: false,
		});
		remainingAccounts.push({
			pubkey: this.getSpotMarketAccount(marketIndex).vault,
			isWritable: true,
			isSigner: false,
		});
		remainingAccounts.push({
			pubkey: this.getQuoteSpotMarketAccount().vault,
			isWritable: true,
			isSigner: false,
		});
		remainingAccounts.push({
			pubkey: this.getStateAccount().srmVault,
			isWritable: false,
			isSigner: false,
		});
	}

	addPhoenixRemainingAccounts(
		marketIndex: number,
		remainingAccounts: AccountMeta[],
		fulfillmentConfig: PhoenixV1FulfillmentConfigAccount
	): void {
		remainingAccounts.push({
			pubkey: fulfillmentConfig.pubkey,
			isWritable: false,
			isSigner: false,
		});
		remainingAccounts.push({
			pubkey: fulfillmentConfig.phoenixProgramId,
			isWritable: false,
			isSigner: false,
		});
		remainingAccounts.push({
			pubkey: fulfillmentConfig.phoenixLogAuthority,
			isWritable: false,
			isSigner: false,
		});
		remainingAccounts.push({
			pubkey: fulfillmentConfig.phoenixMarket,
			isWritable: true,
			isSigner: false,
		});
		remainingAccounts.push({
			pubkey: this.getSignerPublicKey(),
			isWritable: false,
			isSigner: false,
		});
		remainingAccounts.push({
			pubkey: fulfillmentConfig.phoenixBaseVault,
			isWritable: true,
			isSigner: false,
		});
		remainingAccounts.push({
			pubkey: fulfillmentConfig.phoenixQuoteVault,
			isWritable: true,
			isSigner: false,
		});
		remainingAccounts.push({
			pubkey: this.getSpotMarketAccount(marketIndex).vault,
			isWritable: true,
			isSigner: false,
		});
		remainingAccounts.push({
			pubkey: this.getQuoteSpotMarketAccount().vault,
			isWritable: true,
			isSigner: false,
		});
		remainingAccounts.push({
			pubkey: TOKEN_PROGRAM_ID,
			isWritable: false,
			isSigner: false,
		});
	}

	addOpenbookRemainingAccounts(
		marketIndex: number,
		remainingAccounts: AccountMeta[],
		fulfillmentConfig: OpenbookV2FulfillmentConfigAccount
	): void {
		remainingAccounts.push({
			pubkey: fulfillmentConfig.pubkey,
			isWritable: false,
			isSigner: false,
		});
		remainingAccounts.push({
			pubkey: this.getSignerPublicKey(),
			isWritable: true,
			isSigner: false,
		});
		remainingAccounts.push({
			pubkey: fulfillmentConfig.openbookV2ProgramId,
			isWritable: false,
			isSigner: false,
		});
		remainingAccounts.push({
			pubkey: fulfillmentConfig.openbookV2Market,
			isWritable: true,
			isSigner: false,
		});
		remainingAccounts.push({
			pubkey: fulfillmentConfig.openbookV2MarketAuthority,
			isWritable: false,
			isSigner: false,
		});
		remainingAccounts.push({
			pubkey: fulfillmentConfig.openbookV2EventHeap,
			isWritable: true,
			isSigner: false,
		});
		remainingAccounts.push({
			pubkey: fulfillmentConfig.openbookV2Bids,
			isWritable: true,
			isSigner: false,
		});
		remainingAccounts.push({
			pubkey: fulfillmentConfig.openbookV2Asks,
			isWritable: true,
			isSigner: false,
		});
		remainingAccounts.push({
			pubkey: fulfillmentConfig.openbookV2BaseVault,
			isWritable: true,
			isSigner: false,
		});
		remainingAccounts.push({
			pubkey: fulfillmentConfig.openbookV2QuoteVault,
			isWritable: true,
			isSigner: false,
		});
		remainingAccounts.push({
			pubkey: this.getSpotMarketAccount(marketIndex).vault,
			isWritable: true,
			isSigner: false,
		});
		remainingAccounts.push({
			pubkey: this.getQuoteSpotMarketAccount().vault,
			isWritable: true,
			isSigner: false,
		});
		remainingAccounts.push({
			pubkey: TOKEN_PROGRAM_ID,
			isWritable: false,
			isSigner: false,
		});
		remainingAccounts.push({
			pubkey: SystemProgram.programId,
			isWritable: false,
			isSigner: false,
		});
		remainingAccounts.push({
			pubkey: this.getSpotMarketAccount(marketIndex).pubkey,
			isWritable: true,
			isSigner: false,
		});
		remainingAccounts.push({
			pubkey: this.getQuoteSpotMarketAccount().pubkey,
			isWritable: true,
			isSigner: false,
		});

		if (fulfillmentConfig.remainingAccounts) {
			for (const remainingAccount of fulfillmentConfig.remainingAccounts) {
				remainingAccounts.push({
					pubkey: remainingAccount,
					isWritable: true,
					isSigner: false,
				});
			}
		}
	}

	/**
	 * Swap tokens in drift account using jupiter
	 * @param jupiterClient jupiter client to find routes and jupiter instructions
	 * @param outMarketIndex the market index of the token you're buying
	 * @param inMarketIndex the market index of the token you're selling
	 * @param outAssociatedTokenAccount the token account to receive the token being sold on jupiter
	 * @param inAssociatedTokenAccount the token account to
	 * @param amount the amount of TokenIn, regardless of swapMode
	 * @param slippageBps the max slippage passed to jupiter api
	 * @param swapMode jupiter swapMode (ExactIn or ExactOut), default is ExactIn
	 * @param route the jupiter route to use for the swap
	 * @param reduceOnly specify if In or Out token on the drift account must reduceOnly, checked at end of swap
	 * @param txParams
	 */
	public async swap({
		jupiterClient,
		outMarketIndex,
		inMarketIndex,
		outAssociatedTokenAccount,
		inAssociatedTokenAccount,
		amount,
		slippageBps,
		swapMode,
		route,
		reduceOnly,
		txParams,
		v6,
		onlyDirectRoutes = false,
	}: {
		jupiterClient: JupiterClient;
		outMarketIndex: number;
		inMarketIndex: number;
		outAssociatedTokenAccount?: PublicKey;
		inAssociatedTokenAccount?: PublicKey;
		amount: BN;
		slippageBps?: number;
		swapMode?: SwapMode;
		route?: Route;
		reduceOnly?: SwapReduceOnly;
		txParams?: TxParams;
		onlyDirectRoutes?: boolean;
		v6?: {
			quote?: QuoteResponse;
		};
	}): Promise<TransactionSignature> {
		let ixs: anchor.web3.TransactionInstruction[];
		let lookupTables: anchor.web3.AddressLookupTableAccount[];

		if (v6) {
			const res = await this.getJupiterSwapIxV6({
				jupiterClient,
				outMarketIndex,
				inMarketIndex,
				outAssociatedTokenAccount,
				inAssociatedTokenAccount,
				amount,
				slippageBps,
				swapMode,
				quote: v6.quote,
				reduceOnly,
				onlyDirectRoutes,
			});
			ixs = res.ixs;
			lookupTables = res.lookupTables;
		} else {
			const res = await this.getJupiterSwapIx({
				jupiterClient,
				outMarketIndex,
				inMarketIndex,
				outAssociatedTokenAccount,
				inAssociatedTokenAccount,
				amount,
				slippageBps,
				swapMode,
				route,
				reduceOnly,
			});
			ixs = res.ixs;
			lookupTables = res.lookupTables;
		}

		const tx = (await this.buildTransaction(
			ixs,
			txParams,
			0,
			lookupTables
		)) as VersionedTransaction;

		const { txSig, slot } = await this.sendTransaction(tx);
		this.spotMarketLastSlotCache.set(outMarketIndex, slot);
		this.spotMarketLastSlotCache.set(inMarketIndex, slot);

		return txSig;
	}

	public async getJupiterSwapIx({
		jupiterClient,
		outMarketIndex,
		inMarketIndex,
		outAssociatedTokenAccount,
		inAssociatedTokenAccount,
		amount,
		slippageBps,
		swapMode,
		onlyDirectRoutes,
		route,
		reduceOnly,
		userAccountPublicKey,
	}: {
		jupiterClient: JupiterClient;
		outMarketIndex: number;
		inMarketIndex: number;
		outAssociatedTokenAccount?: PublicKey;
		inAssociatedTokenAccount?: PublicKey;
		amount: BN;
		slippageBps?: number;
		swapMode?: SwapMode;
		onlyDirectRoutes?: boolean;
		route?: Route;
		reduceOnly?: SwapReduceOnly;
		userAccountPublicKey?: PublicKey;
	}): Promise<{
		ixs: TransactionInstruction[];
		lookupTables: AddressLookupTableAccount[];
	}> {
		const outMarket = this.getSpotMarketAccount(outMarketIndex);
		const inMarket = this.getSpotMarketAccount(inMarketIndex);

		if (!route) {
			const routes = await jupiterClient.getRoutes({
				inputMint: inMarket.mint,
				outputMint: outMarket.mint,
				amount,
				slippageBps,
				swapMode,
				onlyDirectRoutes,
			});

			if (!routes || routes.length === 0) {
				throw new Error('No jupiter routes found');
			}

			route = routes[0];
		}

		const transaction = await jupiterClient.getSwapTransaction({
			route,
			userPublicKey: this.provider.wallet.publicKey,
			slippageBps,
		});

		const { transactionMessage, lookupTables } =
			await jupiterClient.getTransactionMessageAndLookupTables({
				transaction,
			});

		const jupiterInstructions = jupiterClient.getJupiterInstructions({
			transactionMessage,
			inputMint: inMarket.mint,
			outputMint: outMarket.mint,
		});

		const preInstructions = [];
		if (!outAssociatedTokenAccount) {
			const tokenProgram = this.getTokenProgramForSpotMarket(outMarket);
			outAssociatedTokenAccount = await this.getAssociatedTokenAccount(
				outMarket.marketIndex,
				false,
				tokenProgram
			);

			const accountInfo = await this.connection.getAccountInfo(
				outAssociatedTokenAccount
			);
			if (!accountInfo) {
				preInstructions.push(
					this.createAssociatedTokenAccountIdempotentInstruction(
						outAssociatedTokenAccount,
						this.provider.wallet.publicKey,
						this.provider.wallet.publicKey,
						outMarket.mint,
						tokenProgram
					)
				);
			}
		}

		if (!inAssociatedTokenAccount) {
			const tokenProgram = this.getTokenProgramForSpotMarket(outMarket);
			inAssociatedTokenAccount = await this.getAssociatedTokenAccount(
				inMarket.marketIndex,
				false,
				tokenProgram
			);

			const accountInfo = await this.connection.getAccountInfo(
				inAssociatedTokenAccount
			);
			if (!accountInfo) {
				preInstructions.push(
					this.createAssociatedTokenAccountIdempotentInstruction(
						inAssociatedTokenAccount,
						this.provider.wallet.publicKey,
						this.provider.wallet.publicKey,
						inMarket.mint,
						tokenProgram
					)
				);
			}
		}

		const { beginSwapIx, endSwapIx } = await this.getSwapIx({
			outMarketIndex,
			inMarketIndex,
			amountIn: new BN(route.inAmount),
			inTokenAccount: inAssociatedTokenAccount,
			outTokenAccount: outAssociatedTokenAccount,
			reduceOnly,
			userAccountPublicKey,
		});

		const ixs = [
			...preInstructions,
			beginSwapIx,
			...jupiterInstructions,
			endSwapIx,
		];

		return { ixs, lookupTables };
	}

	public async getJupiterSwapIxV6({
		jupiterClient,
		outMarketIndex,
		inMarketIndex,
		outAssociatedTokenAccount,
		inAssociatedTokenAccount,
		amount,
		slippageBps,
		swapMode,
		onlyDirectRoutes,
		quote,
		reduceOnly,
		userAccountPublicKey,
	}: {
		jupiterClient: JupiterClient;
		outMarketIndex: number;
		inMarketIndex: number;
		outAssociatedTokenAccount?: PublicKey;
		inAssociatedTokenAccount?: PublicKey;
		amount: BN;
		slippageBps?: number;
		swapMode?: SwapMode;
		onlyDirectRoutes?: boolean;
		quote?: QuoteResponse;
		reduceOnly?: SwapReduceOnly;
		userAccountPublicKey?: PublicKey;
	}): Promise<{
		ixs: TransactionInstruction[];
		lookupTables: AddressLookupTableAccount[];
	}> {
		const outMarket = this.getSpotMarketAccount(outMarketIndex);
		const inMarket = this.getSpotMarketAccount(inMarketIndex);

		if (!quote) {
			const fetchedQuote = await jupiterClient.getQuote({
				inputMint: inMarket.mint,
				outputMint: outMarket.mint,
				amount,
				slippageBps,
				swapMode,
				onlyDirectRoutes,
			});

			quote = fetchedQuote;
		}

		if (!quote) {
			throw new Error("Could not fetch Jupiter's quote. Please try again.");
		}

		const isExactOut = swapMode === 'ExactOut' || quote.swapMode === 'ExactOut';
		const amountIn = new BN(quote.inAmount);
		const exactOutBufferedAmountIn = amountIn.muln(1001).divn(1000); // Add 10bp buffer

		const transaction = await jupiterClient.getSwap({
			quote,
			userPublicKey: this.provider.wallet.publicKey,
			slippageBps,
		});

		const { transactionMessage, lookupTables } =
			await jupiterClient.getTransactionMessageAndLookupTables({
				transaction,
			});

		const jupiterInstructions = jupiterClient.getJupiterInstructions({
			transactionMessage,
			inputMint: inMarket.mint,
			outputMint: outMarket.mint,
		});

		const preInstructions = [];
		if (!outAssociatedTokenAccount) {
			const tokenProgram = this.getTokenProgramForSpotMarket(outMarket);
			outAssociatedTokenAccount = await this.getAssociatedTokenAccount(
				outMarket.marketIndex,
				false,
				tokenProgram
			);

			const accountInfo = await this.connection.getAccountInfo(
				outAssociatedTokenAccount
			);
			if (!accountInfo) {
				preInstructions.push(
					this.createAssociatedTokenAccountIdempotentInstruction(
						outAssociatedTokenAccount,
						this.provider.wallet.publicKey,
						this.provider.wallet.publicKey,
						outMarket.mint,
						tokenProgram
					)
				);
			}
		}

		if (!inAssociatedTokenAccount) {
			const tokenProgram = this.getTokenProgramForSpotMarket(inMarket);
			inAssociatedTokenAccount = await this.getAssociatedTokenAccount(
				inMarket.marketIndex,
				false,
				tokenProgram
			);

			const accountInfo = await this.connection.getAccountInfo(
				inAssociatedTokenAccount
			);
			if (!accountInfo) {
				preInstructions.push(
					this.createAssociatedTokenAccountIdempotentInstruction(
						inAssociatedTokenAccount,
						this.provider.wallet.publicKey,
						this.provider.wallet.publicKey,
						inMarket.mint,
						tokenProgram
					)
				);
			}
		}

		const { beginSwapIx, endSwapIx } = await this.getSwapIx({
			outMarketIndex,
			inMarketIndex,
			amountIn: isExactOut ? exactOutBufferedAmountIn : amountIn,
			inTokenAccount: inAssociatedTokenAccount,
			outTokenAccount: outAssociatedTokenAccount,
			reduceOnly,
			userAccountPublicKey,
		});

		const ixs = [
			...preInstructions,
			beginSwapIx,
			...jupiterInstructions,
			endSwapIx,
		];

		return { ixs, lookupTables };
	}

	/**
	 * Get the drift begin_swap and end_swap instructions
	 *
	 * @param outMarketIndex the market index of the token you're buying
	 * @param inMarketIndex the market index of the token you're selling
	 * @param amountIn the amount of the token to sell
	 * @param inTokenAccount the token account to move the tokens being sold
	 * @param outTokenAccount the token account to receive the tokens being bought
	 * @param limitPrice the limit price of the swap
	 * @param reduceOnly
	 * @param userAccountPublicKey optional, specify a custom userAccountPublicKey to use instead of getting the current user account; can be helpful if the account is being created within the current tx
	 */
	public async getSwapIx({
		outMarketIndex,
		inMarketIndex,
		amountIn,
		inTokenAccount,
		outTokenAccount,
		limitPrice,
		reduceOnly,
		userAccountPublicKey,
	}: {
		outMarketIndex: number;
		inMarketIndex: number;
		amountIn: BN;
		inTokenAccount: PublicKey;
		outTokenAccount: PublicKey;
		limitPrice?: BN;
		reduceOnly?: SwapReduceOnly;
		userAccountPublicKey?: PublicKey;
	}): Promise<{
		beginSwapIx: TransactionInstruction;
		endSwapIx: TransactionInstruction;
	}> {
		const userAccountPublicKeyToUse =
			userAccountPublicKey || (await this.getUserAccountPublicKey());

		const userAccounts = [];
		try {
			if (this.hasUser() && this.getUser().getUserAccountAndSlot()) {
				userAccounts.push(this.getUser().getUserAccountAndSlot()!.data);
			}
		} catch (err) {
			// ignore
		}

		const remainingAccounts = this.getRemainingAccounts({
			userAccounts,
			writableSpotMarketIndexes: [outMarketIndex, inMarketIndex],
			readableSpotMarketIndexes: [QUOTE_SPOT_MARKET_INDEX],
		});

		const outSpotMarket = this.getSpotMarketAccount(outMarketIndex);
		const inSpotMarket = this.getSpotMarketAccount(inMarketIndex);

		const outTokenProgram = this.getTokenProgramForSpotMarket(outSpotMarket);
		const inTokenProgram = this.getTokenProgramForSpotMarket(inSpotMarket);

		if (!outTokenProgram.equals(inTokenProgram)) {
			remainingAccounts.push({
				pubkey: outTokenProgram,
				isWritable: false,
				isSigner: false,
			});
		}

		if (outSpotMarket.tokenProgram === 1 || inSpotMarket.tokenProgram === 1) {
			remainingAccounts.push({
				pubkey: inSpotMarket.mint,
				isWritable: false,
				isSigner: false,
			});
			remainingAccounts.push({
				pubkey: outSpotMarket.mint,
				isWritable: false,
				isSigner: false,
			});
		}

		const beginSwapIx = await this.program.instruction.beginSwap(
			inMarketIndex,
			outMarketIndex,
			amountIn,
			{
				accounts: {
					state: await this.getStatePublicKey(),
					user: userAccountPublicKeyToUse,
					userStats: this.getUserStatsAccountPublicKey(),
					authority: this.wallet.publicKey,
					outSpotMarketVault: outSpotMarket.vault,
					inSpotMarketVault: inSpotMarket.vault,
					inTokenAccount,
					outTokenAccount,
					tokenProgram: inTokenProgram,
					driftSigner: this.getStateAccount().signer,
					instructions: anchor.web3.SYSVAR_INSTRUCTIONS_PUBKEY,
				},
				remainingAccounts,
			}
		);

		const endSwapIx = await this.program.instruction.endSwap(
			inMarketIndex,
			outMarketIndex,
			limitPrice ?? null,
			reduceOnly ?? null,
			{
				accounts: {
					state: await this.getStatePublicKey(),
					user: userAccountPublicKeyToUse,
					userStats: this.getUserStatsAccountPublicKey(),
					authority: this.wallet.publicKey,
					outSpotMarketVault: outSpotMarket.vault,
					inSpotMarketVault: inSpotMarket.vault,
					inTokenAccount,
					outTokenAccount,
					tokenProgram: inTokenProgram,
					driftSigner: this.getStateAccount().signer,
					instructions: anchor.web3.SYSVAR_INSTRUCTIONS_PUBKEY,
				},
				remainingAccounts,
			}
		);

		return { beginSwapIx, endSwapIx };
	}

	public async stakeForMSOL({ amount }: { amount: BN }): Promise<TxSigAndSlot> {
		const ixs = await this.getStakeForMSOLIx({ amount });
		const tx = await this.buildTransaction(ixs);
		return this.sendTransaction(tx);
	}

	public async getStakeForMSOLIx({
		amount,
		userAccountPublicKey,
	}: {
		amount: BN;
		userAccountPublicKey?: PublicKey;
	}): Promise<TransactionInstruction[]> {
		const wSOLMint = this.getSpotMarketAccount(1).mint;
		const mSOLAccount = await this.getAssociatedTokenAccount(2);
		const wSOLAccount = await this.getAssociatedTokenAccount(1, false);

		const wSOLAccountExists = await this.checkIfAccountExists(wSOLAccount);

		const closeWSOLIx = createCloseAccountInstruction(
			wSOLAccount,
			this.wallet.publicKey,
			this.wallet.publicKey
		);

		const createWSOLIx =
			await this.createAssociatedTokenAccountIdempotentInstruction(
				wSOLAccount,
				this.wallet.publicKey,
				this.wallet.publicKey,
				wSOLMint
			);

		const { beginSwapIx, endSwapIx } = await this.getSwapIx({
			inMarketIndex: 1,
			outMarketIndex: 2,
			amountIn: amount,
			inTokenAccount: wSOLAccount,
			outTokenAccount: mSOLAccount,
			userAccountPublicKey,
		});

		const program = getMarinadeFinanceProgram(this.provider);
		const depositIx = await getMarinadeDepositIx({
			program,
			mSOLAccount: mSOLAccount,
			transferFrom: this.wallet.publicKey,
			amount,
		});

		const ixs = [];

		if (!wSOLAccountExists) {
			ixs.push(createWSOLIx);
		}
		ixs.push(beginSwapIx, closeWSOLIx, depositIx, createWSOLIx, endSwapIx);

		return ixs;
	}

	public async triggerOrder(
		userAccountPublicKey: PublicKey,
		user: UserAccount,
		order: Order,
		txParams?: TxParams,
		fillerPublicKey?: PublicKey
	): Promise<TransactionSignature> {
		const { txSig } = await this.sendTransaction(
			await this.buildTransaction(
				await this.getTriggerOrderIx(
					userAccountPublicKey,
					user,
					order,
					fillerPublicKey
				),
				txParams
			),
			[],
			this.opts
		);
		return txSig;
	}

	public async getTriggerOrderIx(
		userAccountPublicKey: PublicKey,
		userAccount: UserAccount,
		order: Order,
		fillerPublicKey?: PublicKey
	): Promise<TransactionInstruction> {
		const filler = fillerPublicKey ?? (await this.getUserAccountPublicKey());

		let remainingAccountsParams;
		if (isVariant(order.marketType, 'perp')) {
			remainingAccountsParams = {
				userAccounts: [userAccount],
				writablePerpMarketIndexes: [order.marketIndex],
			};
		} else {
			remainingAccountsParams = {
				userAccounts: [userAccount],
				writableSpotMarketIndexes: [order.marketIndex, QUOTE_SPOT_MARKET_INDEX],
			};
		}

		const remainingAccounts = this.getRemainingAccounts(
			remainingAccountsParams
		);

		const orderId = order.orderId;
		return await this.program.instruction.triggerOrder(orderId, {
			accounts: {
				state: await this.getStatePublicKey(),
				filler,
				user: userAccountPublicKey,
				authority: this.wallet.publicKey,
			},
			remainingAccounts,
		});
	}

	public async forceCancelOrders(
		userAccountPublicKey: PublicKey,
		user: UserAccount,
		txParams?: TxParams,
		fillerPublicKey?: PublicKey
	): Promise<TransactionSignature> {
		const { txSig } = await this.sendTransaction(
			await this.buildTransaction(
				await this.getForceCancelOrdersIx(
					userAccountPublicKey,
					user,
					fillerPublicKey
				),
				txParams
			),
			[],
			this.opts
		);
		return txSig;
	}

	public async getForceCancelOrdersIx(
		userAccountPublicKey: PublicKey,
		userAccount: UserAccount,
		fillerPublicKey?: PublicKey
	): Promise<TransactionInstruction> {
		const filler = fillerPublicKey ?? (await this.getUserAccountPublicKey());

		const remainingAccounts = this.getRemainingAccounts({
			userAccounts: [userAccount],
			writableSpotMarketIndexes: [QUOTE_SPOT_MARKET_INDEX],
		});

		return await this.program.instruction.forceCancelOrders({
			accounts: {
				state: await this.getStatePublicKey(),
				filler,
				user: userAccountPublicKey,
				authority: this.wallet.publicKey,
			},
			remainingAccounts,
		});
	}

	public async updateUserIdle(
		userAccountPublicKey: PublicKey,
		user: UserAccount,
		txParams?: TxParams,
		fillerPublicKey?: PublicKey
	): Promise<TransactionSignature> {
		const { txSig } = await this.sendTransaction(
			await this.buildTransaction(
				await this.getUpdateUserIdleIx(
					userAccountPublicKey,
					user,
					fillerPublicKey
				),
				txParams
			),
			[],
			this.opts
		);
		return txSig;
	}

	public async getUpdateUserIdleIx(
		userAccountPublicKey: PublicKey,
		userAccount: UserAccount,
		fillerPublicKey?: PublicKey
	): Promise<TransactionInstruction> {
		const filler = fillerPublicKey ?? (await this.getUserAccountPublicKey());

		const remainingAccounts = this.getRemainingAccounts({
			userAccounts: [userAccount],
		});

		return await this.program.instruction.updateUserIdle({
			accounts: {
				state: await this.getStatePublicKey(),
				filler,
				user: userAccountPublicKey,
				authority: this.wallet.publicKey,
			},
			remainingAccounts,
		});
	}

	public async logUserBalances(
		userAccountPublicKey: PublicKey,
		txParams?: TxParams
	): Promise<TransactionSignature> {
		const { txSig } = await this.sendTransaction(
			await this.buildTransaction(
				await this.getLogUserBalancesIx(userAccountPublicKey),
				txParams
			),
			[],
			this.opts
		);
		return txSig;
	}

	public async getLogUserBalancesIx(
		userAccountPublicKey: PublicKey
	): Promise<TransactionInstruction> {
		const userAccount = (await this.program.account.user.fetch(
			userAccountPublicKey
		)) as UserAccount;
		const remainingAccounts = this.getRemainingAccounts({
			userAccounts: [userAccount],
		});

		return await this.program.instruction.logUserBalances({
			accounts: {
				state: await this.getStatePublicKey(),
				user: userAccountPublicKey,
				authority: this.wallet.publicKey,
			},
			remainingAccounts,
		});
	}

	public async updateUserFuelBonus(
		userAccountPublicKey: PublicKey,
		user: UserAccount,
		userAuthority: PublicKey,
		txParams?: TxParams
	): Promise<TransactionSignature> {
		const { txSig } = await this.sendTransaction(
			await this.buildTransaction(
				await this.getUpdateUserFuelBonusIx(
					userAccountPublicKey,
					user,
					userAuthority
				),
				txParams
			),
			[],
			this.opts
		);
		return txSig;
	}

	public async getUpdateUserFuelBonusIx(
		userAccountPublicKey: PublicKey,
		userAccount: UserAccount,
		userAuthority: PublicKey
	): Promise<TransactionInstruction> {
		const userStatsAccountPublicKey = getUserStatsAccountPublicKey(
			this.program.programId,
			userAuthority
		);

		const remainingAccounts = this.getRemainingAccounts({
			userAccounts: [userAccount],
		});

		return await this.program.instruction.updateUserFuelBonus({
			accounts: {
				state: await this.getStatePublicKey(),
				user: userAccountPublicKey,
				userStats: userStatsAccountPublicKey,
				authority: this.wallet.publicKey,
			},
			remainingAccounts,
		});
	}

	public async updateUserStatsReferrerStatus(
		userAuthority: PublicKey,
		txParams?: TxParams
	): Promise<TransactionSignature> {
		const { txSig } = await this.sendTransaction(
			await this.buildTransaction(
				await this.getUpdateUserStatsReferrerStatusIx(userAuthority),
				txParams
			),
			[],
			this.opts
		);
		return txSig;
	}

	public async getUpdateUserStatsReferrerStatusIx(
		userAuthority: PublicKey
	): Promise<TransactionInstruction> {
		const userStatsAccountPublicKey = getUserStatsAccountPublicKey(
			this.program.programId,
			userAuthority
		);

		return await this.program.instruction.updateUserStatsReferrerStatus({
			accounts: {
				state: await this.getStatePublicKey(),
				userStats: userStatsAccountPublicKey,
				authority: this.wallet.publicKey,
			},
		});
	}

	public async updateUserOpenOrdersCount(
		userAccountPublicKey: PublicKey,
		user: UserAccount,
		txParams?: TxParams,
		fillerPublicKey?: PublicKey
	): Promise<TransactionSignature> {
		const { txSig } = await this.sendTransaction(
			await this.buildTransaction(
				await this.getUpdateUserOpenOrdersCountIx(
					userAccountPublicKey,
					user,
					fillerPublicKey
				),
				txParams
			),
			[],
			this.opts
		);
		return txSig;
	}

	public async getUpdateUserOpenOrdersCountIx(
		userAccountPublicKey: PublicKey,
		userAccount: UserAccount,
		fillerPublicKey?: PublicKey
	): Promise<TransactionInstruction> {
		const filler = fillerPublicKey ?? (await this.getUserAccountPublicKey());

		const remainingAccounts = this.getRemainingAccounts({
			userAccounts: [userAccount],
		});

		return await this.program.instruction.updateUserOpenOrdersCount({
			accounts: {
				state: await this.getStatePublicKey(),
				filler,
				user: userAccountPublicKey,
				authority: this.wallet.publicKey,
			},
			remainingAccounts,
		});
	}

	public async placeAndTakePerpOrder(
		orderParams: OptionalOrderParams,
		makerInfo?: MakerInfo | MakerInfo[],
		referrerInfo?: ReferrerInfo,
		successCondition?: PlaceAndTakeOrderSuccessCondition,
		auctionDurationPercentage?: number,
		txParams?: TxParams,
		subAccountId?: number
	): Promise<TransactionSignature> {
		const { txSig, slot } = await this.sendTransaction(
			await this.buildTransaction(
				await this.getPlaceAndTakePerpOrderIx(
					orderParams,
					makerInfo,
					referrerInfo,
					successCondition,
					auctionDurationPercentage,
					subAccountId
				),
				txParams
			),
			[],
			this.opts
		);
		this.perpMarketLastSlotCache.set(orderParams.marketIndex, slot);
		return txSig;
	}

	public async preparePlaceAndTakePerpOrderWithAdditionalOrders(
		orderParams: OptionalOrderParams,
		makerInfo?: MakerInfo | MakerInfo[],
		referrerInfo?: ReferrerInfo,
		bracketOrdersParams = new Array<OptionalOrderParams>(),
		txParams?: TxParams,
		subAccountId?: number,
		cancelExistingOrders?: boolean,
		settlePnl?: boolean,
		exitEarlyIfSimFails?: boolean,
		auctionDurationPercentage?: number,
		optionalIxs?: TransactionInstruction[]
	): Promise<{
		placeAndTakeTx: Transaction | VersionedTransaction;
		cancelExistingOrdersTx: Transaction | VersionedTransaction;
		settlePnlTx: Transaction | VersionedTransaction;
	}> {
		const placeAndTakeIxs: TransactionInstruction[] = [];

		type TxKeys = 'placeAndTakeTx' | 'cancelExistingOrdersTx' | 'settlePnlTx';

		const txsToSign: Record<TxKeys, Transaction | VersionedTransaction> = {
			placeAndTakeTx: undefined,
			cancelExistingOrdersTx: undefined,
			settlePnlTx: undefined,
		};

		// Get recent block hash so that we can re-use it for all transactions. Makes this logic run faster with fewer RPC requests
		const recentBlockHash =
			await this.txHandler.getLatestBlockhashForTransaction();

		const lookupTableAccounts = await this.fetchAllLookupTableAccounts();

		let earlyExitFailedPlaceAndTakeSim = false;

		const prepPlaceAndTakeTx = async () => {
			const placeAndTakeIx = await this.getPlaceAndTakePerpOrderIx(
				orderParams,
				makerInfo,
				referrerInfo,
				undefined,
				auctionDurationPercentage,
				subAccountId
			);

			placeAndTakeIxs.push(placeAndTakeIx);

			if (bracketOrdersParams.length > 0) {
				const bracketOrdersIx = await this.getPlaceOrdersIx(
					bracketOrdersParams,
					subAccountId
				);
				placeAndTakeIxs.push(bracketOrdersIx);
			}

			const shouldUseSimulationComputeUnits =
				txParams?.useSimulatedComputeUnits;
			const shouldExitIfSimulationFails = exitEarlyIfSimFails;

			const txParamsWithoutImplicitSimulation: TxParams = {
				...txParams,
				useSimulatedComputeUnits: false,
			};

			if (shouldUseSimulationComputeUnits || shouldExitIfSimulationFails) {
				const placeAndTakeTxToSim = (await this.buildTransaction(
					placeAndTakeIxs,
					txParams,
					undefined,
					lookupTableAccounts,
					true,
					recentBlockHash,
					optionalIxs
				)) as VersionedTransaction;

				const simulationResult =
					await TransactionParamProcessor.getTxSimComputeUnits(
						placeAndTakeTxToSim,
						this.connection,
						txParams.computeUnitsBufferMultiplier ?? 1.2,
						txParams.lowerBoundCu
					);

				if (shouldExitIfSimulationFails && !simulationResult.success) {
					earlyExitFailedPlaceAndTakeSim = true;
					return;
				}

				txsToSign.placeAndTakeTx = await this.buildTransaction(
					placeAndTakeIxs,
					{
						...txParamsWithoutImplicitSimulation,
						computeUnits: simulationResult.computeUnits,
					},
					undefined,
					lookupTableAccounts,
					undefined,
					recentBlockHash,
					optionalIxs
				);
			} else {
				txsToSign.placeAndTakeTx = await this.buildTransaction(
					placeAndTakeIxs,
					txParams,
					undefined,
					lookupTableAccounts,
					undefined,
					recentBlockHash,
					optionalIxs
				);
			}

			return;
		};

		const prepCancelOrderTx = async () => {
			if (cancelExistingOrders && isVariant(orderParams.marketType, 'perp')) {
				const cancelOrdersIx = await this.getCancelOrdersIx(
					orderParams.marketType,
					orderParams.marketIndex,
					null,
					subAccountId
				);

				txsToSign.cancelExistingOrdersTx = await this.buildTransaction(
					[cancelOrdersIx],
					txParams,
					this.txVersion,
					lookupTableAccounts,
					undefined,
					recentBlockHash,
					optionalIxs
				);
			}

			return;
		};

		const prepSettlePnlTx = async () => {
			if (settlePnl && isVariant(orderParams.marketType, 'perp')) {
				const userAccountPublicKey = await this.getUserAccountPublicKey(
					subAccountId
				);

				const settlePnlIx = await this.settlePNLIx(
					userAccountPublicKey,
					this.getUserAccount(subAccountId),
					orderParams.marketIndex
				);

				txsToSign.settlePnlTx = await this.buildTransaction(
					[settlePnlIx],
					txParams,
					this.txVersion,
					lookupTableAccounts,
					undefined,
					recentBlockHash,
					optionalIxs
				);
			}
			return;
		};

		await Promise.all([
			prepPlaceAndTakeTx(),
			prepCancelOrderTx(),
			prepSettlePnlTx(),
		]);

		if (earlyExitFailedPlaceAndTakeSim) {
			return null;
		}

		return txsToSign;
	}

	public async placeAndTakePerpWithAdditionalOrders(
		orderParams: OptionalOrderParams,
		makerInfo?: MakerInfo | MakerInfo[],
		referrerInfo?: ReferrerInfo,
		bracketOrdersParams = new Array<OptionalOrderParams>(),
		txParams?: TxParams,
		subAccountId?: number,
		cancelExistingOrders?: boolean,
		settlePnl?: boolean,
		exitEarlyIfSimFails?: boolean
	): Promise<{
		txSig: TransactionSignature;
		signedCancelExistingOrdersTx?: Transaction;
		signedSettlePnlTx?: Transaction;
	}> {
		const txsToSign =
			await this.preparePlaceAndTakePerpOrderWithAdditionalOrders(
				orderParams,
				makerInfo,
				referrerInfo,
				bracketOrdersParams,
				txParams,
				subAccountId,
				cancelExistingOrders,
				settlePnl,
				exitEarlyIfSimFails
			);

		if (!txsToSign) {
			return null;
		}

		const signedTxs = (
			await this.txHandler.getSignedTransactionMap(
				txsToSign,
				// @ts-ignore
				this.provider.wallet
			)
		).signedTxMap;

		const { txSig, slot } = await this.sendTransaction(
			signedTxs.placeAndTakeTx,
			[],
			this.opts,
			true
		);

		this.perpMarketLastSlotCache.set(orderParams.marketIndex, slot);

		return {
			txSig,
			signedCancelExistingOrdersTx:
				signedTxs.cancelExistingOrdersTx as Transaction,
			signedSettlePnlTx: signedTxs.settlePnlTx as Transaction,
		};
	}

	public async getPlaceAndTakePerpOrderIx(
		orderParams: OptionalOrderParams,
		makerInfo?: MakerInfo | MakerInfo[],
		referrerInfo?: ReferrerInfo,
		successCondition?: PlaceAndTakeOrderSuccessCondition,
		auctionDurationPercentage?: number,
		subAccountId?: number
	): Promise<TransactionInstruction> {
		orderParams = getOrderParams(orderParams, { marketType: MarketType.PERP });
		const userStatsPublicKey = await this.getUserStatsAccountPublicKey();
		const user = await this.getUserAccountPublicKey(subAccountId);

		makerInfo = Array.isArray(makerInfo)
			? makerInfo
			: makerInfo
			? [makerInfo]
			: [];

		const userAccounts = [this.getUserAccount(subAccountId)];
		for (const maker of makerInfo) {
			userAccounts.push(maker.makerUserAccount);
		}

		const remainingAccounts = this.getRemainingAccounts({
			userAccounts,
			useMarketLastSlotCache: true,
			writablePerpMarketIndexes: [orderParams.marketIndex],
		});

		for (const maker of makerInfo) {
			remainingAccounts.push({
				pubkey: maker.maker,
				isWritable: true,
				isSigner: false,
			});
			remainingAccounts.push({
				pubkey: maker.makerStats,
				isWritable: true,
				isSigner: false,
			});
		}

		if (referrerInfo) {
			const referrerIsMaker =
				makerInfo.find((maker) => maker.maker.equals(referrerInfo.referrer)) !==
				undefined;
			if (!referrerIsMaker) {
				remainingAccounts.push({
					pubkey: referrerInfo.referrer,
					isWritable: true,
					isSigner: false,
				});
				remainingAccounts.push({
					pubkey: referrerInfo.referrerStats,
					isWritable: true,
					isSigner: false,
				});
			}
		}

		let optionalParams = null;
		if (auctionDurationPercentage || successCondition) {
			optionalParams =
				((auctionDurationPercentage ?? 100) << 8) | (successCondition ?? 0);
		}

		return await this.program.instruction.placeAndTakePerpOrder(
			orderParams,
			optionalParams,
			{
				accounts: {
					state: await this.getStatePublicKey(),
					user,
					userStats: userStatsPublicKey,
					authority: this.wallet.publicKey,
				},
				remainingAccounts,
			}
		);
	}

	public async placeAndMakePerpOrder(
		orderParams: OptionalOrderParams,
		takerInfo: TakerInfo,
		referrerInfo?: ReferrerInfo,
		txParams?: TxParams,
		subAccountId?: number
	): Promise<TransactionSignature> {
		const { txSig, slot } = await this.sendTransaction(
			await this.buildTransaction(
				await this.getPlaceAndMakePerpOrderIx(
					orderParams,
					takerInfo,
					referrerInfo,
					subAccountId
				),
				txParams
			),
			[],
			this.opts
		);

		this.perpMarketLastSlotCache.set(orderParams.marketIndex, slot);

		return txSig;
	}

	public async getPlaceAndMakePerpOrderIx(
		orderParams: OptionalOrderParams,
		takerInfo: TakerInfo,
		referrerInfo?: ReferrerInfo,
		subAccountId?: number
	): Promise<TransactionInstruction> {
		orderParams = getOrderParams(orderParams, { marketType: MarketType.PERP });
		const userStatsPublicKey = this.getUserStatsAccountPublicKey();
		const user = await this.getUserAccountPublicKey(subAccountId);

		const remainingAccounts = this.getRemainingAccounts({
			userAccounts: [
				this.getUserAccount(subAccountId),
				takerInfo.takerUserAccount,
			],
			useMarketLastSlotCache: true,
			writablePerpMarketIndexes: [orderParams.marketIndex],
		});

		if (referrerInfo) {
			remainingAccounts.push({
				pubkey: referrerInfo.referrer,
				isWritable: true,
				isSigner: false,
			});
			remainingAccounts.push({
				pubkey: referrerInfo.referrerStats,
				isWritable: true,
				isSigner: false,
			});
		}

		const takerOrderId = takerInfo.order.orderId;
		return await this.program.instruction.placeAndMakePerpOrder(
			orderParams,
			takerOrderId,
			{
				accounts: {
					state: await this.getStatePublicKey(),
					user,
					userStats: userStatsPublicKey,
					taker: takerInfo.taker,
					takerStats: takerInfo.takerStats,
					authority: this.wallet.publicKey,
				},
				remainingAccounts,
			}
		);
	}

	public signSignedMsgOrderParamsMessage(
		orderParamsMessage:
			| SignedMsgOrderParamsMessage
			| SignedMsgOrderParamsDelegateMessage,
		delegateSigner?: boolean
	): SignedMsgOrderParams {
		const borshBuf = this.encodeSignedMsgOrderParamsMessage(
			orderParamsMessage,
			delegateSigner
		);
		const orderParams = Buffer.from(borshBuf.toString('hex'));
		return {
			orderParams,
			signature: this.signMessage(Buffer.from(borshBuf.toString('hex'))),
		};
	}

	/*
	 * Borsh encode signedMsg taker order params
	 */
	public encodeSignedMsgOrderParamsMessage(
		orderParamsMessage:
			| SignedMsgOrderParamsMessage
			| SignedMsgOrderParamsDelegateMessage,
		delegateSigner?: boolean
	): Buffer {
		const anchorIxName = delegateSigner
			? 'global' + ':' + 'SignedMsgOrderParamsDelegateMessage'
			: 'global' + ':' + 'SignedMsgOrderParamsMessage';
		const prefix = Buffer.from(sha256(anchorIxName).slice(0, 8));
		const buf = Buffer.concat([
			prefix,
			delegateSigner
				? this.program.coder.types.encode(
						'SignedMsgOrderParamsDelegateMessage',
						orderParamsMessage as SignedMsgOrderParamsDelegateMessage
				  )
				: this.program.coder.types.encode(
						'SignedMsgOrderParamsMessage',
						orderParamsMessage as SignedMsgOrderParamsMessage
				  ),
		]);
		return buf;
	}

	/*
	 * Decode signedMsg taker order params from borsh buffer
	 */
	public decodeSignedMsgOrderParamsMessage(
		encodedMessage: Buffer,
		delegateSigner?: boolean
	): SignedMsgOrderParamsMessage | SignedMsgOrderParamsDelegateMessage {
		const decodeStr = delegateSigner
			? 'SignedMsgOrderParamsDelegateMessage'
			: 'SignedMsgOrderParamsMessage';
		return this.program.coder.types.decode(
			decodeStr,
			encodedMessage.slice(8) // assumes discriminator
		);
	}

	public signMessage(
		message: Uint8Array,
		keypair: Keypair = this.wallet.payer
	): Buffer {
		return Buffer.from(nacl.sign.detached(message, keypair.secretKey));
	}

	public async placeSignedMsgTakerOrder(
		signedSignedMsgOrderParams: SignedMsgOrderParams,
		marketIndex: number,
		takerInfo: {
			taker: PublicKey;
			takerStats: PublicKey;
			takerUserAccount: UserAccount;
			signingAuthority: PublicKey;
		},
		precedingIxs: TransactionInstruction[] = [],
		overrideCustomIxIndex?: number,
		txParams?: TxParams
	): Promise<TransactionSignature> {
		const ixs = await this.getPlaceSignedMsgTakerPerpOrderIxs(
			signedSignedMsgOrderParams,
			marketIndex,
			takerInfo,
			precedingIxs,
			overrideCustomIxIndex
		);
		const { txSig } = await this.sendTransaction(
			await this.buildTransaction(ixs, txParams),
			[],
			this.opts
		);
		return txSig;
	}

	public async getPlaceSignedMsgTakerPerpOrderIxs(
		signedSignedMsgOrderParams: SignedMsgOrderParams,
		marketIndex: number,
		takerInfo: {
			taker: PublicKey;
			takerStats: PublicKey;
			takerUserAccount: UserAccount;
			signingAuthority: PublicKey;
		},
		precedingIxs: TransactionInstruction[] = [],
		overrideCustomIxIndex?: number
	): Promise<TransactionInstruction[]> {
		const remainingAccounts = this.getRemainingAccounts({
			userAccounts: [takerInfo.takerUserAccount],
			useMarketLastSlotCache: false,
			readablePerpMarketIndex: marketIndex,
		});

		const messageLengthBuffer = Buffer.alloc(2);
		messageLengthBuffer.writeUInt16LE(
			signedSignedMsgOrderParams.orderParams.length
		);

		const signedMsgIxData = Buffer.concat([
			signedSignedMsgOrderParams.signature,
			takerInfo.signingAuthority.toBytes(),
			messageLengthBuffer,
			signedSignedMsgOrderParams.orderParams,
		]);

		const signedMsgOrderParamsSignatureIx = createMinimalEd25519VerifyIx(
			overrideCustomIxIndex || precedingIxs.length + 1,
			12,
			signedMsgIxData,
			0
		);

		const isDelegateSigner = takerInfo.signingAuthority.equals(
			takerInfo.takerUserAccount.delegate
		);
		const placeTakerSignedMsgPerpOrderIx =
			this.program.instruction.placeSignedMsgTakerOrder(
				signedMsgIxData,
				isDelegateSigner,
				{
					accounts: {
						state: await this.getStatePublicKey(),
						user: takerInfo.taker,
						userStats: takerInfo.takerStats,
						signedMsgUserOrders: getSignedMsgUserAccountPublicKey(
							this.program.programId,
							takerInfo.takerUserAccount.authority
						),
						authority: this.wallet.publicKey,
						ixSysvar: SYSVAR_INSTRUCTIONS_PUBKEY,
					},
					remainingAccounts,
				}
			);

		return [signedMsgOrderParamsSignatureIx, placeTakerSignedMsgPerpOrderIx];
	}

	public async placeAndMakeSignedMsgPerpOrder(
		signedSignedMsgOrderParams: SignedMsgOrderParams,
		signedMsgOrderUuid: Uint8Array,
		takerInfo: {
			taker: PublicKey;
			takerStats: PublicKey;
			takerUserAccount: UserAccount;
			signingAuthority: PublicKey;
		},
		orderParams: OptionalOrderParams,
		referrerInfo?: ReferrerInfo,
		txParams?: TxParams,
		subAccountId?: number,
		precedingIxs: TransactionInstruction[] = [],
		overrideCustomIxIndex?: number
	): Promise<TransactionSignature> {
		const ixs = await this.getPlaceAndMakeSignedMsgPerpOrderIxs(
			signedSignedMsgOrderParams,
			signedMsgOrderUuid,
			takerInfo,
			orderParams,
			referrerInfo,
			subAccountId,
			precedingIxs,
			overrideCustomIxIndex
		);
		const { txSig, slot } = await this.sendTransaction(
			await this.buildTransaction(ixs, txParams),
			[],
			this.opts
		);

		this.perpMarketLastSlotCache.set(orderParams.marketIndex, slot);
		return txSig;
	}

	public async getPlaceAndMakeSignedMsgPerpOrderIxs(
		signedSignedMsgOrderParams: SignedMsgOrderParams,
		signedMsgOrderUuid: Uint8Array,
		takerInfo: {
			taker: PublicKey;
			takerStats: PublicKey;
			takerUserAccount: UserAccount;
			signingAuthority: PublicKey;
		},
		orderParams: OptionalOrderParams,
		referrerInfo?: ReferrerInfo,
		subAccountId?: number,
		precedingIxs: TransactionInstruction[] = [],
		overrideCustomIxIndex?: number
	): Promise<TransactionInstruction[]> {
		const [signedMsgOrderSignatureIx, placeTakerSignedMsgPerpOrderIx] =
			await this.getPlaceSignedMsgTakerPerpOrderIxs(
				signedSignedMsgOrderParams,
				orderParams.marketIndex,
				takerInfo,
				precedingIxs,
				overrideCustomIxIndex
			);

		orderParams = getOrderParams(orderParams, { marketType: MarketType.PERP });
		const userStatsPublicKey = this.getUserStatsAccountPublicKey();
		const user = await this.getUserAccountPublicKey(subAccountId);

		const remainingAccounts = this.getRemainingAccounts({
			userAccounts: [
				this.getUserAccount(subAccountId),
				takerInfo.takerUserAccount,
			],
			useMarketLastSlotCache: false,
			writablePerpMarketIndexes: [orderParams.marketIndex],
		});

		if (referrerInfo) {
			remainingAccounts.push({
				pubkey: referrerInfo.referrer,
				isWritable: true,
				isSigner: false,
			});
			remainingAccounts.push({
				pubkey: referrerInfo.referrerStats,
				isWritable: true,
				isSigner: false,
			});
		}

		const placeAndMakeIx =
			await this.program.instruction.placeAndMakeSignedMsgPerpOrder(
				orderParams,
				signedMsgOrderUuid,
				{
					accounts: {
						state: await this.getStatePublicKey(),
						user,
						userStats: userStatsPublicKey,
						taker: takerInfo.taker,
						takerStats: takerInfo.takerStats,
						authority: this.wallet.publicKey,
						takerSignedMsgUserOrders: getSignedMsgUserAccountPublicKey(
							this.program.programId,
							takerInfo.takerUserAccount.authority
						),
					},
					remainingAccounts,
				}
			);

		return [
			signedMsgOrderSignatureIx,
			placeTakerSignedMsgPerpOrderIx,
			placeAndMakeIx,
		];
	}

	public async preparePlaceAndTakeSpotOrder(
		orderParams: OptionalOrderParams,
		fulfillmentConfig?: SerumV3FulfillmentConfigAccount,
		makerInfo?: MakerInfo,
		referrerInfo?: ReferrerInfo,
		txParams?: TxParams,
		subAccountId?: number
	) {
		const tx = await this.buildTransaction(
			await this.getPlaceAndTakeSpotOrderIx(
				orderParams,
				fulfillmentConfig,
				makerInfo,
				referrerInfo,
				subAccountId
			),
			txParams
		);

		return {
			placeAndTakeSpotOrderTx: tx,
		};
	}

	public async placeAndTakeSpotOrder(
		orderParams: OptionalOrderParams,
		fulfillmentConfig?: SerumV3FulfillmentConfigAccount,
		makerInfo?: MakerInfo,
		referrerInfo?: ReferrerInfo,
		txParams?: TxParams,
		subAccountId?: number
	): Promise<TransactionSignature> {
		const { txSig, slot } = await this.sendTransaction(
			(
				await this.preparePlaceAndTakeSpotOrder(
					orderParams,
					fulfillmentConfig,
					makerInfo,
					referrerInfo,
					txParams,
					subAccountId
				)
			).placeAndTakeSpotOrderTx,
			[],
			this.opts,
			false
		);
		this.spotMarketLastSlotCache.set(orderParams.marketIndex, slot);
		this.spotMarketLastSlotCache.set(QUOTE_SPOT_MARKET_INDEX, slot);
		return txSig;
	}

	public async getPlaceAndTakeSpotOrderIx(
		orderParams: OptionalOrderParams,
		fulfillmentConfig?: SerumV3FulfillmentConfigAccount,
		makerInfo?: MakerInfo,
		referrerInfo?: ReferrerInfo,
		subAccountId?: number
	): Promise<TransactionInstruction> {
		orderParams = getOrderParams(orderParams, { marketType: MarketType.SPOT });
		const userStatsPublicKey = this.getUserStatsAccountPublicKey();
		const user = await this.getUserAccountPublicKey(subAccountId);

		const userAccounts = [this.getUserAccount(subAccountId)];
		if (makerInfo !== undefined) {
			userAccounts.push(makerInfo.makerUserAccount);
		}
		const remainingAccounts = this.getRemainingAccounts({
			userAccounts,
			useMarketLastSlotCache: true,
			writableSpotMarketIndexes: [
				orderParams.marketIndex,
				QUOTE_SPOT_MARKET_INDEX,
			],
		});

		let makerOrderId = null;
		if (makerInfo) {
			makerOrderId = makerInfo.order.orderId;
			remainingAccounts.push({
				pubkey: makerInfo.maker,
				isSigner: false,
				isWritable: true,
			});
			remainingAccounts.push({
				pubkey: makerInfo.makerStats,
				isSigner: false,
				isWritable: true,
			});
		}

		if (referrerInfo) {
			remainingAccounts.push({
				pubkey: referrerInfo.referrer,
				isWritable: true,
				isSigner: false,
			});
			remainingAccounts.push({
				pubkey: referrerInfo.referrerStats,
				isWritable: true,
				isSigner: false,
			});
		}

		this.addSpotFulfillmentAccounts(
			orderParams.marketIndex,
			remainingAccounts,
			fulfillmentConfig
		);

		return await this.program.instruction.placeAndTakeSpotOrder(
			orderParams,
			fulfillmentConfig ? fulfillmentConfig.fulfillmentType : null,
			makerOrderId,
			{
				accounts: {
					state: await this.getStatePublicKey(),
					user,
					userStats: userStatsPublicKey,
					authority: this.wallet.publicKey,
				},
				remainingAccounts,
			}
		);
	}

	public async placeAndMakeSpotOrder(
		orderParams: OptionalOrderParams,
		takerInfo: TakerInfo,
		fulfillmentConfig?: SerumV3FulfillmentConfigAccount,
		referrerInfo?: ReferrerInfo,
		txParams?: TxParams,
		subAccountId?: number
	): Promise<TransactionSignature> {
		const { txSig, slot } = await this.sendTransaction(
			await this.buildTransaction(
				await this.getPlaceAndMakeSpotOrderIx(
					orderParams,
					takerInfo,
					fulfillmentConfig,
					referrerInfo,
					subAccountId
				),
				txParams
			),
			[],
			this.opts
		);
		this.spotMarketLastSlotCache.set(orderParams.marketIndex, slot);
		this.spotMarketLastSlotCache.set(QUOTE_SPOT_MARKET_INDEX, slot);
		return txSig;
	}

	public async getPlaceAndMakeSpotOrderIx(
		orderParams: OptionalOrderParams,
		takerInfo: TakerInfo,
		fulfillmentConfig?: SerumV3FulfillmentConfigAccount,
		referrerInfo?: ReferrerInfo,
		subAccountId?: number
	): Promise<TransactionInstruction> {
		orderParams = getOrderParams(orderParams, { marketType: MarketType.SPOT });
		const userStatsPublicKey = this.getUserStatsAccountPublicKey();
		const user = await this.getUserAccountPublicKey(subAccountId);

		const remainingAccounts = this.getRemainingAccounts({
			userAccounts: [
				this.getUserAccount(subAccountId),
				takerInfo.takerUserAccount,
			],
			useMarketLastSlotCache: true,
			writableSpotMarketIndexes: [
				orderParams.marketIndex,
				QUOTE_SPOT_MARKET_INDEX,
			],
		});

		if (referrerInfo) {
			remainingAccounts.push({
				pubkey: referrerInfo.referrer,
				isWritable: true,
				isSigner: false,
			});
			remainingAccounts.push({
				pubkey: referrerInfo.referrerStats,
				isWritable: true,
				isSigner: false,
			});
		}

		this.addSpotFulfillmentAccounts(
			orderParams.marketIndex,
			remainingAccounts,
			fulfillmentConfig
		);

		const takerOrderId = takerInfo.order.orderId;
		return await this.program.instruction.placeAndMakeSpotOrder(
			orderParams,
			takerOrderId,
			fulfillmentConfig ? fulfillmentConfig.fulfillmentType : null,
			{
				accounts: {
					state: await this.getStatePublicKey(),
					user,
					userStats: userStatsPublicKey,
					taker: takerInfo.taker,
					takerStats: takerInfo.takerStats,
					authority: this.wallet.publicKey,
				},
				remainingAccounts,
			}
		);
	}

	/**
	 * @deprecated use {@link placePerpOrder} or {@link placeAndTakePerpOrder} instead
	 */
	public async closePosition(
		marketIndex: number,
		limitPrice?: BN,
		subAccountId?: number
	): Promise<TransactionSignature> {
		const userPosition =
			this.getUser(subAccountId).getPerpPosition(marketIndex);
		if (!userPosition) {
			throw Error(`No position in market ${marketIndex.toString()}`);
		}

		return await this.placeAndTakePerpOrder(
			{
				orderType: OrderType.MARKET,
				marketIndex,
				direction: findDirectionToClose(userPosition),
				baseAssetAmount: userPosition.baseAssetAmount.abs(),
				reduceOnly: true,
				price: limitPrice,
			},
			undefined,
			undefined,
			undefined,
			undefined,
			undefined,
			subAccountId
		);
	}

	/**
	 * Modifies an open order by closing it and replacing it with a new order.
	 * @deprecated use modifyOrder instead
	 * @param orderId: The open order to modify
	 * @param newBaseAmount: The new base amount for the order. One of [newBaseAmount|newLimitPrice|newOraclePriceOffset] must be provided.
	 * @param newLimitPice: The new limit price for the order. One of [newBaseAmount|newLimitPrice|newOraclePriceOffset] must be provided.
	 * @param newOraclePriceOffset: The new oracle price offset for the order. One of [newBaseAmount|newLimitPrice|newOraclePriceOffset] must be provided.
	 * @returns
	 */
	public async modifyPerpOrder(
		orderId: number,
		newBaseAmount?: BN,
		newLimitPrice?: BN,
		newOraclePriceOffset?: number
	): Promise<TransactionSignature> {
		return this.modifyOrder({
			orderId,
			newBaseAmount,
			newLimitPrice,
			newOraclePriceOffset,
		});
	}

	/**
	 * Modifies an open order by closing it and replacing it with a new order.
	 * @deprecated use modifyOrderByUserOrderId instead
	 * @param userOrderId: The open order to modify
	 * @param newBaseAmount: The new base amount for the order. One of [newBaseAmount|newLimitPrice|newOraclePriceOffset] must be provided.
	 * @param newLimitPice: The new limit price for the order. One of [newBaseAmount|newLimitPrice|newOraclePriceOffset] must be provided.
	 * @param newOraclePriceOffset: The new oracle price offset for the order. One of [newBaseAmount|newLimitPrice|newOraclePriceOffset] must be provided.
	 * @returns
	 */
	public async modifyPerpOrderByUserOrderId(
		userOrderId: number,
		newBaseAmount?: BN,
		newLimitPrice?: BN,
		newOraclePriceOffset?: number
	): Promise<TransactionSignature> {
		return this.modifyOrderByUserOrderId({
			userOrderId,
			newBaseAmount,
			newLimitPrice,
			newOraclePriceOffset,
		});
	}

	/**
	 * Modifies an open order (spot or perp) by closing it and replacing it with a new order.
	 * @param orderParams.orderId: The open order to modify
	 * @param orderParams.newDirection: The new direction for the order
	 * @param orderParams.newBaseAmount: The new base amount for the order
	 * @param orderParams.newLimitPice: The new limit price for the order
	 * @param orderParams.newOraclePriceOffset: The new oracle price offset for the order
	 * @param orderParams.newTriggerPrice: Optional - Thew new trigger price for the order.
	 * @param orderParams.auctionDuration:
	 * @param orderParams.auctionStartPrice:
	 * @param orderParams.auctionEndPrice:
	 * @param orderParams.reduceOnly:
	 * @param orderParams.postOnly:
	 * @param orderParams.immediateOrCancel:
	 * @param orderParams.policy:
	 * @param orderParams.maxTs:
	 * @returns
	 */
	public async modifyOrder(
		orderParams: {
			orderId: number;
			newDirection?: PositionDirection;
			newBaseAmount?: BN;
			newLimitPrice?: BN;
			newOraclePriceOffset?: number;
			newTriggerPrice?: BN;
			newTriggerCondition?: OrderTriggerCondition;
			auctionDuration?: number;
			auctionStartPrice?: BN;
			auctionEndPrice?: BN;
			reduceOnly?: boolean;
			postOnly?: boolean;
			immediateOrCancel?: boolean;
			maxTs?: BN;
			policy?: number;
		},
		txParams?: TxParams,
		subAccountId?: number
	): Promise<TransactionSignature> {
		const { txSig } = await this.sendTransaction(
			await this.buildTransaction(
				await this.getModifyOrderIx(orderParams, subAccountId),
				txParams
			),
			[],
			this.opts
		);
		return txSig;
	}

	public async getModifyOrderIx(
		{
			orderId,
			newDirection,
			newBaseAmount,
			newLimitPrice,
			newOraclePriceOffset,
			newTriggerPrice,
			newTriggerCondition,
			auctionDuration,
			auctionStartPrice,
			auctionEndPrice,
			reduceOnly,
			postOnly,
			immediateOrCancel,
			maxTs,
			policy,
		}: {
			orderId: number;
			newDirection?: PositionDirection;
			newBaseAmount?: BN;
			newLimitPrice?: BN;
			newOraclePriceOffset?: number;
			newTriggerPrice?: BN;
			newTriggerCondition?: OrderTriggerCondition;
			auctionDuration?: number;
			auctionStartPrice?: BN;
			auctionEndPrice?: BN;
			reduceOnly?: boolean;
			postOnly?: boolean;
			immediateOrCancel?: boolean;
			maxTs?: BN;
			policy?: number;
		},
		subAccountId?: number
	): Promise<TransactionInstruction> {
		const user = await this.getUserAccountPublicKey(subAccountId);

		const remainingAccounts = this.getRemainingAccounts({
			userAccounts: [this.getUserAccount(subAccountId)],
			useMarketLastSlotCache: true,
		});

		const orderParams: ModifyOrderParams = {
			baseAssetAmount: newBaseAmount || null,
			direction: newDirection || null,
			price: newLimitPrice || null,
			oraclePriceOffset: newOraclePriceOffset || null,
			triggerPrice: newTriggerPrice || null,
			triggerCondition: newTriggerCondition || null,
			auctionDuration: auctionDuration || null,
			auctionStartPrice: auctionStartPrice || null,
			auctionEndPrice: auctionEndPrice || null,
			reduceOnly: reduceOnly != undefined ? reduceOnly : null,
			postOnly: postOnly != undefined ? postOnly : null,
			immediateOrCancel:
				immediateOrCancel != undefined ? immediateOrCancel : null,
			policy: policy || null,
			maxTs: maxTs || null,
		};

		return await this.program.instruction.modifyOrder(orderId, orderParams, {
			accounts: {
				state: await this.getStatePublicKey(),
				user,
				userStats: this.getUserStatsAccountPublicKey(),
				authority: this.wallet.publicKey,
			},
			remainingAccounts,
		});
	}

	/**
	 * Modifies an open order by closing it and replacing it with a new order.
	 * @param orderParams.userOrderId: The open order to modify
	 * @param orderParams.newDirection: The new direction for the order
	 * @param orderParams.newBaseAmount: The new base amount for the order
	 * @param orderParams.newLimitPice: The new limit price for the order
	 * @param orderParams.newOraclePriceOffset: The new oracle price offset for the order
	 * @param orderParams.newTriggerPrice: Optional - Thew new trigger price for the order.
	 * @param orderParams.auctionDuration: Only required if order type changed to market from something else
	 * @param orderParams.auctionStartPrice: Only required if order type changed to market from something else
	 * @param orderParams.auctionEndPrice: Only required if order type changed to market from something else
	 * @param orderParams.reduceOnly:
	 * @param orderParams.postOnly:
	 * @param orderParams.immediateOrCancel:
	 * @param orderParams.policy:
	 * @param orderParams.maxTs:
	 * @returns
	 */
	public async modifyOrderByUserOrderId(
		orderParams: {
			userOrderId: number;
			newDirection?: PositionDirection;
			newBaseAmount?: BN;
			newLimitPrice?: BN;
			newOraclePriceOffset?: number;
			newTriggerPrice?: BN;
			newTriggerCondition?: OrderTriggerCondition;
			auctionDuration?: number;
			auctionStartPrice?: BN;
			auctionEndPrice?: BN;
			reduceOnly?: boolean;
			postOnly?: boolean;
			immediateOrCancel?: boolean;
			policy?: ModifyOrderPolicy;
			maxTs?: BN;
		},
		txParams?: TxParams,
		subAccountId?: number
	): Promise<TransactionSignature> {
		const { txSig } = await this.sendTransaction(
			await this.buildTransaction(
				await this.getModifyOrderByUserIdIx(orderParams, subAccountId),
				txParams
			),
			[],
			this.opts
		);
		return txSig;
	}

	public async getModifyOrderByUserIdIx(
		{
			userOrderId,
			newDirection,
			newBaseAmount,
			newLimitPrice,
			newOraclePriceOffset,
			newTriggerPrice,
			newTriggerCondition,
			auctionDuration,
			auctionStartPrice,
			auctionEndPrice,
			reduceOnly,
			postOnly,
			immediateOrCancel,
			maxTs,
			policy,
		}: {
			userOrderId: number;
			newDirection?: PositionDirection;
			newBaseAmount?: BN;
			newLimitPrice?: BN;
			newOraclePriceOffset?: number;
			newTriggerPrice?: BN;
			newTriggerCondition?: OrderTriggerCondition;
			auctionDuration?: number;
			auctionStartPrice?: BN;
			auctionEndPrice?: BN;
			reduceOnly?: boolean;
			postOnly?: boolean;
			immediateOrCancel?: boolean;
			policy?: ModifyOrderPolicy;
			maxTs?: BN;
			txParams?: TxParams;
		},
		subAccountId?: number
	): Promise<TransactionInstruction> {
		const user = await this.getUserAccountPublicKey(subAccountId);

		const remainingAccounts = this.getRemainingAccounts({
			userAccounts: [this.getUserAccount(subAccountId)],
			useMarketLastSlotCache: true,
		});

		const orderParams: ModifyOrderParams = {
			baseAssetAmount: newBaseAmount || null,
			direction: newDirection || null,
			price: newLimitPrice || null,
			oraclePriceOffset: newOraclePriceOffset || null,
			triggerPrice: newTriggerPrice || null,
			triggerCondition: newTriggerCondition || null,
			auctionDuration: auctionDuration || null,
			auctionStartPrice: auctionStartPrice || null,
			auctionEndPrice: auctionEndPrice || null,
			reduceOnly: reduceOnly || false,
			postOnly: postOnly || null,
			immediateOrCancel: immediateOrCancel || false,
			policy: policy || null,
			maxTs: maxTs || null,
		};

		return await this.program.instruction.modifyOrderByUserId(
			userOrderId,
			orderParams,
			{
				accounts: {
					state: await this.getStatePublicKey(),
					user,
					userStats: this.getUserStatsAccountPublicKey(),
					authority: this.wallet.publicKey,
				},
				remainingAccounts,
			}
		);
	}

	public async settlePNLs(
		users: {
			settleeUserAccountPublicKey: PublicKey;
			settleeUserAccount: UserAccount;
		}[],
		marketIndexes: number[],
		opts?: {
			filterInvalidMarkets?: boolean;
		},
		txParams?: TxParams
	): Promise<TransactionSignature> {
		const filterInvalidMarkets = opts?.filterInvalidMarkets;

		// # Filter market indexes by markets with valid oracle
		const marketIndexToSettle: number[] = filterInvalidMarkets
			? []
			: marketIndexes;

		if (filterInvalidMarkets) {
			for (const marketIndex of marketIndexes) {
				const perpMarketAccount = this.getPerpMarketAccount(marketIndex);
				const oraclePriceData = this.getOracleDataForPerpMarket(marketIndex);
				const stateAccountAndSlot =
					this.accountSubscriber.getStateAccountAndSlot();
				const oracleGuardRails = stateAccountAndSlot.data.oracleGuardRails;

				const isValid = isOracleValid(
					perpMarketAccount,
					oraclePriceData,
					oracleGuardRails,
					stateAccountAndSlot.slot
				);

				if (isValid) {
					marketIndexToSettle.push(marketIndex);
				}
			}
		}

		// # Settle filtered market indexes
		const ixs = await this.getSettlePNLsIxs(users, marketIndexToSettle);

		const tx = await this.buildTransaction(
			ixs,
			txParams ?? {
				computeUnits: 1_400_000,
			}
		);

		const { txSig } = await this.sendTransaction(tx, [], this.opts);
		return txSig;
	}

	public async getSettlePNLsIxs(
		users: {
			settleeUserAccountPublicKey: PublicKey;
			settleeUserAccount: UserAccount;
		}[],
		marketIndexes: number[]
	): Promise<Array<TransactionInstruction>> {
		const ixs = [];
		for (const { settleeUserAccountPublicKey, settleeUserAccount } of users) {
			for (const marketIndex of marketIndexes) {
				ixs.push(
					await this.settlePNLIx(
						settleeUserAccountPublicKey,
						settleeUserAccount,
						marketIndex
					)
				);
			}
		}

		return ixs;
	}

	public async settlePNL(
		settleeUserAccountPublicKey: PublicKey,
		settleeUserAccount: UserAccount,
		marketIndex: number,
		txParams?: TxParams,
		optionalIxs?: TransactionInstruction[]
	): Promise<TransactionSignature> {
		const lookupTableAccounts = await this.fetchAllLookupTableAccounts();

		const { txSig } = await this.sendTransaction(
			await this.buildTransaction(
				await this.settlePNLIx(
					settleeUserAccountPublicKey,
					settleeUserAccount,
					marketIndex
				),
				txParams,
				undefined,
				lookupTableAccounts,
				undefined,
				undefined,
				optionalIxs
			),
			[],
			this.opts
		);
		return txSig;
	}

	public async settlePNLIx(
		settleeUserAccountPublicKey: PublicKey,
		settleeUserAccount: UserAccount,
		marketIndex: number
	): Promise<TransactionInstruction> {
		const remainingAccounts = this.getRemainingAccounts({
			userAccounts: [settleeUserAccount],
			writablePerpMarketIndexes: [marketIndex],
			writableSpotMarketIndexes: [QUOTE_SPOT_MARKET_INDEX],
		});

		return await this.program.instruction.settlePnl(marketIndex, {
			accounts: {
				state: await this.getStatePublicKey(),
				authority: this.wallet.publicKey,
				user: settleeUserAccountPublicKey,
				spotMarketVault: this.getQuoteSpotMarketAccount().vault,
			},
			remainingAccounts: remainingAccounts,
		});
	}

	public async settleMultiplePNLs(
		settleeUserAccountPublicKey: PublicKey,
		settleeUserAccount: UserAccount,
		marketIndexes: number[],
		mode: SettlePnlMode,
		txParams?: TxParams
	): Promise<TransactionSignature> {
		const { txSig } = await this.sendTransaction(
			await this.buildTransaction(
				await this.settleMultiplePNLsIx(
					settleeUserAccountPublicKey,
					settleeUserAccount,
					marketIndexes,
					mode
				),
				txParams
			),
			[],
			this.opts
		);
		return txSig;
	}

	public async settleMultiplePNLsMultipleTxs(
		settleeUserAccountPublicKey: PublicKey,
		settleeUserAccount: UserAccount,
		marketIndexes: number[],
		mode: SettlePnlMode,
		txParams?: TxParams
	): Promise<TransactionSignature[]> {
		// need multiple TXs because settling more than 4 markets won't fit in a single TX
		const txsToSign: (Transaction | VersionedTransaction)[] = [];
		const marketIndexesInFourGroups: number[][] = [];
		for (let i = 0; i < marketIndexes.length; i += 4) {
			marketIndexesInFourGroups.push(marketIndexes.slice(i, i + 4));
		}

		for (const marketIndexes of marketIndexesInFourGroups) {
			const ix = await this.settleMultiplePNLsIx(
				settleeUserAccountPublicKey,
				settleeUserAccount,
				marketIndexes,
				mode
			);
			const computeUnits = Math.min(300_000 * marketIndexes.length, 1_400_000);
			const tx = await this.buildTransaction(ix, {
				...txParams,
				computeUnits,
			});
			txsToSign.push(tx);
		}

		const txsMap: Record<string, Transaction | VersionedTransaction> = {};
		let i = 1;
		for (const tx of txsToSign) {
			txsMap[`tx-${i}`] = tx;
			i++;
		}
		const signedTxs = (
			await this.txHandler.getSignedTransactionMap(txsMap, this.provider.wallet)
		).signedTxMap;

		const txSigs: TransactionSignature[] = [];
		for (const key in signedTxs) {
			const tx = signedTxs[key];
			const { txSig } = await this.sendTransaction(tx, [], this.opts, true);
			txSigs.push(txSig);
		}

		return txSigs;
	}

	public async settleMultiplePNLsIx(
		settleeUserAccountPublicKey: PublicKey,
		settleeUserAccount: UserAccount,
		marketIndexes: number[],
		mode: SettlePnlMode
	): Promise<TransactionInstruction> {
		const remainingAccounts = this.getRemainingAccounts({
			userAccounts: [settleeUserAccount],
			writablePerpMarketIndexes: marketIndexes,
			writableSpotMarketIndexes: [QUOTE_SPOT_MARKET_INDEX],
		});

		return await this.program.instruction.settleMultiplePnls(
			marketIndexes,
			mode,
			{
				accounts: {
					state: await this.getStatePublicKey(),
					authority: this.wallet.publicKey,
					user: settleeUserAccountPublicKey,
					spotMarketVault: this.getQuoteSpotMarketAccount().vault,
				},
				remainingAccounts: remainingAccounts,
			}
		);
	}

	public async getSetUserStatusToBeingLiquidatedIx(
		userAccountPublicKey: PublicKey,
		userAccount: UserAccount
	): Promise<TransactionInstruction> {
		const remainingAccounts = this.getRemainingAccounts({
			userAccounts: [userAccount],
		});
		return await this.program.instruction.setUserStatusToBeingLiquidated({
			accounts: {
				state: await this.getStatePublicKey(),
				user: userAccountPublicKey,
				authority: this.wallet.publicKey,
			},
			remainingAccounts,
		});
	}

	public async setUserStatusToBeingLiquidated(
		userAccountPublicKey: PublicKey,
		userAccount: UserAccount
	): Promise<TransactionSignature> {
		const { txSig } = await this.sendTransaction(
			await this.buildTransaction(
				await this.getSetUserStatusToBeingLiquidatedIx(
					userAccountPublicKey,
					userAccount
				)
			),
			[],
			this.opts
		);
		return txSig;
	}

	public async liquidatePerp(
		userAccountPublicKey: PublicKey,
		userAccount: UserAccount,
		marketIndex: number,
		maxBaseAssetAmount: BN,
		limitPrice?: BN,
		txParams?: TxParams,
		liquidatorSubAccountId?: number
	): Promise<TransactionSignature> {
		const { txSig, slot } = await this.sendTransaction(
			await this.buildTransaction(
				await this.getLiquidatePerpIx(
					userAccountPublicKey,
					userAccount,
					marketIndex,
					maxBaseAssetAmount,
					limitPrice,
					liquidatorSubAccountId
				),
				txParams
			),
			[],
			this.opts
		);
		this.perpMarketLastSlotCache.set(marketIndex, slot);
		return txSig;
	}

	public async getLiquidatePerpIx(
		userAccountPublicKey: PublicKey,
		userAccount: UserAccount,
		marketIndex: number,
		maxBaseAssetAmount: BN,
		limitPrice?: BN,
		liquidatorSubAccountId?: number
	): Promise<TransactionInstruction> {
		const userStatsPublicKey = getUserStatsAccountPublicKey(
			this.program.programId,
			userAccount.authority
		);

		const liquidator = await this.getUserAccountPublicKey(
			liquidatorSubAccountId
		);
		const liquidatorStatsPublicKey = this.getUserStatsAccountPublicKey();

		const remainingAccounts = this.getRemainingAccounts({
			userAccounts: [this.getUserAccount(liquidatorSubAccountId), userAccount],
			useMarketLastSlotCache: true,
			writablePerpMarketIndexes: [marketIndex],
		});

		return await this.program.instruction.liquidatePerp(
			marketIndex,
			maxBaseAssetAmount,
			limitPrice ?? null,
			{
				accounts: {
					state: await this.getStatePublicKey(),
					authority: this.wallet.publicKey,
					user: userAccountPublicKey,
					userStats: userStatsPublicKey,
					liquidator,
					liquidatorStats: liquidatorStatsPublicKey,
				},
				remainingAccounts: remainingAccounts,
			}
		);
	}

	public async liquidatePerpWithFill(
		userAccountPublicKey: PublicKey,
		userAccount: UserAccount,
		marketIndex: number,
		makerInfos: MakerInfo[],
		txParams?: TxParams,
		liquidatorSubAccountId?: number
	): Promise<TransactionSignature> {
		const { txSig, slot } = await this.sendTransaction(
			await this.buildTransaction(
				await this.getLiquidatePerpWithFillIx(
					userAccountPublicKey,
					userAccount,
					marketIndex,
					makerInfos,
					liquidatorSubAccountId
				),
				txParams
			),
			[],
			this.opts
		);
		this.perpMarketLastSlotCache.set(marketIndex, slot);
		return txSig;
	}

	public async getLiquidatePerpWithFillIx(
		userAccountPublicKey: PublicKey,
		userAccount: UserAccount,
		marketIndex: number,
		makerInfos: MakerInfo[],
		liquidatorSubAccountId?: number
	): Promise<TransactionInstruction> {
		const userStatsPublicKey = getUserStatsAccountPublicKey(
			this.program.programId,
			userAccount.authority
		);

		const liquidator = await this.getUserAccountPublicKey(
			liquidatorSubAccountId
		);
		const liquidatorStatsPublicKey = this.getUserStatsAccountPublicKey();

		const remainingAccounts = this.getRemainingAccounts({
			userAccounts: [
				userAccount,
				...makerInfos.map((makerInfo) => makerInfo.makerUserAccount),
			],
			writablePerpMarketIndexes: [marketIndex],
		});

		for (const makerInfo of makerInfos) {
			remainingAccounts.push({
				pubkey: makerInfo.maker,
				isSigner: false,
				isWritable: true,
			});
			remainingAccounts.push({
				pubkey: makerInfo.makerStats,
				isSigner: false,
				isWritable: true,
			});
		}

		return await this.program.instruction.liquidatePerpWithFill(marketIndex, {
			accounts: {
				state: await this.getStatePublicKey(),
				authority: this.wallet.publicKey,
				user: userAccountPublicKey,
				userStats: userStatsPublicKey,
				liquidator,
				liquidatorStats: liquidatorStatsPublicKey,
			},
			remainingAccounts: remainingAccounts,
		});
	}

	public async liquidateSpot(
		userAccountPublicKey: PublicKey,
		userAccount: UserAccount,
		assetMarketIndex: number,
		liabilityMarketIndex: number,
		maxLiabilityTransfer: BN,
		limitPrice?: BN,
		txParams?: TxParams,
		liquidatorSubAccountId?: number
	): Promise<TransactionSignature> {
		const { txSig, slot } = await this.sendTransaction(
			await this.buildTransaction(
				await this.getLiquidateSpotIx(
					userAccountPublicKey,
					userAccount,
					assetMarketIndex,
					liabilityMarketIndex,
					maxLiabilityTransfer,
					limitPrice,
					liquidatorSubAccountId
				),
				txParams
			),
			[],
			this.opts
		);
		this.spotMarketLastSlotCache.set(assetMarketIndex, slot);
		this.spotMarketLastSlotCache.set(liabilityMarketIndex, slot);
		return txSig;
	}

	public async getLiquidateSpotIx(
		userAccountPublicKey: PublicKey,
		userAccount: UserAccount,
		assetMarketIndex: number,
		liabilityMarketIndex: number,
		maxLiabilityTransfer: BN,
		limitPrice?: BN,
		liquidatorSubAccountId?: number
	): Promise<TransactionInstruction> {
		const userStatsPublicKey = getUserStatsAccountPublicKey(
			this.program.programId,
			userAccount.authority
		);

		const liquidator = await this.getUserAccountPublicKey(
			liquidatorSubAccountId
		);
		const liquidatorStatsPublicKey = this.getUserStatsAccountPublicKey();

		const remainingAccounts = this.getRemainingAccounts({
			userAccounts: [this.getUserAccount(liquidatorSubAccountId), userAccount],
			useMarketLastSlotCache: true,
			writableSpotMarketIndexes: [liabilityMarketIndex, assetMarketIndex],
		});

		return await this.program.instruction.liquidateSpot(
			assetMarketIndex,
			liabilityMarketIndex,
			maxLiabilityTransfer,
			limitPrice || null,
			{
				accounts: {
					state: await this.getStatePublicKey(),
					authority: this.wallet.publicKey,
					user: userAccountPublicKey,
					userStats: userStatsPublicKey,
					liquidator,
					liquidatorStats: liquidatorStatsPublicKey,
				},
				remainingAccounts: remainingAccounts,
			}
		);
	}

	public async getJupiterLiquidateSpotWithSwapIxV6({
		jupiterClient,
		liabilityMarketIndex,
		assetMarketIndex,
		swapAmount,
		assetTokenAccount,
		liabilityTokenAccount,
		slippageBps,
		swapMode,
		onlyDirectRoutes,
		quote,
		userAccount,
		userAccountPublicKey,
		userStatsAccountPublicKey,
		liquidatorSubAccountId,
		maxAccounts,
	}: {
		jupiterClient: JupiterClient;
		liabilityMarketIndex: number;
		assetMarketIndex: number;
		swapAmount: BN;
		assetTokenAccount?: PublicKey;
		liabilityTokenAccount?: PublicKey;
		slippageBps?: number;
		swapMode?: SwapMode;
		onlyDirectRoutes?: boolean;
		quote?: QuoteResponse;
		userAccount: UserAccount;
		userAccountPublicKey: PublicKey;
		userStatsAccountPublicKey: PublicKey;
		liquidatorSubAccountId?: number;
		maxAccounts?: number;
	}): Promise<{
		ixs: TransactionInstruction[];
		lookupTables: AddressLookupTableAccount[];
	}> {
		const liabilityMarket = this.getSpotMarketAccount(liabilityMarketIndex);
		const assetMarket = this.getSpotMarketAccount(assetMarketIndex);

		if (!quote) {
			const fetchedQuote = await jupiterClient.getQuote({
				inputMint: assetMarket.mint,
				outputMint: liabilityMarket.mint,
				amount: swapAmount,
				slippageBps,
				swapMode,
				onlyDirectRoutes,
				maxAccounts,
			});

			quote = fetchedQuote;
		}

		if (!quote) {
			throw new Error("Could not fetch Jupiter's quote. Please try again.");
		}

		const amountIn = new BN(quote.inAmount);

		const transaction = await jupiterClient.getSwap({
			quote,
			userPublicKey: this.provider.wallet.publicKey,
			slippageBps,
		});

		const { transactionMessage, lookupTables } =
			await jupiterClient.getTransactionMessageAndLookupTables({
				transaction,
			});

		const jupiterInstructions = jupiterClient.getJupiterInstructions({
			transactionMessage,
			inputMint: assetMarket.mint,
			outputMint: liabilityMarket.mint,
		});

		const preInstructions = [];
		if (!liabilityTokenAccount) {
			const tokenProgram = this.getTokenProgramForSpotMarket(liabilityMarket);
			liabilityTokenAccount = await this.getAssociatedTokenAccount(
				liabilityMarket.marketIndex,
				false,
				tokenProgram
			);

			preInstructions.push(
				this.createAssociatedTokenAccountIdempotentInstruction(
					liabilityTokenAccount,
					this.provider.wallet.publicKey,
					this.provider.wallet.publicKey,
					liabilityMarket.mint,
					tokenProgram
				)
			);
		}

		if (!assetTokenAccount) {
			const tokenProgram = this.getTokenProgramForSpotMarket(assetMarket);
			assetTokenAccount = await this.getAssociatedTokenAccount(
				assetMarket.marketIndex,
				false,
				tokenProgram
			);

			preInstructions.push(
				this.createAssociatedTokenAccountIdempotentInstruction(
					assetTokenAccount,
					this.provider.wallet.publicKey,
					this.provider.wallet.publicKey,
					assetMarket.mint,
					tokenProgram
				)
			);
		}

		const { beginSwapIx, endSwapIx } = await this.getLiquidateSpotWithSwapIx({
			liabilityMarketIndex,
			assetMarketIndex,
			swapAmount: amountIn,
			assetTokenAccount,
			liabilityTokenAccount,
			userAccount,
			userAccountPublicKey,
			userStatsAccountPublicKey,
			liquidatorSubAccountId,
		});

		const ixs = [
			...preInstructions,
			beginSwapIx,
			...jupiterInstructions,
			endSwapIx,
		];

		return { ixs, lookupTables };
	}

	/**
	 * Get the drift liquidate_spot_with_swap instructions
	 *
	 * @param liabilityMarketIndex the market index of the token you're buying
	 * @param assetMarketIndex the market index of the token you're selling
	 * @param amountIn the amount of the token to sell
	 * @param assetTokenAccount the token account to move the tokens being sold
	 * @param liabilityTokenAccount the token account to receive the tokens being bought
	 * @param userAccount
	 * @param userAccountPublicKey
	 * @param userStatsAccountPublicKey
	 */
	public async getLiquidateSpotWithSwapIx({
		liabilityMarketIndex,
		assetMarketIndex,
		swapAmount: swapAmount,
		assetTokenAccount,
		liabilityTokenAccount,
		userAccount,
		userAccountPublicKey,
		userStatsAccountPublicKey,
		liquidatorSubAccountId,
	}: {
		liabilityMarketIndex: number;
		assetMarketIndex: number;
		swapAmount: BN;
		assetTokenAccount: PublicKey;
		liabilityTokenAccount: PublicKey;
		userAccount: UserAccount;
		userAccountPublicKey: PublicKey;
		userStatsAccountPublicKey: PublicKey;
		liquidatorSubAccountId?: number;
	}): Promise<{
		beginSwapIx: TransactionInstruction;
		endSwapIx: TransactionInstruction;
	}> {
		const liquidatorAccountPublicKey = await this.getUserAccountPublicKey(
			liquidatorSubAccountId
		);
		const liquidatorStatsPublicKey = this.getUserStatsAccountPublicKey();

		const userAccounts = [userAccount];
		const remainingAccounts = this.getRemainingAccounts({
			userAccounts,
			writableSpotMarketIndexes: [liabilityMarketIndex, assetMarketIndex],
			readableSpotMarketIndexes: [QUOTE_SPOT_MARKET_INDEX],
		});

		const liabilitySpotMarket = this.getSpotMarketAccount(liabilityMarketIndex);
		const assetSpotMarket = this.getSpotMarketAccount(assetMarketIndex);

		const liabilityTokenProgram =
			this.getTokenProgramForSpotMarket(liabilitySpotMarket);
		const assetTokenProgram =
			this.getTokenProgramForSpotMarket(assetSpotMarket);

		if (!liabilityTokenProgram.equals(assetTokenProgram)) {
			remainingAccounts.push({
				pubkey: liabilityTokenProgram,
				isWritable: false,
				isSigner: false,
			});
		}

		if (
			liabilitySpotMarket.tokenProgram === 1 ||
			assetSpotMarket.tokenProgram === 1
		) {
			remainingAccounts.push({
				pubkey: assetSpotMarket.mint,
				isWritable: false,
				isSigner: false,
			});
			remainingAccounts.push({
				pubkey: liabilitySpotMarket.mint,
				isWritable: false,
				isSigner: false,
			});
		}

		const beginSwapIx =
			await this.program.instruction.liquidateSpotWithSwapBegin(
				assetMarketIndex,
				liabilityMarketIndex,
				swapAmount,
				{
					accounts: {
						state: await this.getStatePublicKey(),
						user: userAccountPublicKey,
						userStats: userStatsAccountPublicKey,
						liquidator: liquidatorAccountPublicKey,
						liquidatorStats: liquidatorStatsPublicKey,
						authority: this.wallet.publicKey,
						liabilitySpotMarketVault: liabilitySpotMarket.vault,
						assetSpotMarketVault: assetSpotMarket.vault,
						assetTokenAccount: assetTokenAccount,
						liabilityTokenAccount: liabilityTokenAccount,
						tokenProgram: assetTokenProgram,
						driftSigner: this.getStateAccount().signer,
						instructions: anchor.web3.SYSVAR_INSTRUCTIONS_PUBKEY,
					},
					remainingAccounts,
				}
			);

		const endSwapIx = await this.program.instruction.liquidateSpotWithSwapEnd(
			assetMarketIndex,
			liabilityMarketIndex,
			{
				accounts: {
					state: await this.getStatePublicKey(),
					user: userAccountPublicKey,
					userStats: userStatsAccountPublicKey,
					liquidator: liquidatorAccountPublicKey,
					liquidatorStats: liquidatorStatsPublicKey,
					authority: this.wallet.publicKey,
					liabilitySpotMarketVault: liabilitySpotMarket.vault,
					assetSpotMarketVault: assetSpotMarket.vault,
					assetTokenAccount: assetTokenAccount,
					liabilityTokenAccount: liabilityTokenAccount,
					tokenProgram: assetTokenProgram,
					driftSigner: this.getStateAccount().signer,
					instructions: anchor.web3.SYSVAR_INSTRUCTIONS_PUBKEY,
				},
				remainingAccounts,
			}
		);

		return { beginSwapIx, endSwapIx };
	}

	public async liquidateBorrowForPerpPnl(
		userAccountPublicKey: PublicKey,
		userAccount: UserAccount,
		perpMarketIndex: number,
		liabilityMarketIndex: number,
		maxLiabilityTransfer: BN,
		limitPrice?: BN,
		txParams?: TxParams,
		liquidatorSubAccountId?: number
	): Promise<TransactionSignature> {
		const { txSig, slot } = await this.sendTransaction(
			await this.buildTransaction(
				await this.getLiquidateBorrowForPerpPnlIx(
					userAccountPublicKey,
					userAccount,
					perpMarketIndex,
					liabilityMarketIndex,
					maxLiabilityTransfer,
					limitPrice,
					liquidatorSubAccountId
				),
				txParams
			),
			[],
			this.opts
		);
		this.perpMarketLastSlotCache.set(perpMarketIndex, slot);
		this.spotMarketLastSlotCache.set(liabilityMarketIndex, slot);
		return txSig;
	}

	public async getLiquidateBorrowForPerpPnlIx(
		userAccountPublicKey: PublicKey,
		userAccount: UserAccount,
		perpMarketIndex: number,
		liabilityMarketIndex: number,
		maxLiabilityTransfer: BN,
		limitPrice?: BN,
		liquidatorSubAccountId?: number
	): Promise<TransactionInstruction> {
		const userStatsPublicKey = getUserStatsAccountPublicKey(
			this.program.programId,
			userAccount.authority
		);

		const liquidator = await this.getUserAccountPublicKey(
			liquidatorSubAccountId
		);
		const liquidatorStatsPublicKey = this.getUserStatsAccountPublicKey();

		const remainingAccounts = this.getRemainingAccounts({
			userAccounts: [this.getUserAccount(liquidatorSubAccountId), userAccount],
			writablePerpMarketIndexes: [perpMarketIndex],
			writableSpotMarketIndexes: [liabilityMarketIndex],
		});

		return await this.program.instruction.liquidateBorrowForPerpPnl(
			perpMarketIndex,
			liabilityMarketIndex,
			maxLiabilityTransfer,
			limitPrice || null,
			{
				accounts: {
					state: await this.getStatePublicKey(),
					authority: this.wallet.publicKey,
					user: userAccountPublicKey,
					userStats: userStatsPublicKey,
					liquidator,
					liquidatorStats: liquidatorStatsPublicKey,
				},
				remainingAccounts: remainingAccounts,
			}
		);
	}

	public async liquidatePerpPnlForDeposit(
		userAccountPublicKey: PublicKey,
		userAccount: UserAccount,
		perpMarketIndex: number,
		assetMarketIndex: number,
		maxPnlTransfer: BN,
		limitPrice?: BN,
		txParams?: TxParams,
		liquidatorSubAccountId?: number
	): Promise<TransactionSignature> {
		const { txSig, slot } = await this.sendTransaction(
			await this.buildTransaction(
				await this.getLiquidatePerpPnlForDepositIx(
					userAccountPublicKey,
					userAccount,
					perpMarketIndex,
					assetMarketIndex,
					maxPnlTransfer,
					limitPrice,
					liquidatorSubAccountId
				),
				txParams
			),
			[],
			this.opts
		);
		this.perpMarketLastSlotCache.set(perpMarketIndex, slot);
		this.spotMarketLastSlotCache.set(assetMarketIndex, slot);
		return txSig;
	}

	public async getLiquidatePerpPnlForDepositIx(
		userAccountPublicKey: PublicKey,
		userAccount: UserAccount,
		perpMarketIndex: number,
		assetMarketIndex: number,
		maxPnlTransfer: BN,
		limitPrice?: BN,
		liquidatorSubAccountId?: number
	): Promise<TransactionInstruction> {
		const userStatsPublicKey = getUserStatsAccountPublicKey(
			this.program.programId,
			userAccount.authority
		);

		const liquidator = await this.getUserAccountPublicKey(
			liquidatorSubAccountId
		);
		const liquidatorStatsPublicKey = this.getUserStatsAccountPublicKey();

		const remainingAccounts = this.getRemainingAccounts({
			userAccounts: [this.getUserAccount(liquidatorSubAccountId), userAccount],
			writablePerpMarketIndexes: [perpMarketIndex],
			writableSpotMarketIndexes: [assetMarketIndex],
		});

		return await this.program.instruction.liquidatePerpPnlForDeposit(
			perpMarketIndex,
			assetMarketIndex,
			maxPnlTransfer,
			limitPrice || null,
			{
				accounts: {
					state: await this.getStatePublicKey(),
					authority: this.wallet.publicKey,
					user: userAccountPublicKey,
					userStats: userStatsPublicKey,
					liquidator,
					liquidatorStats: liquidatorStatsPublicKey,
				},
				remainingAccounts: remainingAccounts,
			}
		);
	}

	public async resolvePerpBankruptcy(
		userAccountPublicKey: PublicKey,
		userAccount: UserAccount,
		marketIndex: number,
		txParams?: TxParams,
		liquidatorSubAccountId?: number
	): Promise<TransactionSignature> {
		const { txSig } = await this.sendTransaction(
			await this.buildTransaction(
				await this.getResolvePerpBankruptcyIx(
					userAccountPublicKey,
					userAccount,
					marketIndex,
					liquidatorSubAccountId
				),
				txParams
			),
			[],
			this.opts
		);
		return txSig;
	}

	public async getResolvePerpBankruptcyIx(
		userAccountPublicKey: PublicKey,
		userAccount: UserAccount,
		marketIndex: number,
		liquidatorSubAccountId?: number
	): Promise<TransactionInstruction> {
		const userStatsPublicKey = getUserStatsAccountPublicKey(
			this.program.programId,
			userAccount.authority
		);

		const liquidator = await this.getUserAccountPublicKey(
			liquidatorSubAccountId
		);
		const liquidatorStatsPublicKey = this.getUserStatsAccountPublicKey();

		const remainingAccounts = this.getRemainingAccounts({
			userAccounts: [this.getUserAccount(liquidatorSubAccountId), userAccount],
			writablePerpMarketIndexes: [marketIndex],
			writableSpotMarketIndexes: [QUOTE_SPOT_MARKET_INDEX],
		});

		const spotMarket = this.getQuoteSpotMarketAccount();

		return await this.program.instruction.resolvePerpBankruptcy(
			QUOTE_SPOT_MARKET_INDEX,
			marketIndex,
			{
				accounts: {
					state: await this.getStatePublicKey(),
					authority: this.wallet.publicKey,
					user: userAccountPublicKey,
					userStats: userStatsPublicKey,
					liquidator,
					liquidatorStats: liquidatorStatsPublicKey,
					spotMarketVault: spotMarket.vault,
					insuranceFundVault: spotMarket.insuranceFund.vault,
					driftSigner: this.getSignerPublicKey(),
					tokenProgram: TOKEN_PROGRAM_ID,
				},
				remainingAccounts: remainingAccounts,
			}
		);
	}

	public async resolveSpotBankruptcy(
		userAccountPublicKey: PublicKey,
		userAccount: UserAccount,
		marketIndex: number,
		txParams?: TxParams,
		liquidatorSubAccountId?: number
	): Promise<TransactionSignature> {
		const { txSig } = await this.sendTransaction(
			await this.buildTransaction(
				await this.getResolveSpotBankruptcyIx(
					userAccountPublicKey,
					userAccount,
					marketIndex,
					liquidatorSubAccountId
				),
				txParams
			),
			[],
			this.opts
		);
		return txSig;
	}

	public async getResolveSpotBankruptcyIx(
		userAccountPublicKey: PublicKey,
		userAccount: UserAccount,
		marketIndex: number,
		liquidatorSubAccountId?: number
	): Promise<TransactionInstruction> {
		const userStatsPublicKey = getUserStatsAccountPublicKey(
			this.program.programId,
			userAccount.authority
		);

		const liquidator = await this.getUserAccountPublicKey(
			liquidatorSubAccountId
		);
		const liquidatorStatsPublicKey = this.getUserStatsAccountPublicKey();

		const remainingAccounts = this.getRemainingAccounts({
			userAccounts: [this.getUserAccount(liquidatorSubAccountId), userAccount],
			writableSpotMarketIndexes: [marketIndex],
		});

		const spotMarket = this.getSpotMarketAccount(marketIndex);
		const tokenProgramId = this.getTokenProgramForSpotMarket(spotMarket);

		this.addTokenMintToRemainingAccounts(spotMarket, remainingAccounts);

		return await this.program.instruction.resolveSpotBankruptcy(marketIndex, {
			accounts: {
				state: await this.getStatePublicKey(),
				authority: this.wallet.publicKey,
				user: userAccountPublicKey,
				userStats: userStatsPublicKey,
				liquidatorStats: liquidatorStatsPublicKey,
				liquidator,
				spotMarketVault: spotMarket.vault,
				insuranceFundVault: spotMarket.insuranceFund.vault,
				driftSigner: this.getSignerPublicKey(),
				tokenProgram: tokenProgramId,
			},
			remainingAccounts: remainingAccounts,
		});
	}

	public async updateFundingRate(
		perpMarketIndex: number,
		oracle: PublicKey,
		txParams?: TxParams
	): Promise<TransactionSignature> {
		const { txSig } = await this.sendTransaction(
			await this.buildTransaction(
				await this.getUpdateFundingRateIx(perpMarketIndex, oracle),
				txParams
			),
			[],
			this.opts
		);
		return txSig;
	}

	public async getUpdateFundingRateIx(
		perpMarketIndex: number,
		oracle: PublicKey
	): Promise<TransactionInstruction> {
		const perpMarketPublicKey = await getPerpMarketPublicKey(
			this.program.programId,
			perpMarketIndex
		);
		return await this.program.instruction.updateFundingRate(perpMarketIndex, {
			accounts: {
				state: await this.getStatePublicKey(),
				perpMarket: perpMarketPublicKey,
				oracle: oracle,
			},
		});
	}

	public async updatePrelaunchOracle(
		perpMarketIndex: number,
		txParams?: TxParams
	): Promise<TransactionSignature> {
		const { txSig } = await this.sendTransaction(
			await this.buildTransaction(
				await this.getUpdatePrelaunchOracleIx(perpMarketIndex),
				txParams
			),
			[],
			this.opts
		);
		return txSig;
	}

	public async getUpdatePrelaunchOracleIx(
		perpMarketIndex: number
	): Promise<TransactionInstruction> {
		const perpMarket = this.getPerpMarketAccount(perpMarketIndex);

		if (!isVariant(perpMarket.amm.oracleSource, 'prelaunch')) {
			throw new Error(`Wrong oracle source ${perpMarket.amm.oracleSource}`);
		}

		return await this.program.instruction.updatePrelaunchOracle({
			accounts: {
				state: await this.getStatePublicKey(),
				perpMarket: perpMarket.pubkey,
				oracle: perpMarket.amm.oracle,
			},
		});
	}

	public async updatePerpBidAskTwap(
		perpMarketIndex: number,
		makers: [PublicKey, PublicKey][],
		txParams?: TxParams
	): Promise<TransactionSignature> {
		const { txSig } = await this.sendTransaction(
			await this.buildTransaction(
				await this.getUpdatePerpBidAskTwapIx(perpMarketIndex, makers),
				txParams
			),
			[],
			this.opts
		);
		return txSig;
	}

	public async getUpdatePerpBidAskTwapIx(
		perpMarketIndex: number,
		makers: [PublicKey, PublicKey][]
	): Promise<TransactionInstruction> {
		const perpMarket = this.getPerpMarketAccount(perpMarketIndex);

		const remainingAccounts = [];
		for (const [maker, makerStats] of makers) {
			remainingAccounts.push({
				pubkey: maker,
				isWritable: false,
				isSigner: false,
			});
			remainingAccounts.push({
				pubkey: makerStats,
				isWritable: false,
				isSigner: false,
			});
		}

		return await this.program.instruction.updatePerpBidAskTwap({
			accounts: {
				state: await this.getStatePublicKey(),
				perpMarket: perpMarket.pubkey,
				oracle: perpMarket.amm.oracle,
				authority: this.wallet.publicKey,
				keeperStats: this.getUserStatsAccountPublicKey(),
			},
			remainingAccounts,
		});
	}

	public async settleFundingPayment(
		userAccountPublicKey: PublicKey,
		txParams?: TxParams
	): Promise<TransactionSignature> {
		const { txSig } = await this.sendTransaction(
			await this.buildTransaction(
				await this.getSettleFundingPaymentIx(userAccountPublicKey),
				txParams
			),
			[],
			this.opts
		);
		return txSig;
	}

	public async getSettleFundingPaymentIx(
		userAccountPublicKey: PublicKey
	): Promise<TransactionInstruction> {
		const userAccount = (await this.program.account.user.fetch(
			userAccountPublicKey
		)) as UserAccount;

		const writablePerpMarketIndexes = [];
		for (const position of userAccount.perpPositions) {
			if (!positionIsAvailable(position)) {
				writablePerpMarketIndexes.push(position.marketIndex);
			}
		}

		const remainingAccounts = this.getRemainingAccounts({
			userAccounts: [userAccount],
			writablePerpMarketIndexes,
		});

		return await this.program.instruction.settleFundingPayment({
			accounts: {
				state: await this.getStatePublicKey(),
				user: userAccountPublicKey,
			},
			remainingAccounts,
		});
	}

	public triggerEvent(eventName: keyof DriftClientAccountEvents, data?: any) {
		this.eventEmitter.emit(eventName, data);
	}

	public getOracleDataForPerpMarket(marketIndex: number): OraclePriceData {
		return this.accountSubscriber.getOraclePriceDataAndSlotForPerpMarket(
			marketIndex
		).data;
	}

	public getOracleDataForSpotMarket(marketIndex: number): OraclePriceData {
		return this.accountSubscriber.getOraclePriceDataAndSlotForSpotMarket(
			marketIndex
		).data;
	}

	public async initializeInsuranceFundStake(
		marketIndex: number,
		txParams?: TxParams
	): Promise<TransactionSignature> {
		const { txSig } = await this.sendTransaction(
			await this.buildTransaction(
				await this.getInitializeInsuranceFundStakeIx(marketIndex),
				txParams
			),
			[],
			this.opts
		);
		return txSig;
	}

	public async getInitializeInsuranceFundStakeIx(
		marketIndex: number
	): Promise<TransactionInstruction> {
		const ifStakeAccountPublicKey = getInsuranceFundStakeAccountPublicKey(
			this.program.programId,
			this.wallet.publicKey,
			marketIndex
		);

		return await this.program.instruction.initializeInsuranceFundStake(
			marketIndex,
			{
				accounts: {
					insuranceFundStake: ifStakeAccountPublicKey,
					spotMarket: this.getSpotMarketAccount(marketIndex).pubkey,
					userStats: this.getUserStatsAccountPublicKey(),
					authority: this.wallet.publicKey,
					payer: this.wallet.publicKey,
					rent: anchor.web3.SYSVAR_RENT_PUBKEY,
					systemProgram: anchor.web3.SystemProgram.programId,
					state: await this.getStatePublicKey(),
				},
			}
		);
	}

	public async getAddInsuranceFundStakeIx(
		marketIndex: number,
		amount: BN,
		collateralAccountPublicKey: PublicKey
	): Promise<TransactionInstruction> {
		const spotMarket = this.getSpotMarketAccount(marketIndex);
		const ifStakeAccountPublicKey = getInsuranceFundStakeAccountPublicKey(
			this.program.programId,
			this.wallet.publicKey,
			marketIndex
		);

		const remainingAccounts = [];
		this.addTokenMintToRemainingAccounts(spotMarket, remainingAccounts);
		const tokenProgram = this.getTokenProgramForSpotMarket(spotMarket);
		const ix = this.program.instruction.addInsuranceFundStake(
			marketIndex,
			amount,
			{
				accounts: {
					state: await this.getStatePublicKey(),
					spotMarket: spotMarket.pubkey,
					insuranceFundStake: ifStakeAccountPublicKey,
					userStats: this.getUserStatsAccountPublicKey(),
					authority: this.wallet.publicKey,
					spotMarketVault: spotMarket.vault,
					insuranceFundVault: spotMarket.insuranceFund.vault,
					driftSigner: this.getSignerPublicKey(),
					userTokenAccount: collateralAccountPublicKey,
					tokenProgram,
				},
				remainingAccounts,
			}
		);

		return ix;
	}

	/**
	 * Add to an insurance fund stake and optionally initialize the account
	 */
	public async addInsuranceFundStake({
		marketIndex,
		amount,
		collateralAccountPublicKey,
		initializeStakeAccount,
		fromSubaccount,
		txParams,
	}: {
		/**
		 * Spot market index
		 */
		marketIndex: number;
		amount: BN;
		/**
		 * The account where the funds to stake come from. Usually an associated token account
		 */
		collateralAccountPublicKey: PublicKey;
		/**
		 * Add instructions to initialize the staking account -- required if its the first time the currrent authority has staked in this market
		 */
		initializeStakeAccount?: boolean;
		/**
		 * Optional -- withdraw from current subaccount to fund stake amount, instead of wallet balance
		 */
		fromSubaccount?: boolean;
		txParams?: TxParams;
	}): Promise<TransactionSignature> {
		const addIfStakeIxs = [];

		const additionalSigners: Array<Signer> = [];
		const spotMarketAccount = this.getSpotMarketAccount(marketIndex);
		const isSolMarket = spotMarketAccount.mint.equals(WRAPPED_SOL_MINT);
		const createWSOLTokenAccount =
			isSolMarket && collateralAccountPublicKey.equals(this.wallet.publicKey);
		const tokenProgramId = this.getTokenProgramForSpotMarket(spotMarketAccount);

		// create associated token account because it may not exist
		const associatedTokenAccountPublicKey = getAssociatedTokenAddressSync(
			spotMarketAccount.mint,
			this.wallet.publicKey,
			true,
			tokenProgramId
		);

		addIfStakeIxs.push(
			await createAssociatedTokenAccountIdempotentInstruction(
				this.wallet.publicKey,
				associatedTokenAccountPublicKey,
				this.wallet.publicKey,
				spotMarketAccount.mint,
				tokenProgramId
			)
		);

		let tokenAccount;

		if (
			!(await this.checkIfAccountExists(this.getUserStatsAccountPublicKey()))
		) {
			addIfStakeIxs.push(await this.getInitializeUserStatsIx());
		}

		if (createWSOLTokenAccount) {
			const { ixs, pubkey } = await this.getWrappedSolAccountCreationIxs(
				amount,
				true
			);
			tokenAccount = pubkey;
			ixs.forEach((ix) => {
				addIfStakeIxs.push(ix);
			});
		} else {
			tokenAccount = collateralAccountPublicKey;
		}

		if (fromSubaccount) {
			const withdrawIx = await this.getWithdrawIx(
				amount,
				marketIndex,
				tokenAccount
			);
			addIfStakeIxs.push(withdrawIx);
		}

		if (initializeStakeAccount) {
			const initializeIx = await this.getInitializeInsuranceFundStakeIx(
				marketIndex
			);
			addIfStakeIxs.push(initializeIx);
		}

		const addFundsIx = await this.getAddInsuranceFundStakeIx(
			marketIndex,
			amount,
			tokenAccount
		);

		addIfStakeIxs.push(addFundsIx);

		if (createWSOLTokenAccount) {
			addIfStakeIxs.push(
				createCloseAccountInstruction(
					tokenAccount,
					this.wallet.publicKey,
					this.wallet.publicKey,
					[]
				)
			);
		}

		const tx = await this.buildTransaction(addIfStakeIxs, txParams);

		const { txSig } = await this.sendTransaction(
			tx,
			additionalSigners,
			this.opts
		);

		return txSig;
	}

	public async requestRemoveInsuranceFundStake(
		marketIndex: number,
		amount: BN,
		txParams?: TxParams
	): Promise<TransactionSignature> {
		const spotMarketAccount = this.getSpotMarketAccount(marketIndex);
		const ifStakeAccountPublicKey = getInsuranceFundStakeAccountPublicKey(
			this.program.programId,
			this.wallet.publicKey,
			marketIndex
		);

		const ix = await this.program.instruction.requestRemoveInsuranceFundStake(
			marketIndex,
			amount,
			{
				accounts: {
					state: await this.getStatePublicKey(),
					spotMarket: spotMarketAccount.pubkey,
					insuranceFundStake: ifStakeAccountPublicKey,
					userStats: this.getUserStatsAccountPublicKey(),
					authority: this.wallet.publicKey,
					insuranceFundVault: spotMarketAccount.insuranceFund.vault,
				},
			}
		);

		const tx = await this.buildTransaction(ix, txParams);

		const { txSig } = await this.sendTransaction(tx, [], this.opts);
		return txSig;
	}

	public async cancelRequestRemoveInsuranceFundStake(
		marketIndex: number,
		txParams?: TxParams
	): Promise<TransactionSignature> {
		const spotMarketAccount = this.getSpotMarketAccount(marketIndex);
		const ifStakeAccountPublicKey = getInsuranceFundStakeAccountPublicKey(
			this.program.programId,
			this.wallet.publicKey,
			marketIndex
		);

		const ix =
			await this.program.instruction.cancelRequestRemoveInsuranceFundStake(
				marketIndex,
				{
					accounts: {
						state: await this.getStatePublicKey(),
						spotMarket: spotMarketAccount.pubkey,
						insuranceFundStake: ifStakeAccountPublicKey,
						userStats: this.getUserStatsAccountPublicKey(),
						authority: this.wallet.publicKey,
						insuranceFundVault: spotMarketAccount.insuranceFund.vault,
					},
				}
			);

		const tx = await this.buildTransaction(ix, txParams);

		const { txSig } = await this.sendTransaction(tx, [], this.opts);
		return txSig;
	}

	public async removeInsuranceFundStake(
		marketIndex: number,
		collateralAccountPublicKey: PublicKey,
		txParams?: TxParams
	): Promise<TransactionSignature> {
		const removeIfStakeIxs = [];
		const spotMarketAccount = this.getSpotMarketAccount(marketIndex);
		const ifStakeAccountPublicKey = getInsuranceFundStakeAccountPublicKey(
			this.program.programId,
			this.wallet.publicKey,
			marketIndex
		);

		const additionalSigners: Array<Signer> = [];
		const isSolMarket = spotMarketAccount.mint.equals(WRAPPED_SOL_MINT);
		const createWSOLTokenAccount =
			isSolMarket && collateralAccountPublicKey.equals(this.wallet.publicKey);
		const tokenProgramId = this.getTokenProgramForSpotMarket(spotMarketAccount);

		let tokenAccount;

		if (createWSOLTokenAccount) {
			const { ixs, pubkey } = await this.getWrappedSolAccountCreationIxs(
				ZERO,
				true
			);
			tokenAccount = pubkey;
			ixs.forEach((ix) => {
				removeIfStakeIxs.push(ix);
			});
		} else {
			tokenAccount = collateralAccountPublicKey;
			const tokenAccountExists = await this.checkIfAccountExists(tokenAccount);
			if (!tokenAccountExists) {
				const createTokenAccountIx =
					await this.createAssociatedTokenAccountIdempotentInstruction(
						tokenAccount,
						this.wallet.publicKey,
						this.wallet.publicKey,
						spotMarketAccount.mint,
						tokenProgramId
					);
				removeIfStakeIxs.push(createTokenAccountIx);
			}
		}

		const remainingAccounts = [];
		this.addTokenMintToRemainingAccounts(spotMarketAccount, remainingAccounts);
		const tokenProgram = this.getTokenProgramForSpotMarket(spotMarketAccount);
		const removeStakeIx =
			await this.program.instruction.removeInsuranceFundStake(marketIndex, {
				accounts: {
					state: await this.getStatePublicKey(),
					spotMarket: spotMarketAccount.pubkey,
					insuranceFundStake: ifStakeAccountPublicKey,
					userStats: this.getUserStatsAccountPublicKey(),
					authority: this.wallet.publicKey,
					insuranceFundVault: spotMarketAccount.insuranceFund.vault,
					driftSigner: this.getSignerPublicKey(),
					userTokenAccount: tokenAccount,
					tokenProgram,
				},
				remainingAccounts,
			});

		removeIfStakeIxs.push(removeStakeIx);

		// Close the wrapped sol account at the end of the transaction
		if (createWSOLTokenAccount) {
			removeIfStakeIxs.push(
				createCloseAccountInstruction(
					tokenAccount,
					this.wallet.publicKey,
					this.wallet.publicKey,
					[]
				)
			);
		}

		const tx = await this.buildTransaction(removeIfStakeIxs, txParams);

		const { txSig } = await this.sendTransaction(
			tx,
			additionalSigners,
			this.opts
		);
		return txSig;
	}

	public async updateUserQuoteAssetInsuranceStake(
		authority: PublicKey,
		txParams?: TxParams
	): Promise<TransactionSignature> {
		const tx = await this.buildTransaction(
			await this.getUpdateUserQuoteAssetInsuranceStakeIx(authority),
			txParams
		);
		const { txSig } = await this.sendTransaction(tx, [], this.opts);
		return txSig;
	}

	public async getUpdateUserQuoteAssetInsuranceStakeIx(
		authority: PublicKey
	): Promise<TransactionInstruction> {
		const marketIndex = QUOTE_SPOT_MARKET_INDEX;
		const spotMarket = this.getSpotMarketAccount(marketIndex);
		const ifStakeAccountPublicKey = getInsuranceFundStakeAccountPublicKey(
			this.program.programId,
			authority,
			marketIndex
		);
		const userStatsPublicKey = getUserStatsAccountPublicKey(
			this.program.programId,
			authority
		);

		const ix = this.program.instruction.updateUserQuoteAssetInsuranceStake({
			accounts: {
				state: await this.getStatePublicKey(),
				spotMarket: spotMarket.pubkey,
				insuranceFundStake: ifStakeAccountPublicKey,
				userStats: userStatsPublicKey,
				signer: this.wallet.publicKey,
				insuranceFundVault: spotMarket.insuranceFund.vault,
			},
		});

		return ix;
	}

	public async updateUserGovTokenInsuranceStake(
		authority: PublicKey,
		txParams?: TxParams,
		env: DriftEnv = 'mainnet-beta'
	): Promise<TransactionSignature> {
		const ix =
			env == 'mainnet-beta'
				? await this.getUpdateUserGovTokenInsuranceStakeIx(authority)
				: await this.getUpdateUserGovTokenInsuranceStakeDevnetIx(authority);
		const tx = await this.buildTransaction(ix, txParams);
		const { txSig } = await this.sendTransaction(tx, [], this.opts);
		return txSig;
	}

	public async getUpdateUserGovTokenInsuranceStakeIx(
		authority: PublicKey
	): Promise<TransactionInstruction> {
		const marketIndex = GOV_SPOT_MARKET_INDEX;
		const spotMarket = this.getSpotMarketAccount(marketIndex);
		const ifStakeAccountPublicKey = getInsuranceFundStakeAccountPublicKey(
			this.program.programId,
			authority,
			marketIndex
		);
		const userStatsPublicKey = getUserStatsAccountPublicKey(
			this.program.programId,
			authority
		);

		const ix = this.program.instruction.updateUserGovTokenInsuranceStake({
			accounts: {
				state: await this.getStatePublicKey(),
				spotMarket: spotMarket.pubkey,
				insuranceFundStake: ifStakeAccountPublicKey,
				userStats: userStatsPublicKey,
				signer: this.wallet.publicKey,
				insuranceFundVault: spotMarket.insuranceFund.vault,
			},
		});

		return ix;
	}

	public async getUpdateUserGovTokenInsuranceStakeDevnetIx(
		authority: PublicKey,
		amount: BN = new BN(1)
	): Promise<TransactionInstruction> {
		const userStatsPublicKey = getUserStatsAccountPublicKey(
			this.program.programId,
			authority
		);

		const ix = this.program.instruction.updateUserGovTokenInsuranceStakeDevnet(
			amount,
			{
				accounts: {
					userStats: userStatsPublicKey,
					signer: this.wallet.publicKey,
				},
			}
		);

		return ix;
	}

	public async settleRevenueToInsuranceFund(
		spotMarketIndex: number,
		txParams?: TxParams
	): Promise<TransactionSignature> {
		const tx = await this.buildTransaction(
			await this.getSettleRevenueToInsuranceFundIx(spotMarketIndex),
			txParams
		);
		const { txSig } = await this.sendTransaction(tx, [], this.opts);
		return txSig;
	}

	public async getSettleRevenueToInsuranceFundIx(
		spotMarketIndex: number
	): Promise<TransactionInstruction> {
		const spotMarketAccount = this.getSpotMarketAccount(spotMarketIndex);
		const tokenProgramId = this.getTokenProgramForSpotMarket(spotMarketAccount);

		const remainingAccounts = [];
		this.addTokenMintToRemainingAccounts(spotMarketAccount, remainingAccounts);
		const ix = await this.program.instruction.settleRevenueToInsuranceFund(
			spotMarketIndex,
			{
				accounts: {
					state: await this.getStatePublicKey(),
					spotMarket: spotMarketAccount.pubkey,
					spotMarketVault: spotMarketAccount.vault,
					driftSigner: this.getSignerPublicKey(),
					insuranceFundVault: spotMarketAccount.insuranceFund.vault,
					tokenProgram: tokenProgramId,
				},
				remainingAccounts,
			}
		);
		return ix;
	}

	public async resolvePerpPnlDeficit(
		spotMarketIndex: number,
		perpMarketIndex: number,
		txParams?: TxParams
	): Promise<TransactionSignature> {
		const { txSig } = await this.sendTransaction(
			await this.buildTransaction(
				await this.getResolvePerpPnlDeficitIx(spotMarketIndex, perpMarketIndex),
				txParams
			),
			[],
			this.opts
		);
		return txSig;
	}

	public async getResolvePerpPnlDeficitIx(
		spotMarketIndex: number,
		perpMarketIndex: number
	): Promise<TransactionInstruction> {
		const remainingAccounts = this.getRemainingAccounts({
			userAccounts: [this.getUserAccount()],
			writablePerpMarketIndexes: [perpMarketIndex],
			writableSpotMarketIndexes: [spotMarketIndex],
		});

		const spotMarket = this.getSpotMarketAccount(spotMarketIndex);
		const tokenProgramId = this.getTokenProgramForSpotMarket(spotMarket);

		return await this.program.instruction.resolvePerpPnlDeficit(
			spotMarketIndex,
			perpMarketIndex,
			{
				accounts: {
					state: await this.getStatePublicKey(),
					authority: this.wallet.publicKey,
					spotMarketVault: spotMarket.vault,
					insuranceFundVault: spotMarket.insuranceFund.vault,
					driftSigner: this.getSignerPublicKey(),
					tokenProgram: tokenProgramId,
				},
				remainingAccounts: remainingAccounts,
			}
		);
	}

	public async getDepositIntoSpotMarketRevenuePoolIx(
		marketIndex: number,
		amount: BN,
		userTokenAccountPublicKey: PublicKey
	): Promise<TransactionInstruction> {
		const spotMarket = await this.getSpotMarketAccount(marketIndex);

		const remainingAccounts = [];
		this.addTokenMintToRemainingAccounts(spotMarket, remainingAccounts);
		const tokenProgram = this.getTokenProgramForSpotMarket(spotMarket);
		const ix = await this.program.instruction.depositIntoSpotMarketRevenuePool(
			amount,
			{
				accounts: {
					state: await this.getStatePublicKey(),
					spotMarket: spotMarket.pubkey,
					authority: this.wallet.publicKey,
					spotMarketVault: spotMarket.vault,
					userTokenAccount: userTokenAccountPublicKey,
					tokenProgram,
				},
			}
		);

		return ix;
	}

	/**
	 * This ix will donate your funds to drift revenue pool. It does not deposit into your user account
	 * @param marketIndex
	 * @param amount
	 * @param userTokenAccountPublicKey
	 * @returns
	 */
	public async depositIntoSpotMarketRevenuePool(
		marketIndex: number,
		amount: BN,
		userTokenAccountPublicKey: PublicKey
	): Promise<TransactionSignature> {
		const ix = await this.getDepositIntoSpotMarketRevenuePoolIx(
			marketIndex,
			amount,
			userTokenAccountPublicKey
		);
		const tx = await this.buildTransaction([ix]);

		const { txSig } = await this.sendTransaction(tx, [], this.opts);
		return txSig;
	}

	public getPerpMarketExtendedInfo(
		marketIndex: number
	): PerpMarketExtendedInfo {
		const marketAccount = this.getPerpMarketAccount(marketIndex);
		const quoteAccount = this.getSpotMarketAccount(QUOTE_SPOT_MARKET_INDEX);

		const extendedInfo: PerpMarketExtendedInfo = {
			marketIndex,
			minOrderSize: marketAccount.amm?.minOrderSize,
			marginMaintenance: marketAccount.marginRatioMaintenance,
			pnlPoolValue: getTokenAmount(
				marketAccount.pnlPool?.scaledBalance,
				quoteAccount,
				SpotBalanceType.DEPOSIT
			),
			contractTier: marketAccount.contractTier,
			availableInsurance: calculateMarketMaxAvailableInsurance(
				marketAccount,
				quoteAccount
			),
		};

		return extendedInfo;
	}

	/**
	 * Calculates taker / maker fee (as a percentage, e.g. .001 = 10 basis points) for particular marketType
	 * @param marketType
	 * @param positionMarketIndex
	 * @returns : {takerFee: number, makerFee: number} Precision None
	 */
	public getMarketFees(
		marketType: MarketType,
		marketIndex?: number,
		user?: User
	) {
		let feeTier;
		if (user) {
			feeTier = user.getUserFeeTier(marketType);
		} else {
			const state = this.getStateAccount();
			feeTier = isVariant(marketType, 'perp')
				? state.perpFeeStructure.feeTiers[0]
				: state.spotFeeStructure.feeTiers[0];
		}

		let takerFee = feeTier.feeNumerator / feeTier.feeDenominator;
		let makerFee =
			feeTier.makerRebateNumerator / feeTier.makerRebateDenominator;

		if (marketIndex !== undefined) {
			let marketAccount = null;
			if (isVariant(marketType, 'perp')) {
				marketAccount = this.getPerpMarketAccount(marketIndex);
			} else {
				marketAccount = this.getSpotMarketAccount(marketIndex);
			}

			takerFee += (takerFee * marketAccount.feeAdjustment) / 100;
			if (user && user.isHighLeverageMode()) {
				takerFee *= 2;
			}
			makerFee += (makerFee * marketAccount.feeAdjustment) / 100;
		}

		return {
			takerFee,
			makerFee,
		};
	}

	/**
	 * Returns the market index and type for a given market name
	 * E.g. "SOL-PERP" -> { marketIndex: 0, marketType: MarketType.PERP }
	 *
	 * @param name
	 */
	getMarketIndexAndType(
		name: string
	): { marketIndex: number; marketType: MarketType } | undefined {
		name = name.toUpperCase();
		for (const perpMarketAccount of this.getPerpMarketAccounts()) {
			if (decodeName(perpMarketAccount.name).toUpperCase() === name) {
				return {
					marketIndex: perpMarketAccount.marketIndex,
					marketType: MarketType.PERP,
				};
			}
		}

		for (const spotMarketAccount of this.getSpotMarketAccounts()) {
			if (decodeName(spotMarketAccount.name).toUpperCase() === name) {
				return {
					marketIndex: spotMarketAccount.marketIndex,
					marketType: MarketType.SPOT,
				};
			}
		}

		return undefined;
	}

	public getReceiverProgram(): Program<PythSolanaReceiver> {
		if (this.receiverProgram === undefined) {
			this.receiverProgram = new Program(
				pythSolanaReceiverIdl as PythSolanaReceiver,
				DEFAULT_RECEIVER_PROGRAM_ID,
				this.provider
			);
		}
		return this.receiverProgram;
	}

	public async getSwitchboardOnDemandProgram(): Promise<Program30<Idl30>> {
		const idl = (await Program30.fetchIdl(
			this.sbOnDemandProgramdId,
			this.provider
		))!;
		if (this.sbOnDemandProgram === undefined) {
			this.sbOnDemandProgram = new Program30(idl, this.provider);
		}
		return this.sbOnDemandProgram;
	}

	public async postPythPullOracleUpdateAtomic(
		vaaString: string,
		feedId: string
	): Promise<TransactionSignature> {
		const postIxs = await this.getPostPythPullOracleUpdateAtomicIxs(
			vaaString,
			feedId
		);
		const tx = await this.buildTransaction(postIxs);
		const { txSig } = await this.sendTransaction(tx, [], this.opts);

		return txSig;
	}

	public async postMultiPythPullOracleUpdatesAtomic(
		vaaString: string,
		feedIds: string[]
	): Promise<TransactionSignature> {
		const postIxs = await this.getPostPythPullOracleUpdateAtomicIxs(
			vaaString,
			feedIds
		);
		const tx = await this.buildTransaction(postIxs);
		const { txSig } = await this.sendTransaction(tx, [], this.opts);

		return txSig;
	}

	public async getPostPythPullOracleUpdateAtomicIxs(
		vaaString: string,
		feedIds: string | string[],
		numSignatures = 2
	): Promise<TransactionInstruction[]> {
		const accumulatorUpdateData = parseAccumulatorUpdateData(
			Buffer.from(vaaString, 'base64')
		);
		const guardianSetIndex = accumulatorUpdateData.vaa.readUInt32BE(1);
		const guardianSet = getGuardianSetPda(
			guardianSetIndex,
			DEFAULT_WORMHOLE_PROGRAM_ID
		);

		const trimmedVaa = trimVaaSignatures(
			accumulatorUpdateData.vaa,
			numSignatures
		);

		const postIxs: TransactionInstruction[] = [];
		if (accumulatorUpdateData.updates.length > 1) {
			const encodedParams = this.getReceiverProgram().coder.types.encode(
				'PostMultiUpdatesAtomicParams',
				{
					vaa: trimmedVaa,
					merklePriceUpdates: accumulatorUpdateData.updates,
				}
			);
			const feedIdsToUse: string[] =
				typeof feedIds === 'string' ? [feedIds] : feedIds;
			const pubkeys = feedIdsToUse.map((feedId) => {
				return getPythPullOraclePublicKey(
					this.program.programId,
					getFeedIdUint8Array(feedId)
				);
			});

			const remainingAccounts: Array<AccountMeta> = pubkeys.map((pubkey) => {
				return {
					pubkey,
					isSigner: false,
					isWritable: true,
				};
			});
			postIxs.push(
				this.program.instruction.postMultiPythPullOracleUpdatesAtomic(
					encodedParams,
					{
						accounts: {
							keeper: this.wallet.publicKey,
							pythSolanaReceiver: DRIFT_ORACLE_RECEIVER_ID,
							guardianSet,
						},
						remainingAccounts,
					}
				)
			);
		} else {
			let feedIdToUse = typeof feedIds === 'string' ? feedIds : feedIds[0];
			feedIdToUse = trimFeedId(feedIdToUse);
			postIxs.push(
				await this.getSinglePostPythPullOracleAtomicIx(
					{
						vaa: trimmedVaa,
						merklePriceUpdate: accumulatorUpdateData.updates[0],
					},
					feedIdToUse,
					guardianSet
				)
			);
		}
		return postIxs;
	}

	private async getSinglePostPythPullOracleAtomicIx(
		params: {
			vaa: Buffer;
			merklePriceUpdate: {
				message: Buffer;
				proof: number[][];
			};
		},
		feedId: string,
		guardianSet: PublicKey
	): Promise<TransactionInstruction> {
		const feedIdBuffer = getFeedIdUint8Array(feedId);
		const receiverProgram = this.getReceiverProgram();

		const encodedParams = receiverProgram.coder.types.encode(
			'PostUpdateAtomicParams',
			params
		);

		return this.program.instruction.postPythPullOracleUpdateAtomic(
			feedIdBuffer,
			encodedParams,
			{
				accounts: {
					keeper: this.wallet.publicKey,
					pythSolanaReceiver: DRIFT_ORACLE_RECEIVER_ID,
					guardianSet,
					priceFeed: getPythPullOraclePublicKey(
						this.program.programId,
						feedIdBuffer
					),
				},
			}
		);
	}

	public async updatePythPullOracle(
		vaaString: string,
		feedId: string
	): Promise<TransactionSignature> {
		feedId = trimFeedId(feedId);
		const accumulatorUpdateData = parseAccumulatorUpdateData(
			Buffer.from(vaaString, 'base64')
		);
		const guardianSetIndex = accumulatorUpdateData.vaa.readUInt32BE(1);
		const guardianSet = getGuardianSetPda(
			guardianSetIndex,
			DEFAULT_WORMHOLE_PROGRAM_ID
		);

		const [postIxs, encodedVaaAddress] = await this.getBuildEncodedVaaIxs(
			accumulatorUpdateData.vaa,
			guardianSet
		);

		for (const update of accumulatorUpdateData.updates) {
			postIxs.push(
				await this.getUpdatePythPullOracleIxs(
					{
						merklePriceUpdate: update,
					},
					feedId,
					encodedVaaAddress.publicKey
				)
			);
		}

		const tx = await this.buildTransaction(postIxs);
		const { txSig } = await this.sendTransaction(
			tx,
			[encodedVaaAddress],
			this.opts
		);

		return txSig;
	}

	public async getUpdatePythPullOracleIxs(
		params: {
			merklePriceUpdate: {
				message: Buffer;
				proof: number[][];
			};
		},
		feedId: string,
		encodedVaaAddress: PublicKey
	): Promise<TransactionInstruction> {
		const feedIdBuffer = getFeedIdUint8Array(feedId);
		const receiverProgram = this.getReceiverProgram();

		const encodedParams = receiverProgram.coder.types.encode(
			'PostUpdateParams',
			params
		);

		return this.program.instruction.updatePythPullOracle(
			feedIdBuffer,
			encodedParams,
			{
				accounts: {
					keeper: this.wallet.publicKey,
					pythSolanaReceiver: DRIFT_ORACLE_RECEIVER_ID,
					encodedVaa: encodedVaaAddress,
					priceFeed: getPythPullOraclePublicKey(
						this.program.programId,
						feedIdBuffer
					),
				},
			}
		);
	}

	public async postPythLazerOracleUpdate(
		feedIds: number[],
		pythMessageHex: string
	): Promise<string> {
		const postIxs = await this.getPostPythLazerOracleUpdateIxs(
			feedIds,
			pythMessageHex,
			undefined,
			2
		);
		const tx = await this.buildTransaction(postIxs);
		const { txSig } = await this.sendTransaction(tx, [], this.opts);
		return txSig;
	}

	public async getPostPythLazerOracleUpdateIxs(
		feedIds: number[],
		pythMessageHex: string,
		precedingIxs: TransactionInstruction[] = [],
		overrideCustomIxIndex?: number
	): Promise<TransactionInstruction[]> {
		const pythMessageBytes = Buffer.from(pythMessageHex, 'hex');

		const verifyIx = createMinimalEd25519VerifyIx(
			overrideCustomIxIndex || precedingIxs.length + 1,
			12,
			pythMessageBytes
		);

		const remainingAccountsMeta = feedIds.map((feedId) => {
			return {
				pubkey: getPythLazerOraclePublicKey(this.program.programId, feedId),
				isSigner: false,
				isWritable: true,
			};
		});

		const ix = this.program.instruction.postPythLazerOracleUpdate(
			pythMessageBytes,
			{
				accounts: {
					keeper: this.wallet.publicKey,
					pythLazerStorage: PYTH_LAZER_STORAGE_ACCOUNT_KEY,
					ixSysvar: SYSVAR_INSTRUCTIONS_PUBKEY,
				},
				remainingAccounts: remainingAccountsMeta,
			}
		);
		return [verifyIx, ix];
	}

	public async getPostManySwitchboardOnDemandUpdatesAtomicIxs(
		feeds: PublicKey[],
		recentSlothash?: Slothash,
		numSignatures = 3
	): Promise<TransactionInstruction[] | undefined> {
		const program = await this.getSwitchboardOnDemandProgram();
		for (const feed of feeds) {
			const feedAccount = new PullFeed(program, feed);
			if (!this.sbProgramFeedConfigs) {
				this.sbProgramFeedConfigs = new Map();
			}
			if (!this.sbProgramFeedConfigs.has(feedAccount.pubkey.toString())) {
				const feedConfig = await feedAccount.loadConfigs();
				this.sbProgramFeedConfigs.set(feed.toString(), feedConfig);
			}
		}

		const [pullIxs, _responses, success] =
			await PullFeed.fetchUpdateManyLightIx(program, {
				feeds,
				numSignatures,
				recentSlothashes: recentSlothash
					? [[new BN(recentSlothash.slot), recentSlothash.hash]]
					: undefined,
			});
		if (!success) {
			return undefined;
		}
		return pullIxs;
	}

	public async getPostSwitchboardOnDemandUpdateAtomicIx(
		feed: PublicKey,
		recentSlothash?: Slothash,
		numSignatures = 3
	): Promise<TransactionInstruction | undefined> {
		const program = await this.getSwitchboardOnDemandProgram();
		const feedAccount = new PullFeed(program, feed);
		if (!this.sbProgramFeedConfigs) {
			this.sbProgramFeedConfigs = new Map();
		}
		if (!this.sbProgramFeedConfigs.has(feedAccount.pubkey.toString())) {
			const feedConfig = await feedAccount.loadConfigs();
			this.sbProgramFeedConfigs.set(feed.toString(), feedConfig);
		}
		const [pullIx, _responses, success] = await PullFeed.fetchUpdateManyIx(
			program,
			{
				feeds: [feed],
				numSignatures,
				recentSlothashes: recentSlothash
					? [[new BN(recentSlothash.slot), recentSlothash.hash]]
					: undefined,
			}
		);
		if (!success) {
			return undefined;
		}
		return pullIx[0];
	}

	public async postSwitchboardOnDemandUpdate(
		feed: PublicKey,
		recentSlothash?: Slothash,
		numSignatures = 3
	): Promise<TransactionSignature> {
		const pullIx = await this.getPostSwitchboardOnDemandUpdateAtomicIx(
			feed,
			recentSlothash,
			numSignatures
		);
		if (!pullIx) {
			return undefined;
		}
		const tx = await asV0Tx({
			connection: this.connection,
			ixs: [pullIx],
			payer: this.wallet.publicKey,
			computeUnitLimitMultiple: 1.3,
			lookupTables: await this.fetchAllLookupTableAccounts(),
		});
		const { txSig } = await this.sendTransaction(tx, [], {
			commitment: 'processed',
			skipPreflight: true,
			maxRetries: 0,
		});
		return txSig;
	}

	private async getBuildEncodedVaaIxs(
		vaa: Buffer,
		guardianSet: PublicKey
	): Promise<[TransactionInstruction[], Keypair]> {
		const postIxs: TransactionInstruction[] = [];

		if (this.wormholeProgram === undefined) {
			this.wormholeProgram = new Program(
				wormholeCoreBridgeIdl,
				DEFAULT_WORMHOLE_PROGRAM_ID,
				this.provider
			);
		}

		const encodedVaaKeypair = new Keypair();
		postIxs.push(
			await this.wormholeProgram.account.encodedVaa.createInstruction(
				encodedVaaKeypair,
				vaa.length + 46
			)
		);

		// Why do we need this too?
		postIxs.push(
			await this.wormholeProgram.methods
				.initEncodedVaa()
				.accounts({
					encodedVaa: encodedVaaKeypair.publicKey,
				})
				.instruction()
		);

		// Split the write into two ixs
		postIxs.push(
			await this.wormholeProgram.methods
				.writeEncodedVaa({
					index: 0,
					data: vaa.subarray(0, 755),
				})
				.accounts({
					draftVaa: encodedVaaKeypair.publicKey,
				})
				.instruction()
		);

		postIxs.push(
			await this.wormholeProgram.methods
				.writeEncodedVaa({
					index: 755,
					data: vaa.subarray(755),
				})
				.accounts({
					draftVaa: encodedVaaKeypair.publicKey,
				})
				.instruction()
		);

		// Verify
		postIxs.push(
			await this.wormholeProgram.methods
				.verifyEncodedVaaV1()
				.accounts({
					guardianSet,
					draftVaa: encodedVaaKeypair.publicKey,
				})
				.instruction()
		);

		return [postIxs, encodedVaaKeypair];
	}

	public async enableUserHighLeverageMode(
		subAccountId: number,
		txParams?: TxParams
	): Promise<TransactionSignature> {
		const { txSig } = await this.sendTransaction(
			await this.buildTransaction(
				await this.getEnableHighLeverageModeIx(subAccountId),
				txParams
			),
			[],
			this.opts
		);
		return txSig;
	}

	public async getEnableHighLeverageModeIx(
		subAccountId: number,
		depositToTradeArgs?: {
			isMakingNewAccount: boolean;
			depositMarketIndex: number;
			orderMarketIndex: number;
		}
	): Promise<TransactionInstruction> {
		const isDepositToTradeTx = depositToTradeArgs !== undefined;

		const remainingAccounts = this.getRemainingAccounts({
			userAccounts: depositToTradeArgs?.isMakingNewAccount
				? []
				: [this.getUserAccount(subAccountId)],
			useMarketLastSlotCache: false,
			readablePerpMarketIndex: depositToTradeArgs?.orderMarketIndex,
			readableSpotMarketIndexes: isDepositToTradeTx
				? [depositToTradeArgs?.depositMarketIndex]
				: undefined,
		});

		const ix = await this.program.instruction.enableUserHighLeverageMode(
			subAccountId,
			{
				accounts: {
					state: await this.getStatePublicKey(),
					user: getUserAccountPublicKeySync(
						this.program.programId,
						this.wallet.publicKey,
						subAccountId
					),
					authority: this.wallet.publicKey,
					highLeverageModeConfig: getHighLeverageModeConfigPublicKey(
						this.program.programId
					),
				},
				remainingAccounts,
			}
		);

		return ix;
	}

	public async disableUserHighLeverageMode(
		user: PublicKey,
		userAccount?: UserAccount,
		txParams?: TxParams
	): Promise<TransactionSignature> {
		const { txSig } = await this.sendTransaction(
			await this.buildTransaction(
				await this.getDisableHighLeverageModeIx(user, userAccount),
				txParams
			),
			[],
			this.opts
		);
		return txSig;
	}

	public async getDisableHighLeverageModeIx(
		user: PublicKey,
		userAccount?: UserAccount
	): Promise<TransactionInstruction> {
		const remainingAccounts = userAccount
			? this.getRemainingAccounts({
					userAccounts: [userAccount],
			  })
			: undefined;

		const ix = await this.program.instruction.disableUserHighLeverageMode({
			accounts: {
				state: await this.getStatePublicKey(),
				user,
				authority: this.wallet.publicKey,
				highLeverageModeConfig: getHighLeverageModeConfigPublicKey(
					this.program.programId
				),
			},
			remainingAccounts,
		});

		return ix;
	}

	public async fetchHighLeverageModeConfig(): Promise<HighLeverageModeConfig> {
		const config = await this.program.account.highLeverageModeConfig.fetch(
			getHighLeverageModeConfigPublicKey(this.program.programId)
		);
		return config as HighLeverageModeConfig;
	}

	public async fetchProtectedMakerModeConfig(): Promise<ProtectedMakerModeConfig> {
		const config = await this.program.account.protectedMakerModeConfig.fetch(
			getProtectedMakerModeConfigPublicKey(this.program.programId)
		);
		return config as ProtectedMakerModeConfig;
	}

	public async updateUserProtectedMakerOrders(
		subAccountId: number,
		protectedOrders: boolean,
		authority?: PublicKey,
		txParams?: TxParams
	): Promise<TransactionSignature> {
		const { txSig } = await this.sendTransaction(
			await this.buildTransaction(
				await this.getUpdateUserProtectedMakerOrdersIx(
					subAccountId,
					protectedOrders,
					authority
				),
				txParams
			),
			[],
			this.opts
		);
		return txSig;
	}

	public async getUpdateUserProtectedMakerOrdersIx(
		subAccountId: number,
		protectedOrders: boolean,
		authority?: PublicKey
	): Promise<TransactionInstruction> {
		const ix = await this.program.instruction.updateUserProtectedMakerOrders(
			subAccountId,
			protectedOrders,
			{
				accounts: {
					state: await this.getStatePublicKey(),
					user: getUserAccountPublicKeySync(
						this.program.programId,
						authority ?? this.authority,
						subAccountId
					),
					authority: this.wallet.publicKey,
					protectedMakerModeConfig: getProtectedMakerModeConfigPublicKey(
						this.program.programId
					),
				},
			}
		);

		return ix;
	}

	public async getPauseSpotMarketDepositWithdrawIx(
		spotMarketIndex: number
	): Promise<TransactionInstruction> {
		const spotMarket = await this.getSpotMarketAccount(spotMarketIndex);
		return this.program.instruction.pauseSpotMarketDepositWithdraw({
			accounts: {
				state: await this.getStatePublicKey(),
				keeper: this.wallet.publicKey,
				spotMarket: spotMarket.pubkey,
				spotMarketVault: spotMarket.vault,
			},
		});
	}

	public async pauseSpotMarketDepositWithdraw(
		spotMarketIndex: number,
		txParams?: TxParams
	): Promise<TransactionSignature> {
		const { txSig } = await this.sendTransaction(
			await this.buildTransaction(
				await this.getPauseSpotMarketDepositWithdrawIx(spotMarketIndex),
				txParams
			),
			[],
			this.opts
		);
		return txSig;
	}

	public async updateDlpConstituentTargetWeights(
		lpPoolName: number[],
		constituentIndexesToUpdate: number[],
		ammConstituentMapping: AmmConstituentMapping,
		txParams?: TxParams
	): Promise<TransactionSignature> {
		const { txSig } = await this.sendTransaction(
			await this.buildTransaction(
				await this.getUpdateDlpConstituentTargetWeightsIx(
					lpPoolName,
					constituentIndexesToUpdate
				),
				txParams
			),
			[],
			this.opts
		);
		return txSig;
	}

	public async getUpdateDlpConstituentTargetWeightsIx(
		lpPoolName: number[],
		constituentIndexesToUpdate: number[]
	): Promise<TransactionInstruction> {
		const lpPool = getLpPoolPublicKey(this.program.programId, lpPoolName);
		const ammConstituentMappingPublicKey = getAmmConstituentMappingPublicKey(
			this.program.programId,
			lpPool
		);
		const constituentTargetWeights = getConstituentTargetWeightsPublicKey(
			this.program.programId,
			lpPool
		);

		const ammCache = getAmmCachePublicKey(this.program.programId);

		return this.program.instruction.updateDlpConstituentTargetWeights(
			lpPoolName,
			constituentIndexesToUpdate,
			{
				accounts: {
					keeper: this.wallet.publicKey,
					lpPool,
					ammConstituentMapping: ammConstituentMappingPublicKey,
					constituentTargetWeights,
					state: await this.getStatePublicKey(),
					ammCache,
				},
			}
		);
	}

	public async updateDlpPoolAum(
		lpPool: LPPoolAccount,
		spotMarketIndexOfConstituents: number[],
		txParams?: TxParams
	): Promise<TransactionSignature> {
		const { txSig } = await this.sendTransaction(
			await this.buildTransaction(
				await this.getUpdateDlpPoolAumIxs(
					lpPool,
					spotMarketIndexOfConstituents
				),
				txParams
			),
			[],
			this.opts
		);
		return txSig;
	}

	public async getUpdateDlpPoolAumIxs(
		lpPool: LPPoolAccount,
		spotMarketIndexOfConstituents: number[]
	): Promise<TransactionInstruction> {
		const remainingAccounts = this.getRemainingAccounts({
			userAccounts: [],
			readableSpotMarketIndexes: spotMarketIndexOfConstituents,
		});
		remainingAccounts.push(
			...spotMarketIndexOfConstituents.map((index) => {
				return {
					pubkey: getConstituentPublicKey(
						this.program.programId,
						lpPool.pubkey,
						index
					),
					isSigner: false,
					isWritable: true,
				};
			})
		);
		return this.program.instruction.updateLpPoolAum(lpPool.name, {
			accounts: {
				keeper: this.wallet.publicKey,
				lpPool: lpPool.pubkey,
				state: await this.getStatePublicKey(),
			},
			remainingAccounts,
		});
	}

<<<<<<< HEAD
	public async lpPoolSwap(
		inMarketIndex: number,
		outMarketIndex: number,
		inAmount: BN,
		minOutAmount: BN,
		lpPool: PublicKey,
		constituentTargetWeights: PublicKey,
		constituentInTokenAccount: PublicKey,
		constituentOutTokenAccount: PublicKey,
		userInTokenAccount: PublicKey,
		userOutTokenAccount: PublicKey,
		inConstituent: PublicKey,
		outConstituent: PublicKey,
		inMarketMint: PublicKey,
		outMarketMint: PublicKey,
=======
	public async updateAmmCache(
		perpMarketIndexes: number[],
>>>>>>> 1c240279
		txParams?: TxParams
	): Promise<TransactionSignature> {
		const { txSig } = await this.sendTransaction(
			await this.buildTransaction(
<<<<<<< HEAD
				await this.getLpPoolSwapIx(
					inMarketIndex,
					outMarketIndex,
					inAmount,
					minOutAmount,
					lpPool,
					constituentTargetWeights,
					constituentInTokenAccount,
					constituentOutTokenAccount,
					userInTokenAccount,
					userOutTokenAccount,
					inConstituent,
					outConstituent,
					inMarketMint,
					outMarketMint
				),
=======
				await this.getUpdateAmmCacheIx(perpMarketIndexes),
>>>>>>> 1c240279
				txParams
			),
			[],
			this.opts
		);
		return txSig;
	}

<<<<<<< HEAD
	public async getLpPoolSwapIx(
		inMarketIndex: number,
		outMarketIndex: number,
		inAmount: BN,
		minOutAmount: BN,
		lpPool: PublicKey,
		constituentTargetWeights: PublicKey,
		constituentInTokenAccount: PublicKey,
		constituentOutTokenAccount: PublicKey,
		userInTokenAccount: PublicKey,
		userOutTokenAccount: PublicKey,
		inConstituent: PublicKey,
		outConstituent: PublicKey,
		inMarketMint: PublicKey,
		outMarketMint: PublicKey
	): Promise<TransactionInstruction> {
		const remainingAccounts = this.getRemainingAccounts({
			userAccounts: [],
			writableSpotMarketIndexes: [inMarketIndex, outMarketIndex],
		});

		return this.program.instruction.lpPoolSwap(
			inMarketIndex,
			outMarketIndex,
			inAmount,
			minOutAmount,
			{
				remainingAccounts,
				accounts: {
					driftSigner: this.getSignerPublicKey(),
					state: await this.getStatePublicKey(),
					lpPool,
					constituentTargetWeights,
					constituentInTokenAccount,
					constituentOutTokenAccount,
					userInTokenAccount,
					userOutTokenAccount,
					inConstituent,
					outConstituent,
					inMarketMint,
					outMarketMint,
					authority: this.wallet.publicKey,
					tokenProgram: TOKEN_PROGRAM_ID,
				},
			}
		);
	}
=======
	public async getUpdateAmmCacheIx(
		perpMarketIndexes: number[]
	): Promise<TransactionInstruction> {
		if (perpMarketIndexes.length > 50) {
			throw new Error('Cant update more than 50 markets at once');
		}

		const remainingAccounts = this.getRemainingAccounts({
			userAccounts: [],
			readablePerpMarketIndex: perpMarketIndexes,
		});

		return this.program.instruction.updateAmmCache({
			accounts: {
				keeper: this.wallet.publicKey,
				ammCache: getAmmCachePublicKey(this.program.programId),
			},
			remainingAccounts,
		});
	}

>>>>>>> 1c240279
	/**
	 * Below here are the transaction sending functions
	 */

	private handleSignedTransaction(signedTxs: SignedTxData[]) {
		if (this.enableMetricsEvents && this.metricsEventEmitter) {
			this.metricsEventEmitter.emit('txSigned', signedTxs);
		}
	}

	private handlePreSignedTransaction() {
		if (this.enableMetricsEvents && this.metricsEventEmitter) {
			this.metricsEventEmitter.emit('preTxSigned');
		}
	}

	private isVersionedTransaction(
		tx: Transaction | VersionedTransaction
	): boolean {
		return isVersionedTransaction(tx);
	}

	/**
	 * Send a transaction.
	 *
	 * @param tx
	 * @param additionalSigners
	 * @param opts :: Will fallback to DriftClient's opts if not provided
	 * @param preSigned
	 * @returns
	 */
	sendTransaction(
		tx: Transaction | VersionedTransaction,
		additionalSigners?: Array<Signer>,
		opts?: ConfirmOptions,
		preSigned?: boolean
	): Promise<TxSigAndSlot> {
		const isVersionedTx = this.isVersionedTransaction(tx);
		if (isVersionedTx) {
			return this.txSender.sendVersionedTransaction(
				tx as VersionedTransaction,
				additionalSigners,
				opts ?? this.opts,
				preSigned
			);
		} else {
			return this.txSender.send(
				tx as Transaction,
				additionalSigners,
				opts ?? this.opts,
				preSigned
			);
		}
	}

	async buildTransaction(
		instructions: TransactionInstruction | TransactionInstruction[],
		txParams?: TxParams,
		txVersion?: TransactionVersion,
		lookupTables?: AddressLookupTableAccount[],
		forceVersionedTransaction?: boolean,
		recentBlockhash?: BlockhashWithExpiryBlockHeight,
		optionalIxs?: TransactionInstruction[]
	): Promise<Transaction | VersionedTransaction> {
		return this.txHandler.buildTransaction({
			instructions,
			txVersion: txVersion ?? this.txVersion,
			txParams: txParams ?? this.txParams,
			connection: this.connection,
			preFlightCommitment: this.opts.preflightCommitment,
			fetchAllMarketLookupTableAccounts:
				this.fetchAllLookupTableAccounts.bind(this),
			lookupTables,
			forceVersionedTransaction,
			recentBlockhash,
			optionalIxs,
		});
	}

	async buildBulkTransactions(
		instructions: (TransactionInstruction | TransactionInstruction[])[],
		txParams?: TxParams,
		txVersion?: TransactionVersion,
		lookupTables?: AddressLookupTableAccount[],
		forceVersionedTransaction?: boolean
	): Promise<(Transaction | VersionedTransaction)[]> {
		return this.txHandler.buildBulkTransactions({
			instructions,
			txVersion: txVersion ?? this.txVersion,
			txParams: txParams ?? this.txParams,
			connection: this.connection,
			preFlightCommitment: this.opts.preflightCommitment,
			fetchAllMarketLookupTableAccounts:
				this.fetchAllLookupTableAccounts.bind(this),
			lookupTables,
			forceVersionedTransaction,
		});
	}

	async buildTransactionsMap(
		instructionsMap: Record<
			string,
			TransactionInstruction | TransactionInstruction[]
		>,
		txParams?: TxParams,
		txVersion?: TransactionVersion,
		lookupTables?: AddressLookupTableAccount[],
		forceVersionedTransaction?: boolean
	) {
		return this.txHandler.buildTransactionsMap({
			instructionsMap,
			txVersion: txVersion ?? this.txVersion,
			txParams: txParams ?? this.txParams,
			connection: this.connection,
			preFlightCommitment: this.opts.preflightCommitment,
			fetchAllMarketLookupTableAccounts:
				this.fetchAllLookupTableAccounts.bind(this),
			lookupTables,
			forceVersionedTransaction,
		});
	}

	async buildAndSignTransactionsMap(
		instructionsMap: Record<
			string,
			TransactionInstruction | TransactionInstruction[]
		>,
		txParams?: TxParams,
		txVersion?: TransactionVersion,
		lookupTables?: AddressLookupTableAccount[],
		forceVersionedTransaction?: boolean
	) {
		return this.txHandler.buildAndSignTransactionMap({
			instructionsMap,
			txVersion: txVersion ?? this.txVersion,
			txParams: txParams ?? this.txParams,
			connection: this.connection,
			preFlightCommitment: this.opts.preflightCommitment,
			fetchAllMarketLookupTableAccounts:
				this.fetchAllLookupTableAccounts.bind(this),
			lookupTables,
			forceVersionedTransaction,
		});
	}
}<|MERGE_RESOLUTION|>--- conflicted
+++ resolved
@@ -59,12 +59,8 @@
 	ProtectedMakerModeConfig,
 	SignedMsgOrderParamsDelegateMessage,
 	AmmConstituentMapping,
-<<<<<<< HEAD
 	AmmConstituentDatum,
 	LPPoolAccount,
-=======
-	LPPool,
->>>>>>> 1c240279
 } from './types';
 import driftIDL from './idl/drift.json';
 
@@ -9792,7 +9788,42 @@
 		});
 	}
 
-<<<<<<< HEAD
+	public async updateAmmCache(
+		perpMarketIndexes: number[],
+		txParams?: TxParams
+	): Promise<TransactionSignature> {
+		const { txSig } = await this.sendTransaction(
+			await this.buildTransaction(
+				await this.getUpdateAmmCacheIx(perpMarketIndexes),
+				txParams
+			),
+			[],
+			this.opts
+		);
+		return txSig;
+	}
+
+	public async getUpdateAmmCacheIx(
+		perpMarketIndexes: number[]
+	): Promise<TransactionInstruction> {
+		if (perpMarketIndexes.length > 50) {
+			throw new Error('Cant update more than 50 markets at once');
+		}
+
+		const remainingAccounts = this.getRemainingAccounts({
+			userAccounts: [],
+			readablePerpMarketIndex: perpMarketIndexes,
+		});
+
+		return this.program.instruction.updateAmmCache({
+			accounts: {
+				keeper: this.wallet.publicKey,
+				ammCache: getAmmCachePublicKey(this.program.programId),
+			},
+			remainingAccounts,
+		});
+	}
+
 	public async lpPoolSwap(
 		inMarketIndex: number,
 		outMarketIndex: number,
@@ -9808,15 +9839,10 @@
 		outConstituent: PublicKey,
 		inMarketMint: PublicKey,
 		outMarketMint: PublicKey,
-=======
-	public async updateAmmCache(
-		perpMarketIndexes: number[],
->>>>>>> 1c240279
 		txParams?: TxParams
 	): Promise<TransactionSignature> {
 		const { txSig } = await this.sendTransaction(
 			await this.buildTransaction(
-<<<<<<< HEAD
 				await this.getLpPoolSwapIx(
 					inMarketIndex,
 					outMarketIndex,
@@ -9833,9 +9859,6 @@
 					inMarketMint,
 					outMarketMint
 				),
-=======
-				await this.getUpdateAmmCacheIx(perpMarketIndexes),
->>>>>>> 1c240279
 				txParams
 			),
 			[],
@@ -9844,7 +9867,6 @@
 		return txSig;
 	}
 
-<<<<<<< HEAD
 	public async getLpPoolSwapIx(
 		inMarketIndex: number,
 		outMarketIndex: number,
@@ -9892,29 +9914,6 @@
 			}
 		);
 	}
-=======
-	public async getUpdateAmmCacheIx(
-		perpMarketIndexes: number[]
-	): Promise<TransactionInstruction> {
-		if (perpMarketIndexes.length > 50) {
-			throw new Error('Cant update more than 50 markets at once');
-		}
-
-		const remainingAccounts = this.getRemainingAccounts({
-			userAccounts: [],
-			readablePerpMarketIndex: perpMarketIndexes,
-		});
-
-		return this.program.instruction.updateAmmCache({
-			accounts: {
-				keeper: this.wallet.publicKey,
-				ammCache: getAmmCachePublicKey(this.program.programId),
-			},
-			remainingAccounts,
-		});
-	}
-
->>>>>>> 1c240279
 	/**
 	 * Below here are the transaction sending functions
 	 */
