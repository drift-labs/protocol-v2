--- conflicted
+++ resolved
@@ -117,7 +117,8 @@
 	getUserStatsAccountPublicKey,
 	getSignedMsgWsDelegatesAccountPublicKey,
 	getIfRebalanceConfigPublicKey,
-<<<<<<< HEAD
+	getRevenueShareAccountPublicKey,
+	getRevenueShareEscrowAccountPublicKey,
 	getConstituentTargetBasePublicKey,
 	getAmmConstituentMappingPublicKey,
 	getLpPoolPublicKey,
@@ -127,10 +128,6 @@
 	getConstituentVaultPublicKey,
 	getConstituentCorrelationsPublicKey,
 	getLpPoolTokenTokenAccountPublicKey,
-=======
-	getRevenueShareAccountPublicKey,
-	getRevenueShareEscrowAccountPublicKey,
->>>>>>> 142b10f4
 } from './addresses/pda';
 import {
 	DataAndSlot,
@@ -211,9 +208,6 @@
 import { SignedMsgOrderParams } from './types';
 import { sha256 } from '@noble/hashes/sha256';
 import { getOracleConfidenceFromMMOracleData } from './oracles/utils';
-<<<<<<< HEAD
-import { ConstituentMap } from './constituentMap/constituentMap';
-=======
 import { Commitment } from 'gill';
 import { WebSocketDriftClientAccountSubscriber } from './accounts/webSocketDriftClientAccountSubscriber';
 import { hasBuilder } from './math/orders';
@@ -222,7 +216,7 @@
 	isBuilderOrderAvailable,
 	isBuilderOrderReferral,
 } from './math/builder';
->>>>>>> 142b10f4
+import { ConstituentMap } from './constituentMap/constituentMap';
 
 type RemainingAccountParams = {
 	userAccounts: UserAccount[];
@@ -481,13 +475,7 @@
 					resubTimeoutMs: config.accountSubscription?.resubTimeoutMs,
 					logResubMessages: config.accountSubscription?.logResubMessages,
 				},
-<<<<<<< HEAD
-				config.accountSubscription?.commitment,
-				config.accountSubscription?.perpMarketAccountSubscriber,
-				config.accountSubscription?.oracleAccountSubscriber
-=======
 				config.accountSubscription?.commitment as Commitment
->>>>>>> 142b10f4
 			);
 		}
 		this.eventEmitter = this.accountSubscriber.eventEmitter;
@@ -7845,12 +7833,8 @@
 		mode: SettlePnlMode,
 		overrides?: {
 			authority?: PublicKey;
-<<<<<<< HEAD
-		}
-=======
 		},
 		revenueShareEscrowMap?: RevenueShareEscrowMap
->>>>>>> 142b10f4
 	): Promise<TransactionInstruction> {
 		const remainingAccounts = this.getRemainingAccounts({
 			userAccounts: [settleeUserAccount],
