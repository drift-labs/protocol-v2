--- conflicted
+++ resolved
@@ -4577,7 +4577,6 @@
 		);
 
 		if (shouldUseSimulationComputeUnits || shouldExitIfSimulationFails) {
-<<<<<<< HEAD
 
 			let versionedPlaceAndTakeTx : VersionedTransaction;
 			
@@ -4592,19 +4591,6 @@
 				true
 			) as VersionedTransaction;
 			}
-=======
-			const versionedPlaceAndTakeTx = this.isVersionedTransaction(
-				placeAndTakeTx
-			)
-				? (placeAndTakeTx as VersionedTransaction)
-				: ((await this.buildTransaction(
-						ixs,
-						txParamsWithoutImplicitSimulation,
-						undefined,
-						undefined,
-						true
-				  )) as VersionedTransaction);
->>>>>>> cb3c8c7d
 
 			const simulationResult =
 				await TransactionParamProcessor.getTxSimComputeUnits(
