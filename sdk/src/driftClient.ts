--- conflicted
+++ resolved
@@ -119,11 +119,7 @@
 import { RetryTxSender } from './tx/retryTxSender';
 import { User } from './user';
 import { UserSubscriptionConfig } from './userConfig';
-<<<<<<< HEAD
-import { configs, DRIFT_ORACLE_RECEIVER_ID, DRIFT_PROGRAM_ID } from './config';
-=======
-import { configs, DEFAULT_CONFIRMATION_OPTS, DRIFT_PROGRAM_ID } from './config';
->>>>>>> 9d997937
+import { configs, DRIFT_ORACLE_RECEIVER_ID, DEFAULT_CONFIRMATION_OPTS, DRIFT_PROGRAM_ID } from './config';
 import { WRAPPED_SOL_MINT } from './constants/spotMarkets';
 import { UserStats } from './userStats';
 import { isSpotPositionAvailable } from './math/spotPosition';
