--- conflicted
+++ resolved
@@ -2301,40 +2301,22 @@
 		opts?: {
 			dustPositionCountCallback?: (count: number) => void;
 		}
-<<<<<<< HEAD
-	): Promise<TransactionSignature> {
+	): Promise<TransactionSignature | undefined> {
 
 		const user = this.getUser(subAccountId);
 
-		const dustPositions = user.getDustDepositPositions();
-
-		if (!dustPositions || dustPositions.length === 0) {
-=======
-	): Promise<TransactionSignature | undefined> {
-
-		const user = this.getUser(subAccountId);
-
 		const dustPositionSpotMarketAccounts = user.getSpotMarketAccountsWithDustPosition();
 
 		if (!dustPositionSpotMarketAccounts || dustPositionSpotMarketAccounts.length === 0) {
->>>>>>> fad2ebef
 			opts?.dustPositionCountCallback?.(0);
 			return undefined;
 		}
 
-<<<<<<< HEAD
-		opts?.dustPositionCountCallback?.(dustPositions.length);
+		opts?.dustPositionCountCallback?.(dustPositionSpotMarketAccounts.length);
 
 		let allWithdrawIxs: anchor.web3.TransactionInstruction[] = [];
 
-		for (const position of dustPositions) {
-=======
-		opts?.dustPositionCountCallback?.(dustPositionSpotMarketAccounts.length);
-
-		let allWithdrawIxs: anchor.web3.TransactionInstruction[] = [];
-
 		for (const position of dustPositionSpotMarketAccounts) {
->>>>>>> fad2ebef
 			const tokenAccount = await getAssociatedTokenAddress(
 				position.mint,
 				this.wallet.publicKey
@@ -5445,27 +5427,6 @@
 			filterInvalidMarkets?: boolean;
 		}
 	): Promise<TransactionSignature> {
-<<<<<<< HEAD
-		// # Filter market indexes by markets with valid oracle
-		const marketIndexToSettle: number[] = [];
-
-		for (const marketIndex of marketIndexes) {
-			const perpMarketAccount = this.getPerpMarketAccount(marketIndex);
-			const oraclePriceData = this.getOracleDataForPerpMarket(marketIndex);
-			const stateAccountAndSlot =
-				this.accountSubscriber.getStateAccountAndSlot();
-			const oracleGuardRails = stateAccountAndSlot.data.oracleGuardRails;
-
-			const isValid = isOracleValid(
-				perpMarketAccount,
-				oraclePriceData,
-				oracleGuardRails,
-				stateAccountAndSlot.slot
-			);
-
-			if (isValid) {
-				marketIndexToSettle.push(marketIndex);
-=======
 
 		const filterInvalidMarkets = opts?.filterInvalidMarkets;
 
@@ -5490,16 +5451,11 @@
 				if (isValid) {
 					marketIndexToSettle.push(marketIndex);
 				}
->>>>>>> fad2ebef
 			}
 		}
 
 		// # Settle filtered market indexes
-<<<<<<< HEAD
-		const ixs = await this.getSettlePNLsIxs(users, marketIndexes);
-=======
 		const ixs = await this.getSettlePNLsIxs(users, marketIndexToSettle);
->>>>>>> fad2ebef
 
 		const tx = await this.buildTransaction(ixs, { computeUnits: 1_000_000 });
 
