--- conflicted
+++ resolved
@@ -4577,12 +4577,6 @@
 		);
 
 		if (shouldUseSimulationComputeUnits || shouldExitIfSimulationFails) {
-<<<<<<< HEAD
-			const simulationResult =
-				await TransactionParamProcessor.getTxSimComputeUnits(
-					// @ts-ignore :: TODO - TEST WITH LEGACY TRANSACTION
-					placeAndTakeTx,
-=======
 			const versionedPlaceAndTakeTx = this.isVersionedTransaction(
 				placeAndTakeTx
 			)
@@ -4598,7 +4592,6 @@
 			const simulationResult =
 				await TransactionParamProcessor.getTxSimComputeUnits(
 					versionedPlaceAndTakeTx,
->>>>>>> ce7b432c
 					this.connection
 				);
 
@@ -6582,13 +6575,7 @@
 			  }
 			: undefined;
 
-<<<<<<< HEAD
-		const version = (tx as VersionedTransaction)?.version;
-		const isVersionedTx =
-			tx instanceof VersionedTransaction || version !== undefined;
-=======
 		const isVersionedTx = this.isVersionedTransaction(tx);
->>>>>>> ce7b432c
 
 		if (isVersionedTx) {
 			return this.txSender.sendVersionedTransaction(
@@ -6646,12 +6633,9 @@
 				txParamProcessingParams: {
 					useSimulatedComputeUnits: txParams?.useSimulatedComputeUnits,
 					computeUnitsBufferMultiplier: txParams?.computeUnitsBufferMultiplier,
-<<<<<<< HEAD
-=======
 					useSimulatedComputeUnitsForCUPriceCalculation:
 						txParams?.useSimulatedComputeUnitsForCUPriceCalculation,
 					getCUPriceFromComputeUnits: txParams?.getCUPriceFromComputeUnits,
->>>>>>> ce7b432c
 				},
 			};
 
@@ -6681,13 +6665,9 @@
 				})
 			);
 		}
-<<<<<<< HEAD
+
 		const computeUnitsPrice = baseTxParams?.computeUnitsPrice;
-=======
-
-		const computeUnitsPrice = baseTxParams?.computeUnitsPrice;
-
->>>>>>> ce7b432c
+
 		if (computeUnitsPrice !== 0) {
 			allIx.push(
 				ComputeBudgetProgram.setComputeUnitPrice({
