--- conflicted
+++ resolved
@@ -206,12 +206,8 @@
 import { SignedMsgOrderParams } from './types';
 import { sha256 } from '@noble/hashes/sha256';
 import { getOracleConfidenceFromMMOracleData } from './oracles/utils';
-<<<<<<< HEAD
-import { ConstituentMap } from './constituentMap/constituentMap';
-=======
 import { Commitment } from 'gill';
 import { WebSocketDriftClientAccountSubscriber } from './accounts/webSocketDriftClientAccountSubscriber';
->>>>>>> 29a292b4
 
 type RemainingAccountParams = {
 	userAccounts: UserAccount[];
@@ -470,13 +466,7 @@
 					resubTimeoutMs: config.accountSubscription?.resubTimeoutMs,
 					logResubMessages: config.accountSubscription?.logResubMessages,
 				},
-<<<<<<< HEAD
-				config.accountSubscription?.commitment,
-				config.accountSubscription?.perpMarketAccountSubscriber,
-				config.accountSubscription?.oracleAccountSubscriber
-=======
 				config.accountSubscription?.commitment as Commitment
->>>>>>> 29a292b4
 			);
 		}
 		this.eventEmitter = this.accountSubscriber.eventEmitter;
