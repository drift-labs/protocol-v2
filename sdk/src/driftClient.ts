import * as anchor from '@coral-xyz/anchor';
import {
	AnchorProvider,
	BN,
	Idl,
	Program,
	ProgramAccount,
} from '@coral-xyz/anchor';
import { Idl as Idl30, Program as Program30 } from '@coral-xyz/anchor-30';
import bs58 from 'bs58';
import {
	ASSOCIATED_TOKEN_PROGRAM_ID,
	createAssociatedTokenAccountInstruction,
	createAssociatedTokenAccountIdempotentInstruction,
	createCloseAccountInstruction,
	createInitializeAccountInstruction,
	getAssociatedTokenAddress,
	TOKEN_2022_PROGRAM_ID,
	TOKEN_PROGRAM_ID,
	getAssociatedTokenAddressSync,
	getMint,
	getTransferHook,
	getExtraAccountMetaAddress,
	getExtraAccountMetas,
	resolveExtraAccountMeta,
} from '@solana/spl-token';
import {
	DriftClientMetricsEvents,
	HighLeverageModeConfig,
	isVariant,
	IWallet,
	MakerInfo,
	MappedRecord,
	MarketType,
	ModifyOrderParams,
	ModifyOrderPolicy,
	OpenbookV2FulfillmentConfigAccount,
	OptionalOrderParams,
	OracleSource,
	Order,
	OrderParams,
	OrderTriggerCondition,
	OrderType,
	PerpMarketAccount,
	PerpMarketExtendedInfo,
	PhoenixV1FulfillmentConfigAccount,
	PlaceAndTakeOrderSuccessCondition,
	PositionDirection,
	PositionFlag,
	ReferrerInfo,
	ReferrerNameAccount,
	SerumV3FulfillmentConfigAccount,
	SettlePnlMode,
	SignedTxData,
	SpotBalanceType,
	SpotMarketAccount,
	SpotPosition,
	StateAccount,
	SwapReduceOnly,
	SignedMsgOrderParamsMessage,
	TxParams,
	UserAccount,
	UserStatsAccount,
	ProtectedMakerModeConfig,
	SignedMsgOrderParamsDelegateMessage,
	TokenProgramFlag,
	PostOnlyParams,
} from './types';
import driftIDL from './idl/drift.json';

import {
	AccountMeta,
	AddressLookupTableAccount,
	BlockhashWithExpiryBlockHeight,
	ConfirmOptions,
	Connection,
	Keypair,
	LAMPORTS_PER_SOL,
	PublicKey,
	Signer,
	SystemProgram,
	SYSVAR_CLOCK_PUBKEY,
	SYSVAR_INSTRUCTIONS_PUBKEY,
	Transaction,
	TransactionInstruction,
	TransactionSignature,
	TransactionVersion,
	VersionedTransaction,
} from '@solana/web3.js';

import { TokenFaucet } from './tokenFaucet';
import { EventEmitter } from 'events';
import StrictEventEmitter from 'strict-event-emitter-types';
import {
	getDriftSignerPublicKey,
	getDriftStateAccountPublicKey,
	getFuelOverflowAccountPublicKey,
	getHighLeverageModeConfigPublicKey,
	getInsuranceFundStakeAccountPublicKey,
	getOpenbookV2FulfillmentConfigPublicKey,
	getPerpMarketPublicKey,
	getPhoenixFulfillmentConfigPublicKey,
	getProtectedMakerModeConfigPublicKey,
	getPythLazerOraclePublicKey,
	getPythPullOraclePublicKey,
	getReferrerNamePublicKeySync,
	getSerumFulfillmentConfigPublicKey,
	getSerumSignerPublicKey,
	getSpotMarketPublicKey,
	getSignedMsgUserAccountPublicKey,
	getUserAccountPublicKey,
	getUserAccountPublicKeySync,
	getUserStatsAccountPublicKey,
	getSignedMsgWsDelegatesAccountPublicKey,
	getIfRebalanceConfigPublicKey,
	getRevenueShareAccountPublicKey,
	getRevenueShareEscrowAccountPublicKey,
} from './addresses/pda';
import {
	DataAndSlot,
	DelistedMarketSetting,
	DriftClientAccountEvents,
	DriftClientAccountSubscriber,
} from './accounts/types';
import { TxSender, TxSigAndSlot } from './tx/types';
import {
	BASE_PRECISION,
	GOV_SPOT_MARKET_INDEX,
	MARGIN_PRECISION,
	ONE,
	PERCENTAGE_PRECISION,
	PRICE_PRECISION,
	QUOTE_PRECISION,
	QUOTE_SPOT_MARKET_INDEX,
	ZERO,
} from './constants/numericConstants';
import { findDirectionToClose, positionIsAvailable } from './math/position';
import { getSignedTokenAmount, getTokenAmount } from './math/spotBalance';
import { decodeName, DEFAULT_USER_NAME, encodeName } from './userName';
import { MMOraclePriceData, OraclePriceData } from './oracles/types';
import { DriftClientConfig } from './driftClientConfig';
import { PollingDriftClientAccountSubscriber } from './accounts/pollingDriftClientAccountSubscriber';
import { RetryTxSender } from './tx/retryTxSender';
import { User } from './user';
import { UserSubscriptionConfig } from './userConfig';
import {
	configs,
	DRIFT_ORACLE_RECEIVER_ID,
	DEFAULT_CONFIRMATION_OPTS,
	DRIFT_PROGRAM_ID,
	DriftEnv,
	PYTH_LAZER_STORAGE_ACCOUNT_KEY,
} from './config';
import { WRAPPED_SOL_MINT } from './constants/spotMarkets';
import { UserStats } from './userStats';
import { isSpotPositionAvailable } from './math/spotPosition';
import { calculateMarketMaxAvailableInsurance } from './math/market';
import { fetchUserStatsAccount } from './accounts/fetch';
import { castNumberToSpotPrecision } from './math/spotMarket';
import {
	JupiterClient,
	QuoteResponse,
	SwapMode,
} from './jupiter/jupiterClient';
import { getNonIdleUserFilter } from './memcmp';
import { UserStatsSubscriptionConfig } from './userStatsConfig';
import { getMarinadeDepositIx, getMarinadeFinanceProgram } from './marinade';
import { getOrderParams, isUpdateHighLeverageMode } from './orderParams';
import { numberToSafeBN } from './math/utils';
import { TransactionParamProcessor } from './tx/txParamProcessor';
import { isOracleValid, trimVaaSignatures } from './math/oracles';
import { TxHandler } from './tx/txHandler';
import {
	DEFAULT_RECEIVER_PROGRAM_ID,
	wormholeCoreBridgeIdl,
} from '@pythnetwork/pyth-solana-receiver';
import { parseAccumulatorUpdateData } from '@pythnetwork/price-service-sdk';
import {
	DEFAULT_WORMHOLE_PROGRAM_ID,
	getGuardianSetPda,
} from '@pythnetwork/pyth-solana-receiver/lib/address';
import { WormholeCoreBridgeSolana } from '@pythnetwork/pyth-solana-receiver/lib/idl/wormhole_core_bridge_solana';
import { PythSolanaReceiver } from '@pythnetwork/pyth-solana-receiver/lib/idl/pyth_solana_receiver';
import { getFeedIdUint8Array, trimFeedId } from './util/pythOracleUtils';
import { createMinimalEd25519VerifyIx } from './util/ed25519Utils';
import {
	createNativeInstructionDiscriminatorBuffer,
	isVersionedTransaction,
} from './tx/utils';
import pythSolanaReceiverIdl from './idl/pyth_solana_receiver.json';
import { asV0Tx, PullFeed, AnchorUtils } from '@switchboard-xyz/on-demand';
import { grpcDriftClientAccountSubscriber } from './accounts/grpcDriftClientAccountSubscriber';
import nacl from 'tweetnacl';
import { Slothash } from './slot/SlothashSubscriber';
import { getOracleId } from './oracles/oracleId';
import { SignedMsgOrderParams } from './types';
import { TakerInfo } from './types';
// BN is already imported globally in this file via other imports
import { sha256 } from '@noble/hashes/sha256';
import { getOracleConfidenceFromMMOracleData } from './oracles/utils';
import { Commitment } from 'gill';
import { WebSocketDriftClientAccountSubscriber } from './accounts/webSocketDriftClientAccountSubscriber';
import { hasBuilder } from './math/orders';
import { RevenueShareEscrowMap } from './userMap/revenueShareEscrowMap';
import {
	isBuilderOrderReferral,
	isBuilderOrderCompleted,
} from './math/builder';

type RemainingAccountParams = {
	userAccounts: UserAccount[];
	writablePerpMarketIndexes?: number[];
	writableSpotMarketIndexes?: number[];
	readablePerpMarketIndex?: number | number[];
	readableSpotMarketIndexes?: number[];
	useMarketLastSlotCache?: boolean;
};

/**
 * # DriftClient
 * This class is the main way to interact with Drift Protocol. It allows you to subscribe to the various accounts where the Market's state is stored, as well as: opening positions, liquidating, settling funding, depositing & withdrawing, and more.
 */
export class DriftClient {
	connection: Connection;
	wallet: IWallet;
	public program: Program;
	provider: AnchorProvider;
	env: DriftEnv;
	opts?: ConfirmOptions;
	useHotWalletAdmin?: boolean;
	users = new Map<string, User>();
	userStats?: UserStats;
	activeSubAccountId: number;
	userAccountSubscriptionConfig: UserSubscriptionConfig;
	userStatsAccountSubscriptionConfig: UserStatsSubscriptionConfig;
	accountSubscriber: DriftClientAccountSubscriber;
	eventEmitter: StrictEventEmitter<EventEmitter, DriftClientAccountEvents>;
	metricsEventEmitter: StrictEventEmitter<
		EventEmitter,
		DriftClientMetricsEvents
	>;
	_isSubscribed = false;
	txSender: TxSender;
	perpMarketLastSlotCache = new Map<number, number>();
	spotMarketLastSlotCache = new Map<number, number>();
	mustIncludePerpMarketIndexes = new Set<number>();
	mustIncludeSpotMarketIndexes = new Set<number>();
	authority: PublicKey;

	/** @deprecated use marketLookupTables */
	marketLookupTable: PublicKey;
	/** @deprecated use lookupTableAccounts */
	lookupTableAccount: AddressLookupTableAccount;

	marketLookupTables: PublicKey[];
	lookupTableAccounts: AddressLookupTableAccount[];

	includeDelegates?: boolean;
	authoritySubAccountMap?: Map<string, number[]>;
	skipLoadUsers?: boolean;
	txVersion: TransactionVersion;
	txParams: TxParams;
	enableMetricsEvents?: boolean;

	txHandler: TxHandler;

	receiverProgram?: Program<PythSolanaReceiver>;
	wormholeProgram?: Program<WormholeCoreBridgeSolana>;
	sbOnDemandProgramdId: PublicKey;
	sbOnDemandProgram?: Program30<Idl30>;
	sbProgramFeedConfigs?: Map<string, any>;

	public get isSubscribed() {
		return this._isSubscribed && this.accountSubscriber.isSubscribed;
	}

	private async getPostIxsForIsolatedWithdrawAfterMarketOrder(
		orderParams: OptionalOrderParams,
		userAccount: UserAccount
	): Promise<TransactionInstruction[]> {
		const postIxs: TransactionInstruction[] = [];
		const perpPosition = userAccount.perpPositions.find(
			(p) => p.marketIndex === orderParams.marketIndex
		);
		if (!perpPosition) return postIxs;

		const isIsolated =
			(perpPosition.positionFlag & PositionFlag.IsolatedPosition) !== 0;
		if (!isIsolated) return postIxs;

		const currentBase = perpPosition.baseAssetAmount;
		if (currentBase.eq(ZERO)) return postIxs;

		const signedOrderBase =
			orderParams.direction === PositionDirection.LONG
				? orderParams.baseAssetAmount
				: (orderParams.baseAssetAmount as BN).neg();
		const postBase = currentBase.add(signedOrderBase as BN);
		if (!postBase.eq(ZERO)) return postIxs;

		const withdrawAmount = this.getIsolatedPerpPositionTokenAmount(
			orderParams.marketIndex,
			userAccount.subAccountId
		);
		if (withdrawAmount.lte(ZERO)) return postIxs;

		const userTokenAccount = await this.getAssociatedTokenAccount(
			QUOTE_SPOT_MARKET_INDEX
		);
		postIxs.push(
			await this.getWithdrawFromIsolatedPerpPositionIx(
				withdrawAmount,
				orderParams.marketIndex,
				userTokenAccount,
				userAccount.subAccountId
			)
		);

		return postIxs;
	}

	public set isSubscribed(val: boolean) {
		this._isSubscribed = val;
	}

	public constructor(config: DriftClientConfig) {
		this.connection = config.connection;
		this.wallet = config.wallet;
		this.env = config.env ?? 'mainnet-beta';
		this.opts = config.opts || {
			...DEFAULT_CONFIRMATION_OPTS,
		};
		this.useHotWalletAdmin = config.useHotWalletAdmin ?? false;
		if (config?.connection?.commitment) {
			// At the moment this ensures that our transaction simulations (which use Connection object) will use the same commitment level as our Transaction blockhashes (which use these opts)
			this.opts.commitment = config.connection.commitment;
			this.opts.preflightCommitment = config.connection.commitment;
		}
		this.provider = new AnchorProvider(
			config.connection,
			// @ts-ignore
			config.wallet,
			this.opts
		);
		this.program = new Program(
			driftIDL as Idl,
			config.programID ?? new PublicKey(DRIFT_PROGRAM_ID),
			this.provider,
			config.coder
		);

		this.authority = config.authority ?? this.wallet.publicKey;
		this.activeSubAccountId = config.activeSubAccountId ?? 0;
		this.skipLoadUsers = config.skipLoadUsers ?? false;
		this.txVersion =
			config.txVersion ?? this.getTxVersionForNewWallet(config.wallet);
		this.txParams = {
			computeUnits: config.txParams?.computeUnits ?? 600_000,
			computeUnitsPrice: config.txParams?.computeUnitsPrice ?? 0,
		};

		this.txHandler =
			config?.txHandler ??
			new TxHandler({
				connection: this.connection,
				// @ts-ignore
				wallet: this.provider.wallet,
				confirmationOptions: this.opts,
				opts: {
					returnBlockHeightsWithSignedTxCallbackData:
						config.enableMetricsEvents,
					onSignedCb: this.handleSignedTransaction.bind(this),
					preSignedCb: this.handlePreSignedTransaction.bind(this),
				},
				config: config.txHandlerConfig,
			});

		if (config.includeDelegates && config.subAccountIds) {
			throw new Error(
				'Can only pass one of includeDelegates or subAccountIds. If you want to specify subaccount ids for multiple authorities, pass authoritySubaccountMap instead'
			);
		}

		if (config.authoritySubAccountMap && config.subAccountIds) {
			throw new Error(
				'Can only pass one of authoritySubaccountMap or subAccountIds'
			);
		}

		if (config.authoritySubAccountMap && config.includeDelegates) {
			throw new Error(
				'Can only pass one of authoritySubaccountMap or includeDelegates'
			);
		}

		this.authoritySubAccountMap = config.authoritySubAccountMap
			? config.authoritySubAccountMap
			: config.subAccountIds
			? new Map([[this.authority.toString(), config.subAccountIds]])
			: new Map<string, number[]>();

		this.includeDelegates = config.includeDelegates ?? false;
		if (config.accountSubscription?.type === 'polling') {
			this.userAccountSubscriptionConfig = {
				type: 'polling',
				accountLoader: config.accountSubscription.accountLoader,
			};
			this.userStatsAccountSubscriptionConfig = {
				type: 'polling',
				accountLoader: config.accountSubscription.accountLoader,
			};
		} else if (config.accountSubscription?.type === 'grpc') {
			this.userAccountSubscriptionConfig = {
				type: 'grpc',
				resubTimeoutMs: config.accountSubscription?.resubTimeoutMs,
				logResubMessages: config.accountSubscription?.logResubMessages,
				grpcConfigs: config.accountSubscription?.grpcConfigs,
			};
			this.userStatsAccountSubscriptionConfig = {
				type: 'grpc',
				grpcConfigs: config.accountSubscription?.grpcConfigs,
				resubTimeoutMs: config.accountSubscription?.resubTimeoutMs,
				logResubMessages: config.accountSubscription?.logResubMessages,
			};
		} else {
			this.userAccountSubscriptionConfig = {
				type: 'websocket',
				resubTimeoutMs: config.accountSubscription?.resubTimeoutMs,
				logResubMessages: config.accountSubscription?.logResubMessages,
				commitment: config.accountSubscription?.commitment,
				programUserAccountSubscriber:
					config.accountSubscription?.programUserAccountSubscriber,
			};
			this.userStatsAccountSubscriptionConfig = {
				type: 'websocket',
				resubTimeoutMs: config.accountSubscription?.resubTimeoutMs,
				logResubMessages: config.accountSubscription?.logResubMessages,
				commitment: config.accountSubscription?.commitment,
			};
		}

		if (config.userStats) {
			this.userStats = new UserStats({
				driftClient: this,
				userStatsAccountPublicKey: getUserStatsAccountPublicKey(
					this.program.programId,
					this.authority
				),
				accountSubscription: this.userAccountSubscriptionConfig,
			});
		}

		this.marketLookupTable = config.marketLookupTable;
		if (!this.marketLookupTable) {
			this.marketLookupTable = new PublicKey(
				configs[this.env].MARKET_LOOKUP_TABLE
			);
		}

		this.marketLookupTables = config.marketLookupTables;
		if (!this.marketLookupTables) {
			this.marketLookupTables = configs[this.env].MARKET_LOOKUP_TABLES.map(
				(tableAddr) => new PublicKey(tableAddr)
			);
		}

		const delistedMarketSetting =
			config.delistedMarketSetting || DelistedMarketSetting.Unsubscribe;
		const noMarketsAndOraclesSpecified =
			config.perpMarketIndexes === undefined &&
			config.spotMarketIndexes === undefined &&
			config.oracleInfos === undefined;
		if (config.accountSubscription?.type === 'polling') {
			this.accountSubscriber = new PollingDriftClientAccountSubscriber(
				this.program,
				config.accountSubscription.accountLoader,
				config.perpMarketIndexes ?? [],
				config.spotMarketIndexes ?? [],
				config.oracleInfos ?? [],
				noMarketsAndOraclesSpecified,
				delistedMarketSetting
			);
		} else if (config.accountSubscription?.type === 'grpc') {
			const accountSubscriberClass =
				config.accountSubscription?.driftClientAccountSubscriber ??
				grpcDriftClientAccountSubscriber;
			this.accountSubscriber = new accountSubscriberClass(
				config.accountSubscription.grpcConfigs,
				this.program,
				config.perpMarketIndexes ?? [],
				config.spotMarketIndexes ?? [],
				config.oracleInfos ?? [],
				noMarketsAndOraclesSpecified,
				delistedMarketSetting,
				{
					resubTimeoutMs: config.accountSubscription?.resubTimeoutMs,
					logResubMessages: config.accountSubscription?.logResubMessages,
				}
			);
		} else {
			const accountSubscriberClass =
				config.accountSubscription?.driftClientAccountSubscriber ??
				WebSocketDriftClientAccountSubscriber;
			this.accountSubscriber = new accountSubscriberClass(
				this.program,
				config.perpMarketIndexes ?? [],
				config.spotMarketIndexes ?? [],
				config.oracleInfos ?? [],
				noMarketsAndOraclesSpecified,
				delistedMarketSetting,
				{
					resubTimeoutMs: config.accountSubscription?.resubTimeoutMs,
					logResubMessages: config.accountSubscription?.logResubMessages,
				},
				config.accountSubscription?.commitment as Commitment
			);
		}
		this.eventEmitter = this.accountSubscriber.eventEmitter;

		this.metricsEventEmitter = new EventEmitter();

		if (config.enableMetricsEvents) {
			this.enableMetricsEvents = true;
		}

		this.txSender =
			config.txSender ??
			new RetryTxSender({
				connection: this.connection,
				wallet: this.wallet,
				opts: this.opts,
				txHandler: this.txHandler,
			});

		this.sbOnDemandProgramdId = configs[this.env].SB_ON_DEMAND_PID;
	}

	public getUserMapKey(subAccountId: number, authority: PublicKey): string {
		return `${subAccountId}_${authority.toString()}`;
	}

	createUser(
		subAccountId: number,
		accountSubscriptionConfig: UserSubscriptionConfig,
		authority?: PublicKey
	): User {
		const userAccountPublicKey = getUserAccountPublicKeySync(
			this.program.programId,
			authority ?? this.authority,
			subAccountId
		);

		return new User({
			driftClient: this,
			userAccountPublicKey,
			accountSubscription: accountSubscriptionConfig,
		});
	}

	public async subscribe(): Promise<boolean> {
		let subscribePromises = [this.addAndSubscribeToUsers()].concat(
			this.accountSubscriber.subscribe()
		);

		if (this.userStats !== undefined) {
			subscribePromises = subscribePromises.concat(this.userStats.subscribe());
		}
		this.isSubscribed = (await Promise.all(subscribePromises)).reduce(
			(success, prevSuccess) => success && prevSuccess
		);

		return this.isSubscribed;
	}

	subscribeUsers(): Promise<boolean>[] {
		return [...this.users.values()].map((user) => user.subscribe());
	}

	/**
	 *	Forces the accountSubscriber to fetch account updates from rpc
	 */
	public async fetchAccounts(): Promise<void> {
		let promises = [...this.users.values()]
			.map((user) => user.fetchAccounts())
			.concat(this.accountSubscriber.fetch());
		if (this.userStats) {
			promises = promises.concat(this.userStats.fetchAccounts());
		}
		await Promise.all(promises);
	}

	public async unsubscribe(): Promise<void> {
		let unsubscribePromises = this.unsubscribeUsers().concat(
			this.accountSubscriber.unsubscribe()
		);
		if (this.userStats !== undefined) {
			unsubscribePromises = unsubscribePromises.concat(
				this.userStats.unsubscribe()
			);
		}
		await Promise.all(unsubscribePromises);
		this.isSubscribed = false;
	}

	unsubscribeUsers(): Promise<void>[] {
		return [...this.users.values()].map((user) => user.unsubscribe());
	}

	statePublicKey?: PublicKey;
	public async getStatePublicKey(): Promise<PublicKey> {
		if (this.statePublicKey) {
			return this.statePublicKey;
		}
		this.statePublicKey = await getDriftStateAccountPublicKey(
			this.program.programId
		);
		return this.statePublicKey;
	}

	signerPublicKey?: PublicKey;
	public getSignerPublicKey(): PublicKey {
		if (this.signerPublicKey) {
			return this.signerPublicKey;
		}
		this.signerPublicKey = getDriftSignerPublicKey(this.program.programId);
		return this.signerPublicKey;
	}

	public getStateAccount(): StateAccount {
		return this.accountSubscriber.getStateAccountAndSlot().data;
	}

	/**
	 * Forces a fetch to rpc before returning accounts. Useful for anchor tests.
	 */
	public async forceGetStateAccount(): Promise<StateAccount> {
		await this.accountSubscriber.fetch();
		return this.accountSubscriber.getStateAccountAndSlot().data;
	}

	public getPerpMarketAccount(
		marketIndex: number
	): PerpMarketAccount | undefined {
		return this.accountSubscriber.getMarketAccountAndSlot(marketIndex)?.data;
	}

	/**
	 * Forces a fetch to rpc before returning accounts. Useful for anchor tests.
	 * @param marketIndex
	 */
	public async forceGetPerpMarketAccount(
		marketIndex: number
	): Promise<PerpMarketAccount | undefined> {
		await this.accountSubscriber.fetch();
		let data =
			this.accountSubscriber.getMarketAccountAndSlot(marketIndex)?.data;
		let i = 0;
		while (data === undefined && i < 10) {
			await this.accountSubscriber.fetch();
			data = this.accountSubscriber.getMarketAccountAndSlot(marketIndex)?.data;
			i++;
		}
		return data;
	}

	public getPerpMarketAccounts(): PerpMarketAccount[] {
		return this.accountSubscriber
			.getMarketAccountsAndSlots()
			.filter((value) => value !== undefined)
			.map((value) => value.data);
	}

	public getSpotMarketAccount(
		marketIndex: number
	): SpotMarketAccount | undefined {
		return this.accountSubscriber.getSpotMarketAccountAndSlot(marketIndex)
			?.data;
	}

	/**
	 * Forces a fetch to rpc before returning accounts. Useful for anchor tests.
	 * @param marketIndex
	 */
	public async forceGetSpotMarketAccount(
		marketIndex: number
	): Promise<SpotMarketAccount | undefined> {
		await this.accountSubscriber.fetch();
		return this.accountSubscriber.getSpotMarketAccountAndSlot(marketIndex)
			?.data;
	}

	public getSpotMarketAccounts(): SpotMarketAccount[] {
		return this.accountSubscriber
			.getSpotMarketAccountsAndSlots()
			.filter((value) => value !== undefined)
			.map((value) => value.data);
	}

	public getQuoteSpotMarketAccount(): SpotMarketAccount {
		return this.accountSubscriber.getSpotMarketAccountAndSlot(
			QUOTE_SPOT_MARKET_INDEX
		).data;
	}

	public getOraclePriceDataAndSlot(
		oraclePublicKey: PublicKey,
		oracleSource: OracleSource
	): DataAndSlot<OraclePriceData> | undefined {
		return this.accountSubscriber.getOraclePriceDataAndSlot(
			getOracleId(oraclePublicKey, oracleSource)
		);
	}

	public async getSerumV3FulfillmentConfig(
		serumMarket: PublicKey
	): Promise<SerumV3FulfillmentConfigAccount> {
		const address = await getSerumFulfillmentConfigPublicKey(
			this.program.programId,
			serumMarket
		);
		return (await this.program.account.serumV3FulfillmentConfig.fetch(
			address
		)) as SerumV3FulfillmentConfigAccount;
	}

	public async getSerumV3FulfillmentConfigs(): Promise<
		SerumV3FulfillmentConfigAccount[]
	> {
		const accounts = await this.program.account.serumV3FulfillmentConfig.all();
		return accounts.map(
			(account) => account.account
		) as SerumV3FulfillmentConfigAccount[];
	}

	public async getPhoenixV1FulfillmentConfig(
		phoenixMarket: PublicKey
	): Promise<PhoenixV1FulfillmentConfigAccount> {
		const address = await getPhoenixFulfillmentConfigPublicKey(
			this.program.programId,
			phoenixMarket
		);
		return (await this.program.account.phoenixV1FulfillmentConfig.fetch(
			address
		)) as PhoenixV1FulfillmentConfigAccount;
	}

	public async getPhoenixV1FulfillmentConfigs(): Promise<
		PhoenixV1FulfillmentConfigAccount[]
	> {
		const accounts =
			await this.program.account.phoenixV1FulfillmentConfig.all();
		return accounts.map(
			(account) => account.account
		) as PhoenixV1FulfillmentConfigAccount[];
	}

	public async getOpenbookV2FulfillmentConfig(
		openbookMarket: PublicKey
	): Promise<OpenbookV2FulfillmentConfigAccount> {
		const address = getOpenbookV2FulfillmentConfigPublicKey(
			this.program.programId,
			openbookMarket
		);
		return (await this.program.account.openbookV2FulfillmentConfig.fetch(
			address
		)) as OpenbookV2FulfillmentConfigAccount;
	}

	public async getOpenbookV2FulfillmentConfigs(): Promise<
		OpenbookV2FulfillmentConfigAccount[]
	> {
		const accounts =
			await this.program.account.openbookV2FulfillmentConfig.all();
		return accounts.map(
			(account) => account.account
		) as OpenbookV2FulfillmentConfigAccount[];
	}

	/** @deprecated use fetchAllLookupTableAccounts() */
	public async fetchMarketLookupTableAccount(): Promise<AddressLookupTableAccount> {
		if (this.lookupTableAccount) return this.lookupTableAccount;

		if (!this.marketLookupTable) {
			console.log('Market lookup table address not set');
			return;
		}

		const lookupTableAccount = (
			await this.connection.getAddressLookupTable(this.marketLookupTable)
		).value;
		this.lookupTableAccount = lookupTableAccount;

		return lookupTableAccount;
	}
	public async fetchAllLookupTableAccounts(): Promise<
		AddressLookupTableAccount[]
	> {
		if (this.lookupTableAccounts) return this.lookupTableAccounts;

		if (!this.marketLookupTables) {
			console.log('Market lookup table address not set');
			return;
		}

		const lookupTableAccountResults = await Promise.all(
			this.marketLookupTables.map((lookupTable) =>
				this.connection.getAddressLookupTable(lookupTable)
			)
		);

		const lookupTableAccounts = lookupTableAccountResults.map(
			(result) => result.value
		);
		this.lookupTableAccounts = lookupTableAccounts;

		return lookupTableAccounts;
	}

	private getTxVersionForNewWallet(newWallet: IWallet) {
		if (!newWallet?.supportedTransactionVersions) return 0; // Assume versioned txs supported if wallet doesn't have a supportedTransactionVersions property

		const walletSupportsVersionedTxns =
			newWallet.supportedTransactionVersions?.has(0) ||
			(newWallet.supportedTransactionVersions?.size ?? 0) > 1;

		return walletSupportsVersionedTxns ? 0 : 'legacy';
	}

	/**
	 * Update the wallet to use for drift transactions and linked user account
	 * @param newWallet
	 * @param subAccountIds
	 * @param activeSubAccountId
	 * @param includeDelegates
	 */
	public async updateWallet(
		newWallet: IWallet,
		subAccountIds?: number[],
		activeSubAccountId?: number,
		includeDelegates?: boolean,
		authoritySubaccountMap?: Map<string, number[]>
	): Promise<boolean> {
		const newProvider = new AnchorProvider(
			this.connection,
			// @ts-ignore
			newWallet,
			this.opts
		);
		const newProgram = new Program(
			driftIDL as Idl,
			this.program.programId,
			newProvider
		);

		this.skipLoadUsers = false;
		// Update provider for txSender with new wallet details
		this.txSender.wallet = newWallet;
		this.wallet = newWallet;
		this.txHandler.updateWallet(newWallet);
		this.provider = newProvider;
		this.program = newProgram;
		this.authority = newWallet.publicKey;
		this.activeSubAccountId = activeSubAccountId;
		this.userStatsAccountPublicKey = undefined;
		this.includeDelegates = includeDelegates ?? false;
		this.txVersion = this.getTxVersionForNewWallet(this.wallet);

		if (includeDelegates && subAccountIds) {
			throw new Error(
				'Can only pass one of includeDelegates or subAccountIds. If you want to specify subaccount ids for multiple authorities, pass authoritySubaccountMap instead'
			);
		}

		if (authoritySubaccountMap && subAccountIds) {
			throw new Error(
				'Can only pass one of authoritySubaccountMap or subAccountIds'
			);
		}

		if (authoritySubaccountMap && includeDelegates) {
			throw new Error(
				'Can only pass one of authoritySubaccountMap or includeDelegates'
			);
		}

		this.authoritySubAccountMap = authoritySubaccountMap
			? authoritySubaccountMap
			: subAccountIds
			? new Map([[this.authority.toString(), subAccountIds]])
			: new Map<string, number[]>();

		/* Reset user stats account */
		if (this.userStats?.isSubscribed) {
			await this.userStats.unsubscribe();
		}

		this.userStats = undefined;

		this.userStats = new UserStats({
			driftClient: this,
			userStatsAccountPublicKey: this.getUserStatsAccountPublicKey(),
			accountSubscription: this.userStatsAccountSubscriptionConfig,
		});

		const subscriptionPromises: Promise<any>[] = [this.userStats.subscribe()];

		let success = true;

		if (this.isSubscribed) {
			const reSubscribeUsersPromise = async () => {
				await Promise.all(this.unsubscribeUsers());
				this.users.clear();
				success = await this.addAndSubscribeToUsers();
			};

			subscriptionPromises.push(reSubscribeUsersPromise());
		}

		await Promise.all(subscriptionPromises);

		return success;
	}

	/**
	 * Update the subscribed accounts to a given authority, while leaving the
	 * connected wallet intact. This allows a user to emulate another user's
	 * account on the UI and sign permissionless transactions with their own wallet.
	 * @param emulateAuthority
	 */
	public async emulateAccount(emulateAuthority: PublicKey): Promise<boolean> {
		this.skipLoadUsers = false;
		// Update provider for txSender with new wallet details
		this.authority = emulateAuthority;
		this.userStatsAccountPublicKey = undefined;
		this.includeDelegates = true;
		this.txVersion = this.getTxVersionForNewWallet(this.wallet);

		this.authoritySubAccountMap = new Map<string, number[]>();

		/* Reset user stats account */
		if (this.userStats?.isSubscribed) {
			await this.userStats.unsubscribe();
		}

		this.userStats = undefined;

		this.userStats = new UserStats({
			driftClient: this,
			userStatsAccountPublicKey: this.getUserStatsAccountPublicKey(),
			accountSubscription: this.userStatsAccountSubscriptionConfig,
		});

		await this.userStats.subscribe();

		let success = true;

		if (this.isSubscribed) {
			await Promise.all(this.unsubscribeUsers());
			this.users.clear();
			success = await this.addAndSubscribeToUsers(emulateAuthority);
		}

		return success;
	}

	public async switchActiveUser(subAccountId: number, authority?: PublicKey) {
		const authorityChanged = authority && !this.authority?.equals(authority);

		this.activeSubAccountId = subAccountId;
		this.authority = authority ?? this.authority;
		this.userStatsAccountPublicKey = getUserStatsAccountPublicKey(
			this.program.programId,
			this.authority
		);

		/* If changing the user authority ie switching from delegate to non-delegate account, need to re-subscribe to the user stats account */
		if (authorityChanged && this.userStats) {
			if (this.userStats.isSubscribed) {
				await this.userStats.unsubscribe();
			}

			this.userStats = new UserStats({
				driftClient: this,
				userStatsAccountPublicKey: this.userStatsAccountPublicKey,
				accountSubscription: this.userStatsAccountSubscriptionConfig,
			});

			this.userStats.subscribe();
		}
	}

	public async addUser(
		subAccountId: number,
		authority?: PublicKey,
		userAccount?: UserAccount
	): Promise<boolean> {
		authority = authority ?? this.authority;
		const userKey = this.getUserMapKey(subAccountId, authority);

		if (this.users.has(userKey) && this.users.get(userKey).isSubscribed) {
			return true;
		}

		const user = this.createUser(
			subAccountId,
			this.userAccountSubscriptionConfig,
			authority
		);

		const result = await user.subscribe(userAccount);

		if (result) {
			this.users.set(userKey, user);
			return true;
		} else {
			return false;
		}
	}

	/**
	 * Adds and subscribes to users based on params set by the constructor or by updateWallet.
	 */
	public async addAndSubscribeToUsers(authority?: PublicKey): Promise<boolean> {
		// save the rpc calls if driftclient is initialized without a real wallet
		if (this.skipLoadUsers) return true;

		let result = true;

		if (this.authoritySubAccountMap && this.authoritySubAccountMap.size > 0) {
			this.authoritySubAccountMap.forEach(async (value, key) => {
				for (const subAccountId of value) {
					result =
						result && (await this.addUser(subAccountId, new PublicKey(key)));
				}
			});

			if (this.activeSubAccountId == undefined) {
				this.switchActiveUser(
					[...this.authoritySubAccountMap.values()][0][0] ?? 0,
					new PublicKey(
						[...this.authoritySubAccountMap.keys()][0] ??
							this.authority.toString()
					)
				);
			}
		} else {
			let userAccounts = [];
			let delegatedAccounts = [];

			const userAccountsPromise = this.getUserAccountsForAuthority(
				authority ?? this.wallet.publicKey
			);

			if (this.includeDelegates) {
				const delegatedAccountsPromise = this.getUserAccountsForDelegate(
					authority ?? this.wallet.publicKey
				);
				[userAccounts, delegatedAccounts] = await Promise.all([
					userAccountsPromise,
					delegatedAccountsPromise,
				]);

				!userAccounts && (userAccounts = []);
				!delegatedAccounts && (delegatedAccounts = []);
			} else {
				userAccounts = (await userAccountsPromise) ?? [];
			}

			const allAccounts = userAccounts.concat(delegatedAccounts);
			const addAllAccountsPromise = allAccounts.map((acc) =>
				this.addUser(acc.subAccountId, acc.authority, acc)
			);

			const addAllAccountsResults = await Promise.all(addAllAccountsPromise);
			result = addAllAccountsResults.every((res) => !!res);

			if (this.activeSubAccountId == undefined) {
				this.switchActiveUser(
					userAccounts.concat(delegatedAccounts)[0]?.subAccountId ?? 0,
					userAccounts.concat(delegatedAccounts)[0]?.authority ?? this.authority
				);
			}
		}

		return result;
	}

	/**
	 * Returns the instructions to initialize a user account and the public key of the user account.
	 * @param subAccountId
	 * @param name
	 * @param referrerInfo
	 * @returns [instructions, userAccountPublicKey]
	 */
	public async getInitializeUserAccountIxs(
		subAccountId = 0,
		name?: string,
		referrerInfo?: ReferrerInfo,
		poolId?: number
	): Promise<[TransactionInstruction[], PublicKey]> {
		const initializeIxs: TransactionInstruction[] = [];

		const [userAccountPublicKey, initializeUserAccountIx] =
			await this.getInitializeUserInstructions(
				subAccountId,
				name,
				referrerInfo
			);

		if (subAccountId === 0) {
			if (
				!(await this.checkIfAccountExists(this.getUserStatsAccountPublicKey()))
			) {
				initializeIxs.push(await this.getInitializeUserStatsIx());
			}
		}

		initializeIxs.push(initializeUserAccountIx);

		if (poolId) {
			initializeIxs.push(
				await this.getUpdateUserPoolIdIx(poolId, subAccountId)
			);
		}

		return [initializeIxs, userAccountPublicKey];
	}

	/**
	 * Initializes a user account and returns the transaction signature and the public key of the user account.
	 * @param subAccountId
	 * @param name
	 * @param referrerInfo
	 * @param txParams
	 * @returns [transactionSignature, userAccountPublicKey]
	 */
	public async initializeUserAccount(
		subAccountId = 0,
		name?: string,
		referrerInfo?: ReferrerInfo,
		txParams?: TxParams
	): Promise<[TransactionSignature, PublicKey]> {
		const [initializeIxs, userAccountPublicKey] =
			await this.getInitializeUserAccountIxs(subAccountId, name, referrerInfo);

		const tx = await this.buildTransaction(initializeIxs, txParams);

		const { txSig } = await this.sendTransaction(tx, [], this.opts);

		await this.addUser(subAccountId);

		return [txSig, userAccountPublicKey];
	}

	async getInitializeUserStatsIx(): Promise<TransactionInstruction> {
		return await this.program.instruction.initializeUserStats({
			accounts: {
				userStats: getUserStatsAccountPublicKey(
					this.program.programId,
					this.wallet.publicKey // only allow payer to initialize own user stats account
				),
				authority: this.wallet.publicKey,
				payer: this.wallet.publicKey,
				rent: anchor.web3.SYSVAR_RENT_PUBKEY,
				systemProgram: anchor.web3.SystemProgram.programId,
				state: await this.getStatePublicKey(),
			},
		});
	}

	public async initializeSignedMsgUserOrders(
		authority: PublicKey,
		numOrders: number,
		txParams?: TxParams
	): Promise<[TransactionSignature, PublicKey]> {
		const initializeIxs = [];

		const [signedMsgUserAccountPublicKey, initializeUserAccountIx] =
			await this.getInitializeSignedMsgUserOrdersAccountIx(
				authority,
				numOrders
			);
		initializeIxs.push(initializeUserAccountIx);
		const tx = await this.buildTransaction(initializeIxs, txParams);
		const { txSig } = await this.sendTransaction(tx, [], this.opts);

		return [txSig, signedMsgUserAccountPublicKey];
	}

	async getInitializeSignedMsgUserOrdersAccountIx(
		authority: PublicKey,
		numOrders: number
	): Promise<[PublicKey, TransactionInstruction]> {
		const signedMsgUserAccountPublicKey = getSignedMsgUserAccountPublicKey(
			this.program.programId,
			authority
		);
		const initializeUserAccountIx =
			await this.program.instruction.initializeSignedMsgUserOrders(numOrders, {
				accounts: {
					signedMsgUserOrders: signedMsgUserAccountPublicKey,
					authority,
					payer: this.wallet.publicKey,
					rent: anchor.web3.SYSVAR_RENT_PUBKEY,
					systemProgram: anchor.web3.SystemProgram.programId,
				},
			});

		return [signedMsgUserAccountPublicKey, initializeUserAccountIx];
	}

	public async resizeSignedMsgUserOrders(
		authority: PublicKey,
		numOrders: number,
		userSubaccountId?: number,
		txParams?: TxParams
	): Promise<TransactionSignature> {
		const resizeUserAccountIx =
			await this.getResizeSignedMsgUserOrdersInstruction(
				authority,
				numOrders,
				userSubaccountId
			);
		const tx = await this.buildTransaction([resizeUserAccountIx], txParams);
		const { txSig } = await this.sendTransaction(tx, [], this.opts);

		return txSig;
	}

	async getResizeSignedMsgUserOrdersInstruction(
		authority: PublicKey,
		numOrders: number,
		userSubaccountId?: number
	): Promise<TransactionInstruction> {
		const signedMsgUserAccountPublicKey = getSignedMsgUserAccountPublicKey(
			this.program.programId,
			authority
		);
		const resizeUserAccountIx =
			await this.program.instruction.resizeSignedMsgUserOrders(numOrders, {
				accounts: {
					signedMsgUserOrders: signedMsgUserAccountPublicKey,
					authority,
					payer: this.wallet.publicKey,
					systemProgram: anchor.web3.SystemProgram.programId,
					user: await getUserAccountPublicKey(
						this.program.programId,
						authority,
						userSubaccountId
					),
				},
			});

		return resizeUserAccountIx;
	}

	public async initializeSignedMsgWsDelegatesAccount(
		authority: PublicKey,
		delegates: PublicKey[] = [],
		txParams?: TxParams
	): Promise<TransactionSignature> {
		const ix = await this.getInitializeSignedMsgWsDelegatesAccountIx(
			authority,
			delegates
		);
		const tx = await this.buildTransaction([ix], txParams);
		const { txSig } = await this.sendTransaction(tx, [], this.opts);
		return txSig;
	}

	public async getInitializeSignedMsgWsDelegatesAccountIx(
		authority: PublicKey,
		delegates: PublicKey[] = []
	): Promise<TransactionInstruction> {
		const signedMsgWsDelegates = getSignedMsgWsDelegatesAccountPublicKey(
			this.program.programId,
			authority
		);
		const ix = await this.program.instruction.initializeSignedMsgWsDelegates(
			delegates,
			{
				accounts: {
					signedMsgWsDelegates,
					authority: this.wallet.publicKey,
					rent: anchor.web3.SYSVAR_RENT_PUBKEY,
					systemProgram: anchor.web3.SystemProgram.programId,
				},
			}
		);
		return ix;
	}

	public async initializeRevenueShare(
		authority: PublicKey,
		txParams?: TxParams
	): Promise<TransactionSignature> {
		const ix = await this.getInitializeRevenueShareIx(authority);
		const tx = await this.buildTransaction([ix], txParams);
		const { txSig } = await this.sendTransaction(tx, [], this.opts);
		return txSig;
	}

	public async getInitializeRevenueShareIx(
		authority: PublicKey
	): Promise<TransactionInstruction> {
		const revenueShare = getRevenueShareAccountPublicKey(
			this.program.programId,
			authority
		);
		return this.program.instruction.initializeRevenueShare({
			accounts: {
				revenueShare,
				authority,
				payer: this.wallet.publicKey,
				rent: anchor.web3.SYSVAR_RENT_PUBKEY,
				systemProgram: anchor.web3.SystemProgram.programId,
			},
		});
	}

	public async initializeRevenueShareEscrow(
		authority: PublicKey,
		numOrders: number,
		txParams?: TxParams
	): Promise<TransactionSignature> {
		const ix = await this.getInitializeRevenueShareEscrowIx(
			authority,
			numOrders
		);
		const tx = await this.buildTransaction([ix], txParams);
		const { txSig } = await this.sendTransaction(tx, [], this.opts);
		return txSig;
	}

	public async getInitializeRevenueShareEscrowIx(
		authority: PublicKey,
		numOrders: number
	): Promise<TransactionInstruction> {
		const escrow = getRevenueShareEscrowAccountPublicKey(
			this.program.programId,
			authority
		);
		return this.program.instruction.initializeRevenueShareEscrow(numOrders, {
			accounts: {
				escrow,
				authority,
				payer: this.wallet.publicKey,
				userStats: getUserStatsAccountPublicKey(
					this.program.programId,
					authority
				),
				state: await this.getStatePublicKey(),
				rent: anchor.web3.SYSVAR_RENT_PUBKEY,
				systemProgram: anchor.web3.SystemProgram.programId,
			},
		});
	}

	public async migrateReferrer(
		authority: PublicKey,
		txParams?: TxParams
	): Promise<TransactionSignature> {
		const ix = await this.getMigrateReferrerIx(authority);
		const tx = await this.buildTransaction([ix], txParams);
		const { txSig } = await this.sendTransaction(tx, [], this.opts);
		return txSig;
	}

	public async getMigrateReferrerIx(
		authority: PublicKey
	): Promise<TransactionInstruction> {
		const escrow = getRevenueShareEscrowAccountPublicKey(
			this.program.programId,
			authority
		);
		return this.program.instruction.migrateReferrer({
			accounts: {
				escrow,
				authority,
				userStats: getUserStatsAccountPublicKey(
					this.program.programId,
					authority
				),
				state: await this.getStatePublicKey(),
				payer: this.wallet.publicKey,
			},
		});
	}

	public async resizeRevenueShareEscrowOrders(
		authority: PublicKey,
		numOrders: number,
		txParams?: TxParams
	): Promise<TransactionSignature> {
		const ix = await this.getResizeRevenueShareEscrowOrdersIx(
			authority,
			numOrders
		);
		const tx = await this.buildTransaction([ix], txParams);
		const { txSig } = await this.sendTransaction(tx, [], this.opts);
		return txSig;
	}

	public async getResizeRevenueShareEscrowOrdersIx(
		authority: PublicKey,
		numOrders: number
	): Promise<TransactionInstruction> {
		const escrow = getRevenueShareEscrowAccountPublicKey(
			this.program.programId,
			authority
		);
		return this.program.instruction.resizeRevenueShareEscrowOrders(numOrders, {
			accounts: {
				escrow,
				authority,
				payer: this.wallet.publicKey,
				systemProgram: anchor.web3.SystemProgram.programId,
			},
		});
	}

	/**
	 * Creates the transaction to add or update an approved builder.
	 * This allows the builder to receive revenue share from referrals.
	 *
	 * @param builder - The public key of the builder to add or update.
	 * @param maxFeeTenthBps - The maximum fee tenth bps to set for the builder.
	 * @param add - Whether to add or update the builder. If the builder already exists, `add = true` will update the `maxFeeTenthBps`, otherwise it will add the builder. If `add = false`, the builder's `maxFeeTenthBps` will be set to 0.
	 * @param txParams - The transaction parameters to use for the transaction.
	 * @returns The transaction to add or update an approved builder.
	 */
	public async changeApprovedBuilder(
		builder: PublicKey,
		maxFeeTenthBps: number,
		add: boolean,
		txParams?: TxParams
	): Promise<TransactionSignature> {
		const ix = await this.getChangeApprovedBuilderIx(
			builder,
			maxFeeTenthBps,
			add
		);
		const tx = await this.buildTransaction([ix], txParams);
		const { txSig } = await this.sendTransaction(tx, [], this.opts);
		return txSig;
	}

	/**
	 * Creates the transaction instruction to add or update an approved builder.
	 * This allows the builder to receive revenue share from referrals.
	 *
	 * @param builder - The public key of the builder to add or update.
	 * @param maxFeeTenthBps - The maximum fee tenth bps to set for the builder.
	 * @param add - Whether to add or update the builder. If the builder already exists, `add = true` will update the `maxFeeTenthBps`, otherwise it will add the builder. If `add = false`, the builder's `maxFeeTenthBps` will be set to 0.
	 * @returns The transaction instruction to add or update an approved builder.
	 */
	public async getChangeApprovedBuilderIx(
		builder: PublicKey,
		maxFeeTenthBps: number,
		add: boolean
	): Promise<TransactionInstruction> {
		const authority = this.wallet.publicKey;
		const escrow = getRevenueShareEscrowAccountPublicKey(
			this.program.programId,
			authority
		);
		return this.program.instruction.changeApprovedBuilder(
			builder,
			maxFeeTenthBps,
			add,
			{
				accounts: {
					escrow,
					authority,
					payer: this.wallet.publicKey,
					systemProgram: anchor.web3.SystemProgram.programId,
				},
			}
		);
	}

	public async addSignedMsgWsDelegate(
		authority: PublicKey,
		delegate: PublicKey,
		txParams?: TxParams
	): Promise<TransactionSignature> {
		const ix = await this.getAddSignedMsgWsDelegateIx(authority, delegate);
		const tx = await this.buildTransaction([ix], txParams);
		const { txSig } = await this.sendTransaction(tx, [], this.opts);
		return txSig;
	}

	public async getAddSignedMsgWsDelegateIx(
		authority: PublicKey,
		delegate: PublicKey
	): Promise<TransactionInstruction> {
		const signedMsgWsDelegates = getSignedMsgWsDelegatesAccountPublicKey(
			this.program.programId,
			authority
		);
		const ix = await this.program.instruction.changeSignedMsgWsDelegateStatus(
			delegate,
			true,
			{
				accounts: {
					signedMsgWsDelegates,
					authority: this.wallet.publicKey,
					systemProgram: anchor.web3.SystemProgram.programId,
				},
			}
		);
		return ix;
	}

	public async removeSignedMsgWsDelegate(
		authority: PublicKey,
		delegate: PublicKey,
		txParams?: TxParams
	): Promise<TransactionSignature> {
		const ix = await this.getRemoveSignedMsgWsDelegateIx(authority, delegate);
		const tx = await this.buildTransaction([ix], txParams);
		const { txSig } = await this.sendTransaction(tx, [], this.opts);
		return txSig;
	}

	public async getRemoveSignedMsgWsDelegateIx(
		authority: PublicKey,
		delegate: PublicKey
	): Promise<TransactionInstruction> {
		const signedMsgWsDelegates = getSignedMsgWsDelegatesAccountPublicKey(
			this.program.programId,
			authority
		);
		const ix = await this.program.instruction.changeSignedMsgWsDelegateStatus(
			delegate,
			false,
			{
				accounts: {
					signedMsgWsDelegates,
					authority: this.wallet.publicKey,
					systemProgram: anchor.web3.SystemProgram.programId,
				},
			}
		);
		return ix;
	}

	public async initializeFuelOverflow(
		authority?: PublicKey
	): Promise<TransactionSignature> {
		const ix = await this.getInitializeFuelOverflowIx(authority);
		const tx = await this.buildTransaction([ix], this.txParams);
		const { txSig } = await this.sendTransaction(tx, [], this.opts);
		return txSig;
	}

	public async getInitializeFuelOverflowIx(
		authority?: PublicKey
	): Promise<TransactionInstruction> {
		return await this.program.instruction.initializeFuelOverflow({
			accounts: {
				fuelOverflow: getFuelOverflowAccountPublicKey(
					this.program.programId,
					authority ?? this.wallet.publicKey
				),
				userStats: getUserStatsAccountPublicKey(
					this.program.programId,
					authority ?? this.wallet.publicKey
				),
				authority: authority ?? this.wallet.publicKey,
				payer: this.wallet.publicKey,
				rent: anchor.web3.SYSVAR_RENT_PUBKEY,
				systemProgram: anchor.web3.SystemProgram.programId,
			},
		});
	}

	public async sweepFuel(authority?: PublicKey): Promise<TransactionSignature> {
		const ix = await this.getSweepFuelIx(authority);
		const tx = await this.buildTransaction([ix], this.txParams);
		const { txSig } = await this.sendTransaction(tx, [], this.opts);
		return txSig;
	}

	public async getSweepFuelIx(
		authority?: PublicKey
	): Promise<TransactionInstruction> {
		return await this.program.instruction.sweepFuel({
			accounts: {
				fuelOverflow: getFuelOverflowAccountPublicKey(
					this.program.programId,
					authority ?? this.wallet.publicKey
				),
				userStats: getUserStatsAccountPublicKey(
					this.program.programId,
					authority ?? this.wallet.publicKey
				),
				authority: authority ?? this.wallet.publicKey,
				signer: this.wallet.publicKey,
			},
		});
	}

	private async getInitializeUserInstructions(
		subAccountId = 0,
		name?: string,
		referrerInfo?: ReferrerInfo
	): Promise<[PublicKey, TransactionInstruction]> {
		const userAccountPublicKey = await getUserAccountPublicKey(
			this.program.programId,
			this.wallet.publicKey,
			subAccountId
		);

		const remainingAccounts = new Array<AccountMeta>();
		if (referrerInfo !== undefined) {
			remainingAccounts.push({
				pubkey: referrerInfo.referrer,
				isWritable: true,
				isSigner: false,
			});
			remainingAccounts.push({
				pubkey: referrerInfo.referrerStats,
				isWritable: true,
				isSigner: false,
			});
		}

		const state = this.getStateAccount();
		if (!state.whitelistMint.equals(PublicKey.default)) {
			const associatedTokenPublicKey = await getAssociatedTokenAddress(
				state.whitelistMint,
				this.wallet.publicKey
			);
			remainingAccounts.push({
				pubkey: associatedTokenPublicKey,
				isWritable: false,
				isSigner: false,
			});
		}

		if (name === undefined) {
			if (subAccountId === 0) {
				name = DEFAULT_USER_NAME;
			} else {
				name = `Subaccount ${subAccountId + 1}`;
			}
		}

		const nameBuffer = encodeName(name);
		const initializeUserAccountIx =
			await this.program.instruction.initializeUser(subAccountId, nameBuffer, {
				accounts: {
					user: userAccountPublicKey,
					userStats: this.getUserStatsAccountPublicKey(),
					authority: this.wallet.publicKey,
					payer: this.wallet.publicKey,
					rent: anchor.web3.SYSVAR_RENT_PUBKEY,
					systemProgram: anchor.web3.SystemProgram.programId,
					state: await this.getStatePublicKey(),
				},
				remainingAccounts,
			});

		return [userAccountPublicKey, initializeUserAccountIx];
	}

	async getNextSubAccountId(): Promise<number> {
		const userStats = this.getUserStats();
		let userStatsAccount: UserStatsAccount;
		if (!userStats) {
			userStatsAccount = await fetchUserStatsAccount(
				this.connection,
				this.program,
				this.wallet.publicKey
			);
		} else {
			userStatsAccount = userStats.getAccount();
		}
		return userStatsAccount.numberOfSubAccountsCreated;
	}

	public async initializeReferrerName(
		name: string
	): Promise<TransactionSignature> {
		const userAccountPublicKey = getUserAccountPublicKeySync(
			this.program.programId,
			this.wallet.publicKey,
			0
		);

		const nameBuffer = encodeName(name);

		const referrerNameAccountPublicKey = getReferrerNamePublicKeySync(
			this.program.programId,
			nameBuffer
		);

		const tx = await this.program.transaction.initializeReferrerName(
			nameBuffer,
			{
				accounts: {
					referrerName: referrerNameAccountPublicKey,
					user: userAccountPublicKey,
					authority: this.wallet.publicKey,
					userStats: this.getUserStatsAccountPublicKey(),
					payer: this.wallet.publicKey,
					rent: anchor.web3.SYSVAR_RENT_PUBKEY,
					systemProgram: anchor.web3.SystemProgram.programId,
				},
			}
		);
		const { txSig } = await this.sendTransaction(tx, [], this.opts);
		return txSig;
	}

	public async updateUserName(
		name: string,
		subAccountId = 0
	): Promise<TransactionSignature> {
		const userAccountPublicKey = getUserAccountPublicKeySync(
			this.program.programId,
			this.wallet.publicKey,
			subAccountId
		);

		const nameBuffer = encodeName(name);
		const tx = await this.program.transaction.updateUserName(
			subAccountId,
			nameBuffer,
			{
				accounts: {
					user: userAccountPublicKey,
					authority: this.wallet.publicKey,
				},
			}
		);
		const { txSig } = await this.sendTransaction(tx, [], this.opts);
		return txSig;
	}

	public async updateUserCustomMarginRatio(
		updates: { marginRatio: number; subAccountId: number }[],
		txParams?: TxParams
	): Promise<TransactionSignature> {
		const ixs = await Promise.all(
			updates.map(async ({ marginRatio, subAccountId }) => {
				const ix = await this.getUpdateUserCustomMarginRatioIx(
					marginRatio,
					subAccountId
				);
				return ix;
			})
		);

		const tx = await this.buildTransaction(ixs, txParams ?? this.txParams);

		const { txSig } = await this.sendTransaction(tx, [], this.opts);
		return txSig;
	}
	public async getUpdateUserCustomMarginRatioIx(
		marginRatio: number,
		subAccountId = 0
	): Promise<TransactionInstruction> {
		const userAccountPublicKey = getUserAccountPublicKeySync(
			this.program.programId,
			this.wallet.publicKey,
			subAccountId
		);

		await this.addUser(subAccountId, this.wallet.publicKey);

		const ix = this.program.instruction.updateUserCustomMarginRatio(
			subAccountId,
			marginRatio,
			{
				accounts: {
					user: userAccountPublicKey,
					authority: this.wallet.publicKey,
				},
			}
		);

		return ix;
	}

	public async getUpdateUserPerpPositionCustomMarginRatioIx(
		perpMarketIndex: number,
		marginRatio: number,
		subAccountId = 0
	): Promise<TransactionInstruction> {
		const userAccountPublicKey = getUserAccountPublicKeySync(
			this.program.programId,
			this.authority,
			subAccountId
		);

		await this.addUser(subAccountId, this.authority);

		const ix = this.program.instruction.updateUserPerpPositionCustomMarginRatio(
			subAccountId,
			perpMarketIndex,
			marginRatio,
			{
				accounts: {
					user: userAccountPublicKey,
					authority: this.wallet.publicKey,
				},
			}
		);

		return ix;
	}

	public async updateUserPerpPositionCustomMarginRatio(
		perpMarketIndex: number,
		marginRatio: number,
		subAccountId = 0,
		txParams?: TxParams,
<<<<<<< HEAD
		enteringHighLeverageMode?: boolean
=======
		enterHighLeverageMode?: boolean
>>>>>>> 7d637535
	): Promise<TransactionSignature> {
		const ixs = [];
		if (enterHighLeverageMode) {
			const enableIx = await this.getEnableHighLeverageModeIx(subAccountId);
			ixs.push(enableIx);
		}
		const updateIx = await this.getUpdateUserPerpPositionCustomMarginRatioIx(
			perpMarketIndex,
			marginRatio,
			subAccountId
		);
		ixs.push(updateIx);
		const tx = await this.buildTransaction(ixs, txParams ?? this.txParams);
		const { txSig } = await this.sendTransaction(tx, [], this.opts);
		return txSig;
	}

	public async getUpdateUserMarginTradingEnabledIx(
		marginTradingEnabled: boolean,
		subAccountId = 0,
		userAccountPublicKey?: PublicKey
	): Promise<TransactionInstruction> {
		const userAccountPublicKeyToUse =
			userAccountPublicKey ||
			getUserAccountPublicKeySync(
				this.program.programId,
				this.wallet.publicKey,
				subAccountId
			);

		await this.addUser(subAccountId, this.wallet.publicKey);

		let remainingAccounts;
		try {
			remainingAccounts = this.getRemainingAccounts({
				userAccounts: [this.getUserAccount(subAccountId)],
			});
		} catch (err) {
			remainingAccounts = [];
		}

		return await this.program.instruction.updateUserMarginTradingEnabled(
			subAccountId,
			marginTradingEnabled,
			{
				accounts: {
					user: userAccountPublicKeyToUse,
					authority: this.wallet.publicKey,
				},
				remainingAccounts,
			}
		);
	}

	public async updateUserMarginTradingEnabled(
		updates: { marginTradingEnabled: boolean; subAccountId: number }[]
	): Promise<TransactionSignature> {
		const ixs = await Promise.all(
			updates.map(async ({ marginTradingEnabled, subAccountId }) => {
				return await this.getUpdateUserMarginTradingEnabledIx(
					marginTradingEnabled,
					subAccountId
				);
			})
		);

		const tx = await this.buildTransaction(ixs, this.txParams);

		const { txSig } = await this.sendTransaction(tx, [], this.opts);
		return txSig;
	}

	public async getUpdateUserDelegateIx(
		delegate: PublicKey,
		overrides: {
			subAccountId?: number;
			userAccountPublicKey?: PublicKey;
			authority?: PublicKey;
		}
	): Promise<TransactionInstruction> {
		const subAccountId = overrides.subAccountId ?? this.activeSubAccountId;
		const userAccountPublicKey =
			overrides.userAccountPublicKey ?? (await this.getUserAccountPublicKey());
		const authority = overrides.authority ?? this.wallet.publicKey;

		return await this.program.instruction.updateUserDelegate(
			subAccountId,
			delegate,
			{
				accounts: {
					user: userAccountPublicKey,
					authority,
				},
			}
		);
	}

	public async updateUserDelegate(
		delegate: PublicKey,
		subAccountId = 0
	): Promise<TransactionSignature> {
		const tx = await this.program.transaction.updateUserDelegate(
			subAccountId,
			delegate,
			{
				accounts: {
					user: await this.getUserAccountPublicKey(),
					authority: this.wallet.publicKey,
				},
			}
		);

		const { txSig } = await this.sendTransaction(tx, [], this.opts);
		return txSig;
	}

	public async updateUserAdvancedLp(
		updates: { advancedLp: boolean; subAccountId: number }[]
	): Promise<TransactionSignature> {
		const ixs = await Promise.all(
			updates.map(async ({ advancedLp, subAccountId }) => {
				return await this.getUpdateAdvancedDlpIx(advancedLp, subAccountId);
			})
		);

		const tx = await this.buildTransaction(ixs, this.txParams);

		const { txSig } = await this.sendTransaction(tx, [], this.opts);
		return txSig;
	}

	public async getUpdateAdvancedDlpIx(
		advancedLp: boolean,
		subAccountId: number
	) {
		const ix = await this.program.instruction.updateUserAdvancedLp(
			subAccountId,
			advancedLp,
			{
				accounts: {
					user: getUserAccountPublicKeySync(
						this.program.programId,
						this.wallet.publicKey,
						subAccountId
					),
					authority: this.wallet.publicKey,
				},
			}
		);

		return ix;
	}

	public async updateUserReduceOnly(
		updates: { reduceOnly: boolean; subAccountId: number }[]
	): Promise<TransactionSignature> {
		const ixs = await Promise.all(
			updates.map(async ({ reduceOnly, subAccountId }) => {
				return await this.getUpdateUserReduceOnlyIx(reduceOnly, subAccountId);
			})
		);

		const tx = await this.buildTransaction(ixs, this.txParams);

		const { txSig } = await this.sendTransaction(tx, [], this.opts);
		return txSig;
	}

	public async getUpdateUserReduceOnlyIx(
		reduceOnly: boolean,
		subAccountId: number
	) {
		const ix = await this.program.instruction.updateUserReduceOnly(
			subAccountId,
			reduceOnly,
			{
				accounts: {
					user: getUserAccountPublicKeySync(
						this.program.programId,
						this.wallet.publicKey,
						subAccountId
					),
					authority: this.wallet.publicKey,
				},
			}
		);

		return ix;
	}

	public async updateUserPoolId(
		updates: { poolId: number; subAccountId: number }[]
	): Promise<TransactionSignature> {
		const ixs = await Promise.all(
			updates.map(async ({ poolId, subAccountId }) => {
				return await this.getUpdateUserPoolIdIx(poolId, subAccountId);
			})
		);

		const tx = await this.buildTransaction(ixs, this.txParams);

		const { txSig } = await this.sendTransaction(tx, [], this.opts);
		return txSig;
	}

	public async getUpdateUserPoolIdIx(poolId: number, subAccountId: number) {
		const ix = await this.program.instruction.updateUserPoolId(
			subAccountId,
			poolId,
			{
				accounts: {
					user: getUserAccountPublicKeySync(
						this.program.programId,
						this.wallet.publicKey,
						subAccountId
					),
					authority: this.wallet.publicKey,
				},
			}
		);

		return ix;
	}

	public async fetchAllUserAccounts(
		includeIdle = true
	): Promise<ProgramAccount<UserAccount>[]> {
		let filters = undefined;
		if (!includeIdle) {
			filters = [getNonIdleUserFilter()];
		}
		return (await this.program.account.user.all(
			filters
		)) as ProgramAccount<UserAccount>[];
	}

	public async getUserAccountsForDelegate(
		delegate: PublicKey
	): Promise<UserAccount[]> {
		const programAccounts = await this.program.account.user.all([
			{
				memcmp: {
					offset: 40,
					/** data to match, as base-58 encoded string and limited to less than 129 bytes */
					bytes: bs58.encode(delegate.toBuffer()),
				},
			},
		]);

		return programAccounts
			.map((programAccount) => programAccount.account as UserAccount)
			.sort((a, b) => a.subAccountId - b.subAccountId);
	}

	public async getUserAccountsAndAddressesForAuthority(
		authority: PublicKey
	): Promise<ProgramAccount<UserAccount>[]> {
		const programAccounts = await this.program.account.user.all([
			{
				memcmp: {
					offset: 8,
					/** data to match, as base-58 encoded string and limited to less than 129 bytes */
					bytes: bs58.encode(authority.toBuffer()),
				},
			},
		]);

		return programAccounts.map(
			(programAccount) => programAccount as ProgramAccount<UserAccount>
		);
	}

	public async getUserAccountsForAuthority(
		authority: PublicKey
	): Promise<UserAccount[]> {
		const programAccounts = await this.program.account.user.all([
			{
				memcmp: {
					offset: 8,
					/** data to match, as base-58 encoded string and limited to less than 129 bytes */
					bytes: bs58.encode(authority.toBuffer()),
				},
			},
		]);

		return programAccounts
			.map((programAccount) => programAccount.account as UserAccount)
			.sort((a, b) => a.subAccountId - b.subAccountId);
	}

	public async getReferredUserStatsAccountsByReferrer(
		referrer: PublicKey
	): Promise<UserStatsAccount[]> {
		const programAccounts = await this.program.account.userStats.all([
			{
				memcmp: {
					offset: 40,
					/** data to match, as base-58 encoded string and limited to less than 129 bytes */
					bytes: bs58.encode(referrer.toBuffer()),
				},
			},
		]);

		return programAccounts.map(
			(programAccount) => programAccount.account as UserStatsAccount
		);
	}

	public async getReferrerNameAccountsForAuthority(
		authority: PublicKey
	): Promise<ReferrerNameAccount[]> {
		const programAccounts = await this.program.account.referrerName.all([
			{
				memcmp: {
					offset: 8,
					/** data to match, as base-58 encoded string and limited to less than 129 bytes */
					bytes: bs58.encode(authority.toBuffer()),
				},
			},
		]);

		return programAccounts.map(
			(programAccount) => programAccount.account as ReferrerNameAccount
		);
	}

	public async deleteUser(
		subAccountId = 0,
		txParams?: TxParams
	): Promise<TransactionSignature> {
		const userAccountPublicKey = getUserAccountPublicKeySync(
			this.program.programId,
			this.wallet.publicKey,
			subAccountId
		);

		const ix = await this.getUserDeletionIx(userAccountPublicKey);

		const { txSig } = await this.sendTransaction(
			await this.buildTransaction(ix, txParams),
			[],
			this.opts
		);

		const userMapKey = this.getUserMapKey(subAccountId, this.wallet.publicKey);
		await this.users.get(userMapKey)?.unsubscribe();
		this.users.delete(userMapKey);

		return txSig;
	}

	public async getUserDeletionIx(userAccountPublicKey: PublicKey) {
		const ix = await this.program.instruction.deleteUser({
			accounts: {
				user: userAccountPublicKey,
				userStats: this.getUserStatsAccountPublicKey(),
				authority: this.wallet.publicKey,
				state: await this.getStatePublicKey(),
			},
		});

		return ix;
	}

	public async forceDeleteUser(
		userAccountPublicKey: PublicKey,
		userAccount: UserAccount,
		txParams?: TxParams
	): Promise<TransactionSignature> {
		const tx = await this.buildTransaction(
			await this.getForceDeleteUserIx(userAccountPublicKey, userAccount),
			txParams
		);

		const { txSig } = await this.sendTransaction(tx, [], this.opts);
		return txSig;
	}

	public async getForceDeleteUserIx(
		userAccountPublicKey: PublicKey,
		userAccount: UserAccount
	) {
		const writableSpotMarketIndexes = [];
		for (const spotPosition of userAccount.spotPositions) {
			if (isSpotPositionAvailable(spotPosition)) {
				continue;
			}
			writableSpotMarketIndexes.push(spotPosition.marketIndex);
		}
		const remainingAccounts = this.getRemainingAccounts({
			userAccounts: [userAccount],
			writableSpotMarketIndexes,
		});

		for (const order of userAccount.orders) {
			if (hasBuilder(order)) {
				remainingAccounts.push({
					pubkey: getRevenueShareEscrowAccountPublicKey(
						this.program.programId,
						userAccount.authority
					),
					isWritable: true,
					isSigner: false,
				});
				break;
			}
		}

		const tokenPrograms = new Set<string>();
		for (const spotPosition of userAccount.spotPositions) {
			if (isSpotPositionAvailable(spotPosition)) {
				continue;
			}
			const spotMarket = this.getSpotMarketAccount(spotPosition.marketIndex);
			remainingAccounts.push({
				isSigner: false,
				isWritable: true,
				pubkey: spotMarket.vault,
			});
			const tokenProgram = this.getTokenProgramForSpotMarket(spotMarket);
			const keeperVault = await this.getAssociatedTokenAccount(
				spotPosition.marketIndex,
				false,
				tokenProgram
			);
			remainingAccounts.push({
				isSigner: false,
				isWritable: true,
				pubkey: keeperVault,
			});
			tokenPrograms.add(tokenProgram.toBase58());

			this.addTokenMintToRemainingAccounts(spotMarket, remainingAccounts);
		}

		for (const tokenProgram of tokenPrograms) {
			remainingAccounts.push({
				isSigner: false,
				isWritable: false,
				pubkey: new PublicKey(tokenProgram),
			});
		}

		const authority = userAccount.authority;
		const userStats = getUserStatsAccountPublicKey(
			this.program.programId,
			authority
		);
		const ix = await this.program.instruction.forceDeleteUser({
			accounts: {
				user: userAccountPublicKey,
				userStats,
				authority,
				state: await this.getStatePublicKey(),
				driftSigner: this.getSignerPublicKey(),
				keeper: this.wallet.publicKey,
			},
			remainingAccounts,
		});

		return ix;
	}

	public async deleteSignedMsgUserOrders(
		txParams?: TxParams
	): Promise<TransactionSignature> {
		const ix = await this.getSignedMsgUserOrdersDeletionIx(
			this.wallet.publicKey
		);

		const { txSig } = await this.sendTransaction(
			await this.buildTransaction(ix, txParams),
			[],
			this.opts
		);

		return txSig;
	}

	public async getSignedMsgUserOrdersDeletionIx(authority: PublicKey) {
		const ix = await this.program.instruction.deleteSignedMsgUserOrders({
			accounts: {
				user: authority,
				signedMsgUserOrders: getSignedMsgUserAccountPublicKey(
					this.program.programId,
					authority
				),
				authority: this.wallet.publicKey,
				state: await this.getStatePublicKey(),
			},
		});

		return ix;
	}

	/**
	 * Checks if a SignedMsg User Orders account exists for the given authority.
	 * The account pubkey is derived using the program ID and authority as seeds.
	 * Makes an RPC call to check if the account exists on-chain.
	 *
	 * @param authority The authority public key to check for
	 * @returns Promise that resolves to true if the account exists, false otherwise
	 */
	public async isSignedMsgUserOrdersAccountInitialized(
		authority: PublicKey
	): Promise<boolean> {
		const signedMsgUserOrdersAccountPublicKey =
			getSignedMsgUserAccountPublicKey(this.program.programId, authority);
		return this.checkIfAccountExists(signedMsgUserOrdersAccountPublicKey);
	}

	public async reclaimRent(
		subAccountId = 0,
		txParams?: TxParams
	): Promise<TransactionSignature> {
		const userAccountPublicKey = getUserAccountPublicKeySync(
			this.program.programId,
			this.wallet.publicKey,
			subAccountId
		);

		const ix = await this.getReclaimRentIx(userAccountPublicKey);

		const { txSig } = await this.sendTransaction(
			await this.buildTransaction(ix, txParams),
			[],
			this.opts
		);

		return txSig;
	}

	public async getReclaimRentIx(userAccountPublicKey: PublicKey) {
		return await this.program.instruction.reclaimRent({
			accounts: {
				user: userAccountPublicKey,
				userStats: this.getUserStatsAccountPublicKey(),
				authority: this.wallet.publicKey,
				state: await this.getStatePublicKey(),
				rent: anchor.web3.SYSVAR_RENT_PUBKEY,
			},
		});
	}

	public getUser(subAccountId?: number, authority?: PublicKey): User {
		subAccountId = subAccountId ?? this.activeSubAccountId;
		authority = authority ?? this.authority;
		const userMapKey = this.getUserMapKey(subAccountId, authority);

		if (!this.users.has(userMapKey)) {
			throw new Error(`DriftClient has no user for user id ${userMapKey}`);
		}
		return this.users.get(userMapKey);
	}

	public hasUser(subAccountId?: number, authority?: PublicKey): boolean {
		subAccountId = subAccountId ?? this.activeSubAccountId;
		authority = authority ?? this.authority;
		const userMapKey = this.getUserMapKey(subAccountId, authority);

		return this.users.has(userMapKey);
	}

	public getUsers(): User[] {
		// delegate users get added to the end
		return [...this.users.values()]
			.filter((acct) =>
				acct.getUserAccount().authority.equals(this.wallet.publicKey)
			)
			.concat(
				[...this.users.values()].filter(
					(acct) =>
						!acct.getUserAccount().authority.equals(this.wallet.publicKey)
				)
			);
	}

	public getUserStats(): UserStats {
		return this.userStats;
	}

	public async fetchReferrerNameAccount(
		name: string
	): Promise<ReferrerNameAccount | undefined> {
		const nameBuffer = encodeName(name);
		const referrerNameAccountPublicKey = getReferrerNamePublicKeySync(
			this.program.programId,
			nameBuffer
		);
		return (await this.program.account.referrerName.fetch(
			referrerNameAccountPublicKey
		)) as ReferrerNameAccount;
	}

	userStatsAccountPublicKey: PublicKey;
	public getUserStatsAccountPublicKey(): PublicKey {
		if (this.userStatsAccountPublicKey) {
			return this.userStatsAccountPublicKey;
		}

		this.userStatsAccountPublicKey = getUserStatsAccountPublicKey(
			this.program.programId,
			this.authority
		);
		return this.userStatsAccountPublicKey;
	}

	public async getUserAccountPublicKey(
		subAccountId?: number,
		authority?: PublicKey
	): Promise<PublicKey> {
		return this.getUser(subAccountId, authority).userAccountPublicKey;
	}

	public getUserAccount(
		subAccountId?: number,
		authority?: PublicKey
	): UserAccount | undefined {
		return this.getUser(subAccountId, authority).getUserAccount();
	}

	/**
	 * Forces a fetch to rpc before returning accounts. Useful for anchor tests.
	 * @param subAccountId
	 */
	public async forceGetUserAccount(
		subAccountId?: number,
		authority?: PublicKey
	): Promise<UserAccount | undefined> {
		await this.getUser(subAccountId, authority).fetchAccounts();
		return this.getUser(subAccountId, authority).getUserAccount();
	}

	public getUserAccountAndSlot(
		subAccountId?: number,
		authority?: PublicKey
	): DataAndSlot<UserAccount> | undefined {
		return this.getUser(subAccountId, authority).getUserAccountAndSlot();
	}

	public getSpotPosition(
		marketIndex: number,
		subAccountId?: number
	): SpotPosition | undefined {
		return this.getUserAccount(subAccountId).spotPositions.find(
			(spotPosition) => spotPosition.marketIndex === marketIndex
		);
	}

	public getQuoteAssetTokenAmount(): BN {
		return this.getTokenAmount(QUOTE_SPOT_MARKET_INDEX);
	}

	public getIsolatedPerpPositionTokenAmount(
		perpMarketIndex: number,
		subAccountId?: number
	): BN {
		return this.getUser(subAccountId).getIsolatePerpPositionTokenAmount(
			perpMarketIndex
		);
	}

	/**
	 * Returns the token amount for a given market. The spot market precision is based on the token mint decimals.
	 * Positive if it is a deposit, negative if it is a borrow.
	 * @param marketIndex
	 */
	public getTokenAmount(marketIndex: number): BN {
		const spotPosition = this.getSpotPosition(marketIndex);
		if (spotPosition === undefined) {
			return ZERO;
		}
		const spotMarket = this.getSpotMarketAccount(marketIndex);
		return getSignedTokenAmount(
			getTokenAmount(
				spotPosition.scaledBalance,
				spotMarket,
				spotPosition.balanceType
			),
			spotPosition.balanceType
		);
	}

	/**
	 * Converts an amount to the spot precision for a given market. The spot market precision is based on the token mint decimals.
	 * @param marketIndex
	 * @param amount
	 */
	public convertToSpotPrecision(marketIndex: number, amount: BN | number): BN {
		const spotMarket = this.getSpotMarketAccount(marketIndex);
		return castNumberToSpotPrecision(amount, spotMarket);
	}

	/**
	 * Converts an amount to the perp precision. The perp market precision is {@link BASE_PRECISION} (1e9).
	 * @param amount
	 */
	public convertToPerpPrecision(amount: BN | number): BN {
		if (typeof amount === 'number') {
			return numberToSafeBN(amount, BASE_PRECISION);
		} else {
			return amount.mul(BASE_PRECISION);
		}
	}

	/**
	 * Converts an amount to the price precision. The perp market precision is {@link PRICE_PRECISION} (1e6).
	 * @param amount
	 */
	public convertToPricePrecision(amount: BN | number): BN {
		if (typeof amount === 'number') {
			return numberToSafeBN(amount, PRICE_PRECISION);
		} else {
			return amount.mul(BASE_PRECISION);
		}
	}

	/**
	 * Each drift instruction must include perp and sport market accounts in the ix remaining accounts.
	 * Use this function to force a subset of markets to be included in the remaining accounts for every ix
	 *
	 * @param perpMarketIndexes
	 * @param spotMarketIndexes
	 */
	public mustIncludeMarketsInIx({
		perpMarketIndexes,
		spotMarketIndexes,
	}: {
		perpMarketIndexes: number[];
		spotMarketIndexes: number[];
	}): void {
		perpMarketIndexes.forEach((perpMarketIndex) => {
			this.mustIncludePerpMarketIndexes.add(perpMarketIndex);
		});

		spotMarketIndexes.forEach((spotMarketIndex) => {
			this.mustIncludeSpotMarketIndexes.add(spotMarketIndex);
		});
	}
	getRemainingAccounts(params: RemainingAccountParams): AccountMeta[] {
		const { oracleAccountMap, spotMarketAccountMap, perpMarketAccountMap } =
			this.getRemainingAccountMapsForUsers(params.userAccounts);

		if (params.useMarketLastSlotCache) {
			const lastUserSlot = this.getUserAccountAndSlot(
				params.userAccounts.length > 0
					? params.userAccounts[0].subAccountId
					: this.activeSubAccountId,
				params.userAccounts.length > 0
					? params.userAccounts[0].authority
					: this.authority
			)?.slot;

			for (const [
				marketIndex,
				slot,
			] of this.perpMarketLastSlotCache.entries()) {
				// if cache has more recent slot than user positions account slot, add market to remaining accounts
				// otherwise remove from slot
				if (slot > lastUserSlot) {
					this.addPerpMarketToRemainingAccountMaps(
						marketIndex,
						false,
						oracleAccountMap,
						spotMarketAccountMap,
						perpMarketAccountMap
					);
				} else {
					this.perpMarketLastSlotCache.delete(marketIndex);
				}
			}

			for (const [
				marketIndex,
				slot,
			] of this.spotMarketLastSlotCache.entries()) {
				// if cache has more recent slot than user positions account slot, add market to remaining accounts
				// otherwise remove from slot
				if (slot > lastUserSlot) {
					this.addSpotMarketToRemainingAccountMaps(
						marketIndex,
						false,
						oracleAccountMap,
						spotMarketAccountMap
					);
				} else {
					this.spotMarketLastSlotCache.delete(marketIndex);
				}
			}
		}

		if (params.readablePerpMarketIndex !== undefined) {
			const readablePerpMarketIndexes = Array.isArray(
				params.readablePerpMarketIndex
			)
				? params.readablePerpMarketIndex
				: [params.readablePerpMarketIndex];
			for (const marketIndex of readablePerpMarketIndexes) {
				this.addPerpMarketToRemainingAccountMaps(
					marketIndex,
					false,
					oracleAccountMap,
					spotMarketAccountMap,
					perpMarketAccountMap
				);
			}
		}

		for (const perpMarketIndex of this.mustIncludePerpMarketIndexes.values()) {
			this.addPerpMarketToRemainingAccountMaps(
				perpMarketIndex,
				false,
				oracleAccountMap,
				spotMarketAccountMap,
				perpMarketAccountMap
			);
		}

		if (params.readableSpotMarketIndexes !== undefined) {
			for (const readableSpotMarketIndex of params.readableSpotMarketIndexes) {
				this.addSpotMarketToRemainingAccountMaps(
					readableSpotMarketIndex,
					false,
					oracleAccountMap,
					spotMarketAccountMap
				);
			}
		}

		for (const spotMarketIndex of this.mustIncludeSpotMarketIndexes.values()) {
			this.addSpotMarketToRemainingAccountMaps(
				spotMarketIndex,
				false,
				oracleAccountMap,
				spotMarketAccountMap
			);
		}

		if (params.writablePerpMarketIndexes !== undefined) {
			for (const writablePerpMarketIndex of params.writablePerpMarketIndexes) {
				this.addPerpMarketToRemainingAccountMaps(
					writablePerpMarketIndex,
					true,
					oracleAccountMap,
					spotMarketAccountMap,
					perpMarketAccountMap
				);
			}
		}

		if (params.writableSpotMarketIndexes !== undefined) {
			for (const writableSpotMarketIndex of params.writableSpotMarketIndexes) {
				this.addSpotMarketToRemainingAccountMaps(
					writableSpotMarketIndex,
					true,
					oracleAccountMap,
					spotMarketAccountMap
				);
			}
		}

		return [
			...oracleAccountMap.values(),
			...spotMarketAccountMap.values(),
			...perpMarketAccountMap.values(),
		];
	}

	addPerpMarketToRemainingAccountMaps(
		marketIndex: number,
		writable: boolean,
		oracleAccountMap: Map<string, AccountMeta>,
		spotMarketAccountMap: Map<number, AccountMeta>,
		perpMarketAccountMap: Map<number, AccountMeta>
	): void {
		const perpMarketAccount = this.getPerpMarketAccount(marketIndex);
		perpMarketAccountMap.set(marketIndex, {
			pubkey: perpMarketAccount.pubkey,
			isSigner: false,
			isWritable: writable,
		});
		const oracleWritable =
			writable && isVariant(perpMarketAccount.amm.oracleSource, 'prelaunch');
		oracleAccountMap.set(perpMarketAccount.amm.oracle.toString(), {
			pubkey: perpMarketAccount.amm.oracle,
			isSigner: false,
			isWritable: oracleWritable,
		});
		this.addSpotMarketToRemainingAccountMaps(
			perpMarketAccount.quoteSpotMarketIndex,
			false,
			oracleAccountMap,
			spotMarketAccountMap
		);
	}

	addSpotMarketToRemainingAccountMaps(
		marketIndex: number,
		writable: boolean,
		oracleAccountMap: Map<string, AccountMeta>,
		spotMarketAccountMap: Map<number, AccountMeta>
	): void {
		const spotMarketAccount = this.getSpotMarketAccount(marketIndex);
		spotMarketAccountMap.set(spotMarketAccount.marketIndex, {
			pubkey: spotMarketAccount.pubkey,
			isSigner: false,
			isWritable: writable,
		});
		if (!spotMarketAccount.oracle.equals(PublicKey.default)) {
			oracleAccountMap.set(spotMarketAccount.oracle.toString(), {
				pubkey: spotMarketAccount.oracle,
				isSigner: false,
				isWritable: false,
			});
		}
	}

	addBuilderToRemainingAccounts(
		builders: PublicKey[],
		remainingAccounts: AccountMeta[]
	): void {
		for (const builder of builders) {
			// Add User account for the builder
			const builderUserAccount = getUserAccountPublicKeySync(
				this.program.programId,
				builder,
				0 // subAccountId 0 for builder user account
			);
			remainingAccounts.push({
				pubkey: builderUserAccount,
				isSigner: false,
				isWritable: true,
			});

			const builderAccount = getRevenueShareAccountPublicKey(
				this.program.programId,
				builder
			);
			remainingAccounts.push({
				pubkey: builderAccount,
				isSigner: false,
				isWritable: true,
			});
		}
	}

	getRemainingAccountMapsForUsers(userAccounts: UserAccount[]): {
		oracleAccountMap: Map<string, AccountMeta>;
		spotMarketAccountMap: Map<number, AccountMeta>;
		perpMarketAccountMap: Map<number, AccountMeta>;
	} {
		const oracleAccountMap = new Map<string, AccountMeta>();
		const spotMarketAccountMap = new Map<number, AccountMeta>();
		const perpMarketAccountMap = new Map<number, AccountMeta>();

		for (const userAccount of userAccounts) {
			for (const spotPosition of userAccount.spotPositions) {
				if (!isSpotPositionAvailable(spotPosition)) {
					this.addSpotMarketToRemainingAccountMaps(
						spotPosition.marketIndex,
						false,
						oracleAccountMap,
						spotMarketAccountMap
					);

					if (
						!spotPosition.openAsks.eq(ZERO) ||
						!spotPosition.openBids.eq(ZERO)
					) {
						this.addSpotMarketToRemainingAccountMaps(
							QUOTE_SPOT_MARKET_INDEX,
							false,
							oracleAccountMap,
							spotMarketAccountMap
						);
					}
				}
			}
			for (const position of userAccount.perpPositions) {
				if (!positionIsAvailable(position)) {
					this.addPerpMarketToRemainingAccountMaps(
						position.marketIndex,
						false,
						oracleAccountMap,
						spotMarketAccountMap,
						perpMarketAccountMap
					);
				}
			}
		}

		return {
			oracleAccountMap,
			spotMarketAccountMap,
			perpMarketAccountMap,
		};
	}

	public getOrder(orderId: number, subAccountId?: number): Order | undefined {
		return this.getUserAccount(subAccountId)?.orders.find(
			(order) => order.orderId === orderId
		);
	}

	public getOrderByUserId(
		userOrderId: number,
		subAccountId?: number
	): Order | undefined {
		return this.getUserAccount(subAccountId)?.orders.find(
			(order) => order.userOrderId === userOrderId
		);
	}

	/**
	 * Get the associated token address for the given spot market
	 * @param marketIndex
	 * @param useNative
	 * @param tokenProgram
	 */
	public async getAssociatedTokenAccount(
		marketIndex: number,
		useNative = true,
		tokenProgram = TOKEN_PROGRAM_ID
	): Promise<PublicKey> {
		const spotMarket = this.getSpotMarketAccount(marketIndex);
		if (useNative && spotMarket.mint.equals(WRAPPED_SOL_MINT)) {
			return this.wallet.publicKey;
		}
		const mint = spotMarket.mint;
		return await getAssociatedTokenAddress(
			mint,
			this.wallet.publicKey,
			undefined,
			tokenProgram
		);
	}

	public createAssociatedTokenAccountIdempotentInstruction(
		account: PublicKey,
		payer: PublicKey,
		owner: PublicKey,
		mint: PublicKey,
		tokenProgram = TOKEN_PROGRAM_ID
	): TransactionInstruction {
		return new TransactionInstruction({
			keys: [
				{ pubkey: payer, isSigner: true, isWritable: true },
				{ pubkey: account, isSigner: false, isWritable: true },
				{ pubkey: owner, isSigner: false, isWritable: false },
				{ pubkey: mint, isSigner: false, isWritable: false },
				{
					pubkey: anchor.web3.SystemProgram.programId,
					isSigner: false,
					isWritable: false,
				},
				{ pubkey: tokenProgram, isSigner: false, isWritable: false },
			],
			programId: ASSOCIATED_TOKEN_PROGRAM_ID,
			data: Buffer.from([0x1]),
		});
	}

	public async getDepositTxnIx(
		amount: BN,
		marketIndex: number,
		associatedTokenAccount: PublicKey,
		subAccountId?: number,
		reduceOnly = false
	): Promise<TransactionInstruction[]> {
		const spotMarketAccount = this.getSpotMarketAccount(marketIndex);

		const isSolMarket = spotMarketAccount.mint.equals(WRAPPED_SOL_MINT);

		const signerAuthority = this.wallet.publicKey;

		const createWSOLTokenAccount =
			isSolMarket && associatedTokenAccount.equals(signerAuthority);

		const instructions = [];

		if (createWSOLTokenAccount) {
			const { ixs, pubkey } = await this.getWrappedSolAccountCreationIxs(
				amount,
				true
			);

			associatedTokenAccount = pubkey;

			instructions.push(...ixs);
		}

		const depositCollateralIx = await this.getDepositInstruction(
			amount,
			marketIndex,
			associatedTokenAccount,
			subAccountId,
			reduceOnly,
			true
		);

		instructions.push(depositCollateralIx);

		// Close the wrapped sol account at the end of the transaction
		if (createWSOLTokenAccount) {
			instructions.push(
				createCloseAccountInstruction(
					associatedTokenAccount,
					signerAuthority,
					signerAuthority,
					[]
				)
			);
		}

		return instructions;
	}

	public async buildSwiftDepositTx(
		signedOrderParams: SignedMsgOrderParams,
		takerInfo: {
			taker: PublicKey;
			takerStats: PublicKey;
			takerUserAccount: UserAccount;
			signingAuthority: PublicKey;
		},
		depositAmount: BN,
		depositSpotMarketIndex: number,
		tradePerpMarketIndex: number,
		subAccountId: number,
		takerAssociatedTokenAccount: PublicKey,
		initSwiftAccount = false
	) {
		const instructions = await this.getDepositTxnIx(
			depositAmount,
			depositSpotMarketIndex,
			takerAssociatedTokenAccount,
			subAccountId,
			false
		);

		if (initSwiftAccount) {
			const isSignedMsgUserOrdersAccountInitialized =
				await this.isSignedMsgUserOrdersAccountInitialized(
					this.wallet.publicKey
				);

			if (!isSignedMsgUserOrdersAccountInitialized) {
				const [, initializeSignedMsgUserOrdersAccountIx] =
					await this.getInitializeSignedMsgUserOrdersAccountIx(
						this.wallet.publicKey,
						8
					);

				instructions.push(initializeSignedMsgUserOrdersAccountIx);
			}
		}

		const ixsWithPlace = await this.getPlaceSignedMsgTakerPerpOrderIxs(
			signedOrderParams,
			tradePerpMarketIndex,
			takerInfo,
			instructions
		);

		await this.buildTransaction(ixsWithPlace, {
			computeUnitsPrice: 1_000,
			computeUnits: 100_000,
		});
	}

	public async createDepositTxn(
		amount: BN,
		marketIndex: number,
		associatedTokenAccount: PublicKey,
		subAccountId?: number,
		reduceOnly = false,
		txParams?: TxParams,
		initSwiftAccount = false
	): Promise<VersionedTransaction | Transaction> {
		const instructions = await this.getDepositTxnIx(
			amount,
			marketIndex,
			associatedTokenAccount,
			subAccountId,
			reduceOnly
		);

		if (initSwiftAccount) {
			const isSignedMsgUserOrdersAccountInitialized =
				await this.isSignedMsgUserOrdersAccountInitialized(
					this.wallet.publicKey
				);

			if (!isSignedMsgUserOrdersAccountInitialized) {
				const [, initializeSignedMsgUserOrdersAccountIx] =
					await this.getInitializeSignedMsgUserOrdersAccountIx(
						this.wallet.publicKey,
						8
					);

				instructions.push(initializeSignedMsgUserOrdersAccountIx);
			}
		}

		txParams = { ...(txParams ?? this.txParams), computeUnits: 800_000 };

		const tx = await this.buildTransaction(instructions, txParams);

		return tx;
	}

	/**
	 * Deposit funds into the given spot market
	 *
	 * @param amount to deposit
	 * @param marketIndex spot market index to deposit into
	 * @param associatedTokenAccount can be the wallet public key if using native sol
	 * @param subAccountId subaccountId to deposit
	 * @param reduceOnly if true, deposit must not increase account risk
	 */
	public async deposit(
		amount: BN,
		marketIndex: number,
		associatedTokenAccount: PublicKey,
		subAccountId?: number,
		reduceOnly = false,
		txParams?: TxParams,
		initSwiftAccount = false
	): Promise<TransactionSignature> {
		const tx = await this.createDepositTxn(
			amount,
			marketIndex,
			associatedTokenAccount,
			subAccountId,
			reduceOnly,
			txParams,
			initSwiftAccount
		);

		const { txSig, slot } = await this.sendTransaction(tx, [], this.opts);
		this.spotMarketLastSlotCache.set(marketIndex, slot);
		return txSig;
	}

	async getDepositInstruction(
		amount: BN,
		marketIndex: number,
		userTokenAccount: PublicKey,
		subAccountId?: number,
		reduceOnly = false,
		userInitialized = true
	): Promise<TransactionInstruction> {
		const userAccountPublicKey = await getUserAccountPublicKey(
			this.program.programId,
			this.authority,
			subAccountId ?? this.activeSubAccountId
		);

		let remainingAccounts = [];
		if (userInitialized) {
			remainingAccounts = this.getRemainingAccounts({
				userAccounts: [await this.forceGetUserAccount(subAccountId)],
				useMarketLastSlotCache: true,
				writableSpotMarketIndexes: [marketIndex],
			});
		} else {
			remainingAccounts = this.getRemainingAccounts({
				userAccounts: [],
				writableSpotMarketIndexes: [marketIndex],
			});
		}

		const spotMarketAccount = this.getSpotMarketAccount(marketIndex);

		this.addTokenMintToRemainingAccounts(spotMarketAccount, remainingAccounts);
		if (this.isTransferHook(spotMarketAccount)) {
			await this.addExtraAccountMetasToRemainingAccounts(
				spotMarketAccount.mint,
				remainingAccounts
			);
		}

		const tokenProgram = this.getTokenProgramForSpotMarket(spotMarketAccount);
		return await this.program.instruction.deposit(
			marketIndex,
			amount,
			reduceOnly,
			{
				accounts: {
					state: await this.getStatePublicKey(),
					spotMarket: spotMarketAccount.pubkey,
					spotMarketVault: spotMarketAccount.vault,
					user: userAccountPublicKey,
					userStats: this.getUserStatsAccountPublicKey(),
					userTokenAccount: userTokenAccount,
					authority: this.wallet.publicKey,
					tokenProgram,
				},
				remainingAccounts,
			}
		);
	}

	private async checkIfAccountExists(account: PublicKey): Promise<boolean> {
		try {
			const accountInfo = await this.connection.getAccountInfo(account);
			return accountInfo != null;
		} catch (e) {
			// Doesn't already exist
			return false;
		}
	}

	public async getWrappedSolAccountCreationIxs(
		amount: BN,
		includeRent?: boolean
	): Promise<{
		ixs: anchor.web3.TransactionInstruction[];
		/** @deprecated - this array is always going to be empty, in the current implementation */
		signers: Signer[];
		pubkey: PublicKey;
	}> {
		const authority = this.wallet.publicKey;

		// Generate a random seed for wrappedSolAccount.
		const seed = Keypair.generate().publicKey.toBase58().slice(0, 32);

		// Calculate a publicKey that will be controlled by the authority.
		const wrappedSolAccount = await PublicKey.createWithSeed(
			authority,
			seed,
			TOKEN_PROGRAM_ID
		);

		const result = {
			ixs: [],
			signers: [],
			pubkey: wrappedSolAccount,
		};

		const rentSpaceLamports = new BN(LAMPORTS_PER_SOL / 100);

		const lamports = includeRent
			? amount.add(rentSpaceLamports)
			: rentSpaceLamports;

		result.ixs.push(
			SystemProgram.createAccountWithSeed({
				fromPubkey: authority,
				basePubkey: authority,
				seed,
				newAccountPubkey: wrappedSolAccount,
				lamports: lamports.toNumber(),
				space: 165,
				programId: TOKEN_PROGRAM_ID,
			})
		);

		result.ixs.push(
			createInitializeAccountInstruction(
				wrappedSolAccount,
				WRAPPED_SOL_MINT,
				authority
			)
		);

		return result;
	}

	public getTokenProgramForSpotMarket(
		spotMarketAccount: SpotMarketAccount
	): PublicKey {
		if (this.isToken2022(spotMarketAccount)) {
			return TOKEN_2022_PROGRAM_ID;
		}
		return TOKEN_PROGRAM_ID;
	}

	public isToken2022(spotMarketAccount: SpotMarketAccount): boolean {
		return (
			(spotMarketAccount.tokenProgramFlag & TokenProgramFlag.Token2022) > 0
		);
	}

	public isTransferHook(spotMarketAccount: SpotMarketAccount): boolean {
		return (
			(spotMarketAccount.tokenProgramFlag & TokenProgramFlag.TransferHook) > 0
		);
	}

	public addTokenMintToRemainingAccounts(
		spotMarketAccount: SpotMarketAccount,
		remainingAccounts: AccountMeta[]
	) {
		if (this.isToken2022(spotMarketAccount)) {
			remainingAccounts.push({
				pubkey: spotMarketAccount.mint,
				isSigner: false,
				isWritable: false,
			});
		}
	}

	public async addExtraAccountMetasToRemainingAccounts(
		mint: PublicKey,
		remainingAccounts: AccountMeta[]
	) {
		const mintAccount = await getMint(
			this.connection,
			mint,
			'confirmed',
			TOKEN_2022_PROGRAM_ID
		);
		const hookAccount = getTransferHook(mintAccount)!;
		if (hookAccount.programId.equals(PublicKey.default)) {
			return;
		}
		const extraAccountMetasAddress = getExtraAccountMetaAddress(
			mint,
			hookAccount!.programId
		);
		const extraAccountMetas = getExtraAccountMetas(
			await this.connection.getAccountInfo(extraAccountMetasAddress)!
		);

		for (const acc of extraAccountMetas) {
			// assuming it's an extra account meta that does not rely on ix data
			const resolvedAcc = await resolveExtraAccountMeta(
				this.connection,
				acc,
				remainingAccounts,
				Buffer.from([]),
				hookAccount.programId
			);
			remainingAccounts.push(resolvedAcc);
		}

		remainingAccounts.push({
			pubkey: hookAccount.programId,
			isSigner: false,
			isWritable: false,
		});
		remainingAccounts.push({
			pubkey: extraAccountMetasAddress,
			isSigner: false,
			isWritable: false,
		});
	}

	public getAssociatedTokenAccountCreationIx(
		tokenMintAddress: PublicKey,
		associatedTokenAddress: PublicKey,
		tokenProgram: PublicKey
	): anchor.web3.TransactionInstruction {
		return createAssociatedTokenAccountInstruction(
			this.wallet.publicKey,
			associatedTokenAddress,
			this.wallet.publicKey,
			tokenMintAddress,
			tokenProgram
		);
	}

	public async createInitializeUserAccountAndDepositCollateralIxs(
		amount: BN,
		userTokenAccount: PublicKey,
		marketIndex = 0,
		subAccountId = 0,
		name?: string,
		fromSubAccountId?: number,
		referrerInfo?: ReferrerInfo,
		donateAmount?: BN,
		customMaxMarginRatio?: number,
		poolId?: number
	): Promise<{
		ixs: TransactionInstruction[];
		userAccountPublicKey: PublicKey;
	}> {
		const ixs = [];

		const [userAccountPublicKey, initializeUserAccountIx] =
			await this.getInitializeUserInstructions(
				subAccountId,
				name,
				referrerInfo
			);

		const isSignedMsgUserOrdersAccountInitialized =
			await this.isSignedMsgUserOrdersAccountInitialized(this.wallet.publicKey);

		if (!isSignedMsgUserOrdersAccountInitialized) {
			const [, initializeSignedMsgUserOrdersAccountIx] =
				await this.getInitializeSignedMsgUserOrdersAccountIx(
					this.wallet.publicKey,
					8
				);
			ixs.push(initializeSignedMsgUserOrdersAccountIx);
		}

		const spotMarket = this.getSpotMarketAccount(marketIndex);

		const isSolMarket = spotMarket.mint.equals(WRAPPED_SOL_MINT);

		const authority = this.wallet.publicKey;

		const isFromSubaccount =
			fromSubAccountId !== null &&
			fromSubAccountId !== undefined &&
			!isNaN(fromSubAccountId);

		donateAmount = donateAmount ? donateAmount : ZERO;

		const createWSOLTokenAccount =
			(isSolMarket &&
				userTokenAccount.equals(authority) &&
				!isFromSubaccount) ||
			!donateAmount.eq(ZERO);

		const wSolAmount = isSolMarket ? amount.add(donateAmount) : donateAmount;

		let wsolTokenAccount: PublicKey;
		if (createWSOLTokenAccount) {
			const { ixs: startIxs, pubkey } =
				await this.getWrappedSolAccountCreationIxs(wSolAmount, true);

			wsolTokenAccount = pubkey;

			if (isSolMarket) {
				userTokenAccount = pubkey;
			}

			ixs.push(...startIxs);
		}

		const depositCollateralIx = isFromSubaccount
			? await this.getTransferDepositIx(
					amount,
					marketIndex,
					fromSubAccountId,
					subAccountId
			  )
			: await this.getDepositInstruction(
					amount,
					marketIndex,
					userTokenAccount,
					subAccountId,
					false,
					false
			  );

		if (subAccountId === 0) {
			if (
				!(await this.checkIfAccountExists(this.getUserStatsAccountPublicKey()))
			) {
				ixs.push(await this.getInitializeUserStatsIx());
			}
		}
		ixs.push(initializeUserAccountIx);

		if (poolId) {
			ixs.push(await this.getUpdateUserPoolIdIx(poolId, subAccountId));
		}

		ixs.push(depositCollateralIx);

		if (!donateAmount.eq(ZERO)) {
			const donateIx = await this.getDepositIntoSpotMarketRevenuePoolIx(
				1,
				donateAmount,
				wsolTokenAccount
			);

			ixs.push(donateIx);
		}

		// Set the max margin ratio to initialize account with if passed
		if (customMaxMarginRatio) {
			const customMarginRatioIx = await this.getUpdateUserCustomMarginRatioIx(
				customMaxMarginRatio,
				subAccountId
			);
			ixs.push(customMarginRatioIx);
		}

		// Close the wrapped sol account at the end of the transaction
		if (createWSOLTokenAccount) {
			ixs.push(
				createCloseAccountInstruction(
					wsolTokenAccount,
					authority,
					authority,
					[]
				)
			);
		}

		return {
			ixs,
			userAccountPublicKey,
		};
	}
	public async createInitializeUserAccountAndDepositCollateral(
		amount: BN,
		userTokenAccount: PublicKey,
		marketIndex = 0,
		subAccountId = 0,
		name?: string,
		fromSubAccountId?: number,
		referrerInfo?: ReferrerInfo,
		donateAmount?: BN,
		txParams?: TxParams,
		customMaxMarginRatio?: number,
		poolId?: number
	): Promise<[Transaction | VersionedTransaction, PublicKey]> {
		const { ixs, userAccountPublicKey } =
			await this.createInitializeUserAccountAndDepositCollateralIxs(
				amount,
				userTokenAccount,
				marketIndex,
				subAccountId,
				name,
				fromSubAccountId,
				referrerInfo,
				donateAmount,
				customMaxMarginRatio,
				poolId
			);

		const tx = await this.buildTransaction(ixs, txParams);

		return [tx, userAccountPublicKey];
	}

	/**
	 * Creates the User account for a user, and deposits some initial collateral
	 * @param amount
	 * @param userTokenAccount
	 * @param marketIndex
	 * @param subAccountId
	 * @param name
	 * @param fromSubAccountId
	 * @param referrerInfo
	 * @param donateAmount
	 * @param txParams
	 * @returns
	 */
	public async initializeUserAccountAndDepositCollateral(
		amount: BN,
		userTokenAccount: PublicKey,
		marketIndex = 0,
		subAccountId = 0,
		name?: string,
		fromSubAccountId?: number,
		referrerInfo?: ReferrerInfo,
		donateAmount?: BN,
		txParams?: TxParams,
		customMaxMarginRatio?: number,
		poolId?: number
	): Promise<[TransactionSignature, PublicKey]> {
		const [tx, userAccountPublicKey] =
			await this.createInitializeUserAccountAndDepositCollateral(
				amount,
				userTokenAccount,
				marketIndex,
				subAccountId,
				name,
				fromSubAccountId,
				referrerInfo,
				donateAmount,
				txParams,
				customMaxMarginRatio,
				poolId
			);
		const additionalSigners: Array<Signer> = [];

		const { txSig, slot } = await this.sendTransaction(
			tx,
			additionalSigners,
			this.opts
		);
		this.spotMarketLastSlotCache.set(marketIndex, slot);

		await this.addUser(subAccountId);

		return [txSig, userAccountPublicKey];
	}

	public async initializeUserAccountForDevnet(
		subAccountId = 0,
		name = DEFAULT_USER_NAME,
		marketIndex: number,
		tokenFaucet: TokenFaucet,
		amount: BN,
		referrerInfo?: ReferrerInfo,
		txParams?: TxParams
	): Promise<[TransactionSignature, PublicKey]> {
		const ixs = [];

		const [associateTokenPublicKey, createAssociatedAccountIx, mintToIx] =
			await tokenFaucet.createAssociatedTokenAccountAndMintToInstructions(
				this.wallet.publicKey,
				amount
			);

		const [userAccountPublicKey, initializeUserAccountIx] =
			await this.getInitializeUserInstructions(
				subAccountId,
				name,
				referrerInfo
			);

		const depositCollateralIx = await this.getDepositInstruction(
			amount,
			marketIndex,
			associateTokenPublicKey,
			subAccountId,
			false,
			false
		);

		ixs.push(createAssociatedAccountIx, mintToIx);

		if (subAccountId === 0) {
			if (
				!(await this.checkIfAccountExists(this.getUserStatsAccountPublicKey()))
			) {
				ixs.push(await this.getInitializeUserStatsIx());
			}
		}
		ixs.push(initializeUserAccountIx, depositCollateralIx);

		const tx = await this.buildTransaction(ixs, txParams);

		const { txSig } = await this.sendTransaction(tx, [], this.opts);

		await this.addUser(subAccountId);

		return [txSig, userAccountPublicKey];
	}

	public async getWithdrawalIxs(
		amount: BN,
		marketIndex: number,
		associatedTokenAddress: PublicKey,
		reduceOnly = false,
		subAccountId?: number,
		updateFuel = false
	): Promise<TransactionInstruction[]> {
		const withdrawIxs: anchor.web3.TransactionInstruction[] = [];

		const spotMarketAccount = this.getSpotMarketAccount(marketIndex);

		const isSolMarket = spotMarketAccount.mint.equals(WRAPPED_SOL_MINT);

		const authority = this.wallet.publicKey;

		if (updateFuel) {
			const updateFuelIx = await this.getUpdateUserFuelBonusIx(
				await this.getUserAccountPublicKey(subAccountId),
				this.getUserAccount(subAccountId),
				this.authority
			);
			withdrawIxs.push(updateFuelIx);
		}

		const createWSOLTokenAccount =
			isSolMarket && associatedTokenAddress.equals(authority);

		if (createWSOLTokenAccount) {
			const { ixs, pubkey } = await this.getWrappedSolAccountCreationIxs(
				amount,
				false
			);

			associatedTokenAddress = pubkey;

			withdrawIxs.push(...ixs);
		} else {
			const accountExists = await this.checkIfAccountExists(
				associatedTokenAddress
			);

			if (!accountExists) {
				const createAssociatedTokenAccountIx =
					this.getAssociatedTokenAccountCreationIx(
						spotMarketAccount.mint,
						associatedTokenAddress,
						this.getTokenProgramForSpotMarket(spotMarketAccount)
					);

				withdrawIxs.push(createAssociatedTokenAccountIx);
			}
		}

		const withdrawCollateralIx = await this.getWithdrawIx(
			amount,
			spotMarketAccount.marketIndex,
			associatedTokenAddress,
			reduceOnly,
			subAccountId
		);

		withdrawIxs.push(withdrawCollateralIx);

		// Close the wrapped sol account at the end of the transaction
		if (createWSOLTokenAccount) {
			withdrawIxs.push(
				createCloseAccountInstruction(
					associatedTokenAddress,
					authority,
					authority,
					[]
				)
			);
		}

		return withdrawIxs;
	}

	/**
	 * Withdraws from a user account. If deposit doesn't already exist, creates a borrow
	 * @param amount
	 * @param marketIndex
	 * @param associatedTokenAddress - the token account to withdraw to. can be the wallet public key if using native sol
	 * @param reduceOnly
	 */
	public async withdraw(
		amount: BN,
		marketIndex: number,
		associatedTokenAddress: PublicKey,
		reduceOnly = false,
		subAccountId?: number,
		txParams?: TxParams,
		updateFuel = false
	): Promise<TransactionSignature> {
		const additionalSigners: Array<Signer> = [];

		const withdrawIxs = await this.getWithdrawalIxs(
			amount,
			marketIndex,
			associatedTokenAddress,
			reduceOnly,
			subAccountId,
			updateFuel
		);

		const tx = await this.buildTransaction(
			withdrawIxs,
			txParams ?? this.txParams
		);

		const { txSig, slot } = await this.sendTransaction(
			tx,
			additionalSigners,
			this.opts
		);
		this.spotMarketLastSlotCache.set(marketIndex, slot);
		return txSig;
	}

	public async withdrawAllDustPositions(
		subAccountId?: number,
		txParams?: TxParams,
		opts?: {
			dustPositionCountCallback?: (count: number) => void;
		}
	): Promise<TransactionSignature | undefined> {
		const user = this.getUser(subAccountId);

		const dustPositionSpotMarketAccounts =
			user.getSpotMarketAccountsWithDustPosition();

		if (
			!dustPositionSpotMarketAccounts ||
			dustPositionSpotMarketAccounts.length === 0
		) {
			opts?.dustPositionCountCallback?.(0);
			return undefined;
		}

		opts?.dustPositionCountCallback?.(dustPositionSpotMarketAccounts.length);

		let allWithdrawIxs: anchor.web3.TransactionInstruction[] = [];

		for (const position of dustPositionSpotMarketAccounts) {
			const tokenAccount = await getAssociatedTokenAddress(
				position.mint,
				this.wallet.publicKey
			);

			const tokenAmount = await user.getTokenAmount(position.marketIndex);

			const withdrawIxs = await this.getWithdrawalIxs(
				tokenAmount.muln(2), //  2x to ensure all dust is withdrawn
				position.marketIndex,
				tokenAccount,
				true, // reduce-only true to ensure all dust is withdrawn
				subAccountId
			);

			allWithdrawIxs = allWithdrawIxs.concat(withdrawIxs);
		}

		const tx = await this.buildTransaction(
			allWithdrawIxs,
			txParams ?? this.txParams
		);

		const { txSig } = await this.sendTransaction(tx, [], this.opts);

		return txSig;
	}

	public async getWithdrawIx(
		amount: BN,
		marketIndex: number,
		userTokenAccount: PublicKey,
		reduceOnly = false,
		subAccountId?: number
	): Promise<TransactionInstruction> {
		const user = await this.getUserAccountPublicKey(subAccountId);

		const remainingAccounts = this.getRemainingAccounts({
			userAccounts: [this.getUserAccount(subAccountId)],
			useMarketLastSlotCache: true,
			writableSpotMarketIndexes: [marketIndex],
			readableSpotMarketIndexes: [QUOTE_SPOT_MARKET_INDEX],
		});

		const spotMarketAccount = this.getSpotMarketAccount(marketIndex);

		this.addTokenMintToRemainingAccounts(spotMarketAccount, remainingAccounts);
		if (this.isTransferHook(spotMarketAccount)) {
			await this.addExtraAccountMetasToRemainingAccounts(
				spotMarketAccount.mint,
				remainingAccounts
			);
		}

		const tokenProgram = this.getTokenProgramForSpotMarket(spotMarketAccount);

		return await this.program.instruction.withdraw(
			marketIndex,
			amount,
			reduceOnly,
			{
				accounts: {
					state: await this.getStatePublicKey(),
					spotMarket: spotMarketAccount.pubkey,
					spotMarketVault: spotMarketAccount.vault,
					driftSigner: this.getSignerPublicKey(),
					user,
					userStats: this.getUserStatsAccountPublicKey(),
					userTokenAccount: userTokenAccount,
					authority: this.wallet.publicKey,
					tokenProgram,
				},
				remainingAccounts,
			}
		);
	}

	/**
	 * Withdraws from the fromSubAccount and deposits into the toSubAccount
	 * @param amount
	 * @param marketIndex
	 * @param fromSubAccountId
	 * @param toSubAccountId
	 * @param txParams
	 */
	public async transferDeposit(
		amount: BN,
		marketIndex: number,
		fromSubAccountId: number,
		toSubAccountId: number,
		txParams?: TxParams
	): Promise<TransactionSignature> {
		const { txSig, slot } = await this.sendTransaction(
			await this.buildTransaction(
				await this.getTransferDepositIx(
					amount,
					marketIndex,
					fromSubAccountId,
					toSubAccountId
				),
				txParams
			),
			[],
			this.opts
		);
		if (
			fromSubAccountId === this.activeSubAccountId ||
			toSubAccountId === this.activeSubAccountId
		) {
			this.spotMarketLastSlotCache.set(marketIndex, slot);
		}
		return txSig;
	}

	public async getTransferDepositIx(
		amount: BN,
		marketIndex: number,
		fromSubAccountId: number,
		toSubAccountId: number
	): Promise<TransactionInstruction> {
		const fromUser = await getUserAccountPublicKey(
			this.program.programId,
			this.wallet.publicKey,
			fromSubAccountId
		);
		const toUser = await getUserAccountPublicKey(
			this.program.programId,
			this.wallet.publicKey,
			toSubAccountId
		);

		let remainingAccounts;

		const userMapKey = this.getUserMapKey(
			fromSubAccountId,
			this.wallet.publicKey
		);
		if (this.users.has(userMapKey)) {
			remainingAccounts = this.getRemainingAccounts({
				userAccounts: [this.users.get(userMapKey).getUserAccount()],
				useMarketLastSlotCache: true,
				writableSpotMarketIndexes: [marketIndex],
			});
		} else {
			const userAccountPublicKey = getUserAccountPublicKeySync(
				this.program.programId,
				this.authority,
				fromSubAccountId
			);

			const fromUserAccount = (await this.program.account.user.fetch(
				userAccountPublicKey
			)) as UserAccount;
			remainingAccounts = this.getRemainingAccounts({
				userAccounts: [fromUserAccount],
				useMarketLastSlotCache: true,
				writableSpotMarketIndexes: [marketIndex],
			});
		}

		return await this.program.instruction.transferDeposit(marketIndex, amount, {
			accounts: {
				authority: this.wallet.publicKey,
				fromUser,
				toUser,
				userStats: this.getUserStatsAccountPublicKey(),
				state: await this.getStatePublicKey(),
				spotMarketVault: this.getSpotMarketAccount(marketIndex).vault,
			},
			remainingAccounts,
		});
	}

	public async transferPools(
		depositFromMarketIndex: number,
		depositToMarketIndex: number,
		borrowFromMarketIndex: number,
		borrowToMarketIndex: number,
		depositAmount: BN | undefined,
		borrowAmount: BN | undefined,
		fromSubAccountId: number,
		toSubAccountId: number,
		txParams?: TxParams
	): Promise<TransactionSignature> {
		const { txSig, slot } = await this.sendTransaction(
			await this.buildTransaction(
				await this.getTransferPoolsIx(
					depositFromMarketIndex,
					depositToMarketIndex,
					borrowFromMarketIndex,
					borrowToMarketIndex,
					depositAmount,
					borrowAmount,
					fromSubAccountId,
					toSubAccountId
				),
				txParams
			),
			[],
			this.opts
		);

		if (
			fromSubAccountId === this.activeSubAccountId ||
			toSubAccountId === this.activeSubAccountId
		) {
			this.spotMarketLastSlotCache.set(depositFromMarketIndex, slot);
			this.spotMarketLastSlotCache.set(depositToMarketIndex, slot);
			this.spotMarketLastSlotCache.set(borrowFromMarketIndex, slot);
			this.spotMarketLastSlotCache.set(borrowToMarketIndex, slot);
		}
		return txSig;
	}

	public async getTransferPoolsIx(
		depositFromMarketIndex: number,
		depositToMarketIndex: number,
		borrowFromMarketIndex: number,
		borrowToMarketIndex: number,
		depositAmount: BN | undefined,
		borrowAmount: BN | undefined,
		fromSubAccountId: number,
		toSubAccountId: number,
		isToNewSubAccount?: boolean
	): Promise<TransactionInstruction> {
		const fromUser = await getUserAccountPublicKey(
			this.program.programId,
			this.wallet.publicKey,
			fromSubAccountId
		);
		const toUser = await getUserAccountPublicKey(
			this.program.programId,
			this.wallet.publicKey,
			toSubAccountId
		);

		const userAccounts = [this.getUserAccount(fromSubAccountId)];

		if (!isToNewSubAccount) {
			userAccounts.push(this.getUserAccount(toSubAccountId));
		}

		const remainingAccounts = this.getRemainingAccounts({
			userAccounts,
			useMarketLastSlotCache: true,
			writableSpotMarketIndexes: [
				depositFromMarketIndex,
				depositToMarketIndex,
				borrowFromMarketIndex,
				borrowToMarketIndex,
			],
		});

		const tokenPrograms = new Set<string>();
		const depositFromSpotMarket = this.getSpotMarketAccount(
			depositFromMarketIndex
		);
		const borrowFromSpotMarket = this.getSpotMarketAccount(
			borrowFromMarketIndex
		);

		tokenPrograms.add(
			this.getTokenProgramForSpotMarket(depositFromSpotMarket).toBase58()
		);
		tokenPrograms.add(
			this.getTokenProgramForSpotMarket(borrowFromSpotMarket).toBase58()
		);

		for (const tokenProgram of tokenPrograms) {
			remainingAccounts.push({
				isSigner: false,
				isWritable: false,
				pubkey: new PublicKey(tokenProgram),
			});
		}

		return await this.program.instruction.transferPools(
			depositFromMarketIndex,
			depositToMarketIndex,
			borrowFromMarketIndex,
			borrowToMarketIndex,
			depositAmount ?? null,
			borrowAmount ?? null,
			{
				accounts: {
					authority: this.wallet.publicKey,
					fromUser,
					toUser,
					userStats: this.getUserStatsAccountPublicKey(),
					state: await this.getStatePublicKey(),
					depositFromSpotMarketVault: this.getSpotMarketAccount(
						depositFromMarketIndex
					).vault,
					depositToSpotMarketVault:
						this.getSpotMarketAccount(depositToMarketIndex).vault,
					borrowFromSpotMarketVault: this.getSpotMarketAccount(
						borrowFromMarketIndex
					).vault,
					borrowToSpotMarketVault:
						this.getSpotMarketAccount(borrowToMarketIndex).vault,
					driftSigner: this.getSignerPublicKey(),
				},
				remainingAccounts,
			}
		);
	}

	public async transferPerpPosition(
		fromSubAccountId: number,
		toSubAccountId: number,
		marketIndex: number,
		amount: BN,
		txParams?: TxParams
	): Promise<TransactionSignature> {
		const { txSig } = await this.sendTransaction(
			await this.buildTransaction(
				await this.getTransferPerpPositionIx(
					fromSubAccountId,
					toSubAccountId,
					marketIndex,
					amount
				),
				txParams
			),
			[],
			this.opts
		);
		return txSig;
	}

	public async getTransferPerpPositionIx(
		fromSubAccountId: number,
		toSubAccountId: number,
		marketIndex: number,
		amount: BN
	): Promise<TransactionInstruction> {
		const fromUser = await getUserAccountPublicKey(
			this.program.programId,
			this.authority,
			fromSubAccountId
		);
		const toUser = await getUserAccountPublicKey(
			this.program.programId,
			this.authority,
			toSubAccountId
		);

		const remainingAccounts = this.getRemainingAccounts({
			userAccounts: [
				this.getUserAccount(fromSubAccountId),
				this.getUserAccount(toSubAccountId),
			],
			useMarketLastSlotCache: true,
			writablePerpMarketIndexes: [marketIndex],
		});

		return await this.program.instruction.transferPerpPosition(
			marketIndex,
			amount ?? null,
			{
				accounts: {
					authority: this.wallet.publicKey,
					fromUser,
					toUser,
					userStats: this.getUserStatsAccountPublicKey(),
					state: await this.getStatePublicKey(),
				},
				remainingAccounts,
			}
		);
	}

	async depositIntoIsolatedPerpPosition(
		amount: BN,
		perpMarketIndex: number,
		userTokenAccount: PublicKey,
		subAccountId?: number,
		txParams?: TxParams
	): Promise<TransactionSignature> {
		const { txSig } = await this.sendTransaction(
			await this.buildTransaction(
				await this.getDepositIntoIsolatedPerpPositionIx(
					amount,
					perpMarketIndex,
					userTokenAccount,
					subAccountId
				),
				txParams
			),
			[],
			this.opts
		);
		return txSig;
	}

	async getDepositIntoIsolatedPerpPositionIx(
		amount: BN,
		perpMarketIndex: number,
		userTokenAccount: PublicKey,
		subAccountId?: number
	): Promise<TransactionInstruction> {
		const userAccountPublicKey = await getUserAccountPublicKey(
			this.program.programId,
			this.authority,
			subAccountId ?? this.activeSubAccountId
		);

		const perpMarketAccount = this.getPerpMarketAccount(perpMarketIndex);
		const spotMarketIndex = perpMarketAccount.quoteSpotMarketIndex;
		const spotMarketAccount = this.getSpotMarketAccount(spotMarketIndex);

		const remainingAccounts = this.getRemainingAccounts({
			userAccounts: [],
			writableSpotMarketIndexes: [spotMarketIndex],
			readablePerpMarketIndex: [perpMarketIndex],
		});

		const tokenProgram = this.getTokenProgramForSpotMarket(spotMarketAccount);
		return await this.program.instruction.depositIntoIsolatedPerpPosition(
			spotMarketIndex,
			perpMarketIndex,
			amount,
			{
				accounts: {
					state: await this.getStatePublicKey(),
					spotMarketVault: spotMarketAccount.vault,
					user: userAccountPublicKey,
					userStats: this.getUserStatsAccountPublicKey(),
					userTokenAccount: userTokenAccount,
					authority: this.wallet.publicKey,
					tokenProgram,
				},
				remainingAccounts,
			}
		);
	}

	public async transferIsolatedPerpPositionDeposit(
		amount: BN,
		perpMarketIndex: number,
		subAccountId?: number,
		txParams?: TxParams
	): Promise<TransactionSignature> {
		const { txSig } = await this.sendTransaction(
			await this.buildTransaction(
				await this.getTransferIsolatedPerpPositionDepositIx(
					amount,
					perpMarketIndex,
					subAccountId
				),
				txParams
			),
			[],
			this.opts
		);
		return txSig;
	}

	public async getTransferIsolatedPerpPositionDepositIx(
		amount: BN,
		perpMarketIndex: number,
		subAccountId?: number
	): Promise<TransactionInstruction> {
		const userAccountPublicKey = await getUserAccountPublicKey(
			this.program.programId,
			this.authority,
			subAccountId ?? this.activeSubAccountId
		);

		const perpMarketAccount = this.getPerpMarketAccount(perpMarketIndex);
		const spotMarketIndex = perpMarketAccount.quoteSpotMarketIndex;
		const spotMarketAccount = this.getSpotMarketAccount(spotMarketIndex);
		const user = await this.getUserAccount(subAccountId);
		const remainingAccounts = this.getRemainingAccounts({
			userAccounts: [user],
			writableSpotMarketIndexes: [spotMarketIndex],
			readablePerpMarketIndex: [perpMarketIndex],
		});

		return await this.program.instruction.transferIsolatedPerpPositionDeposit(
			spotMarketIndex,
			perpMarketIndex,
			amount,
			{
				accounts: {
					state: await this.getStatePublicKey(),
					spotMarketVault: spotMarketAccount.vault,
					user: userAccountPublicKey,
					userStats: this.getUserStatsAccountPublicKey(),
					authority: this.wallet.publicKey,
				},
				remainingAccounts,
			}
		);
	}

	public async withdrawFromIsolatedPerpPosition(
		amount: BN,
		perpMarketIndex: number,
		userTokenAccount: PublicKey,
		subAccountId?: number,
		txParams?: TxParams
	): Promise<TransactionSignature> {
		const { txSig } = await this.sendTransaction(
			await this.buildTransaction(
				await this.getWithdrawFromIsolatedPerpPositionIx(
					amount,
					perpMarketIndex,
					userTokenAccount,
					subAccountId
				),
				txParams
			)
		);
		return txSig;
	}

	public async getWithdrawFromIsolatedPerpPositionIx(
		amount: BN,
		perpMarketIndex: number,
		userTokenAccount: PublicKey,
		subAccountId?: number
	): Promise<TransactionInstruction> {
		const userAccountPublicKey = await getUserAccountPublicKey(
			this.program.programId,
			this.authority,
			subAccountId ?? this.activeSubAccountId
		);
		const perpMarketAccount = this.getPerpMarketAccount(perpMarketIndex);
		const spotMarketIndex = perpMarketAccount.quoteSpotMarketIndex;
		const spotMarketAccount = this.getSpotMarketAccount(spotMarketIndex);
		const remainingAccounts = this.getRemainingAccounts({
			userAccounts: [this.getUserAccount(subAccountId)],
			writableSpotMarketIndexes: [spotMarketIndex],
			readablePerpMarketIndex: [perpMarketIndex],
		});

		return await this.program.instruction.withdrawFromIsolatedPerpPosition(
			spotMarketIndex,
			perpMarketIndex,
			amount,
			{
				accounts: {
					state: await this.getStatePublicKey(),
					spotMarketVault: spotMarketAccount.vault,
					user: userAccountPublicKey,
					userStats: this.getUserStatsAccountPublicKey(),
					authority: this.wallet.publicKey,
					userTokenAccount: userTokenAccount,
					tokenProgram: this.getTokenProgramForSpotMarket(spotMarketAccount),
					driftSigner: this.getSignerPublicKey(),
				},
				remainingAccounts,
			}
		);
	}

	public async updateSpotMarketCumulativeInterest(
		marketIndex: number,
		txParams?: TxParams
	): Promise<TransactionSignature> {
		const { txSig } = await this.sendTransaction(
			await this.buildTransaction(
				await this.updateSpotMarketCumulativeInterestIx(marketIndex),
				txParams
			),
			[],
			this.opts
		);
		return txSig;
	}

	public async updateSpotMarketCumulativeInterestIx(
		marketIndex: number
	): Promise<TransactionInstruction> {
		const spotMarket = this.getSpotMarketAccount(marketIndex);
		return await this.program.instruction.updateSpotMarketCumulativeInterest({
			accounts: {
				state: await this.getStatePublicKey(),
				spotMarket: spotMarket.pubkey,
				spotMarketVault: spotMarket.vault,
				oracle: spotMarket.oracle,
			},
		});
	}

	public async settleLP(
		settleeUserAccountPublicKey: PublicKey,
		marketIndex: number,
		txParams?: TxParams
	): Promise<TransactionSignature> {
		const { txSig } = await this.sendTransaction(
			await this.buildTransaction(
				await this.settleLPIx(settleeUserAccountPublicKey, marketIndex),
				txParams
			),
			[],
			this.opts
		);
		return txSig;
	}

	public async settleLPIx(
		settleeUserAccountPublicKey: PublicKey,
		marketIndex: number
	): Promise<TransactionInstruction> {
		const settleeUserAccount = (await this.program.account.user.fetch(
			settleeUserAccountPublicKey
		)) as UserAccount;

		const remainingAccounts = this.getRemainingAccounts({
			userAccounts: [settleeUserAccount],
			writablePerpMarketIndexes: [marketIndex],
		});

		return this.program.instruction.settleLp(marketIndex, {
			accounts: {
				state: await this.getStatePublicKey(),
				user: settleeUserAccountPublicKey,
			},
			remainingAccounts: remainingAccounts,
		});
	}

	public async removePerpLpShares(
		marketIndex: number,
		sharesToBurn?: BN,
		txParams?: TxParams,
		subAccountId?: number
	): Promise<TransactionSignature> {
		const { txSig } = await this.sendTransaction(
			await this.buildTransaction(
				await this.getRemovePerpLpSharesIx(
					marketIndex,
					sharesToBurn,
					subAccountId
				),
				txParams
			),
			[],
			this.opts
		);
		return txSig;
	}

	public async removePerpLpSharesInExpiringMarket(
		marketIndex: number,
		userAccountPublicKey: PublicKey,
		sharesToBurn?: BN,
		txParams?: TxParams
	): Promise<TransactionSignature> {
		const { txSig } = await this.sendTransaction(
			await this.buildTransaction(
				await this.getRemovePerpLpSharesInExpiringMarket(
					marketIndex,
					userAccountPublicKey,
					sharesToBurn
				),
				txParams
			),
			[],
			this.opts
		);
		return txSig;
	}

	public async getRemovePerpLpSharesInExpiringMarket(
		marketIndex: number,
		userAccountPublicKey: PublicKey,
		sharesToBurn?: BN
	): Promise<TransactionInstruction> {
		const userAccount = (await this.program.account.user.fetch(
			userAccountPublicKey
		)) as UserAccount;

		const remainingAccounts = this.getRemainingAccounts({
			userAccounts: [userAccount],
			writablePerpMarketIndexes: [marketIndex],
		});

		if (sharesToBurn == undefined) {
			const perpPosition = userAccount.perpPositions.filter(
				(position) => position.marketIndex === marketIndex
			)[0];
			sharesToBurn = perpPosition.lpShares;
			console.log('burning lp shares:', sharesToBurn.toString());
		}

		return this.program.instruction.removePerpLpSharesInExpiringMarket(
			sharesToBurn,
			marketIndex,
			{
				accounts: {
					state: await this.getStatePublicKey(),
					user: userAccountPublicKey,
				},
				remainingAccounts: remainingAccounts,
			}
		);
	}
	public async getRemovePerpLpSharesIx(
		marketIndex: number,
		sharesToBurn?: BN,
		subAccountId?: number
	): Promise<TransactionInstruction> {
		const user = await this.getUserAccountPublicKey(subAccountId);

		const remainingAccounts = this.getRemainingAccounts({
			userAccounts: [this.getUserAccount(subAccountId)],
			useMarketLastSlotCache: true,
			writablePerpMarketIndexes: [marketIndex],
		});

		if (sharesToBurn == undefined) {
			const userAccount = this.getUserAccount(subAccountId);
			const perpPosition = userAccount.perpPositions.filter(
				(position) => position.marketIndex === marketIndex
			)[0];
			sharesToBurn = perpPosition.lpShares;
			console.log('burning lp shares:', sharesToBurn.toString());
		}

		return this.program.instruction.removePerpLpShares(
			sharesToBurn,
			marketIndex,
			{
				accounts: {
					state: await this.getStatePublicKey(),
					user,
					authority: this.wallet.publicKey,
				},
				remainingAccounts: remainingAccounts,
			}
		);
	}

	public async addPerpLpShares(
		amount: BN,
		marketIndex: number,
		txParams?: TxParams,
		subAccountId?: number
	): Promise<TransactionSignature> {
		const { txSig, slot } = await this.sendTransaction(
			await this.buildTransaction(
				await this.getAddPerpLpSharesIx(amount, marketIndex, subAccountId),
				txParams
			),
			[],
			this.opts
		);
		this.perpMarketLastSlotCache.set(marketIndex, slot);
		return txSig;
	}

	public async getAddPerpLpSharesIx(
		amount: BN,
		marketIndex: number,
		subAccountId?: number
	): Promise<TransactionInstruction> {
		const user = await this.getUserAccountPublicKey(subAccountId);
		const remainingAccounts = this.getRemainingAccounts({
			userAccounts: [this.getUserAccount(subAccountId)],
			useMarketLastSlotCache: true,
			writablePerpMarketIndexes: [marketIndex],
		});

		return this.program.instruction.addPerpLpShares(amount, marketIndex, {
			accounts: {
				state: await this.getStatePublicKey(),
				user,
				authority: this.wallet.publicKey,
			},
			remainingAccounts: remainingAccounts,
		});
	}

	public getQuoteValuePerLpShare(marketIndex: number): BN {
		const perpMarketAccount = this.getPerpMarketAccount(marketIndex);

		const openBids = BN.max(
			perpMarketAccount.amm.baseAssetReserve.sub(
				perpMarketAccount.amm.minBaseAssetReserve
			),
			ZERO
		);

		const openAsks = BN.max(
			perpMarketAccount.amm.maxBaseAssetReserve.sub(
				perpMarketAccount.amm.baseAssetReserve
			),
			ZERO
		);

		const oraclePriceData = this.getOracleDataForPerpMarket(marketIndex);

		const maxOpenBidsAsks = BN.max(openBids, openAsks);
		const quoteValuePerLpShare = maxOpenBidsAsks
			.mul(oraclePriceData.price)
			.mul(QUOTE_PRECISION)
			.div(PRICE_PRECISION)
			.div(perpMarketAccount.amm.sqrtK);

		return quoteValuePerLpShare;
	}

	/**
	 * @deprecated use {@link placePerpOrder} or {@link placeAndTakePerpOrder} instead
	 */
	public async openPosition(
		direction: PositionDirection,
		amount: BN,
		marketIndex: number,
		limitPrice?: BN,
		subAccountId?: number
	): Promise<TransactionSignature> {
		return await this.placeAndTakePerpOrder(
			{
				orderType: OrderType.MARKET,
				marketIndex,
				direction,
				baseAssetAmount: amount,
				price: limitPrice,
			},
			undefined,
			undefined,
			undefined,
			undefined,
			undefined,
			subAccountId
		);
	}

	public async sendSignedTx(
		tx: Transaction | VersionedTransaction,
		opts?: ConfirmOptions
	): Promise<TransactionSignature> {
		const { txSig } = await this.sendTransaction(
			tx,
			undefined,
			opts ?? this.opts,
			true
		);

		return txSig;
	}

	public async prepareMarketOrderTxs(
		orderParams: OptionalOrderParams,
		userAccountPublicKey: PublicKey,
		userAccount: UserAccount,
		makerInfo?: MakerInfo | MakerInfo[],
		txParams?: TxParams,
		bracketOrdersParams = new Array<OptionalOrderParams>(),
		referrerInfo?: ReferrerInfo,
		cancelExistingOrders?: boolean,
		settlePnl?: boolean,
<<<<<<< HEAD
		positionMaxLev?: number,
		isolatedPositionDepositAmount?: BN
=======
		positionMaxLev?: number
>>>>>>> 7d637535
	): Promise<{
		cancelExistingOrdersTx?: Transaction | VersionedTransaction;
		settlePnlTx?: Transaction | VersionedTransaction;
		fillTx?: Transaction | VersionedTransaction;
		marketOrderTx: Transaction | VersionedTransaction;
	}> {
		type TxKeys =
			| 'cancelExistingOrdersTx'
			| 'settlePnlTx'
			| 'fillTx'
			| 'marketOrderTx';

		const marketIndex = orderParams.marketIndex;
		const orderId = userAccount.nextOrderId;

		const ixPromisesForTxs: Record<
			TxKeys,
			Promise<TransactionInstruction | TransactionInstruction[]>
		> = {
			cancelExistingOrdersTx: undefined,
			settlePnlTx: undefined,
			fillTx: undefined,
			marketOrderTx: undefined,
		};

		const txKeys = Object.keys(ixPromisesForTxs);

<<<<<<< HEAD
		const preIxs: TransactionInstruction[] = [];
		if (
			isVariant(orderParams.marketType, 'perp') &&
			isolatedPositionDepositAmount?.gt?.(ZERO)
		) {
			preIxs.push(
				await this.getTransferIsolatedPerpPositionDepositIx(
					isolatedPositionDepositAmount as BN,
					orderParams.marketIndex,
					userAccount.subAccountId
				)
			);
		}

		// Build post-order instructions for perp (e.g., withdraw isolated margin on close)
		const postIxs: TransactionInstruction[] = isVariant(orderParams.marketType, 'perp')
			? await this.getPostIxsForIsolatedWithdrawAfterMarketOrder(orderParams, userAccount)
			: [];

		ixPromisesForTxs.marketOrderTx = (async () => {
			const placeOrdersIx = await this.getPlaceOrdersIx(
				[orderParams, ...bracketOrdersParams],
				userAccount.subAccountId
			);
			if (preIxs.length || postIxs.length) {
				return [...preIxs, placeOrdersIx, ...postIxs] as unknown as TransactionInstruction;
			}
			return placeOrdersIx;
		})();
=======
		const marketOrderTxIxs = positionMaxLev
			? this.getPlaceOrdersAndSetPositionMaxLevIx(
					[orderParams, ...bracketOrdersParams],
					positionMaxLev,
					userAccount.subAccountId
			  )
			: this.getPlaceOrdersIx(
					[orderParams, ...bracketOrdersParams],
					userAccount.subAccountId
			  );

		ixPromisesForTxs.marketOrderTx = marketOrderTxIxs;
>>>>>>> 7d637535

		/* Cancel open orders in market if requested */
		if (cancelExistingOrders && isVariant(orderParams.marketType, 'perp')) {
			ixPromisesForTxs.cancelExistingOrdersTx = this.getCancelOrdersIx(
				orderParams.marketType,
				orderParams.marketIndex,
				null,
				userAccount.subAccountId
			);
		}

		/* Settle PnL after fill if requested */
		if (settlePnl && isVariant(orderParams.marketType, 'perp')) {
			ixPromisesForTxs.settlePnlTx = this.settlePNLIx(
				userAccountPublicKey,
				userAccount,
				marketIndex
			);
		}

		// use versioned transactions if there is a lookup table account and wallet is compatible
		if (this.txVersion === 0) {
			ixPromisesForTxs.fillTx = this.getFillPerpOrderIx(
				userAccountPublicKey,
				userAccount,
				{
					orderId,
					marketIndex,
				},
				makerInfo,
				referrerInfo,
				userAccount.subAccountId
			);
		}

		const ixs = await Promise.all(Object.values(ixPromisesForTxs));

		const ixsMap = ixs.reduce((acc, ix, i) => {
			acc[txKeys[i]] = ix;
			return acc;
		}, {}) as MappedRecord<
			typeof ixPromisesForTxs,
			TransactionInstruction | TransactionInstruction[]
		>;

		const txsMap = (await this.buildTransactionsMap(
			ixsMap,
			txParams
		)) as MappedRecord<typeof ixsMap, Transaction | VersionedTransaction>;

		return txsMap;
	}

	/**
	 * Sends a market order and returns a signed tx which can fill the order against the vamm, which the caller can use to fill their own order if required.
	 * @param orderParams
	 * @param userAccountPublicKey
	 * @param userAccount
	 * @param makerInfo
	 * @param txParams
	 * @param bracketOrdersParams
	 * @param cancelExistingOrders - Builds and returns an extra transaciton to cancel the existing orders in the same perp market. Intended use is to auto-cancel TP/SL orders when closing a position. Ignored if orderParams.marketType is not MarketType.PERP
	 * @returns
	 */
	public async sendMarketOrderAndGetSignedFillTx(
		orderParams: OptionalOrderParams,
		userAccountPublicKey: PublicKey,
		userAccount: UserAccount,
		makerInfo?: MakerInfo | MakerInfo[],
		txParams?: TxParams,
		bracketOrdersParams = new Array<OptionalOrderParams>(),
		referrerInfo?: ReferrerInfo,
		cancelExistingOrders?: boolean,
		settlePnl?: boolean
	): Promise<{
		txSig: TransactionSignature;
		signedFillTx?: Transaction;
		signedCancelExistingOrdersTx?: Transaction;
		signedSettlePnlTx?: Transaction;
	}> {
		const preppedTxs = await this.prepareMarketOrderTxs(
			orderParams,
			userAccountPublicKey,
			userAccount,
			makerInfo,
			txParams,
			bracketOrdersParams,
			referrerInfo,
			cancelExistingOrders,
			settlePnl
		);

		const signedTxs = (
			await this.txHandler.getSignedTransactionMap(preppedTxs, this.wallet)
		).signedTxMap;

		const { txSig, slot } = await this.sendTransaction(
			signedTxs.marketOrderTx,
			[],
			this.opts,
			true
		);

		this.perpMarketLastSlotCache.set(orderParams.marketIndex, slot);

		return {
			txSig,
			signedFillTx: signedTxs.fillTx as Transaction,
			signedCancelExistingOrdersTx:
				signedTxs.cancelExistingOrdersTx as Transaction,
			signedSettlePnlTx: signedTxs.settlePnlTx as Transaction,
		};
	}

	public async placePerpOrder(
		orderParams: OptionalOrderParams,
		txParams?: TxParams,
		subAccountId?: number,
		isolatedPositionDepositAmount?: BN
	): Promise<TransactionSignature> {
		const preIxs: TransactionInstruction[] = [];
		if (isolatedPositionDepositAmount?.gt?.(ZERO)) {
			preIxs.push(
				await this.getTransferIsolatedPerpPositionDepositIx(
					isolatedPositionDepositAmount as BN,
					orderParams.marketIndex,
					subAccountId
				)
			);
		}

		const { txSig, slot } = await this.sendTransaction(
			await this.buildTransaction(
				await this.getPlacePerpOrderIx(orderParams, subAccountId),
				txParams,
				undefined,
				undefined,
				undefined,
				undefined,
				preIxs
			),
			[],
			this.opts
		);
		this.perpMarketLastSlotCache.set(orderParams.marketIndex, slot);
		return txSig;
	}

	public async getPlacePerpOrderIx(
		orderParams: OptionalOrderParams,
		subAccountId?: number,
		depositToTradeArgs?: {
			isMakingNewAccount: boolean;
			depositMarketIndex: number;
		}
	): Promise<TransactionInstruction> {
		orderParams = getOrderParams(orderParams, { marketType: MarketType.PERP });

		const isDepositToTradeTx = depositToTradeArgs !== undefined;

		const user = isDepositToTradeTx
			? getUserAccountPublicKeySync(
					this.program.programId,
					this.authority,
					subAccountId
			  )
			: await this.getUserAccountPublicKey(subAccountId);

		const remainingAccounts = this.getRemainingAccounts({
			userAccounts: depositToTradeArgs?.isMakingNewAccount
				? []
				: [this.getUserAccount(subAccountId)],
			useMarketLastSlotCache: false,
			readablePerpMarketIndex: orderParams.marketIndex,
			readableSpotMarketIndexes: isDepositToTradeTx
				? [depositToTradeArgs?.depositMarketIndex]
				: undefined,
		});

		if (isUpdateHighLeverageMode(orderParams.bitFlags)) {
			remainingAccounts.push({
				pubkey: getHighLeverageModeConfigPublicKey(this.program.programId),
				isWritable: true,
				isSigner: false,
			});
		}

		return await this.program.instruction.placePerpOrder(orderParams, {
			accounts: {
				state: await this.getStatePublicKey(),
				user,
				userStats: this.getUserStatsAccountPublicKey(),
				authority: this.wallet.publicKey,
			},
			remainingAccounts,
		});
	}

	public async updateAMMs(
		marketIndexes: number[],
		txParams?: TxParams
	): Promise<TransactionSignature> {
		const { txSig } = await this.sendTransaction(
			await this.buildTransaction(
				await this.getUpdateAMMsIx(marketIndexes),
				txParams
			),
			[],
			this.opts
		);
		return txSig;
	}

	public async getUpdateAMMsIx(
		marketIndexes: number[]
	): Promise<TransactionInstruction> {
		const marketAccountInfos = [];
		const oracleAccountInfos = [];
		for (const marketIndex of marketIndexes) {
			const market = this.getPerpMarketAccount(marketIndex);
			marketAccountInfos.push({
				pubkey: market.pubkey,
				isWritable: true,
				isSigner: false,
			});
			oracleAccountInfos.push({
				pubkey: market.amm.oracle,
				isWritable: false,
				isSigner: false,
			});
		}
		const remainingAccounts = oracleAccountInfos.concat(marketAccountInfos);

		return await this.program.instruction.updateAmms(marketIndexes, {
			accounts: {
				state: await this.getStatePublicKey(),
				authority: this.wallet.publicKey,
			},
			remainingAccounts,
		});
	}

	public async settleExpiredMarket(
		marketIndex: number,
		txParams?: TxParams
	): Promise<TransactionSignature> {
		const { txSig } = await this.sendTransaction(
			await this.buildTransaction(
				await this.getSettleExpiredMarketIx(marketIndex),
				txParams
			),
			[],
			this.opts
		);
		return txSig;
	}

	public async getSettleExpiredMarketIx(
		marketIndex: number
	): Promise<TransactionInstruction> {
		const remainingAccounts = this.getRemainingAccounts({
			userAccounts: [],
			writablePerpMarketIndexes: [marketIndex],
			writableSpotMarketIndexes: [QUOTE_SPOT_MARKET_INDEX],
		});
		const perpMarketPublicKey = await getPerpMarketPublicKey(
			this.program.programId,
			marketIndex
		);

		return await this.program.instruction.settleExpiredMarket(marketIndex, {
			accounts: {
				state: await this.getStatePublicKey(),
				admin: this.isSubscribed
					? this.getStateAccount().admin
					: this.wallet.publicKey,
				perpMarket: perpMarketPublicKey,
			},
			remainingAccounts,
		});
	}

	public async settleExpiredMarketPoolsToRevenuePool(
		marketIndex: number,
		txParams?: TxParams
	): Promise<TransactionSignature> {
		const { txSig } = await this.sendTransaction(
			await this.buildTransaction(
				await this.getSettleExpiredMarketPoolsToRevenuePoolIx(marketIndex),
				txParams
			),
			[],
			this.opts
		);
		return txSig;
	}

	public async getSettleExpiredMarketPoolsToRevenuePoolIx(
		perpMarketIndex: number
	): Promise<TransactionInstruction> {
		const perpMarketPublicKey = await getPerpMarketPublicKey(
			this.program.programId,
			perpMarketIndex
		);

		const spotMarketPublicKey = await getSpotMarketPublicKey(
			this.program.programId,
			QUOTE_SPOT_MARKET_INDEX
		);

		return await this.program.instruction.settleExpiredMarketPoolsToRevenuePool(
			{
				accounts: {
					state: await this.getStatePublicKey(),
					admin: this.isSubscribed
						? this.getStateAccount().admin
						: this.wallet.publicKey,
					spotMarket: spotMarketPublicKey,
					perpMarket: perpMarketPublicKey,
				},
			}
		);
	}

	public async cancelOrder(
		orderId?: number,
		txParams?: TxParams,
		subAccountId?: number
	): Promise<TransactionSignature> {
		const { txSig } = await this.sendTransaction(
			await this.buildTransaction(
				await this.getCancelOrderIx(orderId, subAccountId),
				txParams
			),
			[],
			this.opts
		);
		return txSig;
	}

	public async getCancelOrderIx(
		orderId?: number,
		subAccountId?: number
	): Promise<TransactionInstruction> {
		const user = await this.getUserAccountPublicKey(subAccountId);

		const remainingAccounts = this.getRemainingAccounts({
			userAccounts: [this.getUserAccount(subAccountId)],
			useMarketLastSlotCache: true,
		});

		return await this.program.instruction.cancelOrder(orderId ?? null, {
			accounts: {
				state: await this.getStatePublicKey(),
				user,
				authority: this.wallet.publicKey,
			},
			remainingAccounts,
		});
	}

	public async cancelOrderByUserId(
		userOrderId: number,
		txParams?: TxParams,
		subAccountId?: number
	): Promise<TransactionSignature> {
		const { txSig } = await this.sendTransaction(
			await this.buildTransaction(
				await this.getCancelOrderByUserIdIx(userOrderId, subAccountId),
				txParams
			),
			[],
			this.opts
		);
		return txSig;
	}

	public async getCancelOrderByUserIdIx(
		userOrderId: number,
		subAccountId?: number
	): Promise<TransactionInstruction> {
		const user = await this.getUserAccountPublicKey(subAccountId);

		const order = this.getOrderByUserId(userOrderId);
		const oracle = this.getPerpMarketAccount(order.marketIndex).amm.oracle;

		const remainingAccounts = this.getRemainingAccounts({
			userAccounts: [this.getUserAccount(subAccountId)],
			useMarketLastSlotCache: true,
		});

		return await this.program.instruction.cancelOrderByUserId(userOrderId, {
			accounts: {
				state: await this.getStatePublicKey(),
				user,
				authority: this.wallet.publicKey,
				oracle,
			},
			remainingAccounts,
		});
	}

	/**
	 * Sends a transaction to cancel the provided order ids.
	 *
	 * @param orderIds - The order ids to cancel.
	 * @param txParams - The transaction parameters.
	 * @param subAccountId - The sub account id to cancel the orders for.
	 * @param user - The user to cancel the orders for. If provided, it will be prioritized over the subAccountId.
	 * @returns The transaction signature.
	 */
	public async cancelOrdersByIds(
		orderIds?: number[],
		txParams?: TxParams,
		subAccountId?: number,
		user?: User,
		overrides?: {
			authority?: PublicKey;
		}
	): Promise<TransactionSignature> {
		const { txSig } = await this.sendTransaction(
			await this.buildTransaction(
				await this.getCancelOrdersByIdsIx(
					orderIds,
					subAccountId,
					user,
					overrides
				),
				txParams
			),
			[],
			this.opts
		);
		return txSig;
	}

	/**
	 * Returns the transaction instruction to cancel the provided order ids.
	 *
	 * @param orderIds - The order ids to cancel.
	 * @param subAccountId - The sub account id to cancel the orders for.
	 * @param user - The user to cancel the orders for. If provided, it will be prioritized over the subAccountId.
	 * @returns The transaction instruction to cancel the orders.
	 */
	public async getCancelOrdersByIdsIx(
		orderIds?: number[],
		subAccountId?: number,
		user?: User,
		overrides?: {
			authority?: PublicKey;
		}
	): Promise<TransactionInstruction> {
		const userAccountPubKey =
			user?.userAccountPublicKey ??
			(await this.getUserAccountPublicKey(subAccountId));
		const userAccount =
			user?.getUserAccount() ?? this.getUserAccount(subAccountId);

		const remainingAccounts = this.getRemainingAccounts({
			userAccounts: [userAccount],
			useMarketLastSlotCache: true,
		});

		const authority = overrides?.authority ?? this.wallet.publicKey;

		return await this.program.instruction.cancelOrdersByIds(orderIds, {
			accounts: {
				state: await this.getStatePublicKey(),
				user: userAccountPubKey,
				authority,
			},
			remainingAccounts,
		});
	}

	public async cancelOrders(
		marketType?: MarketType,
		marketIndex?: number,
		direction?: PositionDirection,
		txParams?: TxParams,
		subAccountId?: number
	): Promise<TransactionSignature> {
		const { txSig } = await this.sendTransaction(
			await this.buildTransaction(
				await this.getCancelOrdersIx(
					marketType,
					marketIndex,
					direction,
					subAccountId
				),
				txParams
			),
			[],
			this.opts
		);
		return txSig;
	}

	public async getCancelOrdersIx(
		marketType: MarketType | null,
		marketIndex: number | null,
		direction: PositionDirection | null,
		subAccountId?: number
	): Promise<TransactionInstruction> {
		const user = await this.getUserAccountPublicKey(subAccountId);

		let readablePerpMarketIndex = undefined;
		let readableSpotMarketIndexes = undefined;

		if (typeof marketIndex === 'number') {
			if (marketType && isVariant(marketType, 'perp')) {
				readablePerpMarketIndex = marketIndex;
			} else if (marketType && isVariant(marketType, 'spot')) {
				readableSpotMarketIndexes = [marketIndex];
			}
		}

		const remainingAccounts = this.getRemainingAccounts({
			userAccounts: [this.getUserAccount(subAccountId)],
			readablePerpMarketIndex,
			readableSpotMarketIndexes,
			useMarketLastSlotCache: true,
		});

		return await this.program.instruction.cancelOrders(
			marketType ?? null,
			marketIndex ?? null,
			direction ?? null,
			{
				accounts: {
					state: await this.getStatePublicKey(),
					user,
					authority: this.wallet.publicKey,
				},
				remainingAccounts,
			}
		);
	}

	public async cancelAndPlaceOrders(
		cancelOrderParams: {
			marketType?: MarketType;
			marketIndex?: number;
			direction?: PositionDirection;
		},
		placeOrderParams: OrderParams[],
		txParams?: TxParams,
		subAccountId?: number
	): Promise<TransactionSignature> {
		const ixs = [
			await this.getCancelOrdersIx(
				cancelOrderParams.marketType,
				cancelOrderParams.marketIndex,
				cancelOrderParams.direction,
				subAccountId
			),
			await this.getPlaceOrdersIx(placeOrderParams, subAccountId),
		];
		const tx = await this.buildTransaction(ixs, txParams);
		const { txSig } = await this.sendTransaction(tx, [], this.opts);
		return txSig;
	}

	public async placeOrders(
		params: OrderParams[],
		txParams?: TxParams,
		subAccountId?: number,
		optionalIxs?: TransactionInstruction[],
		isolatedPositionDepositAmount?: BN
	): Promise<TransactionSignature> {
		const { txSig } = await this.sendTransaction(
			(
				await this.preparePlaceOrdersTx(
					params,
					txParams,
					subAccountId,
					optionalIxs
				)
			).placeOrdersTx,
			[],
			this.opts,
			false
		);
		return txSig;
	}

	public async preparePlaceOrdersTx(
		params: OrderParams[],
		txParams?: TxParams,
		subAccountId?: number,
		optionalIxs?: TransactionInstruction[],
		isolatedPositionDepositAmount?: BN
	) {
		const lookupTableAccounts = await this.fetchAllLookupTableAccounts();

		const preIxs: TransactionInstruction[] = [];
		if (params?.length === 1) {
			const p = params[0];
			if (
				isVariant(p.marketType, 'perp') &&
				isolatedPositionDepositAmount?.gt?.(ZERO)
			) {
				preIxs.push(
					await this.getTransferIsolatedPerpPositionDepositIx(
						isolatedPositionDepositAmount as BN,
						p.marketIndex,
						subAccountId
					)
				);
			}
		}

		const tx = await this.buildTransaction(
			await this.getPlaceOrdersIx(params, subAccountId),
			txParams,
			undefined,
			lookupTableAccounts,
			undefined,
			undefined,
			[...preIxs, ...(optionalIxs ?? [])]
		);

		return {
			placeOrdersTx: tx,
		};
	}
	public async getPlaceOrdersIx(
		params: OptionalOrderParams[],
		subAccountId?: number,
		overrides?: {
			authority?: PublicKey;
		}
	): Promise<TransactionInstruction> {
		const user = await this.getUserAccountPublicKey(subAccountId);

		const readablePerpMarketIndex: number[] = [];
		const readableSpotMarketIndexes: number[] = [];
		for (const param of params) {
			if (!param.marketType) {
				throw new Error('must set param.marketType');
			}
			if (isVariant(param.marketType, 'perp')) {
				readablePerpMarketIndex.push(param.marketIndex);
			} else {
				readableSpotMarketIndexes.push(param.marketIndex);
			}
		}

		const remainingAccounts = this.getRemainingAccounts({
			userAccounts: [this.getUserAccount(subAccountId)],
			readablePerpMarketIndex,
			readableSpotMarketIndexes,
			useMarketLastSlotCache: true,
		});

		for (const param of params) {
			if (isUpdateHighLeverageMode(param.bitFlags)) {
				remainingAccounts.push({
					pubkey: getHighLeverageModeConfigPublicKey(this.program.programId),
					isWritable: true,
					isSigner: false,
				});
			}
		}

		const formattedParams = params.map((item) => getOrderParams(item));
		const authority = overrides?.authority ?? this.wallet.publicKey;

		return await this.program.instruction.placeOrders(formattedParams, {
			accounts: {
				state: await this.getStatePublicKey(),
				user,
				userStats: this.getUserStatsAccountPublicKey(),
				authority,
			},
			remainingAccounts,
		});
	}

	public async getPlaceOrdersAndSetPositionMaxLevIx(
		params: OptionalOrderParams[],
		positionMaxLev: number,
		subAccountId?: number
	): Promise<TransactionInstruction[]> {
		const user = await this.getUserAccountPublicKey(subAccountId);

		const readablePerpMarketIndex: number[] = [];
		const readableSpotMarketIndexes: number[] = [];
		for (const param of params) {
			if (!param.marketType) {
				throw new Error('must set param.marketType');
			}
			if (isVariant(param.marketType, 'perp')) {
				readablePerpMarketIndex.push(param.marketIndex);
			} else {
				readableSpotMarketIndexes.push(param.marketIndex);
			}
		}

		const remainingAccounts = this.getRemainingAccounts({
			userAccounts: [this.getUserAccount(subAccountId)],
			readablePerpMarketIndex,
			readableSpotMarketIndexes,
			useMarketLastSlotCache: true,
		});

		for (const param of params) {
			if (isUpdateHighLeverageMode(param.bitFlags)) {
				remainingAccounts.push({
					pubkey: getHighLeverageModeConfigPublicKey(this.program.programId),
					isWritable: true,
					isSigner: false,
				});
			}
		}

		const formattedParams = params.map((item) => getOrderParams(item));

		const placeOrdersIxs = await this.program.instruction.placeOrders(
			formattedParams,
			{
				accounts: {
					state: await this.getStatePublicKey(),
					user,
					userStats: this.getUserStatsAccountPublicKey(),
					authority: this.wallet.publicKey,
				},
				remainingAccounts,
			}
		);

		const marginRatio = Math.floor(
			(1 / positionMaxLev) * MARGIN_PRECISION.toNumber()
		);

		// TODO: Handle multiple markets?
		const setPositionMaxLevIxs =
			await this.getUpdateUserPerpPositionCustomMarginRatioIx(
				readablePerpMarketIndex[0],
				marginRatio,
				subAccountId
			);

		return [placeOrdersIxs, setPositionMaxLevIxs];
	}

	public async fillPerpOrder(
		userAccountPublicKey: PublicKey,
		user: UserAccount,
		order?: Pick<Order, 'marketIndex' | 'orderId'>,
		makerInfo?: MakerInfo | MakerInfo[],
		referrerInfo?: ReferrerInfo,
		txParams?: TxParams,
		fillerSubAccountId?: number,
		fillerAuthority?: PublicKey,
		hasBuilderFee?: boolean
	): Promise<TransactionSignature> {
		const { txSig } = await this.sendTransaction(
			await this.buildTransaction(
				await this.getFillPerpOrderIx(
					userAccountPublicKey,
					user,
					order,
					makerInfo,
					referrerInfo,
					fillerSubAccountId,
					undefined,
					fillerAuthority,
					hasBuilderFee
				),
				txParams
			),
			[],
			this.opts
		);
		return txSig;
	}

	public async getFillPerpOrderIx(
		userAccountPublicKey: PublicKey,
		userAccount: UserAccount,
		order: Pick<Order, 'marketIndex' | 'orderId'>,
		makerInfo?: MakerInfo | MakerInfo[],
		referrerInfo?: ReferrerInfo,
		fillerSubAccountId?: number,
		isSignedMsg?: boolean,
		fillerAuthority?: PublicKey,
		hasBuilderFee?: boolean
	): Promise<TransactionInstruction> {
		const userStatsPublicKey = getUserStatsAccountPublicKey(
			this.program.programId,
			userAccount.authority
		);

		let filler;

		if (fillerAuthority) {
			filler = getUserAccountPublicKeySync(
				this.program.programId,
				fillerAuthority,
				fillerSubAccountId
			);
		} else {
			filler = await this.getUserAccountPublicKey(fillerSubAccountId);
		}

		let fillerStatsPublicKey;

		if (fillerAuthority) {
			fillerStatsPublicKey = getUserStatsAccountPublicKey(
				this.program.programId,
				fillerAuthority
			);
		} else {
			fillerStatsPublicKey = this.getUserStatsAccountPublicKey();
		}

		const marketIndex = order
			? order.marketIndex
			: userAccount.orders.find(
					(order) => order.orderId === userAccount.nextOrderId - 1
			  ).marketIndex;

		makerInfo = Array.isArray(makerInfo)
			? makerInfo
			: makerInfo
			? [makerInfo]
			: [];

		const userAccounts = [userAccount];
		for (const maker of makerInfo) {
			userAccounts.push(maker.makerUserAccount);
		}
		const remainingAccounts = this.getRemainingAccounts({
			userAccounts,
			writablePerpMarketIndexes: [marketIndex],
		});

		for (const maker of makerInfo) {
			remainingAccounts.push({
				pubkey: maker.maker,
				isWritable: true,
				isSigner: false,
			});
			remainingAccounts.push({
				pubkey: maker.makerStats,
				isWritable: true,
				isSigner: false,
			});
		}

		if (referrerInfo) {
			const referrerIsMaker =
				makerInfo.find((maker) => maker.maker.equals(referrerInfo.referrer)) !==
				undefined;
			if (!referrerIsMaker) {
				remainingAccounts.push({
					pubkey: referrerInfo.referrer,
					isWritable: true,
					isSigner: false,
				});
				remainingAccounts.push({
					pubkey: referrerInfo.referrerStats,
					isWritable: true,
					isSigner: false,
				});
			}
		}

		let withBuilder = false;
		if (hasBuilderFee) {
			withBuilder = true;
		} else {
			// figure out if we need builder account or not
			if (order && !isSignedMsg) {
				const userOrder = userAccount.orders.find(
					(o) => o.orderId === order.orderId
				);
				if (userOrder) {
					withBuilder = hasBuilder(userOrder);
				}
			} else if (isSignedMsg) {
				// Order hasn't been placed yet, we cant tell if it has a builder or not.
				// Include it optimistically
				withBuilder = true;
			}
		}

		if (withBuilder) {
			remainingAccounts.push({
				pubkey: getRevenueShareEscrowAccountPublicKey(
					this.program.programId,
					userAccount.authority
				),
				isWritable: true,
				isSigner: false,
			});
		}

		const orderId = isSignedMsg ? null : order.orderId;
		return await this.program.instruction.fillPerpOrder(orderId, null, {
			accounts: {
				state: await this.getStatePublicKey(),
				filler,
				fillerStats: fillerStatsPublicKey,
				user: userAccountPublicKey,
				userStats: userStatsPublicKey,
				authority: this.wallet.publicKey,
			},
			remainingAccounts,
		});
	}

	public async getRevertFillIx(
		fillerPublicKey?: PublicKey
	): Promise<TransactionInstruction> {
		const filler = fillerPublicKey ?? (await this.getUserAccountPublicKey());
		const fillerStatsPublicKey = this.getUserStatsAccountPublicKey();

		return this.program.instruction.revertFill({
			accounts: {
				state: await this.getStatePublicKey(),
				filler,
				fillerStats: fillerStatsPublicKey,
				authority: this.wallet.publicKey,
			},
		});
	}

	public async placeSpotOrder(
		orderParams: OptionalOrderParams,
		txParams?: TxParams,
		subAccountId?: number
	): Promise<TransactionSignature> {
		const { txSig, slot } = await this.sendTransaction(
			(await this.preparePlaceSpotOrderTx(orderParams, txParams, subAccountId))
				.placeSpotOrderTx,
			[],
			this.opts,
			false
		);
		this.spotMarketLastSlotCache.set(orderParams.marketIndex, slot);
		this.spotMarketLastSlotCache.set(QUOTE_SPOT_MARKET_INDEX, slot);
		return txSig;
	}

	public async preparePlaceSpotOrderTx(
		orderParams: OptionalOrderParams,
		txParams?: TxParams,
		subAccountId?: number
	) {
		const tx = await this.buildTransaction(
			await this.getPlaceSpotOrderIx(orderParams, subAccountId),
			txParams
		);

		return {
			placeSpotOrderTx: tx,
		};
	}

	public async getPlaceSpotOrderIx(
		orderParams: OptionalOrderParams,
		subAccountId?: number
	): Promise<TransactionInstruction> {
		orderParams = getOrderParams(orderParams, { marketType: MarketType.SPOT });
		const userAccountPublicKey = await this.getUserAccountPublicKey(
			subAccountId
		);

		const remainingAccounts = this.getRemainingAccounts({
			userAccounts: [this.getUserAccount(subAccountId)],
			useMarketLastSlotCache: true,
			readableSpotMarketIndexes: [
				orderParams.marketIndex,
				QUOTE_SPOT_MARKET_INDEX,
			],
		});

		return await this.program.instruction.placeSpotOrder(orderParams, {
			accounts: {
				state: await this.getStatePublicKey(),
				user: userAccountPublicKey,
				userStats: this.getUserStatsAccountPublicKey(),
				authority: this.wallet.publicKey,
			},
			remainingAccounts,
		});
	}

	public async fillSpotOrder(
		userAccountPublicKey: PublicKey,
		user: UserAccount,
		order?: Pick<Order, 'marketIndex' | 'orderId'>,
		fulfillmentConfig?:
			| SerumV3FulfillmentConfigAccount
			| PhoenixV1FulfillmentConfigAccount
			| OpenbookV2FulfillmentConfigAccount,
		makerInfo?: MakerInfo | MakerInfo[],
		referrerInfo?: ReferrerInfo,
		txParams?: TxParams
	): Promise<TransactionSignature> {
		const { txSig } = await this.sendTransaction(
			await this.buildTransaction(
				await this.getFillSpotOrderIx(
					userAccountPublicKey,
					user,
					order,
					fulfillmentConfig,
					makerInfo,
					referrerInfo
				),
				txParams
			),
			[],
			this.opts
		);
		return txSig;
	}

	public async getFillSpotOrderIx(
		userAccountPublicKey: PublicKey,
		userAccount: UserAccount,
		order?: Pick<Order, 'marketIndex' | 'orderId'>,
		fulfillmentConfig?:
			| SerumV3FulfillmentConfigAccount
			| PhoenixV1FulfillmentConfigAccount
			| OpenbookV2FulfillmentConfigAccount,
		makerInfo?: MakerInfo | MakerInfo[],
		referrerInfo?: ReferrerInfo,
		fillerPublicKey?: PublicKey
	): Promise<TransactionInstruction> {
		const userStatsPublicKey = getUserStatsAccountPublicKey(
			this.program.programId,
			userAccount.authority
		);

		const filler = fillerPublicKey ?? (await this.getUserAccountPublicKey());
		const fillerStatsPublicKey = this.getUserStatsAccountPublicKey();

		const marketIndex = order
			? order.marketIndex
			: userAccount.orders.find(
					(order) => order.orderId === userAccount.nextOrderId - 1
			  ).marketIndex;

		makerInfo = Array.isArray(makerInfo)
			? makerInfo
			: makerInfo
			? [makerInfo]
			: [];

		const userAccounts = [userAccount];
		for (const maker of makerInfo) {
			userAccounts.push(maker.makerUserAccount);
		}
		const remainingAccounts = this.getRemainingAccounts({
			userAccounts,
			writableSpotMarketIndexes: [marketIndex, QUOTE_SPOT_MARKET_INDEX],
		});

		for (const maker of makerInfo) {
			remainingAccounts.push({
				pubkey: maker.maker,
				isWritable: true,
				isSigner: false,
			});
			remainingAccounts.push({
				pubkey: maker.makerStats,
				isWritable: true,
				isSigner: false,
			});
		}

		const orderId = order.orderId;

		this.addSpotFulfillmentAccounts(
			marketIndex,
			remainingAccounts,
			fulfillmentConfig
		);

		return await this.program.instruction.fillSpotOrder(
			orderId,
			fulfillmentConfig ? fulfillmentConfig.fulfillmentType : null,
			null,
			{
				accounts: {
					state: await this.getStatePublicKey(),
					filler,
					fillerStats: fillerStatsPublicKey,
					user: userAccountPublicKey,
					userStats: userStatsPublicKey,
					authority: this.wallet.publicKey,
				},
				remainingAccounts,
			}
		);
	}

	addSpotFulfillmentAccounts(
		marketIndex: number,
		remainingAccounts: AccountMeta[],
		fulfillmentConfig?:
			| SerumV3FulfillmentConfigAccount
			| PhoenixV1FulfillmentConfigAccount
			| OpenbookV2FulfillmentConfigAccount
	): void {
		if (fulfillmentConfig) {
			if ('serumProgramId' in fulfillmentConfig) {
				this.addSerumRemainingAccounts(
					marketIndex,
					remainingAccounts,
					fulfillmentConfig
				);
			} else if ('phoenixProgramId' in fulfillmentConfig) {
				this.addPhoenixRemainingAccounts(
					marketIndex,
					remainingAccounts,
					fulfillmentConfig
				);
			} else if ('openbookV2ProgramId' in fulfillmentConfig) {
				this.addOpenbookRemainingAccounts(
					marketIndex,
					remainingAccounts,
					fulfillmentConfig
				);
			} else {
				throw Error('Invalid fulfillment config type');
			}
		} else {
			remainingAccounts.push({
				pubkey: this.getSpotMarketAccount(marketIndex).vault,
				isWritable: false,
				isSigner: false,
			});
			remainingAccounts.push({
				pubkey: this.getQuoteSpotMarketAccount().vault,
				isWritable: false,
				isSigner: false,
			});
		}
	}

	addSerumRemainingAccounts(
		marketIndex: number,
		remainingAccounts: AccountMeta[],
		fulfillmentConfig: SerumV3FulfillmentConfigAccount
	): void {
		remainingAccounts.push({
			pubkey: fulfillmentConfig.pubkey,
			isWritable: false,
			isSigner: false,
		});
		remainingAccounts.push({
			pubkey: fulfillmentConfig.serumProgramId,
			isWritable: false,
			isSigner: false,
		});
		remainingAccounts.push({
			pubkey: fulfillmentConfig.serumMarket,
			isWritable: true,
			isSigner: false,
		});
		remainingAccounts.push({
			pubkey: fulfillmentConfig.serumRequestQueue,
			isWritable: true,
			isSigner: false,
		});
		remainingAccounts.push({
			pubkey: fulfillmentConfig.serumEventQueue,
			isWritable: true,
			isSigner: false,
		});
		remainingAccounts.push({
			pubkey: fulfillmentConfig.serumBids,
			isWritable: true,
			isSigner: false,
		});
		remainingAccounts.push({
			pubkey: fulfillmentConfig.serumAsks,
			isWritable: true,
			isSigner: false,
		});
		remainingAccounts.push({
			pubkey: fulfillmentConfig.serumBaseVault,
			isWritable: true,
			isSigner: false,
		});
		remainingAccounts.push({
			pubkey: fulfillmentConfig.serumQuoteVault,
			isWritable: true,
			isSigner: false,
		});
		remainingAccounts.push({
			pubkey: fulfillmentConfig.serumOpenOrders,
			isWritable: true,
			isSigner: false,
		});
		remainingAccounts.push({
			pubkey: getSerumSignerPublicKey(
				fulfillmentConfig.serumProgramId,
				fulfillmentConfig.serumMarket,
				fulfillmentConfig.serumSignerNonce
			),
			isWritable: false,
			isSigner: false,
		});
		remainingAccounts.push({
			pubkey: this.getSignerPublicKey(),
			isWritable: false,
			isSigner: false,
		});
		remainingAccounts.push({
			pubkey: TOKEN_PROGRAM_ID,
			isWritable: false,
			isSigner: false,
		});
		remainingAccounts.push({
			pubkey: this.getSpotMarketAccount(marketIndex).vault,
			isWritable: true,
			isSigner: false,
		});
		remainingAccounts.push({
			pubkey: this.getQuoteSpotMarketAccount().vault,
			isWritable: true,
			isSigner: false,
		});
		remainingAccounts.push({
			pubkey: this.getStateAccount().srmVault,
			isWritable: false,
			isSigner: false,
		});
	}

	addPhoenixRemainingAccounts(
		marketIndex: number,
		remainingAccounts: AccountMeta[],
		fulfillmentConfig: PhoenixV1FulfillmentConfigAccount
	): void {
		remainingAccounts.push({
			pubkey: fulfillmentConfig.pubkey,
			isWritable: false,
			isSigner: false,
		});
		remainingAccounts.push({
			pubkey: fulfillmentConfig.phoenixProgramId,
			isWritable: false,
			isSigner: false,
		});
		remainingAccounts.push({
			pubkey: fulfillmentConfig.phoenixLogAuthority,
			isWritable: false,
			isSigner: false,
		});
		remainingAccounts.push({
			pubkey: fulfillmentConfig.phoenixMarket,
			isWritable: true,
			isSigner: false,
		});
		remainingAccounts.push({
			pubkey: this.getSignerPublicKey(),
			isWritable: false,
			isSigner: false,
		});
		remainingAccounts.push({
			pubkey: fulfillmentConfig.phoenixBaseVault,
			isWritable: true,
			isSigner: false,
		});
		remainingAccounts.push({
			pubkey: fulfillmentConfig.phoenixQuoteVault,
			isWritable: true,
			isSigner: false,
		});
		remainingAccounts.push({
			pubkey: this.getSpotMarketAccount(marketIndex).vault,
			isWritable: true,
			isSigner: false,
		});
		remainingAccounts.push({
			pubkey: this.getQuoteSpotMarketAccount().vault,
			isWritable: true,
			isSigner: false,
		});
		remainingAccounts.push({
			pubkey: TOKEN_PROGRAM_ID,
			isWritable: false,
			isSigner: false,
		});
	}

	addOpenbookRemainingAccounts(
		marketIndex: number,
		remainingAccounts: AccountMeta[],
		fulfillmentConfig: OpenbookV2FulfillmentConfigAccount
	): void {
		remainingAccounts.push({
			pubkey: fulfillmentConfig.pubkey,
			isWritable: false,
			isSigner: false,
		});
		remainingAccounts.push({
			pubkey: this.getSignerPublicKey(),
			isWritable: true,
			isSigner: false,
		});
		remainingAccounts.push({
			pubkey: fulfillmentConfig.openbookV2ProgramId,
			isWritable: false,
			isSigner: false,
		});
		remainingAccounts.push({
			pubkey: fulfillmentConfig.openbookV2Market,
			isWritable: true,
			isSigner: false,
		});
		remainingAccounts.push({
			pubkey: fulfillmentConfig.openbookV2MarketAuthority,
			isWritable: false,
			isSigner: false,
		});
		remainingAccounts.push({
			pubkey: fulfillmentConfig.openbookV2EventHeap,
			isWritable: true,
			isSigner: false,
		});
		remainingAccounts.push({
			pubkey: fulfillmentConfig.openbookV2Bids,
			isWritable: true,
			isSigner: false,
		});
		remainingAccounts.push({
			pubkey: fulfillmentConfig.openbookV2Asks,
			isWritable: true,
			isSigner: false,
		});
		remainingAccounts.push({
			pubkey: fulfillmentConfig.openbookV2BaseVault,
			isWritable: true,
			isSigner: false,
		});
		remainingAccounts.push({
			pubkey: fulfillmentConfig.openbookV2QuoteVault,
			isWritable: true,
			isSigner: false,
		});
		remainingAccounts.push({
			pubkey: this.getSpotMarketAccount(marketIndex).vault,
			isWritable: true,
			isSigner: false,
		});
		remainingAccounts.push({
			pubkey: this.getQuoteSpotMarketAccount().vault,
			isWritable: true,
			isSigner: false,
		});
		remainingAccounts.push({
			pubkey: TOKEN_PROGRAM_ID,
			isWritable: false,
			isSigner: false,
		});
		remainingAccounts.push({
			pubkey: SystemProgram.programId,
			isWritable: false,
			isSigner: false,
		});
		remainingAccounts.push({
			pubkey: this.getSpotMarketAccount(marketIndex).pubkey,
			isWritable: true,
			isSigner: false,
		});
		remainingAccounts.push({
			pubkey: this.getQuoteSpotMarketAccount().pubkey,
			isWritable: true,
			isSigner: false,
		});

		if (fulfillmentConfig.remainingAccounts) {
			for (const remainingAccount of fulfillmentConfig.remainingAccounts) {
				remainingAccounts.push({
					pubkey: remainingAccount,
					isWritable: true,
					isSigner: false,
				});
			}
		}
	}

	/**
	 * Swap tokens in drift account using jupiter
	 * @param jupiterClient jupiter client to find routes and jupiter instructions
	 * @param outMarketIndex the market index of the token you're buying
	 * @param inMarketIndex the market index of the token you're selling
	 * @param outAssociatedTokenAccount the token account to receive the token being sold on jupiter
	 * @param inAssociatedTokenAccount the token account to
	 * @param amount the amount of TokenIn, regardless of swapMode
	 * @param slippageBps the max slippage passed to jupiter api
	 * @param swapMode jupiter swapMode (ExactIn or ExactOut), default is ExactIn
	 * @param route the jupiter route to use for the swap
	 * @param reduceOnly specify if In or Out token on the drift account must reduceOnly, checked at end of swap
	 * @param v6 pass in the quote response from Jupiter quote's API (deprecated, use quote instead)
	 * @param quote pass in the quote response from Jupiter quote's API
	 * @param txParams
	 */
	public async swap({
		jupiterClient,
		outMarketIndex,
		inMarketIndex,
		outAssociatedTokenAccount,
		inAssociatedTokenAccount,
		amount,
		slippageBps,
		swapMode,
		reduceOnly,
		txParams,
		v6,
		quote,
		onlyDirectRoutes = false,
	}: {
		jupiterClient: JupiterClient;
		outMarketIndex: number;
		inMarketIndex: number;
		outAssociatedTokenAccount?: PublicKey;
		inAssociatedTokenAccount?: PublicKey;
		amount: BN;
		slippageBps?: number;
		swapMode?: SwapMode;
		reduceOnly?: SwapReduceOnly;
		txParams?: TxParams;
		onlyDirectRoutes?: boolean;
		v6?: {
			quote?: QuoteResponse;
		};
		quote?: QuoteResponse;
	}): Promise<TransactionSignature> {
		const quoteToUse = quote ?? v6?.quote;

		const res = await this.getJupiterSwapIxV6({
			jupiterClient,
			outMarketIndex,
			inMarketIndex,
			outAssociatedTokenAccount,
			inAssociatedTokenAccount,
			amount,
			slippageBps,
			swapMode,
			quote: quoteToUse,
			reduceOnly,
			onlyDirectRoutes,
		});
		const ixs = res.ixs;
		const lookupTables = res.lookupTables;

		const tx = (await this.buildTransaction(
			ixs,
			txParams,
			0,
			lookupTables
		)) as VersionedTransaction;

		const { txSig, slot } = await this.sendTransaction(tx);
		this.spotMarketLastSlotCache.set(outMarketIndex, slot);
		this.spotMarketLastSlotCache.set(inMarketIndex, slot);

		return txSig;
	}
	public async getJupiterSwapIxV6({
		jupiterClient,
		outMarketIndex,
		inMarketIndex,
		outAssociatedTokenAccount,
		inAssociatedTokenAccount,
		amount,
		slippageBps,
		swapMode,
		onlyDirectRoutes,
		quote,
		reduceOnly,
		userAccountPublicKey,
	}: {
		jupiterClient: JupiterClient;
		outMarketIndex: number;
		inMarketIndex: number;
		outAssociatedTokenAccount?: PublicKey;
		inAssociatedTokenAccount?: PublicKey;
		amount: BN;
		slippageBps?: number;
		swapMode?: SwapMode;
		onlyDirectRoutes?: boolean;
		quote?: QuoteResponse;
		reduceOnly?: SwapReduceOnly;
		userAccountPublicKey?: PublicKey;
	}): Promise<{
		ixs: TransactionInstruction[];
		lookupTables: AddressLookupTableAccount[];
	}> {
		const outMarket = this.getSpotMarketAccount(outMarketIndex);
		const inMarket = this.getSpotMarketAccount(inMarketIndex);

		if (!quote) {
			const fetchedQuote = await jupiterClient.getQuote({
				inputMint: inMarket.mint,
				outputMint: outMarket.mint,
				amount,
				slippageBps,
				swapMode,
				onlyDirectRoutes,
			});

			quote = fetchedQuote;
		}

		if (!quote) {
			throw new Error("Could not fetch Jupiter's quote. Please try again.");
		}

		const isExactOut = swapMode === 'ExactOut' || quote.swapMode === 'ExactOut';
		const amountIn = new BN(quote.inAmount);
		const exactOutBufferedAmountIn = amountIn.muln(1001).divn(1000); // Add 10bp buffer

		const transaction = await jupiterClient.getSwap({
			quote,
			userPublicKey: this.provider.wallet.publicKey,
			slippageBps,
		});

		const { transactionMessage, lookupTables } =
			await jupiterClient.getTransactionMessageAndLookupTables({
				transaction,
			});

		const jupiterInstructions = jupiterClient.getJupiterInstructions({
			transactionMessage,
			inputMint: inMarket.mint,
			outputMint: outMarket.mint,
		});

		const preInstructions = [];
		if (!outAssociatedTokenAccount) {
			const tokenProgram = this.getTokenProgramForSpotMarket(outMarket);
			outAssociatedTokenAccount = await this.getAssociatedTokenAccount(
				outMarket.marketIndex,
				false,
				tokenProgram
			);

			const accountInfo = await this.connection.getAccountInfo(
				outAssociatedTokenAccount
			);
			if (!accountInfo) {
				preInstructions.push(
					this.createAssociatedTokenAccountIdempotentInstruction(
						outAssociatedTokenAccount,
						this.provider.wallet.publicKey,
						this.provider.wallet.publicKey,
						outMarket.mint,
						tokenProgram
					)
				);
			}
		}

		if (!inAssociatedTokenAccount) {
			const tokenProgram = this.getTokenProgramForSpotMarket(inMarket);
			inAssociatedTokenAccount = await this.getAssociatedTokenAccount(
				inMarket.marketIndex,
				false,
				tokenProgram
			);

			const accountInfo = await this.connection.getAccountInfo(
				inAssociatedTokenAccount
			);
			if (!accountInfo) {
				preInstructions.push(
					this.createAssociatedTokenAccountIdempotentInstruction(
						inAssociatedTokenAccount,
						this.provider.wallet.publicKey,
						this.provider.wallet.publicKey,
						inMarket.mint,
						tokenProgram
					)
				);
			}
		}

		const { beginSwapIx, endSwapIx } = await this.getSwapIx({
			outMarketIndex,
			inMarketIndex,
			amountIn: isExactOut ? exactOutBufferedAmountIn : amountIn,
			inTokenAccount: inAssociatedTokenAccount,
			outTokenAccount: outAssociatedTokenAccount,
			reduceOnly,
			userAccountPublicKey,
		});

		const ixs = [
			...preInstructions,
			beginSwapIx,
			...jupiterInstructions,
			endSwapIx,
		];

		return { ixs, lookupTables };
	}

	/**
	 * Get the drift begin_swap and end_swap instructions
	 *
	 * @param outMarketIndex the market index of the token you're buying
	 * @param inMarketIndex the market index of the token you're selling
	 * @param amountIn the amount of the token to sell
	 * @param inTokenAccount the token account to move the tokens being sold
	 * @param outTokenAccount the token account to receive the tokens being bought
	 * @param limitPrice the limit price of the swap
	 * @param reduceOnly
	 * @param userAccountPublicKey optional, specify a custom userAccountPublicKey to use instead of getting the current user account; can be helpful if the account is being created within the current tx
	 */
	public async getSwapIx({
		outMarketIndex,
		inMarketIndex,
		amountIn,
		inTokenAccount,
		outTokenAccount,
		limitPrice,
		reduceOnly,
		userAccountPublicKey,
	}: {
		outMarketIndex: number;
		inMarketIndex: number;
		amountIn: BN;
		inTokenAccount: PublicKey;
		outTokenAccount: PublicKey;
		limitPrice?: BN;
		reduceOnly?: SwapReduceOnly;
		userAccountPublicKey?: PublicKey;
	}): Promise<{
		beginSwapIx: TransactionInstruction;
		endSwapIx: TransactionInstruction;
	}> {
		const userAccountPublicKeyToUse =
			userAccountPublicKey || (await this.getUserAccountPublicKey());

		const userAccounts = [];
		try {
			if (this.hasUser() && this.getUser().getUserAccountAndSlot()) {
				userAccounts.push(this.getUser().getUserAccountAndSlot()!.data);
			}
		} catch (err) {
			// ignore
		}

		const remainingAccounts = this.getRemainingAccounts({
			userAccounts,
			writableSpotMarketIndexes: [outMarketIndex, inMarketIndex],
			readableSpotMarketIndexes: [QUOTE_SPOT_MARKET_INDEX],
		});

		const outSpotMarket = this.getSpotMarketAccount(outMarketIndex);
		const inSpotMarket = this.getSpotMarketAccount(inMarketIndex);

		const outTokenProgram = this.getTokenProgramForSpotMarket(outSpotMarket);
		const inTokenProgram = this.getTokenProgramForSpotMarket(inSpotMarket);

		if (!outTokenProgram.equals(inTokenProgram)) {
			remainingAccounts.push({
				pubkey: outTokenProgram,
				isWritable: false,
				isSigner: false,
			});
		}

		if (this.isToken2022(outSpotMarket) || this.isToken2022(inSpotMarket)) {
			remainingAccounts.push({
				pubkey: inSpotMarket.mint,
				isWritable: false,
				isSigner: false,
			});
			remainingAccounts.push({
				pubkey: outSpotMarket.mint,
				isWritable: false,
				isSigner: false,
			});
			if (this.isTransferHook(outSpotMarket)) {
				this.addExtraAccountMetasToRemainingAccounts(
					outSpotMarket.mint,
					remainingAccounts
				);
			}
			if (this.isTransferHook(inSpotMarket)) {
				this.addExtraAccountMetasToRemainingAccounts(
					inSpotMarket.mint,
					remainingAccounts
				);
			}
		}

		const beginSwapIx = await this.program.instruction.beginSwap(
			inMarketIndex,
			outMarketIndex,
			amountIn,
			{
				accounts: {
					state: await this.getStatePublicKey(),
					user: userAccountPublicKeyToUse,
					userStats: this.getUserStatsAccountPublicKey(),
					authority: this.wallet.publicKey,
					outSpotMarketVault: outSpotMarket.vault,
					inSpotMarketVault: inSpotMarket.vault,
					inTokenAccount,
					outTokenAccount,
					tokenProgram: inTokenProgram,
					driftSigner: this.getStateAccount().signer,
					instructions: anchor.web3.SYSVAR_INSTRUCTIONS_PUBKEY,
				},
				remainingAccounts,
			}
		);

		const endSwapIx = await this.program.instruction.endSwap(
			inMarketIndex,
			outMarketIndex,
			limitPrice ?? null,
			reduceOnly ?? null,
			{
				accounts: {
					state: await this.getStatePublicKey(),
					user: userAccountPublicKeyToUse,
					userStats: this.getUserStatsAccountPublicKey(),
					authority: this.wallet.publicKey,
					outSpotMarketVault: outSpotMarket.vault,
					inSpotMarketVault: inSpotMarket.vault,
					inTokenAccount,
					outTokenAccount,
					tokenProgram: inTokenProgram,
					driftSigner: this.getStateAccount().signer,
					instructions: anchor.web3.SYSVAR_INSTRUCTIONS_PUBKEY,
				},
				remainingAccounts,
			}
		);

		return { beginSwapIx, endSwapIx };
	}

	public async stakeForMSOL({ amount }: { amount: BN }): Promise<TxSigAndSlot> {
		const ixs = await this.getStakeForMSOLIx({ amount });
		const tx = await this.buildTransaction(ixs);
		return this.sendTransaction(tx);
	}

	public async getStakeForMSOLIx({
		amount,
		userAccountPublicKey,
	}: {
		amount: BN;
		userAccountPublicKey?: PublicKey;
	}): Promise<TransactionInstruction[]> {
		const wSOLMint = this.getSpotMarketAccount(1).mint;
		const mSOLAccount = await this.getAssociatedTokenAccount(2);
		const wSOLAccount = await this.getAssociatedTokenAccount(1, false);

		const wSOLAccountExists = await this.checkIfAccountExists(wSOLAccount);

		const closeWSOLIx = createCloseAccountInstruction(
			wSOLAccount,
			this.wallet.publicKey,
			this.wallet.publicKey
		);

		const createWSOLIx =
			await this.createAssociatedTokenAccountIdempotentInstruction(
				wSOLAccount,
				this.wallet.publicKey,
				this.wallet.publicKey,
				wSOLMint
			);

		const { beginSwapIx, endSwapIx } = await this.getSwapIx({
			inMarketIndex: 1,
			outMarketIndex: 2,
			amountIn: amount,
			inTokenAccount: wSOLAccount,
			outTokenAccount: mSOLAccount,
			userAccountPublicKey,
		});

		const program = getMarinadeFinanceProgram(this.provider);
		const depositIx = await getMarinadeDepositIx({
			program,
			mSOLAccount: mSOLAccount,
			transferFrom: this.wallet.publicKey,
			amount,
		});

		const ixs = [];

		if (!wSOLAccountExists) {
			ixs.push(createWSOLIx);
		}
		ixs.push(beginSwapIx, closeWSOLIx, depositIx, createWSOLIx, endSwapIx);

		return ixs;
	}

	public async triggerOrder(
		userAccountPublicKey: PublicKey,
		user: UserAccount,
		order: Order,
		txParams?: TxParams,
		fillerPublicKey?: PublicKey
	): Promise<TransactionSignature> {
		const { txSig } = await this.sendTransaction(
			await this.buildTransaction(
				await this.getTriggerOrderIx(
					userAccountPublicKey,
					user,
					order,
					fillerPublicKey
				),
				txParams
			),
			[],
			this.opts
		);
		return txSig;
	}

	public async getTriggerOrderIx(
		userAccountPublicKey: PublicKey,
		userAccount: UserAccount,
		order: Order,
		fillerPublicKey?: PublicKey
	): Promise<TransactionInstruction> {
		const filler = fillerPublicKey ?? (await this.getUserAccountPublicKey());

		let remainingAccountsParams;
		if (isVariant(order.marketType, 'perp')) {
			remainingAccountsParams = {
				userAccounts: [userAccount],
				writablePerpMarketIndexes: [order.marketIndex],
			};
		} else {
			remainingAccountsParams = {
				userAccounts: [userAccount],
				writableSpotMarketIndexes: [order.marketIndex, QUOTE_SPOT_MARKET_INDEX],
			};
		}

		const remainingAccounts = this.getRemainingAccounts(
			remainingAccountsParams
		);

		const orderId = order.orderId;
		return await this.program.instruction.triggerOrder(orderId, {
			accounts: {
				state: await this.getStatePublicKey(),
				filler,
				user: userAccountPublicKey,
				authority: this.wallet.publicKey,
			},
			remainingAccounts,
		});
	}

	public async forceCancelOrders(
		userAccountPublicKey: PublicKey,
		user: UserAccount,
		txParams?: TxParams,
		fillerPublicKey?: PublicKey
	): Promise<TransactionSignature> {
		const { txSig } = await this.sendTransaction(
			await this.buildTransaction(
				await this.getForceCancelOrdersIx(
					userAccountPublicKey,
					user,
					fillerPublicKey
				),
				txParams
			),
			[],
			this.opts
		);
		return txSig;
	}

	public async getForceCancelOrdersIx(
		userAccountPublicKey: PublicKey,
		userAccount: UserAccount,
		fillerPublicKey?: PublicKey
	): Promise<TransactionInstruction> {
		const filler = fillerPublicKey ?? (await this.getUserAccountPublicKey());

		const remainingAccounts = this.getRemainingAccounts({
			userAccounts: [userAccount],
			writableSpotMarketIndexes: [QUOTE_SPOT_MARKET_INDEX],
		});

		return await this.program.instruction.forceCancelOrders({
			accounts: {
				state: await this.getStatePublicKey(),
				filler,
				user: userAccountPublicKey,
				authority: this.wallet.publicKey,
			},
			remainingAccounts,
		});
	}

	public async updateUserIdle(
		userAccountPublicKey: PublicKey,
		user: UserAccount,
		txParams?: TxParams,
		fillerPublicKey?: PublicKey
	): Promise<TransactionSignature> {
		const { txSig } = await this.sendTransaction(
			await this.buildTransaction(
				await this.getUpdateUserIdleIx(
					userAccountPublicKey,
					user,
					fillerPublicKey
				),
				txParams
			),
			[],
			this.opts
		);
		return txSig;
	}

	public async getUpdateUserIdleIx(
		userAccountPublicKey: PublicKey,
		userAccount: UserAccount,
		fillerPublicKey?: PublicKey
	): Promise<TransactionInstruction> {
		const filler = fillerPublicKey ?? (await this.getUserAccountPublicKey());

		const remainingAccounts = this.getRemainingAccounts({
			userAccounts: [userAccount],
		});

		return await this.program.instruction.updateUserIdle({
			accounts: {
				state: await this.getStatePublicKey(),
				filler,
				user: userAccountPublicKey,
				authority: this.wallet.publicKey,
			},
			remainingAccounts,
		});
	}

	public async logUserBalances(
		userAccountPublicKey: PublicKey,
		txParams?: TxParams
	): Promise<TransactionSignature> {
		const { txSig } = await this.sendTransaction(
			await this.buildTransaction(
				await this.getLogUserBalancesIx(userAccountPublicKey),
				txParams
			),
			[],
			this.opts
		);
		return txSig;
	}

	public async getLogUserBalancesIx(
		userAccountPublicKey: PublicKey
	): Promise<TransactionInstruction> {
		const userAccount = (await this.program.account.user.fetch(
			userAccountPublicKey
		)) as UserAccount;
		const remainingAccounts = this.getRemainingAccounts({
			userAccounts: [userAccount],
		});

		return await this.program.instruction.logUserBalances({
			accounts: {
				state: await this.getStatePublicKey(),
				user: userAccountPublicKey,
				authority: this.wallet.publicKey,
			},
			remainingAccounts,
		});
	}

	public async updateUserFuelBonus(
		userAccountPublicKey: PublicKey,
		user: UserAccount,
		userAuthority: PublicKey,
		txParams?: TxParams
	): Promise<TransactionSignature> {
		const { txSig } = await this.sendTransaction(
			await this.buildTransaction(
				await this.getUpdateUserFuelBonusIx(
					userAccountPublicKey,
					user,
					userAuthority
				),
				txParams
			),
			[],
			this.opts
		);
		return txSig;
	}

	public async getUpdateUserFuelBonusIx(
		userAccountPublicKey: PublicKey,
		userAccount: UserAccount,
		userAuthority: PublicKey
	): Promise<TransactionInstruction> {
		const userStatsAccountPublicKey = getUserStatsAccountPublicKey(
			this.program.programId,
			userAuthority
		);

		const remainingAccounts = this.getRemainingAccounts({
			userAccounts: [userAccount],
		});

		return await this.program.instruction.updateUserFuelBonus({
			accounts: {
				state: await this.getStatePublicKey(),
				user: userAccountPublicKey,
				userStats: userStatsAccountPublicKey,
				authority: this.wallet.publicKey,
			},
			remainingAccounts,
		});
	}

	public async updateUserStatsReferrerStatus(
		userAuthority: PublicKey,
		txParams?: TxParams
	): Promise<TransactionSignature> {
		const { txSig } = await this.sendTransaction(
			await this.buildTransaction(
				await this.getUpdateUserStatsReferrerStatusIx(userAuthority),
				txParams
			),
			[],
			this.opts
		);
		return txSig;
	}

	public async getUpdateUserStatsReferrerStatusIx(
		userAuthority: PublicKey
	): Promise<TransactionInstruction> {
		const userStatsAccountPublicKey = getUserStatsAccountPublicKey(
			this.program.programId,
			userAuthority
		);

		return await this.program.instruction.updateUserStatsReferrerStatus({
			accounts: {
				state: await this.getStatePublicKey(),
				userStats: userStatsAccountPublicKey,
				authority: this.wallet.publicKey,
			},
		});
	}

	public async updateUserOpenOrdersCount(
		userAccountPublicKey: PublicKey,
		user: UserAccount,
		txParams?: TxParams,
		fillerPublicKey?: PublicKey
	): Promise<TransactionSignature> {
		const { txSig } = await this.sendTransaction(
			await this.buildTransaction(
				await this.getUpdateUserOpenOrdersCountIx(
					userAccountPublicKey,
					user,
					fillerPublicKey
				),
				txParams
			),
			[],
			this.opts
		);
		return txSig;
	}

	public async getUpdateUserOpenOrdersCountIx(
		userAccountPublicKey: PublicKey,
		userAccount: UserAccount,
		fillerPublicKey?: PublicKey
	): Promise<TransactionInstruction> {
		const filler = fillerPublicKey ?? (await this.getUserAccountPublicKey());

		const remainingAccounts = this.getRemainingAccounts({
			userAccounts: [userAccount],
		});

		return await this.program.instruction.updateUserOpenOrdersCount({
			accounts: {
				state: await this.getStatePublicKey(),
				filler,
				user: userAccountPublicKey,
				authority: this.wallet.publicKey,
			},
			remainingAccounts,
		});
	}

	public async placeAndTakePerpOrder(
		orderParams: OptionalOrderParams,
		makerInfo?: MakerInfo | MakerInfo[],
		referrerInfo?: ReferrerInfo,
		successCondition?: PlaceAndTakeOrderSuccessCondition,
		auctionDurationPercentage?: number,
		txParams?: TxParams,
		subAccountId?: number
	): Promise<TransactionSignature> {
		const { txSig, slot } = await this.sendTransaction(
			await this.buildTransaction(
				await this.getPlaceAndTakePerpOrderIx(
					orderParams,
					makerInfo,
					referrerInfo,
					successCondition,
					auctionDurationPercentage,
					subAccountId
				),
				txParams
			),
			[],
			this.opts
		);
		this.perpMarketLastSlotCache.set(orderParams.marketIndex, slot);
		return txSig;
	}
	public async preparePlaceAndTakePerpOrderWithAdditionalOrders(
		orderParams: OptionalOrderParams,
		makerInfo?: MakerInfo | MakerInfo[],
		referrerInfo?: ReferrerInfo,
		bracketOrdersParams = new Array<OptionalOrderParams>(),
		txParams?: TxParams,
		subAccountId?: number,
		cancelExistingOrders?: boolean,
		settlePnl?: boolean,
		exitEarlyIfSimFails?: boolean,
		auctionDurationPercentage?: number,
		optionalIxs?: TransactionInstruction[],
		isolatedPositionDepositAmount?: BN
	): Promise<{
		placeAndTakeTx: Transaction | VersionedTransaction;
		cancelExistingOrdersTx: Transaction | VersionedTransaction;
		settlePnlTx: Transaction | VersionedTransaction;
	}> {
		const placeAndTakeIxs: TransactionInstruction[] = [];

		type TxKeys = 'placeAndTakeTx' | 'cancelExistingOrdersTx' | 'settlePnlTx';

		const txsToSign: Record<TxKeys, Transaction | VersionedTransaction> = {
			placeAndTakeTx: undefined,
			cancelExistingOrdersTx: undefined,
			settlePnlTx: undefined,
		};

		// Get recent block hash so that we can re-use it for all transactions. Makes this logic run faster with fewer RPC requests
		const recentBlockHash =
			await this.txHandler.getLatestBlockhashForTransaction();

		const lookupTableAccounts = await this.fetchAllLookupTableAccounts();

		let earlyExitFailedPlaceAndTakeSim = false;

		const prepPlaceAndTakeTx = async () => {
			const placeAndTakeIx = await this.getPlaceAndTakePerpOrderIx(
				orderParams,
				makerInfo,
				referrerInfo,
				undefined,
				auctionDurationPercentage,
				subAccountId
			);

			if (
				isVariant(orderParams.marketType, 'perp') &&
				isolatedPositionDepositAmount?.gt?.(ZERO)
			) {
				placeAndTakeIxs.push(
					await this.getTransferIsolatedPerpPositionDepositIx(
						isolatedPositionDepositAmount as BN,
						orderParams.marketIndex,
						subAccountId
					)
				);
			}

			placeAndTakeIxs.push(placeAndTakeIx);

			if (bracketOrdersParams.length > 0) {
				const bracketOrdersIx = await this.getPlaceOrdersIx(
					bracketOrdersParams,
					subAccountId
				);
				placeAndTakeIxs.push(bracketOrdersIx);
			}

			// Optional extra ixs can be appended at the front
			if (optionalIxs?.length) {
				placeAndTakeIxs.unshift(...optionalIxs);
			}

			const shouldUseSimulationComputeUnits =
				txParams?.useSimulatedComputeUnits;
			const shouldExitIfSimulationFails = exitEarlyIfSimFails;

			const txParamsWithoutImplicitSimulation: TxParams = {
				...txParams,
				useSimulatedComputeUnits: false,
			};

			if (shouldUseSimulationComputeUnits || shouldExitIfSimulationFails) {
				const placeAndTakeTxToSim = (await this.buildTransaction(
					placeAndTakeIxs,
					txParams,
					undefined,
					lookupTableAccounts,
					true,
					recentBlockHash,
					optionalIxs
				)) as VersionedTransaction;

				const simulationResult =
					await TransactionParamProcessor.getTxSimComputeUnits(
						placeAndTakeTxToSim,
						this.connection,
						txParams.computeUnitsBufferMultiplier ?? 1.2,
						txParams.lowerBoundCu
					);

				if (shouldExitIfSimulationFails && !simulationResult.success) {
					earlyExitFailedPlaceAndTakeSim = true;
					return;
				}

				txsToSign.placeAndTakeTx = await this.buildTransaction(
					placeAndTakeIxs,
					{
						...txParamsWithoutImplicitSimulation,
						computeUnits: simulationResult.computeUnits,
					},
					undefined,
					lookupTableAccounts,
					undefined,
					recentBlockHash,
					optionalIxs
				);
			} else {
				txsToSign.placeAndTakeTx = await this.buildTransaction(
					placeAndTakeIxs,
					txParams,
					undefined,
					lookupTableAccounts,
					undefined,
					recentBlockHash,
					optionalIxs
				);
			}

			return;
		};

		const prepCancelOrderTx = async () => {
			if (cancelExistingOrders && isVariant(orderParams.marketType, 'perp')) {
				const cancelOrdersIx = await this.getCancelOrdersIx(
					orderParams.marketType,
					orderParams.marketIndex,
					null,
					subAccountId
				);

				txsToSign.cancelExistingOrdersTx = await this.buildTransaction(
					[cancelOrdersIx],
					txParams,
					this.txVersion,
					lookupTableAccounts,
					undefined,
					recentBlockHash,
					optionalIxs
				);
			}

			return;
		};

		const prepSettlePnlTx = async () => {
			if (settlePnl && isVariant(orderParams.marketType, 'perp')) {
				const userAccountPublicKey = await this.getUserAccountPublicKey(
					subAccountId
				);

				const settlePnlIx = await this.settlePNLIx(
					userAccountPublicKey,
					this.getUserAccount(subAccountId),
					orderParams.marketIndex
				);

				txsToSign.settlePnlTx = await this.buildTransaction(
					[settlePnlIx],
					txParams,
					this.txVersion,
					lookupTableAccounts,
					undefined,
					recentBlockHash,
					optionalIxs
				);
			}
			return;
		};

		await Promise.all([
			prepPlaceAndTakeTx(),
			prepCancelOrderTx(),
			prepSettlePnlTx(),
		]);

		if (earlyExitFailedPlaceAndTakeSim) {
			return null;
		}

		return txsToSign;
	}

	public async placeAndTakePerpWithAdditionalOrders(
		orderParams: OptionalOrderParams,
		makerInfo?: MakerInfo | MakerInfo[],
		referrerInfo?: ReferrerInfo,
		bracketOrdersParams = new Array<OptionalOrderParams>(),
		txParams?: TxParams,
		subAccountId?: number,
		cancelExistingOrders?: boolean,
		settlePnl?: boolean,
		exitEarlyIfSimFails?: boolean
	): Promise<{
		txSig: TransactionSignature;
		signedCancelExistingOrdersTx?: Transaction;
		signedSettlePnlTx?: Transaction;
	}> {
		const txsToSign =
			await this.preparePlaceAndTakePerpOrderWithAdditionalOrders(
				orderParams,
				makerInfo,
				referrerInfo,
				bracketOrdersParams,
				txParams,
				subAccountId,
				cancelExistingOrders,
				settlePnl,
				exitEarlyIfSimFails
			);

		if (!txsToSign) {
			return null;
		}

		const signedTxs = (
			await this.txHandler.getSignedTransactionMap(
				txsToSign,
				// @ts-ignore
				this.provider.wallet
			)
		).signedTxMap;

		const { txSig, slot } = await this.sendTransaction(
			signedTxs.placeAndTakeTx,
			[],
			this.opts,
			true
		);

		this.perpMarketLastSlotCache.set(orderParams.marketIndex, slot);

		return {
			txSig,
			signedCancelExistingOrdersTx:
				signedTxs.cancelExistingOrdersTx as Transaction,
			signedSettlePnlTx: signedTxs.settlePnlTx as Transaction,
		};
	}

	public async getPlaceAndTakePerpOrderIx(
		orderParams: OptionalOrderParams,
		makerInfo?: MakerInfo | MakerInfo[],
		referrerInfo?: ReferrerInfo,
		successCondition?: PlaceAndTakeOrderSuccessCondition,
		auctionDurationPercentage?: number,
		subAccountId?: number,
		overrides?: {
			authority?: PublicKey;
		}
	): Promise<TransactionInstruction> {
		orderParams = getOrderParams(orderParams, { marketType: MarketType.PERP });
		const userStatsPublicKey = await this.getUserStatsAccountPublicKey();
		const user = await this.getUserAccountPublicKey(subAccountId);

		makerInfo = Array.isArray(makerInfo)
			? makerInfo
			: makerInfo
			? [makerInfo]
			: [];

		const userAccounts = [this.getUserAccount(subAccountId)];
		for (const maker of makerInfo) {
			userAccounts.push(maker.makerUserAccount);
		}

		const remainingAccounts = this.getRemainingAccounts({
			userAccounts,
			useMarketLastSlotCache: true,
			writablePerpMarketIndexes: [orderParams.marketIndex],
		});

		for (const maker of makerInfo) {
			remainingAccounts.push({
				pubkey: maker.maker,
				isWritable: true,
				isSigner: false,
			});
			remainingAccounts.push({
				pubkey: maker.makerStats,
				isWritable: true,
				isSigner: false,
			});
		}

		if (referrerInfo) {
			const referrerIsMaker =
				makerInfo.find((maker) => maker.maker.equals(referrerInfo.referrer)) !==
				undefined;
			if (!referrerIsMaker) {
				remainingAccounts.push({
					pubkey: referrerInfo.referrer,
					isWritable: true,
					isSigner: false,
				});
				remainingAccounts.push({
					pubkey: referrerInfo.referrerStats,
					isWritable: true,
					isSigner: false,
				});
			}
		}

		if (isUpdateHighLeverageMode(orderParams.bitFlags)) {
			remainingAccounts.push({
				pubkey: getHighLeverageModeConfigPublicKey(this.program.programId),
				isWritable: true,
				isSigner: false,
			});
		}

		let optionalParams = null;
		if (auctionDurationPercentage || successCondition) {
			optionalParams =
				((auctionDurationPercentage ?? 100) << 8) | (successCondition ?? 0);
		}

		const authority = overrides?.authority ?? this.wallet.publicKey;

		return await this.program.instruction.placeAndTakePerpOrder(
			orderParams,
			optionalParams,
			{
				accounts: {
					state: await this.getStatePublicKey(),
					user,
					userStats: userStatsPublicKey,
					authority,
				},
				remainingAccounts,
			}
		);
	}

	public async placeAndMakePerpOrder(
		orderParams: OptionalOrderParams,
		takerInfo: TakerInfo,
		referrerInfo?: ReferrerInfo,
		txParams?: TxParams,
		subAccountId?: number
	): Promise<TransactionSignature> {
		const { txSig, slot } = await this.sendTransaction(
			await this.buildTransaction(
				await this.getPlaceAndMakePerpOrderIx(
					orderParams,
					takerInfo,
					referrerInfo,
					subAccountId
				),
				txParams
			),
			[],
			this.opts
		);

		this.perpMarketLastSlotCache.set(orderParams.marketIndex, slot);

		return txSig;
	}

	public async getPlaceAndMakePerpOrderIx(
		orderParams: OptionalOrderParams,
		takerInfo: TakerInfo,
		referrerInfo?: ReferrerInfo,
		subAccountId?: number
	): Promise<TransactionInstruction> {
		orderParams = getOrderParams(orderParams, { marketType: MarketType.PERP });
		const userStatsPublicKey = this.getUserStatsAccountPublicKey();
		const user = await this.getUserAccountPublicKey(subAccountId);

		const remainingAccounts = this.getRemainingAccounts({
			userAccounts: [
				this.getUserAccount(subAccountId),
				takerInfo.takerUserAccount,
			],
			useMarketLastSlotCache: true,
			writablePerpMarketIndexes: [orderParams.marketIndex],
		});

		if (referrerInfo) {
			remainingAccounts.push({
				pubkey: referrerInfo.referrer,
				isWritable: true,
				isSigner: false,
			});
			remainingAccounts.push({
				pubkey: referrerInfo.referrerStats,
				isWritable: true,
				isSigner: false,
			});
		}

		const takerOrderId = takerInfo.order.orderId;
		if (hasBuilder(takerInfo.order)) {
			remainingAccounts.push({
				pubkey: getRevenueShareEscrowAccountPublicKey(
					this.program.programId,
					takerInfo.takerUserAccount.authority
				),
				isWritable: true,
				isSigner: false,
			});
		}
		return await this.program.instruction.placeAndMakePerpOrder(
			orderParams,
			takerOrderId,
			{
				accounts: {
					state: await this.getStatePublicKey(),
					user,
					userStats: userStatsPublicKey,
					taker: takerInfo.taker,
					takerStats: takerInfo.takerStats,
					authority: this.wallet.publicKey,
				},
				remainingAccounts,
			}
		);
	}

	public signSignedMsgOrderParamsMessage(
		orderParamsMessage:
			| SignedMsgOrderParamsMessage
			| SignedMsgOrderParamsDelegateMessage,
		delegateSigner?: boolean
	): SignedMsgOrderParams {
		const borshBuf = this.encodeSignedMsgOrderParamsMessage(
			orderParamsMessage,
			delegateSigner
		);
		const orderParams = Buffer.from(borshBuf.toString('hex'));
		return {
			orderParams,
			signature: this.signMessage(Buffer.from(borshBuf.toString('hex'))),
		};
	}

	/**
	 * Builds a deposit and place request for Swift service
	 *
	 * @param depositTx - The signed tx containing a drift deposit (e.g. see `buildSwiftDepositTx`)
	 * @param orderParamsMessage - The order parameters message to sign
	 * @param delegateSigner - Whether this is a delegate signer
	 *
	 * @returns request object for Swift service
	 */
	public buildDepositAndPlaceSignedMsgOrderRequest(
		depositTx: VersionedTransaction,
		orderParamsMessage:
			| SignedMsgOrderParamsMessage
			| SignedMsgOrderParamsDelegateMessage,
		delegateSigner?: boolean
	): {
		deposit_tx: Buffer;
		swift_order: SignedMsgOrderParams;
	} {
		// Serialize the deposit transaction
		const serializedDepositTx = Buffer.from(depositTx.serialize());

		// Get the signed swift order using the existing method
		const swiftOrder = this.signSignedMsgOrderParamsMessage(
			orderParamsMessage,
			delegateSigner
		);

		return {
			deposit_tx: serializedDepositTx,
			swift_order: swiftOrder,
		};
	}

	/*
	 * Borsh encode signedMsg taker order params
	 */
	public encodeSignedMsgOrderParamsMessage(
		orderParamsMessage:
			| SignedMsgOrderParamsMessage
			| SignedMsgOrderParamsDelegateMessage,
		delegateSigner?: boolean
	): Buffer {
		if (orderParamsMessage.maxMarginRatio === undefined) {
			orderParamsMessage.maxMarginRatio = null;
		}

		const anchorIxName = delegateSigner
			? 'global' + ':' + 'SignedMsgOrderParamsDelegateMessage'
			: 'global' + ':' + 'SignedMsgOrderParamsMessage';
		const prefix = Buffer.from(sha256(anchorIxName).slice(0, 8));

		// Backwards-compat: normalize optional builder fields to null for encoding
		const withBuilderDefaults = {
			...orderParamsMessage,
			builderIdx:
				orderParamsMessage.builderIdx !== undefined
					? orderParamsMessage.builderIdx
					: null,
			builderFeeTenthBps:
				orderParamsMessage.builderFeeTenthBps !== undefined
					? orderParamsMessage.builderFeeTenthBps
					: null,
		};
		const buf = Buffer.concat([
			prefix,
			delegateSigner
				? this.program.coder.types.encode(
						'SignedMsgOrderParamsDelegateMessage',
						withBuilderDefaults as SignedMsgOrderParamsDelegateMessage
				  )
				: this.program.coder.types.encode(
						'SignedMsgOrderParamsMessage',
						withBuilderDefaults as SignedMsgOrderParamsMessage
				  ),
		]);
		return buf;
	}

	/*
	 * Decode signedMsg taker order params from borsh buffer. Zero pads the message in case the
	 * received message was encoded by an outdated IDL (size will be too small and decode will throw).
	 * Note: the 128 will be problematic if the type we are expecting to deserializze into is 128 bytes
	 * larger than the message we are receiving (unlikely, especially if all new fields are Options).
	 */
	public decodeSignedMsgOrderParamsMessage(
		encodedMessage: Buffer,
		delegateSigner?: boolean
	): SignedMsgOrderParamsMessage | SignedMsgOrderParamsDelegateMessage {
		const decodeStr = delegateSigner
			? 'SignedMsgOrderParamsDelegateMessage'
			: 'SignedMsgOrderParamsMessage';
		return this.program.coder.types.decode(
			decodeStr,
			Buffer.concat([
				encodedMessage.slice(8), // strip out discriminator
				Buffer.alloc(128), // pad on 128 bytes, this is most efficient way to messages that are too small
			])
		);
	}

	public signMessage(
		message: Uint8Array,
		keypair: Keypair = this.wallet.payer
	): Buffer {
		return Buffer.from(nacl.sign.detached(message, keypair.secretKey));
	}

	public async placeSignedMsgTakerOrder(
		signedSignedMsgOrderParams: SignedMsgOrderParams,
		marketIndex: number,
		takerInfo: {
			taker: PublicKey;
			takerStats: PublicKey;
			takerUserAccount: UserAccount;
			signingAuthority: PublicKey;
		},
		precedingIxs: TransactionInstruction[] = [],
		overrideCustomIxIndex?: number,
		txParams?: TxParams
	): Promise<TransactionSignature> {
		const ixs = await this.getPlaceSignedMsgTakerPerpOrderIxs(
			signedSignedMsgOrderParams,
			marketIndex,
			takerInfo,
			precedingIxs,
			overrideCustomIxIndex
		);
		const { txSig } = await this.sendTransaction(
			await this.buildTransaction(ixs, txParams),
			[],
			this.opts
		);
		return txSig;
	}

	public async getPlaceSignedMsgTakerPerpOrderIxs(
		signedSignedMsgOrderParams: SignedMsgOrderParams,
		marketIndex: number,
		takerInfo: {
			taker: PublicKey;
			takerStats: PublicKey;
			takerUserAccount: UserAccount;
			signingAuthority: PublicKey;
		},
		precedingIxs: TransactionInstruction[] = [],
		overrideCustomIxIndex?: number
	): Promise<TransactionInstruction[]> {
		const remainingAccounts = this.getRemainingAccounts({
			userAccounts: [takerInfo.takerUserAccount],
			useMarketLastSlotCache: false,
			readablePerpMarketIndex: marketIndex,
		});

		const isDelegateSigner = takerInfo.signingAuthority.equals(
			takerInfo.takerUserAccount.delegate
		);

		const borshBuf = Buffer.from(
			signedSignedMsgOrderParams.orderParams.toString(),
			'hex'
		);

		const signedMessage = this.decodeSignedMsgOrderParamsMessage(
			borshBuf,
			isDelegateSigner
		);
		if (isUpdateHighLeverageMode(signedMessage.signedMsgOrderParams.bitFlags)) {
			remainingAccounts.push({
				pubkey: getHighLeverageModeConfigPublicKey(this.program.programId),
				isWritable: true,
				isSigner: false,
			});
		}
		if (
			signedMessage.builderFeeTenthBps !== null &&
			signedMessage.builderIdx !== null
		) {
			remainingAccounts.push({
				pubkey: getRevenueShareEscrowAccountPublicKey(
					this.program.programId,
					takerInfo.takerUserAccount.authority
				),
				isWritable: true,
				isSigner: false,
			});
		}

		const messageLengthBuffer = Buffer.alloc(2);
		messageLengthBuffer.writeUInt16LE(
			signedSignedMsgOrderParams.orderParams.length
		);

		const signedMsgIxData = Buffer.concat([
			signedSignedMsgOrderParams.signature,
			takerInfo.signingAuthority.toBytes(),
			messageLengthBuffer,
			signedSignedMsgOrderParams.orderParams,
		]);

		const signedMsgOrderParamsSignatureIx = createMinimalEd25519VerifyIx(
			overrideCustomIxIndex || precedingIxs.length + 1,
			12,
			signedMsgIxData,
			0
		);

		const placeTakerSignedMsgPerpOrderIx =
			this.program.instruction.placeSignedMsgTakerOrder(
				signedMsgIxData,
				isDelegateSigner,
				{
					accounts: {
						state: await this.getStatePublicKey(),
						user: takerInfo.taker,
						userStats: takerInfo.takerStats,
						signedMsgUserOrders: getSignedMsgUserAccountPublicKey(
							this.program.programId,
							takerInfo.takerUserAccount.authority
						),
						authority: this.wallet.publicKey,
						ixSysvar: SYSVAR_INSTRUCTIONS_PUBKEY,
					},
					remainingAccounts,
				}
			);

		return [signedMsgOrderParamsSignatureIx, placeTakerSignedMsgPerpOrderIx];
	}

	public async placeAndMakeSignedMsgPerpOrder(
		signedSignedMsgOrderParams: SignedMsgOrderParams,
		signedMsgOrderUuid: Uint8Array,
		takerInfo: {
			taker: PublicKey;
			takerStats: PublicKey;
			takerUserAccount: UserAccount;
			signingAuthority: PublicKey;
		},
		orderParams: OptionalOrderParams,
		referrerInfo?: ReferrerInfo,
		txParams?: TxParams,
		subAccountId?: number,
		precedingIxs: TransactionInstruction[] = [],
		overrideCustomIxIndex?: number
	): Promise<TransactionSignature> {
		const ixs = await this.getPlaceAndMakeSignedMsgPerpOrderIxs(
			signedSignedMsgOrderParams,
			signedMsgOrderUuid,
			takerInfo,
			orderParams,
			referrerInfo,
			subAccountId,
			precedingIxs,
			overrideCustomIxIndex
		);
		const { txSig, slot } = await this.sendTransaction(
			await this.buildTransaction(ixs, txParams),
			[],
			this.opts
		);

		this.perpMarketLastSlotCache.set(orderParams.marketIndex, slot);
		return txSig;
	}

	public async getPlaceAndMakeSignedMsgPerpOrderIxs(
		signedSignedMsgOrderParams: SignedMsgOrderParams,
		signedMsgOrderUuid: Uint8Array,
		takerInfo: {
			taker: PublicKey;
			takerStats: PublicKey;
			takerUserAccount: UserAccount;
			signingAuthority: PublicKey;
		},
		orderParams: OptionalOrderParams,
		referrerInfo?: ReferrerInfo,
		subAccountId?: number,
		precedingIxs: TransactionInstruction[] = [],
		overrideCustomIxIndex?: number
	): Promise<TransactionInstruction[]> {
		const [signedMsgOrderSignatureIx, placeTakerSignedMsgPerpOrderIx] =
			await this.getPlaceSignedMsgTakerPerpOrderIxs(
				signedSignedMsgOrderParams,
				orderParams.marketIndex,
				takerInfo,
				precedingIxs,
				overrideCustomIxIndex
			);

		orderParams = getOrderParams(orderParams, { marketType: MarketType.PERP });
		const userStatsPublicKey = this.getUserStatsAccountPublicKey();
		const user = await this.getUserAccountPublicKey(subAccountId);

		const remainingAccounts = this.getRemainingAccounts({
			userAccounts: [
				this.getUserAccount(subAccountId),
				takerInfo.takerUserAccount,
			],
			useMarketLastSlotCache: false,
			writablePerpMarketIndexes: [orderParams.marketIndex],
		});

		if (referrerInfo) {
			remainingAccounts.push({
				pubkey: referrerInfo.referrer,
				isWritable: true,
				isSigner: false,
			});
			remainingAccounts.push({
				pubkey: referrerInfo.referrerStats,
				isWritable: true,
				isSigner: false,
			});
		}

		const isDelegateSigner = takerInfo.signingAuthority.equals(
			takerInfo.takerUserAccount.delegate
		);
		const borshBuf = Buffer.from(
			signedSignedMsgOrderParams.orderParams.toString(),
			'hex'
		);

		const signedMessage = this.decodeSignedMsgOrderParamsMessage(
			borshBuf,
			isDelegateSigner
		);
		if (
			signedMessage.builderFeeTenthBps !== null &&
			signedMessage.builderIdx !== null
		) {
			remainingAccounts.push({
				pubkey: getRevenueShareEscrowAccountPublicKey(
					this.program.programId,
					takerInfo.takerUserAccount.authority
				),
				isWritable: true,
				isSigner: false,
			});
		}

		const placeAndMakeIx =
			await this.program.instruction.placeAndMakeSignedMsgPerpOrder(
				orderParams,
				signedMsgOrderUuid,
				{
					accounts: {
						state: await this.getStatePublicKey(),
						user,
						userStats: userStatsPublicKey,
						taker: takerInfo.taker,
						takerStats: takerInfo.takerStats,
						authority: this.wallet.publicKey,
						takerSignedMsgUserOrders: getSignedMsgUserAccountPublicKey(
							this.program.programId,
							takerInfo.takerUserAccount.authority
						),
					},
					remainingAccounts,
				}
			);

		return [
			signedMsgOrderSignatureIx,
			placeTakerSignedMsgPerpOrderIx,
			placeAndMakeIx,
		];
	}

	public async preparePlaceAndTakeSpotOrder(
		orderParams: OptionalOrderParams,
		fulfillmentConfig?: SerumV3FulfillmentConfigAccount,
		makerInfo?: MakerInfo,
		referrerInfo?: ReferrerInfo,
		txParams?: TxParams,
		subAccountId?: number
	) {
		const tx = await this.buildTransaction(
			await this.getPlaceAndTakeSpotOrderIx(
				orderParams,
				fulfillmentConfig,
				makerInfo,
				referrerInfo,
				subAccountId
			),
			txParams
		);

		return {
			placeAndTakeSpotOrderTx: tx,
		};
	}

	public async placeAndTakeSpotOrder(
		orderParams: OptionalOrderParams,
		fulfillmentConfig?: SerumV3FulfillmentConfigAccount,
		makerInfo?: MakerInfo,
		referrerInfo?: ReferrerInfo,
		txParams?: TxParams,
		subAccountId?: number
	): Promise<TransactionSignature> {
		const { txSig, slot } = await this.sendTransaction(
			(
				await this.preparePlaceAndTakeSpotOrder(
					orderParams,
					fulfillmentConfig,
					makerInfo,
					referrerInfo,
					txParams,
					subAccountId
				)
			).placeAndTakeSpotOrderTx,
			[],
			this.opts,
			false
		);
		this.spotMarketLastSlotCache.set(orderParams.marketIndex, slot);
		this.spotMarketLastSlotCache.set(QUOTE_SPOT_MARKET_INDEX, slot);
		return txSig;
	}
	public async getPlaceAndTakeSpotOrderIx(
		orderParams: OptionalOrderParams,
		fulfillmentConfig?: SerumV3FulfillmentConfigAccount,
		makerInfo?: MakerInfo,
		referrerInfo?: ReferrerInfo,
		subAccountId?: number
	): Promise<TransactionInstruction> {
		orderParams = getOrderParams(orderParams, { marketType: MarketType.SPOT });
		const userStatsPublicKey = this.getUserStatsAccountPublicKey();
		const user = await this.getUserAccountPublicKey(subAccountId);

		const userAccounts = [this.getUserAccount(subAccountId)];
		if (makerInfo !== undefined) {
			userAccounts.push(makerInfo.makerUserAccount);
		}
		const remainingAccounts = this.getRemainingAccounts({
			userAccounts,
			useMarketLastSlotCache: true,
			writableSpotMarketIndexes: [
				orderParams.marketIndex,
				QUOTE_SPOT_MARKET_INDEX,
			],
		});

		let makerOrderId = null;
		if (makerInfo) {
			makerOrderId = makerInfo.order.orderId;
			remainingAccounts.push({
				pubkey: makerInfo.maker,
				isSigner: false,
				isWritable: true,
			});
			remainingAccounts.push({
				pubkey: makerInfo.makerStats,
				isSigner: false,
				isWritable: true,
			});
		}

		if (referrerInfo) {
			remainingAccounts.push({
				pubkey: referrerInfo.referrer,
				isWritable: true,
				isSigner: false,
			});
			remainingAccounts.push({
				pubkey: referrerInfo.referrerStats,
				isWritable: true,
				isSigner: false,
			});
		}

		this.addSpotFulfillmentAccounts(
			orderParams.marketIndex,
			remainingAccounts,
			fulfillmentConfig
		);

		return await this.program.instruction.placeAndTakeSpotOrder(
			orderParams,
			fulfillmentConfig ? fulfillmentConfig.fulfillmentType : null,
			makerOrderId,
			{
				accounts: {
					state: await this.getStatePublicKey(),
					user,
					userStats: userStatsPublicKey,
					authority: this.wallet.publicKey,
				},
				remainingAccounts,
			}
		);
	}

	public async placeAndMakeSpotOrder(
		orderParams: OptionalOrderParams,
		takerInfo: TakerInfo,
		fulfillmentConfig?: SerumV3FulfillmentConfigAccount,
		referrerInfo?: ReferrerInfo,
		txParams?: TxParams,
		subAccountId?: number
	): Promise<TransactionSignature> {
		const { txSig, slot } = await this.sendTransaction(
			await this.buildTransaction(
				await this.getPlaceAndMakeSpotOrderIx(
					orderParams,
					takerInfo,
					fulfillmentConfig,
					referrerInfo,
					subAccountId
				),
				txParams
			),
			[],
			this.opts
		);
		this.spotMarketLastSlotCache.set(orderParams.marketIndex, slot);
		this.spotMarketLastSlotCache.set(QUOTE_SPOT_MARKET_INDEX, slot);
		return txSig;
	}

	public async getPlaceAndMakeSpotOrderIx(
		orderParams: OptionalOrderParams,
		takerInfo: TakerInfo,
		fulfillmentConfig?: SerumV3FulfillmentConfigAccount,
		referrerInfo?: ReferrerInfo,
		subAccountId?: number
	): Promise<TransactionInstruction> {
		orderParams = getOrderParams(orderParams, { marketType: MarketType.SPOT });
		const userStatsPublicKey = this.getUserStatsAccountPublicKey();
		const user = await this.getUserAccountPublicKey(subAccountId);

		const remainingAccounts = this.getRemainingAccounts({
			userAccounts: [
				this.getUserAccount(subAccountId),
				takerInfo.takerUserAccount,
			],
			useMarketLastSlotCache: true,
			writableSpotMarketIndexes: [
				orderParams.marketIndex,
				QUOTE_SPOT_MARKET_INDEX,
			],
		});

		if (referrerInfo) {
			remainingAccounts.push({
				pubkey: referrerInfo.referrer,
				isWritable: true,
				isSigner: false,
			});
			remainingAccounts.push({
				pubkey: referrerInfo.referrerStats,
				isWritable: true,
				isSigner: false,
			});
		}

		this.addSpotFulfillmentAccounts(
			orderParams.marketIndex,
			remainingAccounts,
			fulfillmentConfig
		);

		const takerOrderId = takerInfo.order.orderId;
		return await this.program.instruction.placeAndMakeSpotOrder(
			orderParams,
			takerOrderId,
			fulfillmentConfig ? fulfillmentConfig.fulfillmentType : null,
			{
				accounts: {
					state: await this.getStatePublicKey(),
					user,
					userStats: userStatsPublicKey,
					taker: takerInfo.taker,
					takerStats: takerInfo.takerStats,
					authority: this.wallet.publicKey,
				},
				remainingAccounts,
			}
		);
	}

	/**
	 * @deprecated use {@link placePerpOrder} or {@link placeAndTakePerpOrder} instead
	 */
	public async closePosition(
		marketIndex: number,
		limitPrice?: BN,
		subAccountId?: number
	): Promise<TransactionSignature> {
		const userPosition =
			this.getUser(subAccountId).getPerpPosition(marketIndex);
		if (!userPosition) {
			throw Error(`No position in market ${marketIndex.toString()}`);
		}

		return await this.placeAndTakePerpOrder(
			{
				orderType: OrderType.MARKET,
				marketIndex,
				direction: findDirectionToClose(userPosition),
				baseAssetAmount: userPosition.baseAssetAmount.abs(),
				reduceOnly: true,
				price: limitPrice,
			},
			undefined,
			undefined,
			undefined,
			undefined,
			undefined,
			subAccountId
		);
	}

	/**
	 * Modifies an open order by closing it and replacing it with a new order.
	 * @deprecated use modifyOrder instead
	 * @param orderId: The open order to modify
	 * @param newBaseAmount: The new base amount for the order. One of [newBaseAmount|newLimitPrice|newOraclePriceOffset] must be provided.
	 * @param newLimitPice: The new limit price for the order. One of [newBaseAmount|newLimitPrice|newOraclePriceOffset] must be provided.
	 * @param newOraclePriceOffset: The new oracle price offset for the order. One of [newBaseAmount|newLimitPrice|newOraclePriceOffset] must be provided.
	 * @returns
	 */
	public async modifyPerpOrder(
		orderId: number,
		newBaseAmount?: BN,
		newLimitPrice?: BN,
		newOraclePriceOffset?: number
	): Promise<TransactionSignature> {
		return this.modifyOrder({
			orderId,
			newBaseAmount,
			newLimitPrice,
			newOraclePriceOffset,
		});
	}

	/**
	 * Modifies an open order by closing it and replacing it with a new order.
	 * @deprecated use modifyOrderByUserOrderId instead
	 * @param userOrderId: The open order to modify
	 * @param newBaseAmount: The new base amount for the order. One of [newBaseAmount|newLimitPrice|newOraclePriceOffset] must be provided.
	 * @param newLimitPice: The new limit price for the order. One of [newBaseAmount|newLimitPrice|newOraclePriceOffset] must be provided.
	 * @param newOraclePriceOffset: The new oracle price offset for the order. One of [newBaseAmount|newLimitPrice|newOraclePriceOffset] must be provided.
	 * @returns
	 */
	public async modifyPerpOrderByUserOrderId(
		userOrderId: number,
		newBaseAmount?: BN,
		newLimitPrice?: BN,
		newOraclePriceOffset?: number
	): Promise<TransactionSignature> {
		return this.modifyOrderByUserOrderId({
			userOrderId,
			newBaseAmount,
			newLimitPrice,
			newOraclePriceOffset,
		});
	}

	/**
	 * Modifies an open order (spot or perp) by closing it and replacing it with a new order.
	 * @param orderParams.orderId: The open order to modify
	 * @param orderParams.newDirection: The new direction for the order
	 * @param orderParams.newBaseAmount: The new base amount for the order
	 * @param orderParams.newLimitPice: The new limit price for the order
	 * @param orderParams.newOraclePriceOffset: The new oracle price offset for the order
	 * @param orderParams.newTriggerPrice: Optional - Thew new trigger price for the order.
	 * @param orderParams.auctionDuration:
	 * @param orderParams.auctionStartPrice:
	 * @param orderParams.auctionEndPrice:
	 * @param orderParams.reduceOnly:
	 * @param orderParams.postOnly:
	 * @param orderParams.bitFlags:
	 * @param orderParams.policy:
	 * @param orderParams.maxTs:
	 * @returns
	 */
	public async modifyOrder(
		orderParams: {
			orderId: number;
			newDirection?: PositionDirection;
			newBaseAmount?: BN;
			newLimitPrice?: BN;
			newOraclePriceOffset?: number;
			newTriggerPrice?: BN;
			newTriggerCondition?: OrderTriggerCondition;
			auctionDuration?: number;
			auctionStartPrice?: BN;
			auctionEndPrice?: BN;
			reduceOnly?: boolean;
			postOnly?: PostOnlyParams;
			bitFlags?: number;
			maxTs?: BN;
			policy?: number;
		},
		txParams?: TxParams,
		subAccountId?: number
	): Promise<TransactionSignature> {
		const { txSig } = await this.sendTransaction(
			await this.buildTransaction(
				await this.getModifyOrderIx(orderParams, subAccountId),
				txParams
			),
			[],
			this.opts
		);
		return txSig;
	}

	/**
	 * @param orderParams: The parameters for the order to modify.
	 * @param subAccountId: Optional - The subaccount ID of the user to modify the order for.
	 * @param userPublicKey: Optional - The public key of the user to modify the order for. This takes precedence over subAccountId.
	 * @returns
	 */
	public async getModifyOrderIx(
		{
			orderId,
			newDirection,
			newBaseAmount,
			newLimitPrice,
			newOraclePriceOffset,
			newTriggerPrice,
			newTriggerCondition,
			auctionDuration,
			auctionStartPrice,
			auctionEndPrice,
			reduceOnly,
			postOnly,
			bitFlags,
			maxTs,
			policy,
		}: {
			orderId: number;
			newDirection?: PositionDirection;
			newBaseAmount?: BN;
			newLimitPrice?: BN;
			newOraclePriceOffset?: number;
			newTriggerPrice?: BN;
			newTriggerCondition?: OrderTriggerCondition;
			auctionDuration?: number;
			auctionStartPrice?: BN;
			auctionEndPrice?: BN;
			reduceOnly?: boolean;
			postOnly?: PostOnlyParams;
			bitFlags?: number;
			maxTs?: BN;
			policy?: number;
		},
		subAccountId?: number,
		overrides?: {
			user?: User;
			authority?: PublicKey;
		}
	): Promise<TransactionInstruction> {
		const userPubKey =
			overrides?.user?.getUserAccountPublicKey() ??
			(await this.getUserAccountPublicKey(subAccountId));
		const userAccount =
			overrides?.user?.getUserAccount() ?? this.getUserAccount(subAccountId);

		const remainingAccounts = this.getRemainingAccounts({
			userAccounts: [userAccount],
			useMarketLastSlotCache: true,
		});

		const orderParams: ModifyOrderParams = {
			baseAssetAmount: newBaseAmount || null,
			direction: newDirection || null,
			price: newLimitPrice || null,
			oraclePriceOffset: newOraclePriceOffset || null,
			triggerPrice: newTriggerPrice || null,
			triggerCondition: newTriggerCondition || null,
			auctionDuration: auctionDuration || null,
			auctionStartPrice: auctionStartPrice || null,
			auctionEndPrice: auctionEndPrice || null,
			reduceOnly: reduceOnly != undefined ? reduceOnly : null,
			postOnly: postOnly != undefined ? postOnly : null,
			bitFlags: bitFlags != undefined ? bitFlags : null,
			policy: policy || null,
			maxTs: maxTs || null,
		};

		const authority =
			overrides?.authority ??
			overrides?.user?.getUserAccount().authority ??
			this.wallet.publicKey;
		return await this.program.instruction.modifyOrder(orderId, orderParams, {
			accounts: {
				state: await this.getStatePublicKey(),
				user: userPubKey,
				userStats: this.getUserStatsAccountPublicKey(),
				authority,
			},
			remainingAccounts,
		});
	}

	/**
	 * Modifies an open order by closing it and replacing it with a new order.
	 * @param orderParams.userOrderId: The open order to modify
	 * @param orderParams.newDirection: The new direction for the order
	 * @param orderParams.newBaseAmount: The new base amount for the order
	 * @param orderParams.newLimitPice: The new limit price for the order
	 * @param orderParams.newOraclePriceOffset: The new oracle price offset for the order
	 * @param orderParams.newTriggerPrice: Optional - Thew new trigger price for the order.
	 * @param orderParams.auctionDuration: Only required if order type changed to market from something else
	 * @param orderParams.auctionStartPrice: Only required if order type changed to market from something else
	 * @param orderParams.auctionEndPrice: Only required if order type changed to market from something else
	 * @param orderParams.reduceOnly:
	 * @param orderParams.postOnly:
	 * @param orderParams.bitFlags:
	 * @param orderParams.policy:
	 * @param orderParams.maxTs:
	 * @returns
	 */
	public async modifyOrderByUserOrderId(
		orderParams: {
			userOrderId: number;
			newDirection?: PositionDirection;
			newBaseAmount?: BN;
			newLimitPrice?: BN;
			newOraclePriceOffset?: number;
			newTriggerPrice?: BN;
			newTriggerCondition?: OrderTriggerCondition;
			auctionDuration?: number;
			auctionStartPrice?: BN;
			auctionEndPrice?: BN;
			reduceOnly?: boolean;
			postOnly?: PostOnlyParams;
			bitFlags?: number;
			policy?: ModifyOrderPolicy;
			maxTs?: BN;
		},
		txParams?: TxParams,
		subAccountId?: number
	): Promise<TransactionSignature> {
		const { txSig } = await this.sendTransaction(
			await this.buildTransaction(
				await this.getModifyOrderByUserIdIx(orderParams, subAccountId),
				txParams
			),
			[],
			this.opts
		);
		return txSig;
	}

	public async getModifyOrderByUserIdIx(
		{
			userOrderId,
			newDirection,
			newBaseAmount,
			newLimitPrice,
			newOraclePriceOffset,
			newTriggerPrice,
			newTriggerCondition,
			auctionDuration,
			auctionStartPrice,
			auctionEndPrice,
			reduceOnly,
			postOnly,
			bitFlags,
			maxTs,
			policy,
		}: {
			userOrderId: number;
			newDirection?: PositionDirection;
			newBaseAmount?: BN;
			newLimitPrice?: BN;
			newOraclePriceOffset?: number;
			newTriggerPrice?: BN;
			newTriggerCondition?: OrderTriggerCondition;
			auctionDuration?: number;
			auctionStartPrice?: BN;
			auctionEndPrice?: BN;
			reduceOnly?: boolean;
			postOnly?: PostOnlyParams;
			bitFlags?: number;
			policy?: ModifyOrderPolicy;
			maxTs?: BN;
		},
		subAccountId?: number
	): Promise<TransactionInstruction> {
		const user = await this.getUserAccountPublicKey(subAccountId);

		const remainingAccounts = this.getRemainingAccounts({
			userAccounts: [this.getUserAccount(subAccountId)],
			useMarketLastSlotCache: true,
		});

		const orderParams: ModifyOrderParams = {
			baseAssetAmount: newBaseAmount || null,
			direction: newDirection || null,
			price: newLimitPrice || null,
			oraclePriceOffset: newOraclePriceOffset || null,
			triggerPrice: newTriggerPrice || null,
			triggerCondition: newTriggerCondition || null,
			auctionDuration: auctionDuration || null,
			auctionStartPrice: auctionStartPrice || null,
			auctionEndPrice: auctionEndPrice || null,
			reduceOnly: reduceOnly || false,
			postOnly: postOnly || null,
			bitFlags: bitFlags || null,
			policy: policy || null,
			maxTs: maxTs || null,
		};

		return await this.program.instruction.modifyOrderByUserId(
			userOrderId,
			orderParams,
			{
				accounts: {
					state: await this.getStatePublicKey(),
					user,
					userStats: this.getUserStatsAccountPublicKey(),
					authority: this.wallet.publicKey,
				},
				remainingAccounts,
			}
		);
	}

	public async settlePNLs(
		users: {
			settleeUserAccountPublicKey: PublicKey;
			settleeUserAccount: UserAccount;
		}[],
		marketIndexes: number[],
		opts?: {
			filterInvalidMarkets?: boolean;
		},
		txParams?: TxParams
	): Promise<TransactionSignature> {
		const filterInvalidMarkets = opts?.filterInvalidMarkets;

		// # Filter market indexes by markets with valid oracle
		const marketIndexToSettle: number[] = filterInvalidMarkets
			? []
			: marketIndexes;

		if (filterInvalidMarkets) {
			for (const marketIndex of marketIndexes) {
				const perpMarketAccount = this.getPerpMarketAccount(marketIndex);
				const oraclePriceData = this.getOracleDataForPerpMarket(marketIndex);
				const stateAccountAndSlot =
					this.accountSubscriber.getStateAccountAndSlot();
				const oracleGuardRails = stateAccountAndSlot.data.oracleGuardRails;

				const isValid = isOracleValid(
					perpMarketAccount,
					oraclePriceData,
					oracleGuardRails,
					stateAccountAndSlot.slot
				);

				if (isValid) {
					marketIndexToSettle.push(marketIndex);
				}
			}
		}

		// # Settle filtered market indexes
		const ixs = await this.getSettlePNLsIxs(users, marketIndexToSettle);

		const tx = await this.buildTransaction(
			ixs,
			txParams ?? {
				computeUnits: 1_400_000,
			}
		);

		const { txSig } = await this.sendTransaction(tx, [], this.opts);
		return txSig;
	}

	public async getSettlePNLsIxs(
		users: {
			settleeUserAccountPublicKey: PublicKey;
			settleeUserAccount: UserAccount;
		}[],
		marketIndexes: number[],
		revenueShareEscrowMap?: RevenueShareEscrowMap
	): Promise<Array<TransactionInstruction>> {
		const ixs = [];
		for (const { settleeUserAccountPublicKey, settleeUserAccount } of users) {
			for (const marketIndex of marketIndexes) {
				ixs.push(
					await this.settlePNLIx(
						settleeUserAccountPublicKey,
						settleeUserAccount,
						marketIndex,
						revenueShareEscrowMap
					)
				);
			}
		}

		return ixs;
	}

	public async settlePNL(
		settleeUserAccountPublicKey: PublicKey,
		settleeUserAccount: UserAccount,
		marketIndex: number,
		txParams?: TxParams,
		optionalIxs?: TransactionInstruction[],
		revenueShareEscrowMap?: RevenueShareEscrowMap
	): Promise<TransactionSignature> {
		const lookupTableAccounts = await this.fetchAllLookupTableAccounts();

		const { txSig } = await this.sendTransaction(
			await this.buildTransaction(
				await this.settlePNLIx(
					settleeUserAccountPublicKey,
					settleeUserAccount,
					marketIndex,
					revenueShareEscrowMap
				),
				txParams,
				undefined,
				lookupTableAccounts,
				undefined,
				undefined,
				optionalIxs
			),
			[],
			this.opts
		);
		return txSig;
	}

	public async settlePNLIx(
		settleeUserAccountPublicKey: PublicKey,
		settleeUserAccount: UserAccount,
		marketIndex: number,
		revenueShareEscrowMap?: RevenueShareEscrowMap
	): Promise<TransactionInstruction> {
		const remainingAccounts = this.getRemainingAccounts({
			userAccounts: [settleeUserAccount],
			writablePerpMarketIndexes: [marketIndex],
			writableSpotMarketIndexes: [QUOTE_SPOT_MARKET_INDEX],
		});

		if (revenueShareEscrowMap) {
			const escrow = revenueShareEscrowMap.get(
				settleeUserAccount.authority.toBase58()
			);
			if (escrow) {
				const escrowPk = getRevenueShareEscrowAccountPublicKey(
					this.program.programId,
					settleeUserAccount.authority
				);

				const builders = new Map<number, PublicKey>();
				for (const order of escrow.orders) {
					const eligibleBuilder =
						isBuilderOrderCompleted(order) &&
						!isBuilderOrderReferral(order) &&
						order.feesAccrued.gt(ZERO) &&
						order.marketIndex === marketIndex;
					if (eligibleBuilder && !builders.has(order.builderIdx)) {
						builders.set(
							order.builderIdx,
							escrow.approvedBuilders[order.builderIdx].authority
						);
					}
				}
				if (builders.size > 0) {
					if (!remainingAccounts.find((a) => a.pubkey.equals(escrowPk))) {
						remainingAccounts.push({
							pubkey: escrowPk,
							isSigner: false,
							isWritable: true,
						});
					}
					this.addBuilderToRemainingAccounts(
						Array.from(builders.values()),
						remainingAccounts
					);
				}

				// Include escrow and referrer accounts if referral rewards exist for this market
				const hasReferralForMarket = escrow.orders.some(
					(o) =>
						isBuilderOrderReferral(o) &&
						o.feesAccrued.gt(ZERO) &&
						o.marketIndex === marketIndex
				);

				if (hasReferralForMarket) {
					if (!remainingAccounts.find((a) => a.pubkey.equals(escrowPk))) {
						remainingAccounts.push({
							pubkey: escrowPk,
							isSigner: false,
							isWritable: true,
						});
					}
					if (!escrow.referrer.equals(PublicKey.default)) {
						this.addBuilderToRemainingAccounts(
							[escrow.referrer],
							remainingAccounts
						);
					}
				}
			} else {
				// Stale-cache fallback: if the user has any builder orders, include escrow PDA. This allows
				// the program to lazily clean up any completed builder orders.
				for (const order of settleeUserAccount.orders) {
					if (hasBuilder(order)) {
						const escrowPk = getRevenueShareEscrowAccountPublicKey(
							this.program.programId,
							settleeUserAccount.authority
						);
						if (!remainingAccounts.find((a) => a.pubkey.equals(escrowPk))) {
							remainingAccounts.push({
								pubkey: escrowPk,
								isSigner: false,
								isWritable: true,
							});
						}
						break;
					}
				}
			}
		}

		return await this.program.instruction.settlePnl(marketIndex, {
			accounts: {
				state: await this.getStatePublicKey(),
				authority: this.wallet.publicKey,
				user: settleeUserAccountPublicKey,
				spotMarketVault: this.getQuoteSpotMarketAccount().vault,
			},
			remainingAccounts: remainingAccounts,
		});
	}

	public async settleMultiplePNLs(
		settleeUserAccountPublicKey: PublicKey,
		settleeUserAccount: UserAccount,
		marketIndexes: number[],
		mode: SettlePnlMode,
		revenueShareEscrowMap?: RevenueShareEscrowMap,
		txParams?: TxParams
	): Promise<TransactionSignature> {
		const { txSig } = await this.sendTransaction(
			await this.buildTransaction(
				await this.settleMultiplePNLsIx(
					settleeUserAccountPublicKey,
					settleeUserAccount,
					marketIndexes,
					mode,
					undefined,
					revenueShareEscrowMap
				),
				txParams
			),
			[],
			this.opts
		);
		return txSig;
	}

	public async settleMultiplePNLsMultipleTxs(
		settleeUserAccountPublicKey: PublicKey,
		settleeUserAccount: UserAccount,
		marketIndexes: number[],
		mode: SettlePnlMode,
		txParams?: TxParams,
		optionalIxs?: TransactionInstruction[],
		revenueShareEscrowMap?: RevenueShareEscrowMap
	): Promise<TransactionSignature[]> {
		// need multiple TXs because settling more than 4 markets won't fit in a single TX
		const txsToSign: (Transaction | VersionedTransaction)[] = [];
		const marketIndexesInFourGroups: number[][] = [];
		for (let i = 0; i < marketIndexes.length; i += 4) {
			marketIndexesInFourGroups.push(marketIndexes.slice(i, i + 4));
		}

		for (const marketIndexes of marketIndexesInFourGroups) {
			const ix = await this.settleMultiplePNLsIx(
				settleeUserAccountPublicKey,
				settleeUserAccount,
				marketIndexes,
				mode,
				undefined,
				revenueShareEscrowMap
			);
			const computeUnits = Math.min(300_000 * marketIndexes.length, 1_400_000);
			const tx = await this.buildTransaction(
				ix,
				{
					...txParams,
					computeUnits,
				},
				undefined,
				undefined,
				undefined,
				undefined,
				optionalIxs
			);
			txsToSign.push(tx);
		}

		const txsMap: Record<string, Transaction | VersionedTransaction> = {};
		let i = 1;
		for (const tx of txsToSign) {
			txsMap[`tx-${i}`] = tx;
			i++;
		}
		const signedTxs = (
			await this.txHandler.getSignedTransactionMap(txsMap, this.provider.wallet)
		).signedTxMap;

		const txSigs: TransactionSignature[] = [];
		for (const key in signedTxs) {
			const tx = signedTxs[key];
			const { txSig } = await this.sendTransaction(tx, [], this.opts, true);
			txSigs.push(txSig);
		}

		return txSigs;
	}

	public async settleMultiplePNLsIx(
		settleeUserAccountPublicKey: PublicKey,
		settleeUserAccount: UserAccount,
		marketIndexes: number[],
		mode: SettlePnlMode,
		overrides?: {
			authority?: PublicKey;
		},
		revenueShareEscrowMap?: RevenueShareEscrowMap
	): Promise<TransactionInstruction> {
		const remainingAccounts = this.getRemainingAccounts({
			userAccounts: [settleeUserAccount],
			writablePerpMarketIndexes: marketIndexes,
			writableSpotMarketIndexes: [QUOTE_SPOT_MARKET_INDEX],
		});

		if (revenueShareEscrowMap) {
			const escrow = revenueShareEscrowMap.get(
				settleeUserAccount.authority.toBase58()
			);
			const builders = new Map<number, PublicKey>();
			if (escrow) {
				for (const order of escrow.orders) {
					const eligibleBuilder =
						isBuilderOrderCompleted(order) &&
						!isBuilderOrderReferral(order) &&
						order.feesAccrued.gt(ZERO) &&
						marketIndexes.includes(order.marketIndex);
					if (eligibleBuilder && !builders.has(order.builderIdx)) {
						builders.set(
							order.builderIdx,
							escrow.approvedBuilders[order.builderIdx].authority
						);
					}
				}
				if (builders.size > 0) {
					const escrowPk = getRevenueShareEscrowAccountPublicKey(
						this.program.programId,
						settleeUserAccount.authority
					);
					if (!remainingAccounts.find((a) => a.pubkey.equals(escrowPk))) {
						remainingAccounts.push({
							pubkey: escrowPk,
							isSigner: false,
							isWritable: true,
						});
					}
					this.addBuilderToRemainingAccounts(
						Array.from(builders.values()),
						remainingAccounts
					);
				}

				// Include escrow and referrer accounts when there are referral rewards
				// for any of the markets we are settling, so on-chain sweep can find them.
				const hasReferralForRequestedMarkets = escrow.orders.some(
					(o) =>
						isBuilderOrderReferral(o) &&
						o.feesAccrued.gt(ZERO) &&
						marketIndexes.includes(o.marketIndex)
				);

				if (hasReferralForRequestedMarkets) {
					const escrowPk = getRevenueShareEscrowAccountPublicKey(
						this.program.programId,
						settleeUserAccount.authority
					);
					if (!remainingAccounts.find((a) => a.pubkey.equals(escrowPk))) {
						remainingAccounts.push({
							pubkey: escrowPk,
							isSigner: false,
							isWritable: true,
						});
					}

					// Add referrer's User and RevenueShare accounts
					if (!escrow.referrer.equals(PublicKey.default)) {
						this.addBuilderToRemainingAccounts(
							[escrow.referrer],
							remainingAccounts
						);
					}
				}
			} else {
				// Stale-cache fallback: if the user has any builder orders, include escrow PDA. This allows
				// the program to lazily clean up any completed builder orders.
				for (const order of settleeUserAccount.orders) {
					if (hasBuilder(order)) {
						const escrowPk = getRevenueShareEscrowAccountPublicKey(
							this.program.programId,
							settleeUserAccount.authority
						);
						if (!remainingAccounts.find((a) => a.pubkey.equals(escrowPk))) {
							remainingAccounts.push({
								pubkey: escrowPk,
								isSigner: false,
								isWritable: true,
							});
						}
						break;
					}
				}
			}
		}

		return await this.program.instruction.settleMultiplePnls(
			marketIndexes,
			mode,
			{
				accounts: {
					state: await this.getStatePublicKey(),
					authority: overrides?.authority ?? this.wallet.publicKey,
					user: settleeUserAccountPublicKey,
					spotMarketVault: this.getQuoteSpotMarketAccount().vault,
				},
				remainingAccounts: remainingAccounts,
			}
		);
	}

	public async getSetUserStatusToBeingLiquidatedIx(
		userAccountPublicKey: PublicKey,
		userAccount: UserAccount
	): Promise<TransactionInstruction> {
		const remainingAccounts = this.getRemainingAccounts({
			userAccounts: [userAccount],
		});
		return await this.program.instruction.setUserStatusToBeingLiquidated({
			accounts: {
				state: await this.getStatePublicKey(),
				user: userAccountPublicKey,
				authority: this.wallet.publicKey,
			},
			remainingAccounts,
		});
	}

	public async setUserStatusToBeingLiquidated(
		userAccountPublicKey: PublicKey,
		userAccount: UserAccount
	): Promise<TransactionSignature> {
		const { txSig } = await this.sendTransaction(
			await this.buildTransaction(
				await this.getSetUserStatusToBeingLiquidatedIx(
					userAccountPublicKey,
					userAccount
				)
			),
			[],
			this.opts
		);
		return txSig;
	}

	public async liquidatePerp(
		userAccountPublicKey: PublicKey,
		userAccount: UserAccount,
		marketIndex: number,
		maxBaseAssetAmount: BN,
		limitPrice?: BN,
		txParams?: TxParams,
		liquidatorSubAccountId?: number
	): Promise<TransactionSignature> {
		const { txSig, slot } = await this.sendTransaction(
			await this.buildTransaction(
				await this.getLiquidatePerpIx(
					userAccountPublicKey,
					userAccount,
					marketIndex,
					maxBaseAssetAmount,
					limitPrice,
					liquidatorSubAccountId
				),
				txParams
			),
			[],
			this.opts
		);
		this.perpMarketLastSlotCache.set(marketIndex, slot);
		return txSig;
	}
	public async getLiquidatePerpIx(
		userAccountPublicKey: PublicKey,
		userAccount: UserAccount,
		marketIndex: number,
		maxBaseAssetAmount: BN,
		limitPrice?: BN,
		liquidatorSubAccountId?: number
	): Promise<TransactionInstruction> {
		const userStatsPublicKey = getUserStatsAccountPublicKey(
			this.program.programId,
			userAccount.authority
		);

		const liquidator = await this.getUserAccountPublicKey(
			liquidatorSubAccountId
		);
		const liquidatorStatsPublicKey = this.getUserStatsAccountPublicKey();

		const remainingAccounts = this.getRemainingAccounts({
			userAccounts: [this.getUserAccount(liquidatorSubAccountId), userAccount],
			useMarketLastSlotCache: true,
			writablePerpMarketIndexes: [marketIndex],
		});

		return await this.program.instruction.liquidatePerp(
			marketIndex,
			maxBaseAssetAmount,
			limitPrice ?? null,
			{
				accounts: {
					state: await this.getStatePublicKey(),
					authority: this.wallet.publicKey,
					user: userAccountPublicKey,
					userStats: userStatsPublicKey,
					liquidator,
					liquidatorStats: liquidatorStatsPublicKey,
				},
				remainingAccounts: remainingAccounts,
			}
		);
	}

	public async liquidatePerpWithFill(
		userAccountPublicKey: PublicKey,
		userAccount: UserAccount,
		marketIndex: number,
		makerInfos: MakerInfo[],
		txParams?: TxParams,
		liquidatorSubAccountId?: number
	): Promise<TransactionSignature> {
		const { txSig, slot } = await this.sendTransaction(
			await this.buildTransaction(
				await this.getLiquidatePerpWithFillIx(
					userAccountPublicKey,
					userAccount,
					marketIndex,
					makerInfos,
					liquidatorSubAccountId
				),
				txParams
			),
			[],
			this.opts
		);
		this.perpMarketLastSlotCache.set(marketIndex, slot);
		return txSig;
	}

	public async getLiquidatePerpWithFillIx(
		userAccountPublicKey: PublicKey,
		userAccount: UserAccount,
		marketIndex: number,
		makerInfos: MakerInfo[],
		liquidatorSubAccountId?: number
	): Promise<TransactionInstruction> {
		const userStatsPublicKey = getUserStatsAccountPublicKey(
			this.program.programId,
			userAccount.authority
		);

		const liquidator = await this.getUserAccountPublicKey(
			liquidatorSubAccountId
		);
		const liquidatorStatsPublicKey = this.getUserStatsAccountPublicKey();

		const remainingAccounts = this.getRemainingAccounts({
			userAccounts: [
				userAccount,
				...makerInfos.map((makerInfo) => makerInfo.makerUserAccount),
			],
			writablePerpMarketIndexes: [marketIndex],
		});

		for (const makerInfo of makerInfos) {
			remainingAccounts.push({
				pubkey: makerInfo.maker,
				isSigner: false,
				isWritable: true,
			});
			remainingAccounts.push({
				pubkey: makerInfo.makerStats,
				isSigner: false,
				isWritable: true,
			});
		}

		return await this.program.instruction.liquidatePerpWithFill(marketIndex, {
			accounts: {
				state: await this.getStatePublicKey(),
				authority: this.wallet.publicKey,
				user: userAccountPublicKey,
				userStats: userStatsPublicKey,
				liquidator,
				liquidatorStats: liquidatorStatsPublicKey,
			},
			remainingAccounts: remainingAccounts,
		});
	}

	public async liquidateSpot(
		userAccountPublicKey: PublicKey,
		userAccount: UserAccount,
		assetMarketIndex: number,
		liabilityMarketIndex: number,
		maxLiabilityTransfer: BN,
		limitPrice?: BN,
		txParams?: TxParams,
		liquidatorSubAccountId?: number
	): Promise<TransactionSignature> {
		const { txSig, slot } = await this.sendTransaction(
			await this.buildTransaction(
				await this.getLiquidateSpotIx(
					userAccountPublicKey,
					userAccount,
					assetMarketIndex,
					liabilityMarketIndex,
					maxLiabilityTransfer,
					limitPrice,
					liquidatorSubAccountId
				),
				txParams
			),
			[],
			this.opts
		);
		this.spotMarketLastSlotCache.set(assetMarketIndex, slot);
		this.spotMarketLastSlotCache.set(liabilityMarketIndex, slot);
		return txSig;
	}

	public async getLiquidateSpotIx(
		userAccountPublicKey: PublicKey,
		userAccount: UserAccount,
		assetMarketIndex: number,
		liabilityMarketIndex: number,
		maxLiabilityTransfer: BN,
		limitPrice?: BN,
		liquidatorSubAccountId?: number
	): Promise<TransactionInstruction> {
		const userStatsPublicKey = getUserStatsAccountPublicKey(
			this.program.programId,
			userAccount.authority
		);

		const liquidator = await this.getUserAccountPublicKey(
			liquidatorSubAccountId
		);
		const liquidatorStatsPublicKey = this.getUserStatsAccountPublicKey();

		const remainingAccounts = this.getRemainingAccounts({
			userAccounts: [this.getUserAccount(liquidatorSubAccountId), userAccount],
			useMarketLastSlotCache: true,
			writableSpotMarketIndexes: [liabilityMarketIndex, assetMarketIndex],
		});

		return await this.program.instruction.liquidateSpot(
			assetMarketIndex,
			liabilityMarketIndex,
			maxLiabilityTransfer,
			limitPrice || null,
			{
				accounts: {
					state: await this.getStatePublicKey(),
					authority: this.wallet.publicKey,
					user: userAccountPublicKey,
					userStats: userStatsPublicKey,
					liquidator,
					liquidatorStats: liquidatorStatsPublicKey,
				},
				remainingAccounts: remainingAccounts,
			}
		);
	}

	public async getJupiterLiquidateSpotWithSwapIxV6({
		jupiterClient,
		liabilityMarketIndex,
		assetMarketIndex,
		swapAmount,
		assetTokenAccount,
		liabilityTokenAccount,
		slippageBps,
		swapMode,
		onlyDirectRoutes,
		quote,
		userAccount,
		userAccountPublicKey,
		userStatsAccountPublicKey,
		liquidatorSubAccountId,
		maxAccounts,
	}: {
		jupiterClient: JupiterClient;
		liabilityMarketIndex: number;
		assetMarketIndex: number;
		swapAmount: BN;
		assetTokenAccount?: PublicKey;
		liabilityTokenAccount?: PublicKey;
		slippageBps?: number;
		swapMode?: SwapMode;
		onlyDirectRoutes?: boolean;
		quote?: QuoteResponse;
		userAccount: UserAccount;
		userAccountPublicKey: PublicKey;
		userStatsAccountPublicKey: PublicKey;
		liquidatorSubAccountId?: number;
		maxAccounts?: number;
	}): Promise<{
		ixs: TransactionInstruction[];
		lookupTables: AddressLookupTableAccount[];
	}> {
		const liabilityMarket = this.getSpotMarketAccount(liabilityMarketIndex);
		const assetMarket = this.getSpotMarketAccount(assetMarketIndex);

		if (!quote) {
			const fetchedQuote = await jupiterClient.getQuote({
				inputMint: assetMarket.mint,
				outputMint: liabilityMarket.mint,
				amount: swapAmount,
				slippageBps,
				swapMode,
				onlyDirectRoutes,
				maxAccounts,
			});

			quote = fetchedQuote;
		}

		if (!quote) {
			throw new Error("Could not fetch Jupiter's quote. Please try again.");
		}

		const amountIn = new BN(quote.inAmount);

		const transaction = await jupiterClient.getSwap({
			quote,
			userPublicKey: this.provider.wallet.publicKey,
			slippageBps,
		});

		const { transactionMessage, lookupTables } =
			await jupiterClient.getTransactionMessageAndLookupTables({
				transaction,
			});

		const jupiterInstructions = jupiterClient.getJupiterInstructions({
			transactionMessage,
			inputMint: assetMarket.mint,
			outputMint: liabilityMarket.mint,
		});

		const preInstructions = [];
		if (!liabilityTokenAccount) {
			const tokenProgram = this.getTokenProgramForSpotMarket(liabilityMarket);
			liabilityTokenAccount = await this.getAssociatedTokenAccount(
				liabilityMarket.marketIndex,
				false,
				tokenProgram
			);

			preInstructions.push(
				this.createAssociatedTokenAccountIdempotentInstruction(
					liabilityTokenAccount,
					this.provider.wallet.publicKey,
					this.provider.wallet.publicKey,
					liabilityMarket.mint,
					tokenProgram
				)
			);
		}

		if (!assetTokenAccount) {
			const tokenProgram = this.getTokenProgramForSpotMarket(assetMarket);
			assetTokenAccount = await this.getAssociatedTokenAccount(
				assetMarket.marketIndex,
				false,
				tokenProgram
			);

			preInstructions.push(
				this.createAssociatedTokenAccountIdempotentInstruction(
					assetTokenAccount,
					this.provider.wallet.publicKey,
					this.provider.wallet.publicKey,
					assetMarket.mint,
					tokenProgram
				)
			);
		}

		const { beginSwapIx, endSwapIx } = await this.getLiquidateSpotWithSwapIx({
			liabilityMarketIndex,
			assetMarketIndex,
			swapAmount: amountIn,
			assetTokenAccount,
			liabilityTokenAccount,
			userAccount,
			userAccountPublicKey,
			userStatsAccountPublicKey,
			liquidatorSubAccountId,
		});

		const ixs = [
			...preInstructions,
			beginSwapIx,
			...jupiterInstructions,
			endSwapIx,
		];

		return { ixs, lookupTables };
	}

	/**
	 * Get the drift liquidate_spot_with_swap instructions
	 *
	 * @param liabilityMarketIndex the market index of the token you're buying
	 * @param assetMarketIndex the market index of the token you're selling
	 * @param amountIn the amount of the token to sell
	 * @param assetTokenAccount the token account to move the tokens being sold
	 * @param liabilityTokenAccount the token account to receive the tokens being bought
	 * @param userAccount
	 * @param userAccountPublicKey
	 * @param userStatsAccountPublicKey
	 */
	public async getLiquidateSpotWithSwapIx({
		liabilityMarketIndex,
		assetMarketIndex,
		swapAmount: swapAmount,
		assetTokenAccount,
		liabilityTokenAccount,
		userAccount,
		userAccountPublicKey,
		userStatsAccountPublicKey,
		liquidatorSubAccountId,
	}: {
		liabilityMarketIndex: number;
		assetMarketIndex: number;
		swapAmount: BN;
		assetTokenAccount: PublicKey;
		liabilityTokenAccount: PublicKey;
		userAccount: UserAccount;
		userAccountPublicKey: PublicKey;
		userStatsAccountPublicKey: PublicKey;
		liquidatorSubAccountId?: number;
	}): Promise<{
		beginSwapIx: TransactionInstruction;
		endSwapIx: TransactionInstruction;
	}> {
		const liquidatorAccountPublicKey = await this.getUserAccountPublicKey(
			liquidatorSubAccountId
		);
		const liquidatorStatsPublicKey = this.getUserStatsAccountPublicKey();

		const userAccounts = [userAccount];
		const remainingAccounts = this.getRemainingAccounts({
			userAccounts,
			writableSpotMarketIndexes: [liabilityMarketIndex, assetMarketIndex],
			readableSpotMarketIndexes: [QUOTE_SPOT_MARKET_INDEX],
		});

		const liabilitySpotMarket = this.getSpotMarketAccount(liabilityMarketIndex);
		const assetSpotMarket = this.getSpotMarketAccount(assetMarketIndex);

		const liabilityTokenProgram =
			this.getTokenProgramForSpotMarket(liabilitySpotMarket);
		const assetTokenProgram =
			this.getTokenProgramForSpotMarket(assetSpotMarket);

		if (!liabilityTokenProgram.equals(assetTokenProgram)) {
			remainingAccounts.push({
				pubkey: liabilityTokenProgram,
				isWritable: false,
				isSigner: false,
			});
		}

		if (
			this.isToken2022(liabilitySpotMarket) ||
			this.isToken2022(assetSpotMarket)
		) {
			remainingAccounts.push({
				pubkey: assetSpotMarket.mint,
				isWritable: false,
				isSigner: false,
			});
			remainingAccounts.push({
				pubkey: liabilitySpotMarket.mint,
				isWritable: false,
				isSigner: false,
			});
			if (this.isTransferHook(assetSpotMarket)) {
				this.addExtraAccountMetasToRemainingAccounts(
					assetSpotMarket.mint,
					remainingAccounts
				);
			}
			if (this.isTransferHook(liabilitySpotMarket)) {
				this.addExtraAccountMetasToRemainingAccounts(
					liabilitySpotMarket.mint,
					remainingAccounts
				);
			}
		}

		const beginSwapIx =
			await this.program.instruction.liquidateSpotWithSwapBegin(
				assetMarketIndex,
				liabilityMarketIndex,
				swapAmount,
				{
					accounts: {
						state: await this.getStatePublicKey(),
						user: userAccountPublicKey,
						userStats: userStatsAccountPublicKey,
						liquidator: liquidatorAccountPublicKey,
						liquidatorStats: liquidatorStatsPublicKey,
						authority: this.wallet.publicKey,
						liabilitySpotMarketVault: liabilitySpotMarket.vault,
						assetSpotMarketVault: assetSpotMarket.vault,
						assetTokenAccount: assetTokenAccount,
						liabilityTokenAccount: liabilityTokenAccount,
						tokenProgram: assetTokenProgram,
						driftSigner: this.getStateAccount().signer,
						instructions: anchor.web3.SYSVAR_INSTRUCTIONS_PUBKEY,
					},
					remainingAccounts,
				}
			);

		const endSwapIx = await this.program.instruction.liquidateSpotWithSwapEnd(
			assetMarketIndex,
			liabilityMarketIndex,
			{
				accounts: {
					state: await this.getStatePublicKey(),
					user: userAccountPublicKey,
					userStats: userStatsAccountPublicKey,
					liquidator: liquidatorAccountPublicKey,
					liquidatorStats: liquidatorStatsPublicKey,
					authority: this.wallet.publicKey,
					liabilitySpotMarketVault: liabilitySpotMarket.vault,
					assetSpotMarketVault: assetSpotMarket.vault,
					assetTokenAccount: assetTokenAccount,
					liabilityTokenAccount: liabilityTokenAccount,
					tokenProgram: assetTokenProgram,
					driftSigner: this.getStateAccount().signer,
					instructions: anchor.web3.SYSVAR_INSTRUCTIONS_PUBKEY,
				},
				remainingAccounts,
			}
		);

		return { beginSwapIx, endSwapIx };
	}

	public async getInsuranceFundSwapIx({
		inMarketIndex,
		outMarketIndex,
		amountIn,
		inTokenAccount,
		outTokenAccount,
	}: {
		inMarketIndex: number;
		outMarketIndex: number;
		amountIn: BN;
		inTokenAccount: PublicKey;
		outTokenAccount: PublicKey;
	}): Promise<{
		beginSwapIx: TransactionInstruction;
		endSwapIx: TransactionInstruction;
	}> {
		const remainingAccounts = await this.getRemainingAccounts({
			userAccounts: [],
			writableSpotMarketIndexes: [inMarketIndex, outMarketIndex],
		});

		const inSpotMarket = this.getSpotMarketAccount(inMarketIndex);
		const outSpotMarket = this.getSpotMarketAccount(outMarketIndex);

		if (this.isToken2022(inSpotMarket) || this.isToken2022(outSpotMarket)) {
			remainingAccounts.push({
				pubkey: inSpotMarket.mint,
				isWritable: false,
				isSigner: false,
			});
			remainingAccounts.push({
				pubkey: outSpotMarket.mint,
				isWritable: false,
				isSigner: false,
			});
			if (this.isTransferHook(inSpotMarket)) {
				this.addExtraAccountMetasToRemainingAccounts(
					inSpotMarket.mint,
					remainingAccounts
				);
			}
			if (this.isTransferHook(outSpotMarket)) {
				this.addExtraAccountMetasToRemainingAccounts(
					outSpotMarket.mint,
					remainingAccounts
				);
			}
		}

		const ifRebalanceConfig = getIfRebalanceConfigPublicKey(
			this.program.programId,
			inMarketIndex,
			outMarketIndex
		);

		const beginSwapIx = await this.program.instruction.beginInsuranceFundSwap(
			inMarketIndex,
			outMarketIndex,
			amountIn,
			{
				accounts: {
					state: await this.getStatePublicKey(),
					authority: this.wallet.publicKey,
					outInsuranceFundVault: outSpotMarket.insuranceFund.vault,
					inInsuranceFundVault: inSpotMarket.insuranceFund.vault,
					outTokenAccount,
					inTokenAccount,
					ifRebalanceConfig: ifRebalanceConfig,
					tokenProgram: TOKEN_PROGRAM_ID,
					driftSigner: this.getStateAccount().signer,
					instructions: anchor.web3.SYSVAR_INSTRUCTIONS_PUBKEY,
				},
				remainingAccounts,
			}
		);

		const endSwapIx = await this.program.instruction.endInsuranceFundSwap(
			inMarketIndex,
			outMarketIndex,
			{
				accounts: {
					state: await this.getStatePublicKey(),
					authority: this.wallet.publicKey,
					outInsuranceFundVault: outSpotMarket.insuranceFund.vault,
					inInsuranceFundVault: inSpotMarket.insuranceFund.vault,
					outTokenAccount,
					inTokenAccount,
					ifRebalanceConfig: ifRebalanceConfig,
					tokenProgram: TOKEN_PROGRAM_ID,
					driftSigner: this.getStateAccount().signer,
					instructions: anchor.web3.SYSVAR_INSTRUCTIONS_PUBKEY,
				},
				remainingAccounts,
			}
		);

		return { beginSwapIx, endSwapIx };
	}

	public async liquidateBorrowForPerpPnl(
		userAccountPublicKey: PublicKey,
		userAccount: UserAccount,
		perpMarketIndex: number,
		liabilityMarketIndex: number,
		maxLiabilityTransfer: BN,
		limitPrice?: BN,
		txParams?: TxParams,
		liquidatorSubAccountId?: number
	): Promise<TransactionSignature> {
		const { txSig, slot } = await this.sendTransaction(
			await this.buildTransaction(
				await this.getLiquidateBorrowForPerpPnlIx(
					userAccountPublicKey,
					userAccount,
					perpMarketIndex,
					liabilityMarketIndex,
					maxLiabilityTransfer,
					limitPrice,
					liquidatorSubAccountId
				),
				txParams
			),
			[],
			this.opts
		);
		this.perpMarketLastSlotCache.set(perpMarketIndex, slot);
		this.spotMarketLastSlotCache.set(liabilityMarketIndex, slot);
		return txSig;
	}

	public async getLiquidateBorrowForPerpPnlIx(
		userAccountPublicKey: PublicKey,
		userAccount: UserAccount,
		perpMarketIndex: number,
		liabilityMarketIndex: number,
		maxLiabilityTransfer: BN,
		limitPrice?: BN,
		liquidatorSubAccountId?: number
	): Promise<TransactionInstruction> {
		const userStatsPublicKey = getUserStatsAccountPublicKey(
			this.program.programId,
			userAccount.authority
		);

		const liquidator = await this.getUserAccountPublicKey(
			liquidatorSubAccountId
		);
		const liquidatorStatsPublicKey = this.getUserStatsAccountPublicKey();

		const remainingAccounts = this.getRemainingAccounts({
			userAccounts: [this.getUserAccount(liquidatorSubAccountId), userAccount],
			writablePerpMarketIndexes: [perpMarketIndex],
			writableSpotMarketIndexes: [liabilityMarketIndex],
		});

		return await this.program.instruction.liquidateBorrowForPerpPnl(
			perpMarketIndex,
			liabilityMarketIndex,
			maxLiabilityTransfer,
			limitPrice || null,
			{
				accounts: {
					state: await this.getStatePublicKey(),
					authority: this.wallet.publicKey,
					user: userAccountPublicKey,
					userStats: userStatsPublicKey,
					liquidator,
					liquidatorStats: liquidatorStatsPublicKey,
				},
				remainingAccounts: remainingAccounts,
			}
		);
	}

	public async liquidatePerpPnlForDeposit(
		userAccountPublicKey: PublicKey,
		userAccount: UserAccount,
		perpMarketIndex: number,
		assetMarketIndex: number,
		maxPnlTransfer: BN,
		limitPrice?: BN,
		txParams?: TxParams,
		liquidatorSubAccountId?: number
	): Promise<TransactionSignature> {
		const { txSig, slot } = await this.sendTransaction(
			await this.buildTransaction(
				await this.getLiquidatePerpPnlForDepositIx(
					userAccountPublicKey,
					userAccount,
					perpMarketIndex,
					assetMarketIndex,
					maxPnlTransfer,
					limitPrice,
					liquidatorSubAccountId
				),
				txParams
			),
			[],
			this.opts
		);
		this.perpMarketLastSlotCache.set(perpMarketIndex, slot);
		this.spotMarketLastSlotCache.set(assetMarketIndex, slot);
		return txSig;
	}

	public async getLiquidatePerpPnlForDepositIx(
		userAccountPublicKey: PublicKey,
		userAccount: UserAccount,
		perpMarketIndex: number,
		assetMarketIndex: number,
		maxPnlTransfer: BN,
		limitPrice?: BN,
		liquidatorSubAccountId?: number
	): Promise<TransactionInstruction> {
		const userStatsPublicKey = getUserStatsAccountPublicKey(
			this.program.programId,
			userAccount.authority
		);

		const liquidator = await this.getUserAccountPublicKey(
			liquidatorSubAccountId
		);
		const liquidatorStatsPublicKey = this.getUserStatsAccountPublicKey();

		const remainingAccounts = this.getRemainingAccounts({
			userAccounts: [this.getUserAccount(liquidatorSubAccountId), userAccount],
			writablePerpMarketIndexes: [perpMarketIndex],
			writableSpotMarketIndexes: [assetMarketIndex],
		});

		return await this.program.instruction.liquidatePerpPnlForDeposit(
			perpMarketIndex,
			assetMarketIndex,
			maxPnlTransfer,
			limitPrice || null,
			{
				accounts: {
					state: await this.getStatePublicKey(),
					authority: this.wallet.publicKey,
					user: userAccountPublicKey,
					userStats: userStatsPublicKey,
					liquidator,
					liquidatorStats: liquidatorStatsPublicKey,
				},
				remainingAccounts: remainingAccounts,
			}
		);
	}

	public async resolvePerpBankruptcy(
		userAccountPublicKey: PublicKey,
		userAccount: UserAccount,
		marketIndex: number,
		txParams?: TxParams,
		liquidatorSubAccountId?: number
	): Promise<TransactionSignature> {
		const { txSig } = await this.sendTransaction(
			await this.buildTransaction(
				await this.getResolvePerpBankruptcyIx(
					userAccountPublicKey,
					userAccount,
					marketIndex,
					liquidatorSubAccountId
				),
				txParams
			),
			[],
			this.opts
		);
		return txSig;
	}

	public async getResolvePerpBankruptcyIx(
		userAccountPublicKey: PublicKey,
		userAccount: UserAccount,
		marketIndex: number,
		liquidatorSubAccountId?: number
	): Promise<TransactionInstruction> {
		const userStatsPublicKey = getUserStatsAccountPublicKey(
			this.program.programId,
			userAccount.authority
		);

		const liquidator = await this.getUserAccountPublicKey(
			liquidatorSubAccountId
		);
		const liquidatorStatsPublicKey = this.getUserStatsAccountPublicKey();

		const remainingAccounts = this.getRemainingAccounts({
			userAccounts: [this.getUserAccount(liquidatorSubAccountId), userAccount],
			writablePerpMarketIndexes: [marketIndex],
			writableSpotMarketIndexes: [QUOTE_SPOT_MARKET_INDEX],
		});

		const spotMarket = this.getQuoteSpotMarketAccount();

		return await this.program.instruction.resolvePerpBankruptcy(
			QUOTE_SPOT_MARKET_INDEX,
			marketIndex,
			{
				accounts: {
					state: await this.getStatePublicKey(),
					authority: this.wallet.publicKey,
					user: userAccountPublicKey,
					userStats: userStatsPublicKey,
					liquidator,
					liquidatorStats: liquidatorStatsPublicKey,
					spotMarketVault: spotMarket.vault,
					insuranceFundVault: spotMarket.insuranceFund.vault,
					driftSigner: this.getSignerPublicKey(),
					tokenProgram: TOKEN_PROGRAM_ID,
				},
				remainingAccounts: remainingAccounts,
			}
		);
	}
	public async resolveSpotBankruptcy(
		userAccountPublicKey: PublicKey,
		userAccount: UserAccount,
		marketIndex: number,
		txParams?: TxParams,
		liquidatorSubAccountId?: number
	): Promise<TransactionSignature> {
		const { txSig } = await this.sendTransaction(
			await this.buildTransaction(
				await this.getResolveSpotBankruptcyIx(
					userAccountPublicKey,
					userAccount,
					marketIndex,
					liquidatorSubAccountId
				),
				txParams
			),
			[],
			this.opts
		);
		return txSig;
	}

	public async getResolveSpotBankruptcyIx(
		userAccountPublicKey: PublicKey,
		userAccount: UserAccount,
		marketIndex: number,
		liquidatorSubAccountId?: number
	): Promise<TransactionInstruction> {
		const userStatsPublicKey = getUserStatsAccountPublicKey(
			this.program.programId,
			userAccount.authority
		);

		const liquidator = await this.getUserAccountPublicKey(
			liquidatorSubAccountId
		);
		const liquidatorStatsPublicKey = this.getUserStatsAccountPublicKey();

		const remainingAccounts = this.getRemainingAccounts({
			userAccounts: [this.getUserAccount(liquidatorSubAccountId), userAccount],
			writableSpotMarketIndexes: [marketIndex],
		});

		const spotMarket = this.getSpotMarketAccount(marketIndex);
		const tokenProgramId = this.getTokenProgramForSpotMarket(spotMarket);

		this.addTokenMintToRemainingAccounts(spotMarket, remainingAccounts);
		if (this.isTransferHook(spotMarket)) {
			await this.addExtraAccountMetasToRemainingAccounts(
				spotMarket.mint,
				remainingAccounts
			);
		}

		return await this.program.instruction.resolveSpotBankruptcy(marketIndex, {
			accounts: {
				state: await this.getStatePublicKey(),
				authority: this.wallet.publicKey,
				user: userAccountPublicKey,
				userStats: userStatsPublicKey,
				liquidatorStats: liquidatorStatsPublicKey,
				liquidator,
				spotMarketVault: spotMarket.vault,
				insuranceFundVault: spotMarket.insuranceFund.vault,
				driftSigner: this.getSignerPublicKey(),
				tokenProgram: tokenProgramId,
			},
			remainingAccounts: remainingAccounts,
		});
	}

	public async updateFundingRate(
		perpMarketIndex: number,
		oracle: PublicKey,
		txParams?: TxParams
	): Promise<TransactionSignature> {
		const { txSig } = await this.sendTransaction(
			await this.buildTransaction(
				await this.getUpdateFundingRateIx(perpMarketIndex, oracle),
				txParams
			),
			[],
			this.opts
		);
		return txSig;
	}

	public async getUpdateFundingRateIx(
		perpMarketIndex: number,
		oracle: PublicKey
	): Promise<TransactionInstruction> {
		const perpMarketPublicKey = await getPerpMarketPublicKey(
			this.program.programId,
			perpMarketIndex
		);
		return await this.program.instruction.updateFundingRate(perpMarketIndex, {
			accounts: {
				state: await this.getStatePublicKey(),
				perpMarket: perpMarketPublicKey,
				oracle: oracle,
			},
		});
	}

	public async updatePrelaunchOracle(
		perpMarketIndex: number,
		txParams?: TxParams
	): Promise<TransactionSignature> {
		const { txSig } = await this.sendTransaction(
			await this.buildTransaction(
				await this.getUpdatePrelaunchOracleIx(perpMarketIndex),
				txParams
			),
			[],
			this.opts
		);
		return txSig;
	}

	public async getUpdatePrelaunchOracleIx(
		perpMarketIndex: number
	): Promise<TransactionInstruction> {
		const perpMarket = this.getPerpMarketAccount(perpMarketIndex);

		if (!isVariant(perpMarket.amm.oracleSource, 'prelaunch')) {
			throw new Error(`Wrong oracle source ${perpMarket.amm.oracleSource}`);
		}

		return await this.program.instruction.updatePrelaunchOracle({
			accounts: {
				state: await this.getStatePublicKey(),
				perpMarket: perpMarket.pubkey,
				oracle: perpMarket.amm.oracle,
			},
		});
	}

	public async updatePerpBidAskTwap(
		perpMarketIndex: number,
		makers: [PublicKey, PublicKey][],
		txParams?: TxParams
	): Promise<TransactionSignature> {
		const { txSig } = await this.sendTransaction(
			await this.buildTransaction(
				await this.getUpdatePerpBidAskTwapIx(perpMarketIndex, makers),
				txParams
			),
			[],
			this.opts
		);
		return txSig;
	}

	public async getUpdatePerpBidAskTwapIx(
		perpMarketIndex: number,
		makers: [PublicKey, PublicKey][]
	): Promise<TransactionInstruction> {
		const perpMarket = this.getPerpMarketAccount(perpMarketIndex);

		const remainingAccounts = [];
		for (const [maker, makerStats] of makers) {
			remainingAccounts.push({
				pubkey: maker,
				isWritable: false,
				isSigner: false,
			});
			remainingAccounts.push({
				pubkey: makerStats,
				isWritable: false,
				isSigner: false,
			});
		}

		return await this.program.instruction.updatePerpBidAskTwap({
			accounts: {
				state: await this.getStatePublicKey(),
				perpMarket: perpMarket.pubkey,
				oracle: perpMarket.amm.oracle,
				authority: this.wallet.publicKey,
				keeperStats: this.getUserStatsAccountPublicKey(),
			},
			remainingAccounts,
		});
	}

	public async settleFundingPayment(
		userAccountPublicKey: PublicKey,
		txParams?: TxParams
	): Promise<TransactionSignature> {
		const { txSig } = await this.sendTransaction(
			await this.buildTransaction(
				await this.getSettleFundingPaymentIx(userAccountPublicKey),
				txParams
			),
			[],
			this.opts
		);
		return txSig;
	}

	public async getSettleFundingPaymentIx(
		userAccountPublicKey: PublicKey
	): Promise<TransactionInstruction> {
		const userAccount = (await this.program.account.user.fetch(
			userAccountPublicKey
		)) as UserAccount;

		const writablePerpMarketIndexes = [];
		for (const position of userAccount.perpPositions) {
			if (!positionIsAvailable(position)) {
				writablePerpMarketIndexes.push(position.marketIndex);
			}
		}

		const remainingAccounts = this.getRemainingAccounts({
			userAccounts: [userAccount],
			writablePerpMarketIndexes,
		});

		return await this.program.instruction.settleFundingPayment({
			accounts: {
				state: await this.getStatePublicKey(),
				user: userAccountPublicKey,
			},
			remainingAccounts,
		});
	}

	public triggerEvent(eventName: keyof DriftClientAccountEvents, data?: any) {
		this.eventEmitter.emit(eventName, data);
	}

	public getOracleDataForPerpMarket(marketIndex: number): OraclePriceData {
		return this.accountSubscriber.getOraclePriceDataAndSlotForPerpMarket(
			marketIndex
		).data;
	}

	public getMMOracleDataForPerpMarket(marketIndex: number): MMOraclePriceData {
		const perpMarket = this.getPerpMarketAccount(marketIndex);
		const oracleData = this.getOracleDataForPerpMarket(marketIndex);
		const stateAccountAndSlot = this.accountSubscriber.getStateAccountAndSlot();
		const isMMOracleActive = !perpMarket.amm.mmOracleSlot.eq(ZERO);
		const pctDiff = perpMarket.amm.mmOraclePrice
			.sub(oracleData.price)
			.abs()
			.mul(PERCENTAGE_PRECISION)
			.div(BN.max(oracleData.price, ONE));

		const mmOracleSequenceId = perpMarket.amm.mmOracleSequenceId;

		// Do slot check for recency if sequence ids are zero or they're too divergent
		const doSlotCheckForRecency =
			oracleData.sequenceId == null ||
			oracleData.sequenceId.eq(ZERO) ||
			mmOracleSequenceId.eq(ZERO) ||
			oracleData.sequenceId
				.sub(perpMarket.amm.mmOracleSequenceId)
				.abs()
				.gt(oracleData.sequenceId.div(new BN(10_000)));

		let isExchangeOracleMoreRecent = true;
		if (
			doSlotCheckForRecency &&
			oracleData.slot <= perpMarket.amm.mmOracleSlot
		) {
			isExchangeOracleMoreRecent = false;
		} else if (
			!doSlotCheckForRecency &&
			oracleData.sequenceId < mmOracleSequenceId
		) {
			isExchangeOracleMoreRecent = false;
		}

		if (
			!isOracleValid(
				perpMarket,
				oracleData,
				stateAccountAndSlot.data.oracleGuardRails,
				stateAccountAndSlot.slot
			) ||
			perpMarket.amm.mmOraclePrice.eq(ZERO) ||
			isExchangeOracleMoreRecent ||
			pctDiff.gt(PERCENTAGE_PRECISION.divn(100)) // 1% threshold
		) {
			return { ...oracleData, isMMOracleActive };
		} else {
			const conf = getOracleConfidenceFromMMOracleData(
				perpMarket.amm.mmOraclePrice,
				oracleData
			);
			return {
				price: perpMarket.amm.mmOraclePrice,
				slot: perpMarket.amm.mmOracleSlot,
				confidence: conf,
				hasSufficientNumberOfDataPoints: true,
				isMMOracleActive,
			};
		}
	}

	public getOracleDataForSpotMarket(marketIndex: number): OraclePriceData {
		return this.accountSubscriber.getOraclePriceDataAndSlotForSpotMarket(
			marketIndex
		).data;
	}

	public async initializeInsuranceFundStake(
		marketIndex: number,
		txParams?: TxParams
	): Promise<TransactionSignature> {
		const { txSig } = await this.sendTransaction(
			await this.buildTransaction(
				await this.getInitializeInsuranceFundStakeIx(marketIndex),
				txParams
			),
			[],
			this.opts
		);
		return txSig;
	}

	public async getInitializeInsuranceFundStakeIx(
		marketIndex: number
	): Promise<TransactionInstruction> {
		const ifStakeAccountPublicKey = getInsuranceFundStakeAccountPublicKey(
			this.program.programId,
			this.wallet.publicKey,
			marketIndex
		);

		const accounts = {
			insuranceFundStake: ifStakeAccountPublicKey,
			spotMarket: this.getSpotMarketAccount(marketIndex).pubkey,
			userStats: getUserStatsAccountPublicKey(
				this.program.programId,
				this.wallet.publicKey // only allow payer to initialize own insurance fund stake account
			),
			authority: this.wallet.publicKey,
			payer: this.wallet.publicKey,
			rent: anchor.web3.SYSVAR_RENT_PUBKEY,
			systemProgram: anchor.web3.SystemProgram.programId,
			state: await this.getStatePublicKey(),
		};

		return await this.program.instruction.initializeInsuranceFundStake(
			marketIndex,
			{
				accounts,
			}
		);
	}

	public async getAddInsuranceFundStakeIx(
		marketIndex: number,
		amount: BN,
		collateralAccountPublicKey: PublicKey
	): Promise<TransactionInstruction> {
		const spotMarket = this.getSpotMarketAccount(marketIndex);
		const ifStakeAccountPublicKey = getInsuranceFundStakeAccountPublicKey(
			this.program.programId,
			this.wallet.publicKey,
			marketIndex
		);

		const remainingAccounts = [];
		this.addTokenMintToRemainingAccounts(spotMarket, remainingAccounts);
		if (this.isTransferHook(spotMarket)) {
			await this.addExtraAccountMetasToRemainingAccounts(
				spotMarket.mint,
				remainingAccounts
			);
		}

		const tokenProgram = this.getTokenProgramForSpotMarket(spotMarket);
		const ix = this.program.instruction.addInsuranceFundStake(
			marketIndex,
			amount,
			{
				accounts: {
					state: await this.getStatePublicKey(),
					spotMarket: spotMarket.pubkey,
					insuranceFundStake: ifStakeAccountPublicKey,
					userStats: getUserStatsAccountPublicKey(
						this.program.programId,
						this.wallet.publicKey // only allow payer to add to own insurance fund stake account
					),
					authority: this.wallet.publicKey,
					spotMarketVault: spotMarket.vault,
					insuranceFundVault: spotMarket.insuranceFund.vault,
					driftSigner: this.getSignerPublicKey(),
					userTokenAccount: collateralAccountPublicKey,
					tokenProgram,
				},
				remainingAccounts,
			}
		);

		return ix;
	}

	/**
	 * Add to an insurance fund stake and optionally initialize the account
	 */
	public async addInsuranceFundStake({
		marketIndex,
		amount,
		collateralAccountPublicKey,
		initializeStakeAccount,
		fromSubaccount,
		txParams,
	}: {
		/**
		 * Spot market index
		 */
		marketIndex: number;
		amount: BN;
		/**
		 * The account where the funds to stake come from. Usually an associated token account
		 */
		collateralAccountPublicKey: PublicKey;
		/**
		 * Add instructions to initialize the staking account -- required if its the first time the currrent authority has staked in this market
		 */
		initializeStakeAccount?: boolean;
		/**
		 * Optional -- withdraw from current subaccount to fund stake amount, instead of wallet balance
		 */
		fromSubaccount?: boolean;
		txParams?: TxParams;
	}): Promise<TransactionSignature> {
		const addIfStakeIxs = await this.getAddInsuranceFundStakeIxs({
			marketIndex,
			amount,
			collateralAccountPublicKey,
			initializeStakeAccount,
			fromSubaccount,
		});

		const additionalSigners: Array<Signer> = [];
		const tx = await this.buildTransaction(addIfStakeIxs, txParams);

		const { txSig } = await this.sendTransaction(
			tx,
			additionalSigners,
			this.opts
		);

		return txSig;
	}

	/**
	 * Get instructions to add to an insurance fund stake and optionally initialize the account
	 */
	public async getAddInsuranceFundStakeIxs({
		marketIndex,
		amount,
		collateralAccountPublicKey,
		initializeStakeAccount,
		fromSubaccount,
	}: {
		/**
		 * Spot market index
		 */
		marketIndex: number;
		amount: BN;
		/**
		 * The account where the funds to stake come from. Usually an associated token account
		 */
		collateralAccountPublicKey: PublicKey;
		/**
		 * Add instructions to initialize the staking account -- required if its the first time the currrent authority has staked in this market
		 */
		initializeStakeAccount?: boolean;
		/**
		 * Optional -- withdraw from current subaccount to fund stake amount, instead of wallet balance
		 */
		fromSubaccount?: boolean;
	}): Promise<TransactionInstruction[]> {
		const addIfStakeIxs = [];

		const spotMarketAccount = this.getSpotMarketAccount(marketIndex);
		const isSolMarket = spotMarketAccount.mint.equals(WRAPPED_SOL_MINT);
		const createWSOLTokenAccount =
			isSolMarket && collateralAccountPublicKey.equals(this.wallet.publicKey);
		const tokenProgramId = this.getTokenProgramForSpotMarket(spotMarketAccount);

		// create associated token account because it may not exist
		const associatedTokenAccountPublicKey = getAssociatedTokenAddressSync(
			spotMarketAccount.mint,
			this.wallet.publicKey,
			true,
			tokenProgramId
		);

		addIfStakeIxs.push(
			await createAssociatedTokenAccountIdempotentInstruction(
				this.wallet.publicKey,
				associatedTokenAccountPublicKey,
				this.wallet.publicKey,
				spotMarketAccount.mint,
				tokenProgramId
			)
		);

		let tokenAccount;

		if (
			!(await this.checkIfAccountExists(
				getUserStatsAccountPublicKey(
					this.program.programId,
					this.wallet.publicKey // only allow payer to initialize own user stats account
				)
			))
		) {
			addIfStakeIxs.push(await this.getInitializeUserStatsIx());
		}

		if (createWSOLTokenAccount) {
			const { ixs, pubkey } = await this.getWrappedSolAccountCreationIxs(
				amount,
				true
			);
			tokenAccount = pubkey;
			ixs.forEach((ix) => {
				addIfStakeIxs.push(ix);
			});
		} else {
			tokenAccount = collateralAccountPublicKey;
		}

		if (fromSubaccount) {
			const withdrawIx = await this.getWithdrawIx(
				amount,
				marketIndex,
				tokenAccount
			);
			addIfStakeIxs.push(withdrawIx);
		}

		if (initializeStakeAccount) {
			const initializeIx = await this.getInitializeInsuranceFundStakeIx(
				marketIndex
			);
			addIfStakeIxs.push(initializeIx);
		}

		const addFundsIx = await this.getAddInsuranceFundStakeIx(
			marketIndex,
			amount,
			tokenAccount
		);

		addIfStakeIxs.push(addFundsIx);

		if (createWSOLTokenAccount) {
			addIfStakeIxs.push(
				createCloseAccountInstruction(
					tokenAccount,
					this.wallet.publicKey,
					this.wallet.publicKey,
					[]
				)
			);
		}

		return addIfStakeIxs;
	}

	public async requestRemoveInsuranceFundStake(
		marketIndex: number,
		amount: BN,
		txParams?: TxParams
	): Promise<TransactionSignature> {
		const spotMarketAccount = this.getSpotMarketAccount(marketIndex);
		const ifStakeAccountPublicKey = getInsuranceFundStakeAccountPublicKey(
			this.program.programId,
			this.wallet.publicKey,
			marketIndex
		);

		const ix = await this.program.instruction.requestRemoveInsuranceFundStake(
			marketIndex,
			amount,
			{
				accounts: {
					state: await this.getStatePublicKey(),
					spotMarket: spotMarketAccount.pubkey,
					insuranceFundStake: ifStakeAccountPublicKey,
					userStats: getUserStatsAccountPublicKey(
						this.program.programId,
						this.wallet.publicKey // only allow payer to request remove own insurance fund stake account
					),
					authority: this.wallet.publicKey,
					insuranceFundVault: spotMarketAccount.insuranceFund.vault,
				},
			}
		);

		const tx = await this.buildTransaction(ix, txParams);

		const { txSig } = await this.sendTransaction(tx, [], this.opts);
		return txSig;
	}

	public async cancelRequestRemoveInsuranceFundStake(
		marketIndex: number,
		txParams?: TxParams
	): Promise<TransactionSignature> {
		const spotMarketAccount = this.getSpotMarketAccount(marketIndex);
		const ifStakeAccountPublicKey = getInsuranceFundStakeAccountPublicKey(
			this.program.programId,
			this.wallet.publicKey,
			marketIndex
		);

		const ix =
			await this.program.instruction.cancelRequestRemoveInsuranceFundStake(
				marketIndex,
				{
					accounts: {
						state: await this.getStatePublicKey(),
						spotMarket: spotMarketAccount.pubkey,
						insuranceFundStake: ifStakeAccountPublicKey,
						userStats: getUserStatsAccountPublicKey(
							this.program.programId,
							this.wallet.publicKey // only allow payer to request remove own insurance fund stake account
						),
						authority: this.wallet.publicKey,
						insuranceFundVault: spotMarketAccount.insuranceFund.vault,
					},
				}
			);

		const tx = await this.buildTransaction(ix, txParams);

		const { txSig } = await this.sendTransaction(tx, [], this.opts);
		return txSig;
	}

	public async removeInsuranceFundStake(
		marketIndex: number,
		collateralAccountPublicKey: PublicKey,
		txParams?: TxParams
	): Promise<TransactionSignature> {
		const removeIfStakeIxs = [];
		const spotMarketAccount = this.getSpotMarketAccount(marketIndex);
		const ifStakeAccountPublicKey = getInsuranceFundStakeAccountPublicKey(
			this.program.programId,
			this.wallet.publicKey,
			marketIndex
		);

		const additionalSigners: Array<Signer> = [];
		const isSolMarket = spotMarketAccount.mint.equals(WRAPPED_SOL_MINT);
		const createWSOLTokenAccount =
			isSolMarket && collateralAccountPublicKey.equals(this.wallet.publicKey);
		const tokenProgramId = this.getTokenProgramForSpotMarket(spotMarketAccount);

		let tokenAccount;

		if (createWSOLTokenAccount) {
			const { ixs, pubkey } = await this.getWrappedSolAccountCreationIxs(
				ZERO,
				true
			);
			tokenAccount = pubkey;
			ixs.forEach((ix) => {
				removeIfStakeIxs.push(ix);
			});
		} else {
			tokenAccount = collateralAccountPublicKey;
			const tokenAccountExists = await this.checkIfAccountExists(tokenAccount);
			if (!tokenAccountExists) {
				const createTokenAccountIx =
					await this.createAssociatedTokenAccountIdempotentInstruction(
						tokenAccount,
						this.wallet.publicKey,
						this.wallet.publicKey,
						spotMarketAccount.mint,
						tokenProgramId
					);
				removeIfStakeIxs.push(createTokenAccountIx);
			}
		}

		const remainingAccounts = [];
		this.addTokenMintToRemainingAccounts(spotMarketAccount, remainingAccounts);
		if (this.isTransferHook(spotMarketAccount)) {
			await this.addExtraAccountMetasToRemainingAccounts(
				spotMarketAccount.mint,
				remainingAccounts
			);
		}

		const tokenProgram = this.getTokenProgramForSpotMarket(spotMarketAccount);
		const removeStakeIx =
			await this.program.instruction.removeInsuranceFundStake(marketIndex, {
				accounts: {
					state: await this.getStatePublicKey(),
					spotMarket: spotMarketAccount.pubkey,
					insuranceFundStake: ifStakeAccountPublicKey,
					userStats: getUserStatsAccountPublicKey(
						this.program.programId,
						this.wallet.publicKey // only allow payer to request remove own insurance fund stake account
					),
					authority: this.wallet.publicKey,
					insuranceFundVault: spotMarketAccount.insuranceFund.vault,
					driftSigner: this.getSignerPublicKey(),
					userTokenAccount: tokenAccount,
					tokenProgram,
				},
				remainingAccounts,
			});

		removeIfStakeIxs.push(removeStakeIx);

		// Close the wrapped sol account at the end of the transaction
		if (createWSOLTokenAccount) {
			removeIfStakeIxs.push(
				createCloseAccountInstruction(
					tokenAccount,
					this.wallet.publicKey,
					this.wallet.publicKey,
					[]
				)
			);
		}

		const tx = await this.buildTransaction(removeIfStakeIxs, txParams);

		const { txSig } = await this.sendTransaction(
			tx,
			additionalSigners,
			this.opts
		);
		return txSig;
	}

	public async updateUserQuoteAssetInsuranceStake(
		authority: PublicKey,
		txParams?: TxParams
	): Promise<TransactionSignature> {
		const tx = await this.buildTransaction(
			await this.getUpdateUserQuoteAssetInsuranceStakeIx(authority),
			txParams
		);
		const { txSig } = await this.sendTransaction(tx, [], this.opts);
		return txSig;
	}

	public async getUpdateUserQuoteAssetInsuranceStakeIx(
		authority: PublicKey
	): Promise<TransactionInstruction> {
		const marketIndex = QUOTE_SPOT_MARKET_INDEX;
		const spotMarket = this.getSpotMarketAccount(marketIndex);
		const ifStakeAccountPublicKey = getInsuranceFundStakeAccountPublicKey(
			this.program.programId,
			authority,
			marketIndex
		);
		const userStatsPublicKey = getUserStatsAccountPublicKey(
			this.program.programId,
			authority
		);

		const ix = this.program.instruction.updateUserQuoteAssetInsuranceStake({
			accounts: {
				state: await this.getStatePublicKey(),
				spotMarket: spotMarket.pubkey,
				insuranceFundStake: ifStakeAccountPublicKey,
				userStats: userStatsPublicKey,
				signer: this.wallet.publicKey,
				insuranceFundVault: spotMarket.insuranceFund.vault,
			},
		});

		return ix;
	}

	public async updateUserGovTokenInsuranceStake(
		authority: PublicKey,
		txParams?: TxParams
	): Promise<TransactionSignature> {
		const ix = await this.getUpdateUserGovTokenInsuranceStakeIx(authority);
		const tx = await this.buildTransaction(ix, txParams);
		const { txSig } = await this.sendTransaction(tx, [], this.opts);
		return txSig;
	}

	public async getUpdateUserGovTokenInsuranceStakeIx(
		authority: PublicKey
	): Promise<TransactionInstruction> {
		const marketIndex = GOV_SPOT_MARKET_INDEX;
		const spotMarket = this.getSpotMarketAccount(marketIndex);
		const ifStakeAccountPublicKey = getInsuranceFundStakeAccountPublicKey(
			this.program.programId,
			authority,
			marketIndex
		);
		const userStatsPublicKey = getUserStatsAccountPublicKey(
			this.program.programId,
			authority
		);

		const ix = this.program.instruction.updateUserGovTokenInsuranceStake({
			accounts: {
				state: await this.getStatePublicKey(),
				spotMarket: spotMarket.pubkey,
				insuranceFundStake: ifStakeAccountPublicKey,
				userStats: userStatsPublicKey,
				signer: this.wallet.publicKey,
				insuranceFundVault: spotMarket.insuranceFund.vault,
			},
		});

		return ix;
	}

	public async settleRevenueToInsuranceFund(
		spotMarketIndex: number,
		txParams?: TxParams
	): Promise<TransactionSignature> {
		const tx = await this.buildTransaction(
			await this.getSettleRevenueToInsuranceFundIx(spotMarketIndex),
			txParams
		);
		const { txSig } = await this.sendTransaction(tx, [], this.opts);
		return txSig;
	}
	public async getSettleRevenueToInsuranceFundIx(
		spotMarketIndex: number
	): Promise<TransactionInstruction> {
		const spotMarketAccount = this.getSpotMarketAccount(spotMarketIndex);
		const tokenProgramId = this.getTokenProgramForSpotMarket(spotMarketAccount);

		const remainingAccounts = [];
		this.addTokenMintToRemainingAccounts(spotMarketAccount, remainingAccounts);
		if (this.isTransferHook(spotMarketAccount)) {
			await this.addExtraAccountMetasToRemainingAccounts(
				spotMarketAccount.mint,
				remainingAccounts
			);
		}

		const ix = await this.program.instruction.settleRevenueToInsuranceFund(
			spotMarketIndex,
			{
				accounts: {
					state: await this.getStatePublicKey(),
					spotMarket: spotMarketAccount.pubkey,
					spotMarketVault: spotMarketAccount.vault,
					driftSigner: this.getSignerPublicKey(),
					insuranceFundVault: spotMarketAccount.insuranceFund.vault,
					tokenProgram: tokenProgramId,
				},
				remainingAccounts,
			}
		);
		return ix;
	}

	public async resolvePerpPnlDeficit(
		spotMarketIndex: number,
		perpMarketIndex: number,
		txParams?: TxParams
	): Promise<TransactionSignature> {
		const { txSig } = await this.sendTransaction(
			await this.buildTransaction(
				await this.getResolvePerpPnlDeficitIx(spotMarketIndex, perpMarketIndex),
				txParams
			),
			[],
			this.opts
		);
		return txSig;
	}

	public async getResolvePerpPnlDeficitIx(
		spotMarketIndex: number,
		perpMarketIndex: number
	): Promise<TransactionInstruction> {
		const remainingAccounts = this.getRemainingAccounts({
			userAccounts: [this.getUserAccount()],
			writablePerpMarketIndexes: [perpMarketIndex],
			writableSpotMarketIndexes: [spotMarketIndex],
		});

		const spotMarket = this.getSpotMarketAccount(spotMarketIndex);
		const tokenProgramId = this.getTokenProgramForSpotMarket(spotMarket);

		return await this.program.instruction.resolvePerpPnlDeficit(
			spotMarketIndex,
			perpMarketIndex,
			{
				accounts: {
					state: await this.getStatePublicKey(),
					authority: this.wallet.publicKey,
					spotMarketVault: spotMarket.vault,
					insuranceFundVault: spotMarket.insuranceFund.vault,
					driftSigner: this.getSignerPublicKey(),
					tokenProgram: tokenProgramId,
				},
				remainingAccounts: remainingAccounts,
			}
		);
	}

	public async getDepositIntoSpotMarketRevenuePoolIx(
		marketIndex: number,
		amount: BN,
		userTokenAccountPublicKey: PublicKey
	): Promise<TransactionInstruction> {
		const spotMarket = await this.getSpotMarketAccount(marketIndex);

		const remainingAccounts = [];
		this.addTokenMintToRemainingAccounts(spotMarket, remainingAccounts);
		if (this.isTransferHook(spotMarket)) {
			await this.addExtraAccountMetasToRemainingAccounts(
				spotMarket.mint,
				remainingAccounts
			);
		}

		const tokenProgram = this.getTokenProgramForSpotMarket(spotMarket);
		const ix = await this.program.instruction.depositIntoSpotMarketRevenuePool(
			amount,
			{
				accounts: {
					state: await this.getStatePublicKey(),
					spotMarket: spotMarket.pubkey,
					authority: this.wallet.publicKey,
					spotMarketVault: spotMarket.vault,
					userTokenAccount: userTokenAccountPublicKey,
					tokenProgram,
				},
			}
		);

		return ix;
	}

	/**
	 * This ix will donate your funds to drift revenue pool. It does not deposit into your user account
	 * @param marketIndex
	 * @param amount
	 * @param userTokenAccountPublicKey
	 * @returns
	 */
	public async depositIntoSpotMarketRevenuePool(
		marketIndex: number,
		amount: BN,
		userTokenAccountPublicKey: PublicKey
	): Promise<TransactionSignature> {
		const ix = await this.getDepositIntoSpotMarketRevenuePoolIx(
			marketIndex,
			amount,
			userTokenAccountPublicKey
		);
		const tx = await this.buildTransaction([ix]);

		const { txSig } = await this.sendTransaction(tx, [], this.opts);
		return txSig;
	}

	public getPerpMarketExtendedInfo(
		marketIndex: number
	): PerpMarketExtendedInfo {
		const marketAccount = this.getPerpMarketAccount(marketIndex);
		const quoteAccount = this.getSpotMarketAccount(QUOTE_SPOT_MARKET_INDEX);

		const extendedInfo: PerpMarketExtendedInfo = {
			marketIndex,
			minOrderSize: marketAccount.amm?.minOrderSize,
			marginMaintenance: marketAccount.marginRatioMaintenance,
			pnlPoolValue: getTokenAmount(
				marketAccount.pnlPool?.scaledBalance,
				quoteAccount,
				SpotBalanceType.DEPOSIT
			),
			contractTier: marketAccount.contractTier,
			availableInsurance: calculateMarketMaxAvailableInsurance(
				marketAccount,
				quoteAccount
			),
		};

		return extendedInfo;
	}

	/**
	 * Calculates taker / maker fee (as a percentage, e.g. .001 = 10 basis points) for particular marketType
	 * @param marketType
	 * @param positionMarketIndex
	 * @returns : {takerFee: number, makerFee: number} Precision None
	 */
	public getMarketFees(
		marketType: MarketType,
		marketIndex?: number,
		user?: User,
		enteringHighLeverageMode?: boolean
	) {
		let feeTier;
		const userHLM =
			(user?.isHighLeverageMode('Initial') ?? false) ||
			enteringHighLeverageMode;
		if (user && !userHLM) {
			feeTier = user.getUserFeeTier(marketType);
		} else {
			const state = this.getStateAccount();
			feeTier = isVariant(marketType, 'perp')
				? state.perpFeeStructure.feeTiers[0]
				: state.spotFeeStructure.feeTiers[0];
		}

		let takerFee = feeTier.feeNumerator / feeTier.feeDenominator;
		let makerFee =
			feeTier.makerRebateNumerator / feeTier.makerRebateDenominator;

		if (marketIndex !== undefined) {
			let marketAccount = null;
			if (isVariant(marketType, 'perp')) {
				marketAccount = this.getPerpMarketAccount(marketIndex);
			} else {
				marketAccount = this.getSpotMarketAccount(marketIndex);
			}

			takerFee += (takerFee * marketAccount.feeAdjustment) / 100;
			if (userHLM) {
				takerFee *= 2;
			}
			makerFee += (makerFee * marketAccount.feeAdjustment) / 100;
		}

		return {
			takerFee,
			makerFee,
		};
	}

	/**
	 * Returns the market index and type for a given market name
	 * E.g. "SOL-PERP" -> { marketIndex: 0, marketType: MarketType.PERP }
	 *
	 * @param name
	 */
	getMarketIndexAndType(
		name: string
	): { marketIndex: number; marketType: MarketType } | undefined {
		name = name.toUpperCase();
		for (const perpMarketAccount of this.getPerpMarketAccounts()) {
			if (decodeName(perpMarketAccount.name).toUpperCase() === name) {
				return {
					marketIndex: perpMarketAccount.marketIndex,
					marketType: MarketType.PERP,
				};
			}
		}

		for (const spotMarketAccount of this.getSpotMarketAccounts()) {
			if (decodeName(spotMarketAccount.name).toUpperCase() === name) {
				return {
					marketIndex: spotMarketAccount.marketIndex,
					marketType: MarketType.SPOT,
				};
			}
		}

		return undefined;
	}

	public getReceiverProgram(): Program<PythSolanaReceiver> {
		if (this.receiverProgram === undefined) {
			this.receiverProgram = new Program(
				pythSolanaReceiverIdl as PythSolanaReceiver,
				DEFAULT_RECEIVER_PROGRAM_ID,
				this.provider
			);
		}
		return this.receiverProgram;
	}

	public async getSwitchboardOnDemandProgram(): Promise<Program30<Idl30>> {
		if (this.sbOnDemandProgram === undefined) {
			this.sbOnDemandProgram = await AnchorUtils.loadProgramFromConnection(
				this.connection
			);
		}
		return this.sbOnDemandProgram;
	}

	public async postPythPullOracleUpdateAtomic(
		vaaString: string,
		feedId: string
	): Promise<TransactionSignature> {
		const postIxs = await this.getPostPythPullOracleUpdateAtomicIxs(
			vaaString,
			feedId
		);
		const tx = await this.buildTransaction(postIxs);
		const { txSig } = await this.sendTransaction(tx, [], this.opts);

		return txSig;
	}

	public async postMultiPythPullOracleUpdatesAtomic(
		vaaString: string,
		feedIds: string[]
	): Promise<TransactionSignature> {
		const postIxs = await this.getPostPythPullOracleUpdateAtomicIxs(
			vaaString,
			feedIds
		);
		const tx = await this.buildTransaction(postIxs);
		const { txSig } = await this.sendTransaction(tx, [], this.opts);

		return txSig;
	}

	public async getPostPythPullOracleUpdateAtomicIxs(
		vaaString: string,
		feedIds: string | string[],
		numSignatures = 2
	): Promise<TransactionInstruction[]> {
		const accumulatorUpdateData = parseAccumulatorUpdateData(
			Buffer.from(vaaString, 'base64')
		);
		const guardianSetIndex = accumulatorUpdateData.vaa.readUInt32BE(1);
		const guardianSet = getGuardianSetPda(
			guardianSetIndex,
			DEFAULT_WORMHOLE_PROGRAM_ID
		);

		const trimmedVaa = trimVaaSignatures(
			accumulatorUpdateData.vaa,
			numSignatures
		);

		const postIxs: TransactionInstruction[] = [];
		if (accumulatorUpdateData.updates.length > 1) {
			const encodedParams = this.getReceiverProgram().coder.types.encode(
				'PostMultiUpdatesAtomicParams',
				{
					vaa: trimmedVaa,
					merklePriceUpdates: accumulatorUpdateData.updates,
				}
			);
			const feedIdsToUse: string[] =
				typeof feedIds === 'string' ? [feedIds] : feedIds;
			const pubkeys = feedIdsToUse.map((feedId) => {
				return getPythPullOraclePublicKey(
					this.program.programId,
					getFeedIdUint8Array(feedId)
				);
			});

			const remainingAccounts: Array<AccountMeta> = pubkeys.map((pubkey) => {
				return {
					pubkey,
					isSigner: false,
					isWritable: true,
				};
			});
			postIxs.push(
				this.program.instruction.postMultiPythPullOracleUpdatesAtomic(
					encodedParams,
					{
						accounts: {
							keeper: this.wallet.publicKey,
							pythSolanaReceiver: DRIFT_ORACLE_RECEIVER_ID,
							guardianSet,
						},
						remainingAccounts,
					}
				)
			);
		} else {
			let feedIdToUse = typeof feedIds === 'string' ? feedIds : feedIds[0];
			feedIdToUse = trimFeedId(feedIdToUse);
			postIxs.push(
				await this.getSinglePostPythPullOracleAtomicIx(
					{
						vaa: trimmedVaa,
						merklePriceUpdate: accumulatorUpdateData.updates[0],
					},
					feedIdToUse,
					guardianSet
				)
			);
		}
		return postIxs;
	}

	private async getSinglePostPythPullOracleAtomicIx(
		params: {
			vaa: Buffer;
			merklePriceUpdate: {
				message: Buffer;
				proof: number[][];
			};
		},
		feedId: string,
		guardianSet: PublicKey
	): Promise<TransactionInstruction> {
		const feedIdBuffer = getFeedIdUint8Array(feedId);
		const receiverProgram = this.getReceiverProgram();

		const encodedParams = receiverProgram.coder.types.encode(
			'PostUpdateAtomicParams',
			params
		);

		return this.program.instruction.postPythPullOracleUpdateAtomic(
			feedIdBuffer,
			encodedParams,
			{
				accounts: {
					keeper: this.wallet.publicKey,
					pythSolanaReceiver: DRIFT_ORACLE_RECEIVER_ID,
					guardianSet,
					priceFeed: getPythPullOraclePublicKey(
						this.program.programId,
						feedIdBuffer
					),
				},
			}
		);
	}

	public async updatePythPullOracle(
		vaaString: string,
		feedId: string
	): Promise<TransactionSignature> {
		feedId = trimFeedId(feedId);
		const accumulatorUpdateData = parseAccumulatorUpdateData(
			Buffer.from(vaaString, 'base64')
		);
		const guardianSetIndex = accumulatorUpdateData.vaa.readUInt32BE(1);
		const guardianSet = getGuardianSetPda(
			guardianSetIndex,
			DEFAULT_WORMHOLE_PROGRAM_ID
		);

		const [postIxs, encodedVaaAddress] = await this.getBuildEncodedVaaIxs(
			accumulatorUpdateData.vaa,
			guardianSet
		);

		for (const update of accumulatorUpdateData.updates) {
			postIxs.push(
				await this.getUpdatePythPullOracleIxs(
					{
						merklePriceUpdate: update,
					},
					feedId,
					encodedVaaAddress.publicKey
				)
			);
		}

		const tx = await this.buildTransaction(postIxs);
		const { txSig } = await this.sendTransaction(
			tx,
			[encodedVaaAddress],
			this.opts
		);

		return txSig;
	}

	public async getUpdatePythPullOracleIxs(
		params: {
			merklePriceUpdate: {
				message: Buffer;
				proof: number[][];
			};
		},
		feedId: string,
		encodedVaaAddress: PublicKey
	): Promise<TransactionInstruction> {
		const feedIdBuffer = getFeedIdUint8Array(feedId);
		const receiverProgram = this.getReceiverProgram();

		const encodedParams = receiverProgram.coder.types.encode(
			'PostUpdateParams',
			params
		);

		return this.program.instruction.updatePythPullOracle(
			feedIdBuffer,
			encodedParams,
			{
				accounts: {
					keeper: this.wallet.publicKey,
					pythSolanaReceiver: DRIFT_ORACLE_RECEIVER_ID,
					encodedVaa: encodedVaaAddress,
					priceFeed: getPythPullOraclePublicKey(
						this.program.programId,
						feedIdBuffer
					),
				},
			}
		);
	}

	public async postPythLazerOracleUpdate(
		feedIds: number[],
		pythMessageHex: string
	): Promise<string> {
		const postIxs = await this.getPostPythLazerOracleUpdateIxs(
			feedIds,
			pythMessageHex,
			undefined,
			2
		);
		const tx = await this.buildTransaction(postIxs);
		const { txSig } = await this.sendTransaction(tx, [], this.opts);
		return txSig;
	}

	public async getPostPythLazerOracleUpdateIxs(
		feedIds: number[],
		pythMessageHex: string,
		precedingIxs: TransactionInstruction[] = [],
		overrideCustomIxIndex?: number
	): Promise<TransactionInstruction[]> {
		const pythMessageBytes = Buffer.from(pythMessageHex, 'hex');

		const verifyIx = createMinimalEd25519VerifyIx(
			overrideCustomIxIndex || precedingIxs.length + 1,
			12,
			pythMessageBytes
		);

		const remainingAccountsMeta = feedIds.map((feedId) => {
			return {
				pubkey: getPythLazerOraclePublicKey(this.program.programId, feedId),
				isSigner: false,
				isWritable: true,
			};
		});

		const ix = this.program.instruction.postPythLazerOracleUpdate(
			pythMessageBytes,
			{
				accounts: {
					keeper: this.wallet.publicKey,
					pythLazerStorage: PYTH_LAZER_STORAGE_ACCOUNT_KEY,
					ixSysvar: SYSVAR_INSTRUCTIONS_PUBKEY,
				},
				remainingAccounts: remainingAccountsMeta,
			}
		);
		return [verifyIx, ix];
	}

	public async getPostManySwitchboardOnDemandUpdatesAtomicIxs(
		feeds: PublicKey[],
		recentSlothash?: Slothash,
		numSignatures = 3
	): Promise<TransactionInstruction[] | undefined> {
		const program = await this.getSwitchboardOnDemandProgram();
		const [pullIxs, _luts, _rawResponse] =
			await PullFeed.fetchUpdateManyLightIx(program, {
				feeds,
				numSignatures,
				recentSlothashes: recentSlothash
					? [[new BN(recentSlothash.slot), recentSlothash.hash]]
					: undefined,
				chain: 'solana',
				network: this.env,
			});
		if (!pullIxs) {
			return undefined;
		}
		return pullIxs;
	}

	// @deprecated use getPostManySwitchboardOnDemandUpdatesAtomicIxs instead. This function no longer returns the required ixs due to upstream sdk changes.
	public async getPostSwitchboardOnDemandUpdateAtomicIx(
		feed: PublicKey,
		recentSlothash?: Slothash,
		numSignatures = 3
	): Promise<TransactionInstruction | undefined> {
		const program = await this.getSwitchboardOnDemandProgram();
		const feedAccount = new PullFeed(program, feed);
		if (!this.sbProgramFeedConfigs) {
			this.sbProgramFeedConfigs = new Map();
		}
		if (!this.sbProgramFeedConfigs.has(feedAccount.pubkey.toString())) {
			const feedConfig = await feedAccount.loadConfigs();
			this.sbProgramFeedConfigs.set(feed.toString(), feedConfig);
		}
		const [pullIx, _responses, success] = await PullFeed.fetchUpdateManyIx(
			program,
			{
				feeds: [feed],
				numSignatures,
				recentSlothashes: recentSlothash
					? [[new BN(recentSlothash.slot), recentSlothash.hash]]
					: undefined,
			}
		);
		if (!success) {
			return undefined;
		}
		return pullIx[0];
	}

	public async postSwitchboardOnDemandUpdate(
		feed: PublicKey,
		recentSlothash?: Slothash,
		numSignatures = 3
	): Promise<TransactionSignature> {
		const pullIx = await this.getPostSwitchboardOnDemandUpdateAtomicIx(
			feed,
			recentSlothash,
			numSignatures
		);
		if (!pullIx) {
			return undefined;
		}
		const tx = await asV0Tx({
			connection: this.connection,
			ixs: [pullIx],
			payer: this.wallet.publicKey,
			computeUnitLimitMultiple: 1.3,
			lookupTables: await this.fetchAllLookupTableAccounts(),
		});
		const { txSig } = await this.sendTransaction(tx, [], {
			commitment: 'processed',
			skipPreflight: true,
			maxRetries: 0,
		});
		return txSig;
	}

	private async getBuildEncodedVaaIxs(
		vaa: Buffer,
		guardianSet: PublicKey
	): Promise<[TransactionInstruction[], Keypair]> {
		const postIxs: TransactionInstruction[] = [];

		if (this.wormholeProgram === undefined) {
			this.wormholeProgram = new Program(
				wormholeCoreBridgeIdl,
				DEFAULT_WORMHOLE_PROGRAM_ID,
				this.provider
			);
		}

		const encodedVaaKeypair = new Keypair();
		postIxs.push(
			await this.wormholeProgram.account.encodedVaa.createInstruction(
				encodedVaaKeypair,
				vaa.length + 46
			)
		);

		// Why do we need this too?
		postIxs.push(
			await this.wormholeProgram.methods
				.initEncodedVaa()
				.accounts({
					encodedVaa: encodedVaaKeypair.publicKey,
				})
				.instruction()
		);

		// Split the write into two ixs
		postIxs.push(
			await this.wormholeProgram.methods
				.writeEncodedVaa({
					index: 0,
					data: vaa.subarray(0, 755),
				})
				.accounts({
					draftVaa: encodedVaaKeypair.publicKey,
				})
				.instruction()
		);

		postIxs.push(
			await this.wormholeProgram.methods
				.writeEncodedVaa({
					index: 755,
					data: vaa.subarray(755),
				})
				.accounts({
					draftVaa: encodedVaaKeypair.publicKey,
				})
				.instruction()
		);

		// Verify
		postIxs.push(
			await this.wormholeProgram.methods
				.verifyEncodedVaaV1()
				.accounts({
					guardianSet,
					draftVaa: encodedVaaKeypair.publicKey,
				})
				.instruction()
		);

		return [postIxs, encodedVaaKeypair];
	}

	public async enableUserHighLeverageMode(
		subAccountId: number,
		txParams?: TxParams
	): Promise<TransactionSignature> {
		const { txSig } = await this.sendTransaction(
			await this.buildTransaction(
				await this.getEnableHighLeverageModeIx(subAccountId),
				txParams
			),
			[],
			this.opts
		);
		return txSig;
	}

	public async getEnableHighLeverageModeIx(
		subAccountId: number,
		depositToTradeArgs?: {
			isMakingNewAccount: boolean;
			depositMarketIndex: number;
			orderMarketIndex: number;
		}
	): Promise<TransactionInstruction> {
		const isDepositToTradeTx = depositToTradeArgs !== undefined;

		const remainingAccounts = this.getRemainingAccounts({
			userAccounts: depositToTradeArgs?.isMakingNewAccount
				? []
				: [this.getUserAccount(subAccountId)],
			useMarketLastSlotCache: false,
			readablePerpMarketIndex: depositToTradeArgs?.orderMarketIndex,
			readableSpotMarketIndexes: isDepositToTradeTx
				? [depositToTradeArgs?.depositMarketIndex]
				: undefined,
		});

		const ix = await this.program.instruction.enableUserHighLeverageMode(
			subAccountId,
			{
				accounts: {
					state: await this.getStatePublicKey(),
					user: getUserAccountPublicKeySync(
						this.program.programId,
						this.wallet.publicKey,
						subAccountId
					),
					authority: this.wallet.publicKey,
					highLeverageModeConfig: getHighLeverageModeConfigPublicKey(
						this.program.programId
					),
				},
				remainingAccounts,
			}
		);

		return ix;
	}

	public async disableUserHighLeverageMode(
		user: PublicKey,
		userAccount?: UserAccount,
		txParams?: TxParams
	): Promise<TransactionSignature> {
		const { txSig } = await this.sendTransaction(
			await this.buildTransaction(
				await this.getDisableHighLeverageModeIx(user, userAccount),
				txParams
			),
			[],
			this.opts
		);
		return txSig;
	}

	public async getDisableHighLeverageModeIx(
		user: PublicKey,
		userAccount?: UserAccount,
		maintenance = false
	): Promise<TransactionInstruction> {
		const remainingAccounts = userAccount
			? this.getRemainingAccounts({
					userAccounts: [userAccount],
			  })
			: undefined;

		const ix = await this.program.instruction.disableUserHighLeverageMode(
			maintenance,
			{
				accounts: {
					state: await this.getStatePublicKey(),
					user,
					authority: this.wallet.publicKey,
					highLeverageModeConfig: getHighLeverageModeConfigPublicKey(
						this.program.programId
					),
				},
				remainingAccounts,
			}
		);

		return ix;
	}

	public async fetchHighLeverageModeConfig(): Promise<HighLeverageModeConfig> {
		const config = await this.program.account.highLeverageModeConfig.fetch(
			getHighLeverageModeConfigPublicKey(this.program.programId)
		);
		return config as HighLeverageModeConfig;
	}

	public async fetchProtectedMakerModeConfig(): Promise<ProtectedMakerModeConfig> {
		const config = await this.program.account.protectedMakerModeConfig.fetch(
			getProtectedMakerModeConfigPublicKey(this.program.programId)
		);
		return config as ProtectedMakerModeConfig;
	}
	public async updateUserProtectedMakerOrders(
		subAccountId: number,
		protectedOrders: boolean,
		authority?: PublicKey,
		txParams?: TxParams
	): Promise<TransactionSignature> {
		const { txSig } = await this.sendTransaction(
			await this.buildTransaction(
				await this.getUpdateUserProtectedMakerOrdersIx(
					subAccountId,
					protectedOrders,
					authority
				),
				txParams
			),
			[],
			this.opts
		);
		return txSig;
	}

	public async getUpdateUserProtectedMakerOrdersIx(
		subAccountId: number,
		protectedOrders: boolean,
		authority?: PublicKey
	): Promise<TransactionInstruction> {
		const ix = await this.program.instruction.updateUserProtectedMakerOrders(
			subAccountId,
			protectedOrders,
			{
				accounts: {
					state: await this.getStatePublicKey(),
					user: getUserAccountPublicKeySync(
						this.program.programId,
						authority ?? this.authority,
						subAccountId
					),
					authority: this.wallet.publicKey,
					protectedMakerModeConfig: getProtectedMakerModeConfigPublicKey(
						this.program.programId
					),
				},
			}
		);

		return ix;
	}

	public async getPauseSpotMarketDepositWithdrawIx(
		spotMarketIndex: number
	): Promise<TransactionInstruction> {
		const spotMarket = await this.getSpotMarketAccount(spotMarketIndex);
		return this.program.instruction.pauseSpotMarketDepositWithdraw({
			accounts: {
				state: await this.getStatePublicKey(),
				keeper: this.wallet.publicKey,
				spotMarket: spotMarket.pubkey,
				spotMarketVault: spotMarket.vault,
			},
		});
	}

	public async pauseSpotMarketDepositWithdraw(
		spotMarketIndex: number,
		txParams?: TxParams
	): Promise<TransactionSignature> {
		const { txSig } = await this.sendTransaction(
			await this.buildTransaction(
				await this.getPauseSpotMarketDepositWithdrawIx(spotMarketIndex),
				txParams
			),
			[],
			this.opts
		);
		return txSig;
	}

	public async updateMmOracleNative(
		marketIndex: number,
		oraclePrice: BN,
		oracleSequenceId: BN
	): Promise<TransactionSignature> {
		const updateMmOracleIx = await this.getUpdateMmOracleNativeIx(
			marketIndex,
			oraclePrice,
			oracleSequenceId
		);

		const tx = await this.buildTransaction(updateMmOracleIx, {
			computeUnits: 5000,
			computeUnitsPrice: 0,
		});
		const { txSig } = await this.sendTransaction(tx, [], this.opts);

		return txSig;
	}

	public async getUpdateMmOracleNativeIx(
		marketIndex: number,
		oraclePrice: BN,
		oracleSequenceId: BN
	): Promise<TransactionInstruction> {
		const discriminatorBuffer = createNativeInstructionDiscriminatorBuffer(0);
		const data = Buffer.alloc(discriminatorBuffer.length + 16);
		data.set(discriminatorBuffer, 0);
		data.set(oraclePrice.toArrayLike(Buffer, 'le', 8), 5); // next 8 bytes
		data.set(oracleSequenceId.toArrayLike(Buffer, 'le', 8), 13); // next 8 bytes

		// Build the instruction manually
		return new TransactionInstruction({
			programId: this.program.programId,
			keys: [
				{
					pubkey: this.getPerpMarketAccount(marketIndex).pubkey,
					isWritable: true,
					isSigner: false,
				},
				{
					pubkey: this.wallet.publicKey,
					isWritable: false,
					isSigner: true,
				},
				{
					pubkey: SYSVAR_CLOCK_PUBKEY,
					isWritable: false,
					isSigner: false,
				},
				{
					pubkey: await this.getStatePublicKey(),
					isWritable: false,
					isSigner: false,
				},
			],
			data,
		});
	}

	public async updateAmmSpreadAdjustmentNative(
		marketIndex: number,
		ammSpreadAdjustment: number
	): Promise<TransactionSignature> {
		const updateMmOracleIx = await this.getUpdateAmmSpreadAdjustmentNativeIx(
			marketIndex,
			ammSpreadAdjustment
		);

		const tx = await this.buildTransaction(updateMmOracleIx, {
			computeUnits: 1000,
			computeUnitsPrice: 0,
		});
		const { txSig } = await this.sendTransaction(tx, [], this.opts);

		return txSig;
	}

	public getUpdateAmmSpreadAdjustmentNativeIx(
		marketIndex: number,
		ammSpreadAdjustment: number // i8
	): TransactionInstruction {
		const discriminatorBuffer = createNativeInstructionDiscriminatorBuffer(1);
		const data = Buffer.alloc(discriminatorBuffer.length + 4);
		data.set(discriminatorBuffer, 0);
		data.writeInt8(ammSpreadAdjustment, 5); // next byte

		// Build the instruction manually
		return new TransactionInstruction({
			programId: this.program.programId,
			keys: [
				{
					pubkey: this.getPerpMarketAccount(marketIndex).pubkey,
					isWritable: true,
					isSigner: false,
				},
				{
					pubkey: this.wallet.publicKey,
					isWritable: false,
					isSigner: true,
				},
			],
			data,
		});
	}

	private handleSignedTransaction(signedTxs: SignedTxData[]) {
		if (this.enableMetricsEvents && this.metricsEventEmitter) {
			this.metricsEventEmitter.emit('txSigned', signedTxs);
		}
	}

	private handlePreSignedTransaction() {
		if (this.enableMetricsEvents && this.metricsEventEmitter) {
			this.metricsEventEmitter.emit('preTxSigned');
		}
	}

	private isVersionedTransaction(
		tx: Transaction | VersionedTransaction
	): boolean {
		return isVersionedTransaction(tx);
	}

	/**
	 * Send a transaction.
	 *
	 * @param tx
	 * @param additionalSigners
	 * @param opts :: Will fallback to DriftClient's opts if not provided
	 * @param preSigned
	 * @returns
	 */
	sendTransaction(
		tx: Transaction | VersionedTransaction,
		additionalSigners?: Array<Signer>,
		opts?: ConfirmOptions,
		preSigned?: boolean
	): Promise<TxSigAndSlot> {
		const isVersionedTx = this.isVersionedTransaction(tx);
		if (isVersionedTx) {
			return this.txSender.sendVersionedTransaction(
				tx as VersionedTransaction,
				additionalSigners,
				opts ?? this.opts,
				preSigned
			);
		} else {
			return this.txSender.send(
				tx as Transaction,
				additionalSigners,
				opts ?? this.opts,
				preSigned
			);
		}
	}

	async buildTransaction(
		instructions: TransactionInstruction | TransactionInstruction[],
		txParams?: TxParams,
		txVersion?: TransactionVersion,
		lookupTables?: AddressLookupTableAccount[],
		forceVersionedTransaction?: boolean,
		recentBlockhash?: BlockhashWithExpiryBlockHeight,
		optionalIxs?: TransactionInstruction[]
	): Promise<Transaction | VersionedTransaction> {
		return this.txHandler.buildTransaction({
			instructions,
			txVersion: txVersion ?? this.txVersion,
			txParams: txParams ?? this.txParams,
			connection: this.connection,
			preFlightCommitment: this.opts.preflightCommitment,
			fetchAllMarketLookupTableAccounts:
				this.fetchAllLookupTableAccounts.bind(this),
			lookupTables,
			forceVersionedTransaction,
			recentBlockhash,
			optionalIxs,
		});
	}

	async buildBulkTransactions(
		instructions: (TransactionInstruction | TransactionInstruction[])[],
		txParams?: TxParams,
		txVersion?: TransactionVersion,
		lookupTables?: AddressLookupTableAccount[],
		forceVersionedTransaction?: boolean
	): Promise<(Transaction | VersionedTransaction)[]> {
		return this.txHandler.buildBulkTransactions({
			instructions,
			txVersion: txVersion ?? this.txVersion,
			txParams: txParams ?? this.txParams,
			connection: this.connection,
			preFlightCommitment: this.opts.preflightCommitment,
			fetchAllMarketLookupTableAccounts:
				this.fetchAllLookupTableAccounts.bind(this),
			lookupTables,
			forceVersionedTransaction,
		});
	}

	async buildTransactionsMap(
		instructionsMap: Record<
			string,
			TransactionInstruction | TransactionInstruction[]
		>,
		txParams?: TxParams,
		txVersion?: TransactionVersion,
		lookupTables?: AddressLookupTableAccount[],
		forceVersionedTransaction?: boolean
	) {
		return this.txHandler.buildTransactionsMap({
			instructionsMap,
			txVersion: txVersion ?? this.txVersion,
			txParams: txParams ?? this.txParams,
			connection: this.connection,
			preFlightCommitment: this.opts.preflightCommitment,
			fetchAllMarketLookupTableAccounts:
				this.fetchAllLookupTableAccounts.bind(this),
			lookupTables,
			forceVersionedTransaction,
		});
	}

	async buildAndSignTransactionsMap(
		instructionsMap: Record<
			string,
			TransactionInstruction | TransactionInstruction[]
		>,
		txParams?: TxParams,
		txVersion?: TransactionVersion,
		lookupTables?: AddressLookupTableAccount[],
		forceVersionedTransaction?: boolean
	) {
		return this.txHandler.buildAndSignTransactionMap({
			instructionsMap,
			txVersion: txVersion ?? this.txVersion,
			txParams: txParams ?? this.txParams,
			connection: this.connection,
			preFlightCommitment: this.opts.preflightCommitment,
			fetchAllMarketLookupTableAccounts:
				this.fetchAllLookupTableAccounts.bind(this),
			lookupTables,
			forceVersionedTransaction,
		});
	}
}<|MERGE_RESOLUTION|>--- conflicted
+++ resolved
@@ -1817,11 +1817,7 @@
 		marginRatio: number,
 		subAccountId = 0,
 		txParams?: TxParams,
-<<<<<<< HEAD
-		enteringHighLeverageMode?: boolean
-=======
 		enterHighLeverageMode?: boolean
->>>>>>> 7d637535
 	): Promise<TransactionSignature> {
 		const ixs = [];
 		if (enterHighLeverageMode) {
@@ -4563,12 +4559,8 @@
 		referrerInfo?: ReferrerInfo,
 		cancelExistingOrders?: boolean,
 		settlePnl?: boolean,
-<<<<<<< HEAD
 		positionMaxLev?: number,
 		isolatedPositionDepositAmount?: BN
-=======
-		positionMaxLev?: number
->>>>>>> 7d637535
 	): Promise<{
 		cancelExistingOrdersTx?: Transaction | VersionedTransaction;
 		settlePnlTx?: Transaction | VersionedTransaction;
@@ -4596,7 +4588,6 @@
 
 		const txKeys = Object.keys(ixPromisesForTxs);
 
-<<<<<<< HEAD
 		const preIxs: TransactionInstruction[] = [];
 		if (
 			isVariant(orderParams.marketType, 'perp') &&
@@ -4626,7 +4617,6 @@
 			}
 			return placeOrdersIx;
 		})();
-=======
 		const marketOrderTxIxs = positionMaxLev
 			? this.getPlaceOrdersAndSetPositionMaxLevIx(
 					[orderParams, ...bracketOrdersParams],
@@ -4639,7 +4629,6 @@
 			  );
 
 		ixPromisesForTxs.marketOrderTx = marketOrderTxIxs;
->>>>>>> 7d637535
 
 		/* Cancel open orders in market if requested */
 		if (cancelExistingOrders && isVariant(orderParams.marketType, 'perp')) {
