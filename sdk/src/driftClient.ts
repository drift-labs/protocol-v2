--- conflicted
+++ resolved
@@ -3497,11 +3497,6 @@
 	 * @param referrerInfo
 	 * @param donateAmount
 	 * @param txParams
-<<<<<<< HEAD
-=======
-	 * @param bracketOrdersParams
-	 * @param cancelExistingOrders - Builds and returns an extra transaction to cancel the existing orders in the same perp market. Intended use is to auto-cancel TP/SL orders when closing a position. Ignored if orderParams.marketType is not MarketType.PERP
->>>>>>> 852ee140
 	 * @returns
 	 */
 	public async initializeUserAccountAndDepositCollateral(
@@ -4507,7 +4502,7 @@
 	 * @param makerInfo
 	 * @param txParams
 	 * @param bracketOrdersParams
-	 * @param cancelExistingOrders - Builds and returns an extra transaciton to cancel the existing orders in the same perp market. Intended use is to auto-cancel TP/SL orders when closing a position. Ignored if orderParams.marketType is not MarketType.PERP
+	 * @param cancelExistingOrders - Builds and returns an extra transaction to cancel the existing orders in the same perp market. Intended use is to auto-cancel TP/SL orders when closing a position. Ignored if orderParams.marketType is not MarketType.PERP
 	 * @returns
 	 */
 	public async sendMarketOrderAndGetSignedFillTx(
@@ -9936,7 +9931,7 @@
 		 */
 		collateralAccountPublicKey: PublicKey;
 		/**
-		 * Add instructions to initialize the staking account -- required if its the first time the currrent authority has staked in this market
+		 * Add instructions to initialize the staking account -- required if its the first time the current authority has staked in this market
 		 */
 		initializeStakeAccount?: boolean;
 		/**
@@ -10620,7 +10615,6 @@
 		return txSig;
 	}
 
-<<<<<<< HEAD
 	public async postMultiPythPullOracleUpdatesAtomic(
 		vaaString: string,
 		feedIds: string[]
@@ -10631,39 +10625,6 @@
 		);
 		const tx = await this.buildTransaction(postIxs);
 		const { txSig } = await this.sendTransaction(tx, [], this.opts);
-=======
-	/**
-	 * Add to an insurance fund stake and optionally initialize the account
-	 */
-	public async addInsuranceFundStake({
-		marketIndex,
-		amount,
-		collateralAccountPublicKey,
-		initializeStakeAccount,
-		fromSubaccount,
-		txParams,
-	}: {
-		/**
-		 * Spot market index
-		 */
-		marketIndex: number;
-		amount: BN;
-		/**
-		 * The account where the funds to stake come from. Usually an associated token account
-		 */
-		collateralAccountPublicKey: PublicKey;
-		/**
-		 * Add instructions to initialize the staking account -- required if its the first time the current authority has staked in this market
-		 */
-		initializeStakeAccount?: boolean;
-		/**
-		 * Optional -- withdraw from current subaccount to fund stake amount, instead of wallet balance
-		 */
-		fromSubaccount?: boolean;
-		txParams?: TxParams;
-	}): Promise<TransactionSignature> {
-		const addIfStakeIxs = [];
->>>>>>> 852ee140
 
 		return txSig;
 	}
