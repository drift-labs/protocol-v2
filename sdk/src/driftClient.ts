--- conflicted
+++ resolved
@@ -2959,22 +2959,7 @@
 		return txSig;
 	}
 
-<<<<<<< HEAD
 	public async prepareMarketOrderTxs(
-=======
-	/**
-	 * Sends a market order and returns a signed tx which can fill the order against the vamm, which the caller can use to fill their own order if required.
-	 * @param orderParams
-	 * @param userAccountPublicKey
-	 * @param userAccount
-	 * @param makerInfo
-	 * @param txParams
-	 * @param bracketOrdersParams
-	 * @param cancelExistingOrders - Builds and returns an extra transaction to cancel the existing orders in the same perp market. Intended use is to auto-cancel TP/SL orders when closing a position. Ignored if orderParams.marketType is not MarketType.PERP
-	 * @returns
-	 */
-	public async sendMarketOrderAndGetSignedFillTx(
->>>>>>> faa3acb5
 		orderParams: OptionalOrderParams,
 		userAccountPublicKey: PublicKey,
 		userAccount: UserAccount,
@@ -3070,7 +3055,7 @@
 	 * @param makerInfo
 	 * @param txParams
 	 * @param bracketOrdersParams
-	 * @param cancelExistingOrders - Builds and returns an extra transaciton to cancel the existing orders in the same perp market. Intended use is to auto-cancel TP/SL orders when closing a position. Ignored if orderParams.marketType is not MarketType.PERP
+	 * @param cancelExistingOrders - Builds and returns an extra transaction to cancel the existing orders in the same perp market. Intended use is to auto-cancel TP/SL orders when closing a position. Ignored if orderParams.marketType is not MarketType.PERP
 	 * @returns
 	 */
 	public async sendMarketOrderAndGetSignedFillTx(
