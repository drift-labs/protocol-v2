import * as anchor from '@coral-xyz/anchor';
import {
	AnchorProvider,
	BN,
	Idl,
	Program,
	ProgramAccount,
} from '@coral-xyz/anchor';
import { Idl as Idl30, Program as Program30 } from '@coral-xyz/anchor-30';
import bs58 from 'bs58';
import {
	ASSOCIATED_TOKEN_PROGRAM_ID,
	createAssociatedTokenAccountInstruction,
	createAssociatedTokenAccountIdempotentInstruction,
	createCloseAccountInstruction,
	createInitializeAccountInstruction,
	getAssociatedTokenAddress,
	TOKEN_2022_PROGRAM_ID,
	TOKEN_PROGRAM_ID,
	getAssociatedTokenAddressSync,
	getMint,
	getTransferHook,
	getExtraAccountMetaAddress,
	getExtraAccountMetas,
	resolveExtraAccountMeta,
} from '@solana/spl-token';
import {
	DriftClientMetricsEvents,
	HighLeverageModeConfig,
	isVariant,
	IWallet,
	MakerInfo,
	MappedRecord,
	MarketType,
	ModifyOrderParams,
	ModifyOrderPolicy,
	OpenbookV2FulfillmentConfigAccount,
	OptionalOrderParams,
	OracleSource,
	Order,
	OrderParams,
	OrderTriggerCondition,
	OrderType,
	PerpMarketAccount,
	PerpMarketExtendedInfo,
	PhoenixV1FulfillmentConfigAccount,
	PlaceAndTakeOrderSuccessCondition,
	PositionDirection,
	PositionFlag,
	ReferrerInfo,
	ReferrerNameAccount,
	SerumV3FulfillmentConfigAccount,
	SettlePnlMode,
	SignedTxData,
	SpotBalanceType,
	SpotMarketAccount,
	SpotPosition,
	StateAccount,
	SwapReduceOnly,
	SignedMsgOrderParamsMessage,
	TxParams,
	UserAccount,
	UserStatsAccount,
	ProtectedMakerModeConfig,
	SignedMsgOrderParamsDelegateMessage,
	TokenProgramFlag,
	PostOnlyParams,
} from './types';
import driftIDL from './idl/drift.json';

import {
	AccountMeta,
	AddressLookupTableAccount,
	BlockhashWithExpiryBlockHeight,
	ConfirmOptions,
	Connection,
	Keypair,
	LAMPORTS_PER_SOL,
	PublicKey,
	Signer,
	SystemProgram,
	SYSVAR_CLOCK_PUBKEY,
	SYSVAR_INSTRUCTIONS_PUBKEY,
	Transaction,
	TransactionInstruction,
	TransactionSignature,
	TransactionVersion,
	VersionedTransaction,
} from '@solana/web3.js';

import { TokenFaucet } from './tokenFaucet';
import { EventEmitter } from 'events';
import StrictEventEmitter from 'strict-event-emitter-types';
import {
	getDriftSignerPublicKey,
	getDriftStateAccountPublicKey,
	getFuelOverflowAccountPublicKey,
	getHighLeverageModeConfigPublicKey,
	getInsuranceFundStakeAccountPublicKey,
	getOpenbookV2FulfillmentConfigPublicKey,
	getPerpMarketPublicKey,
	getPhoenixFulfillmentConfigPublicKey,
	getProtectedMakerModeConfigPublicKey,
	getPythLazerOraclePublicKey,
	getPythPullOraclePublicKey,
	getReferrerNamePublicKeySync,
	getSerumFulfillmentConfigPublicKey,
	getSerumSignerPublicKey,
	getSpotMarketPublicKey,
	getSignedMsgUserAccountPublicKey,
	getUserAccountPublicKey,
	getUserAccountPublicKeySync,
	getUserStatsAccountPublicKey,
	getSignedMsgWsDelegatesAccountPublicKey,
	getIfRebalanceConfigPublicKey,
	getRevenueShareAccountPublicKey,
	getRevenueShareEscrowAccountPublicKey,
} from './addresses/pda';
import {
	DataAndSlot,
	DelistedMarketSetting,
	DriftClientAccountEvents,
	DriftClientAccountSubscriber,
} from './accounts/types';
import { TxSender, TxSigAndSlot } from './tx/types';
import {
	BASE_PRECISION,
	GOV_SPOT_MARKET_INDEX,
	MARGIN_PRECISION,
	ONE,
	PERCENTAGE_PRECISION,
	PRICE_PRECISION,
	QUOTE_PRECISION,
	QUOTE_SPOT_MARKET_INDEX,
	ZERO,
} from './constants/numericConstants';
import {
	calculateClaimablePnl,
	findDirectionToClose,
	positionIsAvailable,
} from './math/position';
import { getSignedTokenAmount, getTokenAmount } from './math/spotBalance';
import { decodeName, DEFAULT_USER_NAME, encodeName } from './userName';
import { MMOraclePriceData, OraclePriceData } from './oracles/types';
import { DriftClientConfig } from './driftClientConfig';
import { PollingDriftClientAccountSubscriber } from './accounts/pollingDriftClientAccountSubscriber';
import { RetryTxSender } from './tx/retryTxSender';
import { User } from './user';
import { UserSubscriptionConfig } from './userConfig';
import {
	configs,
	DRIFT_ORACLE_RECEIVER_ID,
	DEFAULT_CONFIRMATION_OPTS,
	DRIFT_PROGRAM_ID,
	DriftEnv,
	PYTH_LAZER_STORAGE_ACCOUNT_KEY,
} from './config';
import { WRAPPED_SOL_MINT } from './constants/spotMarkets';
import { UserStats } from './userStats';
import { isSpotPositionAvailable } from './math/spotPosition';
import { calculateMarketMaxAvailableInsurance } from './math/market';
import { fetchUserStatsAccount } from './accounts/fetch';
import { castNumberToSpotPrecision } from './math/spotMarket';
import {
	JupiterClient,
	QuoteResponse,
	SwapMode,
} from './jupiter/jupiterClient';
import { getNonIdleUserFilter } from './memcmp';
import { UserStatsSubscriptionConfig } from './userStatsConfig';
import { getMarinadeDepositIx, getMarinadeFinanceProgram } from './marinade';
import { getOrderParams, isUpdateHighLeverageMode } from './orderParams';
import { numberToSafeBN } from './math/utils';
import { TransactionParamProcessor } from './tx/txParamProcessor';
import {
	isOracleTooDivergent,
	isOracleValid,
	trimVaaSignatures,
} from './math/oracles';
import { TxHandler } from './tx/txHandler';
import {
	DEFAULT_RECEIVER_PROGRAM_ID,
	wormholeCoreBridgeIdl,
} from '@pythnetwork/pyth-solana-receiver';
import { parseAccumulatorUpdateData } from '@pythnetwork/price-service-sdk';
import {
	DEFAULT_WORMHOLE_PROGRAM_ID,
	getGuardianSetPda,
} from '@pythnetwork/pyth-solana-receiver/lib/address';
import { WormholeCoreBridgeSolana } from '@pythnetwork/pyth-solana-receiver/lib/idl/wormhole_core_bridge_solana';
import { PythSolanaReceiver } from '@pythnetwork/pyth-solana-receiver/lib/idl/pyth_solana_receiver';
import { getFeedIdUint8Array, trimFeedId } from './util/pythOracleUtils';
import { createMinimalEd25519VerifyIx } from './util/ed25519Utils';
import {
	createNativeInstructionDiscriminatorBuffer,
	isVersionedTransaction,
	MAX_TX_BYTE_SIZE,
} from './tx/utils';
import pythSolanaReceiverIdl from './idl/pyth_solana_receiver.json';
import { asV0Tx, PullFeed, AnchorUtils } from '@switchboard-xyz/on-demand';
import { grpcDriftClientAccountSubscriber } from './accounts/grpcDriftClientAccountSubscriber';
import nacl from 'tweetnacl';
import { Slothash } from './slot/SlothashSubscriber';
import { getOracleId } from './oracles/oracleId';
import { SignedMsgOrderParams } from './types';
import { TakerInfo } from './types';
// BN is already imported globally in this file via other imports
import { sha256 } from '@noble/hashes/sha256';
import { getOracleConfidenceFromMMOracleData } from './oracles/utils';
import { Commitment } from 'gill';
import { WebSocketDriftClientAccountSubscriber } from './accounts/webSocketDriftClientAccountSubscriber';
import { hasBuilder } from './math/orders';
import { RevenueShareEscrowMap } from './userMap/revenueShareEscrowMap';
import {
	isBuilderOrderReferral,
	isBuilderOrderCompleted,
} from './math/builder';
<<<<<<< HEAD
import { BigNum } from './factory/bigNum';
=======
import { TitanClient, SwapMode as TitanSwapMode } from './titan/titanClient';

/**
 * Union type for swap clients (Titan and Jupiter)
 */
export type SwapClient = TitanClient | JupiterClient;
>>>>>>> 83887656

type RemainingAccountParams = {
	userAccounts: UserAccount[];
	writablePerpMarketIndexes?: number[];
	writableSpotMarketIndexes?: number[];
	readablePerpMarketIndex?: number | number[];
	readableSpotMarketIndexes?: number[];
	useMarketLastSlotCache?: boolean;
};

/**
 * # DriftClient
 * This class is the main way to interact with Drift Protocol. It allows you to subscribe to the various accounts where the Market's state is stored, as well as: opening positions, liquidating, settling funding, depositing & withdrawing, and more.
 */
export class DriftClient {
	connection: Connection;
	wallet: IWallet;
	public program: Program;
	provider: AnchorProvider;
	env: DriftEnv;
	opts?: ConfirmOptions;
	useHotWalletAdmin?: boolean;
	users = new Map<string, User>();
	userStats?: UserStats;
	activeSubAccountId: number;
	userAccountSubscriptionConfig: UserSubscriptionConfig;
	userStatsAccountSubscriptionConfig: UserStatsSubscriptionConfig;
	accountSubscriber: DriftClientAccountSubscriber;
	eventEmitter: StrictEventEmitter<EventEmitter, DriftClientAccountEvents>;
	metricsEventEmitter: StrictEventEmitter<
		EventEmitter,
		DriftClientMetricsEvents
	>;
	_isSubscribed = false;
	txSender: TxSender;
	perpMarketLastSlotCache = new Map<number, number>();
	spotMarketLastSlotCache = new Map<number, number>();
	mustIncludePerpMarketIndexes = new Set<number>();
	mustIncludeSpotMarketIndexes = new Set<number>();
	authority: PublicKey;

	/** @deprecated use marketLookupTables */
	marketLookupTable: PublicKey;
	/** @deprecated use lookupTableAccounts */
	lookupTableAccount: AddressLookupTableAccount;

	marketLookupTables: PublicKey[];
	lookupTableAccounts: AddressLookupTableAccount[];

	includeDelegates?: boolean;
	authoritySubAccountMap?: Map<string, number[]>;
	skipLoadUsers?: boolean;
	txVersion: TransactionVersion;
	txParams: TxParams;
	enableMetricsEvents?: boolean;

	txHandler: TxHandler;

	receiverProgram?: Program<PythSolanaReceiver>;
	wormholeProgram?: Program<WormholeCoreBridgeSolana>;
	sbOnDemandProgramdId: PublicKey;
	sbOnDemandProgram?: Program30<Idl30>;
	sbProgramFeedConfigs?: Map<string, any>;

	public get isSubscribed() {
		return this._isSubscribed && this.accountSubscriber.isSubscribed;
	}

	private async getPrePlaceOrderIxs(
		orderParams: OptionalOrderParams,
		userAccount: UserAccount,
		options?: { positionMaxLev?: number; isolatedPositionDepositAmount?: BN }
	): Promise<TransactionInstruction[]> {
		const preIxs: TransactionInstruction[] = [];

		if (isVariant(orderParams.marketType, 'perp')) {
			const { positionMaxLev, isolatedPositionDepositAmount } = options ?? {};

			if (
				isolatedPositionDepositAmount?.gt?.(ZERO) &&
				this.isOrderIncreasingPosition(orderParams, userAccount)
			) {
				preIxs.push(
					await this.getTransferIsolatedPerpPositionDepositIx(
						isolatedPositionDepositAmount as BN,
						orderParams.marketIndex,
						userAccount.subAccountId
					)
				);
			}

			if (positionMaxLev) {
				const marginRatio = Math.floor(
					(1 / positionMaxLev) * MARGIN_PRECISION.toNumber()
				);
				preIxs.push(
					await this.getUpdateUserPerpPositionCustomMarginRatioIx(
						orderParams.marketIndex,
						marginRatio,
						userAccount.subAccountId
					)
				);
			}
		}

		return preIxs;
	}

	public set isSubscribed(val: boolean) {
		this._isSubscribed = val;
	}

	public constructor(config: DriftClientConfig) {
		this.connection = config.connection;
		this.wallet = config.wallet;
		this.env = config.env ?? 'mainnet-beta';
		this.opts = config.opts || {
			...DEFAULT_CONFIRMATION_OPTS,
		};
		this.useHotWalletAdmin = config.useHotWalletAdmin ?? false;
		if (config?.connection?.commitment) {
			// At the moment this ensures that our transaction simulations (which use Connection object) will use the same commitment level as our Transaction blockhashes (which use these opts)
			this.opts.commitment = config.connection.commitment;
			this.opts.preflightCommitment = config.connection.commitment;
		}
		this.provider = new AnchorProvider(
			config.connection,
			// @ts-ignore
			config.wallet,
			this.opts
		);
		this.program = new Program(
			driftIDL as Idl,
			config.programID ?? new PublicKey(DRIFT_PROGRAM_ID),
			this.provider,
			config.coder
		);

		this.authority = config.authority ?? this.wallet.publicKey;
		this.activeSubAccountId = config.activeSubAccountId ?? 0;
		this.skipLoadUsers = config.skipLoadUsers ?? false;
		this.txVersion =
			config.txVersion ?? this.getTxVersionForNewWallet(config.wallet);
		this.txParams = {
			computeUnits: config.txParams?.computeUnits ?? 600_000,
			computeUnitsPrice: config.txParams?.computeUnitsPrice ?? 0,
		};

		this.txHandler =
			config?.txHandler ??
			new TxHandler({
				connection: this.connection,
				// @ts-ignore
				wallet: this.provider.wallet,
				confirmationOptions: this.opts,
				opts: {
					returnBlockHeightsWithSignedTxCallbackData:
						config.enableMetricsEvents,
					onSignedCb: this.handleSignedTransaction.bind(this),
					preSignedCb: this.handlePreSignedTransaction.bind(this),
				},
				config: config.txHandlerConfig,
			});

		if (config.includeDelegates && config.subAccountIds) {
			throw new Error(
				'Can only pass one of includeDelegates or subAccountIds. If you want to specify subaccount ids for multiple authorities, pass authoritySubaccountMap instead'
			);
		}

		if (config.authoritySubAccountMap && config.subAccountIds) {
			throw new Error(
				'Can only pass one of authoritySubaccountMap or subAccountIds'
			);
		}

		if (config.authoritySubAccountMap && config.includeDelegates) {
			throw new Error(
				'Can only pass one of authoritySubaccountMap or includeDelegates'
			);
		}

		this.authoritySubAccountMap = config.authoritySubAccountMap
			? config.authoritySubAccountMap
			: config.subAccountIds
			? new Map([[this.authority.toString(), config.subAccountIds]])
			: new Map<string, number[]>();

		this.includeDelegates = config.includeDelegates ?? false;
		if (config.accountSubscription?.type === 'polling') {
			this.userAccountSubscriptionConfig = {
				type: 'polling',
				accountLoader: config.accountSubscription.accountLoader,
			};
			this.userStatsAccountSubscriptionConfig = {
				type: 'polling',
				accountLoader: config.accountSubscription.accountLoader,
			};
		} else if (config.accountSubscription?.type === 'grpc') {
			this.userAccountSubscriptionConfig = {
				type: 'grpc',
				resubTimeoutMs: config.accountSubscription?.resubTimeoutMs,
				logResubMessages: config.accountSubscription?.logResubMessages,
				grpcConfigs: config.accountSubscription?.grpcConfigs,
				grpcMultiUserAccountSubscriber:
					config.accountSubscription?.grpcMultiUserAccountSubscriber,
			};
			this.userStatsAccountSubscriptionConfig = {
				type: 'grpc',
				grpcConfigs: config.accountSubscription?.grpcConfigs,
				resubTimeoutMs: config.accountSubscription?.resubTimeoutMs,
				logResubMessages: config.accountSubscription?.logResubMessages,
			};
		} else {
			this.userAccountSubscriptionConfig = {
				type: 'websocket',
				resubTimeoutMs: config.accountSubscription?.resubTimeoutMs,
				logResubMessages: config.accountSubscription?.logResubMessages,
				commitment: config.accountSubscription?.commitment,
				programUserAccountSubscriber:
					config.accountSubscription?.programUserAccountSubscriber,
			};
			this.userStatsAccountSubscriptionConfig = {
				type: 'websocket',
				resubTimeoutMs: config.accountSubscription?.resubTimeoutMs,
				logResubMessages: config.accountSubscription?.logResubMessages,
				commitment: config.accountSubscription?.commitment,
			};
		}

		if (config.userStats) {
			this.userStats = new UserStats({
				driftClient: this,
				userStatsAccountPublicKey: getUserStatsAccountPublicKey(
					this.program.programId,
					this.authority
				),
				accountSubscription: this.userAccountSubscriptionConfig,
			});
		}

		this.marketLookupTable = config.marketLookupTable;
		if (!this.marketLookupTable) {
			this.marketLookupTable = new PublicKey(
				configs[this.env].MARKET_LOOKUP_TABLE
			);
		}

		this.marketLookupTables = config.marketLookupTables;
		if (!this.marketLookupTables) {
			this.marketLookupTables = configs[this.env].MARKET_LOOKUP_TABLES.map(
				(tableAddr) => new PublicKey(tableAddr)
			);
		}

		const delistedMarketSetting =
			config.delistedMarketSetting || DelistedMarketSetting.Unsubscribe;
		const noMarketsAndOraclesSpecified =
			config.perpMarketIndexes === undefined &&
			config.spotMarketIndexes === undefined &&
			config.oracleInfos === undefined;
		if (config.accountSubscription?.type === 'polling') {
			this.accountSubscriber = new PollingDriftClientAccountSubscriber(
				this.program,
				config.accountSubscription.accountLoader,
				config.perpMarketIndexes ?? [],
				config.spotMarketIndexes ?? [],
				config.oracleInfos ?? [],
				noMarketsAndOraclesSpecified,
				delistedMarketSetting
			);
		} else if (config.accountSubscription?.type === 'grpc') {
			const accountSubscriberClass =
				config.accountSubscription?.driftClientAccountSubscriber ??
				grpcDriftClientAccountSubscriber;
			this.accountSubscriber = new accountSubscriberClass(
				config.accountSubscription.grpcConfigs,
				this.program,
				config.perpMarketIndexes ?? [],
				config.spotMarketIndexes ?? [],
				config.oracleInfos ?? [],
				noMarketsAndOraclesSpecified,
				delistedMarketSetting,
				{
					resubTimeoutMs: config.accountSubscription?.resubTimeoutMs,
					logResubMessages: config.accountSubscription?.logResubMessages,
				}
			);
		} else {
			const accountSubscriberClass =
				config.accountSubscription?.driftClientAccountSubscriber ??
				WebSocketDriftClientAccountSubscriber;
			this.accountSubscriber = new accountSubscriberClass(
				this.program,
				config.perpMarketIndexes ?? [],
				config.spotMarketIndexes ?? [],
				config.oracleInfos ?? [],
				noMarketsAndOraclesSpecified,
				delistedMarketSetting,
				{
					resubTimeoutMs: config.accountSubscription?.resubTimeoutMs,
					logResubMessages: config.accountSubscription?.logResubMessages,
				},
				config.accountSubscription?.commitment as Commitment
			);
		}
		this.eventEmitter = this.accountSubscriber.eventEmitter;

		this.metricsEventEmitter = new EventEmitter();

		if (config.enableMetricsEvents) {
			this.enableMetricsEvents = true;
		}

		this.txSender =
			config.txSender ??
			new RetryTxSender({
				connection: this.connection,
				wallet: this.wallet,
				opts: this.opts,
				txHandler: this.txHandler,
			});

		this.sbOnDemandProgramdId = configs[this.env].SB_ON_DEMAND_PID;
	}

	public getUserMapKey(subAccountId: number, authority: PublicKey): string {
		return `${subAccountId}_${authority.toString()}`;
	}

	createUser(
		subAccountId: number,
		accountSubscriptionConfig: UserSubscriptionConfig,
		authority?: PublicKey
	): User {
		const userAccountPublicKey = getUserAccountPublicKeySync(
			this.program.programId,
			authority ?? this.authority,
			subAccountId
		);

		return new User({
			driftClient: this,
			userAccountPublicKey,
			accountSubscription: accountSubscriptionConfig,
		});
	}

	public async subscribe(): Promise<boolean> {
		let subscribePromises = [this.addAndSubscribeToUsers()].concat(
			this.accountSubscriber.subscribe()
		);

		if (this.userStats !== undefined) {
			subscribePromises = subscribePromises.concat(this.userStats.subscribe());
		}
		this.isSubscribed = (await Promise.all(subscribePromises)).reduce(
			(success, prevSuccess) => success && prevSuccess
		);

		return this.isSubscribed;
	}

	subscribeUsers(): Promise<boolean>[] {
		return [...this.users.values()].map((user) => user.subscribe());
	}

	/**
	 *	Forces the accountSubscriber to fetch account updates from rpc
	 */
	public async fetchAccounts(): Promise<void> {
		let promises = [...this.users.values()]
			.map((user) => user.fetchAccounts())
			.concat(this.accountSubscriber.fetch());
		if (this.userStats) {
			promises = promises.concat(this.userStats.fetchAccounts());
		}
		await Promise.all(promises);
	}

	public async unsubscribe(): Promise<void> {
		let unsubscribePromises = this.unsubscribeUsers().concat(
			this.accountSubscriber.unsubscribe()
		);
		if (this.userStats !== undefined) {
			unsubscribePromises = unsubscribePromises.concat(
				this.userStats.unsubscribe()
			);
		}
		await Promise.all(unsubscribePromises);
		this.isSubscribed = false;
	}

	unsubscribeUsers(): Promise<void>[] {
		return [...this.users.values()].map((user) => user.unsubscribe());
	}

	statePublicKey?: PublicKey;
	public async getStatePublicKey(): Promise<PublicKey> {
		if (this.statePublicKey) {
			return this.statePublicKey;
		}
		this.statePublicKey = await getDriftStateAccountPublicKey(
			this.program.programId
		);
		return this.statePublicKey;
	}

	signerPublicKey?: PublicKey;
	public getSignerPublicKey(): PublicKey {
		if (this.signerPublicKey) {
			return this.signerPublicKey;
		}
		this.signerPublicKey = getDriftSignerPublicKey(this.program.programId);
		return this.signerPublicKey;
	}

	public getStateAccount(): StateAccount {
		return this.accountSubscriber.getStateAccountAndSlot().data;
	}

	/**
	 * Forces a fetch to rpc before returning accounts. Useful for anchor tests.
	 */
	public async forceGetStateAccount(): Promise<StateAccount> {
		await this.accountSubscriber.fetch();
		return this.accountSubscriber.getStateAccountAndSlot().data;
	}

	public getPerpMarketAccount(
		marketIndex: number
	): PerpMarketAccount | undefined {
		return this.accountSubscriber.getMarketAccountAndSlot(marketIndex)?.data;
	}

	/**
	 * Forces a fetch to rpc before returning accounts. Useful for anchor tests.
	 * @param marketIndex
	 */
	public async forceGetPerpMarketAccount(
		marketIndex: number
	): Promise<PerpMarketAccount | undefined> {
		await this.accountSubscriber.fetch();
		let data =
			this.accountSubscriber.getMarketAccountAndSlot(marketIndex)?.data;
		let i = 0;
		while (data === undefined && i < 10) {
			await this.accountSubscriber.fetch();
			data = this.accountSubscriber.getMarketAccountAndSlot(marketIndex)?.data;
			i++;
		}
		return data;
	}

	public getPerpMarketAccounts(): PerpMarketAccount[] {
		return this.accountSubscriber
			.getMarketAccountsAndSlots()
			.filter((value) => value !== undefined)
			.map((value) => value.data);
	}

	public getSpotMarketAccount(
		marketIndex: number
	): SpotMarketAccount | undefined {
		return this.accountSubscriber.getSpotMarketAccountAndSlot(marketIndex)
			?.data;
	}

	/**
	 * Forces a fetch to rpc before returning accounts. Useful for anchor tests.
	 * @param marketIndex
	 */
	public async forceGetSpotMarketAccount(
		marketIndex: number
	): Promise<SpotMarketAccount | undefined> {
		await this.accountSubscriber.fetch();
		return this.accountSubscriber.getSpotMarketAccountAndSlot(marketIndex)
			?.data;
	}

	public getSpotMarketAccounts(): SpotMarketAccount[] {
		return this.accountSubscriber
			.getSpotMarketAccountsAndSlots()
			.filter((value) => value !== undefined)
			.map((value) => value.data);
	}

	public getQuoteSpotMarketAccount(): SpotMarketAccount {
		return this.accountSubscriber.getSpotMarketAccountAndSlot(
			QUOTE_SPOT_MARKET_INDEX
		).data;
	}

	public getOraclePriceDataAndSlot(
		oraclePublicKey: PublicKey,
		oracleSource: OracleSource
	): DataAndSlot<OraclePriceData> | undefined {
		return this.accountSubscriber.getOraclePriceDataAndSlot(
			getOracleId(oraclePublicKey, oracleSource)
		);
	}

	public async getSerumV3FulfillmentConfig(
		serumMarket: PublicKey
	): Promise<SerumV3FulfillmentConfigAccount> {
		const address = await getSerumFulfillmentConfigPublicKey(
			this.program.programId,
			serumMarket
		);
		return (await this.program.account.serumV3FulfillmentConfig.fetch(
			address
		)) as SerumV3FulfillmentConfigAccount;
	}

	public async getSerumV3FulfillmentConfigs(): Promise<
		SerumV3FulfillmentConfigAccount[]
	> {
		const accounts = await this.program.account.serumV3FulfillmentConfig.all();
		return accounts.map(
			(account) => account.account
		) as SerumV3FulfillmentConfigAccount[];
	}

	public async getPhoenixV1FulfillmentConfig(
		phoenixMarket: PublicKey
	): Promise<PhoenixV1FulfillmentConfigAccount> {
		const address = await getPhoenixFulfillmentConfigPublicKey(
			this.program.programId,
			phoenixMarket
		);
		return (await this.program.account.phoenixV1FulfillmentConfig.fetch(
			address
		)) as PhoenixV1FulfillmentConfigAccount;
	}

	public async getPhoenixV1FulfillmentConfigs(): Promise<
		PhoenixV1FulfillmentConfigAccount[]
	> {
		const accounts =
			await this.program.account.phoenixV1FulfillmentConfig.all();
		return accounts.map(
			(account) => account.account
		) as PhoenixV1FulfillmentConfigAccount[];
	}

	public async getOpenbookV2FulfillmentConfig(
		openbookMarket: PublicKey
	): Promise<OpenbookV2FulfillmentConfigAccount> {
		const address = getOpenbookV2FulfillmentConfigPublicKey(
			this.program.programId,
			openbookMarket
		);
		return (await this.program.account.openbookV2FulfillmentConfig.fetch(
			address
		)) as OpenbookV2FulfillmentConfigAccount;
	}

	public async getOpenbookV2FulfillmentConfigs(): Promise<
		OpenbookV2FulfillmentConfigAccount[]
	> {
		const accounts =
			await this.program.account.openbookV2FulfillmentConfig.all();
		return accounts.map(
			(account) => account.account
		) as OpenbookV2FulfillmentConfigAccount[];
	}

	/** @deprecated use fetchAllLookupTableAccounts() */
	public async fetchMarketLookupTableAccount(): Promise<AddressLookupTableAccount> {
		if (this.lookupTableAccount) return this.lookupTableAccount;

		if (!this.marketLookupTable) {
			console.log('Market lookup table address not set');
			return;
		}

		const lookupTableAccount = (
			await this.connection.getAddressLookupTable(this.marketLookupTable)
		).value;
		this.lookupTableAccount = lookupTableAccount;

		return lookupTableAccount;
	}
	public async fetchAllLookupTableAccounts(): Promise<
		AddressLookupTableAccount[]
	> {
		if (this.lookupTableAccounts) return this.lookupTableAccounts;

		if (!this.marketLookupTables) {
			console.log('Market lookup table address not set');
			return;
		}

		const lookupTableAccountResults = await Promise.all(
			this.marketLookupTables.map((lookupTable) =>
				this.connection.getAddressLookupTable(lookupTable)
			)
		);

		const lookupTableAccounts = lookupTableAccountResults.map(
			(result) => result.value
		);
		this.lookupTableAccounts = lookupTableAccounts;

		return lookupTableAccounts;
	}

	private getTxVersionForNewWallet(newWallet: IWallet) {
		if (!newWallet?.supportedTransactionVersions) return 0; // Assume versioned txs supported if wallet doesn't have a supportedTransactionVersions property

		const walletSupportsVersionedTxns =
			newWallet.supportedTransactionVersions?.has(0) ||
			(newWallet.supportedTransactionVersions?.size ?? 0) > 1;

		return walletSupportsVersionedTxns ? 0 : 'legacy';
	}

	/**
	 * Update the wallet to use for drift transactions and linked user account
	 * @param newWallet
	 * @param subAccountIds
	 * @param activeSubAccountId
	 * @param includeDelegates
	 */
	public async updateWallet(
		newWallet: IWallet,
		subAccountIds?: number[],
		activeSubAccountId?: number,
		includeDelegates?: boolean,
		authoritySubaccountMap?: Map<string, number[]>
	): Promise<boolean> {
		const newProvider = new AnchorProvider(
			this.connection,
			// @ts-ignore
			newWallet,
			this.opts
		);
		const newProgram = new Program(
			driftIDL as Idl,
			this.program.programId,
			newProvider
		);

		this.skipLoadUsers = false;
		// Update provider for txSender with new wallet details
		this.txSender.wallet = newWallet;
		this.wallet = newWallet;
		this.txHandler.updateWallet(newWallet);
		this.provider = newProvider;
		this.program = newProgram;
		this.authority = newWallet.publicKey;
		this.activeSubAccountId = activeSubAccountId;
		this.userStatsAccountPublicKey = undefined;
		this.includeDelegates = includeDelegates ?? false;
		this.txVersion = this.getTxVersionForNewWallet(this.wallet);

		if (includeDelegates && subAccountIds) {
			throw new Error(
				'Can only pass one of includeDelegates or subAccountIds. If you want to specify subaccount ids for multiple authorities, pass authoritySubaccountMap instead'
			);
		}

		if (authoritySubaccountMap && subAccountIds) {
			throw new Error(
				'Can only pass one of authoritySubaccountMap or subAccountIds'
			);
		}

		if (authoritySubaccountMap && includeDelegates) {
			throw new Error(
				'Can only pass one of authoritySubaccountMap or includeDelegates'
			);
		}

		this.authoritySubAccountMap = authoritySubaccountMap
			? authoritySubaccountMap
			: subAccountIds
			? new Map([[this.authority.toString(), subAccountIds]])
			: new Map<string, number[]>();

		/* Reset user stats account */
		if (this.userStats?.isSubscribed) {
			await this.userStats.unsubscribe();
		}

		this.userStats = undefined;

		this.userStats = new UserStats({
			driftClient: this,
			userStatsAccountPublicKey: this.getUserStatsAccountPublicKey(),
			accountSubscription: this.userStatsAccountSubscriptionConfig,
		});

		const subscriptionPromises: Promise<any>[] = [this.userStats.subscribe()];

		let success = true;

		if (this.isSubscribed) {
			const reSubscribeUsersPromise = async () => {
				await Promise.all(this.unsubscribeUsers());
				this.users.clear();
				success = await this.addAndSubscribeToUsers();
			};

			subscriptionPromises.push(reSubscribeUsersPromise());
		}

		await Promise.all(subscriptionPromises);

		return success;
	}

	/**
	 * Update the subscribed accounts to a given authority, while leaving the
	 * connected wallet intact. This allows a user to emulate another user's
	 * account on the UI and sign permissionless transactions with their own wallet.
	 * @param emulateAuthority
	 */
	public async emulateAccount(emulateAuthority: PublicKey): Promise<boolean> {
		this.skipLoadUsers = false;
		// Update provider for txSender with new wallet details
		this.authority = emulateAuthority;
		this.userStatsAccountPublicKey = undefined;
		this.includeDelegates = true;
		this.txVersion = this.getTxVersionForNewWallet(this.wallet);

		this.authoritySubAccountMap = new Map<string, number[]>();

		/* Reset user stats account */
		if (this.userStats?.isSubscribed) {
			await this.userStats.unsubscribe();
		}

		this.userStats = undefined;

		this.userStats = new UserStats({
			driftClient: this,
			userStatsAccountPublicKey: this.getUserStatsAccountPublicKey(),
			accountSubscription: this.userStatsAccountSubscriptionConfig,
		});

		await this.userStats.subscribe();

		let success = true;

		if (this.isSubscribed) {
			await Promise.all(this.unsubscribeUsers());
			this.users.clear();
			success = await this.addAndSubscribeToUsers(emulateAuthority);
		}

		return success;
	}

	public async switchActiveUser(subAccountId: number, authority?: PublicKey) {
		const authorityChanged = authority && !this.authority?.equals(authority);

		this.activeSubAccountId = subAccountId;
		this.authority = authority ?? this.authority;
		this.userStatsAccountPublicKey = getUserStatsAccountPublicKey(
			this.program.programId,
			this.authority
		);

		/* If changing the user authority ie switching from delegate to non-delegate account, need to re-subscribe to the user stats account */
		if (authorityChanged && this.userStats) {
			if (this.userStats.isSubscribed) {
				await this.userStats.unsubscribe();
			}

			this.userStats = new UserStats({
				driftClient: this,
				userStatsAccountPublicKey: this.userStatsAccountPublicKey,
				accountSubscription: this.userStatsAccountSubscriptionConfig,
			});

			this.userStats.subscribe();
		}
	}

	public async addUser(
		subAccountId: number,
		authority?: PublicKey,
		userAccount?: UserAccount
	): Promise<boolean> {
		authority = authority ?? this.authority;
		const userKey = this.getUserMapKey(subAccountId, authority);

		if (this.users.has(userKey) && this.users.get(userKey).isSubscribed) {
			return true;
		}

		const user = this.createUser(
			subAccountId,
			this.userAccountSubscriptionConfig,
			authority
		);

		const result = await user.subscribe(userAccount);

		if (result) {
			this.users.set(userKey, user);
			return true;
		} else {
			return false;
		}
	}

	/**
	 * Adds and subscribes to users based on params set by the constructor or by updateWallet.
	 */
	public async addAndSubscribeToUsers(authority?: PublicKey): Promise<boolean> {
		// save the rpc calls if driftclient is initialized without a real wallet
		if (this.skipLoadUsers) return true;

		let result = true;

		if (this.authoritySubAccountMap && this.authoritySubAccountMap.size > 0) {
			this.authoritySubAccountMap.forEach(async (value, key) => {
				for (const subAccountId of value) {
					result =
						result && (await this.addUser(subAccountId, new PublicKey(key)));
				}
			});

			if (this.activeSubAccountId == undefined) {
				this.switchActiveUser(
					[...this.authoritySubAccountMap.values()][0][0] ?? 0,
					new PublicKey(
						[...this.authoritySubAccountMap.keys()][0] ??
							this.authority.toString()
					)
				);
			}
		} else {
			let userAccounts = [];
			let delegatedAccounts = [];

			const userAccountsPromise = this.getUserAccountsForAuthority(
				authority ?? this.wallet.publicKey
			);

			if (this.includeDelegates) {
				const delegatedAccountsPromise = this.getUserAccountsForDelegate(
					authority ?? this.wallet.publicKey
				);
				[userAccounts, delegatedAccounts] = await Promise.all([
					userAccountsPromise,
					delegatedAccountsPromise,
				]);

				!userAccounts && (userAccounts = []);
				!delegatedAccounts && (delegatedAccounts = []);
			} else {
				userAccounts = (await userAccountsPromise) ?? [];
			}

			const allAccounts = userAccounts.concat(delegatedAccounts);
			const addAllAccountsPromise = allAccounts.map((acc) =>
				this.addUser(acc.subAccountId, acc.authority, acc)
			);

			const addAllAccountsResults = await Promise.all(addAllAccountsPromise);
			result = addAllAccountsResults.every((res) => !!res);

			if (this.activeSubAccountId == undefined) {
				this.switchActiveUser(
					userAccounts.concat(delegatedAccounts)[0]?.subAccountId ?? 0,
					userAccounts.concat(delegatedAccounts)[0]?.authority ?? this.authority
				);
			}
		}

		return result;
	}

	/**
	 * Returns the instructions to initialize a user account and the public key of the user account.
	 * @param subAccountId
	 * @param name
	 * @param referrerInfo
	 * @returns [instructions, userAccountPublicKey]
	 */
	public async getInitializeUserAccountIxs(
		subAccountId = 0,
		name?: string,
		referrerInfo?: ReferrerInfo,
		poolId?: number
	): Promise<[TransactionInstruction[], PublicKey]> {
		const initializeIxs: TransactionInstruction[] = [];

		const [userAccountPublicKey, initializeUserAccountIx] =
			await this.getInitializeUserInstructions(
				subAccountId,
				name,
				referrerInfo
			);

		if (subAccountId === 0) {
			if (
				!(await this.checkIfAccountExists(this.getUserStatsAccountPublicKey()))
			) {
				initializeIxs.push(await this.getInitializeUserStatsIx());
			}
		}

		initializeIxs.push(initializeUserAccountIx);

		if (poolId) {
			initializeIxs.push(
				await this.getUpdateUserPoolIdIx(poolId, subAccountId)
			);
		}

		return [initializeIxs, userAccountPublicKey];
	}

	/**
	 * Initializes a user account and returns the transaction signature and the public key of the user account.
	 * @param subAccountId
	 * @param name
	 * @param referrerInfo
	 * @param txParams
	 * @returns [transactionSignature, userAccountPublicKey]
	 */
	public async initializeUserAccount(
		subAccountId = 0,
		name?: string,
		referrerInfo?: ReferrerInfo,
		txParams?: TxParams
	): Promise<[TransactionSignature, PublicKey]> {
		const [initializeIxs, userAccountPublicKey] =
			await this.getInitializeUserAccountIxs(subAccountId, name, referrerInfo);

		const tx = await this.buildTransaction(initializeIxs, txParams);

		const { txSig } = await this.sendTransaction(tx, [], this.opts);

		await this.addUser(subAccountId);

		return [txSig, userAccountPublicKey];
	}

	async getInitializeUserStatsIx(): Promise<TransactionInstruction> {
		return await this.program.instruction.initializeUserStats({
			accounts: {
				userStats: getUserStatsAccountPublicKey(
					this.program.programId,
					this.wallet.publicKey // only allow payer to initialize own user stats account
				),
				authority: this.wallet.publicKey,
				payer: this.wallet.publicKey,
				rent: anchor.web3.SYSVAR_RENT_PUBKEY,
				systemProgram: anchor.web3.SystemProgram.programId,
				state: await this.getStatePublicKey(),
			},
		});
	}

	public async initializeSignedMsgUserOrders(
		authority: PublicKey,
		numOrders: number,
		txParams?: TxParams
	): Promise<[TransactionSignature, PublicKey]> {
		const initializeIxs = [];

		const [signedMsgUserAccountPublicKey, initializeUserAccountIx] =
			await this.getInitializeSignedMsgUserOrdersAccountIx(
				authority,
				numOrders
			);
		initializeIxs.push(initializeUserAccountIx);
		const tx = await this.buildTransaction(initializeIxs, txParams);
		const { txSig } = await this.sendTransaction(tx, [], this.opts);

		return [txSig, signedMsgUserAccountPublicKey];
	}

	async getInitializeSignedMsgUserOrdersAccountIx(
		authority: PublicKey,
		numOrders: number
	): Promise<[PublicKey, TransactionInstruction]> {
		const signedMsgUserAccountPublicKey = getSignedMsgUserAccountPublicKey(
			this.program.programId,
			authority
		);
		const initializeUserAccountIx =
			await this.program.instruction.initializeSignedMsgUserOrders(numOrders, {
				accounts: {
					signedMsgUserOrders: signedMsgUserAccountPublicKey,
					authority,
					payer: this.wallet.publicKey,
					rent: anchor.web3.SYSVAR_RENT_PUBKEY,
					systemProgram: anchor.web3.SystemProgram.programId,
				},
			});

		return [signedMsgUserAccountPublicKey, initializeUserAccountIx];
	}

	public async resizeSignedMsgUserOrders(
		authority: PublicKey,
		numOrders: number,
		userSubaccountId?: number,
		txParams?: TxParams
	): Promise<TransactionSignature> {
		const resizeUserAccountIx =
			await this.getResizeSignedMsgUserOrdersInstruction(
				authority,
				numOrders,
				userSubaccountId
			);
		const tx = await this.buildTransaction([resizeUserAccountIx], txParams);
		const { txSig } = await this.sendTransaction(tx, [], this.opts);

		return txSig;
	}

	async getResizeSignedMsgUserOrdersInstruction(
		authority: PublicKey,
		numOrders: number,
		userSubaccountId?: number
	): Promise<TransactionInstruction> {
		const signedMsgUserAccountPublicKey = getSignedMsgUserAccountPublicKey(
			this.program.programId,
			authority
		);
		const resizeUserAccountIx =
			await this.program.instruction.resizeSignedMsgUserOrders(numOrders, {
				accounts: {
					signedMsgUserOrders: signedMsgUserAccountPublicKey,
					authority,
					payer: this.wallet.publicKey,
					systemProgram: anchor.web3.SystemProgram.programId,
					user: await getUserAccountPublicKey(
						this.program.programId,
						authority,
						userSubaccountId
					),
				},
			});

		return resizeUserAccountIx;
	}

	public async initializeSignedMsgWsDelegatesAccount(
		authority: PublicKey,
		delegates: PublicKey[] = [],
		txParams?: TxParams
	): Promise<TransactionSignature> {
		const ix = await this.getInitializeSignedMsgWsDelegatesAccountIx(
			authority,
			delegates
		);
		const tx = await this.buildTransaction([ix], txParams);
		const { txSig } = await this.sendTransaction(tx, [], this.opts);
		return txSig;
	}

	public async getInitializeSignedMsgWsDelegatesAccountIx(
		authority: PublicKey,
		delegates: PublicKey[] = []
	): Promise<TransactionInstruction> {
		const signedMsgWsDelegates = getSignedMsgWsDelegatesAccountPublicKey(
			this.program.programId,
			authority
		);
		const ix = await this.program.instruction.initializeSignedMsgWsDelegates(
			delegates,
			{
				accounts: {
					signedMsgWsDelegates,
					authority: this.wallet.publicKey,
					rent: anchor.web3.SYSVAR_RENT_PUBKEY,
					systemProgram: anchor.web3.SystemProgram.programId,
				},
			}
		);
		return ix;
	}

	public async initializeRevenueShare(
		authority: PublicKey,
		txParams?: TxParams
	): Promise<TransactionSignature> {
		const ix = await this.getInitializeRevenueShareIx(authority);
		const tx = await this.buildTransaction([ix], txParams);
		const { txSig } = await this.sendTransaction(tx, [], this.opts);
		return txSig;
	}

	public async getInitializeRevenueShareIx(
		authority: PublicKey,
		overrides?: {
			payer?: PublicKey;
		}
	): Promise<TransactionInstruction> {
		const revenueShare = getRevenueShareAccountPublicKey(
			this.program.programId,
			authority
		);
		return this.program.instruction.initializeRevenueShare({
			accounts: {
				revenueShare,
				authority,
				payer: overrides?.payer ?? this.wallet.publicKey,
				rent: anchor.web3.SYSVAR_RENT_PUBKEY,
				systemProgram: anchor.web3.SystemProgram.programId,
			},
		});
	}

	public async initializeRevenueShareEscrow(
		authority: PublicKey,
		numOrders: number,
		txParams?: TxParams
	): Promise<TransactionSignature> {
		const ix = await this.getInitializeRevenueShareEscrowIx(
			authority,
			numOrders
		);
		const tx = await this.buildTransaction([ix], txParams);
		const { txSig } = await this.sendTransaction(tx, [], this.opts);
		return txSig;
	}

	public async getInitializeRevenueShareEscrowIx(
		authority: PublicKey,
		numOrders: number,
		overrides?: {
			payer?: PublicKey;
		}
	): Promise<TransactionInstruction> {
		const escrow = getRevenueShareEscrowAccountPublicKey(
			this.program.programId,
			authority
		);
		return this.program.instruction.initializeRevenueShareEscrow(numOrders, {
			accounts: {
				escrow,
				authority,
				payer: overrides?.payer ?? this.wallet.publicKey,
				userStats: getUserStatsAccountPublicKey(
					this.program.programId,
					authority
				),
				state: await this.getStatePublicKey(),
				rent: anchor.web3.SYSVAR_RENT_PUBKEY,
				systemProgram: anchor.web3.SystemProgram.programId,
			},
		});
	}

	public async migrateReferrer(
		authority: PublicKey,
		txParams?: TxParams
	): Promise<TransactionSignature> {
		const ix = await this.getMigrateReferrerIx(authority);
		const tx = await this.buildTransaction([ix], txParams);
		const { txSig } = await this.sendTransaction(tx, [], this.opts);
		return txSig;
	}

	public async getMigrateReferrerIx(
		authority: PublicKey
	): Promise<TransactionInstruction> {
		const escrow = getRevenueShareEscrowAccountPublicKey(
			this.program.programId,
			authority
		);
		return this.program.instruction.migrateReferrer({
			accounts: {
				escrow,
				authority,
				userStats: getUserStatsAccountPublicKey(
					this.program.programId,
					authority
				),
				state: await this.getStatePublicKey(),
				payer: this.wallet.publicKey,
			},
		});
	}

	public async resizeRevenueShareEscrowOrders(
		authority: PublicKey,
		numOrders: number,
		txParams?: TxParams
	): Promise<TransactionSignature> {
		const ix = await this.getResizeRevenueShareEscrowOrdersIx(
			authority,
			numOrders
		);
		const tx = await this.buildTransaction([ix], txParams);
		const { txSig } = await this.sendTransaction(tx, [], this.opts);
		return txSig;
	}

	public async getResizeRevenueShareEscrowOrdersIx(
		authority: PublicKey,
		numOrders: number
	): Promise<TransactionInstruction> {
		const escrow = getRevenueShareEscrowAccountPublicKey(
			this.program.programId,
			authority
		);
		return this.program.instruction.resizeRevenueShareEscrowOrders(numOrders, {
			accounts: {
				escrow,
				authority,
				payer: this.wallet.publicKey,
				systemProgram: anchor.web3.SystemProgram.programId,
			},
		});
	}

	/**
	 * Creates the transaction to add or update an approved builder.
	 * This allows the builder to receive revenue share from referrals.
	 *
	 * @param builder - The public key of the builder to add or update.
	 * @param maxFeeTenthBps - The maximum fee tenth bps to set for the builder.
	 * @param add - Whether to add or update the builder. If the builder already exists, `add = true` will update the `maxFeeTenthBps`, otherwise it will add the builder. If `add = false`, the builder's `maxFeeTenthBps` will be set to 0.
	 * @param txParams - The transaction parameters to use for the transaction.
	 * @returns The transaction to add or update an approved builder.
	 */
	public async changeApprovedBuilder(
		builder: PublicKey,
		maxFeeTenthBps: number,
		add: boolean,
		txParams?: TxParams
	): Promise<TransactionSignature> {
		const ix = await this.getChangeApprovedBuilderIx(
			builder,
			maxFeeTenthBps,
			add
		);
		const tx = await this.buildTransaction([ix], txParams);
		const { txSig } = await this.sendTransaction(tx, [], this.opts);
		return txSig;
	}

	/**
	 * Creates the transaction instruction to add or update an approved builder.
	 * This allows the builder to receive revenue share from referrals.
	 *
	 * @param builder - The public key of the builder to add or update.
	 * @param maxFeeTenthBps - The maximum fee tenth bps to set for the builder.
	 * @param add - Whether to add or update the builder. If the builder already exists, `add = true` will update the `maxFeeTenthBps`, otherwise it will add the builder. If `add = false`, the builder's `maxFeeTenthBps` will be set to 0.
	 * @returns The transaction instruction to add or update an approved builder.
	 */
	public async getChangeApprovedBuilderIx(
		builder: PublicKey,
		maxFeeTenthBps: number,
		add: boolean,
		overrides?: {
			authority?: PublicKey;
			payer?: PublicKey;
		}
	): Promise<TransactionInstruction> {
		const authority = overrides?.authority ?? this.wallet.publicKey;
		const payer = overrides?.payer ?? this.wallet.publicKey;
		const escrow = getRevenueShareEscrowAccountPublicKey(
			this.program.programId,
			authority
		);
		return this.program.instruction.changeApprovedBuilder(
			builder,
			maxFeeTenthBps,
			add,
			{
				accounts: {
					escrow,
					authority,
					payer,
					systemProgram: anchor.web3.SystemProgram.programId,
				},
			}
		);
	}

	public async addSignedMsgWsDelegate(
		authority: PublicKey,
		delegate: PublicKey,
		txParams?: TxParams
	): Promise<TransactionSignature> {
		const ix = await this.getAddSignedMsgWsDelegateIx(authority, delegate);
		const tx = await this.buildTransaction([ix], txParams);
		const { txSig } = await this.sendTransaction(tx, [], this.opts);
		return txSig;
	}

	public async getAddSignedMsgWsDelegateIx(
		authority: PublicKey,
		delegate: PublicKey
	): Promise<TransactionInstruction> {
		const signedMsgWsDelegates = getSignedMsgWsDelegatesAccountPublicKey(
			this.program.programId,
			authority
		);
		const ix = await this.program.instruction.changeSignedMsgWsDelegateStatus(
			delegate,
			true,
			{
				accounts: {
					signedMsgWsDelegates,
					authority: this.wallet.publicKey,
					systemProgram: anchor.web3.SystemProgram.programId,
				},
			}
		);
		return ix;
	}

	public async removeSignedMsgWsDelegate(
		authority: PublicKey,
		delegate: PublicKey,
		txParams?: TxParams
	): Promise<TransactionSignature> {
		const ix = await this.getRemoveSignedMsgWsDelegateIx(authority, delegate);
		const tx = await this.buildTransaction([ix], txParams);
		const { txSig } = await this.sendTransaction(tx, [], this.opts);
		return txSig;
	}

	public async getRemoveSignedMsgWsDelegateIx(
		authority: PublicKey,
		delegate: PublicKey
	): Promise<TransactionInstruction> {
		const signedMsgWsDelegates = getSignedMsgWsDelegatesAccountPublicKey(
			this.program.programId,
			authority
		);
		const ix = await this.program.instruction.changeSignedMsgWsDelegateStatus(
			delegate,
			false,
			{
				accounts: {
					signedMsgWsDelegates,
					authority: this.wallet.publicKey,
					systemProgram: anchor.web3.SystemProgram.programId,
				},
			}
		);
		return ix;
	}

	public async initializeFuelOverflow(
		authority?: PublicKey
	): Promise<TransactionSignature> {
		const ix = await this.getInitializeFuelOverflowIx(authority);
		const tx = await this.buildTransaction([ix], this.txParams);
		const { txSig } = await this.sendTransaction(tx, [], this.opts);
		return txSig;
	}

	public async getInitializeFuelOverflowIx(
		authority?: PublicKey
	): Promise<TransactionInstruction> {
		return await this.program.instruction.initializeFuelOverflow({
			accounts: {
				fuelOverflow: getFuelOverflowAccountPublicKey(
					this.program.programId,
					authority ?? this.wallet.publicKey
				),
				userStats: getUserStatsAccountPublicKey(
					this.program.programId,
					authority ?? this.wallet.publicKey
				),
				authority: authority ?? this.wallet.publicKey,
				payer: this.wallet.publicKey,
				rent: anchor.web3.SYSVAR_RENT_PUBKEY,
				systemProgram: anchor.web3.SystemProgram.programId,
			},
		});
	}

	public async sweepFuel(authority?: PublicKey): Promise<TransactionSignature> {
		const ix = await this.getSweepFuelIx(authority);
		const tx = await this.buildTransaction([ix], this.txParams);
		const { txSig } = await this.sendTransaction(tx, [], this.opts);
		return txSig;
	}

	public async getSweepFuelIx(
		authority?: PublicKey
	): Promise<TransactionInstruction> {
		return await this.program.instruction.sweepFuel({
			accounts: {
				fuelOverflow: getFuelOverflowAccountPublicKey(
					this.program.programId,
					authority ?? this.wallet.publicKey
				),
				userStats: getUserStatsAccountPublicKey(
					this.program.programId,
					authority ?? this.wallet.publicKey
				),
				authority: authority ?? this.wallet.publicKey,
				signer: this.wallet.publicKey,
			},
		});
	}

	private async getInitializeUserInstructions(
		subAccountId = 0,
		name?: string,
		referrerInfo?: ReferrerInfo
	): Promise<[PublicKey, TransactionInstruction]> {
		const userAccountPublicKey = await getUserAccountPublicKey(
			this.program.programId,
			this.wallet.publicKey,
			subAccountId
		);

		const remainingAccounts = new Array<AccountMeta>();
		if (referrerInfo !== undefined) {
			remainingAccounts.push({
				pubkey: referrerInfo.referrer,
				isWritable: true,
				isSigner: false,
			});
			remainingAccounts.push({
				pubkey: referrerInfo.referrerStats,
				isWritable: true,
				isSigner: false,
			});
		}

		const state = this.getStateAccount();
		if (!state.whitelistMint.equals(PublicKey.default)) {
			const associatedTokenPublicKey = await getAssociatedTokenAddress(
				state.whitelistMint,
				this.wallet.publicKey
			);
			remainingAccounts.push({
				pubkey: associatedTokenPublicKey,
				isWritable: false,
				isSigner: false,
			});
		}

		if (name === undefined) {
			if (subAccountId === 0) {
				name = DEFAULT_USER_NAME;
			} else {
				name = `Subaccount ${subAccountId + 1}`;
			}
		}

		const nameBuffer = encodeName(name);
		const initializeUserAccountIx =
			await this.program.instruction.initializeUser(subAccountId, nameBuffer, {
				accounts: {
					user: userAccountPublicKey,
					userStats: this.getUserStatsAccountPublicKey(),
					authority: this.wallet.publicKey,
					payer: this.wallet.publicKey,
					rent: anchor.web3.SYSVAR_RENT_PUBKEY,
					systemProgram: anchor.web3.SystemProgram.programId,
					state: await this.getStatePublicKey(),
				},
				remainingAccounts,
			});

		return [userAccountPublicKey, initializeUserAccountIx];
	}

	async getNextSubAccountId(): Promise<number> {
		const userStats = this.getUserStats();
		let userStatsAccount: UserStatsAccount;
		if (!userStats) {
			userStatsAccount = await fetchUserStatsAccount(
				this.connection,
				this.program,
				this.wallet.publicKey
			);
		} else {
			userStatsAccount = userStats.getAccount();
		}
		return userStatsAccount.numberOfSubAccountsCreated;
	}

	public async initializeReferrerName(
		name: string
	): Promise<TransactionSignature> {
		const userAccountPublicKey = getUserAccountPublicKeySync(
			this.program.programId,
			this.wallet.publicKey,
			0
		);

		const nameBuffer = encodeName(name);

		const referrerNameAccountPublicKey = getReferrerNamePublicKeySync(
			this.program.programId,
			nameBuffer
		);

		const tx = await this.program.transaction.initializeReferrerName(
			nameBuffer,
			{
				accounts: {
					referrerName: referrerNameAccountPublicKey,
					user: userAccountPublicKey,
					authority: this.wallet.publicKey,
					userStats: this.getUserStatsAccountPublicKey(),
					payer: this.wallet.publicKey,
					rent: anchor.web3.SYSVAR_RENT_PUBKEY,
					systemProgram: anchor.web3.SystemProgram.programId,
				},
			}
		);
		const { txSig } = await this.sendTransaction(tx, [], this.opts);
		return txSig;
	}

	public async updateUserName(
		name: string,
		subAccountId = 0
	): Promise<TransactionSignature> {
		const userAccountPublicKey = getUserAccountPublicKeySync(
			this.program.programId,
			this.wallet.publicKey,
			subAccountId
		);

		const nameBuffer = encodeName(name);
		const tx = await this.program.transaction.updateUserName(
			subAccountId,
			nameBuffer,
			{
				accounts: {
					user: userAccountPublicKey,
					authority: this.wallet.publicKey,
				},
			}
		);
		const { txSig } = await this.sendTransaction(tx, [], this.opts);
		return txSig;
	}

	public async updateUserCustomMarginRatio(
		updates: { marginRatio: number; subAccountId: number }[],
		txParams?: TxParams
	): Promise<TransactionSignature> {
		const ixs = await Promise.all(
			updates.map(async ({ marginRatio, subAccountId }) => {
				const ix = await this.getUpdateUserCustomMarginRatioIx(
					marginRatio,
					subAccountId
				);
				return ix;
			})
		);

		const tx = await this.buildTransaction(ixs, txParams ?? this.txParams);

		const { txSig } = await this.sendTransaction(tx, [], this.opts);
		return txSig;
	}
	public async getUpdateUserCustomMarginRatioIx(
		marginRatio: number,
		subAccountId = 0
	): Promise<TransactionInstruction> {
		const userAccountPublicKey = getUserAccountPublicKeySync(
			this.program.programId,
			this.wallet.publicKey,
			subAccountId
		);

		await this.addUser(subAccountId, this.wallet.publicKey);

		const ix = this.program.instruction.updateUserCustomMarginRatio(
			subAccountId,
			marginRatio,
			{
				accounts: {
					user: userAccountPublicKey,
					authority: this.wallet.publicKey,
				},
			}
		);

		return ix;
	}

	public async getUpdateUserPerpPositionCustomMarginRatioIx(
		perpMarketIndex: number,
		marginRatio: number,
		subAccountId = 0
	): Promise<TransactionInstruction> {
		const userAccountPublicKey = getUserAccountPublicKeySync(
			this.program.programId,
			this.authority,
			subAccountId
		);

		await this.addUser(subAccountId, this.authority);

		const ix = this.program.instruction.updateUserPerpPositionCustomMarginRatio(
			subAccountId,
			perpMarketIndex,
			marginRatio,
			{
				accounts: {
					user: userAccountPublicKey,
					authority: this.wallet.publicKey,
				},
			}
		);

		return ix;
	}

	public async updateUserPerpPositionCustomMarginRatio(
		perpMarketIndex: number,
		marginRatio: number,
		subAccountId = 0,
		txParams?: TxParams,
		enterHighLeverageMode?: boolean
	): Promise<TransactionSignature> {
		const ixs = [];
		if (enterHighLeverageMode) {
			const enableIx = await this.getEnableHighLeverageModeIx(subAccountId);
			ixs.push(enableIx);
		}
		const updateIx = await this.getUpdateUserPerpPositionCustomMarginRatioIx(
			perpMarketIndex,
			marginRatio,
			subAccountId
		);
		ixs.push(updateIx);
		const tx = await this.buildTransaction(ixs, txParams ?? this.txParams);
		const { txSig } = await this.sendTransaction(tx, [], this.opts);
		return txSig;
	}

	public async getUpdateUserMarginTradingEnabledIx(
		marginTradingEnabled: boolean,
		subAccountId = 0,
		userAccountPublicKey?: PublicKey
	): Promise<TransactionInstruction> {
		const userAccountPublicKeyToUse =
			userAccountPublicKey ||
			getUserAccountPublicKeySync(
				this.program.programId,
				this.wallet.publicKey,
				subAccountId
			);

		await this.addUser(subAccountId, this.wallet.publicKey);

		let remainingAccounts;
		try {
			remainingAccounts = this.getRemainingAccounts({
				userAccounts: [this.getUserAccount(subAccountId)],
			});
		} catch (err) {
			remainingAccounts = [];
		}

		return await this.program.instruction.updateUserMarginTradingEnabled(
			subAccountId,
			marginTradingEnabled,
			{
				accounts: {
					user: userAccountPublicKeyToUse,
					authority: this.wallet.publicKey,
				},
				remainingAccounts,
			}
		);
	}

	public async updateUserMarginTradingEnabled(
		updates: { marginTradingEnabled: boolean; subAccountId: number }[]
	): Promise<TransactionSignature> {
		const ixs = await Promise.all(
			updates.map(async ({ marginTradingEnabled, subAccountId }) => {
				return await this.getUpdateUserMarginTradingEnabledIx(
					marginTradingEnabled,
					subAccountId
				);
			})
		);

		const tx = await this.buildTransaction(ixs, this.txParams);

		const { txSig } = await this.sendTransaction(tx, [], this.opts);
		return txSig;
	}

	public async getUpdateUserDelegateIx(
		delegate: PublicKey,
		overrides: {
			subAccountId?: number;
			userAccountPublicKey?: PublicKey;
			authority?: PublicKey;
		}
	): Promise<TransactionInstruction> {
		const subAccountId = overrides.subAccountId ?? this.activeSubAccountId;
		const userAccountPublicKey =
			overrides.userAccountPublicKey ?? (await this.getUserAccountPublicKey());
		const authority = overrides.authority ?? this.wallet.publicKey;

		return await this.program.instruction.updateUserDelegate(
			subAccountId,
			delegate,
			{
				accounts: {
					user: userAccountPublicKey,
					authority,
				},
			}
		);
	}

	public async updateUserDelegate(
		delegate: PublicKey,
		subAccountId = 0
	): Promise<TransactionSignature> {
		const tx = await this.program.transaction.updateUserDelegate(
			subAccountId,
			delegate,
			{
				accounts: {
					user: await this.getUserAccountPublicKey(),
					authority: this.wallet.publicKey,
				},
			}
		);

		const { txSig } = await this.sendTransaction(tx, [], this.opts);
		return txSig;
	}

	public async updateUserAdvancedLp(
		updates: { advancedLp: boolean; subAccountId: number }[]
	): Promise<TransactionSignature> {
		const ixs = await Promise.all(
			updates.map(async ({ advancedLp, subAccountId }) => {
				return await this.getUpdateAdvancedDlpIx(advancedLp, subAccountId);
			})
		);

		const tx = await this.buildTransaction(ixs, this.txParams);

		const { txSig } = await this.sendTransaction(tx, [], this.opts);
		return txSig;
	}

	public async getUpdateAdvancedDlpIx(
		advancedLp: boolean,
		subAccountId: number
	) {
		const ix = await this.program.instruction.updateUserAdvancedLp(
			subAccountId,
			advancedLp,
			{
				accounts: {
					user: getUserAccountPublicKeySync(
						this.program.programId,
						this.wallet.publicKey,
						subAccountId
					),
					authority: this.wallet.publicKey,
				},
			}
		);

		return ix;
	}

	public async updateUserReduceOnly(
		updates: { reduceOnly: boolean; subAccountId: number }[]
	): Promise<TransactionSignature> {
		const ixs = await Promise.all(
			updates.map(async ({ reduceOnly, subAccountId }) => {
				return await this.getUpdateUserReduceOnlyIx(reduceOnly, subAccountId);
			})
		);

		const tx = await this.buildTransaction(ixs, this.txParams);

		const { txSig } = await this.sendTransaction(tx, [], this.opts);
		return txSig;
	}

	public async getUpdateUserReduceOnlyIx(
		reduceOnly: boolean,
		subAccountId: number
	) {
		const ix = await this.program.instruction.updateUserReduceOnly(
			subAccountId,
			reduceOnly,
			{
				accounts: {
					user: getUserAccountPublicKeySync(
						this.program.programId,
						this.wallet.publicKey,
						subAccountId
					),
					authority: this.wallet.publicKey,
				},
			}
		);

		return ix;
	}

	public async updateUserPoolId(
		updates: { poolId: number; subAccountId: number }[]
	): Promise<TransactionSignature> {
		const ixs = await Promise.all(
			updates.map(async ({ poolId, subAccountId }) => {
				return await this.getUpdateUserPoolIdIx(poolId, subAccountId);
			})
		);

		const tx = await this.buildTransaction(ixs, this.txParams);

		const { txSig } = await this.sendTransaction(tx, [], this.opts);
		return txSig;
	}

	public async getUpdateUserPoolIdIx(poolId: number, subAccountId: number) {
		const ix = await this.program.instruction.updateUserPoolId(
			subAccountId,
			poolId,
			{
				accounts: {
					user: getUserAccountPublicKeySync(
						this.program.programId,
						this.wallet.publicKey,
						subAccountId
					),
					authority: this.wallet.publicKey,
				},
			}
		);

		return ix;
	}

	public async fetchAllUserAccounts(
		includeIdle = true
	): Promise<ProgramAccount<UserAccount>[]> {
		let filters = undefined;
		if (!includeIdle) {
			filters = [getNonIdleUserFilter()];
		}
		return (await this.program.account.user.all(
			filters
		)) as ProgramAccount<UserAccount>[];
	}

	public async getUserAccountsForDelegate(
		delegate: PublicKey
	): Promise<UserAccount[]> {
		const programAccounts = await this.program.account.user.all([
			{
				memcmp: {
					offset: 40,
					/** data to match, as base-58 encoded string and limited to less than 129 bytes */
					bytes: bs58.encode(delegate.toBuffer()),
				},
			},
		]);

		return programAccounts
			.map((programAccount) => programAccount.account as UserAccount)
			.sort((a, b) => a.subAccountId - b.subAccountId);
	}

	public async getUserAccountsAndAddressesForAuthority(
		authority: PublicKey
	): Promise<ProgramAccount<UserAccount>[]> {
		const programAccounts = await this.program.account.user.all([
			{
				memcmp: {
					offset: 8,
					/** data to match, as base-58 encoded string and limited to less than 129 bytes */
					bytes: bs58.encode(authority.toBuffer()),
				},
			},
		]);

		return programAccounts.map(
			(programAccount) => programAccount as ProgramAccount<UserAccount>
		);
	}

	public async getUserAccountsForAuthority(
		authority: PublicKey
	): Promise<UserAccount[]> {
		const programAccounts = await this.program.account.user.all([
			{
				memcmp: {
					offset: 8,
					/** data to match, as base-58 encoded string and limited to less than 129 bytes */
					bytes: bs58.encode(authority.toBuffer()),
				},
			},
		]);

		return programAccounts
			.map((programAccount) => programAccount.account as UserAccount)
			.sort((a, b) => a.subAccountId - b.subAccountId);
	}

	public async getReferredUserStatsAccountsByReferrer(
		referrer: PublicKey
	): Promise<UserStatsAccount[]> {
		const programAccounts = await this.program.account.userStats.all([
			{
				memcmp: {
					offset: 40,
					/** data to match, as base-58 encoded string and limited to less than 129 bytes */
					bytes: bs58.encode(referrer.toBuffer()),
				},
			},
		]);

		return programAccounts.map(
			(programAccount) => programAccount.account as UserStatsAccount
		);
	}

	public async getReferrerNameAccountsForAuthority(
		authority: PublicKey
	): Promise<ReferrerNameAccount[]> {
		const programAccounts = await this.program.account.referrerName.all([
			{
				memcmp: {
					offset: 8,
					/** data to match, as base-58 encoded string and limited to less than 129 bytes */
					bytes: bs58.encode(authority.toBuffer()),
				},
			},
		]);

		return programAccounts.map(
			(programAccount) => programAccount.account as ReferrerNameAccount
		);
	}

	public async deleteUser(
		subAccountId = 0,
		txParams?: TxParams
	): Promise<TransactionSignature> {
		const userAccountPublicKey = getUserAccountPublicKeySync(
			this.program.programId,
			this.wallet.publicKey,
			subAccountId
		);

		const ix = await this.getUserDeletionIx(userAccountPublicKey);

		const { txSig } = await this.sendTransaction(
			await this.buildTransaction(ix, txParams),
			[],
			this.opts
		);

		const userMapKey = this.getUserMapKey(subAccountId, this.wallet.publicKey);
		await this.users.get(userMapKey)?.unsubscribe();
		this.users.delete(userMapKey);

		return txSig;
	}

	public async getUserDeletionIx(userAccountPublicKey: PublicKey) {
		const ix = await this.program.instruction.deleteUser({
			accounts: {
				user: userAccountPublicKey,
				userStats: this.getUserStatsAccountPublicKey(),
				authority: this.wallet.publicKey,
				state: await this.getStatePublicKey(),
			},
		});

		return ix;
	}

	public async forceDeleteUser(
		userAccountPublicKey: PublicKey,
		userAccount: UserAccount,
		txParams?: TxParams
	): Promise<TransactionSignature> {
		const tx = await this.buildTransaction(
			await this.getForceDeleteUserIx(userAccountPublicKey, userAccount),
			txParams
		);

		const { txSig } = await this.sendTransaction(tx, [], this.opts);
		return txSig;
	}

	public async getForceDeleteUserIx(
		userAccountPublicKey: PublicKey,
		userAccount: UserAccount
	) {
		const writableSpotMarketIndexes = [];
		for (const spotPosition of userAccount.spotPositions) {
			if (isSpotPositionAvailable(spotPosition)) {
				continue;
			}
			writableSpotMarketIndexes.push(spotPosition.marketIndex);
		}
		const remainingAccounts = this.getRemainingAccounts({
			userAccounts: [userAccount],
			writableSpotMarketIndexes,
		});

		for (const order of userAccount.orders) {
			if (hasBuilder(order)) {
				remainingAccounts.push({
					pubkey: getRevenueShareEscrowAccountPublicKey(
						this.program.programId,
						userAccount.authority
					),
					isWritable: true,
					isSigner: false,
				});
				break;
			}
		}

		const tokenPrograms = new Set<string>();
		for (const spotPosition of userAccount.spotPositions) {
			if (isSpotPositionAvailable(spotPosition)) {
				continue;
			}
			const spotMarket = this.getSpotMarketAccount(spotPosition.marketIndex);
			remainingAccounts.push({
				isSigner: false,
				isWritable: true,
				pubkey: spotMarket.vault,
			});
			const tokenProgram = this.getTokenProgramForSpotMarket(spotMarket);
			const keeperVault = await this.getAssociatedTokenAccount(
				spotPosition.marketIndex,
				false,
				tokenProgram
			);
			remainingAccounts.push({
				isSigner: false,
				isWritable: true,
				pubkey: keeperVault,
			});
			tokenPrograms.add(tokenProgram.toBase58());

			this.addTokenMintToRemainingAccounts(spotMarket, remainingAccounts);
		}

		for (const tokenProgram of tokenPrograms) {
			remainingAccounts.push({
				isSigner: false,
				isWritable: false,
				pubkey: new PublicKey(tokenProgram),
			});
		}

		const authority = userAccount.authority;
		const userStats = getUserStatsAccountPublicKey(
			this.program.programId,
			authority
		);
		const ix = await this.program.instruction.forceDeleteUser({
			accounts: {
				user: userAccountPublicKey,
				userStats,
				authority,
				state: await this.getStatePublicKey(),
				driftSigner: this.getSignerPublicKey(),
				keeper: this.wallet.publicKey,
			},
			remainingAccounts,
		});

		return ix;
	}

	public async deleteSignedMsgUserOrders(
		txParams?: TxParams
	): Promise<TransactionSignature> {
		const ix = await this.getSignedMsgUserOrdersDeletionIx(
			this.wallet.publicKey
		);

		const { txSig } = await this.sendTransaction(
			await this.buildTransaction(ix, txParams),
			[],
			this.opts
		);

		return txSig;
	}

	public async getSignedMsgUserOrdersDeletionIx(authority: PublicKey) {
		const ix = await this.program.instruction.deleteSignedMsgUserOrders({
			accounts: {
				user: authority,
				signedMsgUserOrders: getSignedMsgUserAccountPublicKey(
					this.program.programId,
					authority
				),
				authority: this.wallet.publicKey,
				state: await this.getStatePublicKey(),
			},
		});

		return ix;
	}

	/**
	 * Checks if a SignedMsg User Orders account exists for the given authority.
	 * The account pubkey is derived using the program ID and authority as seeds.
	 * Makes an RPC call to check if the account exists on-chain.
	 *
	 * @param authority The authority public key to check for
	 * @returns Promise that resolves to true if the account exists, false otherwise
	 */
	public async isSignedMsgUserOrdersAccountInitialized(
		authority: PublicKey
	): Promise<boolean> {
		const signedMsgUserOrdersAccountPublicKey =
			getSignedMsgUserAccountPublicKey(this.program.programId, authority);
		return this.checkIfAccountExists(signedMsgUserOrdersAccountPublicKey);
	}

	public async reclaimRent(
		subAccountId = 0,
		txParams?: TxParams
	): Promise<TransactionSignature> {
		const userAccountPublicKey = getUserAccountPublicKeySync(
			this.program.programId,
			this.wallet.publicKey,
			subAccountId
		);

		const ix = await this.getReclaimRentIx(userAccountPublicKey);

		const { txSig } = await this.sendTransaction(
			await this.buildTransaction(ix, txParams),
			[],
			this.opts
		);

		return txSig;
	}

	public async getReclaimRentIx(userAccountPublicKey: PublicKey) {
		return await this.program.instruction.reclaimRent({
			accounts: {
				user: userAccountPublicKey,
				userStats: this.getUserStatsAccountPublicKey(),
				authority: this.wallet.publicKey,
				state: await this.getStatePublicKey(),
				rent: anchor.web3.SYSVAR_RENT_PUBKEY,
			},
		});
	}

	public getUser(subAccountId?: number, authority?: PublicKey): User {
		subAccountId = subAccountId ?? this.activeSubAccountId;
		authority = authority ?? this.authority;
		const userMapKey = this.getUserMapKey(subAccountId, authority);

		if (!this.users.has(userMapKey)) {
			throw new Error(`DriftClient has no user for user id ${userMapKey}`);
		}
		return this.users.get(userMapKey);
	}

	public hasUser(subAccountId?: number, authority?: PublicKey): boolean {
		subAccountId = subAccountId ?? this.activeSubAccountId;
		authority = authority ?? this.authority;
		const userMapKey = this.getUserMapKey(subAccountId, authority);

		return this.users.has(userMapKey);
	}

	public getUsers(): User[] {
		// delegate users get added to the end
		return [...this.users.values()]
			.filter((acct) =>
				acct.getUserAccount().authority.equals(this.wallet.publicKey)
			)
			.concat(
				[...this.users.values()].filter(
					(acct) =>
						!acct.getUserAccount().authority.equals(this.wallet.publicKey)
				)
			);
	}

	public getUserStats(): UserStats {
		return this.userStats;
	}

	public async fetchReferrerNameAccount(
		name: string
	): Promise<ReferrerNameAccount | undefined> {
		const nameBuffer = encodeName(name);
		const referrerNameAccountPublicKey = getReferrerNamePublicKeySync(
			this.program.programId,
			nameBuffer
		);
		return (await this.program.account.referrerName.fetch(
			referrerNameAccountPublicKey
		)) as ReferrerNameAccount;
	}

	userStatsAccountPublicKey: PublicKey;
	public getUserStatsAccountPublicKey(): PublicKey {
		if (this.userStatsAccountPublicKey) {
			return this.userStatsAccountPublicKey;
		}

		this.userStatsAccountPublicKey = getUserStatsAccountPublicKey(
			this.program.programId,
			this.authority
		);
		return this.userStatsAccountPublicKey;
	}

	public async getUserAccountPublicKey(
		subAccountId?: number,
		authority?: PublicKey
	): Promise<PublicKey> {
		return this.getUser(subAccountId, authority).userAccountPublicKey;
	}

	public getUserAccount(
		subAccountId?: number,
		authority?: PublicKey
	): UserAccount | undefined {
		return this.getUser(subAccountId, authority).getUserAccount();
	}

	/**
	 * Forces a fetch to rpc before returning accounts. Useful for anchor tests.
	 * @param subAccountId
	 */
	public async forceGetUserAccount(
		subAccountId?: number,
		authority?: PublicKey
	): Promise<UserAccount | undefined> {
		await this.getUser(subAccountId, authority).fetchAccounts();
		return this.getUser(subAccountId, authority).getUserAccount();
	}

	public getUserAccountAndSlot(
		subAccountId?: number,
		authority?: PublicKey
	): DataAndSlot<UserAccount> | undefined {
		return this.getUser(subAccountId, authority).getUserAccountAndSlot();
	}

	public getSpotPosition(
		marketIndex: number,
		subAccountId?: number
	): SpotPosition | undefined {
		return this.getUserAccount(subAccountId).spotPositions.find(
			(spotPosition) => spotPosition.marketIndex === marketIndex
		);
	}

	public getQuoteAssetTokenAmount(): BN {
		return this.getTokenAmount(QUOTE_SPOT_MARKET_INDEX);
	}

	public getIsolatedPerpPositionTokenAmount(
		perpMarketIndex: number,
		subAccountId?: number
	): BN {
		return this.getUser(subAccountId).getIsolatePerpPositionTokenAmount(
			perpMarketIndex
		);
	}

	/**
	 * Returns the token amount for a given market. The spot market precision is based on the token mint decimals.
	 * Positive if it is a deposit, negative if it is a borrow.
	 * @param marketIndex
	 */
	public getTokenAmount(marketIndex: number): BN {
		const spotPosition = this.getSpotPosition(marketIndex);
		if (spotPosition === undefined) {
			return ZERO;
		}
		const spotMarket = this.getSpotMarketAccount(marketIndex);
		return getSignedTokenAmount(
			getTokenAmount(
				spotPosition.scaledBalance,
				spotMarket,
				spotPosition.balanceType
			),
			spotPosition.balanceType
		);
	}

	/**
	 * Converts an amount to the spot precision for a given market. The spot market precision is based on the token mint decimals.
	 * @param marketIndex
	 * @param amount
	 */
	public convertToSpotPrecision(marketIndex: number, amount: BN | number): BN {
		const spotMarket = this.getSpotMarketAccount(marketIndex);
		return castNumberToSpotPrecision(amount, spotMarket);
	}

	/**
	 * Converts an amount to the perp precision. The perp market precision is {@link BASE_PRECISION} (1e9).
	 * @param amount
	 */
	public convertToPerpPrecision(amount: BN | number): BN {
		if (typeof amount === 'number') {
			return numberToSafeBN(amount, BASE_PRECISION);
		} else {
			return amount.mul(BASE_PRECISION);
		}
	}

	/**
	 * Converts an amount to the price precision. The perp market precision is {@link PRICE_PRECISION} (1e6).
	 * @param amount
	 */
	public convertToPricePrecision(amount: BN | number): BN {
		if (typeof amount === 'number') {
			return numberToSafeBN(amount, PRICE_PRECISION);
		} else {
			return amount.mul(BASE_PRECISION);
		}
	}

	/**
	 * Each drift instruction must include perp and sport market accounts in the ix remaining accounts.
	 * Use this function to force a subset of markets to be included in the remaining accounts for every ix
	 *
	 * @param perpMarketIndexes
	 * @param spotMarketIndexes
	 */
	public mustIncludeMarketsInIx({
		perpMarketIndexes,
		spotMarketIndexes,
	}: {
		perpMarketIndexes: number[];
		spotMarketIndexes: number[];
	}): void {
		perpMarketIndexes.forEach((perpMarketIndex) => {
			this.mustIncludePerpMarketIndexes.add(perpMarketIndex);
		});

		spotMarketIndexes.forEach((spotMarketIndex) => {
			this.mustIncludeSpotMarketIndexes.add(spotMarketIndex);
		});
	}
	getRemainingAccounts(params: RemainingAccountParams): AccountMeta[] {
		const { oracleAccountMap, spotMarketAccountMap, perpMarketAccountMap } =
			this.getRemainingAccountMapsForUsers(params.userAccounts);

		if (params.useMarketLastSlotCache) {
			const lastUserSlot = this.getUserAccountAndSlot(
				params.userAccounts.length > 0
					? params.userAccounts[0].subAccountId
					: this.activeSubAccountId,
				params.userAccounts.length > 0
					? params.userAccounts[0].authority
					: this.authority
			)?.slot;

			for (const [
				marketIndex,
				slot,
			] of this.perpMarketLastSlotCache.entries()) {
				// if cache has more recent slot than user positions account slot, add market to remaining accounts
				// otherwise remove from slot
				if (slot > lastUserSlot) {
					this.addPerpMarketToRemainingAccountMaps(
						marketIndex,
						false,
						oracleAccountMap,
						spotMarketAccountMap,
						perpMarketAccountMap
					);
				} else {
					this.perpMarketLastSlotCache.delete(marketIndex);
				}
			}

			for (const [
				marketIndex,
				slot,
			] of this.spotMarketLastSlotCache.entries()) {
				// if cache has more recent slot than user positions account slot, add market to remaining accounts
				// otherwise remove from slot
				if (slot > lastUserSlot) {
					this.addSpotMarketToRemainingAccountMaps(
						marketIndex,
						false,
						oracleAccountMap,
						spotMarketAccountMap
					);
				} else {
					this.spotMarketLastSlotCache.delete(marketIndex);
				}
			}
		}

		if (params.readablePerpMarketIndex !== undefined) {
			const readablePerpMarketIndexes = Array.isArray(
				params.readablePerpMarketIndex
			)
				? params.readablePerpMarketIndex
				: [params.readablePerpMarketIndex];
			for (const marketIndex of readablePerpMarketIndexes) {
				this.addPerpMarketToRemainingAccountMaps(
					marketIndex,
					false,
					oracleAccountMap,
					spotMarketAccountMap,
					perpMarketAccountMap
				);
			}
		}

		for (const perpMarketIndex of this.mustIncludePerpMarketIndexes.values()) {
			this.addPerpMarketToRemainingAccountMaps(
				perpMarketIndex,
				false,
				oracleAccountMap,
				spotMarketAccountMap,
				perpMarketAccountMap
			);
		}

		if (params.readableSpotMarketIndexes !== undefined) {
			for (const readableSpotMarketIndex of params.readableSpotMarketIndexes) {
				this.addSpotMarketToRemainingAccountMaps(
					readableSpotMarketIndex,
					false,
					oracleAccountMap,
					spotMarketAccountMap
				);
			}
		}

		for (const spotMarketIndex of this.mustIncludeSpotMarketIndexes.values()) {
			this.addSpotMarketToRemainingAccountMaps(
				spotMarketIndex,
				false,
				oracleAccountMap,
				spotMarketAccountMap
			);
		}

		if (params.writablePerpMarketIndexes !== undefined) {
			for (const writablePerpMarketIndex of params.writablePerpMarketIndexes) {
				this.addPerpMarketToRemainingAccountMaps(
					writablePerpMarketIndex,
					true,
					oracleAccountMap,
					spotMarketAccountMap,
					perpMarketAccountMap
				);
			}
		}

		if (params.writableSpotMarketIndexes !== undefined) {
			for (const writableSpotMarketIndex of params.writableSpotMarketIndexes) {
				this.addSpotMarketToRemainingAccountMaps(
					writableSpotMarketIndex,
					true,
					oracleAccountMap,
					spotMarketAccountMap
				);
			}
		}

		return [
			...oracleAccountMap.values(),
			...spotMarketAccountMap.values(),
			...perpMarketAccountMap.values(),
		];
	}

	addPerpMarketToRemainingAccountMaps(
		marketIndex: number,
		writable: boolean,
		oracleAccountMap: Map<string, AccountMeta>,
		spotMarketAccountMap: Map<number, AccountMeta>,
		perpMarketAccountMap: Map<number, AccountMeta>
	): void {
		const perpMarketAccount = this.getPerpMarketAccount(marketIndex);
		perpMarketAccountMap.set(marketIndex, {
			pubkey: perpMarketAccount.pubkey,
			isSigner: false,
			isWritable: writable,
		});
		const oracleWritable =
			writable && isVariant(perpMarketAccount.amm.oracleSource, 'prelaunch');
		oracleAccountMap.set(perpMarketAccount.amm.oracle.toString(), {
			pubkey: perpMarketAccount.amm.oracle,
			isSigner: false,
			isWritable: oracleWritable,
		});
		this.addSpotMarketToRemainingAccountMaps(
			perpMarketAccount.quoteSpotMarketIndex,
			false,
			oracleAccountMap,
			spotMarketAccountMap
		);
	}

	addSpotMarketToRemainingAccountMaps(
		marketIndex: number,
		writable: boolean,
		oracleAccountMap: Map<string, AccountMeta>,
		spotMarketAccountMap: Map<number, AccountMeta>
	): void {
		const spotMarketAccount = this.getSpotMarketAccount(marketIndex);
		spotMarketAccountMap.set(spotMarketAccount.marketIndex, {
			pubkey: spotMarketAccount.pubkey,
			isSigner: false,
			isWritable: writable,
		});
		if (!spotMarketAccount.oracle.equals(PublicKey.default)) {
			oracleAccountMap.set(spotMarketAccount.oracle.toString(), {
				pubkey: spotMarketAccount.oracle,
				isSigner: false,
				isWritable: false,
			});
		}
	}

	addBuilderToRemainingAccounts(
		builders: PublicKey[],
		remainingAccounts: AccountMeta[]
	): void {
		for (const builder of builders) {
			// Add User account for the builder
			const builderUserAccount = getUserAccountPublicKeySync(
				this.program.programId,
				builder,
				0 // subAccountId 0 for builder user account
			);
			remainingAccounts.push({
				pubkey: builderUserAccount,
				isSigner: false,
				isWritable: true,
			});

			const builderAccount = getRevenueShareAccountPublicKey(
				this.program.programId,
				builder
			);
			remainingAccounts.push({
				pubkey: builderAccount,
				isSigner: false,
				isWritable: true,
			});
		}
	}

	getRemainingAccountMapsForUsers(userAccounts: UserAccount[]): {
		oracleAccountMap: Map<string, AccountMeta>;
		spotMarketAccountMap: Map<number, AccountMeta>;
		perpMarketAccountMap: Map<number, AccountMeta>;
	} {
		const oracleAccountMap = new Map<string, AccountMeta>();
		const spotMarketAccountMap = new Map<number, AccountMeta>();
		const perpMarketAccountMap = new Map<number, AccountMeta>();

		for (const userAccount of userAccounts) {
			for (const spotPosition of userAccount.spotPositions) {
				if (!isSpotPositionAvailable(spotPosition)) {
					this.addSpotMarketToRemainingAccountMaps(
						spotPosition.marketIndex,
						false,
						oracleAccountMap,
						spotMarketAccountMap
					);

					if (
						!spotPosition.openAsks.eq(ZERO) ||
						!spotPosition.openBids.eq(ZERO)
					) {
						this.addSpotMarketToRemainingAccountMaps(
							QUOTE_SPOT_MARKET_INDEX,
							false,
							oracleAccountMap,
							spotMarketAccountMap
						);
					}
				}
			}
			for (const position of userAccount.perpPositions) {
				if (!positionIsAvailable(position)) {
					this.addPerpMarketToRemainingAccountMaps(
						position.marketIndex,
						false,
						oracleAccountMap,
						spotMarketAccountMap,
						perpMarketAccountMap
					);
				}
			}
		}

		return {
			oracleAccountMap,
			spotMarketAccountMap,
			perpMarketAccountMap,
		};
	}

	public getOrder(orderId: number, subAccountId?: number): Order | undefined {
		return this.getUserAccount(subAccountId)?.orders.find(
			(order) => order.orderId === orderId
		);
	}

	public getOrderByUserId(
		userOrderId: number,
		subAccountId?: number
	): Order | undefined {
		return this.getUserAccount(subAccountId)?.orders.find(
			(order) => order.userOrderId === userOrderId
		);
	}

	/**
	 * Get the associated token address for the given spot market
	 * @param marketIndex
	 * @param useNative
	 * @param tokenProgram
	 */
	public async getAssociatedTokenAccount(
		marketIndex: number,
		useNative = true,
		tokenProgram = TOKEN_PROGRAM_ID
	): Promise<PublicKey> {
		const spotMarket = this.getSpotMarketAccount(marketIndex);
		if (useNative && spotMarket.mint.equals(WRAPPED_SOL_MINT)) {
			return this.wallet.publicKey;
		}
		const mint = spotMarket.mint;
		return await getAssociatedTokenAddress(
			mint,
			this.wallet.publicKey,
			undefined,
			tokenProgram
		);
	}

	public createAssociatedTokenAccountIdempotentInstruction(
		account: PublicKey,
		payer: PublicKey,
		owner: PublicKey,
		mint: PublicKey,
		tokenProgram = TOKEN_PROGRAM_ID
	): TransactionInstruction {
		return new TransactionInstruction({
			keys: [
				{ pubkey: payer, isSigner: true, isWritable: true },
				{ pubkey: account, isSigner: false, isWritable: true },
				{ pubkey: owner, isSigner: false, isWritable: false },
				{ pubkey: mint, isSigner: false, isWritable: false },
				{
					pubkey: anchor.web3.SystemProgram.programId,
					isSigner: false,
					isWritable: false,
				},
				{ pubkey: tokenProgram, isSigner: false, isWritable: false },
			],
			programId: ASSOCIATED_TOKEN_PROGRAM_ID,
			data: Buffer.from([0x1]),
		});
	}

	public async getDepositTxnIx(
		amount: BN,
		marketIndex: number,
		associatedTokenAccount: PublicKey,
		subAccountId?: number,
		reduceOnly = false
	): Promise<TransactionInstruction[]> {
		const spotMarketAccount = this.getSpotMarketAccount(marketIndex);

		const isSolMarket = spotMarketAccount.mint.equals(WRAPPED_SOL_MINT);

		const signerAuthority = this.wallet.publicKey;

		const createWSOLTokenAccount =
			isSolMarket && associatedTokenAccount.equals(signerAuthority);

		const instructions = [];

		if (createWSOLTokenAccount) {
			const { ixs, pubkey } = await this.getWrappedSolAccountCreationIxs(
				amount,
				true
			);

			associatedTokenAccount = pubkey;

			instructions.push(...ixs);
		}

		const depositCollateralIx = await this.getDepositInstruction(
			amount,
			marketIndex,
			associatedTokenAccount,
			subAccountId,
			reduceOnly,
			true
		);

		instructions.push(depositCollateralIx);

		// Close the wrapped sol account at the end of the transaction
		if (createWSOLTokenAccount) {
			instructions.push(
				createCloseAccountInstruction(
					associatedTokenAccount,
					signerAuthority,
					signerAuthority,
					[]
				)
			);
		}

		return instructions;
	}

	public async buildSwiftDepositTx(
		signedOrderParams: SignedMsgOrderParams,
		takerInfo: {
			taker: PublicKey;
			takerStats: PublicKey;
			takerUserAccount: UserAccount;
			signingAuthority: PublicKey;
		},
		depositAmount: BN,
		depositSpotMarketIndex: number,
		tradePerpMarketIndex: number,
		subAccountId: number,
		takerAssociatedTokenAccount: PublicKey,
		initSwiftAccount = false
	) {
		const instructions = await this.getDepositTxnIx(
			depositAmount,
			depositSpotMarketIndex,
			takerAssociatedTokenAccount,
			subAccountId,
			false
		);

		if (initSwiftAccount) {
			const isSignedMsgUserOrdersAccountInitialized =
				await this.isSignedMsgUserOrdersAccountInitialized(
					this.wallet.publicKey
				);

			if (!isSignedMsgUserOrdersAccountInitialized) {
				const [, initializeSignedMsgUserOrdersAccountIx] =
					await this.getInitializeSignedMsgUserOrdersAccountIx(
						this.wallet.publicKey,
						8
					);

				instructions.push(initializeSignedMsgUserOrdersAccountIx);
			}
		}

		const ixsWithPlace = await this.getPlaceSignedMsgTakerPerpOrderIxs(
			signedOrderParams,
			tradePerpMarketIndex,
			takerInfo,
			instructions
		);

		await this.buildTransaction(ixsWithPlace, {
			computeUnitsPrice: 1_000,
			computeUnits: 100_000,
		});
	}

	public async createDepositTxn(
		amount: BN,
		marketIndex: number,
		associatedTokenAccount: PublicKey,
		subAccountId?: number,
		reduceOnly = false,
		txParams?: TxParams,
		initSwiftAccount = false
	): Promise<VersionedTransaction | Transaction> {
		const instructions = await this.getDepositTxnIx(
			amount,
			marketIndex,
			associatedTokenAccount,
			subAccountId,
			reduceOnly
		);

		if (initSwiftAccount) {
			const isSignedMsgUserOrdersAccountInitialized =
				await this.isSignedMsgUserOrdersAccountInitialized(
					this.wallet.publicKey
				);

			if (!isSignedMsgUserOrdersAccountInitialized) {
				const [, initializeSignedMsgUserOrdersAccountIx] =
					await this.getInitializeSignedMsgUserOrdersAccountIx(
						this.wallet.publicKey,
						8
					);

				instructions.push(initializeSignedMsgUserOrdersAccountIx);
			}
		}

		txParams = { ...(txParams ?? this.txParams), computeUnits: 800_000 };

		const tx = await this.buildTransaction(instructions, txParams);

		return tx;
	}

	/**
	 * Deposit funds into the given spot market
	 *
	 * @param amount to deposit
	 * @param marketIndex spot market index to deposit into
	 * @param associatedTokenAccount can be the wallet public key if using native sol
	 * @param subAccountId subaccountId to deposit
	 * @param reduceOnly if true, deposit must not increase account risk
	 */
	public async deposit(
		amount: BN,
		marketIndex: number,
		associatedTokenAccount: PublicKey,
		subAccountId?: number,
		reduceOnly = false,
		txParams?: TxParams,
		initSwiftAccount = false
	): Promise<TransactionSignature> {
		const tx = await this.createDepositTxn(
			amount,
			marketIndex,
			associatedTokenAccount,
			subAccountId,
			reduceOnly,
			txParams,
			initSwiftAccount
		);

		const { txSig, slot } = await this.sendTransaction(tx, [], this.opts);
		this.spotMarketLastSlotCache.set(marketIndex, slot);
		return txSig;
	}

	async getDepositInstruction(
		amount: BN,
		marketIndex: number,
		userTokenAccount: PublicKey,
		subAccountId?: number,
		reduceOnly = false,
		userInitialized = true
	): Promise<TransactionInstruction> {
		const userAccountPublicKey = await getUserAccountPublicKey(
			this.program.programId,
			this.authority,
			subAccountId ?? this.activeSubAccountId
		);

		let remainingAccounts = [];
		if (userInitialized) {
			remainingAccounts = this.getRemainingAccounts({
				userAccounts: [await this.forceGetUserAccount(subAccountId)],
				useMarketLastSlotCache: true,
				writableSpotMarketIndexes: [marketIndex],
			});
		} else {
			remainingAccounts = this.getRemainingAccounts({
				userAccounts: [],
				writableSpotMarketIndexes: [marketIndex],
			});
		}

		const spotMarketAccount = this.getSpotMarketAccount(marketIndex);

		this.addTokenMintToRemainingAccounts(spotMarketAccount, remainingAccounts);
		if (this.isTransferHook(spotMarketAccount)) {
			await this.addExtraAccountMetasToRemainingAccounts(
				spotMarketAccount.mint,
				remainingAccounts
			);
		}

		const tokenProgram = this.getTokenProgramForSpotMarket(spotMarketAccount);
		return await this.program.instruction.deposit(
			marketIndex,
			amount,
			reduceOnly,
			{
				accounts: {
					state: await this.getStatePublicKey(),
					spotMarket: spotMarketAccount.pubkey,
					spotMarketVault: spotMarketAccount.vault,
					user: userAccountPublicKey,
					userStats: this.getUserStatsAccountPublicKey(),
					userTokenAccount: userTokenAccount,
					authority: this.wallet.publicKey,
					tokenProgram,
				},
				remainingAccounts,
			}
		);
	}

	private async checkIfAccountExists(account: PublicKey): Promise<boolean> {
		try {
			const accountInfo = await this.connection.getAccountInfo(account);
			return accountInfo != null;
		} catch (e) {
			// Doesn't already exist
			return false;
		}
	}

	public async getWrappedSolAccountCreationIxs(
		amount: BN,
		includeRent?: boolean
	): Promise<{
		ixs: anchor.web3.TransactionInstruction[];
		/** @deprecated - this array is always going to be empty, in the current implementation */
		signers: Signer[];
		pubkey: PublicKey;
	}> {
		const authority = this.wallet.publicKey;

		// Generate a random seed for wrappedSolAccount.
		const seed = Keypair.generate().publicKey.toBase58().slice(0, 32);

		// Calculate a publicKey that will be controlled by the authority.
		const wrappedSolAccount = await PublicKey.createWithSeed(
			authority,
			seed,
			TOKEN_PROGRAM_ID
		);

		const result = {
			ixs: [],
			signers: [],
			pubkey: wrappedSolAccount,
		};

		const rentSpaceLamports = new BN(LAMPORTS_PER_SOL / 100);

		const lamports = includeRent
			? amount.add(rentSpaceLamports)
			: rentSpaceLamports;

		result.ixs.push(
			SystemProgram.createAccountWithSeed({
				fromPubkey: authority,
				basePubkey: authority,
				seed,
				newAccountPubkey: wrappedSolAccount,
				lamports: lamports.toNumber(),
				space: 165,
				programId: TOKEN_PROGRAM_ID,
			})
		);

		result.ixs.push(
			createInitializeAccountInstruction(
				wrappedSolAccount,
				WRAPPED_SOL_MINT,
				authority
			)
		);

		return result;
	}

	public getTokenProgramForSpotMarket(
		spotMarketAccount: SpotMarketAccount
	): PublicKey {
		if (this.isToken2022(spotMarketAccount)) {
			return TOKEN_2022_PROGRAM_ID;
		}
		return TOKEN_PROGRAM_ID;
	}

	public isToken2022(spotMarketAccount: SpotMarketAccount): boolean {
		return (
			(spotMarketAccount.tokenProgramFlag & TokenProgramFlag.Token2022) > 0
		);
	}

	public isTransferHook(spotMarketAccount: SpotMarketAccount): boolean {
		return (
			(spotMarketAccount.tokenProgramFlag & TokenProgramFlag.TransferHook) > 0
		);
	}

	public addTokenMintToRemainingAccounts(
		spotMarketAccount: SpotMarketAccount,
		remainingAccounts: AccountMeta[]
	) {
		if (this.isToken2022(spotMarketAccount)) {
			remainingAccounts.push({
				pubkey: spotMarketAccount.mint,
				isSigner: false,
				isWritable: false,
			});
		}
	}

	public async addExtraAccountMetasToRemainingAccounts(
		mint: PublicKey,
		remainingAccounts: AccountMeta[]
	) {
		const mintAccount = await getMint(
			this.connection,
			mint,
			'confirmed',
			TOKEN_2022_PROGRAM_ID
		);
		const hookAccount = getTransferHook(mintAccount)!;
		if (hookAccount.programId.equals(PublicKey.default)) {
			return;
		}
		const extraAccountMetasAddress = getExtraAccountMetaAddress(
			mint,
			hookAccount!.programId
		);
		const extraAccountMetas = getExtraAccountMetas(
			await this.connection.getAccountInfo(extraAccountMetasAddress)!
		);

		for (const acc of extraAccountMetas) {
			// assuming it's an extra account meta that does not rely on ix data
			const resolvedAcc = await resolveExtraAccountMeta(
				this.connection,
				acc,
				remainingAccounts,
				Buffer.from([]),
				hookAccount.programId
			);
			remainingAccounts.push(resolvedAcc);
		}

		remainingAccounts.push({
			pubkey: hookAccount.programId,
			isSigner: false,
			isWritable: false,
		});
		remainingAccounts.push({
			pubkey: extraAccountMetasAddress,
			isSigner: false,
			isWritable: false,
		});
	}

	public getAssociatedTokenAccountCreationIx(
		tokenMintAddress: PublicKey,
		associatedTokenAddress: PublicKey,
		tokenProgram: PublicKey
	): anchor.web3.TransactionInstruction {
		return createAssociatedTokenAccountInstruction(
			this.wallet.publicKey,
			associatedTokenAddress,
			this.wallet.publicKey,
			tokenMintAddress,
			tokenProgram
		);
	}

	public async createInitializeUserAccountAndDepositCollateralIxs(
		amount: BN,
		userTokenAccount: PublicKey,
		marketIndex = 0,
		subAccountId = 0,
		name?: string,
		fromSubAccountId?: number,
		referrerInfo?: ReferrerInfo,
		donateAmount?: BN,
		customMaxMarginRatio?: number,
		poolId?: number
	): Promise<{
		ixs: TransactionInstruction[];
		userAccountPublicKey: PublicKey;
	}> {
		const ixs = [];

		const [userAccountPublicKey, initializeUserAccountIx] =
			await this.getInitializeUserInstructions(
				subAccountId,
				name,
				referrerInfo
			);

		const isSignedMsgUserOrdersAccountInitialized =
			await this.isSignedMsgUserOrdersAccountInitialized(this.wallet.publicKey);

		if (!isSignedMsgUserOrdersAccountInitialized) {
			const [, initializeSignedMsgUserOrdersAccountIx] =
				await this.getInitializeSignedMsgUserOrdersAccountIx(
					this.wallet.publicKey,
					8
				);
			ixs.push(initializeSignedMsgUserOrdersAccountIx);
		}

		const spotMarket = this.getSpotMarketAccount(marketIndex);

		const isSolMarket = spotMarket.mint.equals(WRAPPED_SOL_MINT);

		const authority = this.wallet.publicKey;

		const isFromSubaccount =
			fromSubAccountId !== null &&
			fromSubAccountId !== undefined &&
			!isNaN(fromSubAccountId);

		donateAmount = donateAmount ? donateAmount : ZERO;

		const createWSOLTokenAccount =
			(isSolMarket &&
				userTokenAccount.equals(authority) &&
				!isFromSubaccount) ||
			!donateAmount.eq(ZERO);

		const wSolAmount = isSolMarket ? amount.add(donateAmount) : donateAmount;

		let wsolTokenAccount: PublicKey;
		if (createWSOLTokenAccount) {
			const { ixs: startIxs, pubkey } =
				await this.getWrappedSolAccountCreationIxs(wSolAmount, true);

			wsolTokenAccount = pubkey;

			if (isSolMarket) {
				userTokenAccount = pubkey;
			}

			ixs.push(...startIxs);
		}

		const depositCollateralIx = isFromSubaccount
			? await this.getTransferDepositIx(
					amount,
					marketIndex,
					fromSubAccountId,
					subAccountId
			  )
			: await this.getDepositInstruction(
					amount,
					marketIndex,
					userTokenAccount,
					subAccountId,
					false,
					false
			  );

		if (subAccountId === 0) {
			if (
				!(await this.checkIfAccountExists(this.getUserStatsAccountPublicKey()))
			) {
				ixs.push(await this.getInitializeUserStatsIx());
			}
		}
		ixs.push(initializeUserAccountIx);

		if (poolId) {
			ixs.push(await this.getUpdateUserPoolIdIx(poolId, subAccountId));
		}

		ixs.push(depositCollateralIx);

		if (!donateAmount.eq(ZERO)) {
			const donateIx = await this.getDepositIntoSpotMarketRevenuePoolIx(
				1,
				donateAmount,
				wsolTokenAccount
			);

			ixs.push(donateIx);
		}

		// Set the max margin ratio to initialize account with if passed
		if (customMaxMarginRatio) {
			const customMarginRatioIx = await this.getUpdateUserCustomMarginRatioIx(
				customMaxMarginRatio,
				subAccountId
			);
			ixs.push(customMarginRatioIx);
		}

		// Close the wrapped sol account at the end of the transaction
		if (createWSOLTokenAccount) {
			ixs.push(
				createCloseAccountInstruction(
					wsolTokenAccount,
					authority,
					authority,
					[]
				)
			);
		}

		return {
			ixs,
			userAccountPublicKey,
		};
	}
	public async createInitializeUserAccountAndDepositCollateral(
		amount: BN,
		userTokenAccount: PublicKey,
		marketIndex = 0,
		subAccountId = 0,
		name?: string,
		fromSubAccountId?: number,
		referrerInfo?: ReferrerInfo,
		donateAmount?: BN,
		txParams?: TxParams,
		customMaxMarginRatio?: number,
		poolId?: number
	): Promise<[Transaction | VersionedTransaction, PublicKey]> {
		const { ixs, userAccountPublicKey } =
			await this.createInitializeUserAccountAndDepositCollateralIxs(
				amount,
				userTokenAccount,
				marketIndex,
				subAccountId,
				name,
				fromSubAccountId,
				referrerInfo,
				donateAmount,
				customMaxMarginRatio,
				poolId
			);

		const tx = await this.buildTransaction(ixs, txParams);

		return [tx, userAccountPublicKey];
	}

	/**
	 * Creates the User account for a user, and deposits some initial collateral
	 * @param amount
	 * @param userTokenAccount
	 * @param marketIndex
	 * @param subAccountId
	 * @param name
	 * @param fromSubAccountId
	 * @param referrerInfo
	 * @param donateAmount
	 * @param txParams
	 * @returns
	 */
	public async initializeUserAccountAndDepositCollateral(
		amount: BN,
		userTokenAccount: PublicKey,
		marketIndex = 0,
		subAccountId = 0,
		name?: string,
		fromSubAccountId?: number,
		referrerInfo?: ReferrerInfo,
		donateAmount?: BN,
		txParams?: TxParams,
		customMaxMarginRatio?: number,
		poolId?: number
	): Promise<[TransactionSignature, PublicKey]> {
		const [tx, userAccountPublicKey] =
			await this.createInitializeUserAccountAndDepositCollateral(
				amount,
				userTokenAccount,
				marketIndex,
				subAccountId,
				name,
				fromSubAccountId,
				referrerInfo,
				donateAmount,
				txParams,
				customMaxMarginRatio,
				poolId
			);
		const additionalSigners: Array<Signer> = [];

		const { txSig, slot } = await this.sendTransaction(
			tx,
			additionalSigners,
			this.opts
		);
		this.spotMarketLastSlotCache.set(marketIndex, slot);

		await this.addUser(subAccountId);

		return [txSig, userAccountPublicKey];
	}

	public async initializeUserAccountForDevnet(
		subAccountId = 0,
		name = DEFAULT_USER_NAME,
		marketIndex: number,
		tokenFaucet: TokenFaucet,
		amount: BN,
		referrerInfo?: ReferrerInfo,
		txParams?: TxParams
	): Promise<[TransactionSignature, PublicKey]> {
		const ixs = [];

		const [associateTokenPublicKey, createAssociatedAccountIx, mintToIx] =
			await tokenFaucet.createAssociatedTokenAccountAndMintToInstructions(
				this.wallet.publicKey,
				amount
			);

		const [userAccountPublicKey, initializeUserAccountIx] =
			await this.getInitializeUserInstructions(
				subAccountId,
				name,
				referrerInfo
			);

		const depositCollateralIx = await this.getDepositInstruction(
			amount,
			marketIndex,
			associateTokenPublicKey,
			subAccountId,
			false,
			false
		);

		ixs.push(createAssociatedAccountIx, mintToIx);

		if (subAccountId === 0) {
			if (
				!(await this.checkIfAccountExists(this.getUserStatsAccountPublicKey()))
			) {
				ixs.push(await this.getInitializeUserStatsIx());
			}
		}
		ixs.push(initializeUserAccountIx, depositCollateralIx);

		const tx = await this.buildTransaction(ixs, txParams);

		const { txSig } = await this.sendTransaction(tx, [], this.opts);

		await this.addUser(subAccountId);

		return [txSig, userAccountPublicKey];
	}

	public async getWithdrawalIxs(
		amount: BN,
		marketIndex: number,
		associatedTokenAddress: PublicKey,
		reduceOnly = false,
		subAccountId?: number,
		updateFuel = false
	): Promise<TransactionInstruction[]> {
		const withdrawIxs: anchor.web3.TransactionInstruction[] = [];

		const spotMarketAccount = this.getSpotMarketAccount(marketIndex);

		const isSolMarket = spotMarketAccount.mint.equals(WRAPPED_SOL_MINT);

		const authority = this.wallet.publicKey;

		if (updateFuel) {
			const updateFuelIx = await this.getUpdateUserFuelBonusIx(
				await this.getUserAccountPublicKey(subAccountId),
				this.getUserAccount(subAccountId),
				this.authority
			);
			withdrawIxs.push(updateFuelIx);
		}

		const createWSOLTokenAccount =
			isSolMarket && associatedTokenAddress.equals(authority);

		if (createWSOLTokenAccount) {
			const { ixs, pubkey } = await this.getWrappedSolAccountCreationIxs(
				amount,
				false
			);

			associatedTokenAddress = pubkey;

			withdrawIxs.push(...ixs);
		} else {
			const accountExists = await this.checkIfAccountExists(
				associatedTokenAddress
			);

			if (!accountExists) {
				const createAssociatedTokenAccountIx =
					this.getAssociatedTokenAccountCreationIx(
						spotMarketAccount.mint,
						associatedTokenAddress,
						this.getTokenProgramForSpotMarket(spotMarketAccount)
					);

				withdrawIxs.push(createAssociatedTokenAccountIx);
			}
		}

		const withdrawCollateralIx = await this.getWithdrawIx(
			amount,
			spotMarketAccount.marketIndex,
			associatedTokenAddress,
			reduceOnly,
			subAccountId
		);

		withdrawIxs.push(withdrawCollateralIx);

		// Close the wrapped sol account at the end of the transaction
		if (createWSOLTokenAccount) {
			withdrawIxs.push(
				createCloseAccountInstruction(
					associatedTokenAddress,
					authority,
					authority,
					[]
				)
			);
		}

		return withdrawIxs;
	}

	/**
	 * Withdraws from a user account. If deposit doesn't already exist, creates a borrow
	 * @param amount
	 * @param marketIndex
	 * @param associatedTokenAddress - the token account to withdraw to. can be the wallet public key if using native sol
	 * @param reduceOnly
	 */
	public async withdraw(
		amount: BN,
		marketIndex: number,
		associatedTokenAddress: PublicKey,
		reduceOnly = false,
		subAccountId?: number,
		txParams?: TxParams,
		updateFuel = false
	): Promise<TransactionSignature> {
		const additionalSigners: Array<Signer> = [];

		const withdrawIxs = await this.getWithdrawalIxs(
			amount,
			marketIndex,
			associatedTokenAddress,
			reduceOnly,
			subAccountId,
			updateFuel
		);

		const tx = await this.buildTransaction(
			withdrawIxs,
			txParams ?? this.txParams
		);

		const { txSig, slot } = await this.sendTransaction(
			tx,
			additionalSigners,
			this.opts
		);
		this.spotMarketLastSlotCache.set(marketIndex, slot);
		return txSig;
	}

	public async withdrawAllDustPositions(
		subAccountId?: number,
		txParams?: TxParams,
		opts?: {
			dustPositionCountCallback?: (count: number) => void;
		}
	): Promise<TransactionSignature | undefined> {
		const user = this.getUser(subAccountId);

		const dustPositionSpotMarketAccounts =
			user.getSpotMarketAccountsWithDustPosition();

		if (
			!dustPositionSpotMarketAccounts ||
			dustPositionSpotMarketAccounts.length === 0
		) {
			opts?.dustPositionCountCallback?.(0);
			return undefined;
		}

		opts?.dustPositionCountCallback?.(dustPositionSpotMarketAccounts.length);

		let allWithdrawIxs: anchor.web3.TransactionInstruction[] = [];

		for (const position of dustPositionSpotMarketAccounts) {
			const tokenAccount = await getAssociatedTokenAddress(
				position.mint,
				this.wallet.publicKey
			);

			const tokenAmount = await user.getTokenAmount(position.marketIndex);

			const withdrawIxs = await this.getWithdrawalIxs(
				tokenAmount.muln(2), //  2x to ensure all dust is withdrawn
				position.marketIndex,
				tokenAccount,
				true, // reduce-only true to ensure all dust is withdrawn
				subAccountId
			);

			allWithdrawIxs = allWithdrawIxs.concat(withdrawIxs);
		}

		const tx = await this.buildTransaction(
			allWithdrawIxs,
			txParams ?? this.txParams
		);

		const { txSig } = await this.sendTransaction(tx, [], this.opts);

		return txSig;
	}

	public async getWithdrawIx(
		amount: BN,
		marketIndex: number,
		userTokenAccount: PublicKey,
		reduceOnly = false,
		subAccountId?: number
	): Promise<TransactionInstruction> {
		const user = await this.getUserAccountPublicKey(subAccountId);

		const remainingAccounts = this.getRemainingAccounts({
			userAccounts: [this.getUserAccount(subAccountId)],
			useMarketLastSlotCache: true,
			writableSpotMarketIndexes: [marketIndex],
			readableSpotMarketIndexes: [QUOTE_SPOT_MARKET_INDEX],
		});

		const spotMarketAccount = this.getSpotMarketAccount(marketIndex);

		this.addTokenMintToRemainingAccounts(spotMarketAccount, remainingAccounts);
		if (this.isTransferHook(spotMarketAccount)) {
			await this.addExtraAccountMetasToRemainingAccounts(
				spotMarketAccount.mint,
				remainingAccounts
			);
		}

		const tokenProgram = this.getTokenProgramForSpotMarket(spotMarketAccount);

		return await this.program.instruction.withdraw(
			marketIndex,
			amount,
			reduceOnly,
			{
				accounts: {
					state: await this.getStatePublicKey(),
					spotMarket: spotMarketAccount.pubkey,
					spotMarketVault: spotMarketAccount.vault,
					driftSigner: this.getSignerPublicKey(),
					user,
					userStats: this.getUserStatsAccountPublicKey(),
					userTokenAccount: userTokenAccount,
					authority: this.wallet.publicKey,
					tokenProgram,
				},
				remainingAccounts,
			}
		);
	}

	/**
	 * Withdraws from the fromSubAccount and deposits into the toSubAccount
	 * @param amount
	 * @param marketIndex
	 * @param fromSubAccountId
	 * @param toSubAccountId
	 * @param txParams
	 */
	public async transferDeposit(
		amount: BN,
		marketIndex: number,
		fromSubAccountId: number,
		toSubAccountId: number,
		txParams?: TxParams
	): Promise<TransactionSignature> {
		const { txSig, slot } = await this.sendTransaction(
			await this.buildTransaction(
				await this.getTransferDepositIx(
					amount,
					marketIndex,
					fromSubAccountId,
					toSubAccountId
				),
				txParams
			),
			[],
			this.opts
		);
		if (
			fromSubAccountId === this.activeSubAccountId ||
			toSubAccountId === this.activeSubAccountId
		) {
			this.spotMarketLastSlotCache.set(marketIndex, slot);
		}
		return txSig;
	}

	public async getTransferDepositIx(
		amount: BN,
		marketIndex: number,
		fromSubAccountId: number,
		toSubAccountId: number
	): Promise<TransactionInstruction> {
		const fromUser = await getUserAccountPublicKey(
			this.program.programId,
			this.wallet.publicKey,
			fromSubAccountId
		);
		const toUser = await getUserAccountPublicKey(
			this.program.programId,
			this.wallet.publicKey,
			toSubAccountId
		);

		let remainingAccounts;

		const userMapKey = this.getUserMapKey(
			fromSubAccountId,
			this.wallet.publicKey
		);
		if (this.users.has(userMapKey)) {
			remainingAccounts = this.getRemainingAccounts({
				userAccounts: [this.users.get(userMapKey).getUserAccount()],
				useMarketLastSlotCache: true,
				writableSpotMarketIndexes: [marketIndex],
			});
		} else {
			const userAccountPublicKey = getUserAccountPublicKeySync(
				this.program.programId,
				this.authority,
				fromSubAccountId
			);

			const fromUserAccount = (await this.program.account.user.fetch(
				userAccountPublicKey
			)) as UserAccount;
			remainingAccounts = this.getRemainingAccounts({
				userAccounts: [fromUserAccount],
				useMarketLastSlotCache: true,
				writableSpotMarketIndexes: [marketIndex],
			});
		}

		return await this.program.instruction.transferDeposit(marketIndex, amount, {
			accounts: {
				authority: this.wallet.publicKey,
				fromUser,
				toUser,
				userStats: this.getUserStatsAccountPublicKey(),
				state: await this.getStatePublicKey(),
				spotMarketVault: this.getSpotMarketAccount(marketIndex).vault,
			},
			remainingAccounts,
		});
	}

	public async transferPools(
		depositFromMarketIndex: number,
		depositToMarketIndex: number,
		borrowFromMarketIndex: number,
		borrowToMarketIndex: number,
		depositAmount: BN | undefined,
		borrowAmount: BN | undefined,
		fromSubAccountId: number,
		toSubAccountId: number,
		txParams?: TxParams
	): Promise<TransactionSignature> {
		const { txSig, slot } = await this.sendTransaction(
			await this.buildTransaction(
				await this.getTransferPoolsIx(
					depositFromMarketIndex,
					depositToMarketIndex,
					borrowFromMarketIndex,
					borrowToMarketIndex,
					depositAmount,
					borrowAmount,
					fromSubAccountId,
					toSubAccountId
				),
				txParams
			),
			[],
			this.opts
		);

		if (
			fromSubAccountId === this.activeSubAccountId ||
			toSubAccountId === this.activeSubAccountId
		) {
			this.spotMarketLastSlotCache.set(depositFromMarketIndex, slot);
			this.spotMarketLastSlotCache.set(depositToMarketIndex, slot);
			this.spotMarketLastSlotCache.set(borrowFromMarketIndex, slot);
			this.spotMarketLastSlotCache.set(borrowToMarketIndex, slot);
		}
		return txSig;
	}

	public async getTransferPoolsIx(
		depositFromMarketIndex: number,
		depositToMarketIndex: number,
		borrowFromMarketIndex: number,
		borrowToMarketIndex: number,
		depositAmount: BN | undefined,
		borrowAmount: BN | undefined,
		fromSubAccountId: number,
		toSubAccountId: number,
		isToNewSubAccount?: boolean
	): Promise<TransactionInstruction> {
		const fromUser = await getUserAccountPublicKey(
			this.program.programId,
			this.wallet.publicKey,
			fromSubAccountId
		);
		const toUser = await getUserAccountPublicKey(
			this.program.programId,
			this.wallet.publicKey,
			toSubAccountId
		);

		const userAccounts = [this.getUserAccount(fromSubAccountId)];

		if (!isToNewSubAccount) {
			userAccounts.push(this.getUserAccount(toSubAccountId));
		}

		const remainingAccounts = this.getRemainingAccounts({
			userAccounts,
			useMarketLastSlotCache: true,
			writableSpotMarketIndexes: [
				depositFromMarketIndex,
				depositToMarketIndex,
				borrowFromMarketIndex,
				borrowToMarketIndex,
			],
		});

		const tokenPrograms = new Set<string>();
		const depositFromSpotMarket = this.getSpotMarketAccount(
			depositFromMarketIndex
		);
		const borrowFromSpotMarket = this.getSpotMarketAccount(
			borrowFromMarketIndex
		);

		tokenPrograms.add(
			this.getTokenProgramForSpotMarket(depositFromSpotMarket).toBase58()
		);
		tokenPrograms.add(
			this.getTokenProgramForSpotMarket(borrowFromSpotMarket).toBase58()
		);

		for (const tokenProgram of tokenPrograms) {
			remainingAccounts.push({
				isSigner: false,
				isWritable: false,
				pubkey: new PublicKey(tokenProgram),
			});
		}

		return await this.program.instruction.transferPools(
			depositFromMarketIndex,
			depositToMarketIndex,
			borrowFromMarketIndex,
			borrowToMarketIndex,
			depositAmount ?? null,
			borrowAmount ?? null,
			{
				accounts: {
					authority: this.wallet.publicKey,
					fromUser,
					toUser,
					userStats: this.getUserStatsAccountPublicKey(),
					state: await this.getStatePublicKey(),
					depositFromSpotMarketVault: this.getSpotMarketAccount(
						depositFromMarketIndex
					).vault,
					depositToSpotMarketVault:
						this.getSpotMarketAccount(depositToMarketIndex).vault,
					borrowFromSpotMarketVault: this.getSpotMarketAccount(
						borrowFromMarketIndex
					).vault,
					borrowToSpotMarketVault:
						this.getSpotMarketAccount(borrowToMarketIndex).vault,
					driftSigner: this.getSignerPublicKey(),
				},
				remainingAccounts,
			}
		);
	}

	public async transferPerpPosition(
		fromSubAccountId: number,
		toSubAccountId: number,
		marketIndex: number,
		amount: BN,
		txParams?: TxParams
	): Promise<TransactionSignature> {
		const { txSig } = await this.sendTransaction(
			await this.buildTransaction(
				await this.getTransferPerpPositionIx(
					fromSubAccountId,
					toSubAccountId,
					marketIndex,
					amount
				),
				txParams
			),
			[],
			this.opts
		);
		return txSig;
	}

	public async getTransferPerpPositionIx(
		fromSubAccountId: number,
		toSubAccountId: number,
		marketIndex: number,
		amount: BN
	): Promise<TransactionInstruction> {
		const fromUser = await getUserAccountPublicKey(
			this.program.programId,
			this.authority,
			fromSubAccountId
		);
		const toUser = await getUserAccountPublicKey(
			this.program.programId,
			this.authority,
			toSubAccountId
		);

		const remainingAccounts = this.getRemainingAccounts({
			userAccounts: [
				this.getUserAccount(fromSubAccountId),
				this.getUserAccount(toSubAccountId),
			],
			useMarketLastSlotCache: true,
			writablePerpMarketIndexes: [marketIndex],
		});

		return await this.program.instruction.transferPerpPosition(
			marketIndex,
			amount ?? null,
			{
				accounts: {
					authority: this.wallet.publicKey,
					fromUser,
					toUser,
					userStats: this.getUserStatsAccountPublicKey(),
					state: await this.getStatePublicKey(),
				},
				remainingAccounts,
			}
		);
	}

	async depositIntoIsolatedPerpPosition(
		amount: BN,
		perpMarketIndex: number,
		userTokenAccount: PublicKey,
		subAccountId?: number,
		txParams?: TxParams
	): Promise<TransactionSignature> {
		const { txSig } = await this.sendTransaction(
			await this.buildTransaction(
				await this.getDepositIntoIsolatedPerpPositionIx(
					amount,
					perpMarketIndex,
					userTokenAccount,
					subAccountId
				),
				txParams
			),
			[],
			this.opts
		);
		return txSig;
	}

	async getDepositIntoIsolatedPerpPositionIx(
		amount: BN,
		perpMarketIndex: number,
		userTokenAccount: PublicKey,
		subAccountId?: number
	): Promise<TransactionInstruction> {
		const userAccountPublicKey = await getUserAccountPublicKey(
			this.program.programId,
			this.authority,
			subAccountId ?? this.activeSubAccountId
		);

		const perpMarketAccount = this.getPerpMarketAccount(perpMarketIndex);
		const spotMarketIndex = perpMarketAccount.quoteSpotMarketIndex;
		const spotMarketAccount = this.getSpotMarketAccount(spotMarketIndex);

		const remainingAccounts = this.getRemainingAccounts({
			userAccounts: [],
			writableSpotMarketIndexes: [spotMarketIndex],
			readablePerpMarketIndex: [perpMarketIndex],
		});

		const tokenProgram = this.getTokenProgramForSpotMarket(spotMarketAccount);
		return await this.program.instruction.depositIntoIsolatedPerpPosition(
			spotMarketIndex,
			perpMarketIndex,
			amount,
			{
				accounts: {
					state: await this.getStatePublicKey(),
					spotMarketVault: spotMarketAccount.vault,
					user: userAccountPublicKey,
					userStats: this.getUserStatsAccountPublicKey(),
					userTokenAccount: userTokenAccount,
					authority: this.wallet.publicKey,
					tokenProgram,
				},
				remainingAccounts,
			}
		);
	}

	public async transferIsolatedPerpPositionDeposit(
		amount: BN,
		perpMarketIndex: number,
		subAccountId?: number,
		txParams?: TxParams
	): Promise<TransactionSignature> {
		const { txSig } = await this.sendTransaction(
			await this.buildTransaction(
				await this.getTransferIsolatedPerpPositionDepositIx(
					amount,
					perpMarketIndex,
					subAccountId
				),
				txParams
			),
			[],
			this.opts
		);
		return txSig;
	}

	public async getTransferIsolatedPerpPositionDepositIx(
		amount: BN,
		perpMarketIndex: number,
		subAccountId?: number,
		noAmountBuffer?: boolean
	): Promise<TransactionInstruction> {
		const userAccountPublicKey = await getUserAccountPublicKey(
			this.program.programId,
			this.authority,
			subAccountId ?? this.activeSubAccountId
		);

		const perpMarketAccount = this.getPerpMarketAccount(perpMarketIndex);
		const spotMarketIndex = perpMarketAccount.quoteSpotMarketIndex;
		const spotMarketAccount = this.getSpotMarketAccount(spotMarketIndex);
		const user = await this.getUserAccount(subAccountId);
		const remainingAccounts = this.getRemainingAccounts({
			userAccounts: [user],
			writableSpotMarketIndexes: [spotMarketIndex],
			readablePerpMarketIndex: [perpMarketIndex],
		});

		const amountWithBuffer = noAmountBuffer
			? amount
			: amount.add(amount.div(new BN(1000))); // .1% buffer

		return await this.program.instruction.transferIsolatedPerpPositionDeposit(
			spotMarketIndex,
			perpMarketIndex,
			amountWithBuffer,
			{
				accounts: {
					state: await this.getStatePublicKey(),
					spotMarketVault: spotMarketAccount.vault,
					user: userAccountPublicKey,
					userStats: this.getUserStatsAccountPublicKey(),
					authority: this.wallet.publicKey,
				},
				remainingAccounts,
			}
		);
	}

	public async withdrawFromIsolatedPerpPosition(
		amount: BN,
		perpMarketIndex: number,
		userTokenAccount: PublicKey,
		subAccountId?: number,
		txParams?: TxParams
	): Promise<TransactionSignature> {
		const instructions =
			await this.getWithdrawFromIsolatedPerpPositionIxsBundle(
				amount,
				perpMarketIndex,
				subAccountId,
				userTokenAccount
			);
		const { txSig } = await this.sendTransaction(
			await this.buildTransaction(instructions, txParams)
		);
		return txSig;
	}

	public async getWithdrawFromIsolatedPerpPositionIxsBundle(
		amount: BN,
		perpMarketIndex: number,
		subAccountId?: number,
		userTokenAccount?: PublicKey,
		dontSettle?: boolean
	): Promise<TransactionInstruction[]> {
		const userAccountPublicKey = await getUserAccountPublicKey(
			this.program.programId,
			this.authority,
			subAccountId ?? this.activeSubAccountId
		);
		const userAccount = this.getUserAccount(subAccountId);

		const tokenAmountDeposited =
			this.getIsolatedPerpPositionTokenAmount(perpMarketIndex);
		const isolatedPositionUnrealizedPnl = calculateClaimablePnl(
			this.getPerpMarketAccount(perpMarketIndex),
			this.getSpotMarketAccount(
				this.getPerpMarketAccount(perpMarketIndex).quoteSpotMarketIndex
			),
			userAccount.perpPositions.find((p) => p.marketIndex === perpMarketIndex),
			this.getOracleDataForSpotMarket(
				this.getPerpMarketAccount(perpMarketIndex).quoteSpotMarketIndex
			)
		);

		const depositAmountPlusUnrealizedPnl = tokenAmountDeposited.add(
			isolatedPositionUnrealizedPnl
		);

		const amountToWithdraw = amount.gt(depositAmountPlusUnrealizedPnl)
			? BigNum.fromPrint('-9223372036854775808').val // min i64
			: amount;

		let associatedTokenAccount = userTokenAccount;
		if (!associatedTokenAccount) {
			const perpMarketAccount = this.getPerpMarketAccount(perpMarketIndex);
			const quoteSpotMarketIndex = perpMarketAccount.quoteSpotMarketIndex;
			associatedTokenAccount = await this.getAssociatedTokenAccount(
				quoteSpotMarketIndex
			);
		}

		const withdrawIx = await this.getWithdrawFromIsolatedPerpPositionIx(
			amountToWithdraw,
			perpMarketIndex,
			associatedTokenAccount,
			subAccountId
		);
		const ixs = [withdrawIx];

		const needsToSettle =
			amount.gt(tokenAmountDeposited) && isolatedPositionUnrealizedPnl.gt(ZERO);
		if (needsToSettle) {
			const settleIx = await this.settleMultiplePNLsIx(
				userAccountPublicKey,
				userAccount,
				[perpMarketIndex],
				SettlePnlMode.TRY_SETTLE
			);
			ixs.push(settleIx);
		}
		return ixs;
	}

	public async getWithdrawFromIsolatedPerpPositionIx(
		amount: BN,
		perpMarketIndex: number,
		userTokenAccount: PublicKey,
		subAccountId?: number
	): Promise<TransactionInstruction> {
		const userAccountPublicKey = await getUserAccountPublicKey(
			this.program.programId,
			this.authority,
			subAccountId ?? this.activeSubAccountId
		);
		const perpMarketAccount = this.getPerpMarketAccount(perpMarketIndex);
		const spotMarketIndex = perpMarketAccount.quoteSpotMarketIndex;
		const spotMarketAccount = this.getSpotMarketAccount(spotMarketIndex);
		const remainingAccounts = this.getRemainingAccounts({
			userAccounts: [this.getUserAccount(subAccountId)],
			writableSpotMarketIndexes: [spotMarketIndex],
			readablePerpMarketIndex: [perpMarketIndex],
		});

		return await this.program.instruction.withdrawFromIsolatedPerpPosition(
			spotMarketIndex,
			perpMarketIndex,
			amount,
			{
				accounts: {
					state: await this.getStatePublicKey(),
					spotMarketVault: spotMarketAccount.vault,
					user: userAccountPublicKey,
					userStats: this.getUserStatsAccountPublicKey(),
					authority: this.wallet.publicKey,
					userTokenAccount: userTokenAccount,
					tokenProgram: this.getTokenProgramForSpotMarket(spotMarketAccount),
					driftSigner: this.getSignerPublicKey(),
				},
				remainingAccounts,
			}
		);
	}

	public async updateSpotMarketCumulativeInterest(
		marketIndex: number,
		txParams?: TxParams
	): Promise<TransactionSignature> {
		const { txSig } = await this.sendTransaction(
			await this.buildTransaction(
				await this.updateSpotMarketCumulativeInterestIx(marketIndex),
				txParams
			),
			[],
			this.opts
		);
		return txSig;
	}

	public async updateSpotMarketCumulativeInterestIx(
		marketIndex: number
	): Promise<TransactionInstruction> {
		const spotMarket = this.getSpotMarketAccount(marketIndex);
		return await this.program.instruction.updateSpotMarketCumulativeInterest({
			accounts: {
				state: await this.getStatePublicKey(),
				spotMarket: spotMarket.pubkey,
				spotMarketVault: spotMarket.vault,
				oracle: spotMarket.oracle,
			},
		});
	}

	public async settleLP(
		settleeUserAccountPublicKey: PublicKey,
		marketIndex: number,
		txParams?: TxParams
	): Promise<TransactionSignature> {
		const { txSig } = await this.sendTransaction(
			await this.buildTransaction(
				await this.settleLPIx(settleeUserAccountPublicKey, marketIndex),
				txParams
			),
			[],
			this.opts
		);
		return txSig;
	}

	public async settleLPIx(
		settleeUserAccountPublicKey: PublicKey,
		marketIndex: number
	): Promise<TransactionInstruction> {
		const settleeUserAccount = (await this.program.account.user.fetch(
			settleeUserAccountPublicKey
		)) as UserAccount;

		const remainingAccounts = this.getRemainingAccounts({
			userAccounts: [settleeUserAccount],
			writablePerpMarketIndexes: [marketIndex],
		});

		return this.program.instruction.settleLp(marketIndex, {
			accounts: {
				state: await this.getStatePublicKey(),
				user: settleeUserAccountPublicKey,
			},
			remainingAccounts: remainingAccounts,
		});
	}

	public async removePerpLpShares(
		marketIndex: number,
		sharesToBurn?: BN,
		txParams?: TxParams,
		subAccountId?: number
	): Promise<TransactionSignature> {
		const { txSig } = await this.sendTransaction(
			await this.buildTransaction(
				await this.getRemovePerpLpSharesIx(
					marketIndex,
					sharesToBurn,
					subAccountId
				),
				txParams
			),
			[],
			this.opts
		);
		return txSig;
	}

	public async removePerpLpSharesInExpiringMarket(
		marketIndex: number,
		userAccountPublicKey: PublicKey,
		sharesToBurn?: BN,
		txParams?: TxParams
	): Promise<TransactionSignature> {
		const { txSig } = await this.sendTransaction(
			await this.buildTransaction(
				await this.getRemovePerpLpSharesInExpiringMarket(
					marketIndex,
					userAccountPublicKey,
					sharesToBurn
				),
				txParams
			),
			[],
			this.opts
		);
		return txSig;
	}

	public async getRemovePerpLpSharesInExpiringMarket(
		marketIndex: number,
		userAccountPublicKey: PublicKey,
		sharesToBurn?: BN
	): Promise<TransactionInstruction> {
		const userAccount = (await this.program.account.user.fetch(
			userAccountPublicKey
		)) as UserAccount;

		const remainingAccounts = this.getRemainingAccounts({
			userAccounts: [userAccount],
			writablePerpMarketIndexes: [marketIndex],
		});

		if (sharesToBurn == undefined) {
			const perpPosition = userAccount.perpPositions.filter(
				(position) => position.marketIndex === marketIndex
			)[0];
			sharesToBurn = perpPosition.lpShares;
			console.log('burning lp shares:', sharesToBurn.toString());
		}

		return this.program.instruction.removePerpLpSharesInExpiringMarket(
			sharesToBurn,
			marketIndex,
			{
				accounts: {
					state: await this.getStatePublicKey(),
					user: userAccountPublicKey,
				},
				remainingAccounts: remainingAccounts,
			}
		);
	}
	public async getRemovePerpLpSharesIx(
		marketIndex: number,
		sharesToBurn?: BN,
		subAccountId?: number
	): Promise<TransactionInstruction> {
		const user = await this.getUserAccountPublicKey(subAccountId);

		const remainingAccounts = this.getRemainingAccounts({
			userAccounts: [this.getUserAccount(subAccountId)],
			useMarketLastSlotCache: true,
			writablePerpMarketIndexes: [marketIndex],
		});

		if (sharesToBurn == undefined) {
			const userAccount = this.getUserAccount(subAccountId);
			const perpPosition = userAccount.perpPositions.filter(
				(position) => position.marketIndex === marketIndex
			)[0];
			sharesToBurn = perpPosition.lpShares;
			console.log('burning lp shares:', sharesToBurn.toString());
		}

		return this.program.instruction.removePerpLpShares(
			sharesToBurn,
			marketIndex,
			{
				accounts: {
					state: await this.getStatePublicKey(),
					user,
					authority: this.wallet.publicKey,
				},
				remainingAccounts: remainingAccounts,
			}
		);
	}

	public async addPerpLpShares(
		amount: BN,
		marketIndex: number,
		txParams?: TxParams,
		subAccountId?: number
	): Promise<TransactionSignature> {
		const { txSig, slot } = await this.sendTransaction(
			await this.buildTransaction(
				await this.getAddPerpLpSharesIx(amount, marketIndex, subAccountId),
				txParams
			),
			[],
			this.opts
		);
		this.perpMarketLastSlotCache.set(marketIndex, slot);
		return txSig;
	}

	public async getAddPerpLpSharesIx(
		amount: BN,
		marketIndex: number,
		subAccountId?: number
	): Promise<TransactionInstruction> {
		const user = await this.getUserAccountPublicKey(subAccountId);
		const remainingAccounts = this.getRemainingAccounts({
			userAccounts: [this.getUserAccount(subAccountId)],
			useMarketLastSlotCache: true,
			writablePerpMarketIndexes: [marketIndex],
		});

		return this.program.instruction.addPerpLpShares(amount, marketIndex, {
			accounts: {
				state: await this.getStatePublicKey(),
				user,
				authority: this.wallet.publicKey,
			},
			remainingAccounts: remainingAccounts,
		});
	}

	public getQuoteValuePerLpShare(marketIndex: number): BN {
		const perpMarketAccount = this.getPerpMarketAccount(marketIndex);

		const openBids = BN.max(
			perpMarketAccount.amm.baseAssetReserve.sub(
				perpMarketAccount.amm.minBaseAssetReserve
			),
			ZERO
		);

		const openAsks = BN.max(
			perpMarketAccount.amm.maxBaseAssetReserve.sub(
				perpMarketAccount.amm.baseAssetReserve
			),
			ZERO
		);

		const oraclePriceData = this.getOracleDataForPerpMarket(marketIndex);

		const maxOpenBidsAsks = BN.max(openBids, openAsks);
		const quoteValuePerLpShare = maxOpenBidsAsks
			.mul(oraclePriceData.price)
			.mul(QUOTE_PRECISION)
			.div(PRICE_PRECISION)
			.div(perpMarketAccount.amm.sqrtK);

		return quoteValuePerLpShare;
	}

	/**
	 * @deprecated use {@link placePerpOrder} or {@link placeAndTakePerpOrder} instead
	 */
	public async openPosition(
		direction: PositionDirection,
		amount: BN,
		marketIndex: number,
		limitPrice?: BN,
		subAccountId?: number
	): Promise<TransactionSignature> {
		return await this.placeAndTakePerpOrder(
			{
				orderType: OrderType.MARKET,
				marketIndex,
				direction,
				baseAssetAmount: amount,
				price: limitPrice,
			},
			undefined,
			undefined,
			undefined,
			undefined,
			undefined,
			subAccountId
		);
	}

	public async sendSignedTx(
		tx: Transaction | VersionedTransaction,
		opts?: ConfirmOptions
	): Promise<TransactionSignature> {
		const { txSig } = await this.sendTransaction(
			tx,
			undefined,
			opts ?? this.opts,
			true
		);

		return txSig;
	}

	public async prepareMarketOrderTxs(
		orderParams: OptionalOrderParams,
		userAccountPublicKey: PublicKey,
		userAccount: UserAccount,
		makerInfo?: MakerInfo | MakerInfo[],
		txParams?: TxParams,
		bracketOrdersParams = new Array<OptionalOrderParams>(),
		referrerInfo?: ReferrerInfo,
		cancelExistingOrders?: boolean,
		settlePnl?: boolean,
		positionMaxLev?: number,
		isolatedPositionDepositAmount?: BN
	): Promise<{
		cancelExistingOrdersTx?: Transaction | VersionedTransaction;
		settlePnlTx?: Transaction | VersionedTransaction;
		fillTx?: Transaction | VersionedTransaction;
		marketOrderTx: Transaction | VersionedTransaction;
	}> {
		type TxKeys =
			| 'cancelExistingOrdersTx'
			| 'settlePnlTx'
			| 'fillTx'
			| 'marketOrderTx';

		const marketIndex = orderParams.marketIndex;
		const orderId = userAccount.nextOrderId;

		const ixPromisesForTxs: Record<
			TxKeys,
			Promise<TransactionInstruction | TransactionInstruction[]>
		> = {
			cancelExistingOrdersTx: undefined,
			settlePnlTx: undefined,
			fillTx: undefined,
			marketOrderTx: undefined,
		};

		const txKeys = Object.keys(ixPromisesForTxs);

		const preIxs: TransactionInstruction[] = await this.getPrePlaceOrderIxs(
			orderParams,
			userAccount,
			{
				positionMaxLev,
				isolatedPositionDepositAmount,
			}
		);

		ixPromisesForTxs.marketOrderTx = (async () => {
			const placeOrdersIx = await this.getPlaceOrdersIx(
				[orderParams, ...bracketOrdersParams],
				userAccount.subAccountId
			);
			if (preIxs.length) {
				return [...preIxs, placeOrdersIx] as unknown as TransactionInstruction;
			}
			return placeOrdersIx;
		})();

		/* Cancel open orders in market if requested */
		if (cancelExistingOrders && isVariant(orderParams.marketType, 'perp')) {
			ixPromisesForTxs.cancelExistingOrdersTx = this.getCancelOrdersIx(
				orderParams.marketType,
				orderParams.marketIndex,
				null,
				userAccount.subAccountId
			);
		}

		/* Settle PnL after fill if requested */
		if (settlePnl && isVariant(orderParams.marketType, 'perp')) {
			ixPromisesForTxs.settlePnlTx = this.settlePNLIx(
				userAccountPublicKey,
				userAccount,
				marketIndex
			);
		}

		// use versioned transactions if there is a lookup table account and wallet is compatible
		if (this.txVersion === 0) {
			ixPromisesForTxs.fillTx = this.getFillPerpOrderIx(
				userAccountPublicKey,
				userAccount,
				{
					orderId,
					marketIndex,
				},
				makerInfo,
				referrerInfo,
				userAccount.subAccountId
			);
		}

		const ixs = await Promise.all(Object.values(ixPromisesForTxs));

		const ixsMap = ixs.reduce((acc, ix, i) => {
			acc[txKeys[i]] = ix;
			return acc;
		}, {}) as MappedRecord<
			typeof ixPromisesForTxs,
			TransactionInstruction | TransactionInstruction[]
		>;

		const txsMap = (await this.buildTransactionsMap(
			ixsMap,
			txParams
		)) as MappedRecord<typeof ixsMap, Transaction | VersionedTransaction>;

		return txsMap;
	}

	/**
	 * Sends a market order and returns a signed tx which can fill the order against the vamm, which the caller can use to fill their own order if required.
	 * @param orderParams
	 * @param userAccountPublicKey
	 * @param userAccount
	 * @param makerInfo
	 * @param txParams
	 * @param bracketOrdersParams
	 * @param cancelExistingOrders - Builds and returns an extra transaciton to cancel the existing orders in the same perp market. Intended use is to auto-cancel TP/SL orders when closing a position. Ignored if orderParams.marketType is not MarketType.PERP
	 * @returns
	 */
	public async sendMarketOrderAndGetSignedFillTx(
		orderParams: OptionalOrderParams,
		userAccountPublicKey: PublicKey,
		userAccount: UserAccount,
		makerInfo?: MakerInfo | MakerInfo[],
		txParams?: TxParams,
		bracketOrdersParams = new Array<OptionalOrderParams>(),
		referrerInfo?: ReferrerInfo,
		cancelExistingOrders?: boolean,
		settlePnl?: boolean
	): Promise<{
		txSig: TransactionSignature;
		signedFillTx?: Transaction;
		signedCancelExistingOrdersTx?: Transaction;
		signedSettlePnlTx?: Transaction;
	}> {
		const preppedTxs = await this.prepareMarketOrderTxs(
			orderParams,
			userAccountPublicKey,
			userAccount,
			makerInfo,
			txParams,
			bracketOrdersParams,
			referrerInfo,
			cancelExistingOrders,
			settlePnl
		);

		const signedTxs = (
			await this.txHandler.getSignedTransactionMap(preppedTxs, this.wallet)
		).signedTxMap;

		const { txSig, slot } = await this.sendTransaction(
			signedTxs.marketOrderTx,
			[],
			this.opts,
			true
		);

		this.perpMarketLastSlotCache.set(orderParams.marketIndex, slot);

		return {
			txSig,
			signedFillTx: signedTxs.fillTx as Transaction,
			signedCancelExistingOrdersTx:
				signedTxs.cancelExistingOrdersTx as Transaction,
			signedSettlePnlTx: signedTxs.settlePnlTx as Transaction,
		};
	}

	public async placePerpOrder(
		orderParams: OptionalOrderParams,
		txParams?: TxParams,
		subAccountId?: number,
		isolatedPositionDepositAmount?: BN
	): Promise<TransactionSignature> {
		const preIxs: TransactionInstruction[] = [];
		if (isolatedPositionDepositAmount?.gt?.(ZERO)) {
			preIxs.push(
				await this.getTransferIsolatedPerpPositionDepositIx(
					isolatedPositionDepositAmount as BN,
					orderParams.marketIndex,
					subAccountId
				)
			);
		}

		const { txSig, slot } = await this.sendTransaction(
			await this.buildTransaction(
				await this.getPlacePerpOrderIx(orderParams, subAccountId),
				txParams,
				undefined,
				undefined,
				undefined,
				undefined,
				preIxs
			),
			[],
			this.opts
		);
		this.perpMarketLastSlotCache.set(orderParams.marketIndex, slot);
		return txSig;
	}

	public async getPlacePerpOrderIx(
		orderParams: OptionalOrderParams,
		subAccountId?: number,
		depositToTradeArgs?: {
			isMakingNewAccount: boolean;
			depositMarketIndex: number;
		}
	): Promise<TransactionInstruction> {
		orderParams = getOrderParams(orderParams, { marketType: MarketType.PERP });

		const isDepositToTradeTx = depositToTradeArgs !== undefined;

		const user = isDepositToTradeTx
			? getUserAccountPublicKeySync(
					this.program.programId,
					this.authority,
					subAccountId
			  )
			: await this.getUserAccountPublicKey(subAccountId);

		const remainingAccounts = this.getRemainingAccounts({
			userAccounts: depositToTradeArgs?.isMakingNewAccount
				? []
				: [this.getUserAccount(subAccountId)],
			useMarketLastSlotCache: false,
			readablePerpMarketIndex: orderParams.marketIndex,
			readableSpotMarketIndexes: isDepositToTradeTx
				? [depositToTradeArgs?.depositMarketIndex]
				: undefined,
		});

		if (isUpdateHighLeverageMode(orderParams.bitFlags)) {
			remainingAccounts.push({
				pubkey: getHighLeverageModeConfigPublicKey(this.program.programId),
				isWritable: true,
				isSigner: false,
			});
		}

		return await this.program.instruction.placePerpOrder(orderParams, {
			accounts: {
				state: await this.getStatePublicKey(),
				user,
				userStats: this.getUserStatsAccountPublicKey(),
				authority: this.wallet.publicKey,
			},
			remainingAccounts,
		});
	}

	public async updateAMMs(
		marketIndexes: number[],
		txParams?: TxParams
	): Promise<TransactionSignature> {
		const { txSig } = await this.sendTransaction(
			await this.buildTransaction(
				await this.getUpdateAMMsIx(marketIndexes),
				txParams
			),
			[],
			this.opts
		);
		return txSig;
	}

	public async getUpdateAMMsIx(
		marketIndexes: number[]
	): Promise<TransactionInstruction> {
		const marketAccountInfos = [];
		const oracleAccountInfos = [];
		for (const marketIndex of marketIndexes) {
			const market = this.getPerpMarketAccount(marketIndex);
			marketAccountInfos.push({
				pubkey: market.pubkey,
				isWritable: true,
				isSigner: false,
			});
			oracleAccountInfos.push({
				pubkey: market.amm.oracle,
				isWritable: false,
				isSigner: false,
			});
		}
		const remainingAccounts = oracleAccountInfos.concat(marketAccountInfos);

		return await this.program.instruction.updateAmms(marketIndexes, {
			accounts: {
				state: await this.getStatePublicKey(),
				authority: this.wallet.publicKey,
			},
			remainingAccounts,
		});
	}

	public async settleExpiredMarket(
		marketIndex: number,
		txParams?: TxParams
	): Promise<TransactionSignature> {
		const { txSig } = await this.sendTransaction(
			await this.buildTransaction(
				await this.getSettleExpiredMarketIx(marketIndex),
				txParams
			),
			[],
			this.opts
		);
		return txSig;
	}

	public async getSettleExpiredMarketIx(
		marketIndex: number
	): Promise<TransactionInstruction> {
		const remainingAccounts = this.getRemainingAccounts({
			userAccounts: [],
			writablePerpMarketIndexes: [marketIndex],
			writableSpotMarketIndexes: [QUOTE_SPOT_MARKET_INDEX],
		});
		const perpMarketPublicKey = await getPerpMarketPublicKey(
			this.program.programId,
			marketIndex
		);

		return await this.program.instruction.settleExpiredMarket(marketIndex, {
			accounts: {
				state: await this.getStatePublicKey(),
				admin: this.isSubscribed
					? this.getStateAccount().admin
					: this.wallet.publicKey,
				perpMarket: perpMarketPublicKey,
			},
			remainingAccounts,
		});
	}

	public async settleExpiredMarketPoolsToRevenuePool(
		marketIndex: number,
		txParams?: TxParams
	): Promise<TransactionSignature> {
		const { txSig } = await this.sendTransaction(
			await this.buildTransaction(
				await this.getSettleExpiredMarketPoolsToRevenuePoolIx(marketIndex),
				txParams
			),
			[],
			this.opts
		);
		return txSig;
	}

	public async getSettleExpiredMarketPoolsToRevenuePoolIx(
		perpMarketIndex: number
	): Promise<TransactionInstruction> {
		const perpMarketPublicKey = await getPerpMarketPublicKey(
			this.program.programId,
			perpMarketIndex
		);

		const spotMarketPublicKey = await getSpotMarketPublicKey(
			this.program.programId,
			QUOTE_SPOT_MARKET_INDEX
		);

		return await this.program.instruction.settleExpiredMarketPoolsToRevenuePool(
			{
				accounts: {
					state: await this.getStatePublicKey(),
					admin: this.isSubscribed
						? this.getStateAccount().admin
						: this.wallet.publicKey,
					spotMarket: spotMarketPublicKey,
					perpMarket: perpMarketPublicKey,
				},
			}
		);
	}

	public async cancelOrder(
		orderId?: number,
		txParams?: TxParams,
		subAccountId?: number,
		overrides?: { withdrawIsolatedDepositAmount?: BN }
	): Promise<TransactionSignature> {
		const cancelIx = await this.getCancelOrderIx(orderId, subAccountId);

		const instructions: TransactionInstruction[] = [cancelIx];

		if (overrides?.withdrawIsolatedDepositAmount !== undefined) {
			const order = this.getOrder(orderId, subAccountId);
			const perpMarketIndex = order?.marketIndex;
			const withdrawAmount = overrides.withdrawIsolatedDepositAmount;

			if (withdrawAmount.gt(ZERO)) {
				const withdrawIxs =
					await this.getWithdrawFromIsolatedPerpPositionIxsBundle(
						withdrawAmount,
						perpMarketIndex,
						subAccountId
					);
				instructions.push(...withdrawIxs);
			}
		}

		const { txSig } = await this.sendTransaction(
			await this.buildTransaction(instructions, txParams),
			[],
			this.opts
		);
		return txSig;
	}

	public async getCancelOrderIx(
		orderId?: number,
		subAccountId?: number
	): Promise<TransactionInstruction> {
		const user = await this.getUserAccountPublicKey(subAccountId);

		const remainingAccounts = this.getRemainingAccounts({
			userAccounts: [this.getUserAccount(subAccountId)],
			useMarketLastSlotCache: true,
		});

		return await this.program.instruction.cancelOrder(orderId ?? null, {
			accounts: {
				state: await this.getStatePublicKey(),
				user,
				authority: this.wallet.publicKey,
			},
			remainingAccounts,
		});
	}

	public async cancelOrderByUserId(
		userOrderId: number,
		txParams?: TxParams,
		subAccountId?: number
	): Promise<TransactionSignature> {
		const { txSig } = await this.sendTransaction(
			await this.buildTransaction(
				await this.getCancelOrderByUserIdIx(userOrderId, subAccountId),
				txParams
			),
			[],
			this.opts
		);
		return txSig;
	}

	public async getCancelOrderByUserIdIx(
		userOrderId: number,
		subAccountId?: number
	): Promise<TransactionInstruction> {
		const user = await this.getUserAccountPublicKey(subAccountId);

		const order = this.getOrderByUserId(userOrderId);
		const oracle = this.getPerpMarketAccount(order.marketIndex).amm.oracle;

		const remainingAccounts = this.getRemainingAccounts({
			userAccounts: [this.getUserAccount(subAccountId)],
			useMarketLastSlotCache: true,
		});

		return await this.program.instruction.cancelOrderByUserId(userOrderId, {
			accounts: {
				state: await this.getStatePublicKey(),
				user,
				authority: this.wallet.publicKey,
				oracle,
			},
			remainingAccounts,
		});
	}

	/**
	 * Sends a transaction to cancel the provided order ids.
	 *
	 * @param orderIds - The order ids to cancel.
	 * @param txParams - The transaction parameters.
	 * @param subAccountId - The sub account id to cancel the orders for.
	 * @param user - The user to cancel the orders for. If provided, it will be prioritized over the subAccountId.
	 * @returns The transaction signature.
	 */
	public async cancelOrdersByIds(
		orderIds?: number[],
		txParams?: TxParams,
		subAccountId?: number,
		user?: User,
		overrides?: {
			authority?: PublicKey;
		}
	): Promise<TransactionSignature> {
		const { txSig } = await this.sendTransaction(
			await this.buildTransaction(
				await this.getCancelOrdersByIdsIx(
					orderIds,
					subAccountId,
					user,
					overrides
				),
				txParams
			),
			[],
			this.opts
		);
		return txSig;
	}

	/**
	 * Returns the transaction instruction to cancel the provided order ids.
	 *
	 * @param orderIds - The order ids to cancel.
	 * @param subAccountId - The sub account id to cancel the orders for.
	 * @param user - The user to cancel the orders for. If provided, it will be prioritized over the subAccountId.
	 * @returns The transaction instruction to cancel the orders.
	 */
	public async getCancelOrdersByIdsIx(
		orderIds?: number[],
		subAccountId?: number,
		user?: User,
		overrides?: {
			authority?: PublicKey;
		}
	): Promise<TransactionInstruction> {
		const userAccountPubKey =
			user?.userAccountPublicKey ??
			(await this.getUserAccountPublicKey(subAccountId));
		const userAccount =
			user?.getUserAccount() ?? this.getUserAccount(subAccountId);

		const remainingAccounts = this.getRemainingAccounts({
			userAccounts: [userAccount],
			useMarketLastSlotCache: true,
		});

		const authority = overrides?.authority ?? this.wallet.publicKey;

		return await this.program.instruction.cancelOrdersByIds(orderIds, {
			accounts: {
				state: await this.getStatePublicKey(),
				user: userAccountPubKey,
				authority,
			},
			remainingAccounts,
		});
	}

	public async cancelOrders(
		marketType?: MarketType,
		marketIndex?: number,
		direction?: PositionDirection,
		txParams?: TxParams,
		subAccountId?: number
	): Promise<TransactionSignature> {
		const { txSig } = await this.sendTransaction(
			await this.buildTransaction(
				await this.getCancelOrdersIx(
					marketType,
					marketIndex,
					direction,
					subAccountId
				),
				txParams
			),
			[],
			this.opts
		);
		return txSig;
	}

	public async getCancelOrdersIx(
		marketType: MarketType | null,
		marketIndex: number | null,
		direction: PositionDirection | null,
		subAccountId?: number
	): Promise<TransactionInstruction> {
		const user = await this.getUserAccountPublicKey(subAccountId);

		let readablePerpMarketIndex = undefined;
		let readableSpotMarketIndexes = undefined;

		if (typeof marketIndex === 'number') {
			if (marketType && isVariant(marketType, 'perp')) {
				readablePerpMarketIndex = marketIndex;
			} else if (marketType && isVariant(marketType, 'spot')) {
				readableSpotMarketIndexes = [marketIndex];
			}
		}

		const remainingAccounts = this.getRemainingAccounts({
			userAccounts: [this.getUserAccount(subAccountId)],
			readablePerpMarketIndex,
			readableSpotMarketIndexes,
			useMarketLastSlotCache: true,
		});

		return await this.program.instruction.cancelOrders(
			marketType ?? null,
			marketIndex ?? null,
			direction ?? null,
			{
				accounts: {
					state: await this.getStatePublicKey(),
					user,
					authority: this.wallet.publicKey,
				},
				remainingAccounts,
			}
		);
	}

	public async cancelAndPlaceOrders(
		cancelOrderParams: {
			marketType?: MarketType;
			marketIndex?: number;
			direction?: PositionDirection;
		},
		placeOrderParams: OrderParams[],
		txParams?: TxParams,
		subAccountId?: number
	): Promise<TransactionSignature> {
		const ixs = [
			await this.getCancelOrdersIx(
				cancelOrderParams.marketType,
				cancelOrderParams.marketIndex,
				cancelOrderParams.direction,
				subAccountId
			),
			await this.getPlaceOrdersIx(placeOrderParams, subAccountId),
		];
		const tx = await this.buildTransaction(ixs, txParams);
		const { txSig } = await this.sendTransaction(tx, [], this.opts);
		return txSig;
	}

	public async placeOrders(
		params: OrderParams[],
		txParams?: TxParams,
		subAccountId?: number,
		optionalIxs?: TransactionInstruction[],
		isolatedPositionDepositAmount?: BN
	): Promise<TransactionSignature> {
		const { txSig } = await this.sendTransaction(
			(
				await this.preparePlaceOrdersTx(
					params,
					txParams,
					subAccountId,
					optionalIxs,
					isolatedPositionDepositAmount
				)
			).placeOrdersTx,
			[],
			this.opts,
			false
		);
		return txSig;
	}

	public async preparePlaceOrdersTx(
		params: OrderParams[],
		txParams?: TxParams,
		subAccountId?: number,
		optionalIxs?: TransactionInstruction[],
		isolatedPositionDepositAmount?: BN
	) {
		const lookupTableAccounts = await this.fetchAllLookupTableAccounts();

		const preIxs: TransactionInstruction[] = [];
		if (params?.length === 1) {
			const p = params[0];
			if (
				isVariant(p.marketType, 'perp') &&
				isolatedPositionDepositAmount?.gt?.(ZERO)
			) {
				preIxs.push(
					await this.getTransferIsolatedPerpPositionDepositIx(
						isolatedPositionDepositAmount as BN,
						p.marketIndex,
						subAccountId
					)
				);
			}
		}

		const tx = await this.buildTransaction(
			await this.getPlaceOrdersIx(params, subAccountId),
			txParams,
			undefined,
			lookupTableAccounts,
			undefined,
			undefined,
			[...preIxs, ...(optionalIxs ?? [])]
		);

		return {
			placeOrdersTx: tx,
		};
	}
	public async getPlaceOrdersIx(
		params: OptionalOrderParams[],
		subAccountId?: number,
		overrides?: {
			authority?: PublicKey;
		}
	): Promise<TransactionInstruction> {
		const user = await this.getUserAccountPublicKey(subAccountId);

		const readablePerpMarketIndex: number[] = [];
		const readableSpotMarketIndexes: number[] = [];
		for (const param of params) {
			if (!param.marketType) {
				throw new Error('must set param.marketType');
			}
			if (isVariant(param.marketType, 'perp')) {
				readablePerpMarketIndex.push(param.marketIndex);
			} else {
				readableSpotMarketIndexes.push(param.marketIndex);
			}
		}

		const remainingAccounts = this.getRemainingAccounts({
			userAccounts: [this.getUserAccount(subAccountId)],
			readablePerpMarketIndex,
			readableSpotMarketIndexes,
			useMarketLastSlotCache: true,
		});

		for (const param of params) {
			if (isUpdateHighLeverageMode(param.bitFlags)) {
				remainingAccounts.push({
					pubkey: getHighLeverageModeConfigPublicKey(this.program.programId),
					isWritable: true,
					isSigner: false,
				});
			}
		}

		const formattedParams = params.map((item) => getOrderParams(item));
		const authority = overrides?.authority ?? this.wallet.publicKey;

		return await this.program.instruction.placeOrders(formattedParams, {
			accounts: {
				state: await this.getStatePublicKey(),
				user,
				userStats: this.getUserStatsAccountPublicKey(),
				authority,
			},
			remainingAccounts,
		});
	}

	public async getPlaceOrdersAndSetPositionMaxLevIx(
		params: OptionalOrderParams[],
		positionMaxLev: number,
		subAccountId?: number
	): Promise<TransactionInstruction[]> {
		const user = await this.getUserAccountPublicKey(subAccountId);

		const readablePerpMarketIndex: number[] = [];
		const readableSpotMarketIndexes: number[] = [];
		for (const param of params) {
			if (!param.marketType) {
				throw new Error('must set param.marketType');
			}
			if (isVariant(param.marketType, 'perp')) {
				readablePerpMarketIndex.push(param.marketIndex);
			} else {
				readableSpotMarketIndexes.push(param.marketIndex);
			}
		}

		const remainingAccounts = this.getRemainingAccounts({
			userAccounts: [this.getUserAccount(subAccountId)],
			readablePerpMarketIndex,
			readableSpotMarketIndexes,
			useMarketLastSlotCache: true,
		});

		for (const param of params) {
			if (isUpdateHighLeverageMode(param.bitFlags)) {
				remainingAccounts.push({
					pubkey: getHighLeverageModeConfigPublicKey(this.program.programId),
					isWritable: true,
					isSigner: false,
				});
			}
		}

		const formattedParams = params.map((item) => getOrderParams(item));

		const placeOrdersIxs = await this.program.instruction.placeOrders(
			formattedParams,
			{
				accounts: {
					state: await this.getStatePublicKey(),
					user,
					userStats: this.getUserStatsAccountPublicKey(),
					authority: this.wallet.publicKey,
				},
				remainingAccounts,
			}
		);

		const marginRatio = Math.floor(
			(1 / positionMaxLev) * MARGIN_PRECISION.toNumber()
		);
		// Keep existing behavior but note: prefer using getPostPlaceOrderIxs path
		const setPositionMaxLevIxs =
			await this.getUpdateUserPerpPositionCustomMarginRatioIx(
				readablePerpMarketIndex[0],
				marginRatio,
				subAccountId
			);

		return [placeOrdersIxs, setPositionMaxLevIxs];
	}

	public async fillPerpOrder(
		userAccountPublicKey: PublicKey,
		user: UserAccount,
		order?: Pick<Order, 'marketIndex' | 'orderId'>,
		makerInfo?: MakerInfo | MakerInfo[],
		referrerInfo?: ReferrerInfo,
		txParams?: TxParams,
		fillerSubAccountId?: number,
		fillerAuthority?: PublicKey,
		hasBuilderFee?: boolean
	): Promise<TransactionSignature> {
		const { txSig } = await this.sendTransaction(
			await this.buildTransaction(
				await this.getFillPerpOrderIx(
					userAccountPublicKey,
					user,
					order,
					makerInfo,
					referrerInfo,
					fillerSubAccountId,
					undefined,
					fillerAuthority,
					hasBuilderFee
				),
				txParams
			),
			[],
			this.opts
		);
		return txSig;
	}

	public async getFillPerpOrderIx(
		userAccountPublicKey: PublicKey,
		userAccount: UserAccount,
		order: Pick<Order, 'marketIndex' | 'orderId'>,
		makerInfo?: MakerInfo | MakerInfo[],
		referrerInfo?: ReferrerInfo,
		fillerSubAccountId?: number,
		isSignedMsg?: boolean,
		fillerAuthority?: PublicKey,
		hasBuilderFee?: boolean
	): Promise<TransactionInstruction> {
		const userStatsPublicKey = getUserStatsAccountPublicKey(
			this.program.programId,
			userAccount.authority
		);

		let filler;

		if (fillerAuthority) {
			filler = getUserAccountPublicKeySync(
				this.program.programId,
				fillerAuthority,
				fillerSubAccountId
			);
		} else {
			filler = await this.getUserAccountPublicKey(fillerSubAccountId);
		}

		let fillerStatsPublicKey;

		if (fillerAuthority) {
			fillerStatsPublicKey = getUserStatsAccountPublicKey(
				this.program.programId,
				fillerAuthority
			);
		} else {
			fillerStatsPublicKey = this.getUserStatsAccountPublicKey();
		}

		const marketIndex = order
			? order.marketIndex
			: userAccount.orders.find(
					(order) => order.orderId === userAccount.nextOrderId - 1
			  ).marketIndex;

		makerInfo = Array.isArray(makerInfo)
			? makerInfo
			: makerInfo
			? [makerInfo]
			: [];

		const userAccounts = [userAccount];
		for (const maker of makerInfo) {
			userAccounts.push(maker.makerUserAccount);
		}
		const remainingAccounts = this.getRemainingAccounts({
			userAccounts,
			writablePerpMarketIndexes: [marketIndex],
		});

		for (const maker of makerInfo) {
			remainingAccounts.push({
				pubkey: maker.maker,
				isWritable: true,
				isSigner: false,
			});
			remainingAccounts.push({
				pubkey: maker.makerStats,
				isWritable: true,
				isSigner: false,
			});
		}

		if (referrerInfo) {
			const referrerIsMaker =
				makerInfo.find((maker) => maker.maker.equals(referrerInfo.referrer)) !==
				undefined;
			if (!referrerIsMaker) {
				remainingAccounts.push({
					pubkey: referrerInfo.referrer,
					isWritable: true,
					isSigner: false,
				});
				remainingAccounts.push({
					pubkey: referrerInfo.referrerStats,
					isWritable: true,
					isSigner: false,
				});
			}
		}

		let withBuilder = false;
		if (hasBuilderFee) {
			withBuilder = true;
		} else {
			// figure out if we need builder account or not
			if (order && !isSignedMsg) {
				const userOrder = userAccount.orders.find(
					(o) => o.orderId === order.orderId
				);
				if (userOrder) {
					withBuilder = hasBuilder(userOrder);
				}
			} else if (isSignedMsg) {
				// Order hasn't been placed yet, we cant tell if it has a builder or not.
				// Include it optimistically
				withBuilder = true;
			}
		}

		if (withBuilder) {
			remainingAccounts.push({
				pubkey: getRevenueShareEscrowAccountPublicKey(
					this.program.programId,
					userAccount.authority
				),
				isWritable: true,
				isSigner: false,
			});
		}

		const orderId = isSignedMsg ? null : order.orderId;
		return await this.program.instruction.fillPerpOrder(orderId, null, {
			accounts: {
				state: await this.getStatePublicKey(),
				filler,
				fillerStats: fillerStatsPublicKey,
				user: userAccountPublicKey,
				userStats: userStatsPublicKey,
				authority: this.wallet.publicKey,
			},
			remainingAccounts,
		});
	}

	public async getRevertFillIx(
		fillerPublicKey?: PublicKey
	): Promise<TransactionInstruction> {
		const filler = fillerPublicKey ?? (await this.getUserAccountPublicKey());
		const fillerStatsPublicKey = this.getUserStatsAccountPublicKey();

		return this.program.instruction.revertFill({
			accounts: {
				state: await this.getStatePublicKey(),
				filler,
				fillerStats: fillerStatsPublicKey,
				authority: this.wallet.publicKey,
			},
		});
	}

	public async placeSpotOrder(
		orderParams: OptionalOrderParams,
		txParams?: TxParams,
		subAccountId?: number
	): Promise<TransactionSignature> {
		const { txSig, slot } = await this.sendTransaction(
			(await this.preparePlaceSpotOrderTx(orderParams, txParams, subAccountId))
				.placeSpotOrderTx,
			[],
			this.opts,
			false
		);
		this.spotMarketLastSlotCache.set(orderParams.marketIndex, slot);
		this.spotMarketLastSlotCache.set(QUOTE_SPOT_MARKET_INDEX, slot);
		return txSig;
	}

	public async preparePlaceSpotOrderTx(
		orderParams: OptionalOrderParams,
		txParams?: TxParams,
		subAccountId?: number
	) {
		const tx = await this.buildTransaction(
			await this.getPlaceSpotOrderIx(orderParams, subAccountId),
			txParams
		);

		return {
			placeSpotOrderTx: tx,
		};
	}

	public async getPlaceSpotOrderIx(
		orderParams: OptionalOrderParams,
		subAccountId?: number
	): Promise<TransactionInstruction> {
		orderParams = getOrderParams(orderParams, { marketType: MarketType.SPOT });
		const userAccountPublicKey = await this.getUserAccountPublicKey(
			subAccountId
		);

		const remainingAccounts = this.getRemainingAccounts({
			userAccounts: [this.getUserAccount(subAccountId)],
			useMarketLastSlotCache: true,
			readableSpotMarketIndexes: [
				orderParams.marketIndex,
				QUOTE_SPOT_MARKET_INDEX,
			],
		});

		return await this.program.instruction.placeSpotOrder(orderParams, {
			accounts: {
				state: await this.getStatePublicKey(),
				user: userAccountPublicKey,
				userStats: this.getUserStatsAccountPublicKey(),
				authority: this.wallet.publicKey,
			},
			remainingAccounts,
		});
	}

	public async fillSpotOrder(
		userAccountPublicKey: PublicKey,
		user: UserAccount,
		order?: Pick<Order, 'marketIndex' | 'orderId'>,
		fulfillmentConfig?:
			| SerumV3FulfillmentConfigAccount
			| PhoenixV1FulfillmentConfigAccount
			| OpenbookV2FulfillmentConfigAccount,
		makerInfo?: MakerInfo | MakerInfo[],
		referrerInfo?: ReferrerInfo,
		txParams?: TxParams
	): Promise<TransactionSignature> {
		const { txSig } = await this.sendTransaction(
			await this.buildTransaction(
				await this.getFillSpotOrderIx(
					userAccountPublicKey,
					user,
					order,
					fulfillmentConfig,
					makerInfo,
					referrerInfo
				),
				txParams
			),
			[],
			this.opts
		);
		return txSig;
	}

	public async getFillSpotOrderIx(
		userAccountPublicKey: PublicKey,
		userAccount: UserAccount,
		order?: Pick<Order, 'marketIndex' | 'orderId'>,
		fulfillmentConfig?:
			| SerumV3FulfillmentConfigAccount
			| PhoenixV1FulfillmentConfigAccount
			| OpenbookV2FulfillmentConfigAccount,
		makerInfo?: MakerInfo | MakerInfo[],
		referrerInfo?: ReferrerInfo,
		fillerPublicKey?: PublicKey
	): Promise<TransactionInstruction> {
		const userStatsPublicKey = getUserStatsAccountPublicKey(
			this.program.programId,
			userAccount.authority
		);

		const filler = fillerPublicKey ?? (await this.getUserAccountPublicKey());
		const fillerStatsPublicKey = this.getUserStatsAccountPublicKey();

		const marketIndex = order
			? order.marketIndex
			: userAccount.orders.find(
					(order) => order.orderId === userAccount.nextOrderId - 1
			  ).marketIndex;

		makerInfo = Array.isArray(makerInfo)
			? makerInfo
			: makerInfo
			? [makerInfo]
			: [];

		const userAccounts = [userAccount];
		for (const maker of makerInfo) {
			userAccounts.push(maker.makerUserAccount);
		}
		const remainingAccounts = this.getRemainingAccounts({
			userAccounts,
			writableSpotMarketIndexes: [marketIndex, QUOTE_SPOT_MARKET_INDEX],
		});

		for (const maker of makerInfo) {
			remainingAccounts.push({
				pubkey: maker.maker,
				isWritable: true,
				isSigner: false,
			});
			remainingAccounts.push({
				pubkey: maker.makerStats,
				isWritable: true,
				isSigner: false,
			});
		}

		const orderId = order.orderId;

		this.addSpotFulfillmentAccounts(
			marketIndex,
			remainingAccounts,
			fulfillmentConfig
		);

		return await this.program.instruction.fillSpotOrder(
			orderId,
			fulfillmentConfig ? fulfillmentConfig.fulfillmentType : null,
			null,
			{
				accounts: {
					state: await this.getStatePublicKey(),
					filler,
					fillerStats: fillerStatsPublicKey,
					user: userAccountPublicKey,
					userStats: userStatsPublicKey,
					authority: this.wallet.publicKey,
				},
				remainingAccounts,
			}
		);
	}

	addSpotFulfillmentAccounts(
		marketIndex: number,
		remainingAccounts: AccountMeta[],
		fulfillmentConfig?:
			| SerumV3FulfillmentConfigAccount
			| PhoenixV1FulfillmentConfigAccount
			| OpenbookV2FulfillmentConfigAccount
	): void {
		if (fulfillmentConfig) {
			if ('serumProgramId' in fulfillmentConfig) {
				this.addSerumRemainingAccounts(
					marketIndex,
					remainingAccounts,
					fulfillmentConfig
				);
			} else if ('phoenixProgramId' in fulfillmentConfig) {
				this.addPhoenixRemainingAccounts(
					marketIndex,
					remainingAccounts,
					fulfillmentConfig
				);
			} else if ('openbookV2ProgramId' in fulfillmentConfig) {
				this.addOpenbookRemainingAccounts(
					marketIndex,
					remainingAccounts,
					fulfillmentConfig
				);
			} else {
				throw Error('Invalid fulfillment config type');
			}
		} else {
			remainingAccounts.push({
				pubkey: this.getSpotMarketAccount(marketIndex).vault,
				isWritable: false,
				isSigner: false,
			});
			remainingAccounts.push({
				pubkey: this.getQuoteSpotMarketAccount().vault,
				isWritable: false,
				isSigner: false,
			});
		}
	}

	addSerumRemainingAccounts(
		marketIndex: number,
		remainingAccounts: AccountMeta[],
		fulfillmentConfig: SerumV3FulfillmentConfigAccount
	): void {
		remainingAccounts.push({
			pubkey: fulfillmentConfig.pubkey,
			isWritable: false,
			isSigner: false,
		});
		remainingAccounts.push({
			pubkey: fulfillmentConfig.serumProgramId,
			isWritable: false,
			isSigner: false,
		});
		remainingAccounts.push({
			pubkey: fulfillmentConfig.serumMarket,
			isWritable: true,
			isSigner: false,
		});
		remainingAccounts.push({
			pubkey: fulfillmentConfig.serumRequestQueue,
			isWritable: true,
			isSigner: false,
		});
		remainingAccounts.push({
			pubkey: fulfillmentConfig.serumEventQueue,
			isWritable: true,
			isSigner: false,
		});
		remainingAccounts.push({
			pubkey: fulfillmentConfig.serumBids,
			isWritable: true,
			isSigner: false,
		});
		remainingAccounts.push({
			pubkey: fulfillmentConfig.serumAsks,
			isWritable: true,
			isSigner: false,
		});
		remainingAccounts.push({
			pubkey: fulfillmentConfig.serumBaseVault,
			isWritable: true,
			isSigner: false,
		});
		remainingAccounts.push({
			pubkey: fulfillmentConfig.serumQuoteVault,
			isWritable: true,
			isSigner: false,
		});
		remainingAccounts.push({
			pubkey: fulfillmentConfig.serumOpenOrders,
			isWritable: true,
			isSigner: false,
		});
		remainingAccounts.push({
			pubkey: getSerumSignerPublicKey(
				fulfillmentConfig.serumProgramId,
				fulfillmentConfig.serumMarket,
				fulfillmentConfig.serumSignerNonce
			),
			isWritable: false,
			isSigner: false,
		});
		remainingAccounts.push({
			pubkey: this.getSignerPublicKey(),
			isWritable: false,
			isSigner: false,
		});
		remainingAccounts.push({
			pubkey: TOKEN_PROGRAM_ID,
			isWritable: false,
			isSigner: false,
		});
		remainingAccounts.push({
			pubkey: this.getSpotMarketAccount(marketIndex).vault,
			isWritable: true,
			isSigner: false,
		});
		remainingAccounts.push({
			pubkey: this.getQuoteSpotMarketAccount().vault,
			isWritable: true,
			isSigner: false,
		});
		remainingAccounts.push({
			pubkey: this.getStateAccount().srmVault,
			isWritable: false,
			isSigner: false,
		});
	}

	addPhoenixRemainingAccounts(
		marketIndex: number,
		remainingAccounts: AccountMeta[],
		fulfillmentConfig: PhoenixV1FulfillmentConfigAccount
	): void {
		remainingAccounts.push({
			pubkey: fulfillmentConfig.pubkey,
			isWritable: false,
			isSigner: false,
		});
		remainingAccounts.push({
			pubkey: fulfillmentConfig.phoenixProgramId,
			isWritable: false,
			isSigner: false,
		});
		remainingAccounts.push({
			pubkey: fulfillmentConfig.phoenixLogAuthority,
			isWritable: false,
			isSigner: false,
		});
		remainingAccounts.push({
			pubkey: fulfillmentConfig.phoenixMarket,
			isWritable: true,
			isSigner: false,
		});
		remainingAccounts.push({
			pubkey: this.getSignerPublicKey(),
			isWritable: false,
			isSigner: false,
		});
		remainingAccounts.push({
			pubkey: fulfillmentConfig.phoenixBaseVault,
			isWritable: true,
			isSigner: false,
		});
		remainingAccounts.push({
			pubkey: fulfillmentConfig.phoenixQuoteVault,
			isWritable: true,
			isSigner: false,
		});
		remainingAccounts.push({
			pubkey: this.getSpotMarketAccount(marketIndex).vault,
			isWritable: true,
			isSigner: false,
		});
		remainingAccounts.push({
			pubkey: this.getQuoteSpotMarketAccount().vault,
			isWritable: true,
			isSigner: false,
		});
		remainingAccounts.push({
			pubkey: TOKEN_PROGRAM_ID,
			isWritable: false,
			isSigner: false,
		});
	}

	addOpenbookRemainingAccounts(
		marketIndex: number,
		remainingAccounts: AccountMeta[],
		fulfillmentConfig: OpenbookV2FulfillmentConfigAccount
	): void {
		remainingAccounts.push({
			pubkey: fulfillmentConfig.pubkey,
			isWritable: false,
			isSigner: false,
		});
		remainingAccounts.push({
			pubkey: this.getSignerPublicKey(),
			isWritable: true,
			isSigner: false,
		});
		remainingAccounts.push({
			pubkey: fulfillmentConfig.openbookV2ProgramId,
			isWritable: false,
			isSigner: false,
		});
		remainingAccounts.push({
			pubkey: fulfillmentConfig.openbookV2Market,
			isWritable: true,
			isSigner: false,
		});
		remainingAccounts.push({
			pubkey: fulfillmentConfig.openbookV2MarketAuthority,
			isWritable: false,
			isSigner: false,
		});
		remainingAccounts.push({
			pubkey: fulfillmentConfig.openbookV2EventHeap,
			isWritable: true,
			isSigner: false,
		});
		remainingAccounts.push({
			pubkey: fulfillmentConfig.openbookV2Bids,
			isWritable: true,
			isSigner: false,
		});
		remainingAccounts.push({
			pubkey: fulfillmentConfig.openbookV2Asks,
			isWritable: true,
			isSigner: false,
		});
		remainingAccounts.push({
			pubkey: fulfillmentConfig.openbookV2BaseVault,
			isWritable: true,
			isSigner: false,
		});
		remainingAccounts.push({
			pubkey: fulfillmentConfig.openbookV2QuoteVault,
			isWritable: true,
			isSigner: false,
		});
		remainingAccounts.push({
			pubkey: this.getSpotMarketAccount(marketIndex).vault,
			isWritable: true,
			isSigner: false,
		});
		remainingAccounts.push({
			pubkey: this.getQuoteSpotMarketAccount().vault,
			isWritable: true,
			isSigner: false,
		});
		remainingAccounts.push({
			pubkey: TOKEN_PROGRAM_ID,
			isWritable: false,
			isSigner: false,
		});
		remainingAccounts.push({
			pubkey: SystemProgram.programId,
			isWritable: false,
			isSigner: false,
		});
		remainingAccounts.push({
			pubkey: this.getSpotMarketAccount(marketIndex).pubkey,
			isWritable: true,
			isSigner: false,
		});
		remainingAccounts.push({
			pubkey: this.getQuoteSpotMarketAccount().pubkey,
			isWritable: true,
			isSigner: false,
		});

		if (fulfillmentConfig.remainingAccounts) {
			for (const remainingAccount of fulfillmentConfig.remainingAccounts) {
				remainingAccounts.push({
					pubkey: remainingAccount,
					isWritable: true,
					isSigner: false,
				});
			}
		}
	}

	/**
	 * Swap tokens in drift account using titan or jupiter
	 * @param swapClient swap client to find routes and instructions (Titan or Jupiter)
	 * @param outMarketIndex the market index of the token you're buying
	 * @param inMarketIndex the market index of the token you're selling
	 * @param outAssociatedTokenAccount the token account to receive the token being sold on titan or jupiter
	 * @param inAssociatedTokenAccount the token account to
	 * @param amount the amount of TokenIn, regardless of swapMode
	 * @param slippageBps the max slippage passed to titan or jupiter api
	 * @param swapMode titan or jupiter swapMode (ExactIn or ExactOut), default is ExactIn
	 * @param route the titan or jupiter route to use for the swap
	 * @param reduceOnly specify if In or Out token on the drift account must reduceOnly, checked at end of swap
	 * @param v6 pass in the quote response from Jupiter quote's API (deprecated, use quote instead)
	 * @param quote pass in the quote response from Jupiter quote's API
	 * @param txParams
	 */
	public async swap({
		swapClient,
		outMarketIndex,
		inMarketIndex,
		outAssociatedTokenAccount,
		inAssociatedTokenAccount,
		amount,
		slippageBps,
		swapMode,
		reduceOnly,
		txParams,
		v6,
		quote,
		onlyDirectRoutes = false,
	}: {
		swapClient: SwapClient;
		outMarketIndex: number;
		inMarketIndex: number;
		outAssociatedTokenAccount?: PublicKey;
		inAssociatedTokenAccount?: PublicKey;
		amount: BN;
		slippageBps?: number;
		swapMode?: SwapMode;
		reduceOnly?: SwapReduceOnly;
		txParams?: TxParams;
		onlyDirectRoutes?: boolean;
		v6?: {
			quote?: QuoteResponse;
		};
		quote?: QuoteResponse;
	}): Promise<TransactionSignature> {
		let res: {
			ixs: TransactionInstruction[];
			lookupTables: AddressLookupTableAccount[];
		};

		if (swapClient instanceof TitanClient) {
			res = await this.getTitanSwapIx({
				titanClient: swapClient,
				outMarketIndex,
				inMarketIndex,
				outAssociatedTokenAccount,
				inAssociatedTokenAccount,
				amount,
				slippageBps,
				swapMode,
				onlyDirectRoutes,
				reduceOnly,
			});
		} else if (swapClient instanceof JupiterClient) {
			const quoteToUse = quote ?? v6?.quote;
			res = await this.getJupiterSwapIxV6({
				jupiterClient: swapClient,
				outMarketIndex,
				inMarketIndex,
				outAssociatedTokenAccount,
				inAssociatedTokenAccount,
				amount,
				slippageBps,
				swapMode,
				quote: quoteToUse,
				reduceOnly,
				onlyDirectRoutes,
			});
		} else {
			throw new Error(
				'Invalid swap client type. Must be TitanClient or JupiterClient.'
			);
		}

		const ixs = res.ixs;
		const lookupTables = res.lookupTables;

		const tx = (await this.buildTransaction(
			ixs,
			txParams,
			0,
			lookupTables
		)) as VersionedTransaction;

		const { txSig, slot } = await this.sendTransaction(tx);
		this.spotMarketLastSlotCache.set(outMarketIndex, slot);
		this.spotMarketLastSlotCache.set(inMarketIndex, slot);

		return txSig;
	}
<<<<<<< HEAD
=======

	public async getTitanSwapIx({
		titanClient,
		outMarketIndex,
		inMarketIndex,
		outAssociatedTokenAccount,
		inAssociatedTokenAccount,
		amount,
		slippageBps,
		swapMode,
		onlyDirectRoutes,
		reduceOnly,
		userAccountPublicKey,
	}: {
		titanClient: TitanClient;
		outMarketIndex: number;
		inMarketIndex: number;
		outAssociatedTokenAccount?: PublicKey;
		inAssociatedTokenAccount?: PublicKey;
		amount: BN;
		slippageBps?: number;
		swapMode?: string;
		onlyDirectRoutes?: boolean;
		reduceOnly?: SwapReduceOnly;
		userAccountPublicKey?: PublicKey;
	}): Promise<{
		ixs: TransactionInstruction[];
		lookupTables: AddressLookupTableAccount[];
	}> {
		const outMarket = this.getSpotMarketAccount(outMarketIndex);
		const inMarket = this.getSpotMarketAccount(inMarketIndex);

		const isExactOut = swapMode === 'ExactOut';
		const exactOutBufferedAmountIn = amount.muln(1001).divn(1000); // Add 10bp buffer

		const preInstructions = [];
		if (!outAssociatedTokenAccount) {
			const tokenProgram = this.getTokenProgramForSpotMarket(outMarket);
			outAssociatedTokenAccount = await this.getAssociatedTokenAccount(
				outMarket.marketIndex,
				false,
				tokenProgram
			);

			const accountInfo = await this.connection.getAccountInfo(
				outAssociatedTokenAccount
			);
			if (!accountInfo) {
				preInstructions.push(
					this.createAssociatedTokenAccountIdempotentInstruction(
						outAssociatedTokenAccount,
						this.provider.wallet.publicKey,
						this.provider.wallet.publicKey,
						outMarket.mint,
						tokenProgram
					)
				);
			}
		}

		if (!inAssociatedTokenAccount) {
			const tokenProgram = this.getTokenProgramForSpotMarket(inMarket);
			inAssociatedTokenAccount = await this.getAssociatedTokenAccount(
				inMarket.marketIndex,
				false,
				tokenProgram
			);

			const accountInfo = await this.connection.getAccountInfo(
				inAssociatedTokenAccount
			);
			if (!accountInfo) {
				preInstructions.push(
					this.createAssociatedTokenAccountIdempotentInstruction(
						inAssociatedTokenAccount,
						this.provider.wallet.publicKey,
						this.provider.wallet.publicKey,
						inMarket.mint,
						tokenProgram
					)
				);
			}
		}

		const { beginSwapIx, endSwapIx } = await this.getSwapIx({
			outMarketIndex,
			inMarketIndex,
			amountIn: isExactOut ? exactOutBufferedAmountIn : amount,
			inTokenAccount: inAssociatedTokenAccount,
			outTokenAccount: outAssociatedTokenAccount,
			reduceOnly,
			userAccountPublicKey,
		});

		const { transactionMessage, lookupTables } = await titanClient.getSwap({
			inputMint: inMarket.mint,
			outputMint: outMarket.mint,
			amount,
			userPublicKey: this.provider.wallet.publicKey,
			slippageBps,
			swapMode: isExactOut ? TitanSwapMode.ExactOut : TitanSwapMode.ExactIn,
			onlyDirectRoutes,
			sizeConstraint: MAX_TX_BYTE_SIZE - 375, // buffer for drift instructions
		});

		const titanInstructions = titanClient.getTitanInstructions({
			transactionMessage,
			inputMint: inMarket.mint,
			outputMint: outMarket.mint,
		});

		const ixs = [
			...preInstructions,
			beginSwapIx,
			...titanInstructions,
			endSwapIx,
		];

		return { ixs, lookupTables };
	}

>>>>>>> 83887656
	public async getJupiterSwapIxV6({
		jupiterClient,
		outMarketIndex,
		inMarketIndex,
		outAssociatedTokenAccount,
		inAssociatedTokenAccount,
		amount,
		slippageBps,
		swapMode,
		onlyDirectRoutes,
		quote,
		reduceOnly,
		userAccountPublicKey,
	}: {
		jupiterClient: JupiterClient;
		outMarketIndex: number;
		inMarketIndex: number;
		outAssociatedTokenAccount?: PublicKey;
		inAssociatedTokenAccount?: PublicKey;
		amount: BN;
		slippageBps?: number;
		swapMode?: SwapMode;
		onlyDirectRoutes?: boolean;
		quote?: QuoteResponse;
		reduceOnly?: SwapReduceOnly;
		userAccountPublicKey?: PublicKey;
	}): Promise<{
		ixs: TransactionInstruction[];
		lookupTables: AddressLookupTableAccount[];
	}> {
		const outMarket = this.getSpotMarketAccount(outMarketIndex);
		const inMarket = this.getSpotMarketAccount(inMarketIndex);

		if (!quote) {
			const fetchedQuote = await jupiterClient.getQuote({
				inputMint: inMarket.mint,
				outputMint: outMarket.mint,
				amount,
				slippageBps,
				swapMode,
				onlyDirectRoutes,
			});

			quote = fetchedQuote;
		}

		if (!quote) {
			throw new Error("Could not fetch Jupiter's quote. Please try again.");
		}

		const isExactOut = swapMode === 'ExactOut' || quote.swapMode === 'ExactOut';
		const amountIn = new BN(quote.inAmount);
		const exactOutBufferedAmountIn = amountIn.muln(1001).divn(1000); // Add 10bp buffer

		const transaction = await jupiterClient.getSwap({
			quote,
			userPublicKey: this.provider.wallet.publicKey,
			slippageBps,
		});

		const { transactionMessage, lookupTables } =
			await jupiterClient.getTransactionMessageAndLookupTables({
				transaction,
			});

		const jupiterInstructions = jupiterClient.getJupiterInstructions({
			transactionMessage,
			inputMint: inMarket.mint,
			outputMint: outMarket.mint,
		});

		const preInstructions = [];
		if (!outAssociatedTokenAccount) {
			const tokenProgram = this.getTokenProgramForSpotMarket(outMarket);
			outAssociatedTokenAccount = await this.getAssociatedTokenAccount(
				outMarket.marketIndex,
				false,
				tokenProgram
			);

			const accountInfo = await this.connection.getAccountInfo(
				outAssociatedTokenAccount
			);
			if (!accountInfo) {
				preInstructions.push(
					this.createAssociatedTokenAccountIdempotentInstruction(
						outAssociatedTokenAccount,
						this.provider.wallet.publicKey,
						this.provider.wallet.publicKey,
						outMarket.mint,
						tokenProgram
					)
				);
			}
		}

		if (!inAssociatedTokenAccount) {
			const tokenProgram = this.getTokenProgramForSpotMarket(inMarket);
			inAssociatedTokenAccount = await this.getAssociatedTokenAccount(
				inMarket.marketIndex,
				false,
				tokenProgram
			);

			const accountInfo = await this.connection.getAccountInfo(
				inAssociatedTokenAccount
			);
			if (!accountInfo) {
				preInstructions.push(
					this.createAssociatedTokenAccountIdempotentInstruction(
						inAssociatedTokenAccount,
						this.provider.wallet.publicKey,
						this.provider.wallet.publicKey,
						inMarket.mint,
						tokenProgram
					)
				);
			}
		}

		const { beginSwapIx, endSwapIx } = await this.getSwapIx({
			outMarketIndex,
			inMarketIndex,
			amountIn: isExactOut ? exactOutBufferedAmountIn : amountIn,
			inTokenAccount: inAssociatedTokenAccount,
			outTokenAccount: outAssociatedTokenAccount,
			reduceOnly,
			userAccountPublicKey,
		});

		const ixs = [
			...preInstructions,
			beginSwapIx,
			...jupiterInstructions,
			endSwapIx,
		];

		return { ixs, lookupTables };
	}

	/**
	 * Get the drift begin_swap and end_swap instructions
	 *
	 * @param outMarketIndex the market index of the token you're buying
	 * @param inMarketIndex the market index of the token you're selling
	 * @param amountIn the amount of the token to sell
	 * @param inTokenAccount the token account to move the tokens being sold
	 * @param outTokenAccount the token account to receive the tokens being bought
	 * @param limitPrice the limit price of the swap
	 * @param reduceOnly
	 * @param userAccountPublicKey optional, specify a custom userAccountPublicKey to use instead of getting the current user account; can be helpful if the account is being created within the current tx
	 */
	public async getSwapIx({
		outMarketIndex,
		inMarketIndex,
		amountIn,
		inTokenAccount,
		outTokenAccount,
		limitPrice,
		reduceOnly,
		userAccountPublicKey,
	}: {
		outMarketIndex: number;
		inMarketIndex: number;
		amountIn: BN;
		inTokenAccount: PublicKey;
		outTokenAccount: PublicKey;
		limitPrice?: BN;
		reduceOnly?: SwapReduceOnly;
		userAccountPublicKey?: PublicKey;
	}): Promise<{
		beginSwapIx: TransactionInstruction;
		endSwapIx: TransactionInstruction;
	}> {
		const userAccountPublicKeyToUse =
			userAccountPublicKey || (await this.getUserAccountPublicKey());

		const userAccounts = [];
		try {
			if (this.hasUser() && this.getUser().getUserAccountAndSlot()) {
				userAccounts.push(this.getUser().getUserAccountAndSlot()!.data);
			}
		} catch (err) {
			// ignore
		}

		const remainingAccounts = this.getRemainingAccounts({
			userAccounts,
			writableSpotMarketIndexes: [outMarketIndex, inMarketIndex],
			readableSpotMarketIndexes: [QUOTE_SPOT_MARKET_INDEX],
		});

		const outSpotMarket = this.getSpotMarketAccount(outMarketIndex);
		const inSpotMarket = this.getSpotMarketAccount(inMarketIndex);

		const outTokenProgram = this.getTokenProgramForSpotMarket(outSpotMarket);
		const inTokenProgram = this.getTokenProgramForSpotMarket(inSpotMarket);

		if (!outTokenProgram.equals(inTokenProgram)) {
			remainingAccounts.push({
				pubkey: outTokenProgram,
				isWritable: false,
				isSigner: false,
			});
		}

		if (this.isToken2022(outSpotMarket) || this.isToken2022(inSpotMarket)) {
			remainingAccounts.push({
				pubkey: inSpotMarket.mint,
				isWritable: false,
				isSigner: false,
			});
			remainingAccounts.push({
				pubkey: outSpotMarket.mint,
				isWritable: false,
				isSigner: false,
			});
			if (this.isTransferHook(outSpotMarket)) {
				this.addExtraAccountMetasToRemainingAccounts(
					outSpotMarket.mint,
					remainingAccounts
				);
			}
			if (this.isTransferHook(inSpotMarket)) {
				this.addExtraAccountMetasToRemainingAccounts(
					inSpotMarket.mint,
					remainingAccounts
				);
			}
		}

		const beginSwapIx = await this.program.instruction.beginSwap(
			inMarketIndex,
			outMarketIndex,
			amountIn,
			{
				accounts: {
					state: await this.getStatePublicKey(),
					user: userAccountPublicKeyToUse,
					userStats: this.getUserStatsAccountPublicKey(),
					authority: this.wallet.publicKey,
					outSpotMarketVault: outSpotMarket.vault,
					inSpotMarketVault: inSpotMarket.vault,
					inTokenAccount,
					outTokenAccount,
					tokenProgram: inTokenProgram,
					driftSigner: this.getStateAccount().signer,
					instructions: anchor.web3.SYSVAR_INSTRUCTIONS_PUBKEY,
				},
				remainingAccounts,
			}
		);

		const endSwapIx = await this.program.instruction.endSwap(
			inMarketIndex,
			outMarketIndex,
			limitPrice ?? null,
			reduceOnly ?? null,
			{
				accounts: {
					state: await this.getStatePublicKey(),
					user: userAccountPublicKeyToUse,
					userStats: this.getUserStatsAccountPublicKey(),
					authority: this.wallet.publicKey,
					outSpotMarketVault: outSpotMarket.vault,
					inSpotMarketVault: inSpotMarket.vault,
					inTokenAccount,
					outTokenAccount,
					tokenProgram: inTokenProgram,
					driftSigner: this.getStateAccount().signer,
					instructions: anchor.web3.SYSVAR_INSTRUCTIONS_PUBKEY,
				},
				remainingAccounts,
			}
		);

		return { beginSwapIx, endSwapIx };
	}

	public async stakeForMSOL({ amount }: { amount: BN }): Promise<TxSigAndSlot> {
		const ixs = await this.getStakeForMSOLIx({ amount });
		const tx = await this.buildTransaction(ixs);
		return this.sendTransaction(tx);
	}

	public async getStakeForMSOLIx({
		amount,
		userAccountPublicKey,
	}: {
		amount: BN;
		userAccountPublicKey?: PublicKey;
	}): Promise<TransactionInstruction[]> {
		const wSOLMint = this.getSpotMarketAccount(1).mint;
		const mSOLAccount = await this.getAssociatedTokenAccount(2);
		const wSOLAccount = await this.getAssociatedTokenAccount(1, false);

		const wSOLAccountExists = await this.checkIfAccountExists(wSOLAccount);

		const closeWSOLIx = createCloseAccountInstruction(
			wSOLAccount,
			this.wallet.publicKey,
			this.wallet.publicKey
		);

		const createWSOLIx =
			await this.createAssociatedTokenAccountIdempotentInstruction(
				wSOLAccount,
				this.wallet.publicKey,
				this.wallet.publicKey,
				wSOLMint
			);

		const { beginSwapIx, endSwapIx } = await this.getSwapIx({
			inMarketIndex: 1,
			outMarketIndex: 2,
			amountIn: amount,
			inTokenAccount: wSOLAccount,
			outTokenAccount: mSOLAccount,
			userAccountPublicKey,
		});

		const program = getMarinadeFinanceProgram(this.provider);
		const depositIx = await getMarinadeDepositIx({
			program,
			mSOLAccount: mSOLAccount,
			transferFrom: this.wallet.publicKey,
			amount,
		});

		const ixs = [];

		if (!wSOLAccountExists) {
			ixs.push(createWSOLIx);
		}
		ixs.push(beginSwapIx, closeWSOLIx, depositIx, createWSOLIx, endSwapIx);

		return ixs;
	}

	public async triggerOrder(
		userAccountPublicKey: PublicKey,
		user: UserAccount,
		order: Order,
		txParams?: TxParams,
		fillerPublicKey?: PublicKey
	): Promise<TransactionSignature> {
		const { txSig } = await this.sendTransaction(
			await this.buildTransaction(
				await this.getTriggerOrderIx(
					userAccountPublicKey,
					user,
					order,
					fillerPublicKey
				),
				txParams
			),
			[],
			this.opts
		);
		return txSig;
	}

	public async getTriggerOrderIx(
		userAccountPublicKey: PublicKey,
		userAccount: UserAccount,
		order: Order,
		fillerPublicKey?: PublicKey
	): Promise<TransactionInstruction> {
		const filler = fillerPublicKey ?? (await this.getUserAccountPublicKey());

		let remainingAccountsParams;
		if (isVariant(order.marketType, 'perp')) {
			remainingAccountsParams = {
				userAccounts: [userAccount],
				writablePerpMarketIndexes: [order.marketIndex],
			};
		} else {
			remainingAccountsParams = {
				userAccounts: [userAccount],
				writableSpotMarketIndexes: [order.marketIndex, QUOTE_SPOT_MARKET_INDEX],
			};
		}

		const remainingAccounts = this.getRemainingAccounts(
			remainingAccountsParams
		);

		const orderId = order.orderId;
		return await this.program.instruction.triggerOrder(orderId, {
			accounts: {
				state: await this.getStatePublicKey(),
				filler,
				user: userAccountPublicKey,
				authority: this.wallet.publicKey,
			},
			remainingAccounts,
		});
	}

	public async forceCancelOrders(
		userAccountPublicKey: PublicKey,
		user: UserAccount,
		txParams?: TxParams,
		fillerPublicKey?: PublicKey
	): Promise<TransactionSignature> {
		const { txSig } = await this.sendTransaction(
			await this.buildTransaction(
				await this.getForceCancelOrdersIx(
					userAccountPublicKey,
					user,
					fillerPublicKey
				),
				txParams
			),
			[],
			this.opts
		);
		return txSig;
	}

	public async getForceCancelOrdersIx(
		userAccountPublicKey: PublicKey,
		userAccount: UserAccount,
		fillerPublicKey?: PublicKey
	): Promise<TransactionInstruction> {
		const filler = fillerPublicKey ?? (await this.getUserAccountPublicKey());

		const remainingAccounts = this.getRemainingAccounts({
			userAccounts: [userAccount],
			writableSpotMarketIndexes: [QUOTE_SPOT_MARKET_INDEX],
		});

		return await this.program.instruction.forceCancelOrders({
			accounts: {
				state: await this.getStatePublicKey(),
				filler,
				user: userAccountPublicKey,
				authority: this.wallet.publicKey,
			},
			remainingAccounts,
		});
	}

	public async updateUserIdle(
		userAccountPublicKey: PublicKey,
		user: UserAccount,
		txParams?: TxParams,
		fillerPublicKey?: PublicKey
	): Promise<TransactionSignature> {
		const { txSig } = await this.sendTransaction(
			await this.buildTransaction(
				await this.getUpdateUserIdleIx(
					userAccountPublicKey,
					user,
					fillerPublicKey
				),
				txParams
			),
			[],
			this.opts
		);
		return txSig;
	}

	public async getUpdateUserIdleIx(
		userAccountPublicKey: PublicKey,
		userAccount: UserAccount,
		fillerPublicKey?: PublicKey
	): Promise<TransactionInstruction> {
		const filler = fillerPublicKey ?? (await this.getUserAccountPublicKey());

		const remainingAccounts = this.getRemainingAccounts({
			userAccounts: [userAccount],
		});

		return await this.program.instruction.updateUserIdle({
			accounts: {
				state: await this.getStatePublicKey(),
				filler,
				user: userAccountPublicKey,
				authority: this.wallet.publicKey,
			},
			remainingAccounts,
		});
	}

	public async logUserBalances(
		userAccountPublicKey: PublicKey,
		txParams?: TxParams
	): Promise<TransactionSignature> {
		const { txSig } = await this.sendTransaction(
			await this.buildTransaction(
				await this.getLogUserBalancesIx(userAccountPublicKey),
				txParams
			),
			[],
			this.opts
		);
		return txSig;
	}

	public async getLogUserBalancesIx(
		userAccountPublicKey: PublicKey
	): Promise<TransactionInstruction> {
		const userAccount = (await this.program.account.user.fetch(
			userAccountPublicKey
		)) as UserAccount;
		const remainingAccounts = this.getRemainingAccounts({
			userAccounts: [userAccount],
		});

		return await this.program.instruction.logUserBalances({
			accounts: {
				state: await this.getStatePublicKey(),
				user: userAccountPublicKey,
				authority: this.wallet.publicKey,
			},
			remainingAccounts,
		});
	}

	public async updateUserFuelBonus(
		userAccountPublicKey: PublicKey,
		user: UserAccount,
		userAuthority: PublicKey,
		txParams?: TxParams
	): Promise<TransactionSignature> {
		const { txSig } = await this.sendTransaction(
			await this.buildTransaction(
				await this.getUpdateUserFuelBonusIx(
					userAccountPublicKey,
					user,
					userAuthority
				),
				txParams
			),
			[],
			this.opts
		);
		return txSig;
	}

	public async getUpdateUserFuelBonusIx(
		userAccountPublicKey: PublicKey,
		userAccount: UserAccount,
		userAuthority: PublicKey
	): Promise<TransactionInstruction> {
		const userStatsAccountPublicKey = getUserStatsAccountPublicKey(
			this.program.programId,
			userAuthority
		);

		const remainingAccounts = this.getRemainingAccounts({
			userAccounts: [userAccount],
		});

		return await this.program.instruction.updateUserFuelBonus({
			accounts: {
				state: await this.getStatePublicKey(),
				user: userAccountPublicKey,
				userStats: userStatsAccountPublicKey,
				authority: this.wallet.publicKey,
			},
			remainingAccounts,
		});
	}

	public async updateUserStatsReferrerStatus(
		userAuthority: PublicKey,
		txParams?: TxParams
	): Promise<TransactionSignature> {
		const { txSig } = await this.sendTransaction(
			await this.buildTransaction(
				await this.getUpdateUserStatsReferrerStatusIx(userAuthority),
				txParams
			),
			[],
			this.opts
		);
		return txSig;
	}

	public async getUpdateUserStatsReferrerStatusIx(
		userAuthority: PublicKey
	): Promise<TransactionInstruction> {
		const userStatsAccountPublicKey = getUserStatsAccountPublicKey(
			this.program.programId,
			userAuthority
		);

		return await this.program.instruction.updateUserStatsReferrerStatus({
			accounts: {
				state: await this.getStatePublicKey(),
				userStats: userStatsAccountPublicKey,
				authority: this.wallet.publicKey,
			},
		});
	}

	public async updateUserOpenOrdersCount(
		userAccountPublicKey: PublicKey,
		user: UserAccount,
		txParams?: TxParams,
		fillerPublicKey?: PublicKey
	): Promise<TransactionSignature> {
		const { txSig } = await this.sendTransaction(
			await this.buildTransaction(
				await this.getUpdateUserOpenOrdersCountIx(
					userAccountPublicKey,
					user,
					fillerPublicKey
				),
				txParams
			),
			[],
			this.opts
		);
		return txSig;
	}

	public async getUpdateUserOpenOrdersCountIx(
		userAccountPublicKey: PublicKey,
		userAccount: UserAccount,
		fillerPublicKey?: PublicKey
	): Promise<TransactionInstruction> {
		const filler = fillerPublicKey ?? (await this.getUserAccountPublicKey());

		const remainingAccounts = this.getRemainingAccounts({
			userAccounts: [userAccount],
		});

		return await this.program.instruction.updateUserOpenOrdersCount({
			accounts: {
				state: await this.getStatePublicKey(),
				filler,
				user: userAccountPublicKey,
				authority: this.wallet.publicKey,
			},
			remainingAccounts,
		});
	}

	public async placeAndTakePerpOrder(
		orderParams: OptionalOrderParams,
		makerInfo?: MakerInfo | MakerInfo[],
		referrerInfo?: ReferrerInfo,
		successCondition?: PlaceAndTakeOrderSuccessCondition,
		auctionDurationPercentage?: number,
		txParams?: TxParams,
		subAccountId?: number
	): Promise<TransactionSignature> {
		const { txSig, slot } = await this.sendTransaction(
			await this.buildTransaction(
				await this.getPlaceAndTakePerpOrderIx(
					orderParams,
					makerInfo,
					referrerInfo,
					successCondition,
					auctionDurationPercentage,
					subAccountId
				),
				txParams
			),
			[],
			this.opts
		);
		this.perpMarketLastSlotCache.set(orderParams.marketIndex, slot);
		return txSig;
	}
	public async preparePlaceAndTakePerpOrderWithAdditionalOrders(
		orderParams: OptionalOrderParams,
		makerInfo?: MakerInfo | MakerInfo[],
		referrerInfo?: ReferrerInfo,
		bracketOrdersParams = new Array<OptionalOrderParams>(),
		txParams?: TxParams,
		subAccountId?: number,
		cancelExistingOrders?: boolean,
		settlePnl?: boolean,
		exitEarlyIfSimFails?: boolean,
		auctionDurationPercentage?: number,
		optionalIxs?: TransactionInstruction[],
		isolatedPositionDepositAmount?: BN
	): Promise<{
		placeAndTakeTx: Transaction | VersionedTransaction;
		cancelExistingOrdersTx: Transaction | VersionedTransaction;
		settlePnlTx: Transaction | VersionedTransaction;
	}> {
		const placeAndTakeIxs: TransactionInstruction[] = [];

		type TxKeys = 'placeAndTakeTx' | 'cancelExistingOrdersTx' | 'settlePnlTx';

		const txsToSign: Record<TxKeys, Transaction | VersionedTransaction> = {
			placeAndTakeTx: undefined,
			cancelExistingOrdersTx: undefined,
			settlePnlTx: undefined,
		};

		// Get recent block hash so that we can re-use it for all transactions. Makes this logic run faster with fewer RPC requests
		const recentBlockHash =
			await this.txHandler.getLatestBlockhashForTransaction();

		const lookupTableAccounts = await this.fetchAllLookupTableAccounts();

		let earlyExitFailedPlaceAndTakeSim = false;

		const prepPlaceAndTakeTx = async () => {
			const placeAndTakeIx = await this.getPlaceAndTakePerpOrderIx(
				orderParams,
				makerInfo,
				referrerInfo,
				undefined,
				auctionDurationPercentage,
				subAccountId
			);

			if (
				isVariant(orderParams.marketType, 'perp') &&
				isolatedPositionDepositAmount?.gt?.(ZERO)
			) {
				placeAndTakeIxs.push(
					await this.getTransferIsolatedPerpPositionDepositIx(
						isolatedPositionDepositAmount as BN,
						orderParams.marketIndex,
						subAccountId
					)
				);
			}

			placeAndTakeIxs.push(placeAndTakeIx);

			if (bracketOrdersParams.length > 0) {
				const bracketOrdersIx = await this.getPlaceOrdersIx(
					bracketOrdersParams,
					subAccountId
				);
				placeAndTakeIxs.push(bracketOrdersIx);
			}

			// Optional extra ixs can be appended at the front
			if (optionalIxs?.length) {
				placeAndTakeIxs.unshift(...optionalIxs);
			}

			const shouldUseSimulationComputeUnits =
				txParams?.useSimulatedComputeUnits;
			const shouldExitIfSimulationFails = exitEarlyIfSimFails;

			const txParamsWithoutImplicitSimulation: TxParams = {
				...txParams,
				useSimulatedComputeUnits: false,
			};

			if (shouldUseSimulationComputeUnits || shouldExitIfSimulationFails) {
				const placeAndTakeTxToSim = (await this.buildTransaction(
					placeAndTakeIxs,
					txParams,
					undefined,
					lookupTableAccounts,
					true,
					recentBlockHash,
					optionalIxs
				)) as VersionedTransaction;

				const simulationResult =
					await TransactionParamProcessor.getTxSimComputeUnits(
						placeAndTakeTxToSim,
						this.connection,
						txParams.computeUnitsBufferMultiplier ?? 1.2,
						txParams.lowerBoundCu
					);

				if (shouldExitIfSimulationFails && !simulationResult.success) {
					earlyExitFailedPlaceAndTakeSim = true;
					return;
				}

				txsToSign.placeAndTakeTx = await this.buildTransaction(
					placeAndTakeIxs,
					{
						...txParamsWithoutImplicitSimulation,
						computeUnits: simulationResult.computeUnits,
					},
					undefined,
					lookupTableAccounts,
					undefined,
					recentBlockHash,
					optionalIxs
				);
			} else {
				txsToSign.placeAndTakeTx = await this.buildTransaction(
					placeAndTakeIxs,
					txParams,
					undefined,
					lookupTableAccounts,
					undefined,
					recentBlockHash,
					optionalIxs
				);
			}

			return;
		};

		const prepCancelOrderTx = async () => {
			if (cancelExistingOrders && isVariant(orderParams.marketType, 'perp')) {
				const cancelOrdersIx = await this.getCancelOrdersIx(
					orderParams.marketType,
					orderParams.marketIndex,
					null,
					subAccountId
				);

				txsToSign.cancelExistingOrdersTx = await this.buildTransaction(
					[cancelOrdersIx],
					txParams,
					this.txVersion,
					lookupTableAccounts,
					undefined,
					recentBlockHash,
					optionalIxs
				);
			}

			return;
		};

		const prepSettlePnlTx = async () => {
			if (settlePnl && isVariant(orderParams.marketType, 'perp')) {
				const userAccountPublicKey = await this.getUserAccountPublicKey(
					subAccountId
				);

				const settlePnlIx = await this.settlePNLIx(
					userAccountPublicKey,
					this.getUserAccount(subAccountId),
					orderParams.marketIndex
				);

				txsToSign.settlePnlTx = await this.buildTransaction(
					[settlePnlIx],
					txParams,
					this.txVersion,
					lookupTableAccounts,
					undefined,
					recentBlockHash,
					optionalIxs
				);
			}
			return;
		};

		await Promise.all([
			prepPlaceAndTakeTx(),
			prepCancelOrderTx(),
			prepSettlePnlTx(),
		]);

		if (earlyExitFailedPlaceAndTakeSim) {
			return null;
		}

		return txsToSign;
	}

	public async placeAndTakePerpWithAdditionalOrders(
		orderParams: OptionalOrderParams,
		makerInfo?: MakerInfo | MakerInfo[],
		referrerInfo?: ReferrerInfo,
		bracketOrdersParams = new Array<OptionalOrderParams>(),
		txParams?: TxParams,
		subAccountId?: number,
		cancelExistingOrders?: boolean,
		settlePnl?: boolean,
		exitEarlyIfSimFails?: boolean
	): Promise<{
		txSig: TransactionSignature;
		signedCancelExistingOrdersTx?: Transaction;
		signedSettlePnlTx?: Transaction;
	}> {
		const txsToSign =
			await this.preparePlaceAndTakePerpOrderWithAdditionalOrders(
				orderParams,
				makerInfo,
				referrerInfo,
				bracketOrdersParams,
				txParams,
				subAccountId,
				cancelExistingOrders,
				settlePnl,
				exitEarlyIfSimFails
			);

		if (!txsToSign) {
			return null;
		}

		const signedTxs = (
			await this.txHandler.getSignedTransactionMap(
				txsToSign,
				// @ts-ignore
				this.provider.wallet
			)
		).signedTxMap;

		const { txSig, slot } = await this.sendTransaction(
			signedTxs.placeAndTakeTx,
			[],
			this.opts,
			true
		);

		this.perpMarketLastSlotCache.set(orderParams.marketIndex, slot);

		return {
			txSig,
			signedCancelExistingOrdersTx:
				signedTxs.cancelExistingOrdersTx as Transaction,
			signedSettlePnlTx: signedTxs.settlePnlTx as Transaction,
		};
	}

	public async getPlaceAndTakePerpOrderIx(
		orderParams: OptionalOrderParams,
		makerInfo?: MakerInfo | MakerInfo[],
		referrerInfo?: ReferrerInfo,
		successCondition?: PlaceAndTakeOrderSuccessCondition,
		auctionDurationPercentage?: number,
		subAccountId?: number,
		overrides?: {
			authority?: PublicKey;
		}
	): Promise<TransactionInstruction> {
		orderParams = getOrderParams(orderParams, { marketType: MarketType.PERP });
		const userStatsPublicKey = await this.getUserStatsAccountPublicKey();
		const user = await this.getUserAccountPublicKey(subAccountId);

		makerInfo = Array.isArray(makerInfo)
			? makerInfo
			: makerInfo
			? [makerInfo]
			: [];

		const userAccounts = [this.getUserAccount(subAccountId)];
		for (const maker of makerInfo) {
			userAccounts.push(maker.makerUserAccount);
		}

		const remainingAccounts = this.getRemainingAccounts({
			userAccounts,
			useMarketLastSlotCache: true,
			writablePerpMarketIndexes: [orderParams.marketIndex],
		});

		for (const maker of makerInfo) {
			remainingAccounts.push({
				pubkey: maker.maker,
				isWritable: true,
				isSigner: false,
			});
			remainingAccounts.push({
				pubkey: maker.makerStats,
				isWritable: true,
				isSigner: false,
			});
		}

		if (referrerInfo) {
			const referrerIsMaker =
				makerInfo.find((maker) => maker.maker.equals(referrerInfo.referrer)) !==
				undefined;
			if (!referrerIsMaker) {
				remainingAccounts.push({
					pubkey: referrerInfo.referrer,
					isWritable: true,
					isSigner: false,
				});
				remainingAccounts.push({
					pubkey: referrerInfo.referrerStats,
					isWritable: true,
					isSigner: false,
				});
			}
		}

		if (isUpdateHighLeverageMode(orderParams.bitFlags)) {
			remainingAccounts.push({
				pubkey: getHighLeverageModeConfigPublicKey(this.program.programId),
				isWritable: true,
				isSigner: false,
			});
		}

		let optionalParams = null;
		if (auctionDurationPercentage || successCondition) {
			optionalParams =
				((auctionDurationPercentage ?? 100) << 8) | (successCondition ?? 0);
		}

		const authority = overrides?.authority ?? this.wallet.publicKey;

		return await this.program.instruction.placeAndTakePerpOrder(
			orderParams,
			optionalParams,
			{
				accounts: {
					state: await this.getStatePublicKey(),
					user,
					userStats: userStatsPublicKey,
					authority,
				},
				remainingAccounts,
			}
		);
	}

	public async placeAndMakePerpOrder(
		orderParams: OptionalOrderParams,
		takerInfo: TakerInfo,
		referrerInfo?: ReferrerInfo,
		txParams?: TxParams,
		subAccountId?: number
	): Promise<TransactionSignature> {
		const { txSig, slot } = await this.sendTransaction(
			await this.buildTransaction(
				await this.getPlaceAndMakePerpOrderIx(
					orderParams,
					takerInfo,
					referrerInfo,
					subAccountId
				),
				txParams
			),
			[],
			this.opts
		);

		this.perpMarketLastSlotCache.set(orderParams.marketIndex, slot);

		return txSig;
	}

	public async getPlaceAndMakePerpOrderIx(
		orderParams: OptionalOrderParams,
		takerInfo: TakerInfo,
		referrerInfo?: ReferrerInfo,
		subAccountId?: number
	): Promise<TransactionInstruction> {
		orderParams = getOrderParams(orderParams, { marketType: MarketType.PERP });
		const userStatsPublicKey = this.getUserStatsAccountPublicKey();
		const user = await this.getUserAccountPublicKey(subAccountId);

		const remainingAccounts = this.getRemainingAccounts({
			userAccounts: [
				this.getUserAccount(subAccountId),
				takerInfo.takerUserAccount,
			],
			useMarketLastSlotCache: true,
			writablePerpMarketIndexes: [orderParams.marketIndex],
		});

		if (referrerInfo) {
			remainingAccounts.push({
				pubkey: referrerInfo.referrer,
				isWritable: true,
				isSigner: false,
			});
			remainingAccounts.push({
				pubkey: referrerInfo.referrerStats,
				isWritable: true,
				isSigner: false,
			});
		}

		const takerOrderId = takerInfo.order.orderId;
		if (hasBuilder(takerInfo.order)) {
			remainingAccounts.push({
				pubkey: getRevenueShareEscrowAccountPublicKey(
					this.program.programId,
					takerInfo.takerUserAccount.authority
				),
				isWritable: true,
				isSigner: false,
			});
		}
		return await this.program.instruction.placeAndMakePerpOrder(
			orderParams,
			takerOrderId,
			{
				accounts: {
					state: await this.getStatePublicKey(),
					user,
					userStats: userStatsPublicKey,
					taker: takerInfo.taker,
					takerStats: takerInfo.takerStats,
					authority: this.wallet.publicKey,
				},
				remainingAccounts,
			}
		);
	}

	public signSignedMsgOrderParamsMessage(
		orderParamsMessage:
			| SignedMsgOrderParamsMessage
			| SignedMsgOrderParamsDelegateMessage,
		delegateSigner?: boolean
	): SignedMsgOrderParams {
		const borshBuf = this.encodeSignedMsgOrderParamsMessage(
			orderParamsMessage,
			delegateSigner
		);
		const orderParams = Buffer.from(borshBuf.toString('hex'));
		return {
			orderParams,
			signature: this.signMessage(Buffer.from(borshBuf.toString('hex'))),
		};
	}

	/**
	 * Builds a deposit and place request for Swift service
	 *
	 * @param depositTx - The signed tx containing a drift deposit (e.g. see `buildSwiftDepositTx`)
	 * @param orderParamsMessage - The order parameters message to sign
	 * @param delegateSigner - Whether this is a delegate signer
	 *
	 * @returns request object for Swift service
	 */
	public buildDepositAndPlaceSignedMsgOrderRequest(
		depositTx: VersionedTransaction,
		orderParamsMessage:
			| SignedMsgOrderParamsMessage
			| SignedMsgOrderParamsDelegateMessage,
		delegateSigner?: boolean
	): {
		deposit_tx: Buffer;
		swift_order: SignedMsgOrderParams;
	} {
		// Serialize the deposit transaction
		const serializedDepositTx = Buffer.from(depositTx.serialize());

		// Get the signed swift order using the existing method
		const swiftOrder = this.signSignedMsgOrderParamsMessage(
			orderParamsMessage,
			delegateSigner
		);

		return {
			deposit_tx: serializedDepositTx,
			swift_order: swiftOrder,
		};
	}

	/*
	 * Borsh encode signedMsg taker order params
	 */
	public encodeSignedMsgOrderParamsMessage(
		orderParamsMessage:
			| SignedMsgOrderParamsMessage
			| SignedMsgOrderParamsDelegateMessage,
		delegateSigner?: boolean
	): Buffer {
		if (orderParamsMessage.maxMarginRatio === undefined) {
			orderParamsMessage.maxMarginRatio = null;
		}

		const anchorIxName = delegateSigner
			? 'global' + ':' + 'SignedMsgOrderParamsDelegateMessage'
			: 'global' + ':' + 'SignedMsgOrderParamsMessage';
		const prefix = Buffer.from(sha256(anchorIxName).slice(0, 8));

		// Backwards-compat: normalize optional builder fields to null for encoding
		const withBuilderDefaults = {
			...orderParamsMessage,
			builderIdx:
				orderParamsMessage.builderIdx !== undefined
					? orderParamsMessage.builderIdx
					: null,
			builderFeeTenthBps:
				orderParamsMessage.builderFeeTenthBps !== undefined
					? orderParamsMessage.builderFeeTenthBps
					: null,
		};
		const buf = Buffer.concat([
			prefix,
			delegateSigner
				? this.program.coder.types.encode(
						'SignedMsgOrderParamsDelegateMessage',
						withBuilderDefaults as SignedMsgOrderParamsDelegateMessage
				  )
				: this.program.coder.types.encode(
						'SignedMsgOrderParamsMessage',
						withBuilderDefaults as SignedMsgOrderParamsMessage
				  ),
		]);
		return buf;
	}

	/*
	 * Decode signedMsg taker order params from borsh buffer. Zero pads the message in case the
	 * received message was encoded by an outdated IDL (size will be too small and decode will throw).
	 * Note: the 128 will be problematic if the type we are expecting to deserializze into is 128 bytes
	 * larger than the message we are receiving (unlikely, especially if all new fields are Options).
	 */
	public decodeSignedMsgOrderParamsMessage(
		encodedMessage: Buffer,
		delegateSigner?: boolean
	): SignedMsgOrderParamsMessage | SignedMsgOrderParamsDelegateMessage {
		const decodeStr = delegateSigner
			? 'SignedMsgOrderParamsDelegateMessage'
			: 'SignedMsgOrderParamsMessage';
		return this.program.coder.types.decode(
			decodeStr,
			Buffer.concat([
				encodedMessage.slice(8), // strip out discriminator
				Buffer.alloc(128), // pad on 128 bytes, this is most efficient way to messages that are too small
			])
		);
	}

	public signMessage(
		message: Uint8Array,
		keypair: Keypair = this.wallet.payer
	): Buffer {
		return Buffer.from(nacl.sign.detached(message, keypair.secretKey));
	}

	public async placeSignedMsgTakerOrder(
		signedSignedMsgOrderParams: SignedMsgOrderParams,
		marketIndex: number,
		takerInfo: {
			taker: PublicKey;
			takerStats: PublicKey;
			takerUserAccount: UserAccount;
			signingAuthority: PublicKey;
		},
		precedingIxs: TransactionInstruction[] = [],
		overrideCustomIxIndex?: number,
		txParams?: TxParams
	): Promise<TransactionSignature> {
		const ixs = await this.getPlaceSignedMsgTakerPerpOrderIxs(
			signedSignedMsgOrderParams,
			marketIndex,
			takerInfo,
			precedingIxs,
			overrideCustomIxIndex
		);
		const { txSig } = await this.sendTransaction(
			await this.buildTransaction(ixs, txParams),
			[],
			this.opts
		);
		return txSig;
	}

	public async getPlaceSignedMsgTakerPerpOrderIxs(
		signedSignedMsgOrderParams: SignedMsgOrderParams,
		marketIndex: number,
		takerInfo: {
			taker: PublicKey;
			takerStats: PublicKey;
			takerUserAccount: UserAccount;
			signingAuthority: PublicKey;
		},
		precedingIxs: TransactionInstruction[] = [],
		overrideCustomIxIndex?: number
	): Promise<TransactionInstruction[]> {
		const isDelegateSigner = takerInfo.signingAuthority.equals(
			takerInfo.takerUserAccount.delegate
		);

		const borshBuf = Buffer.from(
			signedSignedMsgOrderParams.orderParams.toString(),
			'hex'
		);

		const signedMessage = this.decodeSignedMsgOrderParamsMessage(
			borshBuf,
			isDelegateSigner
		);

		const remainingAccounts = this.getRemainingAccounts({
			userAccounts: [takerInfo.takerUserAccount],
			useMarketLastSlotCache: false,
			readablePerpMarketIndex: marketIndex,
			writableSpotMarketIndexes: signedMessage.isolatedPositionDeposit?.gt(
				new BN(0)
			)
				? [QUOTE_SPOT_MARKET_INDEX]
				: undefined,
		});

		if (isUpdateHighLeverageMode(signedMessage.signedMsgOrderParams.bitFlags)) {
			remainingAccounts.push({
				pubkey: getHighLeverageModeConfigPublicKey(this.program.programId),
				isWritable: true,
				isSigner: false,
			});
		}
		if (
			signedMessage.builderFeeTenthBps !== null &&
			signedMessage.builderIdx !== null
		) {
			remainingAccounts.push({
				pubkey: getRevenueShareEscrowAccountPublicKey(
					this.program.programId,
					takerInfo.takerUserAccount.authority
				),
				isWritable: true,
				isSigner: false,
			});
		}

		const messageLengthBuffer = Buffer.alloc(2);
		messageLengthBuffer.writeUInt16LE(
			signedSignedMsgOrderParams.orderParams.length
		);

		const signedMsgIxData = Buffer.concat([
			signedSignedMsgOrderParams.signature,
			takerInfo.signingAuthority.toBytes(),
			messageLengthBuffer,
			signedSignedMsgOrderParams.orderParams,
		]);

		const signedMsgOrderParamsSignatureIx = createMinimalEd25519VerifyIx(
			overrideCustomIxIndex || precedingIxs.length + 1,
			12,
			signedMsgIxData,
			0
		);

		const placeTakerSignedMsgPerpOrderIx =
			this.program.instruction.placeSignedMsgTakerOrder(
				signedMsgIxData,
				isDelegateSigner,
				{
					accounts: {
						state: await this.getStatePublicKey(),
						user: takerInfo.taker,
						userStats: takerInfo.takerStats,
						signedMsgUserOrders: getSignedMsgUserAccountPublicKey(
							this.program.programId,
							takerInfo.takerUserAccount.authority
						),
						authority: this.wallet.publicKey,
						ixSysvar: SYSVAR_INSTRUCTIONS_PUBKEY,
					},
					remainingAccounts,
				}
			);

		return [signedMsgOrderParamsSignatureIx, placeTakerSignedMsgPerpOrderIx];
	}

	public async placeAndMakeSignedMsgPerpOrder(
		signedSignedMsgOrderParams: SignedMsgOrderParams,
		signedMsgOrderUuid: Uint8Array,
		takerInfo: {
			taker: PublicKey;
			takerStats: PublicKey;
			takerUserAccount: UserAccount;
			signingAuthority: PublicKey;
		},
		orderParams: OptionalOrderParams,
		referrerInfo?: ReferrerInfo,
		txParams?: TxParams,
		subAccountId?: number,
		precedingIxs: TransactionInstruction[] = [],
		overrideCustomIxIndex?: number
	): Promise<TransactionSignature> {
		const ixs = await this.getPlaceAndMakeSignedMsgPerpOrderIxs(
			signedSignedMsgOrderParams,
			signedMsgOrderUuid,
			takerInfo,
			orderParams,
			referrerInfo,
			subAccountId,
			precedingIxs,
			overrideCustomIxIndex
		);
		const { txSig, slot } = await this.sendTransaction(
			await this.buildTransaction(ixs, txParams),
			[],
			this.opts
		);

		this.perpMarketLastSlotCache.set(orderParams.marketIndex, slot);
		return txSig;
	}

	public async getPlaceAndMakeSignedMsgPerpOrderIxs(
		signedSignedMsgOrderParams: SignedMsgOrderParams,
		signedMsgOrderUuid: Uint8Array,
		takerInfo: {
			taker: PublicKey;
			takerStats: PublicKey;
			takerUserAccount: UserAccount;
			signingAuthority: PublicKey;
		},
		orderParams: OptionalOrderParams,
		referrerInfo?: ReferrerInfo,
		subAccountId?: number,
		precedingIxs: TransactionInstruction[] = [],
		overrideCustomIxIndex?: number
	): Promise<TransactionInstruction[]> {
		const [signedMsgOrderSignatureIx, placeTakerSignedMsgPerpOrderIx] =
			await this.getPlaceSignedMsgTakerPerpOrderIxs(
				signedSignedMsgOrderParams,
				orderParams.marketIndex,
				takerInfo,
				precedingIxs,
				overrideCustomIxIndex
			);

		orderParams = getOrderParams(orderParams, { marketType: MarketType.PERP });
		const userStatsPublicKey = this.getUserStatsAccountPublicKey();
		const user = await this.getUserAccountPublicKey(subAccountId);

		const remainingAccounts = this.getRemainingAccounts({
			userAccounts: [
				this.getUserAccount(subAccountId),
				takerInfo.takerUserAccount,
			],
			useMarketLastSlotCache: false,
			writablePerpMarketIndexes: [orderParams.marketIndex],
		});

		if (referrerInfo) {
			remainingAccounts.push({
				pubkey: referrerInfo.referrer,
				isWritable: true,
				isSigner: false,
			});
			remainingAccounts.push({
				pubkey: referrerInfo.referrerStats,
				isWritable: true,
				isSigner: false,
			});
		}

		const isDelegateSigner = takerInfo.signingAuthority.equals(
			takerInfo.takerUserAccount.delegate
		);
		const borshBuf = Buffer.from(
			signedSignedMsgOrderParams.orderParams.toString(),
			'hex'
		);

		const signedMessage = this.decodeSignedMsgOrderParamsMessage(
			borshBuf,
			isDelegateSigner
		);
		if (
			signedMessage.builderFeeTenthBps !== null &&
			signedMessage.builderIdx !== null
		) {
			remainingAccounts.push({
				pubkey: getRevenueShareEscrowAccountPublicKey(
					this.program.programId,
					takerInfo.takerUserAccount.authority
				),
				isWritable: true,
				isSigner: false,
			});
		}

		const placeAndMakeIx =
			await this.program.instruction.placeAndMakeSignedMsgPerpOrder(
				orderParams,
				signedMsgOrderUuid,
				{
					accounts: {
						state: await this.getStatePublicKey(),
						user,
						userStats: userStatsPublicKey,
						taker: takerInfo.taker,
						takerStats: takerInfo.takerStats,
						authority: this.wallet.publicKey,
						takerSignedMsgUserOrders: getSignedMsgUserAccountPublicKey(
							this.program.programId,
							takerInfo.takerUserAccount.authority
						),
					},
					remainingAccounts,
				}
			);

		return [
			signedMsgOrderSignatureIx,
			placeTakerSignedMsgPerpOrderIx,
			placeAndMakeIx,
		];
	}

	public async preparePlaceAndTakeSpotOrder(
		orderParams: OptionalOrderParams,
		fulfillmentConfig?: SerumV3FulfillmentConfigAccount,
		makerInfo?: MakerInfo,
		referrerInfo?: ReferrerInfo,
		txParams?: TxParams,
		subAccountId?: number
	) {
		const tx = await this.buildTransaction(
			await this.getPlaceAndTakeSpotOrderIx(
				orderParams,
				fulfillmentConfig,
				makerInfo,
				referrerInfo,
				subAccountId
			),
			txParams
		);

		return {
			placeAndTakeSpotOrderTx: tx,
		};
	}

	public async placeAndTakeSpotOrder(
		orderParams: OptionalOrderParams,
		fulfillmentConfig?: SerumV3FulfillmentConfigAccount,
		makerInfo?: MakerInfo,
		referrerInfo?: ReferrerInfo,
		txParams?: TxParams,
		subAccountId?: number
	): Promise<TransactionSignature> {
		const { txSig, slot } = await this.sendTransaction(
			(
				await this.preparePlaceAndTakeSpotOrder(
					orderParams,
					fulfillmentConfig,
					makerInfo,
					referrerInfo,
					txParams,
					subAccountId
				)
			).placeAndTakeSpotOrderTx,
			[],
			this.opts,
			false
		);
		this.spotMarketLastSlotCache.set(orderParams.marketIndex, slot);
		this.spotMarketLastSlotCache.set(QUOTE_SPOT_MARKET_INDEX, slot);
		return txSig;
	}
	public async getPlaceAndTakeSpotOrderIx(
		orderParams: OptionalOrderParams,
		fulfillmentConfig?: SerumV3FulfillmentConfigAccount,
		makerInfo?: MakerInfo,
		referrerInfo?: ReferrerInfo,
		subAccountId?: number
	): Promise<TransactionInstruction> {
		orderParams = getOrderParams(orderParams, { marketType: MarketType.SPOT });
		const userStatsPublicKey = this.getUserStatsAccountPublicKey();
		const user = await this.getUserAccountPublicKey(subAccountId);

		const userAccounts = [this.getUserAccount(subAccountId)];
		if (makerInfo !== undefined) {
			userAccounts.push(makerInfo.makerUserAccount);
		}
		const remainingAccounts = this.getRemainingAccounts({
			userAccounts,
			useMarketLastSlotCache: true,
			writableSpotMarketIndexes: [
				orderParams.marketIndex,
				QUOTE_SPOT_MARKET_INDEX,
			],
		});

		let makerOrderId = null;
		if (makerInfo) {
			makerOrderId = makerInfo.order.orderId;
			remainingAccounts.push({
				pubkey: makerInfo.maker,
				isSigner: false,
				isWritable: true,
			});
			remainingAccounts.push({
				pubkey: makerInfo.makerStats,
				isSigner: false,
				isWritable: true,
			});
		}

		if (referrerInfo) {
			remainingAccounts.push({
				pubkey: referrerInfo.referrer,
				isWritable: true,
				isSigner: false,
			});
			remainingAccounts.push({
				pubkey: referrerInfo.referrerStats,
				isWritable: true,
				isSigner: false,
			});
		}

		this.addSpotFulfillmentAccounts(
			orderParams.marketIndex,
			remainingAccounts,
			fulfillmentConfig
		);

		return await this.program.instruction.placeAndTakeSpotOrder(
			orderParams,
			fulfillmentConfig ? fulfillmentConfig.fulfillmentType : null,
			makerOrderId,
			{
				accounts: {
					state: await this.getStatePublicKey(),
					user,
					userStats: userStatsPublicKey,
					authority: this.wallet.publicKey,
				},
				remainingAccounts,
			}
		);
	}

	public async placeAndMakeSpotOrder(
		orderParams: OptionalOrderParams,
		takerInfo: TakerInfo,
		fulfillmentConfig?: SerumV3FulfillmentConfigAccount,
		referrerInfo?: ReferrerInfo,
		txParams?: TxParams,
		subAccountId?: number
	): Promise<TransactionSignature> {
		const { txSig, slot } = await this.sendTransaction(
			await this.buildTransaction(
				await this.getPlaceAndMakeSpotOrderIx(
					orderParams,
					takerInfo,
					fulfillmentConfig,
					referrerInfo,
					subAccountId
				),
				txParams
			),
			[],
			this.opts
		);
		this.spotMarketLastSlotCache.set(orderParams.marketIndex, slot);
		this.spotMarketLastSlotCache.set(QUOTE_SPOT_MARKET_INDEX, slot);
		return txSig;
	}

	public async getPlaceAndMakeSpotOrderIx(
		orderParams: OptionalOrderParams,
		takerInfo: TakerInfo,
		fulfillmentConfig?: SerumV3FulfillmentConfigAccount,
		referrerInfo?: ReferrerInfo,
		subAccountId?: number
	): Promise<TransactionInstruction> {
		orderParams = getOrderParams(orderParams, { marketType: MarketType.SPOT });
		const userStatsPublicKey = this.getUserStatsAccountPublicKey();
		const user = await this.getUserAccountPublicKey(subAccountId);

		const remainingAccounts = this.getRemainingAccounts({
			userAccounts: [
				this.getUserAccount(subAccountId),
				takerInfo.takerUserAccount,
			],
			useMarketLastSlotCache: true,
			writableSpotMarketIndexes: [
				orderParams.marketIndex,
				QUOTE_SPOT_MARKET_INDEX,
			],
		});

		if (referrerInfo) {
			remainingAccounts.push({
				pubkey: referrerInfo.referrer,
				isWritable: true,
				isSigner: false,
			});
			remainingAccounts.push({
				pubkey: referrerInfo.referrerStats,
				isWritable: true,
				isSigner: false,
			});
		}

		this.addSpotFulfillmentAccounts(
			orderParams.marketIndex,
			remainingAccounts,
			fulfillmentConfig
		);

		const takerOrderId = takerInfo.order.orderId;
		return await this.program.instruction.placeAndMakeSpotOrder(
			orderParams,
			takerOrderId,
			fulfillmentConfig ? fulfillmentConfig.fulfillmentType : null,
			{
				accounts: {
					state: await this.getStatePublicKey(),
					user,
					userStats: userStatsPublicKey,
					taker: takerInfo.taker,
					takerStats: takerInfo.takerStats,
					authority: this.wallet.publicKey,
				},
				remainingAccounts,
			}
		);
	}

	/**
	 * @deprecated use {@link placePerpOrder} or {@link placeAndTakePerpOrder} instead
	 */
	public async closePosition(
		marketIndex: number,
		limitPrice?: BN,
		subAccountId?: number
	): Promise<TransactionSignature> {
		const userPosition =
			this.getUser(subAccountId).getPerpPosition(marketIndex);
		if (!userPosition) {
			throw Error(`No position in market ${marketIndex.toString()}`);
		}

		return await this.placeAndTakePerpOrder(
			{
				orderType: OrderType.MARKET,
				marketIndex,
				direction: findDirectionToClose(userPosition),
				baseAssetAmount: userPosition.baseAssetAmount.abs(),
				reduceOnly: true,
				price: limitPrice,
			},
			undefined,
			undefined,
			undefined,
			undefined,
			undefined,
			subAccountId
		);
	}

	/**
	 * Modifies an open order by closing it and replacing it with a new order.
	 * @deprecated use modifyOrder instead
	 * @param orderId: The open order to modify
	 * @param newBaseAmount: The new base amount for the order. One of [newBaseAmount|newLimitPrice|newOraclePriceOffset] must be provided.
	 * @param newLimitPice: The new limit price for the order. One of [newBaseAmount|newLimitPrice|newOraclePriceOffset] must be provided.
	 * @param newOraclePriceOffset: The new oracle price offset for the order. One of [newBaseAmount|newLimitPrice|newOraclePriceOffset] must be provided.
	 * @returns
	 */
	public async modifyPerpOrder(
		orderId: number,
		newBaseAmount?: BN,
		newLimitPrice?: BN,
		newOraclePriceOffset?: number
	): Promise<TransactionSignature> {
		return this.modifyOrder({
			orderId,
			newBaseAmount,
			newLimitPrice,
			newOraclePriceOffset,
		});
	}

	/**
	 * Modifies an open order by closing it and replacing it with a new order.
	 * @deprecated use modifyOrderByUserOrderId instead
	 * @param userOrderId: The open order to modify
	 * @param newBaseAmount: The new base amount for the order. One of [newBaseAmount|newLimitPrice|newOraclePriceOffset] must be provided.
	 * @param newLimitPice: The new limit price for the order. One of [newBaseAmount|newLimitPrice|newOraclePriceOffset] must be provided.
	 * @param newOraclePriceOffset: The new oracle price offset for the order. One of [newBaseAmount|newLimitPrice|newOraclePriceOffset] must be provided.
	 * @returns
	 */
	public async modifyPerpOrderByUserOrderId(
		userOrderId: number,
		newBaseAmount?: BN,
		newLimitPrice?: BN,
		newOraclePriceOffset?: number
	): Promise<TransactionSignature> {
		return this.modifyOrderByUserOrderId({
			userOrderId,
			newBaseAmount,
			newLimitPrice,
			newOraclePriceOffset,
		});
	}

	/**
	 * Modifies an open order (spot or perp) by closing it and replacing it with a new order.
	 * @param orderParams.orderId: The open order to modify
	 * @param orderParams.newDirection: The new direction for the order
	 * @param orderParams.newBaseAmount: The new base amount for the order
	 * @param orderParams.newLimitPice: The new limit price for the order
	 * @param orderParams.newOraclePriceOffset: The new oracle price offset for the order
	 * @param orderParams.newTriggerPrice: Optional - Thew new trigger price for the order.
	 * @param orderParams.auctionDuration:
	 * @param orderParams.auctionStartPrice:
	 * @param orderParams.auctionEndPrice:
	 * @param orderParams.reduceOnly:
	 * @param orderParams.postOnly:
	 * @param orderParams.bitFlags:
	 * @param orderParams.policy:
	 * @param orderParams.maxTs:
	 * @returns
	 */
	public async modifyOrder(
		orderParams: {
			orderId: number;
			newDirection?: PositionDirection;
			newBaseAmount?: BN;
			newLimitPrice?: BN;
			newOraclePriceOffset?: number;
			newTriggerPrice?: BN;
			newTriggerCondition?: OrderTriggerCondition;
			auctionDuration?: number;
			auctionStartPrice?: BN;
			auctionEndPrice?: BN;
			reduceOnly?: boolean;
			postOnly?: PostOnlyParams;
			bitFlags?: number;
			maxTs?: BN;
			policy?: number;
		},
		txParams?: TxParams,
		subAccountId?: number
	): Promise<TransactionSignature> {
		const { txSig } = await this.sendTransaction(
			await this.buildTransaction(
				await this.getModifyOrderIx(orderParams, subAccountId),
				txParams
			),
			[],
			this.opts
		);
		return txSig;
	}

	/**
	 * @param orderParams: The parameters for the order to modify.
	 * @param subAccountId: Optional - The subaccount ID of the user to modify the order for.
	 * @param userPublicKey: Optional - The public key of the user to modify the order for. This takes precedence over subAccountId.
	 * @returns
	 */
	public async getModifyOrderIx(
		{
			orderId,
			newDirection,
			newBaseAmount,
			newLimitPrice,
			newOraclePriceOffset,
			newTriggerPrice,
			newTriggerCondition,
			auctionDuration,
			auctionStartPrice,
			auctionEndPrice,
			reduceOnly,
			postOnly,
			bitFlags,
			maxTs,
			policy,
		}: {
			orderId: number;
			newDirection?: PositionDirection;
			newBaseAmount?: BN;
			newLimitPrice?: BN;
			newOraclePriceOffset?: number;
			newTriggerPrice?: BN;
			newTriggerCondition?: OrderTriggerCondition;
			auctionDuration?: number;
			auctionStartPrice?: BN;
			auctionEndPrice?: BN;
			reduceOnly?: boolean;
			postOnly?: PostOnlyParams;
			bitFlags?: number;
			maxTs?: BN;
			policy?: number;
		},
		subAccountId?: number,
		overrides?: {
			user?: User;
			authority?: PublicKey;
		}
	): Promise<TransactionInstruction> {
		const userPubKey =
			overrides?.user?.getUserAccountPublicKey() ??
			(await this.getUserAccountPublicKey(subAccountId));
		const userAccount =
			overrides?.user?.getUserAccount() ?? this.getUserAccount(subAccountId);

		const remainingAccounts = this.getRemainingAccounts({
			userAccounts: [userAccount],
			useMarketLastSlotCache: true,
		});

		const orderParams: ModifyOrderParams = {
			baseAssetAmount: newBaseAmount || null,
			direction: newDirection || null,
			price: newLimitPrice || null,
			oraclePriceOffset: newOraclePriceOffset || null,
			triggerPrice: newTriggerPrice || null,
			triggerCondition: newTriggerCondition || null,
			auctionDuration: auctionDuration || null,
			auctionStartPrice: auctionStartPrice || null,
			auctionEndPrice: auctionEndPrice || null,
			reduceOnly: reduceOnly != undefined ? reduceOnly : null,
			postOnly: postOnly != undefined ? postOnly : null,
			bitFlags: bitFlags != undefined ? bitFlags : null,
			policy: policy || null,
			maxTs: maxTs || null,
		};

		const authority =
			overrides?.authority ??
			overrides?.user?.getUserAccount().authority ??
			this.wallet.publicKey;
		return await this.program.instruction.modifyOrder(orderId, orderParams, {
			accounts: {
				state: await this.getStatePublicKey(),
				user: userPubKey,
				userStats: this.getUserStatsAccountPublicKey(),
				authority,
			},
			remainingAccounts,
		});
	}

	/**
	 * Modifies an open order by closing it and replacing it with a new order.
	 * @param orderParams.userOrderId: The open order to modify
	 * @param orderParams.newDirection: The new direction for the order
	 * @param orderParams.newBaseAmount: The new base amount for the order
	 * @param orderParams.newLimitPice: The new limit price for the order
	 * @param orderParams.newOraclePriceOffset: The new oracle price offset for the order
	 * @param orderParams.newTriggerPrice: Optional - Thew new trigger price for the order.
	 * @param orderParams.auctionDuration: Only required if order type changed to market from something else
	 * @param orderParams.auctionStartPrice: Only required if order type changed to market from something else
	 * @param orderParams.auctionEndPrice: Only required if order type changed to market from something else
	 * @param orderParams.reduceOnly:
	 * @param orderParams.postOnly:
	 * @param orderParams.bitFlags:
	 * @param orderParams.policy:
	 * @param orderParams.maxTs:
	 * @returns
	 */
	public async modifyOrderByUserOrderId(
		orderParams: {
			userOrderId: number;
			newDirection?: PositionDirection;
			newBaseAmount?: BN;
			newLimitPrice?: BN;
			newOraclePriceOffset?: number;
			newTriggerPrice?: BN;
			newTriggerCondition?: OrderTriggerCondition;
			auctionDuration?: number;
			auctionStartPrice?: BN;
			auctionEndPrice?: BN;
			reduceOnly?: boolean;
			postOnly?: PostOnlyParams;
			bitFlags?: number;
			policy?: ModifyOrderPolicy;
			maxTs?: BN;
		},
		txParams?: TxParams,
		subAccountId?: number
	): Promise<TransactionSignature> {
		const { txSig } = await this.sendTransaction(
			await this.buildTransaction(
				await this.getModifyOrderByUserIdIx(orderParams, subAccountId),
				txParams
			),
			[],
			this.opts
		);
		return txSig;
	}

	public async getModifyOrderByUserIdIx(
		{
			userOrderId,
			newDirection,
			newBaseAmount,
			newLimitPrice,
			newOraclePriceOffset,
			newTriggerPrice,
			newTriggerCondition,
			auctionDuration,
			auctionStartPrice,
			auctionEndPrice,
			reduceOnly,
			postOnly,
			bitFlags,
			maxTs,
			policy,
		}: {
			userOrderId: number;
			newDirection?: PositionDirection;
			newBaseAmount?: BN;
			newLimitPrice?: BN;
			newOraclePriceOffset?: number;
			newTriggerPrice?: BN;
			newTriggerCondition?: OrderTriggerCondition;
			auctionDuration?: number;
			auctionStartPrice?: BN;
			auctionEndPrice?: BN;
			reduceOnly?: boolean;
			postOnly?: PostOnlyParams;
			bitFlags?: number;
			policy?: ModifyOrderPolicy;
			maxTs?: BN;
		},
		subAccountId?: number
	): Promise<TransactionInstruction> {
		const user = await this.getUserAccountPublicKey(subAccountId);

		const remainingAccounts = this.getRemainingAccounts({
			userAccounts: [this.getUserAccount(subAccountId)],
			useMarketLastSlotCache: true,
		});

		const orderParams: ModifyOrderParams = {
			baseAssetAmount: newBaseAmount || null,
			direction: newDirection || null,
			price: newLimitPrice || null,
			oraclePriceOffset: newOraclePriceOffset || null,
			triggerPrice: newTriggerPrice || null,
			triggerCondition: newTriggerCondition || null,
			auctionDuration: auctionDuration || null,
			auctionStartPrice: auctionStartPrice || null,
			auctionEndPrice: auctionEndPrice || null,
			reduceOnly: reduceOnly || false,
			postOnly: postOnly || null,
			bitFlags: bitFlags || null,
			policy: policy || null,
			maxTs: maxTs || null,
		};

		return await this.program.instruction.modifyOrderByUserId(
			userOrderId,
			orderParams,
			{
				accounts: {
					state: await this.getStatePublicKey(),
					user,
					userStats: this.getUserStatsAccountPublicKey(),
					authority: this.wallet.publicKey,
				},
				remainingAccounts,
			}
		);
	}

	public async settlePNLs(
		users: {
			settleeUserAccountPublicKey: PublicKey;
			settleeUserAccount: UserAccount;
		}[],
		marketIndexes: number[],
		opts?: {
			filterInvalidMarkets?: boolean;
		},
		txParams?: TxParams
	): Promise<TransactionSignature> {
		const filterInvalidMarkets = opts?.filterInvalidMarkets;

		// # Filter market indexes by markets with valid oracle
		const marketIndexToSettle: number[] = filterInvalidMarkets
			? []
			: marketIndexes;

		if (filterInvalidMarkets) {
			for (const marketIndex of marketIndexes) {
				const perpMarketAccount = this.getPerpMarketAccount(marketIndex);
				const oraclePriceData = this.getOracleDataForPerpMarket(marketIndex);
				const stateAccountAndSlot =
					this.accountSubscriber.getStateAccountAndSlot();
				const oracleGuardRails = stateAccountAndSlot.data.oracleGuardRails;

				const isValid = isOracleValid(
					perpMarketAccount,
					oraclePriceData,
					oracleGuardRails,
					stateAccountAndSlot.slot
				);

				if (isValid) {
					marketIndexToSettle.push(marketIndex);
				}
			}
		}

		// # Settle filtered market indexes
		const ixs = await this.getSettlePNLsIxs(users, marketIndexToSettle);

		const tx = await this.buildTransaction(
			ixs,
			txParams ?? {
				computeUnits: 1_400_000,
			}
		);

		const { txSig } = await this.sendTransaction(tx, [], this.opts);
		return txSig;
	}

	public async getSettlePNLsIxs(
		users: {
			settleeUserAccountPublicKey: PublicKey;
			settleeUserAccount: UserAccount;
		}[],
		marketIndexes: number[],
		revenueShareEscrowMap?: RevenueShareEscrowMap
	): Promise<Array<TransactionInstruction>> {
		const ixs = [];
		for (const { settleeUserAccountPublicKey, settleeUserAccount } of users) {
			for (const marketIndex of marketIndexes) {
				ixs.push(
					await this.settlePNLIx(
						settleeUserAccountPublicKey,
						settleeUserAccount,
						marketIndex,
						revenueShareEscrowMap
					)
				);
			}
		}

		return ixs;
	}

	public async settlePNL(
		settleeUserAccountPublicKey: PublicKey,
		settleeUserAccount: UserAccount,
		marketIndex: number,
		txParams?: TxParams,
		optionalIxs?: TransactionInstruction[],
		revenueShareEscrowMap?: RevenueShareEscrowMap
	): Promise<TransactionSignature> {
		const lookupTableAccounts = await this.fetchAllLookupTableAccounts();

		const { txSig } = await this.sendTransaction(
			await this.buildTransaction(
				await this.settlePNLIx(
					settleeUserAccountPublicKey,
					settleeUserAccount,
					marketIndex,
					revenueShareEscrowMap
				),
				txParams,
				undefined,
				lookupTableAccounts,
				undefined,
				undefined,
				optionalIxs
			),
			[],
			this.opts
		);
		return txSig;
	}

	public async settlePNLIx(
		settleeUserAccountPublicKey: PublicKey,
		settleeUserAccount: UserAccount,
		marketIndex: number,
		revenueShareEscrowMap?: RevenueShareEscrowMap
	): Promise<TransactionInstruction> {
		const remainingAccounts = this.getRemainingAccounts({
			userAccounts: [settleeUserAccount],
			writablePerpMarketIndexes: [marketIndex],
			writableSpotMarketIndexes: [QUOTE_SPOT_MARKET_INDEX],
		});

		if (revenueShareEscrowMap) {
			const escrow = revenueShareEscrowMap.get(
				settleeUserAccount.authority.toBase58()
			);
			if (escrow) {
				const escrowPk = getRevenueShareEscrowAccountPublicKey(
					this.program.programId,
					settleeUserAccount.authority
				);

				const builders = new Map<number, PublicKey>();
				for (const order of escrow.orders) {
					const eligibleBuilder =
						isBuilderOrderCompleted(order) &&
						!isBuilderOrderReferral(order) &&
						order.feesAccrued.gt(ZERO) &&
						order.marketIndex === marketIndex;
					if (eligibleBuilder && !builders.has(order.builderIdx)) {
						builders.set(
							order.builderIdx,
							escrow.approvedBuilders[order.builderIdx].authority
						);
					}
				}
				if (builders.size > 0) {
					if (!remainingAccounts.find((a) => a.pubkey.equals(escrowPk))) {
						remainingAccounts.push({
							pubkey: escrowPk,
							isSigner: false,
							isWritable: true,
						});
					}
					this.addBuilderToRemainingAccounts(
						Array.from(builders.values()),
						remainingAccounts
					);
				}

				// Include escrow and referrer accounts if referral rewards exist for this market
				const hasReferralForMarket = escrow.orders.some(
					(o) =>
						isBuilderOrderReferral(o) &&
						o.feesAccrued.gt(ZERO) &&
						o.marketIndex === marketIndex
				);

				if (hasReferralForMarket) {
					if (!remainingAccounts.find((a) => a.pubkey.equals(escrowPk))) {
						remainingAccounts.push({
							pubkey: escrowPk,
							isSigner: false,
							isWritable: true,
						});
					}
					if (!escrow.referrer.equals(PublicKey.default)) {
						this.addBuilderToRemainingAccounts(
							[escrow.referrer],
							remainingAccounts
						);
					}
				}
			} else {
				// Stale-cache fallback: if the user has any builder orders, include escrow PDA. This allows
				// the program to lazily clean up any completed builder orders.
				for (const order of settleeUserAccount.orders) {
					if (hasBuilder(order)) {
						const escrowPk = getRevenueShareEscrowAccountPublicKey(
							this.program.programId,
							settleeUserAccount.authority
						);
						if (!remainingAccounts.find((a) => a.pubkey.equals(escrowPk))) {
							remainingAccounts.push({
								pubkey: escrowPk,
								isSigner: false,
								isWritable: true,
							});
						}
						break;
					}
				}
			}
		}

		return await this.program.instruction.settlePnl(marketIndex, {
			accounts: {
				state: await this.getStatePublicKey(),
				authority: this.wallet.publicKey,
				user: settleeUserAccountPublicKey,
				spotMarketVault: this.getQuoteSpotMarketAccount().vault,
			},
			remainingAccounts: remainingAccounts,
		});
	}

	public async settleMultiplePNLs(
		settleeUserAccountPublicKey: PublicKey,
		settleeUserAccount: UserAccount,
		marketIndexes: number[],
		mode: SettlePnlMode,
		revenueShareEscrowMap?: RevenueShareEscrowMap,
		txParams?: TxParams
	): Promise<TransactionSignature> {
		const { txSig } = await this.sendTransaction(
			await this.buildTransaction(
				await this.settleMultiplePNLsIx(
					settleeUserAccountPublicKey,
					settleeUserAccount,
					marketIndexes,
					mode,
					undefined,
					revenueShareEscrowMap
				),
				txParams
			),
			[],
			this.opts
		);
		return txSig;
	}

	public async settleMultiplePNLsMultipleTxs(
		settleeUserAccountPublicKey: PublicKey,
		settleeUserAccount: UserAccount,
		marketIndexes: number[],
		mode: SettlePnlMode,
		txParams?: TxParams,
		optionalIxs?: TransactionInstruction[],
		revenueShareEscrowMap?: RevenueShareEscrowMap
	): Promise<TransactionSignature[]> {
		// need multiple TXs because settling more than 4 markets won't fit in a single TX
		const txsToSign: (Transaction | VersionedTransaction)[] = [];
		const marketIndexesInFourGroups: number[][] = [];
		for (let i = 0; i < marketIndexes.length; i += 4) {
			marketIndexesInFourGroups.push(marketIndexes.slice(i, i + 4));
		}

		for (const marketIndexes of marketIndexesInFourGroups) {
			const ix = await this.settleMultiplePNLsIx(
				settleeUserAccountPublicKey,
				settleeUserAccount,
				marketIndexes,
				mode,
				undefined,
				revenueShareEscrowMap
			);
			const computeUnits = Math.min(300_000 * marketIndexes.length, 1_400_000);
			const tx = await this.buildTransaction(
				ix,
				{
					...txParams,
					computeUnits,
				},
				undefined,
				undefined,
				undefined,
				undefined,
				optionalIxs
			);
			txsToSign.push(tx);
		}

		const txsMap: Record<string, Transaction | VersionedTransaction> = {};
		let i = 1;
		for (const tx of txsToSign) {
			txsMap[`tx-${i}`] = tx;
			i++;
		}
		const signedTxs = (
			await this.txHandler.getSignedTransactionMap(txsMap, this.provider.wallet)
		).signedTxMap;

		const txSigs: TransactionSignature[] = [];
		for (const key in signedTxs) {
			const tx = signedTxs[key];
			const { txSig } = await this.sendTransaction(tx, [], this.opts, true);
			txSigs.push(txSig);
		}

		return txSigs;
	}

	public async settleMultiplePNLsIx(
		settleeUserAccountPublicKey: PublicKey,
		settleeUserAccount: UserAccount,
		marketIndexes: number[],
		mode: SettlePnlMode,
		overrides?: {
			authority?: PublicKey;
		},
		revenueShareEscrowMap?: RevenueShareEscrowMap
	): Promise<TransactionInstruction> {
		const remainingAccounts = this.getRemainingAccounts({
			userAccounts: [settleeUserAccount],
			writablePerpMarketIndexes: marketIndexes,
			writableSpotMarketIndexes: [QUOTE_SPOT_MARKET_INDEX],
		});

		if (revenueShareEscrowMap) {
			const escrow = revenueShareEscrowMap.get(
				settleeUserAccount.authority.toBase58()
			);
			const builders = new Map<number, PublicKey>();
			if (escrow) {
				for (const order of escrow.orders) {
					const eligibleBuilder =
						isBuilderOrderCompleted(order) &&
						!isBuilderOrderReferral(order) &&
						order.feesAccrued.gt(ZERO) &&
						marketIndexes.includes(order.marketIndex);
					if (eligibleBuilder && !builders.has(order.builderIdx)) {
						builders.set(
							order.builderIdx,
							escrow.approvedBuilders[order.builderIdx].authority
						);
					}
				}
				if (builders.size > 0) {
					const escrowPk = getRevenueShareEscrowAccountPublicKey(
						this.program.programId,
						settleeUserAccount.authority
					);
					if (!remainingAccounts.find((a) => a.pubkey.equals(escrowPk))) {
						remainingAccounts.push({
							pubkey: escrowPk,
							isSigner: false,
							isWritable: true,
						});
					}
					this.addBuilderToRemainingAccounts(
						Array.from(builders.values()),
						remainingAccounts
					);
				}

				// Include escrow and referrer accounts when there are referral rewards
				// for any of the markets we are settling, so on-chain sweep can find them.
				const hasReferralForRequestedMarkets = escrow.orders.some(
					(o) =>
						isBuilderOrderReferral(o) &&
						o.feesAccrued.gt(ZERO) &&
						marketIndexes.includes(o.marketIndex)
				);

				if (hasReferralForRequestedMarkets) {
					const escrowPk = getRevenueShareEscrowAccountPublicKey(
						this.program.programId,
						settleeUserAccount.authority
					);
					if (!remainingAccounts.find((a) => a.pubkey.equals(escrowPk))) {
						remainingAccounts.push({
							pubkey: escrowPk,
							isSigner: false,
							isWritable: true,
						});
					}

					// Add referrer's User and RevenueShare accounts
					if (!escrow.referrer.equals(PublicKey.default)) {
						this.addBuilderToRemainingAccounts(
							[escrow.referrer],
							remainingAccounts
						);
					}
				}
			} else {
				// Stale-cache fallback: if the user has any builder orders, include escrow PDA. This allows
				// the program to lazily clean up any completed builder orders.
				for (const order of settleeUserAccount.orders) {
					if (hasBuilder(order)) {
						const escrowPk = getRevenueShareEscrowAccountPublicKey(
							this.program.programId,
							settleeUserAccount.authority
						);
						if (!remainingAccounts.find((a) => a.pubkey.equals(escrowPk))) {
							remainingAccounts.push({
								pubkey: escrowPk,
								isSigner: false,
								isWritable: true,
							});
						}
						break;
					}
				}
			}
		}

		return await this.program.instruction.settleMultiplePnls(
			marketIndexes,
			mode,
			{
				accounts: {
					state: await this.getStatePublicKey(),
					authority: overrides?.authority ?? this.wallet.publicKey,
					user: settleeUserAccountPublicKey,
					spotMarketVault: this.getQuoteSpotMarketAccount().vault,
				},
				remainingAccounts: remainingAccounts,
			}
		);
	}

	public async getSetUserStatusToBeingLiquidatedIx(
		userAccountPublicKey: PublicKey,
		userAccount: UserAccount
	): Promise<TransactionInstruction> {
		const remainingAccounts = this.getRemainingAccounts({
			userAccounts: [userAccount],
		});
		return await this.program.instruction.setUserStatusToBeingLiquidated({
			accounts: {
				state: await this.getStatePublicKey(),
				user: userAccountPublicKey,
				authority: this.wallet.publicKey,
			},
			remainingAccounts,
		});
	}

	public async setUserStatusToBeingLiquidated(
		userAccountPublicKey: PublicKey,
		userAccount: UserAccount
	): Promise<TransactionSignature> {
		const { txSig } = await this.sendTransaction(
			await this.buildTransaction(
				await this.getSetUserStatusToBeingLiquidatedIx(
					userAccountPublicKey,
					userAccount
				)
			),
			[],
			this.opts
		);
		return txSig;
	}

	public async liquidatePerp(
		userAccountPublicKey: PublicKey,
		userAccount: UserAccount,
		marketIndex: number,
		maxBaseAssetAmount: BN,
		limitPrice?: BN,
		txParams?: TxParams,
		liquidatorSubAccountId?: number
	): Promise<TransactionSignature> {
		const { txSig, slot } = await this.sendTransaction(
			await this.buildTransaction(
				await this.getLiquidatePerpIx(
					userAccountPublicKey,
					userAccount,
					marketIndex,
					maxBaseAssetAmount,
					limitPrice,
					liquidatorSubAccountId
				),
				txParams
			),
			[],
			this.opts
		);
		this.perpMarketLastSlotCache.set(marketIndex, slot);
		return txSig;
	}
	public async getLiquidatePerpIx(
		userAccountPublicKey: PublicKey,
		userAccount: UserAccount,
		marketIndex: number,
		maxBaseAssetAmount: BN,
		limitPrice?: BN,
		liquidatorSubAccountId?: number
	): Promise<TransactionInstruction> {
		const userStatsPublicKey = getUserStatsAccountPublicKey(
			this.program.programId,
			userAccount.authority
		);

		const liquidator = await this.getUserAccountPublicKey(
			liquidatorSubAccountId
		);
		const liquidatorStatsPublicKey = this.getUserStatsAccountPublicKey();

		const remainingAccounts = this.getRemainingAccounts({
			userAccounts: [this.getUserAccount(liquidatorSubAccountId), userAccount],
			useMarketLastSlotCache: true,
			writablePerpMarketIndexes: [marketIndex],
		});

		return await this.program.instruction.liquidatePerp(
			marketIndex,
			maxBaseAssetAmount,
			limitPrice ?? null,
			{
				accounts: {
					state: await this.getStatePublicKey(),
					authority: this.wallet.publicKey,
					user: userAccountPublicKey,
					userStats: userStatsPublicKey,
					liquidator,
					liquidatorStats: liquidatorStatsPublicKey,
				},
				remainingAccounts: remainingAccounts,
			}
		);
	}

	public async liquidatePerpWithFill(
		userAccountPublicKey: PublicKey,
		userAccount: UserAccount,
		marketIndex: number,
		makerInfos: MakerInfo[],
		txParams?: TxParams,
		liquidatorSubAccountId?: number
	): Promise<TransactionSignature> {
		const { txSig, slot } = await this.sendTransaction(
			await this.buildTransaction(
				await this.getLiquidatePerpWithFillIx(
					userAccountPublicKey,
					userAccount,
					marketIndex,
					makerInfos,
					liquidatorSubAccountId
				),
				txParams
			),
			[],
			this.opts
		);
		this.perpMarketLastSlotCache.set(marketIndex, slot);
		return txSig;
	}

	public async getLiquidatePerpWithFillIx(
		userAccountPublicKey: PublicKey,
		userAccount: UserAccount,
		marketIndex: number,
		makerInfos: MakerInfo[],
		liquidatorSubAccountId?: number
	): Promise<TransactionInstruction> {
		const userStatsPublicKey = getUserStatsAccountPublicKey(
			this.program.programId,
			userAccount.authority
		);

		const liquidator = await this.getUserAccountPublicKey(
			liquidatorSubAccountId
		);
		const liquidatorStatsPublicKey = this.getUserStatsAccountPublicKey();

		const remainingAccounts = this.getRemainingAccounts({
			userAccounts: [
				userAccount,
				...makerInfos.map((makerInfo) => makerInfo.makerUserAccount),
			],
			writablePerpMarketIndexes: [marketIndex],
		});

		for (const makerInfo of makerInfos) {
			remainingAccounts.push({
				pubkey: makerInfo.maker,
				isSigner: false,
				isWritable: true,
			});
			remainingAccounts.push({
				pubkey: makerInfo.makerStats,
				isSigner: false,
				isWritable: true,
			});
		}

		return await this.program.instruction.liquidatePerpWithFill(marketIndex, {
			accounts: {
				state: await this.getStatePublicKey(),
				authority: this.wallet.publicKey,
				user: userAccountPublicKey,
				userStats: userStatsPublicKey,
				liquidator,
				liquidatorStats: liquidatorStatsPublicKey,
			},
			remainingAccounts: remainingAccounts,
		});
	}

	public async liquidateSpot(
		userAccountPublicKey: PublicKey,
		userAccount: UserAccount,
		assetMarketIndex: number,
		liabilityMarketIndex: number,
		maxLiabilityTransfer: BN,
		limitPrice?: BN,
		txParams?: TxParams,
		liquidatorSubAccountId?: number
	): Promise<TransactionSignature> {
		const { txSig, slot } = await this.sendTransaction(
			await this.buildTransaction(
				await this.getLiquidateSpotIx(
					userAccountPublicKey,
					userAccount,
					assetMarketIndex,
					liabilityMarketIndex,
					maxLiabilityTransfer,
					limitPrice,
					liquidatorSubAccountId
				),
				txParams
			),
			[],
			this.opts
		);
		this.spotMarketLastSlotCache.set(assetMarketIndex, slot);
		this.spotMarketLastSlotCache.set(liabilityMarketIndex, slot);
		return txSig;
	}

	public async getLiquidateSpotIx(
		userAccountPublicKey: PublicKey,
		userAccount: UserAccount,
		assetMarketIndex: number,
		liabilityMarketIndex: number,
		maxLiabilityTransfer: BN,
		limitPrice?: BN,
		liquidatorSubAccountId?: number
	): Promise<TransactionInstruction> {
		const userStatsPublicKey = getUserStatsAccountPublicKey(
			this.program.programId,
			userAccount.authority
		);

		const liquidator = await this.getUserAccountPublicKey(
			liquidatorSubAccountId
		);
		const liquidatorStatsPublicKey = this.getUserStatsAccountPublicKey();

		const remainingAccounts = this.getRemainingAccounts({
			userAccounts: [this.getUserAccount(liquidatorSubAccountId), userAccount],
			useMarketLastSlotCache: true,
			writableSpotMarketIndexes: [liabilityMarketIndex, assetMarketIndex],
		});

		return await this.program.instruction.liquidateSpot(
			assetMarketIndex,
			liabilityMarketIndex,
			maxLiabilityTransfer,
			limitPrice || null,
			{
				accounts: {
					state: await this.getStatePublicKey(),
					authority: this.wallet.publicKey,
					user: userAccountPublicKey,
					userStats: userStatsPublicKey,
					liquidator,
					liquidatorStats: liquidatorStatsPublicKey,
				},
				remainingAccounts: remainingAccounts,
			}
		);
	}

	public async getJupiterLiquidateSpotWithSwapIxV6({
		jupiterClient,
		liabilityMarketIndex,
		assetMarketIndex,
		swapAmount,
		assetTokenAccount,
		liabilityTokenAccount,
		slippageBps,
		swapMode,
		onlyDirectRoutes,
		quote,
		userAccount,
		userAccountPublicKey,
		userStatsAccountPublicKey,
		liquidatorSubAccountId,
		maxAccounts,
	}: {
		jupiterClient: JupiterClient;
		liabilityMarketIndex: number;
		assetMarketIndex: number;
		swapAmount: BN;
		assetTokenAccount?: PublicKey;
		liabilityTokenAccount?: PublicKey;
		slippageBps?: number;
		swapMode?: SwapMode;
		onlyDirectRoutes?: boolean;
		quote?: QuoteResponse;
		userAccount: UserAccount;
		userAccountPublicKey: PublicKey;
		userStatsAccountPublicKey: PublicKey;
		liquidatorSubAccountId?: number;
		maxAccounts?: number;
	}): Promise<{
		ixs: TransactionInstruction[];
		lookupTables: AddressLookupTableAccount[];
	}> {
		const liabilityMarket = this.getSpotMarketAccount(liabilityMarketIndex);
		const assetMarket = this.getSpotMarketAccount(assetMarketIndex);

		if (!quote) {
			const fetchedQuote = await jupiterClient.getQuote({
				inputMint: assetMarket.mint,
				outputMint: liabilityMarket.mint,
				amount: swapAmount,
				slippageBps,
				swapMode,
				onlyDirectRoutes,
				maxAccounts,
			});

			quote = fetchedQuote;
		}

		if (!quote) {
			throw new Error("Could not fetch Jupiter's quote. Please try again.");
		}

		const amountIn = new BN(quote.inAmount);

		const transaction = await jupiterClient.getSwap({
			quote,
			userPublicKey: this.provider.wallet.publicKey,
			slippageBps,
		});

		const { transactionMessage, lookupTables } =
			await jupiterClient.getTransactionMessageAndLookupTables({
				transaction,
			});

		const jupiterInstructions = jupiterClient.getJupiterInstructions({
			transactionMessage,
			inputMint: assetMarket.mint,
			outputMint: liabilityMarket.mint,
		});

		const preInstructions = [];
		if (!liabilityTokenAccount) {
			const tokenProgram = this.getTokenProgramForSpotMarket(liabilityMarket);
			liabilityTokenAccount = await this.getAssociatedTokenAccount(
				liabilityMarket.marketIndex,
				false,
				tokenProgram
			);

			preInstructions.push(
				this.createAssociatedTokenAccountIdempotentInstruction(
					liabilityTokenAccount,
					this.provider.wallet.publicKey,
					this.provider.wallet.publicKey,
					liabilityMarket.mint,
					tokenProgram
				)
			);
		}

		if (!assetTokenAccount) {
			const tokenProgram = this.getTokenProgramForSpotMarket(assetMarket);
			assetTokenAccount = await this.getAssociatedTokenAccount(
				assetMarket.marketIndex,
				false,
				tokenProgram
			);

			preInstructions.push(
				this.createAssociatedTokenAccountIdempotentInstruction(
					assetTokenAccount,
					this.provider.wallet.publicKey,
					this.provider.wallet.publicKey,
					assetMarket.mint,
					tokenProgram
				)
			);
		}

		const { beginSwapIx, endSwapIx } = await this.getLiquidateSpotWithSwapIx({
			liabilityMarketIndex,
			assetMarketIndex,
			swapAmount: amountIn,
			assetTokenAccount,
			liabilityTokenAccount,
			userAccount,
			userAccountPublicKey,
			userStatsAccountPublicKey,
			liquidatorSubAccountId,
		});

		const ixs = [
			...preInstructions,
			beginSwapIx,
			...jupiterInstructions,
			endSwapIx,
		];

		return { ixs, lookupTables };
	}

	/**
	 * Get the drift liquidate_spot_with_swap instructions
	 *
	 * @param liabilityMarketIndex the market index of the token you're buying
	 * @param assetMarketIndex the market index of the token you're selling
	 * @param amountIn the amount of the token to sell
	 * @param assetTokenAccount the token account to move the tokens being sold
	 * @param liabilityTokenAccount the token account to receive the tokens being bought
	 * @param userAccount
	 * @param userAccountPublicKey
	 * @param userStatsAccountPublicKey
	 */
	public async getLiquidateSpotWithSwapIx({
		liabilityMarketIndex,
		assetMarketIndex,
		swapAmount: swapAmount,
		assetTokenAccount,
		liabilityTokenAccount,
		userAccount,
		userAccountPublicKey,
		userStatsAccountPublicKey,
		liquidatorSubAccountId,
	}: {
		liabilityMarketIndex: number;
		assetMarketIndex: number;
		swapAmount: BN;
		assetTokenAccount: PublicKey;
		liabilityTokenAccount: PublicKey;
		userAccount: UserAccount;
		userAccountPublicKey: PublicKey;
		userStatsAccountPublicKey: PublicKey;
		liquidatorSubAccountId?: number;
	}): Promise<{
		beginSwapIx: TransactionInstruction;
		endSwapIx: TransactionInstruction;
	}> {
		const liquidatorAccountPublicKey = await this.getUserAccountPublicKey(
			liquidatorSubAccountId
		);
		const liquidatorStatsPublicKey = this.getUserStatsAccountPublicKey();

		const userAccounts = [userAccount];
		const remainingAccounts = this.getRemainingAccounts({
			userAccounts,
			writableSpotMarketIndexes: [liabilityMarketIndex, assetMarketIndex],
			readableSpotMarketIndexes: [QUOTE_SPOT_MARKET_INDEX],
		});

		const liabilitySpotMarket = this.getSpotMarketAccount(liabilityMarketIndex);
		const assetSpotMarket = this.getSpotMarketAccount(assetMarketIndex);

		const liabilityTokenProgram =
			this.getTokenProgramForSpotMarket(liabilitySpotMarket);
		const assetTokenProgram =
			this.getTokenProgramForSpotMarket(assetSpotMarket);

		if (!liabilityTokenProgram.equals(assetTokenProgram)) {
			remainingAccounts.push({
				pubkey: liabilityTokenProgram,
				isWritable: false,
				isSigner: false,
			});
		}

		if (
			this.isToken2022(liabilitySpotMarket) ||
			this.isToken2022(assetSpotMarket)
		) {
			remainingAccounts.push({
				pubkey: assetSpotMarket.mint,
				isWritable: false,
				isSigner: false,
			});
			remainingAccounts.push({
				pubkey: liabilitySpotMarket.mint,
				isWritable: false,
				isSigner: false,
			});
			if (this.isTransferHook(assetSpotMarket)) {
				this.addExtraAccountMetasToRemainingAccounts(
					assetSpotMarket.mint,
					remainingAccounts
				);
			}
			if (this.isTransferHook(liabilitySpotMarket)) {
				this.addExtraAccountMetasToRemainingAccounts(
					liabilitySpotMarket.mint,
					remainingAccounts
				);
			}
		}

		const beginSwapIx =
			await this.program.instruction.liquidateSpotWithSwapBegin(
				assetMarketIndex,
				liabilityMarketIndex,
				swapAmount,
				{
					accounts: {
						state: await this.getStatePublicKey(),
						user: userAccountPublicKey,
						userStats: userStatsAccountPublicKey,
						liquidator: liquidatorAccountPublicKey,
						liquidatorStats: liquidatorStatsPublicKey,
						authority: this.wallet.publicKey,
						liabilitySpotMarketVault: liabilitySpotMarket.vault,
						assetSpotMarketVault: assetSpotMarket.vault,
						assetTokenAccount: assetTokenAccount,
						liabilityTokenAccount: liabilityTokenAccount,
						tokenProgram: assetTokenProgram,
						driftSigner: this.getStateAccount().signer,
						instructions: anchor.web3.SYSVAR_INSTRUCTIONS_PUBKEY,
					},
					remainingAccounts,
				}
			);

		const endSwapIx = await this.program.instruction.liquidateSpotWithSwapEnd(
			assetMarketIndex,
			liabilityMarketIndex,
			{
				accounts: {
					state: await this.getStatePublicKey(),
					user: userAccountPublicKey,
					userStats: userStatsAccountPublicKey,
					liquidator: liquidatorAccountPublicKey,
					liquidatorStats: liquidatorStatsPublicKey,
					authority: this.wallet.publicKey,
					liabilitySpotMarketVault: liabilitySpotMarket.vault,
					assetSpotMarketVault: assetSpotMarket.vault,
					assetTokenAccount: assetTokenAccount,
					liabilityTokenAccount: liabilityTokenAccount,
					tokenProgram: assetTokenProgram,
					driftSigner: this.getStateAccount().signer,
					instructions: anchor.web3.SYSVAR_INSTRUCTIONS_PUBKEY,
				},
				remainingAccounts,
			}
		);

		return { beginSwapIx, endSwapIx };
	}

	public async getInsuranceFundSwapIx({
		inMarketIndex,
		outMarketIndex,
		amountIn,
		inTokenAccount,
		outTokenAccount,
	}: {
		inMarketIndex: number;
		outMarketIndex: number;
		amountIn: BN;
		inTokenAccount: PublicKey;
		outTokenAccount: PublicKey;
	}): Promise<{
		beginSwapIx: TransactionInstruction;
		endSwapIx: TransactionInstruction;
	}> {
		const remainingAccounts = await this.getRemainingAccounts({
			userAccounts: [],
			writableSpotMarketIndexes: [inMarketIndex, outMarketIndex],
		});

		const inSpotMarket = this.getSpotMarketAccount(inMarketIndex);
		const outSpotMarket = this.getSpotMarketAccount(outMarketIndex);

		if (this.isToken2022(inSpotMarket) || this.isToken2022(outSpotMarket)) {
			remainingAccounts.push({
				pubkey: inSpotMarket.mint,
				isWritable: false,
				isSigner: false,
			});
			remainingAccounts.push({
				pubkey: outSpotMarket.mint,
				isWritable: false,
				isSigner: false,
			});
			if (this.isTransferHook(inSpotMarket)) {
				this.addExtraAccountMetasToRemainingAccounts(
					inSpotMarket.mint,
					remainingAccounts
				);
			}
			if (this.isTransferHook(outSpotMarket)) {
				this.addExtraAccountMetasToRemainingAccounts(
					outSpotMarket.mint,
					remainingAccounts
				);
			}
		}

		const ifRebalanceConfig = getIfRebalanceConfigPublicKey(
			this.program.programId,
			inMarketIndex,
			outMarketIndex
		);

		const beginSwapIx = await this.program.instruction.beginInsuranceFundSwap(
			inMarketIndex,
			outMarketIndex,
			amountIn,
			{
				accounts: {
					state: await this.getStatePublicKey(),
					authority: this.wallet.publicKey,
					outInsuranceFundVault: outSpotMarket.insuranceFund.vault,
					inInsuranceFundVault: inSpotMarket.insuranceFund.vault,
					outTokenAccount,
					inTokenAccount,
					ifRebalanceConfig: ifRebalanceConfig,
					tokenProgram: TOKEN_PROGRAM_ID,
					driftSigner: this.getStateAccount().signer,
					instructions: anchor.web3.SYSVAR_INSTRUCTIONS_PUBKEY,
				},
				remainingAccounts,
			}
		);

		const endSwapIx = await this.program.instruction.endInsuranceFundSwap(
			inMarketIndex,
			outMarketIndex,
			{
				accounts: {
					state: await this.getStatePublicKey(),
					authority: this.wallet.publicKey,
					outInsuranceFundVault: outSpotMarket.insuranceFund.vault,
					inInsuranceFundVault: inSpotMarket.insuranceFund.vault,
					outTokenAccount,
					inTokenAccount,
					ifRebalanceConfig: ifRebalanceConfig,
					tokenProgram: TOKEN_PROGRAM_ID,
					driftSigner: this.getStateAccount().signer,
					instructions: anchor.web3.SYSVAR_INSTRUCTIONS_PUBKEY,
				},
				remainingAccounts,
			}
		);

		return { beginSwapIx, endSwapIx };
	}

	public async liquidateBorrowForPerpPnl(
		userAccountPublicKey: PublicKey,
		userAccount: UserAccount,
		perpMarketIndex: number,
		liabilityMarketIndex: number,
		maxLiabilityTransfer: BN,
		limitPrice?: BN,
		txParams?: TxParams,
		liquidatorSubAccountId?: number
	): Promise<TransactionSignature> {
		const { txSig, slot } = await this.sendTransaction(
			await this.buildTransaction(
				await this.getLiquidateBorrowForPerpPnlIx(
					userAccountPublicKey,
					userAccount,
					perpMarketIndex,
					liabilityMarketIndex,
					maxLiabilityTransfer,
					limitPrice,
					liquidatorSubAccountId
				),
				txParams
			),
			[],
			this.opts
		);
		this.perpMarketLastSlotCache.set(perpMarketIndex, slot);
		this.spotMarketLastSlotCache.set(liabilityMarketIndex, slot);
		return txSig;
	}

	public async getLiquidateBorrowForPerpPnlIx(
		userAccountPublicKey: PublicKey,
		userAccount: UserAccount,
		perpMarketIndex: number,
		liabilityMarketIndex: number,
		maxLiabilityTransfer: BN,
		limitPrice?: BN,
		liquidatorSubAccountId?: number
	): Promise<TransactionInstruction> {
		const userStatsPublicKey = getUserStatsAccountPublicKey(
			this.program.programId,
			userAccount.authority
		);

		const liquidator = await this.getUserAccountPublicKey(
			liquidatorSubAccountId
		);
		const liquidatorStatsPublicKey = this.getUserStatsAccountPublicKey();

		const remainingAccounts = this.getRemainingAccounts({
			userAccounts: [this.getUserAccount(liquidatorSubAccountId), userAccount],
			writablePerpMarketIndexes: [perpMarketIndex],
			writableSpotMarketIndexes: [liabilityMarketIndex],
		});

		return await this.program.instruction.liquidateBorrowForPerpPnl(
			perpMarketIndex,
			liabilityMarketIndex,
			maxLiabilityTransfer,
			limitPrice || null,
			{
				accounts: {
					state: await this.getStatePublicKey(),
					authority: this.wallet.publicKey,
					user: userAccountPublicKey,
					userStats: userStatsPublicKey,
					liquidator,
					liquidatorStats: liquidatorStatsPublicKey,
				},
				remainingAccounts: remainingAccounts,
			}
		);
	}

	public async liquidatePerpPnlForDeposit(
		userAccountPublicKey: PublicKey,
		userAccount: UserAccount,
		perpMarketIndex: number,
		assetMarketIndex: number,
		maxPnlTransfer: BN,
		limitPrice?: BN,
		txParams?: TxParams,
		liquidatorSubAccountId?: number
	): Promise<TransactionSignature> {
		const { txSig, slot } = await this.sendTransaction(
			await this.buildTransaction(
				await this.getLiquidatePerpPnlForDepositIx(
					userAccountPublicKey,
					userAccount,
					perpMarketIndex,
					assetMarketIndex,
					maxPnlTransfer,
					limitPrice,
					liquidatorSubAccountId
				),
				txParams
			),
			[],
			this.opts
		);
		this.perpMarketLastSlotCache.set(perpMarketIndex, slot);
		this.spotMarketLastSlotCache.set(assetMarketIndex, slot);
		return txSig;
	}

	public async getLiquidatePerpPnlForDepositIx(
		userAccountPublicKey: PublicKey,
		userAccount: UserAccount,
		perpMarketIndex: number,
		assetMarketIndex: number,
		maxPnlTransfer: BN,
		limitPrice?: BN,
		liquidatorSubAccountId?: number
	): Promise<TransactionInstruction> {
		const userStatsPublicKey = getUserStatsAccountPublicKey(
			this.program.programId,
			userAccount.authority
		);

		const liquidator = await this.getUserAccountPublicKey(
			liquidatorSubAccountId
		);
		const liquidatorStatsPublicKey = this.getUserStatsAccountPublicKey();

		const remainingAccounts = this.getRemainingAccounts({
			userAccounts: [this.getUserAccount(liquidatorSubAccountId), userAccount],
			writablePerpMarketIndexes: [perpMarketIndex],
			writableSpotMarketIndexes: [assetMarketIndex],
		});

		return await this.program.instruction.liquidatePerpPnlForDeposit(
			perpMarketIndex,
			assetMarketIndex,
			maxPnlTransfer,
			limitPrice || null,
			{
				accounts: {
					state: await this.getStatePublicKey(),
					authority: this.wallet.publicKey,
					user: userAccountPublicKey,
					userStats: userStatsPublicKey,
					liquidator,
					liquidatorStats: liquidatorStatsPublicKey,
				},
				remainingAccounts: remainingAccounts,
			}
		);
	}

	public async resolvePerpBankruptcy(
		userAccountPublicKey: PublicKey,
		userAccount: UserAccount,
		marketIndex: number,
		txParams?: TxParams,
		liquidatorSubAccountId?: number
	): Promise<TransactionSignature> {
		const { txSig } = await this.sendTransaction(
			await this.buildTransaction(
				await this.getResolvePerpBankruptcyIx(
					userAccountPublicKey,
					userAccount,
					marketIndex,
					liquidatorSubAccountId
				),
				txParams
			),
			[],
			this.opts
		);
		return txSig;
	}

	public async getResolvePerpBankruptcyIx(
		userAccountPublicKey: PublicKey,
		userAccount: UserAccount,
		marketIndex: number,
		liquidatorSubAccountId?: number
	): Promise<TransactionInstruction> {
		const userStatsPublicKey = getUserStatsAccountPublicKey(
			this.program.programId,
			userAccount.authority
		);

		const liquidator = await this.getUserAccountPublicKey(
			liquidatorSubAccountId
		);
		const liquidatorStatsPublicKey = this.getUserStatsAccountPublicKey();

		const remainingAccounts = this.getRemainingAccounts({
			userAccounts: [this.getUserAccount(liquidatorSubAccountId), userAccount],
			writablePerpMarketIndexes: [marketIndex],
			writableSpotMarketIndexes: [QUOTE_SPOT_MARKET_INDEX],
		});

		const spotMarket = this.getQuoteSpotMarketAccount();

		return await this.program.instruction.resolvePerpBankruptcy(
			QUOTE_SPOT_MARKET_INDEX,
			marketIndex,
			{
				accounts: {
					state: await this.getStatePublicKey(),
					authority: this.wallet.publicKey,
					user: userAccountPublicKey,
					userStats: userStatsPublicKey,
					liquidator,
					liquidatorStats: liquidatorStatsPublicKey,
					spotMarketVault: spotMarket.vault,
					insuranceFundVault: spotMarket.insuranceFund.vault,
					driftSigner: this.getSignerPublicKey(),
					tokenProgram: TOKEN_PROGRAM_ID,
				},
				remainingAccounts: remainingAccounts,
			}
		);
	}
	public async resolveSpotBankruptcy(
		userAccountPublicKey: PublicKey,
		userAccount: UserAccount,
		marketIndex: number,
		txParams?: TxParams,
		liquidatorSubAccountId?: number
	): Promise<TransactionSignature> {
		const { txSig } = await this.sendTransaction(
			await this.buildTransaction(
				await this.getResolveSpotBankruptcyIx(
					userAccountPublicKey,
					userAccount,
					marketIndex,
					liquidatorSubAccountId
				),
				txParams
			),
			[],
			this.opts
		);
		return txSig;
	}

	public async getResolveSpotBankruptcyIx(
		userAccountPublicKey: PublicKey,
		userAccount: UserAccount,
		marketIndex: number,
		liquidatorSubAccountId?: number
	): Promise<TransactionInstruction> {
		const userStatsPublicKey = getUserStatsAccountPublicKey(
			this.program.programId,
			userAccount.authority
		);

		const liquidator = await this.getUserAccountPublicKey(
			liquidatorSubAccountId
		);
		const liquidatorStatsPublicKey = this.getUserStatsAccountPublicKey();

		const remainingAccounts = this.getRemainingAccounts({
			userAccounts: [this.getUserAccount(liquidatorSubAccountId), userAccount],
			writableSpotMarketIndexes: [marketIndex],
		});

		const spotMarket = this.getSpotMarketAccount(marketIndex);
		const tokenProgramId = this.getTokenProgramForSpotMarket(spotMarket);

		this.addTokenMintToRemainingAccounts(spotMarket, remainingAccounts);
		if (this.isTransferHook(spotMarket)) {
			await this.addExtraAccountMetasToRemainingAccounts(
				spotMarket.mint,
				remainingAccounts
			);
		}

		return await this.program.instruction.resolveSpotBankruptcy(marketIndex, {
			accounts: {
				state: await this.getStatePublicKey(),
				authority: this.wallet.publicKey,
				user: userAccountPublicKey,
				userStats: userStatsPublicKey,
				liquidatorStats: liquidatorStatsPublicKey,
				liquidator,
				spotMarketVault: spotMarket.vault,
				insuranceFundVault: spotMarket.insuranceFund.vault,
				driftSigner: this.getSignerPublicKey(),
				tokenProgram: tokenProgramId,
			},
			remainingAccounts: remainingAccounts,
		});
	}

	public async updateFundingRate(
		perpMarketIndex: number,
		oracle: PublicKey,
		txParams?: TxParams
	): Promise<TransactionSignature> {
		const { txSig } = await this.sendTransaction(
			await this.buildTransaction(
				await this.getUpdateFundingRateIx(perpMarketIndex, oracle),
				txParams
			),
			[],
			this.opts
		);
		return txSig;
	}

	public async getUpdateFundingRateIx(
		perpMarketIndex: number,
		oracle: PublicKey
	): Promise<TransactionInstruction> {
		const perpMarketPublicKey = await getPerpMarketPublicKey(
			this.program.programId,
			perpMarketIndex
		);
		return await this.program.instruction.updateFundingRate(perpMarketIndex, {
			accounts: {
				state: await this.getStatePublicKey(),
				perpMarket: perpMarketPublicKey,
				oracle: oracle,
			},
		});
	}

	public async updatePrelaunchOracle(
		perpMarketIndex: number,
		txParams?: TxParams
	): Promise<TransactionSignature> {
		const { txSig } = await this.sendTransaction(
			await this.buildTransaction(
				await this.getUpdatePrelaunchOracleIx(perpMarketIndex),
				txParams
			),
			[],
			this.opts
		);
		return txSig;
	}

	public async getUpdatePrelaunchOracleIx(
		perpMarketIndex: number
	): Promise<TransactionInstruction> {
		const perpMarket = this.getPerpMarketAccount(perpMarketIndex);

		if (!isVariant(perpMarket.amm.oracleSource, 'prelaunch')) {
			throw new Error(`Wrong oracle source ${perpMarket.amm.oracleSource}`);
		}

		return await this.program.instruction.updatePrelaunchOracle({
			accounts: {
				state: await this.getStatePublicKey(),
				perpMarket: perpMarket.pubkey,
				oracle: perpMarket.amm.oracle,
			},
		});
	}

	public async updatePerpBidAskTwap(
		perpMarketIndex: number,
		makers: [PublicKey, PublicKey][],
		txParams?: TxParams
	): Promise<TransactionSignature> {
		const { txSig } = await this.sendTransaction(
			await this.buildTransaction(
				await this.getUpdatePerpBidAskTwapIx(perpMarketIndex, makers),
				txParams
			),
			[],
			this.opts
		);
		return txSig;
	}

	public async getUpdatePerpBidAskTwapIx(
		perpMarketIndex: number,
		makers: [PublicKey, PublicKey][]
	): Promise<TransactionInstruction> {
		const perpMarket = this.getPerpMarketAccount(perpMarketIndex);

		const remainingAccounts = [];
		for (const [maker, makerStats] of makers) {
			remainingAccounts.push({
				pubkey: maker,
				isWritable: false,
				isSigner: false,
			});
			remainingAccounts.push({
				pubkey: makerStats,
				isWritable: false,
				isSigner: false,
			});
		}

		return await this.program.instruction.updatePerpBidAskTwap({
			accounts: {
				state: await this.getStatePublicKey(),
				perpMarket: perpMarket.pubkey,
				oracle: perpMarket.amm.oracle,
				authority: this.wallet.publicKey,
				keeperStats: this.getUserStatsAccountPublicKey(),
			},
			remainingAccounts,
		});
	}

	public async settleFundingPayment(
		userAccountPublicKey: PublicKey,
		txParams?: TxParams
	): Promise<TransactionSignature> {
		const { txSig } = await this.sendTransaction(
			await this.buildTransaction(
				await this.getSettleFundingPaymentIx(userAccountPublicKey),
				txParams
			),
			[],
			this.opts
		);
		return txSig;
	}

	public async getSettleFundingPaymentIx(
		userAccountPublicKey: PublicKey
	): Promise<TransactionInstruction> {
		const userAccount = (await this.program.account.user.fetch(
			userAccountPublicKey
		)) as UserAccount;

		const writablePerpMarketIndexes = [];
		for (const position of userAccount.perpPositions) {
			if (!positionIsAvailable(position)) {
				writablePerpMarketIndexes.push(position.marketIndex);
			}
		}

		const remainingAccounts = this.getRemainingAccounts({
			userAccounts: [userAccount],
			writablePerpMarketIndexes,
		});

		return await this.program.instruction.settleFundingPayment({
			accounts: {
				state: await this.getStatePublicKey(),
				user: userAccountPublicKey,
			},
			remainingAccounts,
		});
	}

	public triggerEvent(eventName: keyof DriftClientAccountEvents, data?: any) {
		this.eventEmitter.emit(eventName, data);
	}

	public getOracleDataForPerpMarket(marketIndex: number): OraclePriceData {
		return this.accountSubscriber.getOraclePriceDataAndSlotForPerpMarket(
			marketIndex
		).data;
	}

	public getMMOracleDataForPerpMarket(marketIndex: number): MMOraclePriceData {
		const perpMarket = this.getPerpMarketAccount(marketIndex);
		const oracleData = this.getOracleDataForPerpMarket(marketIndex);
		const stateAccountAndSlot = this.accountSubscriber.getStateAccountAndSlot();
		const isMMOracleActive = !perpMarket.amm.mmOracleSlot.eq(ZERO);
		const pctDiff = perpMarket.amm.mmOraclePrice
			.sub(oracleData.price)
			.abs()
			.mul(PERCENTAGE_PRECISION)
			.div(BN.max(oracleData.price, ONE));

		const mmOracleSequenceId = perpMarket.amm.mmOracleSequenceId;

		// Do slot check for recency if sequence ids are zero or they're too divergent
		const doSlotCheckForRecency =
			oracleData.sequenceId == null ||
			oracleData.sequenceId.eq(ZERO) ||
			mmOracleSequenceId.eq(ZERO) ||
			oracleData.sequenceId
				.sub(perpMarket.amm.mmOracleSequenceId)
				.abs()
				.gt(oracleData.sequenceId.div(new BN(10_000)));

		let isExchangeOracleMoreRecent = true;
		if (
			doSlotCheckForRecency &&
			oracleData.slot <= perpMarket.amm.mmOracleSlot
		) {
			isExchangeOracleMoreRecent = false;
		} else if (
			!doSlotCheckForRecency &&
			oracleData.sequenceId < mmOracleSequenceId
		) {
			isExchangeOracleMoreRecent = false;
		}

		const conf = getOracleConfidenceFromMMOracleData(
			perpMarket.amm.mmOraclePrice,
			oracleData
		);

		if (
			isOracleTooDivergent(
				perpMarket.amm,
				{
					price: perpMarket.amm.mmOraclePrice,
					slot: perpMarket.amm.mmOracleSlot,
					confidence: conf,
					hasSufficientNumberOfDataPoints: true,
				},
				stateAccountAndSlot.data.oracleGuardRails
			) ||
			perpMarket.amm.mmOraclePrice.eq(ZERO) ||
			isExchangeOracleMoreRecent ||
			pctDiff.gt(PERCENTAGE_PRECISION.divn(100)) // 1% threshold
		) {
			return { ...oracleData, isMMOracleActive };
		} else {
			return {
				price: perpMarket.amm.mmOraclePrice,
				slot: perpMarket.amm.mmOracleSlot,
				confidence: conf,
				hasSufficientNumberOfDataPoints: true,
				isMMOracleActive,
			};
		}
	}

	public getOracleDataForSpotMarket(marketIndex: number): OraclePriceData {
		return this.accountSubscriber.getOraclePriceDataAndSlotForSpotMarket(
			marketIndex
		).data;
	}

	public async initializeInsuranceFundStake(
		marketIndex: number,
		txParams?: TxParams
	): Promise<TransactionSignature> {
		const { txSig } = await this.sendTransaction(
			await this.buildTransaction(
				await this.getInitializeInsuranceFundStakeIx(marketIndex),
				txParams
			),
			[],
			this.opts
		);
		return txSig;
	}

	public async getInitializeInsuranceFundStakeIx(
		marketIndex: number
	): Promise<TransactionInstruction> {
		const ifStakeAccountPublicKey = getInsuranceFundStakeAccountPublicKey(
			this.program.programId,
			this.wallet.publicKey,
			marketIndex
		);

		const accounts = {
			insuranceFundStake: ifStakeAccountPublicKey,
			spotMarket: this.getSpotMarketAccount(marketIndex).pubkey,
			userStats: getUserStatsAccountPublicKey(
				this.program.programId,
				this.wallet.publicKey // only allow payer to initialize own insurance fund stake account
			),
			authority: this.wallet.publicKey,
			payer: this.wallet.publicKey,
			rent: anchor.web3.SYSVAR_RENT_PUBKEY,
			systemProgram: anchor.web3.SystemProgram.programId,
			state: await this.getStatePublicKey(),
		};

		return await this.program.instruction.initializeInsuranceFundStake(
			marketIndex,
			{
				accounts,
			}
		);
	}

	public async getAddInsuranceFundStakeIx(
		marketIndex: number,
		amount: BN,
		collateralAccountPublicKey: PublicKey
	): Promise<TransactionInstruction> {
		const spotMarket = this.getSpotMarketAccount(marketIndex);
		const ifStakeAccountPublicKey = getInsuranceFundStakeAccountPublicKey(
			this.program.programId,
			this.wallet.publicKey,
			marketIndex
		);

		const remainingAccounts = [];
		this.addTokenMintToRemainingAccounts(spotMarket, remainingAccounts);
		if (this.isTransferHook(spotMarket)) {
			await this.addExtraAccountMetasToRemainingAccounts(
				spotMarket.mint,
				remainingAccounts
			);
		}

		const tokenProgram = this.getTokenProgramForSpotMarket(spotMarket);
		const ix = this.program.instruction.addInsuranceFundStake(
			marketIndex,
			amount,
			{
				accounts: {
					state: await this.getStatePublicKey(),
					spotMarket: spotMarket.pubkey,
					insuranceFundStake: ifStakeAccountPublicKey,
					userStats: getUserStatsAccountPublicKey(
						this.program.programId,
						this.wallet.publicKey // only allow payer to add to own insurance fund stake account
					),
					authority: this.wallet.publicKey,
					spotMarketVault: spotMarket.vault,
					insuranceFundVault: spotMarket.insuranceFund.vault,
					driftSigner: this.getSignerPublicKey(),
					userTokenAccount: collateralAccountPublicKey,
					tokenProgram,
				},
				remainingAccounts,
			}
		);

		return ix;
	}

	/**
	 * Add to an insurance fund stake and optionally initialize the account
	 */
	public async addInsuranceFundStake({
		marketIndex,
		amount,
		collateralAccountPublicKey,
		initializeStakeAccount,
		fromSubaccount,
		txParams,
	}: {
		/**
		 * Spot market index
		 */
		marketIndex: number;
		amount: BN;
		/**
		 * The account where the funds to stake come from. Usually an associated token account
		 */
		collateralAccountPublicKey: PublicKey;
		/**
		 * Add instructions to initialize the staking account -- required if its the first time the currrent authority has staked in this market
		 */
		initializeStakeAccount?: boolean;
		/**
		 * Optional -- withdraw from current subaccount to fund stake amount, instead of wallet balance
		 */
		fromSubaccount?: boolean;
		txParams?: TxParams;
	}): Promise<TransactionSignature> {
		const addIfStakeIxs = await this.getAddInsuranceFundStakeIxs({
			marketIndex,
			amount,
			collateralAccountPublicKey,
			initializeStakeAccount,
			fromSubaccount,
		});

		const additionalSigners: Array<Signer> = [];
		const tx = await this.buildTransaction(addIfStakeIxs, txParams);

		const { txSig } = await this.sendTransaction(
			tx,
			additionalSigners,
			this.opts
		);

		return txSig;
	}

	/**
	 * Get instructions to add to an insurance fund stake and optionally initialize the account
	 */
	public async getAddInsuranceFundStakeIxs({
		marketIndex,
		amount,
		collateralAccountPublicKey,
		initializeStakeAccount,
		fromSubaccount,
	}: {
		/**
		 * Spot market index
		 */
		marketIndex: number;
		amount: BN;
		/**
		 * The account where the funds to stake come from. Usually an associated token account
		 */
		collateralAccountPublicKey: PublicKey;
		/**
		 * Add instructions to initialize the staking account -- required if its the first time the currrent authority has staked in this market
		 */
		initializeStakeAccount?: boolean;
		/**
		 * Optional -- withdraw from current subaccount to fund stake amount, instead of wallet balance
		 */
		fromSubaccount?: boolean;
	}): Promise<TransactionInstruction[]> {
		const addIfStakeIxs = [];

		const spotMarketAccount = this.getSpotMarketAccount(marketIndex);
		const isSolMarket = spotMarketAccount.mint.equals(WRAPPED_SOL_MINT);
		const createWSOLTokenAccount =
			isSolMarket && collateralAccountPublicKey.equals(this.wallet.publicKey);
		const tokenProgramId = this.getTokenProgramForSpotMarket(spotMarketAccount);

		// create associated token account because it may not exist
		const associatedTokenAccountPublicKey = getAssociatedTokenAddressSync(
			spotMarketAccount.mint,
			this.wallet.publicKey,
			true,
			tokenProgramId
		);

		addIfStakeIxs.push(
			await createAssociatedTokenAccountIdempotentInstruction(
				this.wallet.publicKey,
				associatedTokenAccountPublicKey,
				this.wallet.publicKey,
				spotMarketAccount.mint,
				tokenProgramId
			)
		);

		let tokenAccount;

		if (
			!(await this.checkIfAccountExists(
				getUserStatsAccountPublicKey(
					this.program.programId,
					this.wallet.publicKey // only allow payer to initialize own user stats account
				)
			))
		) {
			addIfStakeIxs.push(await this.getInitializeUserStatsIx());
		}

		if (createWSOLTokenAccount) {
			const { ixs, pubkey } = await this.getWrappedSolAccountCreationIxs(
				amount,
				true
			);
			tokenAccount = pubkey;
			ixs.forEach((ix) => {
				addIfStakeIxs.push(ix);
			});
		} else {
			tokenAccount = collateralAccountPublicKey;
		}

		if (fromSubaccount) {
			const withdrawIx = await this.getWithdrawIx(
				amount,
				marketIndex,
				tokenAccount
			);
			addIfStakeIxs.push(withdrawIx);
		}

		if (initializeStakeAccount) {
			const initializeIx = await this.getInitializeInsuranceFundStakeIx(
				marketIndex
			);
			addIfStakeIxs.push(initializeIx);
		}

		const addFundsIx = await this.getAddInsuranceFundStakeIx(
			marketIndex,
			amount,
			tokenAccount
		);

		addIfStakeIxs.push(addFundsIx);

		if (createWSOLTokenAccount) {
			addIfStakeIxs.push(
				createCloseAccountInstruction(
					tokenAccount,
					this.wallet.publicKey,
					this.wallet.publicKey,
					[]
				)
			);
		}

		return addIfStakeIxs;
	}

	public async requestRemoveInsuranceFundStake(
		marketIndex: number,
		amount: BN,
		txParams?: TxParams
	): Promise<TransactionSignature> {
		const spotMarketAccount = this.getSpotMarketAccount(marketIndex);
		const ifStakeAccountPublicKey = getInsuranceFundStakeAccountPublicKey(
			this.program.programId,
			this.wallet.publicKey,
			marketIndex
		);

		const ix = await this.program.instruction.requestRemoveInsuranceFundStake(
			marketIndex,
			amount,
			{
				accounts: {
					state: await this.getStatePublicKey(),
					spotMarket: spotMarketAccount.pubkey,
					insuranceFundStake: ifStakeAccountPublicKey,
					userStats: getUserStatsAccountPublicKey(
						this.program.programId,
						this.wallet.publicKey // only allow payer to request remove own insurance fund stake account
					),
					authority: this.wallet.publicKey,
					insuranceFundVault: spotMarketAccount.insuranceFund.vault,
				},
			}
		);

		const tx = await this.buildTransaction(ix, txParams);

		const { txSig } = await this.sendTransaction(tx, [], this.opts);
		return txSig;
	}

	public async cancelRequestRemoveInsuranceFundStake(
		marketIndex: number,
		txParams?: TxParams
	): Promise<TransactionSignature> {
		const spotMarketAccount = this.getSpotMarketAccount(marketIndex);
		const ifStakeAccountPublicKey = getInsuranceFundStakeAccountPublicKey(
			this.program.programId,
			this.wallet.publicKey,
			marketIndex
		);

		const ix =
			await this.program.instruction.cancelRequestRemoveInsuranceFundStake(
				marketIndex,
				{
					accounts: {
						state: await this.getStatePublicKey(),
						spotMarket: spotMarketAccount.pubkey,
						insuranceFundStake: ifStakeAccountPublicKey,
						userStats: getUserStatsAccountPublicKey(
							this.program.programId,
							this.wallet.publicKey // only allow payer to request remove own insurance fund stake account
						),
						authority: this.wallet.publicKey,
						insuranceFundVault: spotMarketAccount.insuranceFund.vault,
					},
				}
			);

		const tx = await this.buildTransaction(ix, txParams);

		const { txSig } = await this.sendTransaction(tx, [], this.opts);
		return txSig;
	}

	public async removeInsuranceFundStake(
		marketIndex: number,
		collateralAccountPublicKey: PublicKey,
		txParams?: TxParams
	): Promise<TransactionSignature> {
		const removeIfStakeIxs = [];
		const spotMarketAccount = this.getSpotMarketAccount(marketIndex);
		const ifStakeAccountPublicKey = getInsuranceFundStakeAccountPublicKey(
			this.program.programId,
			this.wallet.publicKey,
			marketIndex
		);

		const additionalSigners: Array<Signer> = [];
		const isSolMarket = spotMarketAccount.mint.equals(WRAPPED_SOL_MINT);
		const createWSOLTokenAccount =
			isSolMarket && collateralAccountPublicKey.equals(this.wallet.publicKey);
		const tokenProgramId = this.getTokenProgramForSpotMarket(spotMarketAccount);

		let tokenAccount;

		if (createWSOLTokenAccount) {
			const { ixs, pubkey } = await this.getWrappedSolAccountCreationIxs(
				ZERO,
				true
			);
			tokenAccount = pubkey;
			ixs.forEach((ix) => {
				removeIfStakeIxs.push(ix);
			});
		} else {
			tokenAccount = collateralAccountPublicKey;
			const tokenAccountExists = await this.checkIfAccountExists(tokenAccount);
			if (!tokenAccountExists) {
				const createTokenAccountIx =
					await this.createAssociatedTokenAccountIdempotentInstruction(
						tokenAccount,
						this.wallet.publicKey,
						this.wallet.publicKey,
						spotMarketAccount.mint,
						tokenProgramId
					);
				removeIfStakeIxs.push(createTokenAccountIx);
			}
		}

		const remainingAccounts = [];
		this.addTokenMintToRemainingAccounts(spotMarketAccount, remainingAccounts);
		if (this.isTransferHook(spotMarketAccount)) {
			await this.addExtraAccountMetasToRemainingAccounts(
				spotMarketAccount.mint,
				remainingAccounts
			);
		}

		const tokenProgram = this.getTokenProgramForSpotMarket(spotMarketAccount);
		const removeStakeIx =
			await this.program.instruction.removeInsuranceFundStake(marketIndex, {
				accounts: {
					state: await this.getStatePublicKey(),
					spotMarket: spotMarketAccount.pubkey,
					insuranceFundStake: ifStakeAccountPublicKey,
					userStats: getUserStatsAccountPublicKey(
						this.program.programId,
						this.wallet.publicKey // only allow payer to request remove own insurance fund stake account
					),
					authority: this.wallet.publicKey,
					insuranceFundVault: spotMarketAccount.insuranceFund.vault,
					driftSigner: this.getSignerPublicKey(),
					userTokenAccount: tokenAccount,
					tokenProgram,
				},
				remainingAccounts,
			});

		removeIfStakeIxs.push(removeStakeIx);

		// Close the wrapped sol account at the end of the transaction
		if (createWSOLTokenAccount) {
			removeIfStakeIxs.push(
				createCloseAccountInstruction(
					tokenAccount,
					this.wallet.publicKey,
					this.wallet.publicKey,
					[]
				)
			);
		}

		const tx = await this.buildTransaction(removeIfStakeIxs, txParams);

		const { txSig } = await this.sendTransaction(
			tx,
			additionalSigners,
			this.opts
		);
		return txSig;
	}

	public async updateUserQuoteAssetInsuranceStake(
		authority: PublicKey,
		txParams?: TxParams
	): Promise<TransactionSignature> {
		const tx = await this.buildTransaction(
			await this.getUpdateUserQuoteAssetInsuranceStakeIx(authority),
			txParams
		);
		const { txSig } = await this.sendTransaction(tx, [], this.opts);
		return txSig;
	}

	public async getUpdateUserQuoteAssetInsuranceStakeIx(
		authority: PublicKey
	): Promise<TransactionInstruction> {
		const marketIndex = QUOTE_SPOT_MARKET_INDEX;
		const spotMarket = this.getSpotMarketAccount(marketIndex);
		const ifStakeAccountPublicKey = getInsuranceFundStakeAccountPublicKey(
			this.program.programId,
			authority,
			marketIndex
		);
		const userStatsPublicKey = getUserStatsAccountPublicKey(
			this.program.programId,
			authority
		);

		const ix = this.program.instruction.updateUserQuoteAssetInsuranceStake({
			accounts: {
				state: await this.getStatePublicKey(),
				spotMarket: spotMarket.pubkey,
				insuranceFundStake: ifStakeAccountPublicKey,
				userStats: userStatsPublicKey,
				signer: this.wallet.publicKey,
				insuranceFundVault: spotMarket.insuranceFund.vault,
			},
		});

		return ix;
	}

	public async updateUserGovTokenInsuranceStake(
		authority: PublicKey,
		txParams?: TxParams
	): Promise<TransactionSignature> {
		const ix = await this.getUpdateUserGovTokenInsuranceStakeIx(authority);
		const tx = await this.buildTransaction(ix, txParams);
		const { txSig } = await this.sendTransaction(tx, [], this.opts);
		return txSig;
	}

	public async getUpdateUserGovTokenInsuranceStakeIx(
		authority: PublicKey
	): Promise<TransactionInstruction> {
		const marketIndex = GOV_SPOT_MARKET_INDEX;
		const spotMarket = this.getSpotMarketAccount(marketIndex);
		const ifStakeAccountPublicKey = getInsuranceFundStakeAccountPublicKey(
			this.program.programId,
			authority,
			marketIndex
		);
		const userStatsPublicKey = getUserStatsAccountPublicKey(
			this.program.programId,
			authority
		);

		const ix = this.program.instruction.updateUserGovTokenInsuranceStake({
			accounts: {
				state: await this.getStatePublicKey(),
				spotMarket: spotMarket.pubkey,
				insuranceFundStake: ifStakeAccountPublicKey,
				userStats: userStatsPublicKey,
				signer: this.wallet.publicKey,
				insuranceFundVault: spotMarket.insuranceFund.vault,
			},
		});

		return ix;
	}

	public async settleRevenueToInsuranceFund(
		spotMarketIndex: number,
		txParams?: TxParams
	): Promise<TransactionSignature> {
		const tx = await this.buildTransaction(
			await this.getSettleRevenueToInsuranceFundIx(spotMarketIndex),
			txParams
		);
		const { txSig } = await this.sendTransaction(tx, [], this.opts);
		return txSig;
	}
	public async getSettleRevenueToInsuranceFundIx(
		spotMarketIndex: number
	): Promise<TransactionInstruction> {
		const spotMarketAccount = this.getSpotMarketAccount(spotMarketIndex);
		const tokenProgramId = this.getTokenProgramForSpotMarket(spotMarketAccount);

		const remainingAccounts = [];
		this.addTokenMintToRemainingAccounts(spotMarketAccount, remainingAccounts);
		if (this.isTransferHook(spotMarketAccount)) {
			await this.addExtraAccountMetasToRemainingAccounts(
				spotMarketAccount.mint,
				remainingAccounts
			);
		}

		const ix = await this.program.instruction.settleRevenueToInsuranceFund(
			spotMarketIndex,
			{
				accounts: {
					state: await this.getStatePublicKey(),
					spotMarket: spotMarketAccount.pubkey,
					spotMarketVault: spotMarketAccount.vault,
					driftSigner: this.getSignerPublicKey(),
					insuranceFundVault: spotMarketAccount.insuranceFund.vault,
					tokenProgram: tokenProgramId,
				},
				remainingAccounts,
			}
		);
		return ix;
	}

	public async resolvePerpPnlDeficit(
		spotMarketIndex: number,
		perpMarketIndex: number,
		txParams?: TxParams
	): Promise<TransactionSignature> {
		const { txSig } = await this.sendTransaction(
			await this.buildTransaction(
				await this.getResolvePerpPnlDeficitIx(spotMarketIndex, perpMarketIndex),
				txParams
			),
			[],
			this.opts
		);
		return txSig;
	}

	public async getResolvePerpPnlDeficitIx(
		spotMarketIndex: number,
		perpMarketIndex: number
	): Promise<TransactionInstruction> {
		const remainingAccounts = this.getRemainingAccounts({
			userAccounts: [this.getUserAccount()],
			writablePerpMarketIndexes: [perpMarketIndex],
			writableSpotMarketIndexes: [spotMarketIndex],
		});

		const spotMarket = this.getSpotMarketAccount(spotMarketIndex);
		const tokenProgramId = this.getTokenProgramForSpotMarket(spotMarket);

		return await this.program.instruction.resolvePerpPnlDeficit(
			spotMarketIndex,
			perpMarketIndex,
			{
				accounts: {
					state: await this.getStatePublicKey(),
					authority: this.wallet.publicKey,
					spotMarketVault: spotMarket.vault,
					insuranceFundVault: spotMarket.insuranceFund.vault,
					driftSigner: this.getSignerPublicKey(),
					tokenProgram: tokenProgramId,
				},
				remainingAccounts: remainingAccounts,
			}
		);
	}

	public async getDepositIntoSpotMarketRevenuePoolIx(
		marketIndex: number,
		amount: BN,
		userTokenAccountPublicKey: PublicKey
	): Promise<TransactionInstruction> {
		const spotMarket = await this.getSpotMarketAccount(marketIndex);

		const remainingAccounts = [];
		this.addTokenMintToRemainingAccounts(spotMarket, remainingAccounts);
		if (this.isTransferHook(spotMarket)) {
			await this.addExtraAccountMetasToRemainingAccounts(
				spotMarket.mint,
				remainingAccounts
			);
		}

		const tokenProgram = this.getTokenProgramForSpotMarket(spotMarket);
		const ix = await this.program.instruction.depositIntoSpotMarketRevenuePool(
			amount,
			{
				accounts: {
					state: await this.getStatePublicKey(),
					spotMarket: spotMarket.pubkey,
					authority: this.wallet.publicKey,
					spotMarketVault: spotMarket.vault,
					userTokenAccount: userTokenAccountPublicKey,
					tokenProgram,
				},
			}
		);

		return ix;
	}

	/**
	 * This ix will donate your funds to drift revenue pool. It does not deposit into your user account
	 * @param marketIndex
	 * @param amount
	 * @param userTokenAccountPublicKey
	 * @returns
	 */
	public async depositIntoSpotMarketRevenuePool(
		marketIndex: number,
		amount: BN,
		userTokenAccountPublicKey: PublicKey
	): Promise<TransactionSignature> {
		const ix = await this.getDepositIntoSpotMarketRevenuePoolIx(
			marketIndex,
			amount,
			userTokenAccountPublicKey
		);
		const tx = await this.buildTransaction([ix]);

		const { txSig } = await this.sendTransaction(tx, [], this.opts);
		return txSig;
	}

	public getPerpMarketExtendedInfo(
		marketIndex: number
	): PerpMarketExtendedInfo {
		const marketAccount = this.getPerpMarketAccount(marketIndex);
		const quoteAccount = this.getSpotMarketAccount(QUOTE_SPOT_MARKET_INDEX);

		const extendedInfo: PerpMarketExtendedInfo = {
			marketIndex,
			minOrderSize: marketAccount.amm?.minOrderSize,
			marginMaintenance: marketAccount.marginRatioMaintenance,
			pnlPoolValue: getTokenAmount(
				marketAccount.pnlPool?.scaledBalance,
				quoteAccount,
				SpotBalanceType.DEPOSIT
			),
			contractTier: marketAccount.contractTier,
			availableInsurance: calculateMarketMaxAvailableInsurance(
				marketAccount,
				quoteAccount
			),
		};

		return extendedInfo;
	}

	/**
	 * Calculates taker / maker fee (as a percentage, e.g. .001 = 10 basis points) for particular marketType
	 * @param marketType
	 * @param positionMarketIndex
	 * @returns : {takerFee: number, makerFee: number} Precision None
	 */
	public getMarketFees(
		marketType: MarketType,
		marketIndex?: number,
		user?: User,
		enteringHighLeverageMode?: boolean
	) {
		let feeTier;
		const userHLM =
			(user?.isHighLeverageMode('Initial') ?? false) ||
			enteringHighLeverageMode;
		if (user && !userHLM) {
			feeTier = user.getUserFeeTier(marketType);
		} else {
			const state = this.getStateAccount();
			feeTier = isVariant(marketType, 'perp')
				? state.perpFeeStructure.feeTiers[0]
				: state.spotFeeStructure.feeTiers[0];
		}

		let takerFee = feeTier.feeNumerator / feeTier.feeDenominator;
		let makerFee =
			feeTier.makerRebateNumerator / feeTier.makerRebateDenominator;

		if (marketIndex !== undefined) {
			let marketAccount = null;
			if (isVariant(marketType, 'perp')) {
				marketAccount = this.getPerpMarketAccount(marketIndex);
			} else {
				marketAccount = this.getSpotMarketAccount(marketIndex);
			}

			takerFee += (takerFee * marketAccount.feeAdjustment) / 100;
			if (userHLM) {
				takerFee *= 2;
			}
			makerFee += (makerFee * marketAccount.feeAdjustment) / 100;
		}

		return {
			takerFee,
			makerFee,
		};
	}

	/**
	 * Returns the market index and type for a given market name
	 * E.g. "SOL-PERP" -> { marketIndex: 0, marketType: MarketType.PERP }
	 *
	 * @param name
	 */
	getMarketIndexAndType(
		name: string
	): { marketIndex: number; marketType: MarketType } | undefined {
		name = name.toUpperCase();
		for (const perpMarketAccount of this.getPerpMarketAccounts()) {
			if (decodeName(perpMarketAccount.name).toUpperCase() === name) {
				return {
					marketIndex: perpMarketAccount.marketIndex,
					marketType: MarketType.PERP,
				};
			}
		}

		for (const spotMarketAccount of this.getSpotMarketAccounts()) {
			if (decodeName(spotMarketAccount.name).toUpperCase() === name) {
				return {
					marketIndex: spotMarketAccount.marketIndex,
					marketType: MarketType.SPOT,
				};
			}
		}

		return undefined;
	}

	public getReceiverProgram(): Program<PythSolanaReceiver> {
		if (this.receiverProgram === undefined) {
			this.receiverProgram = new Program(
				pythSolanaReceiverIdl as PythSolanaReceiver,
				DEFAULT_RECEIVER_PROGRAM_ID,
				this.provider
			);
		}
		return this.receiverProgram;
	}

	public async getSwitchboardOnDemandProgram(): Promise<Program30<Idl30>> {
		if (this.sbOnDemandProgram === undefined) {
			this.sbOnDemandProgram = await AnchorUtils.loadProgramFromConnection(
				this.connection
			);
		}
		return this.sbOnDemandProgram;
	}

	public async postPythPullOracleUpdateAtomic(
		vaaString: string,
		feedId: string
	): Promise<TransactionSignature> {
		const postIxs = await this.getPostPythPullOracleUpdateAtomicIxs(
			vaaString,
			feedId
		);
		const tx = await this.buildTransaction(postIxs);
		const { txSig } = await this.sendTransaction(tx, [], this.opts);

		return txSig;
	}

	public async postMultiPythPullOracleUpdatesAtomic(
		vaaString: string,
		feedIds: string[]
	): Promise<TransactionSignature> {
		const postIxs = await this.getPostPythPullOracleUpdateAtomicIxs(
			vaaString,
			feedIds
		);
		const tx = await this.buildTransaction(postIxs);
		const { txSig } = await this.sendTransaction(tx, [], this.opts);

		return txSig;
	}

	public async getPostPythPullOracleUpdateAtomicIxs(
		vaaString: string,
		feedIds: string | string[],
		numSignatures = 2
	): Promise<TransactionInstruction[]> {
		const accumulatorUpdateData = parseAccumulatorUpdateData(
			Buffer.from(vaaString, 'base64')
		);
		const guardianSetIndex = accumulatorUpdateData.vaa.readUInt32BE(1);
		const guardianSet = getGuardianSetPda(
			guardianSetIndex,
			DEFAULT_WORMHOLE_PROGRAM_ID
		);

		const trimmedVaa = trimVaaSignatures(
			accumulatorUpdateData.vaa,
			numSignatures
		);

		const postIxs: TransactionInstruction[] = [];
		if (accumulatorUpdateData.updates.length > 1) {
			const encodedParams = this.getReceiverProgram().coder.types.encode(
				'PostMultiUpdatesAtomicParams',
				{
					vaa: trimmedVaa,
					merklePriceUpdates: accumulatorUpdateData.updates,
				}
			);
			const feedIdsToUse: string[] =
				typeof feedIds === 'string' ? [feedIds] : feedIds;
			const pubkeys = feedIdsToUse.map((feedId) => {
				return getPythPullOraclePublicKey(
					this.program.programId,
					getFeedIdUint8Array(feedId)
				);
			});

			const remainingAccounts: Array<AccountMeta> = pubkeys.map((pubkey) => {
				return {
					pubkey,
					isSigner: false,
					isWritable: true,
				};
			});
			postIxs.push(
				this.program.instruction.postMultiPythPullOracleUpdatesAtomic(
					encodedParams,
					{
						accounts: {
							keeper: this.wallet.publicKey,
							pythSolanaReceiver: DRIFT_ORACLE_RECEIVER_ID,
							guardianSet,
						},
						remainingAccounts,
					}
				)
			);
		} else {
			let feedIdToUse = typeof feedIds === 'string' ? feedIds : feedIds[0];
			feedIdToUse = trimFeedId(feedIdToUse);
			postIxs.push(
				await this.getSinglePostPythPullOracleAtomicIx(
					{
						vaa: trimmedVaa,
						merklePriceUpdate: accumulatorUpdateData.updates[0],
					},
					feedIdToUse,
					guardianSet
				)
			);
		}
		return postIxs;
	}

	private async getSinglePostPythPullOracleAtomicIx(
		params: {
			vaa: Buffer;
			merklePriceUpdate: {
				message: Buffer;
				proof: number[][];
			};
		},
		feedId: string,
		guardianSet: PublicKey
	): Promise<TransactionInstruction> {
		const feedIdBuffer = getFeedIdUint8Array(feedId);
		const receiverProgram = this.getReceiverProgram();

		const encodedParams = receiverProgram.coder.types.encode(
			'PostUpdateAtomicParams',
			params
		);

		return this.program.instruction.postPythPullOracleUpdateAtomic(
			feedIdBuffer,
			encodedParams,
			{
				accounts: {
					keeper: this.wallet.publicKey,
					pythSolanaReceiver: DRIFT_ORACLE_RECEIVER_ID,
					guardianSet,
					priceFeed: getPythPullOraclePublicKey(
						this.program.programId,
						feedIdBuffer
					),
				},
			}
		);
	}

	public async updatePythPullOracle(
		vaaString: string,
		feedId: string
	): Promise<TransactionSignature> {
		feedId = trimFeedId(feedId);
		const accumulatorUpdateData = parseAccumulatorUpdateData(
			Buffer.from(vaaString, 'base64')
		);
		const guardianSetIndex = accumulatorUpdateData.vaa.readUInt32BE(1);
		const guardianSet = getGuardianSetPda(
			guardianSetIndex,
			DEFAULT_WORMHOLE_PROGRAM_ID
		);

		const [postIxs, encodedVaaAddress] = await this.getBuildEncodedVaaIxs(
			accumulatorUpdateData.vaa,
			guardianSet
		);

		for (const update of accumulatorUpdateData.updates) {
			postIxs.push(
				await this.getUpdatePythPullOracleIxs(
					{
						merklePriceUpdate: update,
					},
					feedId,
					encodedVaaAddress.publicKey
				)
			);
		}

		const tx = await this.buildTransaction(postIxs);
		const { txSig } = await this.sendTransaction(
			tx,
			[encodedVaaAddress],
			this.opts
		);

		return txSig;
	}

	public async getUpdatePythPullOracleIxs(
		params: {
			merklePriceUpdate: {
				message: Buffer;
				proof: number[][];
			};
		},
		feedId: string,
		encodedVaaAddress: PublicKey
	): Promise<TransactionInstruction> {
		const feedIdBuffer = getFeedIdUint8Array(feedId);
		const receiverProgram = this.getReceiverProgram();

		const encodedParams = receiverProgram.coder.types.encode(
			'PostUpdateParams',
			params
		);

		return this.program.instruction.updatePythPullOracle(
			feedIdBuffer,
			encodedParams,
			{
				accounts: {
					keeper: this.wallet.publicKey,
					pythSolanaReceiver: DRIFT_ORACLE_RECEIVER_ID,
					encodedVaa: encodedVaaAddress,
					priceFeed: getPythPullOraclePublicKey(
						this.program.programId,
						feedIdBuffer
					),
				},
			}
		);
	}

	public async postPythLazerOracleUpdate(
		feedIds: number[],
		pythMessageHex: string
	): Promise<string> {
		const postIxs = await this.getPostPythLazerOracleUpdateIxs(
			feedIds,
			pythMessageHex,
			undefined,
			2
		);
		const tx = await this.buildTransaction(postIxs);
		const { txSig } = await this.sendTransaction(tx, [], this.opts);
		return txSig;
	}

	public async getPostPythLazerOracleUpdateIxs(
		feedIds: number[],
		pythMessageHex: string,
		precedingIxs: TransactionInstruction[] = [],
		overrideCustomIxIndex?: number
	): Promise<TransactionInstruction[]> {
		const pythMessageBytes = Buffer.from(pythMessageHex, 'hex');

		const verifyIx = createMinimalEd25519VerifyIx(
			overrideCustomIxIndex || precedingIxs.length + 1,
			12,
			pythMessageBytes
		);

		const remainingAccountsMeta = feedIds.map((feedId) => {
			return {
				pubkey: getPythLazerOraclePublicKey(this.program.programId, feedId),
				isSigner: false,
				isWritable: true,
			};
		});

		const ix = this.program.instruction.postPythLazerOracleUpdate(
			pythMessageBytes,
			{
				accounts: {
					keeper: this.wallet.publicKey,
					pythLazerStorage: PYTH_LAZER_STORAGE_ACCOUNT_KEY,
					ixSysvar: SYSVAR_INSTRUCTIONS_PUBKEY,
				},
				remainingAccounts: remainingAccountsMeta,
			}
		);
		return [verifyIx, ix];
	}

	public async getPostManySwitchboardOnDemandUpdatesAtomicIxs(
		feeds: PublicKey[],
		recentSlothash?: Slothash,
		numSignatures = 3
	): Promise<TransactionInstruction[] | undefined> {
		const program = await this.getSwitchboardOnDemandProgram();
		const [pullIxs, _luts, _rawResponse] =
			await PullFeed.fetchUpdateManyLightIx(program, {
				feeds,
				numSignatures,
				recentSlothashes: recentSlothash
					? [[new BN(recentSlothash.slot), recentSlothash.hash]]
					: undefined,
				chain: 'solana',
				network: this.env,
			});
		if (!pullIxs) {
			return undefined;
		}
		return pullIxs;
	}

	// @deprecated use getPostManySwitchboardOnDemandUpdatesAtomicIxs instead. This function no longer returns the required ixs due to upstream sdk changes.
	public async getPostSwitchboardOnDemandUpdateAtomicIx(
		feed: PublicKey,
		recentSlothash?: Slothash,
		numSignatures = 3
	): Promise<TransactionInstruction | undefined> {
		const program = await this.getSwitchboardOnDemandProgram();
		const feedAccount = new PullFeed(program, feed);
		if (!this.sbProgramFeedConfigs) {
			this.sbProgramFeedConfigs = new Map();
		}
		if (!this.sbProgramFeedConfigs.has(feedAccount.pubkey.toString())) {
			const feedConfig = await feedAccount.loadConfigs();
			this.sbProgramFeedConfigs.set(feed.toString(), feedConfig);
		}
		const [pullIx, _responses, success] = await PullFeed.fetchUpdateManyIx(
			program,
			{
				feeds: [feed],
				numSignatures,
				recentSlothashes: recentSlothash
					? [[new BN(recentSlothash.slot), recentSlothash.hash]]
					: undefined,
			}
		);
		if (!success) {
			return undefined;
		}
		return pullIx[0];
	}

	public async postSwitchboardOnDemandUpdate(
		feed: PublicKey,
		recentSlothash?: Slothash,
		numSignatures = 3
	): Promise<TransactionSignature> {
		const pullIx = await this.getPostSwitchboardOnDemandUpdateAtomicIx(
			feed,
			recentSlothash,
			numSignatures
		);
		if (!pullIx) {
			return undefined;
		}
		const tx = await asV0Tx({
			connection: this.connection,
			ixs: [pullIx],
			payer: this.wallet.publicKey,
			computeUnitLimitMultiple: 1.3,
			lookupTables: await this.fetchAllLookupTableAccounts(),
		});
		const { txSig } = await this.sendTransaction(tx, [], {
			commitment: 'processed',
			skipPreflight: true,
			maxRetries: 0,
		});
		return txSig;
	}

	private async getBuildEncodedVaaIxs(
		vaa: Buffer,
		guardianSet: PublicKey
	): Promise<[TransactionInstruction[], Keypair]> {
		const postIxs: TransactionInstruction[] = [];

		if (this.wormholeProgram === undefined) {
			this.wormholeProgram = new Program(
				wormholeCoreBridgeIdl,
				DEFAULT_WORMHOLE_PROGRAM_ID,
				this.provider
			);
		}

		const encodedVaaKeypair = new Keypair();
		postIxs.push(
			await this.wormholeProgram.account.encodedVaa.createInstruction(
				encodedVaaKeypair,
				vaa.length + 46
			)
		);

		// Why do we need this too?
		postIxs.push(
			await this.wormholeProgram.methods
				.initEncodedVaa()
				.accounts({
					encodedVaa: encodedVaaKeypair.publicKey,
				})
				.instruction()
		);

		// Split the write into two ixs
		postIxs.push(
			await this.wormholeProgram.methods
				.writeEncodedVaa({
					index: 0,
					data: vaa.subarray(0, 755),
				})
				.accounts({
					draftVaa: encodedVaaKeypair.publicKey,
				})
				.instruction()
		);

		postIxs.push(
			await this.wormholeProgram.methods
				.writeEncodedVaa({
					index: 755,
					data: vaa.subarray(755),
				})
				.accounts({
					draftVaa: encodedVaaKeypair.publicKey,
				})
				.instruction()
		);

		// Verify
		postIxs.push(
			await this.wormholeProgram.methods
				.verifyEncodedVaaV1()
				.accounts({
					guardianSet,
					draftVaa: encodedVaaKeypair.publicKey,
				})
				.instruction()
		);

		return [postIxs, encodedVaaKeypair];
	}

	public async enableUserHighLeverageMode(
		subAccountId: number,
		txParams?: TxParams
	): Promise<TransactionSignature> {
		const { txSig } = await this.sendTransaction(
			await this.buildTransaction(
				await this.getEnableHighLeverageModeIx(subAccountId),
				txParams
			),
			[],
			this.opts
		);
		return txSig;
	}

	public async getEnableHighLeverageModeIx(
		subAccountId: number,
		depositToTradeArgs?: {
			isMakingNewAccount: boolean;
			depositMarketIndex: number;
			orderMarketIndex: number;
		}
	): Promise<TransactionInstruction> {
		const isDepositToTradeTx = depositToTradeArgs !== undefined;

		const remainingAccounts = this.getRemainingAccounts({
			userAccounts: depositToTradeArgs?.isMakingNewAccount
				? []
				: [this.getUserAccount(subAccountId)],
			useMarketLastSlotCache: false,
			readablePerpMarketIndex: depositToTradeArgs?.orderMarketIndex,
			readableSpotMarketIndexes: isDepositToTradeTx
				? [depositToTradeArgs?.depositMarketIndex]
				: undefined,
		});

		const ix = await this.program.instruction.enableUserHighLeverageMode(
			subAccountId,
			{
				accounts: {
					state: await this.getStatePublicKey(),
					user: getUserAccountPublicKeySync(
						this.program.programId,
						this.wallet.publicKey,
						subAccountId
					),
					authority: this.wallet.publicKey,
					highLeverageModeConfig: getHighLeverageModeConfigPublicKey(
						this.program.programId
					),
				},
				remainingAccounts,
			}
		);

		return ix;
	}

	public async disableUserHighLeverageMode(
		user: PublicKey,
		userAccount?: UserAccount,
		txParams?: TxParams
	): Promise<TransactionSignature> {
		const { txSig } = await this.sendTransaction(
			await this.buildTransaction(
				await this.getDisableHighLeverageModeIx(user, userAccount),
				txParams
			),
			[],
			this.opts
		);
		return txSig;
	}

	public async getDisableHighLeverageModeIx(
		user: PublicKey,
		userAccount?: UserAccount,
		maintenance = false
	): Promise<TransactionInstruction> {
		const remainingAccounts = userAccount
			? this.getRemainingAccounts({
					userAccounts: [userAccount],
			  })
			: undefined;

		const ix = await this.program.instruction.disableUserHighLeverageMode(
			maintenance,
			{
				accounts: {
					state: await this.getStatePublicKey(),
					user,
					authority: this.wallet.publicKey,
					highLeverageModeConfig: getHighLeverageModeConfigPublicKey(
						this.program.programId
					),
				},
				remainingAccounts,
			}
		);

		return ix;
	}

	public async fetchHighLeverageModeConfig(): Promise<HighLeverageModeConfig> {
		const config = await this.program.account.highLeverageModeConfig.fetch(
			getHighLeverageModeConfigPublicKey(this.program.programId)
		);
		return config as HighLeverageModeConfig;
	}

	public async fetchProtectedMakerModeConfig(): Promise<ProtectedMakerModeConfig> {
		const config = await this.program.account.protectedMakerModeConfig.fetch(
			getProtectedMakerModeConfigPublicKey(this.program.programId)
		);
		return config as ProtectedMakerModeConfig;
	}
	public async updateUserProtectedMakerOrders(
		subAccountId: number,
		protectedOrders: boolean,
		authority?: PublicKey,
		txParams?: TxParams
	): Promise<TransactionSignature> {
		const { txSig } = await this.sendTransaction(
			await this.buildTransaction(
				await this.getUpdateUserProtectedMakerOrdersIx(
					subAccountId,
					protectedOrders,
					authority
				),
				txParams
			),
			[],
			this.opts
		);
		return txSig;
	}

	public async getUpdateUserProtectedMakerOrdersIx(
		subAccountId: number,
		protectedOrders: boolean,
		authority?: PublicKey
	): Promise<TransactionInstruction> {
		const ix = await this.program.instruction.updateUserProtectedMakerOrders(
			subAccountId,
			protectedOrders,
			{
				accounts: {
					state: await this.getStatePublicKey(),
					user: getUserAccountPublicKeySync(
						this.program.programId,
						authority ?? this.authority,
						subAccountId
					),
					authority: this.wallet.publicKey,
					protectedMakerModeConfig: getProtectedMakerModeConfigPublicKey(
						this.program.programId
					),
				},
			}
		);

		return ix;
	}

	public async getPauseSpotMarketDepositWithdrawIx(
		spotMarketIndex: number
	): Promise<TransactionInstruction> {
		const spotMarket = await this.getSpotMarketAccount(spotMarketIndex);
		return this.program.instruction.pauseSpotMarketDepositWithdraw({
			accounts: {
				state: await this.getStatePublicKey(),
				keeper: this.wallet.publicKey,
				spotMarket: spotMarket.pubkey,
				spotMarketVault: spotMarket.vault,
			},
		});
	}

	public async pauseSpotMarketDepositWithdraw(
		spotMarketIndex: number,
		txParams?: TxParams
	): Promise<TransactionSignature> {
		const { txSig } = await this.sendTransaction(
			await this.buildTransaction(
				await this.getPauseSpotMarketDepositWithdrawIx(spotMarketIndex),
				txParams
			),
			[],
			this.opts
		);
		return txSig;
	}

	public async updateMmOracleNative(
		marketIndex: number,
		oraclePrice: BN,
		oracleSequenceId: BN
	): Promise<TransactionSignature> {
		const updateMmOracleIx = await this.getUpdateMmOracleNativeIx(
			marketIndex,
			oraclePrice,
			oracleSequenceId
		);

		const tx = await this.buildTransaction(updateMmOracleIx, {
			computeUnits: 5000,
			computeUnitsPrice: 0,
		});
		const { txSig } = await this.sendTransaction(tx, [], this.opts);

		return txSig;
	}

	public async getUpdateMmOracleNativeIx(
		marketIndex: number,
		oraclePrice: BN,
		oracleSequenceId: BN
	): Promise<TransactionInstruction> {
		const discriminatorBuffer = createNativeInstructionDiscriminatorBuffer(0);
		const data = Buffer.alloc(discriminatorBuffer.length + 16);
		data.set(discriminatorBuffer, 0);
		data.set(oraclePrice.toArrayLike(Buffer, 'le', 8), 5); // next 8 bytes
		data.set(oracleSequenceId.toArrayLike(Buffer, 'le', 8), 13); // next 8 bytes

		// Build the instruction manually
		return new TransactionInstruction({
			programId: this.program.programId,
			keys: [
				{
					pubkey: this.getPerpMarketAccount(marketIndex).pubkey,
					isWritable: true,
					isSigner: false,
				},
				{
					pubkey: this.wallet.publicKey,
					isWritable: false,
					isSigner: true,
				},
				{
					pubkey: SYSVAR_CLOCK_PUBKEY,
					isWritable: false,
					isSigner: false,
				},
				{
					pubkey: await this.getStatePublicKey(),
					isWritable: false,
					isSigner: false,
				},
			],
			data,
		});
	}

	public async updateAmmSpreadAdjustmentNative(
		marketIndex: number,
		ammSpreadAdjustment: number
	): Promise<TransactionSignature> {
		const updateMmOracleIx = await this.getUpdateAmmSpreadAdjustmentNativeIx(
			marketIndex,
			ammSpreadAdjustment
		);

		const tx = await this.buildTransaction(updateMmOracleIx, {
			computeUnits: 1000,
			computeUnitsPrice: 0,
		});
		const { txSig } = await this.sendTransaction(tx, [], this.opts);

		return txSig;
	}

	public getUpdateAmmSpreadAdjustmentNativeIx(
		marketIndex: number,
		ammSpreadAdjustment: number // i8
	): TransactionInstruction {
		const discriminatorBuffer = createNativeInstructionDiscriminatorBuffer(1);
		const data = Buffer.alloc(discriminatorBuffer.length + 4);
		data.set(discriminatorBuffer, 0);
		data.writeInt8(ammSpreadAdjustment, 5); // next byte

		// Build the instruction manually
		return new TransactionInstruction({
			programId: this.program.programId,
			keys: [
				{
					pubkey: this.getPerpMarketAccount(marketIndex).pubkey,
					isWritable: true,
					isSigner: false,
				},
				{
					pubkey: this.wallet.publicKey,
					isWritable: false,
					isSigner: true,
				},
			],
			data,
		});
	}

	private handleSignedTransaction(signedTxs: SignedTxData[]) {
		if (this.enableMetricsEvents && this.metricsEventEmitter) {
			this.metricsEventEmitter.emit('txSigned', signedTxs);
		}
	}

	private handlePreSignedTransaction() {
		if (this.enableMetricsEvents && this.metricsEventEmitter) {
			this.metricsEventEmitter.emit('preTxSigned');
		}
	}

	private isVersionedTransaction(
		tx: Transaction | VersionedTransaction
	): boolean {
		return isVersionedTransaction(tx);
	}

	/**
	 * Send a transaction.
	 *
	 * @param tx
	 * @param additionalSigners
	 * @param opts :: Will fallback to DriftClient's opts if not provided
	 * @param preSigned
	 * @returns
	 */
	sendTransaction(
		tx: Transaction | VersionedTransaction,
		additionalSigners?: Array<Signer>,
		opts?: ConfirmOptions,
		preSigned?: boolean
	): Promise<TxSigAndSlot> {
		const isVersionedTx = this.isVersionedTransaction(tx);
		if (isVersionedTx) {
			return this.txSender.sendVersionedTransaction(
				tx as VersionedTransaction,
				additionalSigners,
				opts ?? this.opts,
				preSigned
			);
		} else {
			return this.txSender.send(
				tx as Transaction,
				additionalSigners,
				opts ?? this.opts,
				preSigned
			);
		}
	}

	async buildTransaction(
		instructions: TransactionInstruction | TransactionInstruction[],
		txParams?: TxParams,
		txVersion?: TransactionVersion,
		lookupTables?: AddressLookupTableAccount[],
		forceVersionedTransaction?: boolean,
		recentBlockhash?: BlockhashWithExpiryBlockHeight,
		optionalIxs?: TransactionInstruction[]
	): Promise<Transaction | VersionedTransaction> {
		return this.txHandler.buildTransaction({
			instructions,
			txVersion: txVersion ?? this.txVersion,
			txParams: txParams ?? this.txParams,
			connection: this.connection,
			preFlightCommitment: this.opts.preflightCommitment,
			fetchAllMarketLookupTableAccounts:
				this.fetchAllLookupTableAccounts.bind(this),
			lookupTables,
			forceVersionedTransaction,
			recentBlockhash,
			optionalIxs,
		});
	}

	async buildBulkTransactions(
		instructions: (TransactionInstruction | TransactionInstruction[])[],
		txParams?: TxParams,
		txVersion?: TransactionVersion,
		lookupTables?: AddressLookupTableAccount[],
		forceVersionedTransaction?: boolean
	): Promise<(Transaction | VersionedTransaction)[]> {
		return this.txHandler.buildBulkTransactions({
			instructions,
			txVersion: txVersion ?? this.txVersion,
			txParams: txParams ?? this.txParams,
			connection: this.connection,
			preFlightCommitment: this.opts.preflightCommitment,
			fetchAllMarketLookupTableAccounts:
				this.fetchAllLookupTableAccounts.bind(this),
			lookupTables,
			forceVersionedTransaction,
		});
	}

	async buildTransactionsMap(
		instructionsMap: Record<
			string,
			TransactionInstruction | TransactionInstruction[]
		>,
		txParams?: TxParams,
		txVersion?: TransactionVersion,
		lookupTables?: AddressLookupTableAccount[],
		forceVersionedTransaction?: boolean
	) {
		return this.txHandler.buildTransactionsMap({
			instructionsMap,
			txVersion: txVersion ?? this.txVersion,
			txParams: txParams ?? this.txParams,
			connection: this.connection,
			preFlightCommitment: this.opts.preflightCommitment,
			fetchAllMarketLookupTableAccounts:
				this.fetchAllLookupTableAccounts.bind(this),
			lookupTables,
			forceVersionedTransaction,
		});
	}

	async buildAndSignTransactionsMap(
		instructionsMap: Record<
			string,
			TransactionInstruction | TransactionInstruction[]
		>,
		txParams?: TxParams,
		txVersion?: TransactionVersion,
		lookupTables?: AddressLookupTableAccount[],
		forceVersionedTransaction?: boolean
	) {
		return this.txHandler.buildAndSignTransactionMap({
			instructionsMap,
			txVersion: txVersion ?? this.txVersion,
			txParams: txParams ?? this.txParams,
			connection: this.connection,
			preFlightCommitment: this.opts.preflightCommitment,
			fetchAllMarketLookupTableAccounts:
				this.fetchAllLookupTableAccounts.bind(this),
			lookupTables,
			forceVersionedTransaction,
		});
	}

	isOrderIncreasingPosition(
		orderParams: OptionalOrderParams,
		userAccount: UserAccount
	): boolean {
		const perpPosition = userAccount.perpPositions.find(
			(p) => p.marketIndex === orderParams.marketIndex
		);
		if (!perpPosition) return true;

		const currentBase = perpPosition.baseAssetAmount;
		if (currentBase.eq(ZERO)) return true;

		const orderBaseAmount = isVariant(orderParams.direction, 'long')
			? orderParams.baseAssetAmount
			: orderParams.baseAssetAmount.neg();

		return currentBase.add(orderBaseAmount).abs().gt(currentBase.abs());
	}
}<|MERGE_RESOLUTION|>--- conflicted
+++ resolved
@@ -215,16 +215,13 @@
 	isBuilderOrderReferral,
 	isBuilderOrderCompleted,
 } from './math/builder';
-<<<<<<< HEAD
 import { BigNum } from './factory/bigNum';
-=======
 import { TitanClient, SwapMode as TitanSwapMode } from './titan/titanClient';
 
 /**
  * Union type for swap clients (Titan and Jupiter)
  */
 export type SwapClient = TitanClient | JupiterClient;
->>>>>>> 83887656
 
 type RemainingAccountParams = {
 	userAccounts: UserAccount[];
@@ -6213,8 +6210,6 @@
 
 		return txSig;
 	}
-<<<<<<< HEAD
-=======
 
 	public async getTitanSwapIx({
 		titanClient,
@@ -6336,7 +6331,6 @@
 		return { ixs, lookupTables };
 	}
 
->>>>>>> 83887656
 	public async getJupiterSwapIxV6({
 		jupiterClient,
 		outMarketIndex,
