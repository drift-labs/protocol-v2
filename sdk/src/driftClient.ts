import * as anchor from '@coral-xyz/anchor';
import {
	AnchorProvider,
	BN,
	Idl,
	Program,
	ProgramAccount,
} from '@coral-xyz/anchor';
import { Idl as Idl30, Program as Program30 } from '@coral-xyz/anchor-30';
import bs58 from 'bs58';
import {
	ASSOCIATED_TOKEN_PROGRAM_ID,
	createAssociatedTokenAccountInstruction,
	createAssociatedTokenAccountIdempotentInstruction,
	createCloseAccountInstruction,
	createInitializeAccountInstruction,
	getAssociatedTokenAddress,
	TOKEN_2022_PROGRAM_ID,
	TOKEN_PROGRAM_ID,
	getAssociatedTokenAddressSync,
	getMint,
	getTransferHook,
	getExtraAccountMetaAddress,
	getExtraAccountMetas,
	resolveExtraAccountMeta,
} from '@solana/spl-token';
import {
	DriftClientMetricsEvents,
	HighLeverageModeConfig,
	isVariant,
	IWallet,
	MakerInfo,
	MappedRecord,
	MarketType,
	ModifyOrderParams,
	ModifyOrderPolicy,
	OpenbookV2FulfillmentConfigAccount,
	OptionalOrderParams,
	OracleSource,
	Order,
	OrderParams,
	OrderTriggerCondition,
	OrderType,
	PerpMarketAccount,
	PerpMarketExtendedInfo,
	PhoenixV1FulfillmentConfigAccount,
	PlaceAndTakeOrderSuccessCondition,
	PositionDirection,
	ReferrerInfo,
	ReferrerNameAccount,
	SerumV3FulfillmentConfigAccount,
	SettlePnlMode,
	SignedTxData,
	SpotBalanceType,
	SpotMarketAccount,
	SpotPosition,
	StateAccount,
	SwapReduceOnly,
	SignedMsgOrderParamsMessage,
	TakerInfo,
	TxParams,
	UserAccount,
	UserStatsAccount,
	ProtectedMakerModeConfig,
	SignedMsgOrderParamsDelegateMessage,
	TokenProgramFlag,
<<<<<<< HEAD
	LPPoolAccount,
	ConstituentAccount,
	ConstituentTargetBaseAccount,
	AmmCache,
=======
	PostOnlyParams,
>>>>>>> 96ca0d6e
} from './types';
import driftIDL from './idl/drift.json';

import {
	AccountMeta,
	AddressLookupTableAccount,
	BlockhashWithExpiryBlockHeight,
	ConfirmOptions,
	Connection,
	Keypair,
	LAMPORTS_PER_SOL,
	PublicKey,
	Signer,
	SystemProgram,
	SYSVAR_CLOCK_PUBKEY,
	SYSVAR_INSTRUCTIONS_PUBKEY,
	Transaction,
	TransactionInstruction,
	TransactionSignature,
	TransactionVersion,
	VersionedTransaction,
} from '@solana/web3.js';

import { TokenFaucet } from './tokenFaucet';
import { EventEmitter } from 'events';
import StrictEventEmitter from 'strict-event-emitter-types';
import {
	getDriftSignerPublicKey,
	getDriftStateAccountPublicKey,
	getFuelOverflowAccountPublicKey,
	getHighLeverageModeConfigPublicKey,
	getInsuranceFundStakeAccountPublicKey,
	getOpenbookV2FulfillmentConfigPublicKey,
	getPerpMarketPublicKey,
	getPhoenixFulfillmentConfigPublicKey,
	getProtectedMakerModeConfigPublicKey,
	getPythLazerOraclePublicKey,
	getPythPullOraclePublicKey,
	getReferrerNamePublicKeySync,
	getSerumFulfillmentConfigPublicKey,
	getSerumSignerPublicKey,
	getSpotMarketPublicKey,
	getSignedMsgUserAccountPublicKey,
	getUserAccountPublicKey,
	getUserAccountPublicKeySync,
	getUserStatsAccountPublicKey,
	getSignedMsgWsDelegatesAccountPublicKey,
	getIfRebalanceConfigPublicKey,
	getConstituentTargetBasePublicKey,
	getAmmConstituentMappingPublicKey,
	getLpPoolPublicKey,
	getConstituentPublicKey,
	getAmmCachePublicKey,
	getLpPoolTokenVaultPublicKey,
	getConstituentVaultPublicKey,
	getConstituentCorrelationsPublicKey,
	getLpPoolTokenTokenAccountPublicKey,
} from './addresses/pda';
import {
	DataAndSlot,
	DelistedMarketSetting,
	DriftClientAccountEvents,
	DriftClientAccountSubscriber,
} from './accounts/types';
import { TxSender, TxSigAndSlot } from './tx/types';
import {
	BASE_PRECISION,
	GOV_SPOT_MARKET_INDEX,
	ONE,
	PERCENTAGE_PRECISION,
	PRICE_PRECISION,
	QUOTE_PRECISION,
	QUOTE_SPOT_MARKET_INDEX,
	ZERO,
} from './constants/numericConstants';
import { findDirectionToClose, positionIsAvailable } from './math/position';
import { getSignedTokenAmount, getTokenAmount } from './math/spotBalance';
import { decodeName, DEFAULT_USER_NAME, encodeName } from './userName';
import { OraclePriceData } from './oracles/types';
import { DriftClientConfig } from './driftClientConfig';
import { PollingDriftClientAccountSubscriber } from './accounts/pollingDriftClientAccountSubscriber';
import { WebSocketDriftClientAccountSubscriber } from './accounts/webSocketDriftClientAccountSubscriber';
import { RetryTxSender } from './tx/retryTxSender';
import { User } from './user';
import { UserSubscriptionConfig } from './userConfig';
import {
	configs,
	DRIFT_ORACLE_RECEIVER_ID,
	DEFAULT_CONFIRMATION_OPTS,
	DRIFT_PROGRAM_ID,
	DriftEnv,
	PYTH_LAZER_STORAGE_ACCOUNT_KEY,
} from './config';
import { WRAPPED_SOL_MINT } from './constants/spotMarkets';
import { UserStats } from './userStats';
import { isSpotPositionAvailable } from './math/spotPosition';
import { calculateMarketMaxAvailableInsurance } from './math/market';
import { fetchUserStatsAccount } from './accounts/fetch';
import { castNumberToSpotPrecision } from './math/spotMarket';
import {
	JupiterClient,
	QuoteResponse,
	SwapMode,
} from './jupiter/jupiterClient';
import { getNonIdleUserFilter } from './memcmp';
import { UserStatsSubscriptionConfig } from './userStatsConfig';
import { getMarinadeDepositIx, getMarinadeFinanceProgram } from './marinade';
import { getOrderParams, isUpdateHighLeverageMode } from './orderParams';
import { numberToSafeBN } from './math/utils';
import { TransactionParamProcessor } from './tx/txParamProcessor';
import { isOracleValid, trimVaaSignatures } from './math/oracles';
import { TxHandler } from './tx/txHandler';
import {
	DEFAULT_RECEIVER_PROGRAM_ID,
	wormholeCoreBridgeIdl,
} from '@pythnetwork/pyth-solana-receiver';
import { parseAccumulatorUpdateData } from '@pythnetwork/price-service-sdk';
import {
	DEFAULT_WORMHOLE_PROGRAM_ID,
	getGuardianSetPda,
} from '@pythnetwork/pyth-solana-receiver/lib/address';
import { WormholeCoreBridgeSolana } from '@pythnetwork/pyth-solana-receiver/lib/idl/wormhole_core_bridge_solana';
import { PythSolanaReceiver } from '@pythnetwork/pyth-solana-receiver/lib/idl/pyth_solana_receiver';
import { getFeedIdUint8Array, trimFeedId } from './util/pythOracleUtils';
import { createMinimalEd25519VerifyIx } from './util/ed25519Utils';
import {
	createNativeInstructionDiscriminatorBuffer,
	isVersionedTransaction,
} from './tx/utils';
import pythSolanaReceiverIdl from './idl/pyth_solana_receiver.json';
import { asV0Tx, PullFeed, AnchorUtils } from '@switchboard-xyz/on-demand';
import { gprcDriftClientAccountSubscriber } from './accounts/grpcDriftClientAccountSubscriber';
import nacl from 'tweetnacl';
import { Slothash } from './slot/SlothashSubscriber';
import { getOracleId } from './oracles/oracleId';
import { SignedMsgOrderParams } from './types';
import { sha256 } from '@noble/hashes/sha256';
import { getOracleConfidenceFromMMOracleData } from './oracles/utils';
import { ConstituentMap } from './constituentMap/constituentMap';

type RemainingAccountParams = {
	userAccounts: UserAccount[];
	writablePerpMarketIndexes?: number[];
	writableSpotMarketIndexes?: number[];
	readablePerpMarketIndex?: number | number[];
	readableSpotMarketIndexes?: number[];
	useMarketLastSlotCache?: boolean;
};

/**
 * # DriftClient
 * This class is the main way to interact with Drift Protocol. It allows you to subscribe to the various accounts where the Market's state is stored, as well as: opening positions, liquidating, settling funding, depositing & withdrawing, and more.
 */
export class DriftClient {
	connection: Connection;
	wallet: IWallet;
	public program: Program;
	provider: AnchorProvider;
	env: DriftEnv;
	opts?: ConfirmOptions;
	useHotWalletAdmin?: boolean;
	users = new Map<string, User>();
	userStats?: UserStats;
	activeSubAccountId: number;
	userAccountSubscriptionConfig: UserSubscriptionConfig;
	userStatsAccountSubscriptionConfig: UserStatsSubscriptionConfig;
	accountSubscriber: DriftClientAccountSubscriber;
	eventEmitter: StrictEventEmitter<EventEmitter, DriftClientAccountEvents>;
	metricsEventEmitter: StrictEventEmitter<
		EventEmitter,
		DriftClientMetricsEvents
	>;
	_isSubscribed = false;
	txSender: TxSender;
	perpMarketLastSlotCache = new Map<number, number>();
	spotMarketLastSlotCache = new Map<number, number>();
	mustIncludePerpMarketIndexes = new Set<number>();
	mustIncludeSpotMarketIndexes = new Set<number>();
	authority: PublicKey;

	/** @deprecated use marketLookupTables */
	marketLookupTable: PublicKey;
	/** @deprecated use lookupTableAccounts */
	lookupTableAccount: AddressLookupTableAccount;

	marketLookupTables: PublicKey[];
	lookupTableAccounts: AddressLookupTableAccount[];

	includeDelegates?: boolean;
	authoritySubAccountMap?: Map<string, number[]>;
	skipLoadUsers?: boolean;
	txVersion: TransactionVersion;
	txParams: TxParams;
	enableMetricsEvents?: boolean;

	txHandler: TxHandler;

	receiverProgram?: Program<PythSolanaReceiver>;
	wormholeProgram?: Program<WormholeCoreBridgeSolana>;
	sbOnDemandProgramdId: PublicKey;
	sbOnDemandProgram?: Program30<Idl30>;
	sbProgramFeedConfigs?: Map<string, any>;

	public get isSubscribed() {
		return this._isSubscribed && this.accountSubscriber.isSubscribed;
	}

	public set isSubscribed(val: boolean) {
		this._isSubscribed = val;
	}

	public constructor(config: DriftClientConfig) {
		this.connection = config.connection;
		this.wallet = config.wallet;
		this.env = config.env ?? 'mainnet-beta';
		this.opts = config.opts || {
			...DEFAULT_CONFIRMATION_OPTS,
		};
		this.useHotWalletAdmin = config.useHotWalletAdmin ?? false;
		if (config?.connection?.commitment) {
			// At the moment this ensures that our transaction simulations (which use Connection object) will use the same commitment level as our Transaction blockhashes (which use these opts)
			this.opts.commitment = config.connection.commitment;
			this.opts.preflightCommitment = config.connection.commitment;
		}
		this.provider = new AnchorProvider(
			config.connection,
			// @ts-ignore
			config.wallet,
			this.opts
		);
		this.program = new Program(
			driftIDL as Idl,
			config.programID ?? new PublicKey(DRIFT_PROGRAM_ID),
			this.provider,
			config.coder
		);

		this.authority = config.authority ?? this.wallet.publicKey;
		this.activeSubAccountId = config.activeSubAccountId ?? 0;
		this.skipLoadUsers = config.skipLoadUsers ?? false;
		this.txVersion =
			config.txVersion ?? this.getTxVersionForNewWallet(config.wallet);
		this.txParams = {
			computeUnits: config.txParams?.computeUnits ?? 600_000,
			computeUnitsPrice: config.txParams?.computeUnitsPrice ?? 0,
		};

		this.txHandler =
			config?.txHandler ??
			new TxHandler({
				connection: this.connection,
				// @ts-ignore
				wallet: this.provider.wallet,
				confirmationOptions: this.opts,
				opts: {
					returnBlockHeightsWithSignedTxCallbackData:
						config.enableMetricsEvents,
					onSignedCb: this.handleSignedTransaction.bind(this),
					preSignedCb: this.handlePreSignedTransaction.bind(this),
				},
				config: config.txHandlerConfig,
			});

		if (config.includeDelegates && config.subAccountIds) {
			throw new Error(
				'Can only pass one of includeDelegates or subAccountIds. If you want to specify subaccount ids for multiple authorities, pass authoritySubaccountMap instead'
			);
		}

		if (config.authoritySubAccountMap && config.subAccountIds) {
			throw new Error(
				'Can only pass one of authoritySubaccountMap or subAccountIds'
			);
		}

		if (config.authoritySubAccountMap && config.includeDelegates) {
			throw new Error(
				'Can only pass one of authoritySubaccountMap or includeDelegates'
			);
		}

		this.authoritySubAccountMap = config.authoritySubAccountMap
			? config.authoritySubAccountMap
			: config.subAccountIds
			? new Map([[this.authority.toString(), config.subAccountIds]])
			: new Map<string, number[]>();

		this.includeDelegates = config.includeDelegates ?? false;
		if (config.accountSubscription?.type === 'polling') {
			this.userAccountSubscriptionConfig = {
				type: 'polling',
				accountLoader: config.accountSubscription.accountLoader,
			};
			this.userStatsAccountSubscriptionConfig = {
				type: 'polling',
				accountLoader: config.accountSubscription.accountLoader,
			};
		} else if (config.accountSubscription?.type === 'grpc') {
			this.userAccountSubscriptionConfig = {
				type: 'grpc',
				resubTimeoutMs: config.accountSubscription?.resubTimeoutMs,
				logResubMessages: config.accountSubscription?.logResubMessages,
				grpcConfigs: config.accountSubscription?.grpcConfigs,
			};
			this.userStatsAccountSubscriptionConfig = {
				type: 'grpc',
				grpcConfigs: config.accountSubscription?.grpcConfigs,
				resubTimeoutMs: config.accountSubscription?.resubTimeoutMs,
				logResubMessages: config.accountSubscription?.logResubMessages,
			};
		} else {
			this.userAccountSubscriptionConfig = {
				type: 'websocket',
				resubTimeoutMs: config.accountSubscription?.resubTimeoutMs,
				logResubMessages: config.accountSubscription?.logResubMessages,
				commitment: config.accountSubscription?.commitment,
			};
			this.userStatsAccountSubscriptionConfig = {
				type: 'websocket',
				resubTimeoutMs: config.accountSubscription?.resubTimeoutMs,
				logResubMessages: config.accountSubscription?.logResubMessages,
				commitment: config.accountSubscription?.commitment,
			};
		}

		if (config.userStats) {
			this.userStats = new UserStats({
				driftClient: this,
				userStatsAccountPublicKey: getUserStatsAccountPublicKey(
					this.program.programId,
					this.authority
				),
				accountSubscription: this.userAccountSubscriptionConfig,
			});
		}

		this.marketLookupTable = config.marketLookupTable;
		if (!this.marketLookupTable) {
			this.marketLookupTable = new PublicKey(
				configs[this.env].MARKET_LOOKUP_TABLE
			);
		}

		this.marketLookupTables = config.marketLookupTables;
		if (!this.marketLookupTables) {
			this.marketLookupTables = configs[this.env].MARKET_LOOKUP_TABLES.map(
				(tableAddr) => new PublicKey(tableAddr)
			);
		}

		const delistedMarketSetting =
			config.delistedMarketSetting || DelistedMarketSetting.Unsubscribe;
		const noMarketsAndOraclesSpecified =
			config.perpMarketIndexes === undefined &&
			config.spotMarketIndexes === undefined &&
			config.oracleInfos === undefined;
		if (config.accountSubscription?.type === 'polling') {
			this.accountSubscriber = new PollingDriftClientAccountSubscriber(
				this.program,
				config.accountSubscription.accountLoader,
				config.perpMarketIndexes ?? [],
				config.spotMarketIndexes ?? [],
				config.oracleInfos ?? [],
				noMarketsAndOraclesSpecified,
				delistedMarketSetting
			);
		} else if (config.accountSubscription?.type === 'grpc') {
			this.accountSubscriber = new gprcDriftClientAccountSubscriber(
				config.accountSubscription.grpcConfigs,
				this.program,
				config.perpMarketIndexes ?? [],
				config.spotMarketIndexes ?? [],
				config.oracleInfos ?? [],
				noMarketsAndOraclesSpecified,
				delistedMarketSetting,
				{
					resubTimeoutMs: config.accountSubscription?.resubTimeoutMs,
					logResubMessages: config.accountSubscription?.logResubMessages,
				}
			);
		} else {
			this.accountSubscriber = new WebSocketDriftClientAccountSubscriber(
				this.program,
				config.perpMarketIndexes ?? [],
				config.spotMarketIndexes ?? [],
				config.oracleInfos ?? [],
				noMarketsAndOraclesSpecified,
				delistedMarketSetting,
				{
					resubTimeoutMs: config.accountSubscription?.resubTimeoutMs,
					logResubMessages: config.accountSubscription?.logResubMessages,
				},
				config.accountSubscription?.commitment,
				config.accountSubscription?.perpMarketAccountSubscriber
			);
		}
		this.eventEmitter = this.accountSubscriber.eventEmitter;

		this.metricsEventEmitter = new EventEmitter();

		if (config.enableMetricsEvents) {
			this.enableMetricsEvents = true;
		}

		this.txSender =
			config.txSender ??
			new RetryTxSender({
				connection: this.connection,
				wallet: this.wallet,
				opts: this.opts,
				txHandler: this.txHandler,
			});

		this.sbOnDemandProgramdId = configs[this.env].SB_ON_DEMAND_PID;
	}

	public getUserMapKey(subAccountId: number, authority: PublicKey): string {
		return `${subAccountId}_${authority.toString()}`;
	}

	createUser(
		subAccountId: number,
		accountSubscriptionConfig: UserSubscriptionConfig,
		authority?: PublicKey
	): User {
		const userAccountPublicKey = getUserAccountPublicKeySync(
			this.program.programId,
			authority ?? this.authority,
			subAccountId
		);

		return new User({
			driftClient: this,
			userAccountPublicKey,
			accountSubscription: accountSubscriptionConfig,
		});
	}

	public async subscribe(): Promise<boolean> {
		let subscribePromises = [this.addAndSubscribeToUsers()].concat(
			this.accountSubscriber.subscribe()
		);

		if (this.userStats !== undefined) {
			subscribePromises = subscribePromises.concat(this.userStats.subscribe());
		}
		this.isSubscribed = (await Promise.all(subscribePromises)).reduce(
			(success, prevSuccess) => success && prevSuccess
		);

		return this.isSubscribed;
	}

	subscribeUsers(): Promise<boolean>[] {
		return [...this.users.values()].map((user) => user.subscribe());
	}

	/**
	 *	Forces the accountSubscriber to fetch account updates from rpc
	 */
	public async fetchAccounts(): Promise<void> {
		let promises = [...this.users.values()]
			.map((user) => user.fetchAccounts())
			.concat(this.accountSubscriber.fetch());
		if (this.userStats) {
			promises = promises.concat(this.userStats.fetchAccounts());
		}
		await Promise.all(promises);
	}

	public async unsubscribe(): Promise<void> {
		let unsubscribePromises = this.unsubscribeUsers().concat(
			this.accountSubscriber.unsubscribe()
		);
		if (this.userStats !== undefined) {
			unsubscribePromises = unsubscribePromises.concat(
				this.userStats.unsubscribe()
			);
		}
		await Promise.all(unsubscribePromises);
		this.isSubscribed = false;
	}

	unsubscribeUsers(): Promise<void>[] {
		return [...this.users.values()].map((user) => user.unsubscribe());
	}

	statePublicKey?: PublicKey;
	public async getStatePublicKey(): Promise<PublicKey> {
		if (this.statePublicKey) {
			return this.statePublicKey;
		}
		this.statePublicKey = await getDriftStateAccountPublicKey(
			this.program.programId
		);
		return this.statePublicKey;
	}

	signerPublicKey?: PublicKey;
	public getSignerPublicKey(): PublicKey {
		if (this.signerPublicKey) {
			return this.signerPublicKey;
		}
		this.signerPublicKey = getDriftSignerPublicKey(this.program.programId);
		return this.signerPublicKey;
	}

	public getStateAccount(): StateAccount {
		return this.accountSubscriber.getStateAccountAndSlot().data;
	}

	/**
	 * Forces a fetch to rpc before returning accounts. Useful for anchor tests.
	 */
	public async forceGetStateAccount(): Promise<StateAccount> {
		await this.accountSubscriber.fetch();
		return this.accountSubscriber.getStateAccountAndSlot().data;
	}

	public getPerpMarketAccount(
		marketIndex: number
	): PerpMarketAccount | undefined {
		return this.accountSubscriber.getMarketAccountAndSlot(marketIndex)?.data;
	}

	/**
	 * Forces a fetch to rpc before returning accounts. Useful for anchor tests.
	 * @param marketIndex
	 */
	public async forceGetPerpMarketAccount(
		marketIndex: number
	): Promise<PerpMarketAccount | undefined> {
		await this.accountSubscriber.fetch();
		let data =
			this.accountSubscriber.getMarketAccountAndSlot(marketIndex)?.data;
		let i = 0;
		while (data === undefined && i < 10) {
			await this.accountSubscriber.fetch();
			data = this.accountSubscriber.getMarketAccountAndSlot(marketIndex)?.data;
			i++;
		}
		return data;
	}

	public getPerpMarketAccounts(): PerpMarketAccount[] {
		return this.accountSubscriber
			.getMarketAccountsAndSlots()
			.filter((value) => value !== undefined)
			.map((value) => value.data);
	}

	public getSpotMarketAccount(
		marketIndex: number
	): SpotMarketAccount | undefined {
		return this.accountSubscriber.getSpotMarketAccountAndSlot(marketIndex).data;
	}

	/**
	 * Forces a fetch to rpc before returning accounts. Useful for anchor tests.
	 * @param marketIndex
	 */
	public async forceGetSpotMarketAccount(
		marketIndex: number
	): Promise<SpotMarketAccount | undefined> {
		await this.accountSubscriber.fetch();
		return this.accountSubscriber.getSpotMarketAccountAndSlot(marketIndex).data;
	}

	public getSpotMarketAccounts(): SpotMarketAccount[] {
		return this.accountSubscriber
			.getSpotMarketAccountsAndSlots()
			.filter((value) => value !== undefined)
			.map((value) => value.data);
	}

	public getQuoteSpotMarketAccount(): SpotMarketAccount {
		return this.accountSubscriber.getSpotMarketAccountAndSlot(
			QUOTE_SPOT_MARKET_INDEX
		).data;
	}

	public getOraclePriceDataAndSlot(
		oraclePublicKey: PublicKey,
		oracleSource: OracleSource
	): DataAndSlot<OraclePriceData> | undefined {
		return this.accountSubscriber.getOraclePriceDataAndSlot(
			getOracleId(oraclePublicKey, oracleSource)
		);
	}

	public async getSerumV3FulfillmentConfig(
		serumMarket: PublicKey
	): Promise<SerumV3FulfillmentConfigAccount> {
		const address = await getSerumFulfillmentConfigPublicKey(
			this.program.programId,
			serumMarket
		);
		return (await this.program.account.serumV3FulfillmentConfig.fetch(
			address
		)) as SerumV3FulfillmentConfigAccount;
	}

	public async getSerumV3FulfillmentConfigs(): Promise<
		SerumV3FulfillmentConfigAccount[]
	> {
		const accounts = await this.program.account.serumV3FulfillmentConfig.all();
		return accounts.map(
			(account) => account.account
		) as SerumV3FulfillmentConfigAccount[];
	}

	public async getPhoenixV1FulfillmentConfig(
		phoenixMarket: PublicKey
	): Promise<PhoenixV1FulfillmentConfigAccount> {
		const address = await getPhoenixFulfillmentConfigPublicKey(
			this.program.programId,
			phoenixMarket
		);
		return (await this.program.account.phoenixV1FulfillmentConfig.fetch(
			address
		)) as PhoenixV1FulfillmentConfigAccount;
	}

	public async getPhoenixV1FulfillmentConfigs(): Promise<
		PhoenixV1FulfillmentConfigAccount[]
	> {
		const accounts =
			await this.program.account.phoenixV1FulfillmentConfig.all();
		return accounts.map(
			(account) => account.account
		) as PhoenixV1FulfillmentConfigAccount[];
	}

	public async getOpenbookV2FulfillmentConfig(
		openbookMarket: PublicKey
	): Promise<OpenbookV2FulfillmentConfigAccount> {
		const address = getOpenbookV2FulfillmentConfigPublicKey(
			this.program.programId,
			openbookMarket
		);
		return (await this.program.account.openbookV2FulfillmentConfig.fetch(
			address
		)) as OpenbookV2FulfillmentConfigAccount;
	}

	public async getOpenbookV2FulfillmentConfigs(): Promise<
		OpenbookV2FulfillmentConfigAccount[]
	> {
		const accounts =
			await this.program.account.openbookV2FulfillmentConfig.all();
		return accounts.map(
			(account) => account.account
		) as OpenbookV2FulfillmentConfigAccount[];
	}

	/** @deprecated use fetchAllLookupTableAccounts() */
	public async fetchMarketLookupTableAccount(): Promise<AddressLookupTableAccount> {
		if (this.lookupTableAccount) return this.lookupTableAccount;

		if (!this.marketLookupTable) {
			console.log('Market lookup table address not set');
			return;
		}

		const lookupTableAccount = (
			await this.connection.getAddressLookupTable(this.marketLookupTable)
		).value;
		this.lookupTableAccount = lookupTableAccount;

		return lookupTableAccount;
	}

	public async fetchAllLookupTableAccounts(): Promise<
		AddressLookupTableAccount[]
	> {
		if (this.lookupTableAccounts) return this.lookupTableAccounts;

		if (!this.marketLookupTables) {
			console.log('Market lookup table address not set');
			return;
		}

		const lookupTableAccountResults = await Promise.all(
			this.marketLookupTables.map((lookupTable) =>
				this.connection.getAddressLookupTable(lookupTable)
			)
		);

		const lookupTableAccounts = lookupTableAccountResults.map(
			(result) => result.value
		);
		this.lookupTableAccounts = lookupTableAccounts;

		return lookupTableAccounts;
	}

	private getTxVersionForNewWallet(newWallet: IWallet) {
		if (!newWallet?.supportedTransactionVersions) return 0; // Assume versioned txs supported if wallet doesn't have a supportedTransactionVersions property

		const walletSupportsVersionedTxns =
			newWallet.supportedTransactionVersions?.has(0) ||
			(newWallet.supportedTransactionVersions?.size ?? 0) > 1;

		return walletSupportsVersionedTxns ? 0 : 'legacy';
	}

	/**
	 * Update the wallet to use for drift transactions and linked user account
	 * @param newWallet
	 * @param subAccountIds
	 * @param activeSubAccountId
	 * @param includeDelegates
	 */
	public async updateWallet(
		newWallet: IWallet,
		subAccountIds?: number[],
		activeSubAccountId?: number,
		includeDelegates?: boolean,
		authoritySubaccountMap?: Map<string, number[]>
	): Promise<boolean> {
		const newProvider = new AnchorProvider(
			this.connection,
			// @ts-ignore
			newWallet,
			this.opts
		);
		const newProgram = new Program(
			driftIDL as Idl,
			this.program.programId,
			newProvider
		);

		this.skipLoadUsers = false;
		// Update provider for txSender with new wallet details
		this.txSender.wallet = newWallet;
		this.wallet = newWallet;
		this.txHandler.updateWallet(newWallet);
		this.provider = newProvider;
		this.program = newProgram;
		this.authority = newWallet.publicKey;
		this.activeSubAccountId = activeSubAccountId;
		this.userStatsAccountPublicKey = undefined;
		this.includeDelegates = includeDelegates ?? false;
		this.txVersion = this.getTxVersionForNewWallet(this.wallet);

		if (includeDelegates && subAccountIds) {
			throw new Error(
				'Can only pass one of includeDelegates or subAccountIds. If you want to specify subaccount ids for multiple authorities, pass authoritySubaccountMap instead'
			);
		}

		if (authoritySubaccountMap && subAccountIds) {
			throw new Error(
				'Can only pass one of authoritySubaccountMap or subAccountIds'
			);
		}

		if (authoritySubaccountMap && includeDelegates) {
			throw new Error(
				'Can only pass one of authoritySubaccountMap or includeDelegates'
			);
		}

		this.authoritySubAccountMap = authoritySubaccountMap
			? authoritySubaccountMap
			: subAccountIds
			? new Map([[this.authority.toString(), subAccountIds]])
			: new Map<string, number[]>();

		/* Reset user stats account */
		if (this.userStats?.isSubscribed) {
			await this.userStats.unsubscribe();
		}

		this.userStats = undefined;

		this.userStats = new UserStats({
			driftClient: this,
			userStatsAccountPublicKey: this.getUserStatsAccountPublicKey(),
			accountSubscription: this.userStatsAccountSubscriptionConfig,
		});

		const subscriptionPromises: Promise<any>[] = [this.userStats.subscribe()];

		let success = true;

		if (this.isSubscribed) {
			const reSubscribeUsersPromise = async () => {
				await Promise.all(this.unsubscribeUsers());
				this.users.clear();
				success = await this.addAndSubscribeToUsers();
			};

			subscriptionPromises.push(reSubscribeUsersPromise());
		}

		await Promise.all(subscriptionPromises);

		return success;
	}

	/**
	 * Update the subscribed accounts to a given authority, while leaving the
	 * connected wallet intact. This allows a user to emulate another user's
	 * account on the UI and sign permissionless transactions with their own wallet.
	 * @param emulateAuthority
	 */
	public async emulateAccount(emulateAuthority: PublicKey): Promise<boolean> {
		this.skipLoadUsers = false;
		// Update provider for txSender with new wallet details
		this.authority = emulateAuthority;
		this.userStatsAccountPublicKey = undefined;
		this.includeDelegates = true;
		this.txVersion = this.getTxVersionForNewWallet(this.wallet);

		this.authoritySubAccountMap = new Map<string, number[]>();

		/* Reset user stats account */
		if (this.userStats?.isSubscribed) {
			await this.userStats.unsubscribe();
		}

		this.userStats = undefined;

		this.userStats = new UserStats({
			driftClient: this,
			userStatsAccountPublicKey: this.getUserStatsAccountPublicKey(),
			accountSubscription: this.userStatsAccountSubscriptionConfig,
		});

		await this.userStats.subscribe();

		let success = true;

		if (this.isSubscribed) {
			await Promise.all(this.unsubscribeUsers());
			this.users.clear();
			success = await this.addAndSubscribeToUsers(emulateAuthority);
		}

		return success;
	}

	public async switchActiveUser(subAccountId: number, authority?: PublicKey) {
		const authorityChanged = authority && !this.authority?.equals(authority);

		this.activeSubAccountId = subAccountId;
		this.authority = authority ?? this.authority;
		this.userStatsAccountPublicKey = getUserStatsAccountPublicKey(
			this.program.programId,
			this.authority
		);

		/* If changing the user authority ie switching from delegate to non-delegate account, need to re-subscribe to the user stats account */
		if (authorityChanged && this.userStats) {
			if (this.userStats.isSubscribed) {
				await this.userStats.unsubscribe();
			}

			this.userStats = new UserStats({
				driftClient: this,
				userStatsAccountPublicKey: this.userStatsAccountPublicKey,
				accountSubscription: this.userAccountSubscriptionConfig,
			});

			this.userStats.subscribe();
		}
	}

	public async addUser(
		subAccountId: number,
		authority?: PublicKey,
		userAccount?: UserAccount
	): Promise<boolean> {
		authority = authority ?? this.authority;
		const userKey = this.getUserMapKey(subAccountId, authority);

		if (this.users.has(userKey) && this.users.get(userKey).isSubscribed) {
			return true;
		}

		const user = this.createUser(
			subAccountId,
			this.userAccountSubscriptionConfig,
			authority
		);

		const result = await user.subscribe(userAccount);

		if (result) {
			this.users.set(userKey, user);
			return true;
		} else {
			return false;
		}
	}

	/**
	 * Adds and subscribes to users based on params set by the constructor or by updateWallet.
	 */
	public async addAndSubscribeToUsers(authority?: PublicKey): Promise<boolean> {
		// save the rpc calls if driftclient is initialized without a real wallet
		if (this.skipLoadUsers) return true;

		let result = true;

		if (this.authoritySubAccountMap && this.authoritySubAccountMap.size > 0) {
			this.authoritySubAccountMap.forEach(async (value, key) => {
				for (const subAccountId of value) {
					result =
						result && (await this.addUser(subAccountId, new PublicKey(key)));
				}
			});

			if (this.activeSubAccountId == undefined) {
				this.switchActiveUser(
					[...this.authoritySubAccountMap.values()][0][0] ?? 0,
					new PublicKey(
						[...this.authoritySubAccountMap.keys()][0] ??
							this.authority.toString()
					)
				);
			}
		} else {
			let userAccounts = [];
			let delegatedAccounts = [];

			const userAccountsPromise = this.getUserAccountsForAuthority(
				authority ?? this.wallet.publicKey
			);

			if (this.includeDelegates) {
				const delegatedAccountsPromise = this.getUserAccountsForDelegate(
					authority ?? this.wallet.publicKey
				);
				[userAccounts, delegatedAccounts] = await Promise.all([
					userAccountsPromise,
					delegatedAccountsPromise,
				]);

				!userAccounts && (userAccounts = []);
				!delegatedAccounts && (delegatedAccounts = []);
			} else {
				userAccounts = (await userAccountsPromise) ?? [];
			}

			const allAccounts = userAccounts.concat(delegatedAccounts);
			const addAllAccountsPromise = allAccounts.map((acc) =>
				this.addUser(acc.subAccountId, acc.authority, acc)
			);

			const addAllAccountsResults = await Promise.all(addAllAccountsPromise);
			result = addAllAccountsResults.every((res) => !!res);

			if (this.activeSubAccountId == undefined) {
				this.switchActiveUser(
					userAccounts.concat(delegatedAccounts)[0]?.subAccountId ?? 0,
					userAccounts.concat(delegatedAccounts)[0]?.authority ?? this.authority
				);
			}
		}

		return result;
	}

	/**
	 * Returns the instructions to initialize a user account and the public key of the user account.
	 * @param subAccountId
	 * @param name
	 * @param referrerInfo
	 * @returns [instructions, userAccountPublicKey]
	 */
	public async getInitializeUserAccountIxs(
		subAccountId = 0,
		name?: string,
		referrerInfo?: ReferrerInfo,
		poolId?: number
	): Promise<[TransactionInstruction[], PublicKey]> {
		const initializeIxs: TransactionInstruction[] = [];

		const [userAccountPublicKey, initializeUserAccountIx] =
			await this.getInitializeUserInstructions(
				subAccountId,
				name,
				referrerInfo
			);

		if (subAccountId === 0) {
			if (
				!(await this.checkIfAccountExists(this.getUserStatsAccountPublicKey()))
			) {
				initializeIxs.push(await this.getInitializeUserStatsIx());
			}
		}

		initializeIxs.push(initializeUserAccountIx);

		if (poolId) {
			initializeIxs.push(
				await this.getUpdateUserPoolIdIx(poolId, subAccountId)
			);
		}

		return [initializeIxs, userAccountPublicKey];
	}

	/**
	 * Initializes a user account and returns the transaction signature and the public key of the user account.
	 * @param subAccountId
	 * @param name
	 * @param referrerInfo
	 * @param txParams
	 * @returns [transactionSignature, userAccountPublicKey]
	 */
	public async initializeUserAccount(
		subAccountId = 0,
		name?: string,
		referrerInfo?: ReferrerInfo,
		txParams?: TxParams
	): Promise<[TransactionSignature, PublicKey]> {
		const [initializeIxs, userAccountPublicKey] =
			await this.getInitializeUserAccountIxs(subAccountId, name, referrerInfo);

		const tx = await this.buildTransaction(initializeIxs, txParams);

		const { txSig } = await this.sendTransaction(tx, [], this.opts);

		await this.addUser(subAccountId);

		return [txSig, userAccountPublicKey];
	}

	async getInitializeUserStatsIx(): Promise<TransactionInstruction> {
		return await this.program.instruction.initializeUserStats({
			accounts: {
				userStats: getUserStatsAccountPublicKey(
					this.program.programId,
					this.wallet.publicKey // only allow payer to initialize own user stats account
				),
				authority: this.wallet.publicKey,
				payer: this.wallet.publicKey,
				rent: anchor.web3.SYSVAR_RENT_PUBKEY,
				systemProgram: anchor.web3.SystemProgram.programId,
				state: await this.getStatePublicKey(),
			},
		});
	}

	public async initializeSignedMsgUserOrders(
		authority: PublicKey,
		numOrders: number,
		txParams?: TxParams
	): Promise<[TransactionSignature, PublicKey]> {
		const initializeIxs = [];

		const [signedMsgUserAccountPublicKey, initializeUserAccountIx] =
			await this.getInitializeSignedMsgUserOrdersAccountIx(
				authority,
				numOrders
			);
		initializeIxs.push(initializeUserAccountIx);
		const tx = await this.buildTransaction(initializeIxs, txParams);
		const { txSig } = await this.sendTransaction(tx, [], this.opts);

		return [txSig, signedMsgUserAccountPublicKey];
	}

	async getInitializeSignedMsgUserOrdersAccountIx(
		authority: PublicKey,
		numOrders: number
	): Promise<[PublicKey, TransactionInstruction]> {
		const signedMsgUserAccountPublicKey = getSignedMsgUserAccountPublicKey(
			this.program.programId,
			authority
		);
		const initializeUserAccountIx =
			await this.program.instruction.initializeSignedMsgUserOrders(numOrders, {
				accounts: {
					signedMsgUserOrders: signedMsgUserAccountPublicKey,
					authority,
					payer: this.wallet.publicKey,
					rent: anchor.web3.SYSVAR_RENT_PUBKEY,
					systemProgram: anchor.web3.SystemProgram.programId,
				},
			});

		return [signedMsgUserAccountPublicKey, initializeUserAccountIx];
	}

	public async resizeSignedMsgUserOrders(
		authority: PublicKey,
		numOrders: number,
		userSubaccountId?: number,
		txParams?: TxParams
	): Promise<TransactionSignature> {
		const resizeUserAccountIx =
			await this.getResizeSignedMsgUserOrdersInstruction(
				authority,
				numOrders,
				userSubaccountId
			);
		const tx = await this.buildTransaction([resizeUserAccountIx], txParams);
		const { txSig } = await this.sendTransaction(tx, [], this.opts);

		return txSig;
	}

	async getResizeSignedMsgUserOrdersInstruction(
		authority: PublicKey,
		numOrders: number,
		userSubaccountId?: number
	): Promise<TransactionInstruction> {
		const signedMsgUserAccountPublicKey = getSignedMsgUserAccountPublicKey(
			this.program.programId,
			authority
		);
		const resizeUserAccountIx =
			await this.program.instruction.resizeSignedMsgUserOrders(numOrders, {
				accounts: {
					signedMsgUserOrders: signedMsgUserAccountPublicKey,
					authority,
					payer: this.wallet.publicKey,
					systemProgram: anchor.web3.SystemProgram.programId,
					user: await getUserAccountPublicKey(
						this.program.programId,
						authority,
						userSubaccountId
					),
				},
			});

		return resizeUserAccountIx;
	}

	public async initializeSignedMsgWsDelegatesAccount(
		authority: PublicKey,
		delegates: PublicKey[] = [],
		txParams?: TxParams
	): Promise<TransactionSignature> {
		const ix = await this.getInitializeSignedMsgWsDelegatesAccountIx(
			authority,
			delegates
		);
		const tx = await this.buildTransaction([ix], txParams);
		const { txSig } = await this.sendTransaction(tx, [], this.opts);
		return txSig;
	}

	public async getInitializeSignedMsgWsDelegatesAccountIx(
		authority: PublicKey,
		delegates: PublicKey[] = []
	): Promise<TransactionInstruction> {
		const signedMsgWsDelegates = getSignedMsgWsDelegatesAccountPublicKey(
			this.program.programId,
			authority
		);
		const ix = await this.program.instruction.initializeSignedMsgWsDelegates(
			delegates,
			{
				accounts: {
					signedMsgWsDelegates,
					authority: this.wallet.publicKey,
					rent: anchor.web3.SYSVAR_RENT_PUBKEY,
					systemProgram: anchor.web3.SystemProgram.programId,
				},
			}
		);
		return ix;
	}

	public async addSignedMsgWsDelegate(
		authority: PublicKey,
		delegate: PublicKey,
		txParams?: TxParams
	): Promise<TransactionSignature> {
		const ix = await this.getAddSignedMsgWsDelegateIx(authority, delegate);
		const tx = await this.buildTransaction([ix], txParams);
		const { txSig } = await this.sendTransaction(tx, [], this.opts);
		return txSig;
	}

	public async getAddSignedMsgWsDelegateIx(
		authority: PublicKey,
		delegate: PublicKey
	): Promise<TransactionInstruction> {
		const signedMsgWsDelegates = getSignedMsgWsDelegatesAccountPublicKey(
			this.program.programId,
			authority
		);
		const ix = await this.program.instruction.changeSignedMsgWsDelegateStatus(
			delegate,
			true,
			{
				accounts: {
					signedMsgWsDelegates,
					authority: this.wallet.publicKey,
					systemProgram: anchor.web3.SystemProgram.programId,
				},
			}
		);
		return ix;
	}

	public async removeSignedMsgWsDelegate(
		authority: PublicKey,
		delegate: PublicKey,
		txParams?: TxParams
	): Promise<TransactionSignature> {
		const ix = await this.getRemoveSignedMsgWsDelegateIx(authority, delegate);
		const tx = await this.buildTransaction([ix], txParams);
		const { txSig } = await this.sendTransaction(tx, [], this.opts);
		return txSig;
	}

	public async getRemoveSignedMsgWsDelegateIx(
		authority: PublicKey,
		delegate: PublicKey
	): Promise<TransactionInstruction> {
		const signedMsgWsDelegates = getSignedMsgWsDelegatesAccountPublicKey(
			this.program.programId,
			authority
		);
		const ix = await this.program.instruction.changeSignedMsgWsDelegateStatus(
			delegate,
			false,
			{
				accounts: {
					signedMsgWsDelegates,
					authority: this.wallet.publicKey,
					systemProgram: anchor.web3.SystemProgram.programId,
				},
			}
		);
		return ix;
	}

	public async initializeFuelOverflow(
		authority?: PublicKey
	): Promise<TransactionSignature> {
		const ix = await this.getInitializeFuelOverflowIx(authority);
		const tx = await this.buildTransaction([ix], this.txParams);
		const { txSig } = await this.sendTransaction(tx, [], this.opts);
		return txSig;
	}

	public async getInitializeFuelOverflowIx(
		authority?: PublicKey
	): Promise<TransactionInstruction> {
		return await this.program.instruction.initializeFuelOverflow({
			accounts: {
				fuelOverflow: getFuelOverflowAccountPublicKey(
					this.program.programId,
					authority ?? this.wallet.publicKey
				),
				userStats: getUserStatsAccountPublicKey(
					this.program.programId,
					authority ?? this.wallet.publicKey
				),
				authority: authority ?? this.wallet.publicKey,
				payer: this.wallet.publicKey,
				rent: anchor.web3.SYSVAR_RENT_PUBKEY,
				systemProgram: anchor.web3.SystemProgram.programId,
			},
		});
	}

	public async sweepFuel(authority?: PublicKey): Promise<TransactionSignature> {
		const ix = await this.getSweepFuelIx(authority);
		const tx = await this.buildTransaction([ix], this.txParams);
		const { txSig } = await this.sendTransaction(tx, [], this.opts);
		return txSig;
	}

	public async getSweepFuelIx(
		authority?: PublicKey
	): Promise<TransactionInstruction> {
		return await this.program.instruction.sweepFuel({
			accounts: {
				fuelOverflow: getFuelOverflowAccountPublicKey(
					this.program.programId,
					authority ?? this.wallet.publicKey
				),
				userStats: getUserStatsAccountPublicKey(
					this.program.programId,
					authority ?? this.wallet.publicKey
				),
				authority: authority ?? this.wallet.publicKey,
				signer: this.wallet.publicKey,
			},
		});
	}

	private async getInitializeUserInstructions(
		subAccountId = 0,
		name?: string,
		referrerInfo?: ReferrerInfo
	): Promise<[PublicKey, TransactionInstruction]> {
		const userAccountPublicKey = await getUserAccountPublicKey(
			this.program.programId,
			this.wallet.publicKey,
			subAccountId
		);

		const remainingAccounts = new Array<AccountMeta>();
		if (referrerInfo !== undefined) {
			remainingAccounts.push({
				pubkey: referrerInfo.referrer,
				isWritable: true,
				isSigner: false,
			});
			remainingAccounts.push({
				pubkey: referrerInfo.referrerStats,
				isWritable: true,
				isSigner: false,
			});
		}

		const state = this.getStateAccount();
		if (!state.whitelistMint.equals(PublicKey.default)) {
			const associatedTokenPublicKey = await getAssociatedTokenAddress(
				state.whitelistMint,
				this.wallet.publicKey
			);
			remainingAccounts.push({
				pubkey: associatedTokenPublicKey,
				isWritable: false,
				isSigner: false,
			});
		}

		if (name === undefined) {
			if (subAccountId === 0) {
				name = DEFAULT_USER_NAME;
			} else {
				name = `Subaccount ${subAccountId + 1}`;
			}
		}

		const nameBuffer = encodeName(name);
		const initializeUserAccountIx =
			await this.program.instruction.initializeUser(subAccountId, nameBuffer, {
				accounts: {
					user: userAccountPublicKey,
					userStats: this.getUserStatsAccountPublicKey(),
					authority: this.wallet.publicKey,
					payer: this.wallet.publicKey,
					rent: anchor.web3.SYSVAR_RENT_PUBKEY,
					systemProgram: anchor.web3.SystemProgram.programId,
					state: await this.getStatePublicKey(),
				},
				remainingAccounts,
			});

		return [userAccountPublicKey, initializeUserAccountIx];
	}

	async getNextSubAccountId(): Promise<number> {
		const userStats = this.getUserStats();
		let userStatsAccount: UserStatsAccount;
		if (!userStats) {
			userStatsAccount = await fetchUserStatsAccount(
				this.connection,
				this.program,
				this.wallet.publicKey
			);
		} else {
			userStatsAccount = userStats.getAccount();
		}
		return userStatsAccount.numberOfSubAccountsCreated;
	}

	public async initializeReferrerName(
		name: string
	): Promise<TransactionSignature> {
		const userAccountPublicKey = getUserAccountPublicKeySync(
			this.program.programId,
			this.wallet.publicKey,
			0
		);

		const nameBuffer = encodeName(name);

		const referrerNameAccountPublicKey = getReferrerNamePublicKeySync(
			this.program.programId,
			nameBuffer
		);

		const tx = await this.program.transaction.initializeReferrerName(
			nameBuffer,
			{
				accounts: {
					referrerName: referrerNameAccountPublicKey,
					user: userAccountPublicKey,
					authority: this.wallet.publicKey,
					userStats: this.getUserStatsAccountPublicKey(),
					payer: this.wallet.publicKey,
					rent: anchor.web3.SYSVAR_RENT_PUBKEY,
					systemProgram: anchor.web3.SystemProgram.programId,
				},
			}
		);
		const { txSig } = await this.sendTransaction(tx, [], this.opts);
		return txSig;
	}

	public async updateUserName(
		name: string,
		subAccountId = 0
	): Promise<TransactionSignature> {
		const userAccountPublicKey = getUserAccountPublicKeySync(
			this.program.programId,
			this.wallet.publicKey,
			subAccountId
		);

		const nameBuffer = encodeName(name);
		const tx = await this.program.transaction.updateUserName(
			subAccountId,
			nameBuffer,
			{
				accounts: {
					user: userAccountPublicKey,
					authority: this.wallet.publicKey,
				},
			}
		);
		const { txSig } = await this.sendTransaction(tx, [], this.opts);
		return txSig;
	}

	public async updateUserCustomMarginRatio(
		updates: { marginRatio: number; subAccountId: number }[],
		txParams?: TxParams
	): Promise<TransactionSignature> {
		const ixs = await Promise.all(
			updates.map(async ({ marginRatio, subAccountId }) => {
				const ix = await this.getUpdateUserCustomMarginRatioIx(
					marginRatio,
					subAccountId
				);
				return ix;
			})
		);

		const tx = await this.buildTransaction(ixs, txParams ?? this.txParams);

		const { txSig } = await this.sendTransaction(tx, [], this.opts);
		return txSig;
	}

	public async getUpdateUserCustomMarginRatioIx(
		marginRatio: number,
		subAccountId = 0
	): Promise<TransactionInstruction> {
		const userAccountPublicKey = getUserAccountPublicKeySync(
			this.program.programId,
			this.wallet.publicKey,
			subAccountId
		);

		await this.addUser(subAccountId, this.wallet.publicKey);

		const ix = this.program.instruction.updateUserCustomMarginRatio(
			subAccountId,
			marginRatio,
			{
				accounts: {
					user: userAccountPublicKey,
					authority: this.wallet.publicKey,
				},
			}
		);

		return ix;
	}

	public async getUpdateUserMarginTradingEnabledIx(
		marginTradingEnabled: boolean,
		subAccountId = 0,
		userAccountPublicKey?: PublicKey
	): Promise<TransactionInstruction> {
		const userAccountPublicKeyToUse =
			userAccountPublicKey ||
			getUserAccountPublicKeySync(
				this.program.programId,
				this.wallet.publicKey,
				subAccountId
			);

		await this.addUser(subAccountId, this.wallet.publicKey);

		let remainingAccounts;
		try {
			remainingAccounts = this.getRemainingAccounts({
				userAccounts: [this.getUserAccount(subAccountId)],
			});
		} catch (err) {
			remainingAccounts = [];
		}

		return await this.program.instruction.updateUserMarginTradingEnabled(
			subAccountId,
			marginTradingEnabled,
			{
				accounts: {
					user: userAccountPublicKeyToUse,
					authority: this.wallet.publicKey,
				},
				remainingAccounts,
			}
		);
	}

	public async updateUserMarginTradingEnabled(
		updates: { marginTradingEnabled: boolean; subAccountId: number }[]
	): Promise<TransactionSignature> {
		const ixs = await Promise.all(
			updates.map(async ({ marginTradingEnabled, subAccountId }) => {
				return await this.getUpdateUserMarginTradingEnabledIx(
					marginTradingEnabled,
					subAccountId
				);
			})
		);

		const tx = await this.buildTransaction(ixs, this.txParams);

		const { txSig } = await this.sendTransaction(tx, [], this.opts);
		return txSig;
	}

	public async updateUserDelegate(
		delegate: PublicKey,
		subAccountId = 0
	): Promise<TransactionSignature> {
		const tx = await this.program.transaction.updateUserDelegate(
			subAccountId,
			delegate,
			{
				accounts: {
					user: await this.getUserAccountPublicKey(),
					authority: this.wallet.publicKey,
				},
			}
		);

		const { txSig } = await this.sendTransaction(tx, [], this.opts);
		return txSig;
	}

	public async updateUserAdvancedLp(
		updates: { advancedLp: boolean; subAccountId: number }[]
	): Promise<TransactionSignature> {
		const ixs = await Promise.all(
			updates.map(async ({ advancedLp, subAccountId }) => {
				return await this.getUpdateAdvancedDlpIx(advancedLp, subAccountId);
			})
		);

		const tx = await this.buildTransaction(ixs, this.txParams);

		const { txSig } = await this.sendTransaction(tx, [], this.opts);
		return txSig;
	}

	public async getUpdateAdvancedDlpIx(
		advancedLp: boolean,
		subAccountId: number
	) {
		const ix = await this.program.instruction.updateUserAdvancedLp(
			subAccountId,
			advancedLp,
			{
				accounts: {
					user: getUserAccountPublicKeySync(
						this.program.programId,
						this.wallet.publicKey,
						subAccountId
					),
					authority: this.wallet.publicKey,
				},
			}
		);

		return ix;
	}

	public async updateUserReduceOnly(
		updates: { reduceOnly: boolean; subAccountId: number }[]
	): Promise<TransactionSignature> {
		const ixs = await Promise.all(
			updates.map(async ({ reduceOnly, subAccountId }) => {
				return await this.getUpdateUserReduceOnlyIx(reduceOnly, subAccountId);
			})
		);

		const tx = await this.buildTransaction(ixs, this.txParams);

		const { txSig } = await this.sendTransaction(tx, [], this.opts);
		return txSig;
	}

	public async getUpdateUserReduceOnlyIx(
		reduceOnly: boolean,
		subAccountId: number
	) {
		const ix = await this.program.instruction.updateUserReduceOnly(
			subAccountId,
			reduceOnly,
			{
				accounts: {
					user: getUserAccountPublicKeySync(
						this.program.programId,
						this.wallet.publicKey,
						subAccountId
					),
					authority: this.wallet.publicKey,
				},
			}
		);

		return ix;
	}

	public async updateUserPoolId(
		updates: { poolId: number; subAccountId: number }[]
	): Promise<TransactionSignature> {
		const ixs = await Promise.all(
			updates.map(async ({ poolId, subAccountId }) => {
				return await this.getUpdateUserPoolIdIx(poolId, subAccountId);
			})
		);

		const tx = await this.buildTransaction(ixs, this.txParams);

		const { txSig } = await this.sendTransaction(tx, [], this.opts);
		return txSig;
	}

	public async getUpdateUserPoolIdIx(poolId: number, subAccountId: number) {
		const ix = await this.program.instruction.updateUserPoolId(
			subAccountId,
			poolId,
			{
				accounts: {
					user: getUserAccountPublicKeySync(
						this.program.programId,
						this.wallet.publicKey,
						subAccountId
					),
					authority: this.wallet.publicKey,
				},
			}
		);

		return ix;
	}

	public async fetchAllUserAccounts(
		includeIdle = true
	): Promise<ProgramAccount<UserAccount>[]> {
		let filters = undefined;
		if (!includeIdle) {
			filters = [getNonIdleUserFilter()];
		}
		return (await this.program.account.user.all(
			filters
		)) as ProgramAccount<UserAccount>[];
	}

	public async getUserAccountsForDelegate(
		delegate: PublicKey
	): Promise<UserAccount[]> {
		const programAccounts = await this.program.account.user.all([
			{
				memcmp: {
					offset: 40,
					/** data to match, as base-58 encoded string and limited to less than 129 bytes */
					bytes: bs58.encode(delegate.toBuffer()),
				},
			},
		]);

		return programAccounts
			.map((programAccount) => programAccount.account as UserAccount)
			.sort((a, b) => a.subAccountId - b.subAccountId);
	}

	public async getUserAccountsAndAddressesForAuthority(
		authority: PublicKey
	): Promise<ProgramAccount<UserAccount>[]> {
		const programAccounts = await this.program.account.user.all([
			{
				memcmp: {
					offset: 8,
					/** data to match, as base-58 encoded string and limited to less than 129 bytes */
					bytes: bs58.encode(authority.toBuffer()),
				},
			},
		]);

		return programAccounts.map(
			(programAccount) => programAccount as ProgramAccount<UserAccount>
		);
	}

	public async getUserAccountsForAuthority(
		authority: PublicKey
	): Promise<UserAccount[]> {
		const programAccounts = await this.program.account.user.all([
			{
				memcmp: {
					offset: 8,
					/** data to match, as base-58 encoded string and limited to less than 129 bytes */
					bytes: bs58.encode(authority.toBuffer()),
				},
			},
		]);

		return programAccounts
			.map((programAccount) => programAccount.account as UserAccount)
			.sort((a, b) => a.subAccountId - b.subAccountId);
	}

	public async getReferredUserStatsAccountsByReferrer(
		referrer: PublicKey
	): Promise<UserStatsAccount[]> {
		const programAccounts = await this.program.account.userStats.all([
			{
				memcmp: {
					offset: 40,
					/** data to match, as base-58 encoded string and limited to less than 129 bytes */
					bytes: bs58.encode(referrer.toBuffer()),
				},
			},
		]);

		return programAccounts.map(
			(programAccount) => programAccount.account as UserStatsAccount
		);
	}

	public async getReferrerNameAccountsForAuthority(
		authority: PublicKey
	): Promise<ReferrerNameAccount[]> {
		const programAccounts = await this.program.account.referrerName.all([
			{
				memcmp: {
					offset: 8,
					/** data to match, as base-58 encoded string and limited to less than 129 bytes */
					bytes: bs58.encode(authority.toBuffer()),
				},
			},
		]);

		return programAccounts.map(
			(programAccount) => programAccount.account as ReferrerNameAccount
		);
	}

	public async deleteUser(
		subAccountId = 0,
		txParams?: TxParams
	): Promise<TransactionSignature> {
		const userAccountPublicKey = getUserAccountPublicKeySync(
			this.program.programId,
			this.wallet.publicKey,
			subAccountId
		);

		const ix = await this.getUserDeletionIx(userAccountPublicKey);

		const { txSig } = await this.sendTransaction(
			await this.buildTransaction(ix, txParams),
			[],
			this.opts
		);

		const userMapKey = this.getUserMapKey(subAccountId, this.wallet.publicKey);
		await this.users.get(userMapKey)?.unsubscribe();
		this.users.delete(userMapKey);

		return txSig;
	}

	public async getUserDeletionIx(userAccountPublicKey: PublicKey) {
		const ix = await this.program.instruction.deleteUser({
			accounts: {
				user: userAccountPublicKey,
				userStats: this.getUserStatsAccountPublicKey(),
				authority: this.wallet.publicKey,
				state: await this.getStatePublicKey(),
			},
		});

		return ix;
	}

	public async forceDeleteUser(
		userAccountPublicKey: PublicKey,
		userAccount: UserAccount,
		txParams?: TxParams
	): Promise<TransactionSignature> {
		const tx = await this.buildTransaction(
			await this.getForceDeleteUserIx(userAccountPublicKey, userAccount),
			txParams
		);

		const { txSig } = await this.sendTransaction(tx, [], this.opts);
		return txSig;
	}

	public async getForceDeleteUserIx(
		userAccountPublicKey: PublicKey,
		userAccount: UserAccount
	) {
		const writableSpotMarketIndexes = [];
		for (const spotPosition of userAccount.spotPositions) {
			if (isSpotPositionAvailable(spotPosition)) {
				continue;
			}
			writableSpotMarketIndexes.push(spotPosition.marketIndex);
		}
		const remainingAccounts = this.getRemainingAccounts({
			userAccounts: [userAccount],
			writableSpotMarketIndexes,
		});

		const tokenPrograms = new Set<string>();
		for (const spotPosition of userAccount.spotPositions) {
			if (isSpotPositionAvailable(spotPosition)) {
				continue;
			}
			const spotMarket = this.getSpotMarketAccount(spotPosition.marketIndex);
			remainingAccounts.push({
				isSigner: false,
				isWritable: true,
				pubkey: spotMarket.vault,
			});
			const tokenProgram = this.getTokenProgramForSpotMarket(spotMarket);
			const keeperVault = await this.getAssociatedTokenAccount(
				spotPosition.marketIndex,
				false,
				tokenProgram
			);
			remainingAccounts.push({
				isSigner: false,
				isWritable: true,
				pubkey: keeperVault,
			});
			tokenPrograms.add(tokenProgram.toBase58());

			this.addTokenMintToRemainingAccounts(spotMarket, remainingAccounts);
		}

		for (const tokenProgram of tokenPrograms) {
			remainingAccounts.push({
				isSigner: false,
				isWritable: false,
				pubkey: new PublicKey(tokenProgram),
			});
		}

		const authority = userAccount.authority;
		const userStats = getUserStatsAccountPublicKey(
			this.program.programId,
			authority
		);
		const ix = await this.program.instruction.forceDeleteUser({
			accounts: {
				user: userAccountPublicKey,
				userStats,
				authority,
				state: await this.getStatePublicKey(),
				driftSigner: this.getSignerPublicKey(),
				keeper: this.wallet.publicKey,
			},
			remainingAccounts,
		});

		return ix;
	}

	public async deleteSignedMsgUserOrders(
		txParams?: TxParams
	): Promise<TransactionSignature> {
		const ix = await this.getSignedMsgUserOrdersDeletionIx(
			this.wallet.publicKey
		);

		const { txSig } = await this.sendTransaction(
			await this.buildTransaction(ix, txParams),
			[],
			this.opts
		);

		return txSig;
	}

	public async getSignedMsgUserOrdersDeletionIx(authority: PublicKey) {
		const ix = await this.program.instruction.deleteSignedMsgUserOrders({
			accounts: {
				user: authority,
				signedMsgUserOrders: getSignedMsgUserAccountPublicKey(
					this.program.programId,
					authority
				),
				authority: this.wallet.publicKey,
				state: await this.getStatePublicKey(),
			},
		});

		return ix;
	}

	/**
	 * Checks if a SignedMsg User Orders account exists for the given authority.
	 * The account pubkey is derived using the program ID and authority as seeds.
	 * Makes an RPC call to check if the account exists on-chain.
	 *
	 * @param authority The authority public key to check for
	 * @returns Promise that resolves to true if the account exists, false otherwise
	 */
	public async isSignedMsgUserOrdersAccountInitialized(
		authority: PublicKey
	): Promise<boolean> {
		const signedMsgUserOrdersAccountPublicKey =
			getSignedMsgUserAccountPublicKey(this.program.programId, authority);
		return this.checkIfAccountExists(signedMsgUserOrdersAccountPublicKey);
	}

	public async reclaimRent(
		subAccountId = 0,
		txParams?: TxParams
	): Promise<TransactionSignature> {
		const userAccountPublicKey = getUserAccountPublicKeySync(
			this.program.programId,
			this.wallet.publicKey,
			subAccountId
		);

		const ix = await this.getReclaimRentIx(userAccountPublicKey);

		const { txSig } = await this.sendTransaction(
			await this.buildTransaction(ix, txParams),
			[],
			this.opts
		);

		return txSig;
	}

	public async getReclaimRentIx(userAccountPublicKey: PublicKey) {
		return await this.program.instruction.reclaimRent({
			accounts: {
				user: userAccountPublicKey,
				userStats: this.getUserStatsAccountPublicKey(),
				authority: this.wallet.publicKey,
				state: await this.getStatePublicKey(),
				rent: anchor.web3.SYSVAR_RENT_PUBKEY,
			},
		});
	}

	public getUser(subAccountId?: number, authority?: PublicKey): User {
		subAccountId = subAccountId ?? this.activeSubAccountId;
		authority = authority ?? this.authority;
		const userMapKey = this.getUserMapKey(subAccountId, authority);

		if (!this.users.has(userMapKey)) {
			throw new Error(`DriftClient has no user for user id ${userMapKey}`);
		}
		return this.users.get(userMapKey);
	}

	public hasUser(subAccountId?: number, authority?: PublicKey): boolean {
		subAccountId = subAccountId ?? this.activeSubAccountId;
		authority = authority ?? this.authority;
		const userMapKey = this.getUserMapKey(subAccountId, authority);

		return this.users.has(userMapKey);
	}

	public getUsers(): User[] {
		// delegate users get added to the end
		return [...this.users.values()]
			.filter((acct) =>
				acct.getUserAccount().authority.equals(this.wallet.publicKey)
			)
			.concat(
				[...this.users.values()].filter(
					(acct) =>
						!acct.getUserAccount().authority.equals(this.wallet.publicKey)
				)
			);
	}

	public getUserStats(): UserStats {
		return this.userStats;
	}

	public async fetchReferrerNameAccount(
		name: string
	): Promise<ReferrerNameAccount | undefined> {
		const nameBuffer = encodeName(name);
		const referrerNameAccountPublicKey = getReferrerNamePublicKeySync(
			this.program.programId,
			nameBuffer
		);
		return (await this.program.account.referrerName.fetch(
			referrerNameAccountPublicKey
		)) as ReferrerNameAccount;
	}

	userStatsAccountPublicKey: PublicKey;
	public getUserStatsAccountPublicKey(): PublicKey {
		if (this.userStatsAccountPublicKey) {
			return this.userStatsAccountPublicKey;
		}

		this.userStatsAccountPublicKey = getUserStatsAccountPublicKey(
			this.program.programId,
			this.authority
		);
		return this.userStatsAccountPublicKey;
	}

	public async getUserAccountPublicKey(
		subAccountId?: number,
		authority?: PublicKey
	): Promise<PublicKey> {
		return this.getUser(subAccountId, authority).userAccountPublicKey;
	}

	public getUserAccount(
		subAccountId?: number,
		authority?: PublicKey
	): UserAccount | undefined {
		return this.getUser(subAccountId, authority).getUserAccount();
	}

	/**
	 * Forces a fetch to rpc before returning accounts. Useful for anchor tests.
	 * @param subAccountId
	 */
	public async forceGetUserAccount(
		subAccountId?: number,
		authority?: PublicKey
	): Promise<UserAccount | undefined> {
		await this.getUser(subAccountId, authority).fetchAccounts();
		return this.getUser(subAccountId, authority).getUserAccount();
	}

	public getUserAccountAndSlot(
		subAccountId?: number,
		authority?: PublicKey
	): DataAndSlot<UserAccount> | undefined {
		return this.getUser(subAccountId, authority).getUserAccountAndSlot();
	}

	public getSpotPosition(
		marketIndex: number,
		subAccountId?: number
	): SpotPosition | undefined {
		return this.getUserAccount(subAccountId).spotPositions.find(
			(spotPosition) => spotPosition.marketIndex === marketIndex
		);
	}

	public getQuoteAssetTokenAmount(): BN {
		return this.getTokenAmount(QUOTE_SPOT_MARKET_INDEX);
	}

	/**
	 * Returns the token amount for a given market. The spot market precision is based on the token mint decimals.
	 * Positive if it is a deposit, negative if it is a borrow.
	 * @param marketIndex
	 */
	public getTokenAmount(marketIndex: number): BN {
		const spotPosition = this.getSpotPosition(marketIndex);
		if (spotPosition === undefined) {
			return ZERO;
		}
		const spotMarket = this.getSpotMarketAccount(marketIndex);
		return getSignedTokenAmount(
			getTokenAmount(
				spotPosition.scaledBalance,
				spotMarket,
				spotPosition.balanceType
			),
			spotPosition.balanceType
		);
	}

	/**
	 * Converts an amount to the spot precision for a given market. The spot market precision is based on the token mint decimals.
	 * @param marketIndex
	 * @param amount
	 */
	public convertToSpotPrecision(marketIndex: number, amount: BN | number): BN {
		const spotMarket = this.getSpotMarketAccount(marketIndex);
		return castNumberToSpotPrecision(amount, spotMarket);
	}

	/**
	 * Converts an amount to the perp precision. The perp market precision is {@link BASE_PRECISION} (1e9).
	 * @param amount
	 */
	public convertToPerpPrecision(amount: BN | number): BN {
		if (typeof amount === 'number') {
			return numberToSafeBN(amount, BASE_PRECISION);
		} else {
			return amount.mul(BASE_PRECISION);
		}
	}

	/**
	 * Converts an amount to the price precision. The perp market precision is {@link PRICE_PRECISION} (1e6).
	 * @param amount
	 */
	public convertToPricePrecision(amount: BN | number): BN {
		if (typeof amount === 'number') {
			return numberToSafeBN(amount, PRICE_PRECISION);
		} else {
			return amount.mul(BASE_PRECISION);
		}
	}

	/**
	 * Each drift instruction must include perp and sport market accounts in the ix remaining accounts.
	 * Use this function to force a subset of markets to be included in the remaining accounts for every ix
	 *
	 * @param perpMarketIndexes
	 * @param spotMarketIndexes
	 */
	public mustIncludeMarketsInIx({
		perpMarketIndexes,
		spotMarketIndexes,
	}: {
		perpMarketIndexes: number[];
		spotMarketIndexes: number[];
	}): void {
		perpMarketIndexes.forEach((perpMarketIndex) => {
			this.mustIncludePerpMarketIndexes.add(perpMarketIndex);
		});

		spotMarketIndexes.forEach((spotMarketIndex) => {
			this.mustIncludeSpotMarketIndexes.add(spotMarketIndex);
		});
	}

	getRemainingAccounts(params: RemainingAccountParams): AccountMeta[] {
		const { oracleAccountMap, spotMarketAccountMap, perpMarketAccountMap } =
			this.getRemainingAccountMapsForUsers(params.userAccounts);

		if (params.useMarketLastSlotCache) {
			const lastUserSlot = this.getUserAccountAndSlot(
				params.userAccounts.length > 0
					? params.userAccounts[0].subAccountId
					: this.activeSubAccountId,
				params.userAccounts.length > 0
					? params.userAccounts[0].authority
					: this.authority
			)?.slot;

			for (const [
				marketIndex,
				slot,
			] of this.perpMarketLastSlotCache.entries()) {
				// if cache has more recent slot than user positions account slot, add market to remaining accounts
				// otherwise remove from slot
				if (slot > lastUserSlot) {
					this.addPerpMarketToRemainingAccountMaps(
						marketIndex,
						false,
						oracleAccountMap,
						spotMarketAccountMap,
						perpMarketAccountMap
					);
				} else {
					this.perpMarketLastSlotCache.delete(marketIndex);
				}
			}

			for (const [
				marketIndex,
				slot,
			] of this.spotMarketLastSlotCache.entries()) {
				// if cache has more recent slot than user positions account slot, add market to remaining accounts
				// otherwise remove from slot
				if (slot > lastUserSlot) {
					this.addSpotMarketToRemainingAccountMaps(
						marketIndex,
						false,
						oracleAccountMap,
						spotMarketAccountMap
					);
				} else {
					this.spotMarketLastSlotCache.delete(marketIndex);
				}
			}
		}

		if (params.readablePerpMarketIndex !== undefined) {
			const readablePerpMarketIndexes = Array.isArray(
				params.readablePerpMarketIndex
			)
				? params.readablePerpMarketIndex
				: [params.readablePerpMarketIndex];
			for (const marketIndex of readablePerpMarketIndexes) {
				this.addPerpMarketToRemainingAccountMaps(
					marketIndex,
					false,
					oracleAccountMap,
					spotMarketAccountMap,
					perpMarketAccountMap
				);
			}
		}

		for (const perpMarketIndex of this.mustIncludePerpMarketIndexes.values()) {
			this.addPerpMarketToRemainingAccountMaps(
				perpMarketIndex,
				false,
				oracleAccountMap,
				spotMarketAccountMap,
				perpMarketAccountMap
			);
		}

		if (params.readableSpotMarketIndexes !== undefined) {
			for (const readableSpotMarketIndex of params.readableSpotMarketIndexes) {
				this.addSpotMarketToRemainingAccountMaps(
					readableSpotMarketIndex,
					false,
					oracleAccountMap,
					spotMarketAccountMap
				);
			}
		}

		for (const spotMarketIndex of this.mustIncludeSpotMarketIndexes.values()) {
			this.addSpotMarketToRemainingAccountMaps(
				spotMarketIndex,
				false,
				oracleAccountMap,
				spotMarketAccountMap
			);
		}

		if (params.writablePerpMarketIndexes !== undefined) {
			for (const writablePerpMarketIndex of params.writablePerpMarketIndexes) {
				this.addPerpMarketToRemainingAccountMaps(
					writablePerpMarketIndex,
					true,
					oracleAccountMap,
					spotMarketAccountMap,
					perpMarketAccountMap
				);
			}
		}

		if (params.writableSpotMarketIndexes !== undefined) {
			for (const writableSpotMarketIndex of params.writableSpotMarketIndexes) {
				this.addSpotMarketToRemainingAccountMaps(
					writableSpotMarketIndex,
					true,
					oracleAccountMap,
					spotMarketAccountMap
				);
			}
		}

		return [
			...oracleAccountMap.values(),
			...spotMarketAccountMap.values(),
			...perpMarketAccountMap.values(),
		];
	}

	addPerpMarketToRemainingAccountMaps(
		marketIndex: number,
		writable: boolean,
		oracleAccountMap: Map<string, AccountMeta>,
		spotMarketAccountMap: Map<number, AccountMeta>,
		perpMarketAccountMap: Map<number, AccountMeta>
	): void {
		const perpMarketAccount = this.getPerpMarketAccount(marketIndex);
		perpMarketAccountMap.set(marketIndex, {
			pubkey: perpMarketAccount.pubkey,
			isSigner: false,
			isWritable: writable,
		});
		const oracleWritable =
			writable && isVariant(perpMarketAccount.amm.oracleSource, 'prelaunch');
		oracleAccountMap.set(perpMarketAccount.amm.oracle.toString(), {
			pubkey: perpMarketAccount.amm.oracle,
			isSigner: false,
			isWritable: oracleWritable,
		});
		this.addSpotMarketToRemainingAccountMaps(
			perpMarketAccount.quoteSpotMarketIndex,
			false,
			oracleAccountMap,
			spotMarketAccountMap
		);
	}

	addSpotMarketToRemainingAccountMaps(
		marketIndex: number,
		writable: boolean,
		oracleAccountMap: Map<string, AccountMeta>,
		spotMarketAccountMap: Map<number, AccountMeta>
	): void {
		const spotMarketAccount = this.getSpotMarketAccount(marketIndex);
		spotMarketAccountMap.set(spotMarketAccount.marketIndex, {
			pubkey: spotMarketAccount.pubkey,
			isSigner: false,
			isWritable: writable,
		});
		if (!spotMarketAccount.oracle.equals(PublicKey.default)) {
			oracleAccountMap.set(spotMarketAccount.oracle.toString(), {
				pubkey: spotMarketAccount.oracle,
				isSigner: false,
				isWritable: false,
			});
		}
	}

	getRemainingAccountMapsForUsers(userAccounts: UserAccount[]): {
		oracleAccountMap: Map<string, AccountMeta>;
		spotMarketAccountMap: Map<number, AccountMeta>;
		perpMarketAccountMap: Map<number, AccountMeta>;
	} {
		const oracleAccountMap = new Map<string, AccountMeta>();
		const spotMarketAccountMap = new Map<number, AccountMeta>();
		const perpMarketAccountMap = new Map<number, AccountMeta>();

		for (const userAccount of userAccounts) {
			for (const spotPosition of userAccount.spotPositions) {
				if (!isSpotPositionAvailable(spotPosition)) {
					this.addSpotMarketToRemainingAccountMaps(
						spotPosition.marketIndex,
						false,
						oracleAccountMap,
						spotMarketAccountMap
					);

					if (
						!spotPosition.openAsks.eq(ZERO) ||
						!spotPosition.openBids.eq(ZERO)
					) {
						this.addSpotMarketToRemainingAccountMaps(
							QUOTE_SPOT_MARKET_INDEX,
							false,
							oracleAccountMap,
							spotMarketAccountMap
						);
					}
				}
			}
			for (const position of userAccount.perpPositions) {
				if (!positionIsAvailable(position)) {
					this.addPerpMarketToRemainingAccountMaps(
						position.marketIndex,
						false,
						oracleAccountMap,
						spotMarketAccountMap,
						perpMarketAccountMap
					);
				}
			}
		}

		return {
			oracleAccountMap,
			spotMarketAccountMap,
			perpMarketAccountMap,
		};
	}

	public getOrder(orderId: number, subAccountId?: number): Order | undefined {
		return this.getUserAccount(subAccountId)?.orders.find(
			(order) => order.orderId === orderId
		);
	}

	public getOrderByUserId(
		userOrderId: number,
		subAccountId?: number
	): Order | undefined {
		return this.getUserAccount(subAccountId)?.orders.find(
			(order) => order.userOrderId === userOrderId
		);
	}

	/**
	 * Get the associated token address for the given spot market
	 * @param marketIndex
	 * @param useNative
	 * @param tokenProgram
	 */
	public async getAssociatedTokenAccount(
		marketIndex: number,
		useNative = true,
		tokenProgram = TOKEN_PROGRAM_ID,
		authority = this.wallet.publicKey,
		allowOwnerOffCurve = false
	): Promise<PublicKey> {
		const spotMarket = this.getSpotMarketAccount(marketIndex);
		if (useNative && spotMarket.mint.equals(WRAPPED_SOL_MINT)) {
			return authority;
		}
		const mint = spotMarket.mint;
		return await getAssociatedTokenAddress(
			mint,
			authority,
			allowOwnerOffCurve,
			tokenProgram
		);
	}

	public createAssociatedTokenAccountIdempotentInstruction(
		account: PublicKey,
		payer: PublicKey,
		owner: PublicKey,
		mint: PublicKey,
		tokenProgram = TOKEN_PROGRAM_ID
	): TransactionInstruction {
		return new TransactionInstruction({
			keys: [
				{ pubkey: payer, isSigner: true, isWritable: true },
				{ pubkey: account, isSigner: false, isWritable: true },
				{ pubkey: owner, isSigner: false, isWritable: false },
				{ pubkey: mint, isSigner: false, isWritable: false },
				{
					pubkey: anchor.web3.SystemProgram.programId,
					isSigner: false,
					isWritable: false,
				},
				{ pubkey: tokenProgram, isSigner: false, isWritable: false },
			],
			programId: ASSOCIATED_TOKEN_PROGRAM_ID,
			data: Buffer.from([0x1]),
		});
	}

	public async getDepositTxnIx(
		amount: BN,
		marketIndex: number,
		associatedTokenAccount: PublicKey,
		subAccountId?: number,
		reduceOnly = false
	): Promise<TransactionInstruction[]> {
		const spotMarketAccount = this.getSpotMarketAccount(marketIndex);

		const isSolMarket = spotMarketAccount.mint.equals(WRAPPED_SOL_MINT);

		const signerAuthority = this.wallet.publicKey;

		const createWSOLTokenAccount =
			isSolMarket && associatedTokenAccount.equals(signerAuthority);

		const instructions = [];

		if (createWSOLTokenAccount) {
			const { ixs, pubkey } = await this.getWrappedSolAccountCreationIxs(
				amount,
				true
			);

			associatedTokenAccount = pubkey;

			instructions.push(...ixs);
		}

		const depositCollateralIx = await this.getDepositInstruction(
			amount,
			marketIndex,
			associatedTokenAccount,
			subAccountId,
			reduceOnly,
			true
		);

		instructions.push(depositCollateralIx);

		// Close the wrapped sol account at the end of the transaction
		if (createWSOLTokenAccount) {
			instructions.push(
				createCloseAccountInstruction(
					associatedTokenAccount,
					signerAuthority,
					signerAuthority,
					[]
				)
			);
		}

		return instructions;
	}

	public async createDepositTxn(
		amount: BN,
		marketIndex: number,
		associatedTokenAccount: PublicKey,
		subAccountId?: number,
		reduceOnly = false,
		txParams?: TxParams,
		initSwiftAccount = false
	): Promise<VersionedTransaction | Transaction> {
		const instructions = await this.getDepositTxnIx(
			amount,
			marketIndex,
			associatedTokenAccount,
			subAccountId,
			reduceOnly
		);

		if (initSwiftAccount) {
			const isSignedMsgUserOrdersAccountInitialized =
				await this.isSignedMsgUserOrdersAccountInitialized(
					this.wallet.publicKey
				);

			if (!isSignedMsgUserOrdersAccountInitialized) {
				const [, initializeSignedMsgUserOrdersAccountIx] =
					await this.getInitializeSignedMsgUserOrdersAccountIx(
						this.wallet.publicKey,
						8
					);

				instructions.push(initializeSignedMsgUserOrdersAccountIx);
			}
		}

		txParams = { ...(txParams ?? this.txParams), computeUnits: 800_000 };

		const tx = await this.buildTransaction(instructions, txParams);

		return tx;
	}

	/**
	 * Deposit funds into the given spot market
	 *
	 * @param amount to deposit
	 * @param marketIndex spot market index to deposit into
	 * @param associatedTokenAccount can be the wallet public key if using native sol
	 * @param subAccountId subaccountId to deposit
	 * @param reduceOnly if true, deposit must not increase account risk
	 */
	public async deposit(
		amount: BN,
		marketIndex: number,
		associatedTokenAccount: PublicKey,
		subAccountId?: number,
		reduceOnly = false,
		txParams?: TxParams,
		initSwiftAccount = false
	): Promise<TransactionSignature> {
		const tx = await this.createDepositTxn(
			amount,
			marketIndex,
			associatedTokenAccount,
			subAccountId,
			reduceOnly,
			txParams,
			initSwiftAccount
		);

		const { txSig, slot } = await this.sendTransaction(tx, [], this.opts);
		this.spotMarketLastSlotCache.set(marketIndex, slot);
		return txSig;
	}

	async getDepositInstruction(
		amount: BN,
		marketIndex: number,
		userTokenAccount: PublicKey,
		subAccountId?: number,
		reduceOnly = false,
		userInitialized = true
	): Promise<TransactionInstruction> {
		const userAccountPublicKey = await getUserAccountPublicKey(
			this.program.programId,
			this.authority,
			subAccountId ?? this.activeSubAccountId
		);

		let remainingAccounts = [];
		if (userInitialized) {
			remainingAccounts = this.getRemainingAccounts({
				userAccounts: [await this.forceGetUserAccount(subAccountId)],
				useMarketLastSlotCache: true,
				writableSpotMarketIndexes: [marketIndex],
			});
		} else {
			remainingAccounts = this.getRemainingAccounts({
				userAccounts: [],
				writableSpotMarketIndexes: [marketIndex],
			});
		}

		const spotMarketAccount = this.getSpotMarketAccount(marketIndex);

		this.addTokenMintToRemainingAccounts(spotMarketAccount, remainingAccounts);
		if (this.isTransferHook(spotMarketAccount)) {
			await this.addExtraAccountMetasToRemainingAccounts(
				spotMarketAccount.mint,
				remainingAccounts
			);
		}

		const tokenProgram = this.getTokenProgramForSpotMarket(spotMarketAccount);
		return await this.program.instruction.deposit(
			marketIndex,
			amount,
			reduceOnly,
			{
				accounts: {
					state: await this.getStatePublicKey(),
					spotMarket: spotMarketAccount.pubkey,
					spotMarketVault: spotMarketAccount.vault,
					user: userAccountPublicKey,
					userStats: this.getUserStatsAccountPublicKey(),
					userTokenAccount: userTokenAccount,
					authority: this.wallet.publicKey,
					tokenProgram,
				},
				remainingAccounts,
			}
		);
	}

	private async checkIfAccountExists(account: PublicKey): Promise<boolean> {
		try {
			const accountInfo = await this.connection.getAccountInfo(account);
			return accountInfo != null;
		} catch (e) {
			// Doesn't already exist
			return false;
		}
	}

	public async getWrappedSolAccountCreationIxs(
		amount: BN,
		includeRent?: boolean
	): Promise<{
		ixs: anchor.web3.TransactionInstruction[];
		/** @deprecated - this array is always going to be empty, in the current implementation */
		signers: Signer[];
		pubkey: PublicKey;
	}> {
		const authority = this.wallet.publicKey;

		// Generate a random seed for wrappedSolAccount.
		const seed = Keypair.generate().publicKey.toBase58().slice(0, 32);

		// Calculate a publicKey that will be controlled by the authority.
		const wrappedSolAccount = await PublicKey.createWithSeed(
			authority,
			seed,
			TOKEN_PROGRAM_ID
		);

		const result = {
			ixs: [],
			signers: [],
			pubkey: wrappedSolAccount,
		};

		const rentSpaceLamports = new BN(LAMPORTS_PER_SOL / 100);

		const lamports = includeRent
			? amount.add(rentSpaceLamports)
			: rentSpaceLamports;

		result.ixs.push(
			SystemProgram.createAccountWithSeed({
				fromPubkey: authority,
				basePubkey: authority,
				seed,
				newAccountPubkey: wrappedSolAccount,
				lamports: lamports.toNumber(),
				space: 165,
				programId: TOKEN_PROGRAM_ID,
			})
		);

		result.ixs.push(
			createInitializeAccountInstruction(
				wrappedSolAccount,
				WRAPPED_SOL_MINT,
				authority
			)
		);

		return result;
	}

	public getTokenProgramForSpotMarket(
		spotMarketAccount: SpotMarketAccount
	): PublicKey {
		if (this.isToken2022(spotMarketAccount)) {
			return TOKEN_2022_PROGRAM_ID;
		}
		return TOKEN_PROGRAM_ID;
	}

	public isToken2022(spotMarketAccount: SpotMarketAccount): boolean {
		return (
			(spotMarketAccount.tokenProgramFlag & TokenProgramFlag.Token2022) > 0
		);
	}

	public isTransferHook(spotMarketAccount: SpotMarketAccount): boolean {
		return (
			(spotMarketAccount.tokenProgramFlag & TokenProgramFlag.TransferHook) > 0
		);
	}

	public addTokenMintToRemainingAccounts(
		spotMarketAccount: SpotMarketAccount,
		remainingAccounts: AccountMeta[]
	) {
		if (this.isToken2022(spotMarketAccount)) {
			remainingAccounts.push({
				pubkey: spotMarketAccount.mint,
				isSigner: false,
				isWritable: false,
			});
		}
	}

	public async addExtraAccountMetasToRemainingAccounts(
		mint: PublicKey,
		remainingAccounts: AccountMeta[]
	) {
		const mintAccount = await getMint(
			this.connection,
			mint,
			'confirmed',
			TOKEN_2022_PROGRAM_ID
		);
		const hookAccount = getTransferHook(mintAccount)!;
		if (hookAccount.programId.equals(PublicKey.default)) {
			return;
		}
		const extraAccountMetasAddress = getExtraAccountMetaAddress(
			mint,
			hookAccount!.programId
		);
		const extraAccountMetas = getExtraAccountMetas(
			await this.connection.getAccountInfo(extraAccountMetasAddress)!
		);

		for (const acc of extraAccountMetas) {
			// assuming it's an extra account meta that does not rely on ix data
			const resolvedAcc = await resolveExtraAccountMeta(
				this.connection,
				acc,
				remainingAccounts,
				Buffer.from([]),
				hookAccount.programId
			);
			remainingAccounts.push(resolvedAcc);
		}

		remainingAccounts.push({
			pubkey: hookAccount.programId,
			isSigner: false,
			isWritable: false,
		});
		remainingAccounts.push({
			pubkey: extraAccountMetasAddress,
			isSigner: false,
			isWritable: false,
		});
	}

	public getAssociatedTokenAccountCreationIx(
		tokenMintAddress: PublicKey,
		associatedTokenAddress: PublicKey,
		tokenProgram: PublicKey
	): anchor.web3.TransactionInstruction {
		return createAssociatedTokenAccountInstruction(
			this.wallet.publicKey,
			associatedTokenAddress,
			this.wallet.publicKey,
			tokenMintAddress,
			tokenProgram
		);
	}

	public async createInitializeUserAccountAndDepositCollateralIxs(
		amount: BN,
		userTokenAccount: PublicKey,
		marketIndex = 0,
		subAccountId = 0,
		name?: string,
		fromSubAccountId?: number,
		referrerInfo?: ReferrerInfo,
		donateAmount?: BN,
		customMaxMarginRatio?: number,
		poolId?: number
	): Promise<{
		ixs: TransactionInstruction[];
		userAccountPublicKey: PublicKey;
	}> {
		const ixs = [];

		const [userAccountPublicKey, initializeUserAccountIx] =
			await this.getInitializeUserInstructions(
				subAccountId,
				name,
				referrerInfo
			);

		const isSignedMsgUserOrdersAccountInitialized =
			await this.isSignedMsgUserOrdersAccountInitialized(this.wallet.publicKey);

		if (!isSignedMsgUserOrdersAccountInitialized) {
			const [, initializeSignedMsgUserOrdersAccountIx] =
				await this.getInitializeSignedMsgUserOrdersAccountIx(
					this.wallet.publicKey,
					8
				);
			ixs.push(initializeSignedMsgUserOrdersAccountIx);
		}

		const spotMarket = this.getSpotMarketAccount(marketIndex);

		const isSolMarket = spotMarket.mint.equals(WRAPPED_SOL_MINT);

		const authority = this.wallet.publicKey;

		const isFromSubaccount =
			fromSubAccountId !== null &&
			fromSubAccountId !== undefined &&
			!isNaN(fromSubAccountId);

		donateAmount = donateAmount ? donateAmount : ZERO;

		const createWSOLTokenAccount =
			(isSolMarket &&
				userTokenAccount.equals(authority) &&
				!isFromSubaccount) ||
			!donateAmount.eq(ZERO);

		const wSolAmount = isSolMarket ? amount.add(donateAmount) : donateAmount;

		let wsolTokenAccount: PublicKey;
		if (createWSOLTokenAccount) {
			const { ixs: startIxs, pubkey } =
				await this.getWrappedSolAccountCreationIxs(wSolAmount, true);

			wsolTokenAccount = pubkey;

			if (isSolMarket) {
				userTokenAccount = pubkey;
			}

			ixs.push(...startIxs);
		}

		const depositCollateralIx = isFromSubaccount
			? await this.getTransferDepositIx(
					amount,
					marketIndex,
					fromSubAccountId,
					subAccountId
			  )
			: await this.getDepositInstruction(
					amount,
					marketIndex,
					userTokenAccount,
					subAccountId,
					false,
					false
			  );

		if (subAccountId === 0) {
			if (
				!(await this.checkIfAccountExists(this.getUserStatsAccountPublicKey()))
			) {
				ixs.push(await this.getInitializeUserStatsIx());
			}
		}
		ixs.push(initializeUserAccountIx);

		if (poolId) {
			ixs.push(await this.getUpdateUserPoolIdIx(poolId, subAccountId));
		}

		ixs.push(depositCollateralIx);

		if (!donateAmount.eq(ZERO)) {
			const donateIx = await this.getDepositIntoSpotMarketRevenuePoolIx(
				1,
				donateAmount,
				wsolTokenAccount
			);

			ixs.push(donateIx);
		}

		// Set the max margin ratio to initialize account with if passed
		if (customMaxMarginRatio) {
			const customMarginRatioIx = await this.getUpdateUserCustomMarginRatioIx(
				customMaxMarginRatio,
				subAccountId
			);
			ixs.push(customMarginRatioIx);
		}

		// Close the wrapped sol account at the end of the transaction
		if (createWSOLTokenAccount) {
			ixs.push(
				createCloseAccountInstruction(
					wsolTokenAccount,
					authority,
					authority,
					[]
				)
			);
		}

		return {
			ixs,
			userAccountPublicKey,
		};
	}

	public async createInitializeUserAccountAndDepositCollateral(
		amount: BN,
		userTokenAccount: PublicKey,
		marketIndex = 0,
		subAccountId = 0,
		name?: string,
		fromSubAccountId?: number,
		referrerInfo?: ReferrerInfo,
		donateAmount?: BN,
		txParams?: TxParams,
		customMaxMarginRatio?: number,
		poolId?: number
	): Promise<[Transaction | VersionedTransaction, PublicKey]> {
		const { ixs, userAccountPublicKey } =
			await this.createInitializeUserAccountAndDepositCollateralIxs(
				amount,
				userTokenAccount,
				marketIndex,
				subAccountId,
				name,
				fromSubAccountId,
				referrerInfo,
				donateAmount,
				customMaxMarginRatio,
				poolId
			);

		const tx = await this.buildTransaction(ixs, txParams);

		return [tx, userAccountPublicKey];
	}

	/**
	 * Creates the User account for a user, and deposits some initial collateral
	 * @param amount
	 * @param userTokenAccount
	 * @param marketIndex
	 * @param subAccountId
	 * @param name
	 * @param fromSubAccountId
	 * @param referrerInfo
	 * @param donateAmount
	 * @param txParams
	 * @returns
	 */
	public async initializeUserAccountAndDepositCollateral(
		amount: BN,
		userTokenAccount: PublicKey,
		marketIndex = 0,
		subAccountId = 0,
		name?: string,
		fromSubAccountId?: number,
		referrerInfo?: ReferrerInfo,
		donateAmount?: BN,
		txParams?: TxParams,
		customMaxMarginRatio?: number,
		poolId?: number
	): Promise<[TransactionSignature, PublicKey]> {
		const [tx, userAccountPublicKey] =
			await this.createInitializeUserAccountAndDepositCollateral(
				amount,
				userTokenAccount,
				marketIndex,
				subAccountId,
				name,
				fromSubAccountId,
				referrerInfo,
				donateAmount,
				txParams,
				customMaxMarginRatio,
				poolId
			);
		const additionalSigners: Array<Signer> = [];

		const { txSig, slot } = await this.sendTransaction(
			tx,
			additionalSigners,
			this.opts
		);
		this.spotMarketLastSlotCache.set(marketIndex, slot);

		await this.addUser(subAccountId);

		return [txSig, userAccountPublicKey];
	}

	public async initializeUserAccountForDevnet(
		subAccountId = 0,
		name = DEFAULT_USER_NAME,
		marketIndex: number,
		tokenFaucet: TokenFaucet,
		amount: BN,
		referrerInfo?: ReferrerInfo,
		txParams?: TxParams
	): Promise<[TransactionSignature, PublicKey]> {
		const ixs = [];

		const [associateTokenPublicKey, createAssociatedAccountIx, mintToIx] =
			await tokenFaucet.createAssociatedTokenAccountAndMintToInstructions(
				this.wallet.publicKey,
				amount
			);

		const [userAccountPublicKey, initializeUserAccountIx] =
			await this.getInitializeUserInstructions(
				subAccountId,
				name,
				referrerInfo
			);

		const depositCollateralIx = await this.getDepositInstruction(
			amount,
			marketIndex,
			associateTokenPublicKey,
			subAccountId,
			false,
			false
		);

		ixs.push(createAssociatedAccountIx, mintToIx);

		if (subAccountId === 0) {
			if (
				!(await this.checkIfAccountExists(this.getUserStatsAccountPublicKey()))
			) {
				ixs.push(await this.getInitializeUserStatsIx());
			}
		}
		ixs.push(initializeUserAccountIx, depositCollateralIx);

		const tx = await this.buildTransaction(ixs, txParams);

		const { txSig } = await this.sendTransaction(tx, [], this.opts);

		await this.addUser(subAccountId);

		return [txSig, userAccountPublicKey];
	}

	public async getWithdrawalIxs(
		amount: BN,
		marketIndex: number,
		associatedTokenAddress: PublicKey,
		reduceOnly = false,
		subAccountId?: number,
		updateFuel = false
	): Promise<TransactionInstruction[]> {
		const withdrawIxs: anchor.web3.TransactionInstruction[] = [];

		const spotMarketAccount = this.getSpotMarketAccount(marketIndex);

		const isSolMarket = spotMarketAccount.mint.equals(WRAPPED_SOL_MINT);

		const authority = this.wallet.publicKey;

		if (updateFuel) {
			const updateFuelIx = await this.getUpdateUserFuelBonusIx(
				await this.getUserAccountPublicKey(subAccountId),
				this.getUserAccount(subAccountId),
				this.authority
			);
			withdrawIxs.push(updateFuelIx);
		}

		const createWSOLTokenAccount =
			isSolMarket && associatedTokenAddress.equals(authority);

		if (createWSOLTokenAccount) {
			const { ixs, pubkey } = await this.getWrappedSolAccountCreationIxs(
				amount,
				false
			);

			associatedTokenAddress = pubkey;

			withdrawIxs.push(...ixs);
		} else {
			const accountExists = await this.checkIfAccountExists(
				associatedTokenAddress
			);

			if (!accountExists) {
				const createAssociatedTokenAccountIx =
					this.getAssociatedTokenAccountCreationIx(
						spotMarketAccount.mint,
						associatedTokenAddress,
						this.getTokenProgramForSpotMarket(spotMarketAccount)
					);

				withdrawIxs.push(createAssociatedTokenAccountIx);
			}
		}

		const withdrawCollateralIx = await this.getWithdrawIx(
			amount,
			spotMarketAccount.marketIndex,
			associatedTokenAddress,
			reduceOnly,
			subAccountId
		);

		withdrawIxs.push(withdrawCollateralIx);

		// Close the wrapped sol account at the end of the transaction
		if (createWSOLTokenAccount) {
			withdrawIxs.push(
				createCloseAccountInstruction(
					associatedTokenAddress,
					authority,
					authority,
					[]
				)
			);
		}

		return withdrawIxs;
	}

	/**
	 * Withdraws from a user account. If deposit doesn't already exist, creates a borrow
	 * @param amount
	 * @param marketIndex
	 * @param associatedTokenAddress - the token account to withdraw to. can be the wallet public key if using native sol
	 * @param reduceOnly
	 */
	public async withdraw(
		amount: BN,
		marketIndex: number,
		associatedTokenAddress: PublicKey,
		reduceOnly = false,
		subAccountId?: number,
		txParams?: TxParams,
		updateFuel = false
	): Promise<TransactionSignature> {
		const additionalSigners: Array<Signer> = [];

		const withdrawIxs = await this.getWithdrawalIxs(
			amount,
			marketIndex,
			associatedTokenAddress,
			reduceOnly,
			subAccountId,
			updateFuel
		);

		const tx = await this.buildTransaction(
			withdrawIxs,
			txParams ?? this.txParams
		);

		const { txSig, slot } = await this.sendTransaction(
			tx,
			additionalSigners,
			this.opts
		);
		this.spotMarketLastSlotCache.set(marketIndex, slot);
		return txSig;
	}

	public async withdrawAllDustPositions(
		subAccountId?: number,
		txParams?: TxParams,
		opts?: {
			dustPositionCountCallback?: (count: number) => void;
		}
	): Promise<TransactionSignature | undefined> {
		const user = this.getUser(subAccountId);

		const dustPositionSpotMarketAccounts =
			user.getSpotMarketAccountsWithDustPosition();

		if (
			!dustPositionSpotMarketAccounts ||
			dustPositionSpotMarketAccounts.length === 0
		) {
			opts?.dustPositionCountCallback?.(0);
			return undefined;
		}

		opts?.dustPositionCountCallback?.(dustPositionSpotMarketAccounts.length);

		let allWithdrawIxs: anchor.web3.TransactionInstruction[] = [];

		for (const position of dustPositionSpotMarketAccounts) {
			const tokenAccount = await getAssociatedTokenAddress(
				position.mint,
				this.wallet.publicKey
			);

			const tokenAmount = await user.getTokenAmount(position.marketIndex);

			const withdrawIxs = await this.getWithdrawalIxs(
				tokenAmount.muln(2), //  2x to ensure all dust is withdrawn
				position.marketIndex,
				tokenAccount,
				true, // reduce-only true to ensure all dust is withdrawn
				subAccountId
			);

			allWithdrawIxs = allWithdrawIxs.concat(withdrawIxs);
		}

		const tx = await this.buildTransaction(
			allWithdrawIxs,
			txParams ?? this.txParams
		);

		const { txSig } = await this.sendTransaction(tx, [], this.opts);

		return txSig;
	}

	public async getWithdrawIx(
		amount: BN,
		marketIndex: number,
		userTokenAccount: PublicKey,
		reduceOnly = false,
		subAccountId?: number
	): Promise<TransactionInstruction> {
		const user = await this.getUserAccountPublicKey(subAccountId);

		const remainingAccounts = this.getRemainingAccounts({
			userAccounts: [this.getUserAccount(subAccountId)],
			useMarketLastSlotCache: true,
			writableSpotMarketIndexes: [marketIndex],
			readableSpotMarketIndexes: [QUOTE_SPOT_MARKET_INDEX],
		});

		const spotMarketAccount = this.getSpotMarketAccount(marketIndex);

		this.addTokenMintToRemainingAccounts(spotMarketAccount, remainingAccounts);
		if (this.isTransferHook(spotMarketAccount)) {
			await this.addExtraAccountMetasToRemainingAccounts(
				spotMarketAccount.mint,
				remainingAccounts
			);
		}

		const tokenProgram = this.getTokenProgramForSpotMarket(spotMarketAccount);

		return await this.program.instruction.withdraw(
			marketIndex,
			amount,
			reduceOnly,
			{
				accounts: {
					state: await this.getStatePublicKey(),
					spotMarket: spotMarketAccount.pubkey,
					spotMarketVault: spotMarketAccount.vault,
					driftSigner: this.getSignerPublicKey(),
					user,
					userStats: this.getUserStatsAccountPublicKey(),
					userTokenAccount: userTokenAccount,
					authority: this.wallet.publicKey,
					tokenProgram,
				},
				remainingAccounts,
			}
		);
	}

	/**
	 * Withdraws from the fromSubAccount and deposits into the toSubAccount
	 * @param amount
	 * @param marketIndex
	 * @param fromSubAccountId
	 * @param toSubAccountId
	 * @param txParams
	 */
	public async transferDeposit(
		amount: BN,
		marketIndex: number,
		fromSubAccountId: number,
		toSubAccountId: number,
		txParams?: TxParams
	): Promise<TransactionSignature> {
		const { txSig, slot } = await this.sendTransaction(
			await this.buildTransaction(
				await this.getTransferDepositIx(
					amount,
					marketIndex,
					fromSubAccountId,
					toSubAccountId
				),
				txParams
			),
			[],
			this.opts
		);
		if (
			fromSubAccountId === this.activeSubAccountId ||
			toSubAccountId === this.activeSubAccountId
		) {
			this.spotMarketLastSlotCache.set(marketIndex, slot);
		}
		return txSig;
	}

	public async getTransferDepositIx(
		amount: BN,
		marketIndex: number,
		fromSubAccountId: number,
		toSubAccountId: number
	): Promise<TransactionInstruction> {
		const fromUser = await getUserAccountPublicKey(
			this.program.programId,
			this.wallet.publicKey,
			fromSubAccountId
		);
		const toUser = await getUserAccountPublicKey(
			this.program.programId,
			this.wallet.publicKey,
			toSubAccountId
		);

		let remainingAccounts;

		const userMapKey = this.getUserMapKey(
			fromSubAccountId,
			this.wallet.publicKey
		);
		if (this.users.has(userMapKey)) {
			remainingAccounts = this.getRemainingAccounts({
				userAccounts: [this.users.get(userMapKey).getUserAccount()],
				useMarketLastSlotCache: true,
				writableSpotMarketIndexes: [marketIndex],
			});
		} else {
			const userAccountPublicKey = getUserAccountPublicKeySync(
				this.program.programId,
				this.authority,
				fromSubAccountId
			);

			const fromUserAccount = (await this.program.account.user.fetch(
				userAccountPublicKey
			)) as UserAccount;
			remainingAccounts = this.getRemainingAccounts({
				userAccounts: [fromUserAccount],
				useMarketLastSlotCache: true,
				writableSpotMarketIndexes: [marketIndex],
			});
		}

		return await this.program.instruction.transferDeposit(marketIndex, amount, {
			accounts: {
				authority: this.wallet.publicKey,
				fromUser,
				toUser,
				userStats: this.getUserStatsAccountPublicKey(),
				state: await this.getStatePublicKey(),
				spotMarketVault: this.getSpotMarketAccount(marketIndex).vault,
			},
			remainingAccounts,
		});
	}

	public async transferPools(
		depositFromMarketIndex: number,
		depositToMarketIndex: number,
		borrowFromMarketIndex: number,
		borrowToMarketIndex: number,
		depositAmount: BN | undefined,
		borrowAmount: BN | undefined,
		fromSubAccountId: number,
		toSubAccountId: number,
		txParams?: TxParams
	): Promise<TransactionSignature> {
		const { txSig, slot } = await this.sendTransaction(
			await this.buildTransaction(
				await this.getTransferPoolsIx(
					depositFromMarketIndex,
					depositToMarketIndex,
					borrowFromMarketIndex,
					borrowToMarketIndex,
					depositAmount,
					borrowAmount,
					fromSubAccountId,
					toSubAccountId
				),
				txParams
			),
			[],
			this.opts
		);

		if (
			fromSubAccountId === this.activeSubAccountId ||
			toSubAccountId === this.activeSubAccountId
		) {
			this.spotMarketLastSlotCache.set(depositFromMarketIndex, slot);
			this.spotMarketLastSlotCache.set(depositToMarketIndex, slot);
			this.spotMarketLastSlotCache.set(borrowFromMarketIndex, slot);
			this.spotMarketLastSlotCache.set(borrowToMarketIndex, slot);
		}
		return txSig;
	}

	public async getTransferPoolsIx(
		depositFromMarketIndex: number,
		depositToMarketIndex: number,
		borrowFromMarketIndex: number,
		borrowToMarketIndex: number,
		depositAmount: BN | undefined,
		borrowAmount: BN | undefined,
		fromSubAccountId: number,
		toSubAccountId: number,
		isToNewSubAccount?: boolean
	): Promise<TransactionInstruction> {
		const fromUser = await getUserAccountPublicKey(
			this.program.programId,
			this.wallet.publicKey,
			fromSubAccountId
		);
		const toUser = await getUserAccountPublicKey(
			this.program.programId,
			this.wallet.publicKey,
			toSubAccountId
		);

		const userAccounts = [this.getUserAccount(fromSubAccountId)];

		if (!isToNewSubAccount) {
			userAccounts.push(this.getUserAccount(toSubAccountId));
		}

		const remainingAccounts = this.getRemainingAccounts({
			userAccounts,
			useMarketLastSlotCache: true,
			writableSpotMarketIndexes: [
				depositFromMarketIndex,
				depositToMarketIndex,
				borrowFromMarketIndex,
				borrowToMarketIndex,
			],
		});

		const tokenPrograms = new Set<string>();
		const depositFromSpotMarket = this.getSpotMarketAccount(
			depositFromMarketIndex
		);
		const borrowFromSpotMarket = this.getSpotMarketAccount(
			borrowFromMarketIndex
		);

		tokenPrograms.add(
			this.getTokenProgramForSpotMarket(depositFromSpotMarket).toBase58()
		);
		tokenPrograms.add(
			this.getTokenProgramForSpotMarket(borrowFromSpotMarket).toBase58()
		);

		for (const tokenProgram of tokenPrograms) {
			remainingAccounts.push({
				isSigner: false,
				isWritable: false,
				pubkey: new PublicKey(tokenProgram),
			});
		}

		return await this.program.instruction.transferPools(
			depositFromMarketIndex,
			depositToMarketIndex,
			borrowFromMarketIndex,
			borrowToMarketIndex,
			depositAmount ?? null,
			borrowAmount ?? null,
			{
				accounts: {
					authority: this.wallet.publicKey,
					fromUser,
					toUser,
					userStats: this.getUserStatsAccountPublicKey(),
					state: await this.getStatePublicKey(),
					depositFromSpotMarketVault: this.getSpotMarketAccount(
						depositFromMarketIndex
					).vault,
					depositToSpotMarketVault:
						this.getSpotMarketAccount(depositToMarketIndex).vault,
					borrowFromSpotMarketVault: this.getSpotMarketAccount(
						borrowFromMarketIndex
					).vault,
					borrowToSpotMarketVault:
						this.getSpotMarketAccount(borrowToMarketIndex).vault,
					driftSigner: this.getSignerPublicKey(),
				},
				remainingAccounts,
			}
		);
	}

	public async transferPerpPosition(
		fromSubAccountId: number,
		toSubAccountId: number,
		marketIndex: number,
		amount: BN,
		txParams?: TxParams
	): Promise<TransactionSignature> {
		const { txSig } = await this.sendTransaction(
			await this.buildTransaction(
				await this.getTransferPerpPositionIx(
					fromSubAccountId,
					toSubAccountId,
					marketIndex,
					amount
				),
				txParams
			),
			[],
			this.opts
		);
		return txSig;
	}

	public async getTransferPerpPositionIx(
		fromSubAccountId: number,
		toSubAccountId: number,
		marketIndex: number,
		amount: BN
	): Promise<TransactionInstruction> {
		const fromUser = await getUserAccountPublicKey(
			this.program.programId,
			this.authority,
			fromSubAccountId
		);
		const toUser = await getUserAccountPublicKey(
			this.program.programId,
			this.authority,
			toSubAccountId
		);

		const remainingAccounts = this.getRemainingAccounts({
			userAccounts: [
				this.getUserAccount(fromSubAccountId),
				this.getUserAccount(toSubAccountId),
			],
			useMarketLastSlotCache: true,
			writablePerpMarketIndexes: [marketIndex],
		});

		return await this.program.instruction.transferPerpPosition(
			marketIndex,
			amount ?? null,
			{
				accounts: {
					authority: this.wallet.publicKey,
					fromUser,
					toUser,
					userStats: this.getUserStatsAccountPublicKey(),
					state: await this.getStatePublicKey(),
				},
				remainingAccounts,
			}
		);
	}

	public async updateSpotMarketCumulativeInterest(
		marketIndex: number,
		txParams?: TxParams
	): Promise<TransactionSignature> {
		const { txSig } = await this.sendTransaction(
			await this.buildTransaction(
				await this.updateSpotMarketCumulativeInterestIx(marketIndex),
				txParams
			),
			[],
			this.opts
		);
		return txSig;
	}

	public async updateSpotMarketCumulativeInterestIx(
		marketIndex: number
	): Promise<TransactionInstruction> {
		const spotMarket = this.getSpotMarketAccount(marketIndex);
		return await this.program.instruction.updateSpotMarketCumulativeInterest({
			accounts: {
				state: await this.getStatePublicKey(),
				spotMarket: spotMarket.pubkey,
				spotMarketVault: spotMarket.vault,
				oracle: spotMarket.oracle,
			},
		});
	}

	public async settleLP(
		settleeUserAccountPublicKey: PublicKey,
		marketIndex: number,
		txParams?: TxParams
	): Promise<TransactionSignature> {
		const { txSig } = await this.sendTransaction(
			await this.buildTransaction(
				await this.settleLPIx(settleeUserAccountPublicKey, marketIndex),
				txParams
			),
			[],
			this.opts
		);
		return txSig;
	}

	public async settleLPIx(
		settleeUserAccountPublicKey: PublicKey,
		marketIndex: number
	): Promise<TransactionInstruction> {
		const settleeUserAccount = (await this.program.account.user.fetch(
			settleeUserAccountPublicKey
		)) as UserAccount;

		const remainingAccounts = this.getRemainingAccounts({
			userAccounts: [settleeUserAccount],
			writablePerpMarketIndexes: [marketIndex],
		});

		return this.program.instruction.settleLp(marketIndex, {
			accounts: {
				state: await this.getStatePublicKey(),
				user: settleeUserAccountPublicKey,
			},
			remainingAccounts: remainingAccounts,
		});
	}

	public async removePerpLpShares(
		marketIndex: number,
		sharesToBurn?: BN,
		txParams?: TxParams,
		subAccountId?: number
	): Promise<TransactionSignature> {
		const { txSig } = await this.sendTransaction(
			await this.buildTransaction(
				await this.getRemovePerpLpSharesIx(
					marketIndex,
					sharesToBurn,
					subAccountId
				),
				txParams
			),
			[],
			this.opts
		);
		return txSig;
	}

	public async removePerpLpSharesInExpiringMarket(
		marketIndex: number,
		userAccountPublicKey: PublicKey,
		sharesToBurn?: BN,
		txParams?: TxParams
	): Promise<TransactionSignature> {
		const { txSig } = await this.sendTransaction(
			await this.buildTransaction(
				await this.getRemovePerpLpSharesInExpiringMarket(
					marketIndex,
					userAccountPublicKey,
					sharesToBurn
				),
				txParams
			),
			[],
			this.opts
		);
		return txSig;
	}

	public async getRemovePerpLpSharesInExpiringMarket(
		marketIndex: number,
		userAccountPublicKey: PublicKey,
		sharesToBurn?: BN
	): Promise<TransactionInstruction> {
		const userAccount = (await this.program.account.user.fetch(
			userAccountPublicKey
		)) as UserAccount;

		const remainingAccounts = this.getRemainingAccounts({
			userAccounts: [userAccount],
			writablePerpMarketIndexes: [marketIndex],
		});

		if (sharesToBurn == undefined) {
			const perpPosition = userAccount.perpPositions.filter(
				(position) => position.marketIndex === marketIndex
			)[0];
			sharesToBurn = perpPosition.lpShares;
			console.log('burning lp shares:', sharesToBurn.toString());
		}

		return this.program.instruction.removePerpLpSharesInExpiringMarket(
			sharesToBurn,
			marketIndex,
			{
				accounts: {
					state: await this.getStatePublicKey(),
					user: userAccountPublicKey,
				},
				remainingAccounts: remainingAccounts,
			}
		);
	}

	public async getRemovePerpLpSharesIx(
		marketIndex: number,
		sharesToBurn?: BN,
		subAccountId?: number
	): Promise<TransactionInstruction> {
		const user = await this.getUserAccountPublicKey(subAccountId);

		const remainingAccounts = this.getRemainingAccounts({
			userAccounts: [this.getUserAccount(subAccountId)],
			useMarketLastSlotCache: true,
			writablePerpMarketIndexes: [marketIndex],
		});

		if (sharesToBurn == undefined) {
			const userAccount = this.getUserAccount(subAccountId);
			const perpPosition = userAccount.perpPositions.filter(
				(position) => position.marketIndex === marketIndex
			)[0];
			sharesToBurn = perpPosition.lpShares;
			console.log('burning lp shares:', sharesToBurn.toString());
		}

		return this.program.instruction.removePerpLpShares(
			sharesToBurn,
			marketIndex,
			{
				accounts: {
					state: await this.getStatePublicKey(),
					user,
					authority: this.wallet.publicKey,
				},
				remainingAccounts: remainingAccounts,
			}
		);
	}

	public async addPerpLpShares(
		amount: BN,
		marketIndex: number,
		txParams?: TxParams,
		subAccountId?: number
	): Promise<TransactionSignature> {
		const { txSig, slot } = await this.sendTransaction(
			await this.buildTransaction(
				await this.getAddPerpLpSharesIx(amount, marketIndex, subAccountId),
				txParams
			),
			[],
			this.opts
		);
		this.perpMarketLastSlotCache.set(marketIndex, slot);
		return txSig;
	}

	public async getAddPerpLpSharesIx(
		amount: BN,
		marketIndex: number,
		subAccountId?: number
	): Promise<TransactionInstruction> {
		const user = await this.getUserAccountPublicKey(subAccountId);
		const remainingAccounts = this.getRemainingAccounts({
			userAccounts: [this.getUserAccount(subAccountId)],
			useMarketLastSlotCache: true,
			writablePerpMarketIndexes: [marketIndex],
		});

		return this.program.instruction.addPerpLpShares(amount, marketIndex, {
			accounts: {
				state: await this.getStatePublicKey(),
				user,
				authority: this.wallet.publicKey,
			},
			remainingAccounts: remainingAccounts,
		});
	}

	public getQuoteValuePerLpShare(marketIndex: number): BN {
		const perpMarketAccount = this.getPerpMarketAccount(marketIndex);

		const openBids = BN.max(
			perpMarketAccount.amm.baseAssetReserve.sub(
				perpMarketAccount.amm.minBaseAssetReserve
			),
			ZERO
		);

		const openAsks = BN.max(
			perpMarketAccount.amm.maxBaseAssetReserve.sub(
				perpMarketAccount.amm.baseAssetReserve
			),
			ZERO
		);

		const oraclePriceData = this.getOracleDataForPerpMarket(marketIndex);

		const maxOpenBidsAsks = BN.max(openBids, openAsks);
		const quoteValuePerLpShare = maxOpenBidsAsks
			.mul(oraclePriceData.price)
			.mul(QUOTE_PRECISION)
			.div(PRICE_PRECISION)
			.div(perpMarketAccount.amm.sqrtK);

		return quoteValuePerLpShare;
	}

	/**
	 * @deprecated use {@link placePerpOrder} or {@link placeAndTakePerpOrder} instead
	 */
	public async openPosition(
		direction: PositionDirection,
		amount: BN,
		marketIndex: number,
		limitPrice?: BN,
		subAccountId?: number
	): Promise<TransactionSignature> {
		return await this.placeAndTakePerpOrder(
			{
				orderType: OrderType.MARKET,
				marketIndex,
				direction,
				baseAssetAmount: amount,
				price: limitPrice,
			},
			undefined,
			undefined,
			undefined,
			undefined,
			undefined,
			subAccountId
		);
	}

	public async sendSignedTx(
		tx: Transaction | VersionedTransaction,
		opts?: ConfirmOptions
	): Promise<TransactionSignature> {
		const { txSig } = await this.sendTransaction(
			tx,
			undefined,
			opts ?? this.opts,
			true
		);

		return txSig;
	}

	public async prepareMarketOrderTxs(
		orderParams: OptionalOrderParams,
		userAccountPublicKey: PublicKey,
		userAccount: UserAccount,
		makerInfo?: MakerInfo | MakerInfo[],
		txParams?: TxParams,
		bracketOrdersParams = new Array<OptionalOrderParams>(),
		referrerInfo?: ReferrerInfo,
		cancelExistingOrders?: boolean,
		settlePnl?: boolean
	): Promise<{
		cancelExistingOrdersTx?: Transaction | VersionedTransaction;
		settlePnlTx?: Transaction | VersionedTransaction;
		fillTx?: Transaction | VersionedTransaction;
		marketOrderTx: Transaction | VersionedTransaction;
	}> {
		type TxKeys =
			| 'cancelExistingOrdersTx'
			| 'settlePnlTx'
			| 'fillTx'
			| 'marketOrderTx';

		const marketIndex = orderParams.marketIndex;
		const orderId = userAccount.nextOrderId;

		const ixPromisesForTxs: Record<TxKeys, Promise<TransactionInstruction>> = {
			cancelExistingOrdersTx: undefined,
			settlePnlTx: undefined,
			fillTx: undefined,
			marketOrderTx: undefined,
		};

		const txKeys = Object.keys(ixPromisesForTxs);

		ixPromisesForTxs.marketOrderTx = this.getPlaceOrdersIx(
			[orderParams, ...bracketOrdersParams],
			userAccount.subAccountId
		);

		/* Cancel open orders in market if requested */
		if (cancelExistingOrders && isVariant(orderParams.marketType, 'perp')) {
			ixPromisesForTxs.cancelExistingOrdersTx = this.getCancelOrdersIx(
				orderParams.marketType,
				orderParams.marketIndex,
				null,
				userAccount.subAccountId
			);
		}

		/* Settle PnL after fill if requested */
		if (settlePnl && isVariant(orderParams.marketType, 'perp')) {
			ixPromisesForTxs.settlePnlTx = this.settlePNLIx(
				userAccountPublicKey,
				userAccount,
				marketIndex
			);
		}

		// use versioned transactions if there is a lookup table account and wallet is compatible
		if (this.txVersion === 0) {
			ixPromisesForTxs.fillTx = this.getFillPerpOrderIx(
				userAccountPublicKey,
				userAccount,
				{
					orderId,
					marketIndex,
				},
				makerInfo,
				referrerInfo,
				userAccount.subAccountId
			);
		}

		const ixs = await Promise.all(Object.values(ixPromisesForTxs));

		const ixsMap = ixs.reduce((acc, ix, i) => {
			acc[txKeys[i]] = ix;
			return acc;
		}, {}) as MappedRecord<typeof ixPromisesForTxs, TransactionInstruction>;

		const txsMap = (await this.buildTransactionsMap(
			ixsMap,
			txParams
		)) as MappedRecord<typeof ixsMap, Transaction | VersionedTransaction>;

		return txsMap;
	}

	/**
	 * Sends a market order and returns a signed tx which can fill the order against the vamm, which the caller can use to fill their own order if required.
	 * @param orderParams
	 * @param userAccountPublicKey
	 * @param userAccount
	 * @param makerInfo
	 * @param txParams
	 * @param bracketOrdersParams
	 * @param cancelExistingOrders - Builds and returns an extra transaciton to cancel the existing orders in the same perp market. Intended use is to auto-cancel TP/SL orders when closing a position. Ignored if orderParams.marketType is not MarketType.PERP
	 * @returns
	 */
	public async sendMarketOrderAndGetSignedFillTx(
		orderParams: OptionalOrderParams,
		userAccountPublicKey: PublicKey,
		userAccount: UserAccount,
		makerInfo?: MakerInfo | MakerInfo[],
		txParams?: TxParams,
		bracketOrdersParams = new Array<OptionalOrderParams>(),
		referrerInfo?: ReferrerInfo,
		cancelExistingOrders?: boolean,
		settlePnl?: boolean
	): Promise<{
		txSig: TransactionSignature;
		signedFillTx?: Transaction;
		signedCancelExistingOrdersTx?: Transaction;
		signedSettlePnlTx?: Transaction;
	}> {
		const preppedTxs = await this.prepareMarketOrderTxs(
			orderParams,
			userAccountPublicKey,
			userAccount,
			makerInfo,
			txParams,
			bracketOrdersParams,
			referrerInfo,
			cancelExistingOrders,
			settlePnl
		);

		const signedTxs = (
			await this.txHandler.getSignedTransactionMap(preppedTxs, this.wallet)
		).signedTxMap;

		const { txSig, slot } = await this.sendTransaction(
			signedTxs.marketOrderTx,
			[],
			this.opts,
			true
		);

		this.perpMarketLastSlotCache.set(orderParams.marketIndex, slot);

		return {
			txSig,
			signedFillTx: signedTxs.fillTx as Transaction,
			signedCancelExistingOrdersTx:
				signedTxs.cancelExistingOrdersTx as Transaction,
			signedSettlePnlTx: signedTxs.settlePnlTx as Transaction,
		};
	}

	public async placePerpOrder(
		orderParams: OptionalOrderParams,
		txParams?: TxParams,
		subAccountId?: number
	): Promise<TransactionSignature> {
		const { txSig, slot } = await this.sendTransaction(
			await this.buildTransaction(
				await this.getPlacePerpOrderIx(orderParams, subAccountId),
				txParams
			),
			[],
			this.opts
		);
		this.perpMarketLastSlotCache.set(orderParams.marketIndex, slot);
		return txSig;
	}

	public async getPlacePerpOrderIx(
		orderParams: OptionalOrderParams,
		subAccountId?: number,
		depositToTradeArgs?: {
			isMakingNewAccount: boolean;
			depositMarketIndex: number;
		}
	): Promise<TransactionInstruction> {
		orderParams = getOrderParams(orderParams, { marketType: MarketType.PERP });

		const isDepositToTradeTx = depositToTradeArgs !== undefined;

		const user = isDepositToTradeTx
			? getUserAccountPublicKeySync(
					this.program.programId,
					this.authority,
					subAccountId
			  )
			: await this.getUserAccountPublicKey(subAccountId);

		const remainingAccounts = this.getRemainingAccounts({
			userAccounts: depositToTradeArgs?.isMakingNewAccount
				? []
				: [this.getUserAccount(subAccountId)],
			useMarketLastSlotCache: false,
			readablePerpMarketIndex: orderParams.marketIndex,
			readableSpotMarketIndexes: isDepositToTradeTx
				? [depositToTradeArgs?.depositMarketIndex]
				: undefined,
		});

		if (isUpdateHighLeverageMode(orderParams.bitFlags)) {
			remainingAccounts.push({
				pubkey: getHighLeverageModeConfigPublicKey(this.program.programId),
				isWritable: true,
				isSigner: false,
			});
		}

		return await this.program.instruction.placePerpOrder(orderParams, {
			accounts: {
				state: await this.getStatePublicKey(),
				user,
				userStats: this.getUserStatsAccountPublicKey(),
				authority: this.wallet.publicKey,
			},
			remainingAccounts,
		});
	}

	public async updateAMMs(
		marketIndexes: number[],
		txParams?: TxParams
	): Promise<TransactionSignature> {
		const { txSig } = await this.sendTransaction(
			await this.buildTransaction(
				await this.getUpdateAMMsIx(marketIndexes),
				txParams
			),
			[],
			this.opts
		);
		return txSig;
	}

	public async getUpdateAMMsIx(
		marketIndexes: number[]
	): Promise<TransactionInstruction> {
		const marketAccountInfos = [];
		const oracleAccountInfos = [];
		for (const marketIndex of marketIndexes) {
			const market = this.getPerpMarketAccount(marketIndex);
			marketAccountInfos.push({
				pubkey: market.pubkey,
				isWritable: true,
				isSigner: false,
			});
			oracleAccountInfos.push({
				pubkey: market.amm.oracle,
				isWritable: false,
				isSigner: false,
			});
		}
		const remainingAccounts = oracleAccountInfos.concat(marketAccountInfos);

		return await this.program.instruction.updateAmms(marketIndexes, {
			accounts: {
				state: await this.getStatePublicKey(),
				authority: this.wallet.publicKey,
			},
			remainingAccounts,
		});
	}

	public async settleExpiredMarket(
		marketIndex: number,
		txParams?: TxParams
	): Promise<TransactionSignature> {
		const { txSig } = await this.sendTransaction(
			await this.buildTransaction(
				await this.getSettleExpiredMarketIx(marketIndex),
				txParams
			),
			[],
			this.opts
		);
		return txSig;
	}

	public async getSettleExpiredMarketIx(
		marketIndex: number
	): Promise<TransactionInstruction> {
		const remainingAccounts = this.getRemainingAccounts({
			userAccounts: [],
			writablePerpMarketIndexes: [marketIndex],
			writableSpotMarketIndexes: [QUOTE_SPOT_MARKET_INDEX],
		});
		const perpMarketPublicKey = await getPerpMarketPublicKey(
			this.program.programId,
			marketIndex
		);

		return await this.program.instruction.settleExpiredMarket(marketIndex, {
			accounts: {
				state: await this.getStatePublicKey(),
				admin: this.isSubscribed
					? this.getStateAccount().admin
					: this.wallet.publicKey,
				perpMarket: perpMarketPublicKey,
			},
			remainingAccounts,
		});
	}

	public async settleExpiredMarketPoolsToRevenuePool(
		marketIndex: number,
		txParams?: TxParams
	): Promise<TransactionSignature> {
		const { txSig } = await this.sendTransaction(
			await this.buildTransaction(
				await this.getSettleExpiredMarketPoolsToRevenuePoolIx(marketIndex),
				txParams
			),
			[],
			this.opts
		);
		return txSig;
	}

	public async getSettleExpiredMarketPoolsToRevenuePoolIx(
		perpMarketIndex: number
	): Promise<TransactionInstruction> {
		const perpMarketPublicKey = await getPerpMarketPublicKey(
			this.program.programId,
			perpMarketIndex
		);

		const spotMarketPublicKey = await getSpotMarketPublicKey(
			this.program.programId,
			QUOTE_SPOT_MARKET_INDEX
		);

		return await this.program.instruction.settleExpiredMarketPoolsToRevenuePool(
			{
				accounts: {
					state: await this.getStatePublicKey(),
					admin: this.isSubscribed
						? this.getStateAccount().admin
						: this.wallet.publicKey,
					spotMarket: spotMarketPublicKey,
					perpMarket: perpMarketPublicKey,
				},
			}
		);
	}

	public async cancelOrder(
		orderId?: number,
		txParams?: TxParams,
		subAccountId?: number
	): Promise<TransactionSignature> {
		const { txSig } = await this.sendTransaction(
			await this.buildTransaction(
				await this.getCancelOrderIx(orderId, subAccountId),
				txParams
			),
			[],
			this.opts
		);
		return txSig;
	}

	public async getCancelOrderIx(
		orderId?: number,
		subAccountId?: number
	): Promise<TransactionInstruction> {
		const user = await this.getUserAccountPublicKey(subAccountId);

		const remainingAccounts = this.getRemainingAccounts({
			userAccounts: [this.getUserAccount(subAccountId)],
			useMarketLastSlotCache: true,
		});

		return await this.program.instruction.cancelOrder(orderId ?? null, {
			accounts: {
				state: await this.getStatePublicKey(),
				user,
				authority: this.wallet.publicKey,
			},
			remainingAccounts,
		});
	}

	public async cancelOrderByUserId(
		userOrderId: number,
		txParams?: TxParams,
		subAccountId?: number
	): Promise<TransactionSignature> {
		const { txSig } = await this.sendTransaction(
			await this.buildTransaction(
				await this.getCancelOrderByUserIdIx(userOrderId, subAccountId),
				txParams
			),
			[],
			this.opts
		);
		return txSig;
	}

	public async getCancelOrderByUserIdIx(
		userOrderId: number,
		subAccountId?: number
	): Promise<TransactionInstruction> {
		const user = await this.getUserAccountPublicKey(subAccountId);

		const order = this.getOrderByUserId(userOrderId);
		const oracle = this.getPerpMarketAccount(order.marketIndex).amm.oracle;

		const remainingAccounts = this.getRemainingAccounts({
			userAccounts: [this.getUserAccount(subAccountId)],
			useMarketLastSlotCache: true,
		});

		return await this.program.instruction.cancelOrderByUserId(userOrderId, {
			accounts: {
				state: await this.getStatePublicKey(),
				user,
				authority: this.wallet.publicKey,
				oracle,
			},
			remainingAccounts,
		});
	}

	/**
	 * Sends a transaction to cancel the provided order ids.
	 *
	 * @param orderIds - The order ids to cancel.
	 * @param txParams - The transaction parameters.
	 * @param subAccountId - The sub account id to cancel the orders for.
	 * @param user - The user to cancel the orders for. If provided, it will be prioritized over the subAccountId.
	 * @returns The transaction signature.
	 */
	public async cancelOrdersByIds(
		orderIds?: number[],
		txParams?: TxParams,
		subAccountId?: number,
		user?: User
	): Promise<TransactionSignature> {
		const { txSig } = await this.sendTransaction(
			await this.buildTransaction(
				await this.getCancelOrdersByIdsIx(orderIds, subAccountId, user),
				txParams
			),
			[],
			this.opts
		);
		return txSig;
	}

	/**
	 * Returns the transaction instruction to cancel the provided order ids.
	 *
	 * @param orderIds - The order ids to cancel.
	 * @param subAccountId - The sub account id to cancel the orders for.
	 * @param user - The user to cancel the orders for. If provided, it will be prioritized over the subAccountId.
	 * @returns The transaction instruction to cancel the orders.
	 */
	public async getCancelOrdersByIdsIx(
		orderIds?: number[],
		subAccountId?: number,
		user?: User
	): Promise<TransactionInstruction> {
		const userAccountPubKey =
			user?.userAccountPublicKey ??
			(await this.getUserAccountPublicKey(subAccountId));
		const userAccount =
			user?.getUserAccount() ?? this.getUserAccount(subAccountId);

		const remainingAccounts = this.getRemainingAccounts({
			userAccounts: [userAccount],
			useMarketLastSlotCache: true,
		});

		return await this.program.instruction.cancelOrdersByIds(orderIds, {
			accounts: {
				state: await this.getStatePublicKey(),
				user: userAccountPubKey,
				authority: this.wallet.publicKey,
			},
			remainingAccounts,
		});
	}

	public async cancelOrders(
		marketType?: MarketType,
		marketIndex?: number,
		direction?: PositionDirection,
		txParams?: TxParams,
		subAccountId?: number
	): Promise<TransactionSignature> {
		const { txSig } = await this.sendTransaction(
			await this.buildTransaction(
				await this.getCancelOrdersIx(
					marketType,
					marketIndex,
					direction,
					subAccountId
				),
				txParams
			),
			[],
			this.opts
		);
		return txSig;
	}

	public async getCancelOrdersIx(
		marketType: MarketType | null,
		marketIndex: number | null,
		direction: PositionDirection | null,
		subAccountId?: number
	): Promise<TransactionInstruction> {
		const user = await this.getUserAccountPublicKey(subAccountId);

		let readablePerpMarketIndex = undefined;
		let readableSpotMarketIndexes = undefined;

		if (typeof marketIndex === 'number') {
			if (marketType && isVariant(marketType, 'perp')) {
				readablePerpMarketIndex = marketIndex;
			} else if (marketType && isVariant(marketType, 'spot')) {
				readableSpotMarketIndexes = [marketIndex];
			}
		}

		const remainingAccounts = this.getRemainingAccounts({
			userAccounts: [this.getUserAccount(subAccountId)],
			readablePerpMarketIndex,
			readableSpotMarketIndexes,
			useMarketLastSlotCache: true,
		});

		return await this.program.instruction.cancelOrders(
			marketType ?? null,
			marketIndex ?? null,
			direction ?? null,
			{
				accounts: {
					state: await this.getStatePublicKey(),
					user,
					authority: this.wallet.publicKey,
				},
				remainingAccounts,
			}
		);
	}

	public async cancelAndPlaceOrders(
		cancelOrderParams: {
			marketType?: MarketType;
			marketIndex?: number;
			direction?: PositionDirection;
		},
		placeOrderParams: OrderParams[],
		txParams?: TxParams,
		subAccountId?: number
	): Promise<TransactionSignature> {
		const ixs = [
			await this.getCancelOrdersIx(
				cancelOrderParams.marketType,
				cancelOrderParams.marketIndex,
				cancelOrderParams.direction,
				subAccountId
			),
			await this.getPlaceOrdersIx(placeOrderParams, subAccountId),
		];
		const tx = await this.buildTransaction(ixs, txParams);
		const { txSig } = await this.sendTransaction(tx, [], this.opts);
		return txSig;
	}

	public async placeOrders(
		params: OrderParams[],
		txParams?: TxParams,
		subAccountId?: number,
		optionalIxs?: TransactionInstruction[]
	): Promise<TransactionSignature> {
		const { txSig } = await this.sendTransaction(
			(
				await this.preparePlaceOrdersTx(
					params,
					txParams,
					subAccountId,
					optionalIxs
				)
			).placeOrdersTx,
			[],
			this.opts,
			false
		);
		return txSig;
	}

	public async preparePlaceOrdersTx(
		params: OrderParams[],
		txParams?: TxParams,
		subAccountId?: number,
		optionalIxs?: TransactionInstruction[]
	) {
		const lookupTableAccounts = await this.fetchAllLookupTableAccounts();

		const tx = await this.buildTransaction(
			await this.getPlaceOrdersIx(params, subAccountId),
			txParams,
			undefined,
			lookupTableAccounts,
			undefined,
			undefined,
			optionalIxs
		);

		return {
			placeOrdersTx: tx,
		};
	}

	public async getPlaceOrdersIx(
		params: OptionalOrderParams[],
		subAccountId?: number
	): Promise<TransactionInstruction> {
		const user = await this.getUserAccountPublicKey(subAccountId);

		const readablePerpMarketIndex: number[] = [];
		const readableSpotMarketIndexes: number[] = [];
		for (const param of params) {
			if (!param.marketType) {
				throw new Error('must set param.marketType');
			}
			if (isVariant(param.marketType, 'perp')) {
				readablePerpMarketIndex.push(param.marketIndex);
			} else {
				readableSpotMarketIndexes.push(param.marketIndex);
			}
		}

		const remainingAccounts = this.getRemainingAccounts({
			userAccounts: [this.getUserAccount(subAccountId)],
			readablePerpMarketIndex,
			readableSpotMarketIndexes,
			useMarketLastSlotCache: true,
		});

		for (const param of params) {
			if (isUpdateHighLeverageMode(param.bitFlags)) {
				remainingAccounts.push({
					pubkey: getHighLeverageModeConfigPublicKey(this.program.programId),
					isWritable: true,
					isSigner: false,
				});
			}
		}

		const formattedParams = params.map((item) => getOrderParams(item));

		return await this.program.instruction.placeOrders(formattedParams, {
			accounts: {
				state: await this.getStatePublicKey(),
				user,
				userStats: this.getUserStatsAccountPublicKey(),
				authority: this.wallet.publicKey,
			},
			remainingAccounts,
		});
	}

	public async fillPerpOrder(
		userAccountPublicKey: PublicKey,
		user: UserAccount,
		order?: Pick<Order, 'marketIndex' | 'orderId'>,
		makerInfo?: MakerInfo | MakerInfo[],
		referrerInfo?: ReferrerInfo,
		txParams?: TxParams,
		fillerSubAccountId?: number,
		fillerAuthority?: PublicKey
	): Promise<TransactionSignature> {
		const { txSig } = await this.sendTransaction(
			await this.buildTransaction(
				await this.getFillPerpOrderIx(
					userAccountPublicKey,
					user,
					order,
					makerInfo,
					referrerInfo,
					fillerSubAccountId,
					undefined,
					fillerAuthority
				),
				txParams
			),
			[],
			this.opts
		);
		return txSig;
	}

	public async getFillPerpOrderIx(
		userAccountPublicKey: PublicKey,
		userAccount: UserAccount,
		order: Pick<Order, 'marketIndex' | 'orderId'>,
		makerInfo?: MakerInfo | MakerInfo[],
		referrerInfo?: ReferrerInfo,
		fillerSubAccountId?: number,
		isSignedMsg?: boolean,
		fillerAuthority?: PublicKey
	): Promise<TransactionInstruction> {
		const userStatsPublicKey = getUserStatsAccountPublicKey(
			this.program.programId,
			userAccount.authority
		);

		let filler;

		if (fillerAuthority) {
			filler = getUserAccountPublicKeySync(
				this.program.programId,
				fillerAuthority,
				fillerSubAccountId
			);
		} else {
			filler = await this.getUserAccountPublicKey(fillerSubAccountId);
		}

		let fillerStatsPublicKey;

		if (fillerAuthority) {
			fillerStatsPublicKey = getUserStatsAccountPublicKey(
				this.program.programId,
				fillerAuthority
			);
		} else {
			fillerStatsPublicKey = this.getUserStatsAccountPublicKey();
		}

		const marketIndex = order
			? order.marketIndex
			: userAccount.orders.find(
					(order) => order.orderId === userAccount.nextOrderId - 1
			  ).marketIndex;

		makerInfo = Array.isArray(makerInfo)
			? makerInfo
			: makerInfo
			? [makerInfo]
			: [];

		const userAccounts = [userAccount];
		for (const maker of makerInfo) {
			userAccounts.push(maker.makerUserAccount);
		}
		const remainingAccounts = this.getRemainingAccounts({
			userAccounts,
			writablePerpMarketIndexes: [marketIndex],
		});

		for (const maker of makerInfo) {
			remainingAccounts.push({
				pubkey: maker.maker,
				isWritable: true,
				isSigner: false,
			});
			remainingAccounts.push({
				pubkey: maker.makerStats,
				isWritable: true,
				isSigner: false,
			});
		}

		if (referrerInfo) {
			const referrerIsMaker =
				makerInfo.find((maker) => maker.maker.equals(referrerInfo.referrer)) !==
				undefined;
			if (!referrerIsMaker) {
				remainingAccounts.push({
					pubkey: referrerInfo.referrer,
					isWritable: true,
					isSigner: false,
				});
				remainingAccounts.push({
					pubkey: referrerInfo.referrerStats,
					isWritable: true,
					isSigner: false,
				});
			}
		}

		const orderId = isSignedMsg ? null : order.orderId;
		return await this.program.instruction.fillPerpOrder(orderId, null, {
			accounts: {
				state: await this.getStatePublicKey(),
				filler,
				fillerStats: fillerStatsPublicKey,
				user: userAccountPublicKey,
				userStats: userStatsPublicKey,
				authority: this.wallet.publicKey,
			},
			remainingAccounts,
		});
	}

	public async getRevertFillIx(
		fillerPublicKey?: PublicKey
	): Promise<TransactionInstruction> {
		const filler = fillerPublicKey ?? (await this.getUserAccountPublicKey());
		const fillerStatsPublicKey = this.getUserStatsAccountPublicKey();

		return this.program.instruction.revertFill({
			accounts: {
				state: await this.getStatePublicKey(),
				filler,
				fillerStats: fillerStatsPublicKey,
				authority: this.wallet.publicKey,
			},
		});
	}

	public async placeSpotOrder(
		orderParams: OptionalOrderParams,
		txParams?: TxParams,
		subAccountId?: number
	): Promise<TransactionSignature> {
		const { txSig, slot } = await this.sendTransaction(
			(await this.preparePlaceSpotOrderTx(orderParams, txParams, subAccountId))
				.placeSpotOrderTx,
			[],
			this.opts,
			false
		);
		this.spotMarketLastSlotCache.set(orderParams.marketIndex, slot);
		this.spotMarketLastSlotCache.set(QUOTE_SPOT_MARKET_INDEX, slot);
		return txSig;
	}

	public async preparePlaceSpotOrderTx(
		orderParams: OptionalOrderParams,
		txParams?: TxParams,
		subAccountId?: number
	) {
		const tx = await this.buildTransaction(
			await this.getPlaceSpotOrderIx(orderParams, subAccountId),
			txParams
		);

		return {
			placeSpotOrderTx: tx,
		};
	}

	public async getPlaceSpotOrderIx(
		orderParams: OptionalOrderParams,
		subAccountId?: number
	): Promise<TransactionInstruction> {
		orderParams = getOrderParams(orderParams, { marketType: MarketType.SPOT });
		const userAccountPublicKey = await this.getUserAccountPublicKey(
			subAccountId
		);

		const remainingAccounts = this.getRemainingAccounts({
			userAccounts: [this.getUserAccount(subAccountId)],
			useMarketLastSlotCache: true,
			readableSpotMarketIndexes: [
				orderParams.marketIndex,
				QUOTE_SPOT_MARKET_INDEX,
			],
		});

		return await this.program.instruction.placeSpotOrder(orderParams, {
			accounts: {
				state: await this.getStatePublicKey(),
				user: userAccountPublicKey,
				userStats: this.getUserStatsAccountPublicKey(),
				authority: this.wallet.publicKey,
			},
			remainingAccounts,
		});
	}

	public async fillSpotOrder(
		userAccountPublicKey: PublicKey,
		user: UserAccount,
		order?: Pick<Order, 'marketIndex' | 'orderId'>,
		fulfillmentConfig?:
			| SerumV3FulfillmentConfigAccount
			| PhoenixV1FulfillmentConfigAccount
			| OpenbookV2FulfillmentConfigAccount,
		makerInfo?: MakerInfo | MakerInfo[],
		referrerInfo?: ReferrerInfo,
		txParams?: TxParams
	): Promise<TransactionSignature> {
		const { txSig } = await this.sendTransaction(
			await this.buildTransaction(
				await this.getFillSpotOrderIx(
					userAccountPublicKey,
					user,
					order,
					fulfillmentConfig,
					makerInfo,
					referrerInfo
				),
				txParams
			),
			[],
			this.opts
		);
		return txSig;
	}

	public async getFillSpotOrderIx(
		userAccountPublicKey: PublicKey,
		userAccount: UserAccount,
		order?: Pick<Order, 'marketIndex' | 'orderId'>,
		fulfillmentConfig?:
			| SerumV3FulfillmentConfigAccount
			| PhoenixV1FulfillmentConfigAccount
			| OpenbookV2FulfillmentConfigAccount,
		makerInfo?: MakerInfo | MakerInfo[],
		referrerInfo?: ReferrerInfo,
		fillerPublicKey?: PublicKey
	): Promise<TransactionInstruction> {
		const userStatsPublicKey = getUserStatsAccountPublicKey(
			this.program.programId,
			userAccount.authority
		);

		const filler = fillerPublicKey ?? (await this.getUserAccountPublicKey());
		const fillerStatsPublicKey = this.getUserStatsAccountPublicKey();

		const marketIndex = order
			? order.marketIndex
			: userAccount.orders.find(
					(order) => order.orderId === userAccount.nextOrderId - 1
			  ).marketIndex;

		makerInfo = Array.isArray(makerInfo)
			? makerInfo
			: makerInfo
			? [makerInfo]
			: [];

		const userAccounts = [userAccount];
		for (const maker of makerInfo) {
			userAccounts.push(maker.makerUserAccount);
		}
		const remainingAccounts = this.getRemainingAccounts({
			userAccounts,
			writableSpotMarketIndexes: [marketIndex, QUOTE_SPOT_MARKET_INDEX],
		});

		for (const maker of makerInfo) {
			remainingAccounts.push({
				pubkey: maker.maker,
				isWritable: true,
				isSigner: false,
			});
			remainingAccounts.push({
				pubkey: maker.makerStats,
				isWritable: true,
				isSigner: false,
			});
		}

		const orderId = order.orderId;

		this.addSpotFulfillmentAccounts(
			marketIndex,
			remainingAccounts,
			fulfillmentConfig
		);

		return await this.program.instruction.fillSpotOrder(
			orderId,
			fulfillmentConfig ? fulfillmentConfig.fulfillmentType : null,
			null,
			{
				accounts: {
					state: await this.getStatePublicKey(),
					filler,
					fillerStats: fillerStatsPublicKey,
					user: userAccountPublicKey,
					userStats: userStatsPublicKey,
					authority: this.wallet.publicKey,
				},
				remainingAccounts,
			}
		);
	}

	addSpotFulfillmentAccounts(
		marketIndex: number,
		remainingAccounts: AccountMeta[],
		fulfillmentConfig?:
			| SerumV3FulfillmentConfigAccount
			| PhoenixV1FulfillmentConfigAccount
			| OpenbookV2FulfillmentConfigAccount
	): void {
		if (fulfillmentConfig) {
			if ('serumProgramId' in fulfillmentConfig) {
				this.addSerumRemainingAccounts(
					marketIndex,
					remainingAccounts,
					fulfillmentConfig
				);
			} else if ('phoenixProgramId' in fulfillmentConfig) {
				this.addPhoenixRemainingAccounts(
					marketIndex,
					remainingAccounts,
					fulfillmentConfig
				);
			} else if ('openbookV2ProgramId' in fulfillmentConfig) {
				this.addOpenbookRemainingAccounts(
					marketIndex,
					remainingAccounts,
					fulfillmentConfig
				);
			} else {
				throw Error('Invalid fulfillment config type');
			}
		} else {
			remainingAccounts.push({
				pubkey: this.getSpotMarketAccount(marketIndex).vault,
				isWritable: false,
				isSigner: false,
			});
			remainingAccounts.push({
				pubkey: this.getQuoteSpotMarketAccount().vault,
				isWritable: false,
				isSigner: false,
			});
		}
	}

	addSerumRemainingAccounts(
		marketIndex: number,
		remainingAccounts: AccountMeta[],
		fulfillmentConfig: SerumV3FulfillmentConfigAccount
	): void {
		remainingAccounts.push({
			pubkey: fulfillmentConfig.pubkey,
			isWritable: false,
			isSigner: false,
		});
		remainingAccounts.push({
			pubkey: fulfillmentConfig.serumProgramId,
			isWritable: false,
			isSigner: false,
		});
		remainingAccounts.push({
			pubkey: fulfillmentConfig.serumMarket,
			isWritable: true,
			isSigner: false,
		});
		remainingAccounts.push({
			pubkey: fulfillmentConfig.serumRequestQueue,
			isWritable: true,
			isSigner: false,
		});
		remainingAccounts.push({
			pubkey: fulfillmentConfig.serumEventQueue,
			isWritable: true,
			isSigner: false,
		});
		remainingAccounts.push({
			pubkey: fulfillmentConfig.serumBids,
			isWritable: true,
			isSigner: false,
		});
		remainingAccounts.push({
			pubkey: fulfillmentConfig.serumAsks,
			isWritable: true,
			isSigner: false,
		});
		remainingAccounts.push({
			pubkey: fulfillmentConfig.serumBaseVault,
			isWritable: true,
			isSigner: false,
		});
		remainingAccounts.push({
			pubkey: fulfillmentConfig.serumQuoteVault,
			isWritable: true,
			isSigner: false,
		});
		remainingAccounts.push({
			pubkey: fulfillmentConfig.serumOpenOrders,
			isWritable: true,
			isSigner: false,
		});
		remainingAccounts.push({
			pubkey: getSerumSignerPublicKey(
				fulfillmentConfig.serumProgramId,
				fulfillmentConfig.serumMarket,
				fulfillmentConfig.serumSignerNonce
			),
			isWritable: false,
			isSigner: false,
		});
		remainingAccounts.push({
			pubkey: this.getSignerPublicKey(),
			isWritable: false,
			isSigner: false,
		});
		remainingAccounts.push({
			pubkey: TOKEN_PROGRAM_ID,
			isWritable: false,
			isSigner: false,
		});
		remainingAccounts.push({
			pubkey: this.getSpotMarketAccount(marketIndex).vault,
			isWritable: true,
			isSigner: false,
		});
		remainingAccounts.push({
			pubkey: this.getQuoteSpotMarketAccount().vault,
			isWritable: true,
			isSigner: false,
		});
		remainingAccounts.push({
			pubkey: this.getStateAccount().srmVault,
			isWritable: false,
			isSigner: false,
		});
	}

	addPhoenixRemainingAccounts(
		marketIndex: number,
		remainingAccounts: AccountMeta[],
		fulfillmentConfig: PhoenixV1FulfillmentConfigAccount
	): void {
		remainingAccounts.push({
			pubkey: fulfillmentConfig.pubkey,
			isWritable: false,
			isSigner: false,
		});
		remainingAccounts.push({
			pubkey: fulfillmentConfig.phoenixProgramId,
			isWritable: false,
			isSigner: false,
		});
		remainingAccounts.push({
			pubkey: fulfillmentConfig.phoenixLogAuthority,
			isWritable: false,
			isSigner: false,
		});
		remainingAccounts.push({
			pubkey: fulfillmentConfig.phoenixMarket,
			isWritable: true,
			isSigner: false,
		});
		remainingAccounts.push({
			pubkey: this.getSignerPublicKey(),
			isWritable: false,
			isSigner: false,
		});
		remainingAccounts.push({
			pubkey: fulfillmentConfig.phoenixBaseVault,
			isWritable: true,
			isSigner: false,
		});
		remainingAccounts.push({
			pubkey: fulfillmentConfig.phoenixQuoteVault,
			isWritable: true,
			isSigner: false,
		});
		remainingAccounts.push({
			pubkey: this.getSpotMarketAccount(marketIndex).vault,
			isWritable: true,
			isSigner: false,
		});
		remainingAccounts.push({
			pubkey: this.getQuoteSpotMarketAccount().vault,
			isWritable: true,
			isSigner: false,
		});
		remainingAccounts.push({
			pubkey: TOKEN_PROGRAM_ID,
			isWritable: false,
			isSigner: false,
		});
	}

	addOpenbookRemainingAccounts(
		marketIndex: number,
		remainingAccounts: AccountMeta[],
		fulfillmentConfig: OpenbookV2FulfillmentConfigAccount
	): void {
		remainingAccounts.push({
			pubkey: fulfillmentConfig.pubkey,
			isWritable: false,
			isSigner: false,
		});
		remainingAccounts.push({
			pubkey: this.getSignerPublicKey(),
			isWritable: true,
			isSigner: false,
		});
		remainingAccounts.push({
			pubkey: fulfillmentConfig.openbookV2ProgramId,
			isWritable: false,
			isSigner: false,
		});
		remainingAccounts.push({
			pubkey: fulfillmentConfig.openbookV2Market,
			isWritable: true,
			isSigner: false,
		});
		remainingAccounts.push({
			pubkey: fulfillmentConfig.openbookV2MarketAuthority,
			isWritable: false,
			isSigner: false,
		});
		remainingAccounts.push({
			pubkey: fulfillmentConfig.openbookV2EventHeap,
			isWritable: true,
			isSigner: false,
		});
		remainingAccounts.push({
			pubkey: fulfillmentConfig.openbookV2Bids,
			isWritable: true,
			isSigner: false,
		});
		remainingAccounts.push({
			pubkey: fulfillmentConfig.openbookV2Asks,
			isWritable: true,
			isSigner: false,
		});
		remainingAccounts.push({
			pubkey: fulfillmentConfig.openbookV2BaseVault,
			isWritable: true,
			isSigner: false,
		});
		remainingAccounts.push({
			pubkey: fulfillmentConfig.openbookV2QuoteVault,
			isWritable: true,
			isSigner: false,
		});
		remainingAccounts.push({
			pubkey: this.getSpotMarketAccount(marketIndex).vault,
			isWritable: true,
			isSigner: false,
		});
		remainingAccounts.push({
			pubkey: this.getQuoteSpotMarketAccount().vault,
			isWritable: true,
			isSigner: false,
		});
		remainingAccounts.push({
			pubkey: TOKEN_PROGRAM_ID,
			isWritable: false,
			isSigner: false,
		});
		remainingAccounts.push({
			pubkey: SystemProgram.programId,
			isWritable: false,
			isSigner: false,
		});
		remainingAccounts.push({
			pubkey: this.getSpotMarketAccount(marketIndex).pubkey,
			isWritable: true,
			isSigner: false,
		});
		remainingAccounts.push({
			pubkey: this.getQuoteSpotMarketAccount().pubkey,
			isWritable: true,
			isSigner: false,
		});

		if (fulfillmentConfig.remainingAccounts) {
			for (const remainingAccount of fulfillmentConfig.remainingAccounts) {
				remainingAccounts.push({
					pubkey: remainingAccount,
					isWritable: true,
					isSigner: false,
				});
			}
		}
	}

	/**
	 * Swap tokens in drift account using jupiter
	 * @param jupiterClient jupiter client to find routes and jupiter instructions
	 * @param outMarketIndex the market index of the token you're buying
	 * @param inMarketIndex the market index of the token you're selling
	 * @param outAssociatedTokenAccount the token account to receive the token being sold on jupiter
	 * @param inAssociatedTokenAccount the token account to
	 * @param amount the amount of TokenIn, regardless of swapMode
	 * @param slippageBps the max slippage passed to jupiter api
	 * @param swapMode jupiter swapMode (ExactIn or ExactOut), default is ExactIn
	 * @param route the jupiter route to use for the swap
	 * @param reduceOnly specify if In or Out token on the drift account must reduceOnly, checked at end of swap
	 * @param v6 pass in the quote response from Jupiter quote's API (deprecated, use quote instead)
	 * @param quote pass in the quote response from Jupiter quote's API
	 * @param txParams
	 */
	public async swap({
		jupiterClient,
		outMarketIndex,
		inMarketIndex,
		outAssociatedTokenAccount,
		inAssociatedTokenAccount,
		amount,
		slippageBps,
		swapMode,
		reduceOnly,
		txParams,
		v6,
		quote,
		onlyDirectRoutes = false,
	}: {
		jupiterClient: JupiterClient;
		outMarketIndex: number;
		inMarketIndex: number;
		outAssociatedTokenAccount?: PublicKey;
		inAssociatedTokenAccount?: PublicKey;
		amount: BN;
		slippageBps?: number;
		swapMode?: SwapMode;
		reduceOnly?: SwapReduceOnly;
		txParams?: TxParams;
		onlyDirectRoutes?: boolean;
		v6?: {
			quote?: QuoteResponse;
		};
		quote?: QuoteResponse;
	}): Promise<TransactionSignature> {
		const quoteToUse = quote ?? v6?.quote;

		const res = await this.getJupiterSwapIxV6({
			jupiterClient,
			outMarketIndex,
			inMarketIndex,
			outAssociatedTokenAccount,
			inAssociatedTokenAccount,
			amount,
			slippageBps,
			swapMode,
			quote: quoteToUse,
			reduceOnly,
			onlyDirectRoutes,
		});
		const ixs = res.ixs;
		const lookupTables = res.lookupTables;

		const tx = (await this.buildTransaction(
			ixs,
			txParams,
			0,
			lookupTables
		)) as VersionedTransaction;

		const { txSig, slot } = await this.sendTransaction(tx);
		this.spotMarketLastSlotCache.set(outMarketIndex, slot);
		this.spotMarketLastSlotCache.set(inMarketIndex, slot);

		return txSig;
	}

	public async getJupiterSwapIxV6({
		jupiterClient,
		outMarketIndex,
		inMarketIndex,
		outAssociatedTokenAccount,
		inAssociatedTokenAccount,
		amount,
		slippageBps,
		swapMode,
		onlyDirectRoutes,
		quote,
		reduceOnly,
		userAccountPublicKey,
	}: {
		jupiterClient: JupiterClient;
		outMarketIndex: number;
		inMarketIndex: number;
		outAssociatedTokenAccount?: PublicKey;
		inAssociatedTokenAccount?: PublicKey;
		amount: BN;
		slippageBps?: number;
		swapMode?: SwapMode;
		onlyDirectRoutes?: boolean;
		quote?: QuoteResponse;
		reduceOnly?: SwapReduceOnly;
		userAccountPublicKey?: PublicKey;
	}): Promise<{
		ixs: TransactionInstruction[];
		lookupTables: AddressLookupTableAccount[];
	}> {
		const outMarket = this.getSpotMarketAccount(outMarketIndex);
		const inMarket = this.getSpotMarketAccount(inMarketIndex);

		if (!quote) {
			const fetchedQuote = await jupiterClient.getQuote({
				inputMint: inMarket.mint,
				outputMint: outMarket.mint,
				amount,
				slippageBps,
				swapMode,
				onlyDirectRoutes,
			});

			quote = fetchedQuote;
		}

		if (!quote) {
			throw new Error("Could not fetch Jupiter's quote. Please try again.");
		}

		const isExactOut = swapMode === 'ExactOut' || quote.swapMode === 'ExactOut';
		const amountIn = new BN(quote.inAmount);
		const exactOutBufferedAmountIn = amountIn.muln(1001).divn(1000); // Add 10bp buffer

		const transaction = await jupiterClient.getSwap({
			quote,
			userPublicKey: this.provider.wallet.publicKey,
			slippageBps,
		});

		const { transactionMessage, lookupTables } =
			await jupiterClient.getTransactionMessageAndLookupTables({
				transaction,
			});

		const jupiterInstructions = jupiterClient.getJupiterInstructions({
			transactionMessage,
			inputMint: inMarket.mint,
			outputMint: outMarket.mint,
		});

		const preInstructions = [];
		if (!outAssociatedTokenAccount) {
			const tokenProgram = this.getTokenProgramForSpotMarket(outMarket);
			outAssociatedTokenAccount = await this.getAssociatedTokenAccount(
				outMarket.marketIndex,
				false,
				tokenProgram
			);

			const accountInfo = await this.connection.getAccountInfo(
				outAssociatedTokenAccount
			);
			if (!accountInfo) {
				preInstructions.push(
					this.createAssociatedTokenAccountIdempotentInstruction(
						outAssociatedTokenAccount,
						this.provider.wallet.publicKey,
						this.provider.wallet.publicKey,
						outMarket.mint,
						tokenProgram
					)
				);
			}
		}

		if (!inAssociatedTokenAccount) {
			const tokenProgram = this.getTokenProgramForSpotMarket(inMarket);
			inAssociatedTokenAccount = await this.getAssociatedTokenAccount(
				inMarket.marketIndex,
				false,
				tokenProgram
			);

			const accountInfo = await this.connection.getAccountInfo(
				inAssociatedTokenAccount
			);
			if (!accountInfo) {
				preInstructions.push(
					this.createAssociatedTokenAccountIdempotentInstruction(
						inAssociatedTokenAccount,
						this.provider.wallet.publicKey,
						this.provider.wallet.publicKey,
						inMarket.mint,
						tokenProgram
					)
				);
			}
		}

		const { beginSwapIx, endSwapIx } = await this.getSwapIx({
			outMarketIndex,
			inMarketIndex,
			amountIn: isExactOut ? exactOutBufferedAmountIn : amountIn,
			inTokenAccount: inAssociatedTokenAccount,
			outTokenAccount: outAssociatedTokenAccount,
			reduceOnly,
			userAccountPublicKey,
		});

		const ixs = [
			...preInstructions,
			beginSwapIx,
			...jupiterInstructions,
			endSwapIx,
		];

		return { ixs, lookupTables };
	}

	/**
	 * Get the drift begin_swap and end_swap instructions
	 *
	 * @param outMarketIndex the market index of the token you're buying
	 * @param inMarketIndex the market index of the token you're selling
	 * @param amountIn the amount of the token to sell
	 * @param inTokenAccount the token account to move the tokens being sold
	 * @param outTokenAccount the token account to receive the tokens being bought
	 * @param limitPrice the limit price of the swap
	 * @param reduceOnly
	 * @param userAccountPublicKey optional, specify a custom userAccountPublicKey to use instead of getting the current user account; can be helpful if the account is being created within the current tx
	 */
	public async getSwapIx({
		outMarketIndex,
		inMarketIndex,
		amountIn,
		inTokenAccount,
		outTokenAccount,
		limitPrice,
		reduceOnly,
		userAccountPublicKey,
	}: {
		outMarketIndex: number;
		inMarketIndex: number;
		amountIn: BN;
		inTokenAccount: PublicKey;
		outTokenAccount: PublicKey;
		limitPrice?: BN;
		reduceOnly?: SwapReduceOnly;
		userAccountPublicKey?: PublicKey;
	}): Promise<{
		beginSwapIx: TransactionInstruction;
		endSwapIx: TransactionInstruction;
	}> {
		const userAccountPublicKeyToUse =
			userAccountPublicKey || (await this.getUserAccountPublicKey());

		const userAccounts = [];
		try {
			if (this.hasUser() && this.getUser().getUserAccountAndSlot()) {
				userAccounts.push(this.getUser().getUserAccountAndSlot()!.data);
			}
		} catch (err) {
			// ignore
		}

		const remainingAccounts = this.getRemainingAccounts({
			userAccounts,
			writableSpotMarketIndexes: [outMarketIndex, inMarketIndex],
			readableSpotMarketIndexes: [QUOTE_SPOT_MARKET_INDEX],
		});

		const outSpotMarket = this.getSpotMarketAccount(outMarketIndex);
		const inSpotMarket = this.getSpotMarketAccount(inMarketIndex);

		const outTokenProgram = this.getTokenProgramForSpotMarket(outSpotMarket);
		const inTokenProgram = this.getTokenProgramForSpotMarket(inSpotMarket);

		if (!outTokenProgram.equals(inTokenProgram)) {
			remainingAccounts.push({
				pubkey: outTokenProgram,
				isWritable: false,
				isSigner: false,
			});
		}

		if (this.isToken2022(outSpotMarket) || this.isToken2022(inSpotMarket)) {
			remainingAccounts.push({
				pubkey: inSpotMarket.mint,
				isWritable: false,
				isSigner: false,
			});
			remainingAccounts.push({
				pubkey: outSpotMarket.mint,
				isWritable: false,
				isSigner: false,
			});
			if (this.isTransferHook(outSpotMarket)) {
				this.addExtraAccountMetasToRemainingAccounts(
					outSpotMarket.mint,
					remainingAccounts
				);
			}
			if (this.isTransferHook(inSpotMarket)) {
				this.addExtraAccountMetasToRemainingAccounts(
					inSpotMarket.mint,
					remainingAccounts
				);
			}
		}

		const beginSwapIx = await this.program.instruction.beginSwap(
			inMarketIndex,
			outMarketIndex,
			amountIn,
			{
				accounts: {
					state: await this.getStatePublicKey(),
					user: userAccountPublicKeyToUse,
					userStats: this.getUserStatsAccountPublicKey(),
					authority: this.wallet.publicKey,
					outSpotMarketVault: outSpotMarket.vault,
					inSpotMarketVault: inSpotMarket.vault,
					inTokenAccount,
					outTokenAccount,
					tokenProgram: inTokenProgram,
					driftSigner: this.getStateAccount().signer,
					instructions: anchor.web3.SYSVAR_INSTRUCTIONS_PUBKEY,
				},
				remainingAccounts,
			}
		);

		const endSwapIx = await this.program.instruction.endSwap(
			inMarketIndex,
			outMarketIndex,
			limitPrice ?? null,
			reduceOnly ?? null,
			{
				accounts: {
					state: await this.getStatePublicKey(),
					user: userAccountPublicKeyToUse,
					userStats: this.getUserStatsAccountPublicKey(),
					authority: this.wallet.publicKey,
					outSpotMarketVault: outSpotMarket.vault,
					inSpotMarketVault: inSpotMarket.vault,
					inTokenAccount,
					outTokenAccount,
					tokenProgram: inTokenProgram,
					driftSigner: this.getStateAccount().signer,
					instructions: anchor.web3.SYSVAR_INSTRUCTIONS_PUBKEY,
				},
				remainingAccounts,
			}
		);

		return { beginSwapIx, endSwapIx };
	}

	public async stakeForMSOL({ amount }: { amount: BN }): Promise<TxSigAndSlot> {
		const ixs = await this.getStakeForMSOLIx({ amount });
		const tx = await this.buildTransaction(ixs);
		return this.sendTransaction(tx);
	}

	public async getStakeForMSOLIx({
		amount,
		userAccountPublicKey,
	}: {
		amount: BN;
		userAccountPublicKey?: PublicKey;
	}): Promise<TransactionInstruction[]> {
		const wSOLMint = this.getSpotMarketAccount(1).mint;
		const mSOLAccount = await this.getAssociatedTokenAccount(2);
		const wSOLAccount = await this.getAssociatedTokenAccount(1, false);

		const wSOLAccountExists = await this.checkIfAccountExists(wSOLAccount);

		const closeWSOLIx = createCloseAccountInstruction(
			wSOLAccount,
			this.wallet.publicKey,
			this.wallet.publicKey
		);

		const createWSOLIx =
			await this.createAssociatedTokenAccountIdempotentInstruction(
				wSOLAccount,
				this.wallet.publicKey,
				this.wallet.publicKey,
				wSOLMint
			);

		const { beginSwapIx, endSwapIx } = await this.getSwapIx({
			inMarketIndex: 1,
			outMarketIndex: 2,
			amountIn: amount,
			inTokenAccount: wSOLAccount,
			outTokenAccount: mSOLAccount,
			userAccountPublicKey,
		});

		const program = getMarinadeFinanceProgram(this.provider);
		const depositIx = await getMarinadeDepositIx({
			program,
			mSOLAccount: mSOLAccount,
			transferFrom: this.wallet.publicKey,
			amount,
		});

		const ixs = [];

		if (!wSOLAccountExists) {
			ixs.push(createWSOLIx);
		}
		ixs.push(beginSwapIx, closeWSOLIx, depositIx, createWSOLIx, endSwapIx);

		return ixs;
	}

	public async triggerOrder(
		userAccountPublicKey: PublicKey,
		user: UserAccount,
		order: Order,
		txParams?: TxParams,
		fillerPublicKey?: PublicKey
	): Promise<TransactionSignature> {
		const { txSig } = await this.sendTransaction(
			await this.buildTransaction(
				await this.getTriggerOrderIx(
					userAccountPublicKey,
					user,
					order,
					fillerPublicKey
				),
				txParams
			),
			[],
			this.opts
		);
		return txSig;
	}

	public async getTriggerOrderIx(
		userAccountPublicKey: PublicKey,
		userAccount: UserAccount,
		order: Order,
		fillerPublicKey?: PublicKey
	): Promise<TransactionInstruction> {
		const filler = fillerPublicKey ?? (await this.getUserAccountPublicKey());

		let remainingAccountsParams;
		if (isVariant(order.marketType, 'perp')) {
			remainingAccountsParams = {
				userAccounts: [userAccount],
				writablePerpMarketIndexes: [order.marketIndex],
			};
		} else {
			remainingAccountsParams = {
				userAccounts: [userAccount],
				writableSpotMarketIndexes: [order.marketIndex, QUOTE_SPOT_MARKET_INDEX],
			};
		}

		const remainingAccounts = this.getRemainingAccounts(
			remainingAccountsParams
		);

		const orderId = order.orderId;
		return await this.program.instruction.triggerOrder(orderId, {
			accounts: {
				state: await this.getStatePublicKey(),
				filler,
				user: userAccountPublicKey,
				authority: this.wallet.publicKey,
			},
			remainingAccounts,
		});
	}

	public async forceCancelOrders(
		userAccountPublicKey: PublicKey,
		user: UserAccount,
		txParams?: TxParams,
		fillerPublicKey?: PublicKey
	): Promise<TransactionSignature> {
		const { txSig } = await this.sendTransaction(
			await this.buildTransaction(
				await this.getForceCancelOrdersIx(
					userAccountPublicKey,
					user,
					fillerPublicKey
				),
				txParams
			),
			[],
			this.opts
		);
		return txSig;
	}

	public async getForceCancelOrdersIx(
		userAccountPublicKey: PublicKey,
		userAccount: UserAccount,
		fillerPublicKey?: PublicKey
	): Promise<TransactionInstruction> {
		const filler = fillerPublicKey ?? (await this.getUserAccountPublicKey());

		const remainingAccounts = this.getRemainingAccounts({
			userAccounts: [userAccount],
			writableSpotMarketIndexes: [QUOTE_SPOT_MARKET_INDEX],
		});

		return await this.program.instruction.forceCancelOrders({
			accounts: {
				state: await this.getStatePublicKey(),
				filler,
				user: userAccountPublicKey,
				authority: this.wallet.publicKey,
			},
			remainingAccounts,
		});
	}

	public async updateUserIdle(
		userAccountPublicKey: PublicKey,
		user: UserAccount,
		txParams?: TxParams,
		fillerPublicKey?: PublicKey
	): Promise<TransactionSignature> {
		const { txSig } = await this.sendTransaction(
			await this.buildTransaction(
				await this.getUpdateUserIdleIx(
					userAccountPublicKey,
					user,
					fillerPublicKey
				),
				txParams
			),
			[],
			this.opts
		);
		return txSig;
	}

	public async getUpdateUserIdleIx(
		userAccountPublicKey: PublicKey,
		userAccount: UserAccount,
		fillerPublicKey?: PublicKey
	): Promise<TransactionInstruction> {
		const filler = fillerPublicKey ?? (await this.getUserAccountPublicKey());

		const remainingAccounts = this.getRemainingAccounts({
			userAccounts: [userAccount],
		});

		return await this.program.instruction.updateUserIdle({
			accounts: {
				state: await this.getStatePublicKey(),
				filler,
				user: userAccountPublicKey,
				authority: this.wallet.publicKey,
			},
			remainingAccounts,
		});
	}

	public async logUserBalances(
		userAccountPublicKey: PublicKey,
		txParams?: TxParams
	): Promise<TransactionSignature> {
		const { txSig } = await this.sendTransaction(
			await this.buildTransaction(
				await this.getLogUserBalancesIx(userAccountPublicKey),
				txParams
			),
			[],
			this.opts
		);
		return txSig;
	}

	public async getLogUserBalancesIx(
		userAccountPublicKey: PublicKey
	): Promise<TransactionInstruction> {
		const userAccount = (await this.program.account.user.fetch(
			userAccountPublicKey
		)) as UserAccount;
		const remainingAccounts = this.getRemainingAccounts({
			userAccounts: [userAccount],
		});

		return await this.program.instruction.logUserBalances({
			accounts: {
				state: await this.getStatePublicKey(),
				user: userAccountPublicKey,
				authority: this.wallet.publicKey,
			},
			remainingAccounts,
		});
	}

	public async updateUserFuelBonus(
		userAccountPublicKey: PublicKey,
		user: UserAccount,
		userAuthority: PublicKey,
		txParams?: TxParams
	): Promise<TransactionSignature> {
		const { txSig } = await this.sendTransaction(
			await this.buildTransaction(
				await this.getUpdateUserFuelBonusIx(
					userAccountPublicKey,
					user,
					userAuthority
				),
				txParams
			),
			[],
			this.opts
		);
		return txSig;
	}

	public async getUpdateUserFuelBonusIx(
		userAccountPublicKey: PublicKey,
		userAccount: UserAccount,
		userAuthority: PublicKey
	): Promise<TransactionInstruction> {
		const userStatsAccountPublicKey = getUserStatsAccountPublicKey(
			this.program.programId,
			userAuthority
		);

		const remainingAccounts = this.getRemainingAccounts({
			userAccounts: [userAccount],
		});

		return await this.program.instruction.updateUserFuelBonus({
			accounts: {
				state: await this.getStatePublicKey(),
				user: userAccountPublicKey,
				userStats: userStatsAccountPublicKey,
				authority: this.wallet.publicKey,
			},
			remainingAccounts,
		});
	}

	public async updateUserStatsReferrerStatus(
		userAuthority: PublicKey,
		txParams?: TxParams
	): Promise<TransactionSignature> {
		const { txSig } = await this.sendTransaction(
			await this.buildTransaction(
				await this.getUpdateUserStatsReferrerStatusIx(userAuthority),
				txParams
			),
			[],
			this.opts
		);
		return txSig;
	}

	public async getUpdateUserStatsReferrerStatusIx(
		userAuthority: PublicKey
	): Promise<TransactionInstruction> {
		const userStatsAccountPublicKey = getUserStatsAccountPublicKey(
			this.program.programId,
			userAuthority
		);

		return await this.program.instruction.updateUserStatsReferrerStatus({
			accounts: {
				state: await this.getStatePublicKey(),
				userStats: userStatsAccountPublicKey,
				authority: this.wallet.publicKey,
			},
		});
	}

	public async updateUserOpenOrdersCount(
		userAccountPublicKey: PublicKey,
		user: UserAccount,
		txParams?: TxParams,
		fillerPublicKey?: PublicKey
	): Promise<TransactionSignature> {
		const { txSig } = await this.sendTransaction(
			await this.buildTransaction(
				await this.getUpdateUserOpenOrdersCountIx(
					userAccountPublicKey,
					user,
					fillerPublicKey
				),
				txParams
			),
			[],
			this.opts
		);
		return txSig;
	}

	public async getUpdateUserOpenOrdersCountIx(
		userAccountPublicKey: PublicKey,
		userAccount: UserAccount,
		fillerPublicKey?: PublicKey
	): Promise<TransactionInstruction> {
		const filler = fillerPublicKey ?? (await this.getUserAccountPublicKey());

		const remainingAccounts = this.getRemainingAccounts({
			userAccounts: [userAccount],
		});

		return await this.program.instruction.updateUserOpenOrdersCount({
			accounts: {
				state: await this.getStatePublicKey(),
				filler,
				user: userAccountPublicKey,
				authority: this.wallet.publicKey,
			},
			remainingAccounts,
		});
	}

	public async placeAndTakePerpOrder(
		orderParams: OptionalOrderParams,
		makerInfo?: MakerInfo | MakerInfo[],
		referrerInfo?: ReferrerInfo,
		successCondition?: PlaceAndTakeOrderSuccessCondition,
		auctionDurationPercentage?: number,
		txParams?: TxParams,
		subAccountId?: number
	): Promise<TransactionSignature> {
		const { txSig, slot } = await this.sendTransaction(
			await this.buildTransaction(
				await this.getPlaceAndTakePerpOrderIx(
					orderParams,
					makerInfo,
					referrerInfo,
					successCondition,
					auctionDurationPercentage,
					subAccountId
				),
				txParams
			),
			[],
			this.opts
		);
		this.perpMarketLastSlotCache.set(orderParams.marketIndex, slot);
		return txSig;
	}

	public async preparePlaceAndTakePerpOrderWithAdditionalOrders(
		orderParams: OptionalOrderParams,
		makerInfo?: MakerInfo | MakerInfo[],
		referrerInfo?: ReferrerInfo,
		bracketOrdersParams = new Array<OptionalOrderParams>(),
		txParams?: TxParams,
		subAccountId?: number,
		cancelExistingOrders?: boolean,
		settlePnl?: boolean,
		exitEarlyIfSimFails?: boolean,
		auctionDurationPercentage?: number,
		optionalIxs?: TransactionInstruction[]
	): Promise<{
		placeAndTakeTx: Transaction | VersionedTransaction;
		cancelExistingOrdersTx: Transaction | VersionedTransaction;
		settlePnlTx: Transaction | VersionedTransaction;
	}> {
		const placeAndTakeIxs: TransactionInstruction[] = [];

		type TxKeys = 'placeAndTakeTx' | 'cancelExistingOrdersTx' | 'settlePnlTx';

		const txsToSign: Record<TxKeys, Transaction | VersionedTransaction> = {
			placeAndTakeTx: undefined,
			cancelExistingOrdersTx: undefined,
			settlePnlTx: undefined,
		};

		// Get recent block hash so that we can re-use it for all transactions. Makes this logic run faster with fewer RPC requests
		const recentBlockHash =
			await this.txHandler.getLatestBlockhashForTransaction();

		const lookupTableAccounts = await this.fetchAllLookupTableAccounts();

		let earlyExitFailedPlaceAndTakeSim = false;

		const prepPlaceAndTakeTx = async () => {
			const placeAndTakeIx = await this.getPlaceAndTakePerpOrderIx(
				orderParams,
				makerInfo,
				referrerInfo,
				undefined,
				auctionDurationPercentage,
				subAccountId
			);

			placeAndTakeIxs.push(placeAndTakeIx);

			if (bracketOrdersParams.length > 0) {
				const bracketOrdersIx = await this.getPlaceOrdersIx(
					bracketOrdersParams,
					subAccountId
				);
				placeAndTakeIxs.push(bracketOrdersIx);
			}

			const shouldUseSimulationComputeUnits =
				txParams?.useSimulatedComputeUnits;
			const shouldExitIfSimulationFails = exitEarlyIfSimFails;

			const txParamsWithoutImplicitSimulation: TxParams = {
				...txParams,
				useSimulatedComputeUnits: false,
			};

			if (shouldUseSimulationComputeUnits || shouldExitIfSimulationFails) {
				const placeAndTakeTxToSim = (await this.buildTransaction(
					placeAndTakeIxs,
					txParams,
					undefined,
					lookupTableAccounts,
					true,
					recentBlockHash,
					optionalIxs
				)) as VersionedTransaction;

				const simulationResult =
					await TransactionParamProcessor.getTxSimComputeUnits(
						placeAndTakeTxToSim,
						this.connection,
						txParams.computeUnitsBufferMultiplier ?? 1.2,
						txParams.lowerBoundCu
					);

				if (shouldExitIfSimulationFails && !simulationResult.success) {
					earlyExitFailedPlaceAndTakeSim = true;
					return;
				}

				txsToSign.placeAndTakeTx = await this.buildTransaction(
					placeAndTakeIxs,
					{
						...txParamsWithoutImplicitSimulation,
						computeUnits: simulationResult.computeUnits,
					},
					undefined,
					lookupTableAccounts,
					undefined,
					recentBlockHash,
					optionalIxs
				);
			} else {
				txsToSign.placeAndTakeTx = await this.buildTransaction(
					placeAndTakeIxs,
					txParams,
					undefined,
					lookupTableAccounts,
					undefined,
					recentBlockHash,
					optionalIxs
				);
			}

			return;
		};

		const prepCancelOrderTx = async () => {
			if (cancelExistingOrders && isVariant(orderParams.marketType, 'perp')) {
				const cancelOrdersIx = await this.getCancelOrdersIx(
					orderParams.marketType,
					orderParams.marketIndex,
					null,
					subAccountId
				);

				txsToSign.cancelExistingOrdersTx = await this.buildTransaction(
					[cancelOrdersIx],
					txParams,
					this.txVersion,
					lookupTableAccounts,
					undefined,
					recentBlockHash,
					optionalIxs
				);
			}

			return;
		};

		const prepSettlePnlTx = async () => {
			if (settlePnl && isVariant(orderParams.marketType, 'perp')) {
				const userAccountPublicKey = await this.getUserAccountPublicKey(
					subAccountId
				);

				const settlePnlIx = await this.settlePNLIx(
					userAccountPublicKey,
					this.getUserAccount(subAccountId),
					orderParams.marketIndex
				);

				txsToSign.settlePnlTx = await this.buildTransaction(
					[settlePnlIx],
					txParams,
					this.txVersion,
					lookupTableAccounts,
					undefined,
					recentBlockHash,
					optionalIxs
				);
			}
			return;
		};

		await Promise.all([
			prepPlaceAndTakeTx(),
			prepCancelOrderTx(),
			prepSettlePnlTx(),
		]);

		if (earlyExitFailedPlaceAndTakeSim) {
			return null;
		}

		return txsToSign;
	}

	public async placeAndTakePerpWithAdditionalOrders(
		orderParams: OptionalOrderParams,
		makerInfo?: MakerInfo | MakerInfo[],
		referrerInfo?: ReferrerInfo,
		bracketOrdersParams = new Array<OptionalOrderParams>(),
		txParams?: TxParams,
		subAccountId?: number,
		cancelExistingOrders?: boolean,
		settlePnl?: boolean,
		exitEarlyIfSimFails?: boolean
	): Promise<{
		txSig: TransactionSignature;
		signedCancelExistingOrdersTx?: Transaction;
		signedSettlePnlTx?: Transaction;
	}> {
		const txsToSign =
			await this.preparePlaceAndTakePerpOrderWithAdditionalOrders(
				orderParams,
				makerInfo,
				referrerInfo,
				bracketOrdersParams,
				txParams,
				subAccountId,
				cancelExistingOrders,
				settlePnl,
				exitEarlyIfSimFails
			);

		if (!txsToSign) {
			return null;
		}

		const signedTxs = (
			await this.txHandler.getSignedTransactionMap(
				txsToSign,
				// @ts-ignore
				this.provider.wallet
			)
		).signedTxMap;

		const { txSig, slot } = await this.sendTransaction(
			signedTxs.placeAndTakeTx,
			[],
			this.opts,
			true
		);

		this.perpMarketLastSlotCache.set(orderParams.marketIndex, slot);

		return {
			txSig,
			signedCancelExistingOrdersTx:
				signedTxs.cancelExistingOrdersTx as Transaction,
			signedSettlePnlTx: signedTxs.settlePnlTx as Transaction,
		};
	}

	public async getPlaceAndTakePerpOrderIx(
		orderParams: OptionalOrderParams,
		makerInfo?: MakerInfo | MakerInfo[],
		referrerInfo?: ReferrerInfo,
		successCondition?: PlaceAndTakeOrderSuccessCondition,
		auctionDurationPercentage?: number,
		subAccountId?: number
	): Promise<TransactionInstruction> {
		orderParams = getOrderParams(orderParams, { marketType: MarketType.PERP });
		const userStatsPublicKey = await this.getUserStatsAccountPublicKey();
		const user = await this.getUserAccountPublicKey(subAccountId);

		makerInfo = Array.isArray(makerInfo)
			? makerInfo
			: makerInfo
			? [makerInfo]
			: [];

		const userAccounts = [this.getUserAccount(subAccountId)];
		for (const maker of makerInfo) {
			userAccounts.push(maker.makerUserAccount);
		}

		const remainingAccounts = this.getRemainingAccounts({
			userAccounts,
			useMarketLastSlotCache: true,
			writablePerpMarketIndexes: [orderParams.marketIndex],
		});

		for (const maker of makerInfo) {
			remainingAccounts.push({
				pubkey: maker.maker,
				isWritable: true,
				isSigner: false,
			});
			remainingAccounts.push({
				pubkey: maker.makerStats,
				isWritable: true,
				isSigner: false,
			});
		}

		if (referrerInfo) {
			const referrerIsMaker =
				makerInfo.find((maker) => maker.maker.equals(referrerInfo.referrer)) !==
				undefined;
			if (!referrerIsMaker) {
				remainingAccounts.push({
					pubkey: referrerInfo.referrer,
					isWritable: true,
					isSigner: false,
				});
				remainingAccounts.push({
					pubkey: referrerInfo.referrerStats,
					isWritable: true,
					isSigner: false,
				});
			}
		}

		if (isUpdateHighLeverageMode(orderParams.bitFlags)) {
			remainingAccounts.push({
				pubkey: getHighLeverageModeConfigPublicKey(this.program.programId),
				isWritable: true,
				isSigner: false,
			});
		}

		let optionalParams = null;
		if (auctionDurationPercentage || successCondition) {
			optionalParams =
				((auctionDurationPercentage ?? 100) << 8) | (successCondition ?? 0);
		}

		return await this.program.instruction.placeAndTakePerpOrder(
			orderParams,
			optionalParams,
			{
				accounts: {
					state: await this.getStatePublicKey(),
					user,
					userStats: userStatsPublicKey,
					authority: this.wallet.publicKey,
				},
				remainingAccounts,
			}
		);
	}

	public async placeAndMakePerpOrder(
		orderParams: OptionalOrderParams,
		takerInfo: TakerInfo,
		referrerInfo?: ReferrerInfo,
		txParams?: TxParams,
		subAccountId?: number
	): Promise<TransactionSignature> {
		const { txSig, slot } = await this.sendTransaction(
			await this.buildTransaction(
				await this.getPlaceAndMakePerpOrderIx(
					orderParams,
					takerInfo,
					referrerInfo,
					subAccountId
				),
				txParams
			),
			[],
			this.opts
		);

		this.perpMarketLastSlotCache.set(orderParams.marketIndex, slot);

		return txSig;
	}

	public async getPlaceAndMakePerpOrderIx(
		orderParams: OptionalOrderParams,
		takerInfo: TakerInfo,
		referrerInfo?: ReferrerInfo,
		subAccountId?: number
	): Promise<TransactionInstruction> {
		orderParams = getOrderParams(orderParams, { marketType: MarketType.PERP });
		const userStatsPublicKey = this.getUserStatsAccountPublicKey();
		const user = await this.getUserAccountPublicKey(subAccountId);

		const remainingAccounts = this.getRemainingAccounts({
			userAccounts: [
				this.getUserAccount(subAccountId),
				takerInfo.takerUserAccount,
			],
			useMarketLastSlotCache: true,
			writablePerpMarketIndexes: [orderParams.marketIndex],
		});

		if (referrerInfo) {
			remainingAccounts.push({
				pubkey: referrerInfo.referrer,
				isWritable: true,
				isSigner: false,
			});
			remainingAccounts.push({
				pubkey: referrerInfo.referrerStats,
				isWritable: true,
				isSigner: false,
			});
		}

		const takerOrderId = takerInfo.order.orderId;
		return await this.program.instruction.placeAndMakePerpOrder(
			orderParams,
			takerOrderId,
			{
				accounts: {
					state: await this.getStatePublicKey(),
					user,
					userStats: userStatsPublicKey,
					taker: takerInfo.taker,
					takerStats: takerInfo.takerStats,
					authority: this.wallet.publicKey,
				},
				remainingAccounts,
			}
		);
	}

	public signSignedMsgOrderParamsMessage(
		orderParamsMessage:
			| SignedMsgOrderParamsMessage
			| SignedMsgOrderParamsDelegateMessage,
		delegateSigner?: boolean
	): SignedMsgOrderParams {
		const borshBuf = this.encodeSignedMsgOrderParamsMessage(
			orderParamsMessage,
			delegateSigner
		);
		const orderParams = Buffer.from(borshBuf.toString('hex'));
		return {
			orderParams,
			signature: this.signMessage(Buffer.from(borshBuf.toString('hex'))),
		};
	}

	/*
	 * Borsh encode signedMsg taker order params
	 */
	public encodeSignedMsgOrderParamsMessage(
		orderParamsMessage:
			| SignedMsgOrderParamsMessage
			| SignedMsgOrderParamsDelegateMessage,
		delegateSigner?: boolean
	): Buffer {
		const anchorIxName = delegateSigner
			? 'global' + ':' + 'SignedMsgOrderParamsDelegateMessage'
			: 'global' + ':' + 'SignedMsgOrderParamsMessage';
		const prefix = Buffer.from(sha256(anchorIxName).slice(0, 8));
		const buf = Buffer.concat([
			prefix,
			delegateSigner
				? this.program.coder.types.encode(
						'SignedMsgOrderParamsDelegateMessage',
						orderParamsMessage as SignedMsgOrderParamsDelegateMessage
				  )
				: this.program.coder.types.encode(
						'SignedMsgOrderParamsMessage',
						orderParamsMessage as SignedMsgOrderParamsMessage
				  ),
		]);
		return buf;
	}

	/*
	 * Decode signedMsg taker order params from borsh buffer
	 */
	public decodeSignedMsgOrderParamsMessage(
		encodedMessage: Buffer,
		delegateSigner?: boolean
	): SignedMsgOrderParamsMessage | SignedMsgOrderParamsDelegateMessage {
		const decodeStr = delegateSigner
			? 'SignedMsgOrderParamsDelegateMessage'
			: 'SignedMsgOrderParamsMessage';
		return this.program.coder.types.decode(
			decodeStr,
			encodedMessage.slice(8) // assumes discriminator
		);
	}

	public signMessage(
		message: Uint8Array,
		keypair: Keypair = this.wallet.payer
	): Buffer {
		return Buffer.from(nacl.sign.detached(message, keypair.secretKey));
	}

	public async placeSignedMsgTakerOrder(
		signedSignedMsgOrderParams: SignedMsgOrderParams,
		marketIndex: number,
		takerInfo: {
			taker: PublicKey;
			takerStats: PublicKey;
			takerUserAccount: UserAccount;
			signingAuthority: PublicKey;
		},
		precedingIxs: TransactionInstruction[] = [],
		overrideCustomIxIndex?: number,
		txParams?: TxParams
	): Promise<TransactionSignature> {
		const ixs = await this.getPlaceSignedMsgTakerPerpOrderIxs(
			signedSignedMsgOrderParams,
			marketIndex,
			takerInfo,
			precedingIxs,
			overrideCustomIxIndex
		);
		const { txSig } = await this.sendTransaction(
			await this.buildTransaction(ixs, txParams),
			[],
			this.opts
		);
		return txSig;
	}

	public async getPlaceSignedMsgTakerPerpOrderIxs(
		signedSignedMsgOrderParams: SignedMsgOrderParams,
		marketIndex: number,
		takerInfo: {
			taker: PublicKey;
			takerStats: PublicKey;
			takerUserAccount: UserAccount;
			signingAuthority: PublicKey;
		},
		precedingIxs: TransactionInstruction[] = [],
		overrideCustomIxIndex?: number
	): Promise<TransactionInstruction[]> {
		const remainingAccounts = this.getRemainingAccounts({
			userAccounts: [takerInfo.takerUserAccount],
			useMarketLastSlotCache: false,
			readablePerpMarketIndex: marketIndex,
		});

		const isDelegateSigner = takerInfo.signingAuthority.equals(
			takerInfo.takerUserAccount.delegate
		);

		const borshBuf = Buffer.from(
			signedSignedMsgOrderParams.orderParams.toString(),
			'hex'
		);
		try {
			const { signedMsgOrderParams } = this.decodeSignedMsgOrderParamsMessage(
				borshBuf,
				isDelegateSigner
			);
			if (isUpdateHighLeverageMode(signedMsgOrderParams.bitFlags)) {
				remainingAccounts.push({
					pubkey: getHighLeverageModeConfigPublicKey(this.program.programId),
					isWritable: true,
					isSigner: false,
				});
			}
		} catch (err) {
			console.error('invalid signed order encoding');
		}

		const messageLengthBuffer = Buffer.alloc(2);
		messageLengthBuffer.writeUInt16LE(
			signedSignedMsgOrderParams.orderParams.length
		);

		const signedMsgIxData = Buffer.concat([
			signedSignedMsgOrderParams.signature,
			takerInfo.signingAuthority.toBytes(),
			messageLengthBuffer,
			signedSignedMsgOrderParams.orderParams,
		]);

		const signedMsgOrderParamsSignatureIx = createMinimalEd25519VerifyIx(
			overrideCustomIxIndex || precedingIxs.length + 1,
			12,
			signedMsgIxData,
			0
		);

		const placeTakerSignedMsgPerpOrderIx =
			this.program.instruction.placeSignedMsgTakerOrder(
				signedMsgIxData,
				isDelegateSigner,
				{
					accounts: {
						state: await this.getStatePublicKey(),
						user: takerInfo.taker,
						userStats: takerInfo.takerStats,
						signedMsgUserOrders: getSignedMsgUserAccountPublicKey(
							this.program.programId,
							takerInfo.takerUserAccount.authority
						),
						authority: this.wallet.publicKey,
						ixSysvar: SYSVAR_INSTRUCTIONS_PUBKEY,
					},
					remainingAccounts,
				}
			);

		return [signedMsgOrderParamsSignatureIx, placeTakerSignedMsgPerpOrderIx];
	}

	public async placeAndMakeSignedMsgPerpOrder(
		signedSignedMsgOrderParams: SignedMsgOrderParams,
		signedMsgOrderUuid: Uint8Array,
		takerInfo: {
			taker: PublicKey;
			takerStats: PublicKey;
			takerUserAccount: UserAccount;
			signingAuthority: PublicKey;
		},
		orderParams: OptionalOrderParams,
		referrerInfo?: ReferrerInfo,
		txParams?: TxParams,
		subAccountId?: number,
		precedingIxs: TransactionInstruction[] = [],
		overrideCustomIxIndex?: number
	): Promise<TransactionSignature> {
		const ixs = await this.getPlaceAndMakeSignedMsgPerpOrderIxs(
			signedSignedMsgOrderParams,
			signedMsgOrderUuid,
			takerInfo,
			orderParams,
			referrerInfo,
			subAccountId,
			precedingIxs,
			overrideCustomIxIndex
		);
		const { txSig, slot } = await this.sendTransaction(
			await this.buildTransaction(ixs, txParams),
			[],
			this.opts
		);

		this.perpMarketLastSlotCache.set(orderParams.marketIndex, slot);
		return txSig;
	}

	public async getPlaceAndMakeSignedMsgPerpOrderIxs(
		signedSignedMsgOrderParams: SignedMsgOrderParams,
		signedMsgOrderUuid: Uint8Array,
		takerInfo: {
			taker: PublicKey;
			takerStats: PublicKey;
			takerUserAccount: UserAccount;
			signingAuthority: PublicKey;
		},
		orderParams: OptionalOrderParams,
		referrerInfo?: ReferrerInfo,
		subAccountId?: number,
		precedingIxs: TransactionInstruction[] = [],
		overrideCustomIxIndex?: number
	): Promise<TransactionInstruction[]> {
		const [signedMsgOrderSignatureIx, placeTakerSignedMsgPerpOrderIx] =
			await this.getPlaceSignedMsgTakerPerpOrderIxs(
				signedSignedMsgOrderParams,
				orderParams.marketIndex,
				takerInfo,
				precedingIxs,
				overrideCustomIxIndex
			);

		orderParams = getOrderParams(orderParams, { marketType: MarketType.PERP });
		const userStatsPublicKey = this.getUserStatsAccountPublicKey();
		const user = await this.getUserAccountPublicKey(subAccountId);

		const remainingAccounts = this.getRemainingAccounts({
			userAccounts: [
				this.getUserAccount(subAccountId),
				takerInfo.takerUserAccount,
			],
			useMarketLastSlotCache: false,
			writablePerpMarketIndexes: [orderParams.marketIndex],
		});

		if (referrerInfo) {
			remainingAccounts.push({
				pubkey: referrerInfo.referrer,
				isWritable: true,
				isSigner: false,
			});
			remainingAccounts.push({
				pubkey: referrerInfo.referrerStats,
				isWritable: true,
				isSigner: false,
			});
		}

		const placeAndMakeIx =
			await this.program.instruction.placeAndMakeSignedMsgPerpOrder(
				orderParams,
				signedMsgOrderUuid,
				{
					accounts: {
						state: await this.getStatePublicKey(),
						user,
						userStats: userStatsPublicKey,
						taker: takerInfo.taker,
						takerStats: takerInfo.takerStats,
						authority: this.wallet.publicKey,
						takerSignedMsgUserOrders: getSignedMsgUserAccountPublicKey(
							this.program.programId,
							takerInfo.takerUserAccount.authority
						),
					},
					remainingAccounts,
				}
			);

		return [
			signedMsgOrderSignatureIx,
			placeTakerSignedMsgPerpOrderIx,
			placeAndMakeIx,
		];
	}

	public async preparePlaceAndTakeSpotOrder(
		orderParams: OptionalOrderParams,
		fulfillmentConfig?: SerumV3FulfillmentConfigAccount,
		makerInfo?: MakerInfo,
		referrerInfo?: ReferrerInfo,
		txParams?: TxParams,
		subAccountId?: number
	) {
		const tx = await this.buildTransaction(
			await this.getPlaceAndTakeSpotOrderIx(
				orderParams,
				fulfillmentConfig,
				makerInfo,
				referrerInfo,
				subAccountId
			),
			txParams
		);

		return {
			placeAndTakeSpotOrderTx: tx,
		};
	}

	public async placeAndTakeSpotOrder(
		orderParams: OptionalOrderParams,
		fulfillmentConfig?: SerumV3FulfillmentConfigAccount,
		makerInfo?: MakerInfo,
		referrerInfo?: ReferrerInfo,
		txParams?: TxParams,
		subAccountId?: number
	): Promise<TransactionSignature> {
		const { txSig, slot } = await this.sendTransaction(
			(
				await this.preparePlaceAndTakeSpotOrder(
					orderParams,
					fulfillmentConfig,
					makerInfo,
					referrerInfo,
					txParams,
					subAccountId
				)
			).placeAndTakeSpotOrderTx,
			[],
			this.opts,
			false
		);
		this.spotMarketLastSlotCache.set(orderParams.marketIndex, slot);
		this.spotMarketLastSlotCache.set(QUOTE_SPOT_MARKET_INDEX, slot);
		return txSig;
	}

	public async getPlaceAndTakeSpotOrderIx(
		orderParams: OptionalOrderParams,
		fulfillmentConfig?: SerumV3FulfillmentConfigAccount,
		makerInfo?: MakerInfo,
		referrerInfo?: ReferrerInfo,
		subAccountId?: number
	): Promise<TransactionInstruction> {
		orderParams = getOrderParams(orderParams, { marketType: MarketType.SPOT });
		const userStatsPublicKey = this.getUserStatsAccountPublicKey();
		const user = await this.getUserAccountPublicKey(subAccountId);

		const userAccounts = [this.getUserAccount(subAccountId)];
		if (makerInfo !== undefined) {
			userAccounts.push(makerInfo.makerUserAccount);
		}
		const remainingAccounts = this.getRemainingAccounts({
			userAccounts,
			useMarketLastSlotCache: true,
			writableSpotMarketIndexes: [
				orderParams.marketIndex,
				QUOTE_SPOT_MARKET_INDEX,
			],
		});

		let makerOrderId = null;
		if (makerInfo) {
			makerOrderId = makerInfo.order.orderId;
			remainingAccounts.push({
				pubkey: makerInfo.maker,
				isSigner: false,
				isWritable: true,
			});
			remainingAccounts.push({
				pubkey: makerInfo.makerStats,
				isSigner: false,
				isWritable: true,
			});
		}

		if (referrerInfo) {
			remainingAccounts.push({
				pubkey: referrerInfo.referrer,
				isWritable: true,
				isSigner: false,
			});
			remainingAccounts.push({
				pubkey: referrerInfo.referrerStats,
				isWritable: true,
				isSigner: false,
			});
		}

		this.addSpotFulfillmentAccounts(
			orderParams.marketIndex,
			remainingAccounts,
			fulfillmentConfig
		);

		return await this.program.instruction.placeAndTakeSpotOrder(
			orderParams,
			fulfillmentConfig ? fulfillmentConfig.fulfillmentType : null,
			makerOrderId,
			{
				accounts: {
					state: await this.getStatePublicKey(),
					user,
					userStats: userStatsPublicKey,
					authority: this.wallet.publicKey,
				},
				remainingAccounts,
			}
		);
	}

	public async placeAndMakeSpotOrder(
		orderParams: OptionalOrderParams,
		takerInfo: TakerInfo,
		fulfillmentConfig?: SerumV3FulfillmentConfigAccount,
		referrerInfo?: ReferrerInfo,
		txParams?: TxParams,
		subAccountId?: number
	): Promise<TransactionSignature> {
		const { txSig, slot } = await this.sendTransaction(
			await this.buildTransaction(
				await this.getPlaceAndMakeSpotOrderIx(
					orderParams,
					takerInfo,
					fulfillmentConfig,
					referrerInfo,
					subAccountId
				),
				txParams
			),
			[],
			this.opts
		);
		this.spotMarketLastSlotCache.set(orderParams.marketIndex, slot);
		this.spotMarketLastSlotCache.set(QUOTE_SPOT_MARKET_INDEX, slot);
		return txSig;
	}

	public async getPlaceAndMakeSpotOrderIx(
		orderParams: OptionalOrderParams,
		takerInfo: TakerInfo,
		fulfillmentConfig?: SerumV3FulfillmentConfigAccount,
		referrerInfo?: ReferrerInfo,
		subAccountId?: number
	): Promise<TransactionInstruction> {
		orderParams = getOrderParams(orderParams, { marketType: MarketType.SPOT });
		const userStatsPublicKey = this.getUserStatsAccountPublicKey();
		const user = await this.getUserAccountPublicKey(subAccountId);

		const remainingAccounts = this.getRemainingAccounts({
			userAccounts: [
				this.getUserAccount(subAccountId),
				takerInfo.takerUserAccount,
			],
			useMarketLastSlotCache: true,
			writableSpotMarketIndexes: [
				orderParams.marketIndex,
				QUOTE_SPOT_MARKET_INDEX,
			],
		});

		if (referrerInfo) {
			remainingAccounts.push({
				pubkey: referrerInfo.referrer,
				isWritable: true,
				isSigner: false,
			});
			remainingAccounts.push({
				pubkey: referrerInfo.referrerStats,
				isWritable: true,
				isSigner: false,
			});
		}

		this.addSpotFulfillmentAccounts(
			orderParams.marketIndex,
			remainingAccounts,
			fulfillmentConfig
		);

		const takerOrderId = takerInfo.order.orderId;
		return await this.program.instruction.placeAndMakeSpotOrder(
			orderParams,
			takerOrderId,
			fulfillmentConfig ? fulfillmentConfig.fulfillmentType : null,
			{
				accounts: {
					state: await this.getStatePublicKey(),
					user,
					userStats: userStatsPublicKey,
					taker: takerInfo.taker,
					takerStats: takerInfo.takerStats,
					authority: this.wallet.publicKey,
				},
				remainingAccounts,
			}
		);
	}

	/**
	 * @deprecated use {@link placePerpOrder} or {@link placeAndTakePerpOrder} instead
	 */
	public async closePosition(
		marketIndex: number,
		limitPrice?: BN,
		subAccountId?: number
	): Promise<TransactionSignature> {
		const userPosition =
			this.getUser(subAccountId).getPerpPosition(marketIndex);
		if (!userPosition) {
			throw Error(`No position in market ${marketIndex.toString()}`);
		}

		return await this.placeAndTakePerpOrder(
			{
				orderType: OrderType.MARKET,
				marketIndex,
				direction: findDirectionToClose(userPosition),
				baseAssetAmount: userPosition.baseAssetAmount.abs(),
				reduceOnly: true,
				price: limitPrice,
			},
			undefined,
			undefined,
			undefined,
			undefined,
			undefined,
			subAccountId
		);
	}

	/**
	 * Modifies an open order by closing it and replacing it with a new order.
	 * @deprecated use modifyOrder instead
	 * @param orderId: The open order to modify
	 * @param newBaseAmount: The new base amount for the order. One of [newBaseAmount|newLimitPrice|newOraclePriceOffset] must be provided.
	 * @param newLimitPice: The new limit price for the order. One of [newBaseAmount|newLimitPrice|newOraclePriceOffset] must be provided.
	 * @param newOraclePriceOffset: The new oracle price offset for the order. One of [newBaseAmount|newLimitPrice|newOraclePriceOffset] must be provided.
	 * @returns
	 */
	public async modifyPerpOrder(
		orderId: number,
		newBaseAmount?: BN,
		newLimitPrice?: BN,
		newOraclePriceOffset?: number
	): Promise<TransactionSignature> {
		return this.modifyOrder({
			orderId,
			newBaseAmount,
			newLimitPrice,
			newOraclePriceOffset,
		});
	}

	/**
	 * Modifies an open order by closing it and replacing it with a new order.
	 * @deprecated use modifyOrderByUserOrderId instead
	 * @param userOrderId: The open order to modify
	 * @param newBaseAmount: The new base amount for the order. One of [newBaseAmount|newLimitPrice|newOraclePriceOffset] must be provided.
	 * @param newLimitPice: The new limit price for the order. One of [newBaseAmount|newLimitPrice|newOraclePriceOffset] must be provided.
	 * @param newOraclePriceOffset: The new oracle price offset for the order. One of [newBaseAmount|newLimitPrice|newOraclePriceOffset] must be provided.
	 * @returns
	 */
	public async modifyPerpOrderByUserOrderId(
		userOrderId: number,
		newBaseAmount?: BN,
		newLimitPrice?: BN,
		newOraclePriceOffset?: number
	): Promise<TransactionSignature> {
		return this.modifyOrderByUserOrderId({
			userOrderId,
			newBaseAmount,
			newLimitPrice,
			newOraclePriceOffset,
		});
	}

	/**
	 * Modifies an open order (spot or perp) by closing it and replacing it with a new order.
	 * @param orderParams.orderId: The open order to modify
	 * @param orderParams.newDirection: The new direction for the order
	 * @param orderParams.newBaseAmount: The new base amount for the order
	 * @param orderParams.newLimitPice: The new limit price for the order
	 * @param orderParams.newOraclePriceOffset: The new oracle price offset for the order
	 * @param orderParams.newTriggerPrice: Optional - Thew new trigger price for the order.
	 * @param orderParams.auctionDuration:
	 * @param orderParams.auctionStartPrice:
	 * @param orderParams.auctionEndPrice:
	 * @param orderParams.reduceOnly:
	 * @param orderParams.postOnly:
	 * @param orderParams.bitFlags:
	 * @param orderParams.policy:
	 * @param orderParams.maxTs:
	 * @returns
	 */
	public async modifyOrder(
		orderParams: {
			orderId: number;
			newDirection?: PositionDirection;
			newBaseAmount?: BN;
			newLimitPrice?: BN;
			newOraclePriceOffset?: number;
			newTriggerPrice?: BN;
			newTriggerCondition?: OrderTriggerCondition;
			auctionDuration?: number;
			auctionStartPrice?: BN;
			auctionEndPrice?: BN;
			reduceOnly?: boolean;
			postOnly?: PostOnlyParams;
			bitFlags?: number;
			maxTs?: BN;
			policy?: number;
		},
		txParams?: TxParams,
		subAccountId?: number
	): Promise<TransactionSignature> {
		const { txSig } = await this.sendTransaction(
			await this.buildTransaction(
				await this.getModifyOrderIx(orderParams, subAccountId),
				txParams
			),
			[],
			this.opts
		);
		return txSig;
	}

	/**
	 * @param orderParams: The parameters for the order to modify.
	 * @param subAccountId: Optional - The subaccount ID of the user to modify the order for.
	 * @param userPublicKey: Optional - The public key of the user to modify the order for. This takes precedence over subAccountId.
	 * @returns
	 */
	public async getModifyOrderIx(
		{
			orderId,
			newDirection,
			newBaseAmount,
			newLimitPrice,
			newOraclePriceOffset,
			newTriggerPrice,
			newTriggerCondition,
			auctionDuration,
			auctionStartPrice,
			auctionEndPrice,
			reduceOnly,
			postOnly,
			bitFlags,
			maxTs,
			policy,
		}: {
			orderId: number;
			newDirection?: PositionDirection;
			newBaseAmount?: BN;
			newLimitPrice?: BN;
			newOraclePriceOffset?: number;
			newTriggerPrice?: BN;
			newTriggerCondition?: OrderTriggerCondition;
			auctionDuration?: number;
			auctionStartPrice?: BN;
			auctionEndPrice?: BN;
			reduceOnly?: boolean;
			postOnly?: PostOnlyParams;
			bitFlags?: number;
			maxTs?: BN;
			policy?: number;
		},
		subAccountId?: number,
		userPublicKey?: PublicKey
	): Promise<TransactionInstruction> {
		const user =
			userPublicKey ?? (await this.getUserAccountPublicKey(subAccountId));

		const remainingAccounts = this.getRemainingAccounts({
			userAccounts: [this.getUserAccount(subAccountId)],
			useMarketLastSlotCache: true,
		});

		const orderParams: ModifyOrderParams = {
			baseAssetAmount: newBaseAmount || null,
			direction: newDirection || null,
			price: newLimitPrice || null,
			oraclePriceOffset: newOraclePriceOffset || null,
			triggerPrice: newTriggerPrice || null,
			triggerCondition: newTriggerCondition || null,
			auctionDuration: auctionDuration || null,
			auctionStartPrice: auctionStartPrice || null,
			auctionEndPrice: auctionEndPrice || null,
			reduceOnly: reduceOnly != undefined ? reduceOnly : null,
			postOnly: postOnly != undefined ? postOnly : null,
			bitFlags: bitFlags != undefined ? bitFlags : null,
			policy: policy || null,
			maxTs: maxTs || null,
		};

		return await this.program.instruction.modifyOrder(orderId, orderParams, {
			accounts: {
				state: await this.getStatePublicKey(),
				user,
				userStats: this.getUserStatsAccountPublicKey(),
				authority: this.wallet.publicKey,
			},
			remainingAccounts,
		});
	}

	/**
	 * Modifies an open order by closing it and replacing it with a new order.
	 * @param orderParams.userOrderId: The open order to modify
	 * @param orderParams.newDirection: The new direction for the order
	 * @param orderParams.newBaseAmount: The new base amount for the order
	 * @param orderParams.newLimitPice: The new limit price for the order
	 * @param orderParams.newOraclePriceOffset: The new oracle price offset for the order
	 * @param orderParams.newTriggerPrice: Optional - Thew new trigger price for the order.
	 * @param orderParams.auctionDuration: Only required if order type changed to market from something else
	 * @param orderParams.auctionStartPrice: Only required if order type changed to market from something else
	 * @param orderParams.auctionEndPrice: Only required if order type changed to market from something else
	 * @param orderParams.reduceOnly:
	 * @param orderParams.postOnly:
	 * @param orderParams.bitFlags:
	 * @param orderParams.policy:
	 * @param orderParams.maxTs:
	 * @returns
	 */
	public async modifyOrderByUserOrderId(
		orderParams: {
			userOrderId: number;
			newDirection?: PositionDirection;
			newBaseAmount?: BN;
			newLimitPrice?: BN;
			newOraclePriceOffset?: number;
			newTriggerPrice?: BN;
			newTriggerCondition?: OrderTriggerCondition;
			auctionDuration?: number;
			auctionStartPrice?: BN;
			auctionEndPrice?: BN;
			reduceOnly?: boolean;
			postOnly?: PostOnlyParams;
			bitFlags?: number;
			policy?: ModifyOrderPolicy;
			maxTs?: BN;
		},
		txParams?: TxParams,
		subAccountId?: number
	): Promise<TransactionSignature> {
		const { txSig } = await this.sendTransaction(
			await this.buildTransaction(
				await this.getModifyOrderByUserIdIx(orderParams, subAccountId),
				txParams
			),
			[],
			this.opts
		);
		return txSig;
	}

	public async getModifyOrderByUserIdIx(
		{
			userOrderId,
			newDirection,
			newBaseAmount,
			newLimitPrice,
			newOraclePriceOffset,
			newTriggerPrice,
			newTriggerCondition,
			auctionDuration,
			auctionStartPrice,
			auctionEndPrice,
			reduceOnly,
			postOnly,
			bitFlags,
			maxTs,
			policy,
		}: {
			userOrderId: number;
			newDirection?: PositionDirection;
			newBaseAmount?: BN;
			newLimitPrice?: BN;
			newOraclePriceOffset?: number;
			newTriggerPrice?: BN;
			newTriggerCondition?: OrderTriggerCondition;
			auctionDuration?: number;
			auctionStartPrice?: BN;
			auctionEndPrice?: BN;
			reduceOnly?: boolean;
			postOnly?: PostOnlyParams;
			bitFlags?: number;
			policy?: ModifyOrderPolicy;
			maxTs?: BN;
			txParams?: TxParams;
		},
		subAccountId?: number
	): Promise<TransactionInstruction> {
		const user = await this.getUserAccountPublicKey(subAccountId);

		const remainingAccounts = this.getRemainingAccounts({
			userAccounts: [this.getUserAccount(subAccountId)],
			useMarketLastSlotCache: true,
		});

		const orderParams: ModifyOrderParams = {
			baseAssetAmount: newBaseAmount || null,
			direction: newDirection || null,
			price: newLimitPrice || null,
			oraclePriceOffset: newOraclePriceOffset || null,
			triggerPrice: newTriggerPrice || null,
			triggerCondition: newTriggerCondition || null,
			auctionDuration: auctionDuration || null,
			auctionStartPrice: auctionStartPrice || null,
			auctionEndPrice: auctionEndPrice || null,
			reduceOnly: reduceOnly || false,
			postOnly: postOnly || null,
			bitFlags: bitFlags || null,
			policy: policy || null,
			maxTs: maxTs || null,
		};

		return await this.program.instruction.modifyOrderByUserId(
			userOrderId,
			orderParams,
			{
				accounts: {
					state: await this.getStatePublicKey(),
					user,
					userStats: this.getUserStatsAccountPublicKey(),
					authority: this.wallet.publicKey,
				},
				remainingAccounts,
			}
		);
	}

	public async settlePNLs(
		users: {
			settleeUserAccountPublicKey: PublicKey;
			settleeUserAccount: UserAccount;
		}[],
		marketIndexes: number[],
		opts?: {
			filterInvalidMarkets?: boolean;
		},
		txParams?: TxParams
	): Promise<TransactionSignature> {
		const filterInvalidMarkets = opts?.filterInvalidMarkets;

		// # Filter market indexes by markets with valid oracle
		const marketIndexToSettle: number[] = filterInvalidMarkets
			? []
			: marketIndexes;

		if (filterInvalidMarkets) {
			for (const marketIndex of marketIndexes) {
				const perpMarketAccount = this.getPerpMarketAccount(marketIndex);
				const oraclePriceData = this.getOracleDataForPerpMarket(marketIndex);
				const stateAccountAndSlot =
					this.accountSubscriber.getStateAccountAndSlot();
				const oracleGuardRails = stateAccountAndSlot.data.oracleGuardRails;

				const isValid = isOracleValid(
					perpMarketAccount,
					oraclePriceData,
					oracleGuardRails,
					stateAccountAndSlot.slot
				);

				if (isValid) {
					marketIndexToSettle.push(marketIndex);
				}
			}
		}

		// # Settle filtered market indexes
		const ixs = await this.getSettlePNLsIxs(users, marketIndexToSettle);

		const tx = await this.buildTransaction(
			ixs,
			txParams ?? {
				computeUnits: 1_400_000,
			}
		);

		const { txSig } = await this.sendTransaction(tx, [], this.opts);
		return txSig;
	}

	public async getSettlePNLsIxs(
		users: {
			settleeUserAccountPublicKey: PublicKey;
			settleeUserAccount: UserAccount;
		}[],
		marketIndexes: number[]
	): Promise<Array<TransactionInstruction>> {
		const ixs = [];
		for (const { settleeUserAccountPublicKey, settleeUserAccount } of users) {
			for (const marketIndex of marketIndexes) {
				ixs.push(
					await this.settlePNLIx(
						settleeUserAccountPublicKey,
						settleeUserAccount,
						marketIndex
					)
				);
			}
		}

		return ixs;
	}

	public async settlePNL(
		settleeUserAccountPublicKey: PublicKey,
		settleeUserAccount: UserAccount,
		marketIndex: number,
		txParams?: TxParams,
		optionalIxs?: TransactionInstruction[]
	): Promise<TransactionSignature> {
		const lookupTableAccounts = await this.fetchAllLookupTableAccounts();

		const { txSig } = await this.sendTransaction(
			await this.buildTransaction(
				await this.settlePNLIx(
					settleeUserAccountPublicKey,
					settleeUserAccount,
					marketIndex
				),
				txParams,
				undefined,
				lookupTableAccounts,
				undefined,
				undefined,
				optionalIxs
			),
			[],
			this.opts
		);
		return txSig;
	}

	public async settlePNLIx(
		settleeUserAccountPublicKey: PublicKey,
		settleeUserAccount: UserAccount,
		marketIndex: number
	): Promise<TransactionInstruction> {
		const remainingAccounts = this.getRemainingAccounts({
			userAccounts: [settleeUserAccount],
			writablePerpMarketIndexes: [marketIndex],
			writableSpotMarketIndexes: [QUOTE_SPOT_MARKET_INDEX],
		});

		return await this.program.instruction.settlePnl(marketIndex, {
			accounts: {
				state: await this.getStatePublicKey(),
				authority: this.wallet.publicKey,
				user: settleeUserAccountPublicKey,
				spotMarketVault: this.getQuoteSpotMarketAccount().vault,
			},
			remainingAccounts: remainingAccounts,
		});
	}

	public async settleMultiplePNLs(
		settleeUserAccountPublicKey: PublicKey,
		settleeUserAccount: UserAccount,
		marketIndexes: number[],
		mode: SettlePnlMode,
		txParams?: TxParams
	): Promise<TransactionSignature> {
		const { txSig } = await this.sendTransaction(
			await this.buildTransaction(
				await this.settleMultiplePNLsIx(
					settleeUserAccountPublicKey,
					settleeUserAccount,
					marketIndexes,
					mode
				),
				txParams
			),
			[],
			this.opts
		);
		return txSig;
	}

	public async settleMultiplePNLsMultipleTxs(
		settleeUserAccountPublicKey: PublicKey,
		settleeUserAccount: UserAccount,
		marketIndexes: number[],
		mode: SettlePnlMode,
		txParams?: TxParams,
		optionalIxs?: TransactionInstruction[]
	): Promise<TransactionSignature[]> {
		// need multiple TXs because settling more than 4 markets won't fit in a single TX
		const txsToSign: (Transaction | VersionedTransaction)[] = [];
		const marketIndexesInFourGroups: number[][] = [];
		for (let i = 0; i < marketIndexes.length; i += 4) {
			marketIndexesInFourGroups.push(marketIndexes.slice(i, i + 4));
		}

		for (const marketIndexes of marketIndexesInFourGroups) {
			const ix = await this.settleMultiplePNLsIx(
				settleeUserAccountPublicKey,
				settleeUserAccount,
				marketIndexes,
				mode
			);
			const computeUnits = Math.min(300_000 * marketIndexes.length, 1_400_000);
			const tx = await this.buildTransaction(
				ix,
				{
					...txParams,
					computeUnits,
				},
				undefined,
				undefined,
				undefined,
				undefined,
				optionalIxs
			);
			txsToSign.push(tx);
		}

		const txsMap: Record<string, Transaction | VersionedTransaction> = {};
		let i = 1;
		for (const tx of txsToSign) {
			txsMap[`tx-${i}`] = tx;
			i++;
		}
		const signedTxs = (
			await this.txHandler.getSignedTransactionMap(txsMap, this.provider.wallet)
		).signedTxMap;

		const txSigs: TransactionSignature[] = [];
		for (const key in signedTxs) {
			const tx = signedTxs[key];
			const { txSig } = await this.sendTransaction(tx, [], this.opts, true);
			txSigs.push(txSig);
		}

		return txSigs;
	}

	public async settleMultiplePNLsIx(
		settleeUserAccountPublicKey: PublicKey,
		settleeUserAccount: UserAccount,
		marketIndexes: number[],
		mode: SettlePnlMode
	): Promise<TransactionInstruction> {
		const remainingAccounts = this.getRemainingAccounts({
			userAccounts: [settleeUserAccount],
			writablePerpMarketIndexes: marketIndexes,
			writableSpotMarketIndexes: [QUOTE_SPOT_MARKET_INDEX],
		});

		return await this.program.instruction.settleMultiplePnls(
			marketIndexes,
			mode,
			{
				accounts: {
					state: await this.getStatePublicKey(),
					authority: this.wallet.publicKey,
					user: settleeUserAccountPublicKey,
					spotMarketVault: this.getQuoteSpotMarketAccount().vault,
				},
				remainingAccounts: remainingAccounts,
			}
		);
	}

	public async getSetUserStatusToBeingLiquidatedIx(
		userAccountPublicKey: PublicKey,
		userAccount: UserAccount
	): Promise<TransactionInstruction> {
		const remainingAccounts = this.getRemainingAccounts({
			userAccounts: [userAccount],
		});
		return await this.program.instruction.setUserStatusToBeingLiquidated({
			accounts: {
				state: await this.getStatePublicKey(),
				user: userAccountPublicKey,
				authority: this.wallet.publicKey,
			},
			remainingAccounts,
		});
	}

	public async setUserStatusToBeingLiquidated(
		userAccountPublicKey: PublicKey,
		userAccount: UserAccount
	): Promise<TransactionSignature> {
		const { txSig } = await this.sendTransaction(
			await this.buildTransaction(
				await this.getSetUserStatusToBeingLiquidatedIx(
					userAccountPublicKey,
					userAccount
				)
			),
			[],
			this.opts
		);
		return txSig;
	}

	public async liquidatePerp(
		userAccountPublicKey: PublicKey,
		userAccount: UserAccount,
		marketIndex: number,
		maxBaseAssetAmount: BN,
		limitPrice?: BN,
		txParams?: TxParams,
		liquidatorSubAccountId?: number
	): Promise<TransactionSignature> {
		const { txSig, slot } = await this.sendTransaction(
			await this.buildTransaction(
				await this.getLiquidatePerpIx(
					userAccountPublicKey,
					userAccount,
					marketIndex,
					maxBaseAssetAmount,
					limitPrice,
					liquidatorSubAccountId
				),
				txParams
			),
			[],
			this.opts
		);
		this.perpMarketLastSlotCache.set(marketIndex, slot);
		return txSig;
	}

	public async getLiquidatePerpIx(
		userAccountPublicKey: PublicKey,
		userAccount: UserAccount,
		marketIndex: number,
		maxBaseAssetAmount: BN,
		limitPrice?: BN,
		liquidatorSubAccountId?: number
	): Promise<TransactionInstruction> {
		const userStatsPublicKey = getUserStatsAccountPublicKey(
			this.program.programId,
			userAccount.authority
		);

		const liquidator = await this.getUserAccountPublicKey(
			liquidatorSubAccountId
		);
		const liquidatorStatsPublicKey = this.getUserStatsAccountPublicKey();

		const remainingAccounts = this.getRemainingAccounts({
			userAccounts: [this.getUserAccount(liquidatorSubAccountId), userAccount],
			useMarketLastSlotCache: true,
			writablePerpMarketIndexes: [marketIndex],
		});

		return await this.program.instruction.liquidatePerp(
			marketIndex,
			maxBaseAssetAmount,
			limitPrice ?? null,
			{
				accounts: {
					state: await this.getStatePublicKey(),
					authority: this.wallet.publicKey,
					user: userAccountPublicKey,
					userStats: userStatsPublicKey,
					liquidator,
					liquidatorStats: liquidatorStatsPublicKey,
				},
				remainingAccounts: remainingAccounts,
			}
		);
	}

	public async liquidatePerpWithFill(
		userAccountPublicKey: PublicKey,
		userAccount: UserAccount,
		marketIndex: number,
		makerInfos: MakerInfo[],
		txParams?: TxParams,
		liquidatorSubAccountId?: number
	): Promise<TransactionSignature> {
		const { txSig, slot } = await this.sendTransaction(
			await this.buildTransaction(
				await this.getLiquidatePerpWithFillIx(
					userAccountPublicKey,
					userAccount,
					marketIndex,
					makerInfos,
					liquidatorSubAccountId
				),
				txParams
			),
			[],
			this.opts
		);
		this.perpMarketLastSlotCache.set(marketIndex, slot);
		return txSig;
	}

	public async getLiquidatePerpWithFillIx(
		userAccountPublicKey: PublicKey,
		userAccount: UserAccount,
		marketIndex: number,
		makerInfos: MakerInfo[],
		liquidatorSubAccountId?: number
	): Promise<TransactionInstruction> {
		const userStatsPublicKey = getUserStatsAccountPublicKey(
			this.program.programId,
			userAccount.authority
		);

		const liquidator = await this.getUserAccountPublicKey(
			liquidatorSubAccountId
		);
		const liquidatorStatsPublicKey = this.getUserStatsAccountPublicKey();

		const remainingAccounts = this.getRemainingAccounts({
			userAccounts: [
				userAccount,
				...makerInfos.map((makerInfo) => makerInfo.makerUserAccount),
			],
			writablePerpMarketIndexes: [marketIndex],
		});

		for (const makerInfo of makerInfos) {
			remainingAccounts.push({
				pubkey: makerInfo.maker,
				isSigner: false,
				isWritable: true,
			});
			remainingAccounts.push({
				pubkey: makerInfo.makerStats,
				isSigner: false,
				isWritable: true,
			});
		}

		return await this.program.instruction.liquidatePerpWithFill(marketIndex, {
			accounts: {
				state: await this.getStatePublicKey(),
				authority: this.wallet.publicKey,
				user: userAccountPublicKey,
				userStats: userStatsPublicKey,
				liquidator,
				liquidatorStats: liquidatorStatsPublicKey,
			},
			remainingAccounts: remainingAccounts,
		});
	}

	public async liquidateSpot(
		userAccountPublicKey: PublicKey,
		userAccount: UserAccount,
		assetMarketIndex: number,
		liabilityMarketIndex: number,
		maxLiabilityTransfer: BN,
		limitPrice?: BN,
		txParams?: TxParams,
		liquidatorSubAccountId?: number
	): Promise<TransactionSignature> {
		const { txSig, slot } = await this.sendTransaction(
			await this.buildTransaction(
				await this.getLiquidateSpotIx(
					userAccountPublicKey,
					userAccount,
					assetMarketIndex,
					liabilityMarketIndex,
					maxLiabilityTransfer,
					limitPrice,
					liquidatorSubAccountId
				),
				txParams
			),
			[],
			this.opts
		);
		this.spotMarketLastSlotCache.set(assetMarketIndex, slot);
		this.spotMarketLastSlotCache.set(liabilityMarketIndex, slot);
		return txSig;
	}

	public async getLiquidateSpotIx(
		userAccountPublicKey: PublicKey,
		userAccount: UserAccount,
		assetMarketIndex: number,
		liabilityMarketIndex: number,
		maxLiabilityTransfer: BN,
		limitPrice?: BN,
		liquidatorSubAccountId?: number
	): Promise<TransactionInstruction> {
		const userStatsPublicKey = getUserStatsAccountPublicKey(
			this.program.programId,
			userAccount.authority
		);

		const liquidator = await this.getUserAccountPublicKey(
			liquidatorSubAccountId
		);
		const liquidatorStatsPublicKey = this.getUserStatsAccountPublicKey();

		const remainingAccounts = this.getRemainingAccounts({
			userAccounts: [this.getUserAccount(liquidatorSubAccountId), userAccount],
			useMarketLastSlotCache: true,
			writableSpotMarketIndexes: [liabilityMarketIndex, assetMarketIndex],
		});

		return await this.program.instruction.liquidateSpot(
			assetMarketIndex,
			liabilityMarketIndex,
			maxLiabilityTransfer,
			limitPrice || null,
			{
				accounts: {
					state: await this.getStatePublicKey(),
					authority: this.wallet.publicKey,
					user: userAccountPublicKey,
					userStats: userStatsPublicKey,
					liquidator,
					liquidatorStats: liquidatorStatsPublicKey,
				},
				remainingAccounts: remainingAccounts,
			}
		);
	}

	public async getJupiterLiquidateSpotWithSwapIxV6({
		jupiterClient,
		liabilityMarketIndex,
		assetMarketIndex,
		swapAmount,
		assetTokenAccount,
		liabilityTokenAccount,
		slippageBps,
		swapMode,
		onlyDirectRoutes,
		quote,
		userAccount,
		userAccountPublicKey,
		userStatsAccountPublicKey,
		liquidatorSubAccountId,
		maxAccounts,
	}: {
		jupiterClient: JupiterClient;
		liabilityMarketIndex: number;
		assetMarketIndex: number;
		swapAmount: BN;
		assetTokenAccount?: PublicKey;
		liabilityTokenAccount?: PublicKey;
		slippageBps?: number;
		swapMode?: SwapMode;
		onlyDirectRoutes?: boolean;
		quote?: QuoteResponse;
		userAccount: UserAccount;
		userAccountPublicKey: PublicKey;
		userStatsAccountPublicKey: PublicKey;
		liquidatorSubAccountId?: number;
		maxAccounts?: number;
	}): Promise<{
		ixs: TransactionInstruction[];
		lookupTables: AddressLookupTableAccount[];
	}> {
		const liabilityMarket = this.getSpotMarketAccount(liabilityMarketIndex);
		const assetMarket = this.getSpotMarketAccount(assetMarketIndex);

		if (!quote) {
			const fetchedQuote = await jupiterClient.getQuote({
				inputMint: assetMarket.mint,
				outputMint: liabilityMarket.mint,
				amount: swapAmount,
				slippageBps,
				swapMode,
				onlyDirectRoutes,
				maxAccounts,
			});

			quote = fetchedQuote;
		}

		if (!quote) {
			throw new Error("Could not fetch Jupiter's quote. Please try again.");
		}

		const amountIn = new BN(quote.inAmount);

		const transaction = await jupiterClient.getSwap({
			quote,
			userPublicKey: this.provider.wallet.publicKey,
			slippageBps,
		});

		const { transactionMessage, lookupTables } =
			await jupiterClient.getTransactionMessageAndLookupTables({
				transaction,
			});

		const jupiterInstructions = jupiterClient.getJupiterInstructions({
			transactionMessage,
			inputMint: assetMarket.mint,
			outputMint: liabilityMarket.mint,
		});

		const preInstructions = [];
		if (!liabilityTokenAccount) {
			const tokenProgram = this.getTokenProgramForSpotMarket(liabilityMarket);
			liabilityTokenAccount = await this.getAssociatedTokenAccount(
				liabilityMarket.marketIndex,
				false,
				tokenProgram
			);

			preInstructions.push(
				this.createAssociatedTokenAccountIdempotentInstruction(
					liabilityTokenAccount,
					this.provider.wallet.publicKey,
					this.provider.wallet.publicKey,
					liabilityMarket.mint,
					tokenProgram
				)
			);
		}

		if (!assetTokenAccount) {
			const tokenProgram = this.getTokenProgramForSpotMarket(assetMarket);
			assetTokenAccount = await this.getAssociatedTokenAccount(
				assetMarket.marketIndex,
				false,
				tokenProgram
			);

			preInstructions.push(
				this.createAssociatedTokenAccountIdempotentInstruction(
					assetTokenAccount,
					this.provider.wallet.publicKey,
					this.provider.wallet.publicKey,
					assetMarket.mint,
					tokenProgram
				)
			);
		}

		const { beginSwapIx, endSwapIx } = await this.getLiquidateSpotWithSwapIx({
			liabilityMarketIndex,
			assetMarketIndex,
			swapAmount: amountIn,
			assetTokenAccount,
			liabilityTokenAccount,
			userAccount,
			userAccountPublicKey,
			userStatsAccountPublicKey,
			liquidatorSubAccountId,
		});

		const ixs = [
			...preInstructions,
			beginSwapIx,
			...jupiterInstructions,
			endSwapIx,
		];

		return { ixs, lookupTables };
	}

	/**
	 * Get the drift liquidate_spot_with_swap instructions
	 *
	 * @param liabilityMarketIndex the market index of the token you're buying
	 * @param assetMarketIndex the market index of the token you're selling
	 * @param amountIn the amount of the token to sell
	 * @param assetTokenAccount the token account to move the tokens being sold
	 * @param liabilityTokenAccount the token account to receive the tokens being bought
	 * @param userAccount
	 * @param userAccountPublicKey
	 * @param userStatsAccountPublicKey
	 */
	public async getLiquidateSpotWithSwapIx({
		liabilityMarketIndex,
		assetMarketIndex,
		swapAmount: swapAmount,
		assetTokenAccount,
		liabilityTokenAccount,
		userAccount,
		userAccountPublicKey,
		userStatsAccountPublicKey,
		liquidatorSubAccountId,
	}: {
		liabilityMarketIndex: number;
		assetMarketIndex: number;
		swapAmount: BN;
		assetTokenAccount: PublicKey;
		liabilityTokenAccount: PublicKey;
		userAccount: UserAccount;
		userAccountPublicKey: PublicKey;
		userStatsAccountPublicKey: PublicKey;
		liquidatorSubAccountId?: number;
	}): Promise<{
		beginSwapIx: TransactionInstruction;
		endSwapIx: TransactionInstruction;
	}> {
		const liquidatorAccountPublicKey = await this.getUserAccountPublicKey(
			liquidatorSubAccountId
		);
		const liquidatorStatsPublicKey = this.getUserStatsAccountPublicKey();

		const userAccounts = [userAccount];
		const remainingAccounts = this.getRemainingAccounts({
			userAccounts,
			writableSpotMarketIndexes: [liabilityMarketIndex, assetMarketIndex],
			readableSpotMarketIndexes: [QUOTE_SPOT_MARKET_INDEX],
		});

		const liabilitySpotMarket = this.getSpotMarketAccount(liabilityMarketIndex);
		const assetSpotMarket = this.getSpotMarketAccount(assetMarketIndex);

		const liabilityTokenProgram =
			this.getTokenProgramForSpotMarket(liabilitySpotMarket);
		const assetTokenProgram =
			this.getTokenProgramForSpotMarket(assetSpotMarket);

		if (!liabilityTokenProgram.equals(assetTokenProgram)) {
			remainingAccounts.push({
				pubkey: liabilityTokenProgram,
				isWritable: false,
				isSigner: false,
			});
		}

		if (
			this.isToken2022(liabilitySpotMarket) ||
			this.isToken2022(assetSpotMarket)
		) {
			remainingAccounts.push({
				pubkey: assetSpotMarket.mint,
				isWritable: false,
				isSigner: false,
			});
			remainingAccounts.push({
				pubkey: liabilitySpotMarket.mint,
				isWritable: false,
				isSigner: false,
			});
			if (this.isTransferHook(assetSpotMarket)) {
				this.addExtraAccountMetasToRemainingAccounts(
					assetSpotMarket.mint,
					remainingAccounts
				);
			}
			if (this.isTransferHook(liabilitySpotMarket)) {
				this.addExtraAccountMetasToRemainingAccounts(
					liabilitySpotMarket.mint,
					remainingAccounts
				);
			}
		}

		const beginSwapIx =
			await this.program.instruction.liquidateSpotWithSwapBegin(
				assetMarketIndex,
				liabilityMarketIndex,
				swapAmount,
				{
					accounts: {
						state: await this.getStatePublicKey(),
						user: userAccountPublicKey,
						userStats: userStatsAccountPublicKey,
						liquidator: liquidatorAccountPublicKey,
						liquidatorStats: liquidatorStatsPublicKey,
						authority: this.wallet.publicKey,
						liabilitySpotMarketVault: liabilitySpotMarket.vault,
						assetSpotMarketVault: assetSpotMarket.vault,
						assetTokenAccount: assetTokenAccount,
						liabilityTokenAccount: liabilityTokenAccount,
						tokenProgram: assetTokenProgram,
						driftSigner: this.getStateAccount().signer,
						instructions: anchor.web3.SYSVAR_INSTRUCTIONS_PUBKEY,
					},
					remainingAccounts,
				}
			);

		const endSwapIx = await this.program.instruction.liquidateSpotWithSwapEnd(
			assetMarketIndex,
			liabilityMarketIndex,
			{
				accounts: {
					state: await this.getStatePublicKey(),
					user: userAccountPublicKey,
					userStats: userStatsAccountPublicKey,
					liquidator: liquidatorAccountPublicKey,
					liquidatorStats: liquidatorStatsPublicKey,
					authority: this.wallet.publicKey,
					liabilitySpotMarketVault: liabilitySpotMarket.vault,
					assetSpotMarketVault: assetSpotMarket.vault,
					assetTokenAccount: assetTokenAccount,
					liabilityTokenAccount: liabilityTokenAccount,
					tokenProgram: assetTokenProgram,
					driftSigner: this.getStateAccount().signer,
					instructions: anchor.web3.SYSVAR_INSTRUCTIONS_PUBKEY,
				},
				remainingAccounts,
			}
		);

		return { beginSwapIx, endSwapIx };
	}

	public async getInsuranceFundSwapIx({
		inMarketIndex,
		outMarketIndex,
		amountIn,
		inTokenAccount,
		outTokenAccount,
	}: {
		inMarketIndex: number;
		outMarketIndex: number;
		amountIn: BN;
		inTokenAccount: PublicKey;
		outTokenAccount: PublicKey;
	}): Promise<{
		beginSwapIx: TransactionInstruction;
		endSwapIx: TransactionInstruction;
	}> {
		const remainingAccounts = await this.getRemainingAccounts({
			userAccounts: [],
			writableSpotMarketIndexes: [inMarketIndex, outMarketIndex],
		});

		const inSpotMarket = this.getSpotMarketAccount(inMarketIndex);
		const outSpotMarket = this.getSpotMarketAccount(outMarketIndex);

		if (this.isToken2022(inSpotMarket) || this.isToken2022(outSpotMarket)) {
			remainingAccounts.push({
				pubkey: inSpotMarket.mint,
				isWritable: false,
				isSigner: false,
			});
			remainingAccounts.push({
				pubkey: outSpotMarket.mint,
				isWritable: false,
				isSigner: false,
			});
			if (this.isTransferHook(inSpotMarket)) {
				this.addExtraAccountMetasToRemainingAccounts(
					inSpotMarket.mint,
					remainingAccounts
				);
			}
			if (this.isTransferHook(outSpotMarket)) {
				this.addExtraAccountMetasToRemainingAccounts(
					outSpotMarket.mint,
					remainingAccounts
				);
			}
		}

		const ifRebalanceConfig = getIfRebalanceConfigPublicKey(
			this.program.programId,
			inMarketIndex,
			outMarketIndex
		);

		const beginSwapIx = await this.program.instruction.beginInsuranceFundSwap(
			inMarketIndex,
			outMarketIndex,
			amountIn,
			{
				accounts: {
					state: await this.getStatePublicKey(),
					authority: this.wallet.publicKey,
					outInsuranceFundVault: outSpotMarket.insuranceFund.vault,
					inInsuranceFundVault: inSpotMarket.insuranceFund.vault,
					outTokenAccount,
					inTokenAccount,
					ifRebalanceConfig: ifRebalanceConfig,
					tokenProgram: TOKEN_PROGRAM_ID,
					driftSigner: this.getStateAccount().signer,
					instructions: anchor.web3.SYSVAR_INSTRUCTIONS_PUBKEY,
				},
				remainingAccounts,
			}
		);

		const endSwapIx = await this.program.instruction.endInsuranceFundSwap(
			inMarketIndex,
			outMarketIndex,
			{
				accounts: {
					state: await this.getStatePublicKey(),
					authority: this.wallet.publicKey,
					outInsuranceFundVault: outSpotMarket.insuranceFund.vault,
					inInsuranceFundVault: inSpotMarket.insuranceFund.vault,
					outTokenAccount,
					inTokenAccount,
					ifRebalanceConfig: ifRebalanceConfig,
					tokenProgram: TOKEN_PROGRAM_ID,
					driftSigner: this.getStateAccount().signer,
					instructions: anchor.web3.SYSVAR_INSTRUCTIONS_PUBKEY,
				},
				remainingAccounts,
			}
		);

		return { beginSwapIx, endSwapIx };
	}

	public async liquidateBorrowForPerpPnl(
		userAccountPublicKey: PublicKey,
		userAccount: UserAccount,
		perpMarketIndex: number,
		liabilityMarketIndex: number,
		maxLiabilityTransfer: BN,
		limitPrice?: BN,
		txParams?: TxParams,
		liquidatorSubAccountId?: number
	): Promise<TransactionSignature> {
		const { txSig, slot } = await this.sendTransaction(
			await this.buildTransaction(
				await this.getLiquidateBorrowForPerpPnlIx(
					userAccountPublicKey,
					userAccount,
					perpMarketIndex,
					liabilityMarketIndex,
					maxLiabilityTransfer,
					limitPrice,
					liquidatorSubAccountId
				),
				txParams
			),
			[],
			this.opts
		);
		this.perpMarketLastSlotCache.set(perpMarketIndex, slot);
		this.spotMarketLastSlotCache.set(liabilityMarketIndex, slot);
		return txSig;
	}

	public async getLiquidateBorrowForPerpPnlIx(
		userAccountPublicKey: PublicKey,
		userAccount: UserAccount,
		perpMarketIndex: number,
		liabilityMarketIndex: number,
		maxLiabilityTransfer: BN,
		limitPrice?: BN,
		liquidatorSubAccountId?: number
	): Promise<TransactionInstruction> {
		const userStatsPublicKey = getUserStatsAccountPublicKey(
			this.program.programId,
			userAccount.authority
		);

		const liquidator = await this.getUserAccountPublicKey(
			liquidatorSubAccountId
		);
		const liquidatorStatsPublicKey = this.getUserStatsAccountPublicKey();

		const remainingAccounts = this.getRemainingAccounts({
			userAccounts: [this.getUserAccount(liquidatorSubAccountId), userAccount],
			writablePerpMarketIndexes: [perpMarketIndex],
			writableSpotMarketIndexes: [liabilityMarketIndex],
		});

		return await this.program.instruction.liquidateBorrowForPerpPnl(
			perpMarketIndex,
			liabilityMarketIndex,
			maxLiabilityTransfer,
			limitPrice || null,
			{
				accounts: {
					state: await this.getStatePublicKey(),
					authority: this.wallet.publicKey,
					user: userAccountPublicKey,
					userStats: userStatsPublicKey,
					liquidator,
					liquidatorStats: liquidatorStatsPublicKey,
				},
				remainingAccounts: remainingAccounts,
			}
		);
	}

	public async liquidatePerpPnlForDeposit(
		userAccountPublicKey: PublicKey,
		userAccount: UserAccount,
		perpMarketIndex: number,
		assetMarketIndex: number,
		maxPnlTransfer: BN,
		limitPrice?: BN,
		txParams?: TxParams,
		liquidatorSubAccountId?: number
	): Promise<TransactionSignature> {
		const { txSig, slot } = await this.sendTransaction(
			await this.buildTransaction(
				await this.getLiquidatePerpPnlForDepositIx(
					userAccountPublicKey,
					userAccount,
					perpMarketIndex,
					assetMarketIndex,
					maxPnlTransfer,
					limitPrice,
					liquidatorSubAccountId
				),
				txParams
			),
			[],
			this.opts
		);
		this.perpMarketLastSlotCache.set(perpMarketIndex, slot);
		this.spotMarketLastSlotCache.set(assetMarketIndex, slot);
		return txSig;
	}

	public async getLiquidatePerpPnlForDepositIx(
		userAccountPublicKey: PublicKey,
		userAccount: UserAccount,
		perpMarketIndex: number,
		assetMarketIndex: number,
		maxPnlTransfer: BN,
		limitPrice?: BN,
		liquidatorSubAccountId?: number
	): Promise<TransactionInstruction> {
		const userStatsPublicKey = getUserStatsAccountPublicKey(
			this.program.programId,
			userAccount.authority
		);

		const liquidator = await this.getUserAccountPublicKey(
			liquidatorSubAccountId
		);
		const liquidatorStatsPublicKey = this.getUserStatsAccountPublicKey();

		const remainingAccounts = this.getRemainingAccounts({
			userAccounts: [this.getUserAccount(liquidatorSubAccountId), userAccount],
			writablePerpMarketIndexes: [perpMarketIndex],
			writableSpotMarketIndexes: [assetMarketIndex],
		});

		return await this.program.instruction.liquidatePerpPnlForDeposit(
			perpMarketIndex,
			assetMarketIndex,
			maxPnlTransfer,
			limitPrice || null,
			{
				accounts: {
					state: await this.getStatePublicKey(),
					authority: this.wallet.publicKey,
					user: userAccountPublicKey,
					userStats: userStatsPublicKey,
					liquidator,
					liquidatorStats: liquidatorStatsPublicKey,
				},
				remainingAccounts: remainingAccounts,
			}
		);
	}

	public async resolvePerpBankruptcy(
		userAccountPublicKey: PublicKey,
		userAccount: UserAccount,
		marketIndex: number,
		txParams?: TxParams,
		liquidatorSubAccountId?: number
	): Promise<TransactionSignature> {
		const { txSig } = await this.sendTransaction(
			await this.buildTransaction(
				await this.getResolvePerpBankruptcyIx(
					userAccountPublicKey,
					userAccount,
					marketIndex,
					liquidatorSubAccountId
				),
				txParams
			),
			[],
			this.opts
		);
		return txSig;
	}

	public async getResolvePerpBankruptcyIx(
		userAccountPublicKey: PublicKey,
		userAccount: UserAccount,
		marketIndex: number,
		liquidatorSubAccountId?: number
	): Promise<TransactionInstruction> {
		const userStatsPublicKey = getUserStatsAccountPublicKey(
			this.program.programId,
			userAccount.authority
		);

		const liquidator = await this.getUserAccountPublicKey(
			liquidatorSubAccountId
		);
		const liquidatorStatsPublicKey = this.getUserStatsAccountPublicKey();

		const remainingAccounts = this.getRemainingAccounts({
			userAccounts: [this.getUserAccount(liquidatorSubAccountId), userAccount],
			writablePerpMarketIndexes: [marketIndex],
			writableSpotMarketIndexes: [QUOTE_SPOT_MARKET_INDEX],
		});

		const spotMarket = this.getQuoteSpotMarketAccount();

		return await this.program.instruction.resolvePerpBankruptcy(
			QUOTE_SPOT_MARKET_INDEX,
			marketIndex,
			{
				accounts: {
					state: await this.getStatePublicKey(),
					authority: this.wallet.publicKey,
					user: userAccountPublicKey,
					userStats: userStatsPublicKey,
					liquidator,
					liquidatorStats: liquidatorStatsPublicKey,
					spotMarketVault: spotMarket.vault,
					insuranceFundVault: spotMarket.insuranceFund.vault,
					driftSigner: this.getSignerPublicKey(),
					tokenProgram: TOKEN_PROGRAM_ID,
				},
				remainingAccounts: remainingAccounts,
			}
		);
	}

	public async resolveSpotBankruptcy(
		userAccountPublicKey: PublicKey,
		userAccount: UserAccount,
		marketIndex: number,
		txParams?: TxParams,
		liquidatorSubAccountId?: number
	): Promise<TransactionSignature> {
		const { txSig } = await this.sendTransaction(
			await this.buildTransaction(
				await this.getResolveSpotBankruptcyIx(
					userAccountPublicKey,
					userAccount,
					marketIndex,
					liquidatorSubAccountId
				),
				txParams
			),
			[],
			this.opts
		);
		return txSig;
	}

	public async getResolveSpotBankruptcyIx(
		userAccountPublicKey: PublicKey,
		userAccount: UserAccount,
		marketIndex: number,
		liquidatorSubAccountId?: number
	): Promise<TransactionInstruction> {
		const userStatsPublicKey = getUserStatsAccountPublicKey(
			this.program.programId,
			userAccount.authority
		);

		const liquidator = await this.getUserAccountPublicKey(
			liquidatorSubAccountId
		);
		const liquidatorStatsPublicKey = this.getUserStatsAccountPublicKey();

		const remainingAccounts = this.getRemainingAccounts({
			userAccounts: [this.getUserAccount(liquidatorSubAccountId), userAccount],
			writableSpotMarketIndexes: [marketIndex],
		});

		const spotMarket = this.getSpotMarketAccount(marketIndex);
		const tokenProgramId = this.getTokenProgramForSpotMarket(spotMarket);

		this.addTokenMintToRemainingAccounts(spotMarket, remainingAccounts);
		if (this.isTransferHook(spotMarket)) {
			await this.addExtraAccountMetasToRemainingAccounts(
				spotMarket.mint,
				remainingAccounts
			);
		}

		return await this.program.instruction.resolveSpotBankruptcy(marketIndex, {
			accounts: {
				state: await this.getStatePublicKey(),
				authority: this.wallet.publicKey,
				user: userAccountPublicKey,
				userStats: userStatsPublicKey,
				liquidatorStats: liquidatorStatsPublicKey,
				liquidator,
				spotMarketVault: spotMarket.vault,
				insuranceFundVault: spotMarket.insuranceFund.vault,
				driftSigner: this.getSignerPublicKey(),
				tokenProgram: tokenProgramId,
			},
			remainingAccounts: remainingAccounts,
		});
	}

	public async updateFundingRate(
		perpMarketIndex: number,
		oracle: PublicKey,
		txParams?: TxParams
	): Promise<TransactionSignature> {
		const { txSig } = await this.sendTransaction(
			await this.buildTransaction(
				await this.getUpdateFundingRateIx(perpMarketIndex, oracle),
				txParams
			),
			[],
			this.opts
		);
		return txSig;
	}

	public async getUpdateFundingRateIx(
		perpMarketIndex: number,
		oracle: PublicKey
	): Promise<TransactionInstruction> {
		const perpMarketPublicKey = await getPerpMarketPublicKey(
			this.program.programId,
			perpMarketIndex
		);
		return await this.program.instruction.updateFundingRate(perpMarketIndex, {
			accounts: {
				state: await this.getStatePublicKey(),
				perpMarket: perpMarketPublicKey,
				oracle: oracle,
			},
		});
	}

	public async updatePrelaunchOracle(
		perpMarketIndex: number,
		txParams?: TxParams
	): Promise<TransactionSignature> {
		const { txSig } = await this.sendTransaction(
			await this.buildTransaction(
				await this.getUpdatePrelaunchOracleIx(perpMarketIndex),
				txParams
			),
			[],
			this.opts
		);
		return txSig;
	}

	public async getUpdatePrelaunchOracleIx(
		perpMarketIndex: number
	): Promise<TransactionInstruction> {
		const perpMarket = this.getPerpMarketAccount(perpMarketIndex);

		if (!isVariant(perpMarket.amm.oracleSource, 'prelaunch')) {
			throw new Error(`Wrong oracle source ${perpMarket.amm.oracleSource}`);
		}

		return await this.program.instruction.updatePrelaunchOracle({
			accounts: {
				state: await this.getStatePublicKey(),
				perpMarket: perpMarket.pubkey,
				oracle: perpMarket.amm.oracle,
			},
		});
	}

	public async updatePerpBidAskTwap(
		perpMarketIndex: number,
		makers: [PublicKey, PublicKey][],
		txParams?: TxParams
	): Promise<TransactionSignature> {
		const { txSig } = await this.sendTransaction(
			await this.buildTransaction(
				await this.getUpdatePerpBidAskTwapIx(perpMarketIndex, makers),
				txParams
			),
			[],
			this.opts
		);
		return txSig;
	}

	public async getUpdatePerpBidAskTwapIx(
		perpMarketIndex: number,
		makers: [PublicKey, PublicKey][]
	): Promise<TransactionInstruction> {
		const perpMarket = this.getPerpMarketAccount(perpMarketIndex);

		const remainingAccounts = [];
		for (const [maker, makerStats] of makers) {
			remainingAccounts.push({
				pubkey: maker,
				isWritable: false,
				isSigner: false,
			});
			remainingAccounts.push({
				pubkey: makerStats,
				isWritable: false,
				isSigner: false,
			});
		}

		return await this.program.instruction.updatePerpBidAskTwap({
			accounts: {
				state: await this.getStatePublicKey(),
				perpMarket: perpMarket.pubkey,
				oracle: perpMarket.amm.oracle,
				authority: this.wallet.publicKey,
				keeperStats: this.getUserStatsAccountPublicKey(),
			},
			remainingAccounts,
		});
	}

	public async settleFundingPayment(
		userAccountPublicKey: PublicKey,
		txParams?: TxParams
	): Promise<TransactionSignature> {
		const { txSig } = await this.sendTransaction(
			await this.buildTransaction(
				await this.getSettleFundingPaymentIx(userAccountPublicKey),
				txParams
			),
			[],
			this.opts
		);
		return txSig;
	}

	public async getSettleFundingPaymentIx(
		userAccountPublicKey: PublicKey
	): Promise<TransactionInstruction> {
		const userAccount = (await this.program.account.user.fetch(
			userAccountPublicKey
		)) as UserAccount;

		const writablePerpMarketIndexes = [];
		for (const position of userAccount.perpPositions) {
			if (!positionIsAvailable(position)) {
				writablePerpMarketIndexes.push(position.marketIndex);
			}
		}

		const remainingAccounts = this.getRemainingAccounts({
			userAccounts: [userAccount],
			writablePerpMarketIndexes,
		});

		return await this.program.instruction.settleFundingPayment({
			accounts: {
				state: await this.getStatePublicKey(),
				user: userAccountPublicKey,
			},
			remainingAccounts,
		});
	}

	public triggerEvent(eventName: keyof DriftClientAccountEvents, data?: any) {
		this.eventEmitter.emit(eventName, data);
	}

	public getOracleDataForPerpMarket(marketIndex: number): OraclePriceData {
		const perpMarket = this.getPerpMarketAccount(marketIndex);
		const isMMOracleActive = !perpMarket.amm.mmOracleSlot.eq(ZERO);
		return {
			...this.accountSubscriber.getOraclePriceDataAndSlotForPerpMarket(
				marketIndex
			).data,
			isMMOracleActive,
		};
	}

	public getMMOracleDataForPerpMarket(marketIndex: number): OraclePriceData {
		const perpMarket = this.getPerpMarketAccount(marketIndex);
		const oracleData = this.getOracleDataForPerpMarket(marketIndex);
		const stateAccountAndSlot = this.accountSubscriber.getStateAccountAndSlot();
		const pctDiff = perpMarket.amm.mmOraclePrice
			.sub(oracleData.price)
			.abs()
			.mul(PERCENTAGE_PRECISION)
			.div(BN.max(oracleData.price, ONE));
		if (
			!isOracleValid(
				perpMarket,
				oracleData,
				stateAccountAndSlot.data.oracleGuardRails,
				stateAccountAndSlot.slot
			) ||
			perpMarket.amm.mmOraclePrice.eq(ZERO) ||
			perpMarket.amm.mmOracleSlot < oracleData.slot ||
			pctDiff.gt(PERCENTAGE_PRECISION.divn(100)) // 1% threshold
		) {
			return { ...oracleData, fetchedWithMMOracle: true };
		} else {
			const conf = getOracleConfidenceFromMMOracleData({
				mmOraclePrice: perpMarket.amm.mmOraclePrice,
				mmOracleSlot: perpMarket.amm.mmOracleSlot,
				oraclePriceData: oracleData,
			});
			return {
				price: perpMarket.amm.mmOraclePrice,
				slot: perpMarket.amm.mmOracleSlot,
				confidence: conf,
				hasSufficientNumberOfDataPoints: true,
				fetchedWithMMOracle: true,
				isMMOracleActive: oracleData.isMMOracleActive,
			};
		}
	}

	public getOracleDataForSpotMarket(marketIndex: number): OraclePriceData {
		return this.accountSubscriber.getOraclePriceDataAndSlotForSpotMarket(
			marketIndex
		).data;
	}

	public async initializeInsuranceFundStake(
		marketIndex: number,
		txParams?: TxParams
	): Promise<TransactionSignature> {
		const { txSig } = await this.sendTransaction(
			await this.buildTransaction(
				await this.getInitializeInsuranceFundStakeIx(marketIndex),
				txParams
			),
			[],
			this.opts
		);
		return txSig;
	}

	public async getInitializeInsuranceFundStakeIx(
		marketIndex: number
	): Promise<TransactionInstruction> {
		const ifStakeAccountPublicKey = getInsuranceFundStakeAccountPublicKey(
			this.program.programId,
			this.wallet.publicKey,
			marketIndex
		);

		const accounts = {
			insuranceFundStake: ifStakeAccountPublicKey,
			spotMarket: this.getSpotMarketAccount(marketIndex).pubkey,
			userStats: getUserStatsAccountPublicKey(
				this.program.programId,
				this.wallet.publicKey // only allow payer to initialize own insurance fund stake account
			),
			authority: this.wallet.publicKey,
			payer: this.wallet.publicKey,
			rent: anchor.web3.SYSVAR_RENT_PUBKEY,
			systemProgram: anchor.web3.SystemProgram.programId,
			state: await this.getStatePublicKey(),
		};

		return await this.program.instruction.initializeInsuranceFundStake(
			marketIndex,
			{
				accounts,
			}
		);
	}

	public async getAddInsuranceFundStakeIx(
		marketIndex: number,
		amount: BN,
		collateralAccountPublicKey: PublicKey
	): Promise<TransactionInstruction> {
		const spotMarket = this.getSpotMarketAccount(marketIndex);
		const ifStakeAccountPublicKey = getInsuranceFundStakeAccountPublicKey(
			this.program.programId,
			this.wallet.publicKey,
			marketIndex
		);

		const remainingAccounts = [];
		this.addTokenMintToRemainingAccounts(spotMarket, remainingAccounts);
		if (this.isTransferHook(spotMarket)) {
			await this.addExtraAccountMetasToRemainingAccounts(
				spotMarket.mint,
				remainingAccounts
			);
		}

		const tokenProgram = this.getTokenProgramForSpotMarket(spotMarket);
		const ix = this.program.instruction.addInsuranceFundStake(
			marketIndex,
			amount,
			{
				accounts: {
					state: await this.getStatePublicKey(),
					spotMarket: spotMarket.pubkey,
					insuranceFundStake: ifStakeAccountPublicKey,
					userStats: getUserStatsAccountPublicKey(
						this.program.programId,
						this.wallet.publicKey // only allow payer to add to own insurance fund stake account
					),
					authority: this.wallet.publicKey,
					spotMarketVault: spotMarket.vault,
					insuranceFundVault: spotMarket.insuranceFund.vault,
					driftSigner: this.getSignerPublicKey(),
					userTokenAccount: collateralAccountPublicKey,
					tokenProgram,
				},
				remainingAccounts,
			}
		);

		return ix;
	}

	/**
	 * Add to an insurance fund stake and optionally initialize the account
	 */
	public async addInsuranceFundStake({
		marketIndex,
		amount,
		collateralAccountPublicKey,
		initializeStakeAccount,
		fromSubaccount,
		txParams,
	}: {
		/**
		 * Spot market index
		 */
		marketIndex: number;
		amount: BN;
		/**
		 * The account where the funds to stake come from. Usually an associated token account
		 */
		collateralAccountPublicKey: PublicKey;
		/**
		 * Add instructions to initialize the staking account -- required if its the first time the currrent authority has staked in this market
		 */
		initializeStakeAccount?: boolean;
		/**
		 * Optional -- withdraw from current subaccount to fund stake amount, instead of wallet balance
		 */
		fromSubaccount?: boolean;
		txParams?: TxParams;
	}): Promise<TransactionSignature> {
		const addIfStakeIxs = await this.getAddInsuranceFundStakeIxs({
			marketIndex,
			amount,
			collateralAccountPublicKey,
			initializeStakeAccount,
			fromSubaccount,
		});

		const additionalSigners: Array<Signer> = [];
		const tx = await this.buildTransaction(addIfStakeIxs, txParams);

		const { txSig } = await this.sendTransaction(
			tx,
			additionalSigners,
			this.opts
		);

		return txSig;
	}

	/**
	 * Get instructions to add to an insurance fund stake and optionally initialize the account
	 */
	public async getAddInsuranceFundStakeIxs({
		marketIndex,
		amount,
		collateralAccountPublicKey,
		initializeStakeAccount,
		fromSubaccount,
	}: {
		/**
		 * Spot market index
		 */
		marketIndex: number;
		amount: BN;
		/**
		 * The account where the funds to stake come from. Usually an associated token account
		 */
		collateralAccountPublicKey: PublicKey;
		/**
		 * Add instructions to initialize the staking account -- required if its the first time the currrent authority has staked in this market
		 */
		initializeStakeAccount?: boolean;
		/**
		 * Optional -- withdraw from current subaccount to fund stake amount, instead of wallet balance
		 */
		fromSubaccount?: boolean;
	}): Promise<TransactionInstruction[]> {
		const addIfStakeIxs = [];

		const spotMarketAccount = this.getSpotMarketAccount(marketIndex);
		const isSolMarket = spotMarketAccount.mint.equals(WRAPPED_SOL_MINT);
		const createWSOLTokenAccount =
			isSolMarket && collateralAccountPublicKey.equals(this.wallet.publicKey);
		const tokenProgramId = this.getTokenProgramForSpotMarket(spotMarketAccount);

		// create associated token account because it may not exist
		const associatedTokenAccountPublicKey = getAssociatedTokenAddressSync(
			spotMarketAccount.mint,
			this.wallet.publicKey,
			true,
			tokenProgramId
		);

		addIfStakeIxs.push(
			await createAssociatedTokenAccountIdempotentInstruction(
				this.wallet.publicKey,
				associatedTokenAccountPublicKey,
				this.wallet.publicKey,
				spotMarketAccount.mint,
				tokenProgramId
			)
		);

		let tokenAccount;

		if (
			!(await this.checkIfAccountExists(
				getUserStatsAccountPublicKey(
					this.program.programId,
					this.wallet.publicKey // only allow payer to initialize own user stats account
				)
			))
		) {
			addIfStakeIxs.push(await this.getInitializeUserStatsIx());
		}

		if (createWSOLTokenAccount) {
			const { ixs, pubkey } = await this.getWrappedSolAccountCreationIxs(
				amount,
				true
			);
			tokenAccount = pubkey;
			ixs.forEach((ix) => {
				addIfStakeIxs.push(ix);
			});
		} else {
			tokenAccount = collateralAccountPublicKey;
		}

		if (fromSubaccount) {
			const withdrawIx = await this.getWithdrawIx(
				amount,
				marketIndex,
				tokenAccount
			);
			addIfStakeIxs.push(withdrawIx);
		}

		if (initializeStakeAccount) {
			const initializeIx = await this.getInitializeInsuranceFundStakeIx(
				marketIndex
			);
			addIfStakeIxs.push(initializeIx);
		}

		const addFundsIx = await this.getAddInsuranceFundStakeIx(
			marketIndex,
			amount,
			tokenAccount
		);

		addIfStakeIxs.push(addFundsIx);

		if (createWSOLTokenAccount) {
			addIfStakeIxs.push(
				createCloseAccountInstruction(
					tokenAccount,
					this.wallet.publicKey,
					this.wallet.publicKey,
					[]
				)
			);
		}

		return addIfStakeIxs;
	}

	public async requestRemoveInsuranceFundStake(
		marketIndex: number,
		amount: BN,
		txParams?: TxParams
	): Promise<TransactionSignature> {
		const spotMarketAccount = this.getSpotMarketAccount(marketIndex);
		const ifStakeAccountPublicKey = getInsuranceFundStakeAccountPublicKey(
			this.program.programId,
			this.wallet.publicKey,
			marketIndex
		);

		const ix = await this.program.instruction.requestRemoveInsuranceFundStake(
			marketIndex,
			amount,
			{
				accounts: {
					state: await this.getStatePublicKey(),
					spotMarket: spotMarketAccount.pubkey,
					insuranceFundStake: ifStakeAccountPublicKey,
					userStats: getUserStatsAccountPublicKey(
						this.program.programId,
						this.wallet.publicKey // only allow payer to request remove own insurance fund stake account
					),
					authority: this.wallet.publicKey,
					insuranceFundVault: spotMarketAccount.insuranceFund.vault,
				},
			}
		);

		const tx = await this.buildTransaction(ix, txParams);

		const { txSig } = await this.sendTransaction(tx, [], this.opts);
		return txSig;
	}

	public async cancelRequestRemoveInsuranceFundStake(
		marketIndex: number,
		txParams?: TxParams
	): Promise<TransactionSignature> {
		const spotMarketAccount = this.getSpotMarketAccount(marketIndex);
		const ifStakeAccountPublicKey = getInsuranceFundStakeAccountPublicKey(
			this.program.programId,
			this.wallet.publicKey,
			marketIndex
		);

		const ix =
			await this.program.instruction.cancelRequestRemoveInsuranceFundStake(
				marketIndex,
				{
					accounts: {
						state: await this.getStatePublicKey(),
						spotMarket: spotMarketAccount.pubkey,
						insuranceFundStake: ifStakeAccountPublicKey,
						userStats: getUserStatsAccountPublicKey(
							this.program.programId,
							this.wallet.publicKey // only allow payer to request remove own insurance fund stake account
						),
						authority: this.wallet.publicKey,
						insuranceFundVault: spotMarketAccount.insuranceFund.vault,
					},
				}
			);

		const tx = await this.buildTransaction(ix, txParams);

		const { txSig } = await this.sendTransaction(tx, [], this.opts);
		return txSig;
	}

	public async removeInsuranceFundStake(
		marketIndex: number,
		collateralAccountPublicKey: PublicKey,
		txParams?: TxParams
	): Promise<TransactionSignature> {
		const removeIfStakeIxs = [];
		const spotMarketAccount = this.getSpotMarketAccount(marketIndex);
		const ifStakeAccountPublicKey = getInsuranceFundStakeAccountPublicKey(
			this.program.programId,
			this.wallet.publicKey,
			marketIndex
		);

		const additionalSigners: Array<Signer> = [];
		const isSolMarket = spotMarketAccount.mint.equals(WRAPPED_SOL_MINT);
		const createWSOLTokenAccount =
			isSolMarket && collateralAccountPublicKey.equals(this.wallet.publicKey);
		const tokenProgramId = this.getTokenProgramForSpotMarket(spotMarketAccount);

		let tokenAccount;

		if (createWSOLTokenAccount) {
			const { ixs, pubkey } = await this.getWrappedSolAccountCreationIxs(
				ZERO,
				true
			);
			tokenAccount = pubkey;
			ixs.forEach((ix) => {
				removeIfStakeIxs.push(ix);
			});
		} else {
			tokenAccount = collateralAccountPublicKey;
			const tokenAccountExists = await this.checkIfAccountExists(tokenAccount);
			if (!tokenAccountExists) {
				const createTokenAccountIx =
					await this.createAssociatedTokenAccountIdempotentInstruction(
						tokenAccount,
						this.wallet.publicKey,
						this.wallet.publicKey,
						spotMarketAccount.mint,
						tokenProgramId
					);
				removeIfStakeIxs.push(createTokenAccountIx);
			}
		}

		const remainingAccounts = [];
		this.addTokenMintToRemainingAccounts(spotMarketAccount, remainingAccounts);
		if (this.isTransferHook(spotMarketAccount)) {
			await this.addExtraAccountMetasToRemainingAccounts(
				spotMarketAccount.mint,
				remainingAccounts
			);
		}

		const tokenProgram = this.getTokenProgramForSpotMarket(spotMarketAccount);
		const removeStakeIx =
			await this.program.instruction.removeInsuranceFundStake(marketIndex, {
				accounts: {
					state: await this.getStatePublicKey(),
					spotMarket: spotMarketAccount.pubkey,
					insuranceFundStake: ifStakeAccountPublicKey,
					userStats: getUserStatsAccountPublicKey(
						this.program.programId,
						this.wallet.publicKey // only allow payer to request remove own insurance fund stake account
					),
					authority: this.wallet.publicKey,
					insuranceFundVault: spotMarketAccount.insuranceFund.vault,
					driftSigner: this.getSignerPublicKey(),
					userTokenAccount: tokenAccount,
					tokenProgram,
				},
				remainingAccounts,
			});

		removeIfStakeIxs.push(removeStakeIx);

		// Close the wrapped sol account at the end of the transaction
		if (createWSOLTokenAccount) {
			removeIfStakeIxs.push(
				createCloseAccountInstruction(
					tokenAccount,
					this.wallet.publicKey,
					this.wallet.publicKey,
					[]
				)
			);
		}

		const tx = await this.buildTransaction(removeIfStakeIxs, txParams);

		const { txSig } = await this.sendTransaction(
			tx,
			additionalSigners,
			this.opts
		);
		return txSig;
	}

	public async updateUserQuoteAssetInsuranceStake(
		authority: PublicKey,
		txParams?: TxParams
	): Promise<TransactionSignature> {
		const tx = await this.buildTransaction(
			await this.getUpdateUserQuoteAssetInsuranceStakeIx(authority),
			txParams
		);
		const { txSig } = await this.sendTransaction(tx, [], this.opts);
		return txSig;
	}

	public async getUpdateUserQuoteAssetInsuranceStakeIx(
		authority: PublicKey
	): Promise<TransactionInstruction> {
		const marketIndex = QUOTE_SPOT_MARKET_INDEX;
		const spotMarket = this.getSpotMarketAccount(marketIndex);
		const ifStakeAccountPublicKey = getInsuranceFundStakeAccountPublicKey(
			this.program.programId,
			authority,
			marketIndex
		);
		const userStatsPublicKey = getUserStatsAccountPublicKey(
			this.program.programId,
			authority
		);

		const ix = this.program.instruction.updateUserQuoteAssetInsuranceStake({
			accounts: {
				state: await this.getStatePublicKey(),
				spotMarket: spotMarket.pubkey,
				insuranceFundStake: ifStakeAccountPublicKey,
				userStats: userStatsPublicKey,
				signer: this.wallet.publicKey,
				insuranceFundVault: spotMarket.insuranceFund.vault,
			},
		});

		return ix;
	}

	public async updateUserGovTokenInsuranceStake(
		authority: PublicKey,
		txParams?: TxParams,
		env: DriftEnv = 'mainnet-beta'
	): Promise<TransactionSignature> {
		const ix =
			env == 'mainnet-beta'
				? await this.getUpdateUserGovTokenInsuranceStakeIx(authority)
				: await this.getUpdateUserGovTokenInsuranceStakeDevnetIx(authority);
		const tx = await this.buildTransaction(ix, txParams);
		const { txSig } = await this.sendTransaction(tx, [], this.opts);
		return txSig;
	}

	public async getUpdateUserGovTokenInsuranceStakeIx(
		authority: PublicKey
	): Promise<TransactionInstruction> {
		const marketIndex = GOV_SPOT_MARKET_INDEX;
		const spotMarket = this.getSpotMarketAccount(marketIndex);
		const ifStakeAccountPublicKey = getInsuranceFundStakeAccountPublicKey(
			this.program.programId,
			authority,
			marketIndex
		);
		const userStatsPublicKey = getUserStatsAccountPublicKey(
			this.program.programId,
			authority
		);

		const ix = this.program.instruction.updateUserGovTokenInsuranceStake({
			accounts: {
				state: await this.getStatePublicKey(),
				spotMarket: spotMarket.pubkey,
				insuranceFundStake: ifStakeAccountPublicKey,
				userStats: userStatsPublicKey,
				signer: this.wallet.publicKey,
				insuranceFundVault: spotMarket.insuranceFund.vault,
			},
		});

		return ix;
	}

	public async getUpdateUserGovTokenInsuranceStakeDevnetIx(
		authority: PublicKey,
		amount: BN = new BN(1)
	): Promise<TransactionInstruction> {
		const userStatsPublicKey = getUserStatsAccountPublicKey(
			this.program.programId,
			authority
		);

		const ix = this.program.instruction.updateUserGovTokenInsuranceStakeDevnet(
			amount,
			{
				accounts: {
					userStats: userStatsPublicKey,
					signer: this.wallet.publicKey,
				},
			}
		);

		return ix;
	}

	public async settleRevenueToInsuranceFund(
		spotMarketIndex: number,
		txParams?: TxParams
	): Promise<TransactionSignature> {
		const tx = await this.buildTransaction(
			await this.getSettleRevenueToInsuranceFundIx(spotMarketIndex),
			txParams
		);
		const { txSig } = await this.sendTransaction(tx, [], this.opts);
		return txSig;
	}

	public async getSettleRevenueToInsuranceFundIx(
		spotMarketIndex: number
	): Promise<TransactionInstruction> {
		const spotMarketAccount = this.getSpotMarketAccount(spotMarketIndex);
		const tokenProgramId = this.getTokenProgramForSpotMarket(spotMarketAccount);

		const remainingAccounts = [];
		this.addTokenMintToRemainingAccounts(spotMarketAccount, remainingAccounts);
		if (this.isTransferHook(spotMarketAccount)) {
			await this.addExtraAccountMetasToRemainingAccounts(
				spotMarketAccount.mint,
				remainingAccounts
			);
		}

		const ix = await this.program.instruction.settleRevenueToInsuranceFund(
			spotMarketIndex,
			{
				accounts: {
					state: await this.getStatePublicKey(),
					spotMarket: spotMarketAccount.pubkey,
					spotMarketVault: spotMarketAccount.vault,
					driftSigner: this.getSignerPublicKey(),
					insuranceFundVault: spotMarketAccount.insuranceFund.vault,
					tokenProgram: tokenProgramId,
				},
				remainingAccounts,
			}
		);
		return ix;
	}

	public async resolvePerpPnlDeficit(
		spotMarketIndex: number,
		perpMarketIndex: number,
		txParams?: TxParams
	): Promise<TransactionSignature> {
		const { txSig } = await this.sendTransaction(
			await this.buildTransaction(
				await this.getResolvePerpPnlDeficitIx(spotMarketIndex, perpMarketIndex),
				txParams
			),
			[],
			this.opts
		);
		return txSig;
	}

	public async getResolvePerpPnlDeficitIx(
		spotMarketIndex: number,
		perpMarketIndex: number
	): Promise<TransactionInstruction> {
		const remainingAccounts = this.getRemainingAccounts({
			userAccounts: [this.getUserAccount()],
			writablePerpMarketIndexes: [perpMarketIndex],
			writableSpotMarketIndexes: [spotMarketIndex],
		});

		const spotMarket = this.getSpotMarketAccount(spotMarketIndex);
		const tokenProgramId = this.getTokenProgramForSpotMarket(spotMarket);

		return await this.program.instruction.resolvePerpPnlDeficit(
			spotMarketIndex,
			perpMarketIndex,
			{
				accounts: {
					state: await this.getStatePublicKey(),
					authority: this.wallet.publicKey,
					spotMarketVault: spotMarket.vault,
					insuranceFundVault: spotMarket.insuranceFund.vault,
					driftSigner: this.getSignerPublicKey(),
					tokenProgram: tokenProgramId,
				},
				remainingAccounts: remainingAccounts,
			}
		);
	}

	public async getDepositIntoSpotMarketRevenuePoolIx(
		marketIndex: number,
		amount: BN,
		userTokenAccountPublicKey: PublicKey
	): Promise<TransactionInstruction> {
		const spotMarket = await this.getSpotMarketAccount(marketIndex);

		const remainingAccounts = [];
		this.addTokenMintToRemainingAccounts(spotMarket, remainingAccounts);
		if (this.isTransferHook(spotMarket)) {
			await this.addExtraAccountMetasToRemainingAccounts(
				spotMarket.mint,
				remainingAccounts
			);
		}

		const tokenProgram = this.getTokenProgramForSpotMarket(spotMarket);
		const ix = await this.program.instruction.depositIntoSpotMarketRevenuePool(
			amount,
			{
				accounts: {
					state: await this.getStatePublicKey(),
					spotMarket: spotMarket.pubkey,
					authority: this.wallet.publicKey,
					spotMarketVault: spotMarket.vault,
					userTokenAccount: userTokenAccountPublicKey,
					tokenProgram,
				},
			}
		);

		return ix;
	}

	/**
	 * This ix will donate your funds to drift revenue pool. It does not deposit into your user account
	 * @param marketIndex
	 * @param amount
	 * @param userTokenAccountPublicKey
	 * @returns
	 */
	public async depositIntoSpotMarketRevenuePool(
		marketIndex: number,
		amount: BN,
		userTokenAccountPublicKey: PublicKey
	): Promise<TransactionSignature> {
		const ix = await this.getDepositIntoSpotMarketRevenuePoolIx(
			marketIndex,
			amount,
			userTokenAccountPublicKey
		);
		const tx = await this.buildTransaction([ix]);

		const { txSig } = await this.sendTransaction(tx, [], this.opts);
		return txSig;
	}

	public getPerpMarketExtendedInfo(
		marketIndex: number
	): PerpMarketExtendedInfo {
		const marketAccount = this.getPerpMarketAccount(marketIndex);
		const quoteAccount = this.getSpotMarketAccount(QUOTE_SPOT_MARKET_INDEX);

		const extendedInfo: PerpMarketExtendedInfo = {
			marketIndex,
			minOrderSize: marketAccount.amm?.minOrderSize,
			marginMaintenance: marketAccount.marginRatioMaintenance,
			pnlPoolValue: getTokenAmount(
				marketAccount.pnlPool?.scaledBalance,
				quoteAccount,
				SpotBalanceType.DEPOSIT
			),
			contractTier: marketAccount.contractTier,
			availableInsurance: calculateMarketMaxAvailableInsurance(
				marketAccount,
				quoteAccount
			),
		};

		return extendedInfo;
	}

	/**
	 * Calculates taker / maker fee (as a percentage, e.g. .001 = 10 basis points) for particular marketType
	 * @param marketType
	 * @param positionMarketIndex
	 * @returns : {takerFee: number, makerFee: number} Precision None
	 */
	public getMarketFees(
		marketType: MarketType,
		marketIndex?: number,
		user?: User,
		enteringHighLeverageMode?: boolean
	) {
		let feeTier;
		const userHLM =
			(user?.isHighLeverageMode('Initial') ?? false) ||
			enteringHighLeverageMode;
		if (user && !userHLM) {
			feeTier = user.getUserFeeTier(marketType);
		} else {
			const state = this.getStateAccount();
			feeTier = isVariant(marketType, 'perp')
				? state.perpFeeStructure.feeTiers[0]
				: state.spotFeeStructure.feeTiers[0];
		}

		let takerFee = feeTier.feeNumerator / feeTier.feeDenominator;
		let makerFee =
			feeTier.makerRebateNumerator / feeTier.makerRebateDenominator;

		if (marketIndex !== undefined) {
			let marketAccount = null;
			if (isVariant(marketType, 'perp')) {
				marketAccount = this.getPerpMarketAccount(marketIndex);
			} else {
				marketAccount = this.getSpotMarketAccount(marketIndex);
			}

			takerFee += (takerFee * marketAccount.feeAdjustment) / 100;
			if (userHLM) {
				takerFee *= 2;
			}
			makerFee += (makerFee * marketAccount.feeAdjustment) / 100;
		}

		return {
			takerFee,
			makerFee,
		};
	}

	/**
	 * Returns the market index and type for a given market name
	 * E.g. "SOL-PERP" -> { marketIndex: 0, marketType: MarketType.PERP }
	 *
	 * @param name
	 */
	getMarketIndexAndType(
		name: string
	): { marketIndex: number; marketType: MarketType } | undefined {
		name = name.toUpperCase();
		for (const perpMarketAccount of this.getPerpMarketAccounts()) {
			if (decodeName(perpMarketAccount.name).toUpperCase() === name) {
				return {
					marketIndex: perpMarketAccount.marketIndex,
					marketType: MarketType.PERP,
				};
			}
		}

		for (const spotMarketAccount of this.getSpotMarketAccounts()) {
			if (decodeName(spotMarketAccount.name).toUpperCase() === name) {
				return {
					marketIndex: spotMarketAccount.marketIndex,
					marketType: MarketType.SPOT,
				};
			}
		}

		return undefined;
	}

	public getReceiverProgram(): Program<PythSolanaReceiver> {
		if (this.receiverProgram === undefined) {
			this.receiverProgram = new Program(
				pythSolanaReceiverIdl as PythSolanaReceiver,
				DEFAULT_RECEIVER_PROGRAM_ID,
				this.provider
			);
		}
		return this.receiverProgram;
	}

	public async getSwitchboardOnDemandProgram(): Promise<Program30<Idl30>> {
		if (this.sbOnDemandProgram === undefined) {
			this.sbOnDemandProgram = await AnchorUtils.loadProgramFromConnection(
				this.connection
			);
		}
		return this.sbOnDemandProgram;
	}

	public async postPythPullOracleUpdateAtomic(
		vaaString: string,
		feedId: string
	): Promise<TransactionSignature> {
		const postIxs = await this.getPostPythPullOracleUpdateAtomicIxs(
			vaaString,
			feedId
		);
		const tx = await this.buildTransaction(postIxs);
		const { txSig } = await this.sendTransaction(tx, [], this.opts);

		return txSig;
	}

	public async postMultiPythPullOracleUpdatesAtomic(
		vaaString: string,
		feedIds: string[]
	): Promise<TransactionSignature> {
		const postIxs = await this.getPostPythPullOracleUpdateAtomicIxs(
			vaaString,
			feedIds
		);
		const tx = await this.buildTransaction(postIxs);
		const { txSig } = await this.sendTransaction(tx, [], this.opts);

		return txSig;
	}

	public async getPostPythPullOracleUpdateAtomicIxs(
		vaaString: string,
		feedIds: string | string[],
		numSignatures = 2
	): Promise<TransactionInstruction[]> {
		const accumulatorUpdateData = parseAccumulatorUpdateData(
			Buffer.from(vaaString, 'base64')
		);
		const guardianSetIndex = accumulatorUpdateData.vaa.readUInt32BE(1);
		const guardianSet = getGuardianSetPda(
			guardianSetIndex,
			DEFAULT_WORMHOLE_PROGRAM_ID
		);

		const trimmedVaa = trimVaaSignatures(
			accumulatorUpdateData.vaa,
			numSignatures
		);

		const postIxs: TransactionInstruction[] = [];
		if (accumulatorUpdateData.updates.length > 1) {
			const encodedParams = this.getReceiverProgram().coder.types.encode(
				'PostMultiUpdatesAtomicParams',
				{
					vaa: trimmedVaa,
					merklePriceUpdates: accumulatorUpdateData.updates,
				}
			);
			const feedIdsToUse: string[] =
				typeof feedIds === 'string' ? [feedIds] : feedIds;
			const pubkeys = feedIdsToUse.map((feedId) => {
				return getPythPullOraclePublicKey(
					this.program.programId,
					getFeedIdUint8Array(feedId)
				);
			});

			const remainingAccounts: Array<AccountMeta> = pubkeys.map((pubkey) => {
				return {
					pubkey,
					isSigner: false,
					isWritable: true,
				};
			});
			postIxs.push(
				this.program.instruction.postMultiPythPullOracleUpdatesAtomic(
					encodedParams,
					{
						accounts: {
							keeper: this.wallet.publicKey,
							pythSolanaReceiver: DRIFT_ORACLE_RECEIVER_ID,
							guardianSet,
						},
						remainingAccounts,
					}
				)
			);
		} else {
			let feedIdToUse = typeof feedIds === 'string' ? feedIds : feedIds[0];
			feedIdToUse = trimFeedId(feedIdToUse);
			postIxs.push(
				await this.getSinglePostPythPullOracleAtomicIx(
					{
						vaa: trimmedVaa,
						merklePriceUpdate: accumulatorUpdateData.updates[0],
					},
					feedIdToUse,
					guardianSet
				)
			);
		}
		return postIxs;
	}

	private async getSinglePostPythPullOracleAtomicIx(
		params: {
			vaa: Buffer;
			merklePriceUpdate: {
				message: Buffer;
				proof: number[][];
			};
		},
		feedId: string,
		guardianSet: PublicKey
	): Promise<TransactionInstruction> {
		const feedIdBuffer = getFeedIdUint8Array(feedId);
		const receiverProgram = this.getReceiverProgram();

		const encodedParams = receiverProgram.coder.types.encode(
			'PostUpdateAtomicParams',
			params
		);

		return this.program.instruction.postPythPullOracleUpdateAtomic(
			feedIdBuffer,
			encodedParams,
			{
				accounts: {
					keeper: this.wallet.publicKey,
					pythSolanaReceiver: DRIFT_ORACLE_RECEIVER_ID,
					guardianSet,
					priceFeed: getPythPullOraclePublicKey(
						this.program.programId,
						feedIdBuffer
					),
				},
			}
		);
	}

	public async updatePythPullOracle(
		vaaString: string,
		feedId: string
	): Promise<TransactionSignature> {
		feedId = trimFeedId(feedId);
		const accumulatorUpdateData = parseAccumulatorUpdateData(
			Buffer.from(vaaString, 'base64')
		);
		const guardianSetIndex = accumulatorUpdateData.vaa.readUInt32BE(1);
		const guardianSet = getGuardianSetPda(
			guardianSetIndex,
			DEFAULT_WORMHOLE_PROGRAM_ID
		);

		const [postIxs, encodedVaaAddress] = await this.getBuildEncodedVaaIxs(
			accumulatorUpdateData.vaa,
			guardianSet
		);

		for (const update of accumulatorUpdateData.updates) {
			postIxs.push(
				await this.getUpdatePythPullOracleIxs(
					{
						merklePriceUpdate: update,
					},
					feedId,
					encodedVaaAddress.publicKey
				)
			);
		}

		const tx = await this.buildTransaction(postIxs);
		const { txSig } = await this.sendTransaction(
			tx,
			[encodedVaaAddress],
			this.opts
		);

		return txSig;
	}

	public async getUpdatePythPullOracleIxs(
		params: {
			merklePriceUpdate: {
				message: Buffer;
				proof: number[][];
			};
		},
		feedId: string,
		encodedVaaAddress: PublicKey
	): Promise<TransactionInstruction> {
		const feedIdBuffer = getFeedIdUint8Array(feedId);
		const receiverProgram = this.getReceiverProgram();

		const encodedParams = receiverProgram.coder.types.encode(
			'PostUpdateParams',
			params
		);

		return this.program.instruction.updatePythPullOracle(
			feedIdBuffer,
			encodedParams,
			{
				accounts: {
					keeper: this.wallet.publicKey,
					pythSolanaReceiver: DRIFT_ORACLE_RECEIVER_ID,
					encodedVaa: encodedVaaAddress,
					priceFeed: getPythPullOraclePublicKey(
						this.program.programId,
						feedIdBuffer
					),
				},
			}
		);
	}

	public async postPythLazerOracleUpdate(
		feedIds: number[],
		pythMessageHex: string
	): Promise<string> {
		const postIxs = await this.getPostPythLazerOracleUpdateIxs(
			feedIds,
			pythMessageHex,
			undefined,
			2
		);
		const tx = await this.buildTransaction(postIxs);
		const { txSig } = await this.sendTransaction(tx, [], this.opts);
		return txSig;
	}

	public async getPostPythLazerOracleUpdateIxs(
		feedIds: number[],
		pythMessageHex: string,
		precedingIxs: TransactionInstruction[] = [],
		overrideCustomIxIndex?: number
	): Promise<TransactionInstruction[]> {
		const pythMessageBytes = Buffer.from(pythMessageHex, 'hex');

		const verifyIx = createMinimalEd25519VerifyIx(
			overrideCustomIxIndex || precedingIxs.length + 1,
			12,
			pythMessageBytes
		);

		const remainingAccountsMeta = feedIds.map((feedId) => {
			return {
				pubkey: getPythLazerOraclePublicKey(this.program.programId, feedId),
				isSigner: false,
				isWritable: true,
			};
		});

		const ix = this.program.instruction.postPythLazerOracleUpdate(
			pythMessageBytes,
			{
				accounts: {
					keeper: this.wallet.publicKey,
					pythLazerStorage: PYTH_LAZER_STORAGE_ACCOUNT_KEY,
					ixSysvar: SYSVAR_INSTRUCTIONS_PUBKEY,
				},
				remainingAccounts: remainingAccountsMeta,
			}
		);
		return [verifyIx, ix];
	}

	public async getPostManySwitchboardOnDemandUpdatesAtomicIxs(
		feeds: PublicKey[],
		recentSlothash?: Slothash,
		numSignatures = 3
	): Promise<TransactionInstruction[] | undefined> {
		const program = await this.getSwitchboardOnDemandProgram();
		const [pullIxs, _luts, _rawResponse] =
			await PullFeed.fetchUpdateManyLightIx(program, {
				feeds,
				numSignatures,
				recentSlothashes: recentSlothash
					? [[new BN(recentSlothash.slot), recentSlothash.hash]]
					: undefined,
				chain: 'solana',
				network: this.env,
			});
		if (!pullIxs) {
			return undefined;
		}
		return pullIxs;
	}

	// @deprecated use getPostManySwitchboardOnDemandUpdatesAtomicIxs instead. This function no longer returns the required ixs due to upstream sdk changes.
	public async getPostSwitchboardOnDemandUpdateAtomicIx(
		feed: PublicKey,
		recentSlothash?: Slothash,
		numSignatures = 3
	): Promise<TransactionInstruction | undefined> {
		const program = await this.getSwitchboardOnDemandProgram();
		const feedAccount = new PullFeed(program, feed);
		if (!this.sbProgramFeedConfigs) {
			this.sbProgramFeedConfigs = new Map();
		}
		if (!this.sbProgramFeedConfigs.has(feedAccount.pubkey.toString())) {
			const feedConfig = await feedAccount.loadConfigs();
			this.sbProgramFeedConfigs.set(feed.toString(), feedConfig);
		}
		const [pullIx, _responses, success] = await PullFeed.fetchUpdateManyIx(
			program,
			{
				feeds: [feed],
				numSignatures,
				recentSlothashes: recentSlothash
					? [[new BN(recentSlothash.slot), recentSlothash.hash]]
					: undefined,
			}
		);
		if (!success) {
			return undefined;
		}
		return pullIx[0];
	}

	public async postSwitchboardOnDemandUpdate(
		feed: PublicKey,
		recentSlothash?: Slothash,
		numSignatures = 3
	): Promise<TransactionSignature> {
		const pullIx = await this.getPostSwitchboardOnDemandUpdateAtomicIx(
			feed,
			recentSlothash,
			numSignatures
		);
		if (!pullIx) {
			return undefined;
		}
		const tx = await asV0Tx({
			connection: this.connection,
			ixs: [pullIx],
			payer: this.wallet.publicKey,
			computeUnitLimitMultiple: 1.3,
			lookupTables: await this.fetchAllLookupTableAccounts(),
		});
		const { txSig } = await this.sendTransaction(tx, [], {
			commitment: 'processed',
			skipPreflight: true,
			maxRetries: 0,
		});
		return txSig;
	}

	private async getBuildEncodedVaaIxs(
		vaa: Buffer,
		guardianSet: PublicKey
	): Promise<[TransactionInstruction[], Keypair]> {
		const postIxs: TransactionInstruction[] = [];

		if (this.wormholeProgram === undefined) {
			this.wormholeProgram = new Program(
				wormholeCoreBridgeIdl,
				DEFAULT_WORMHOLE_PROGRAM_ID,
				this.provider
			);
		}

		const encodedVaaKeypair = new Keypair();
		postIxs.push(
			await this.wormholeProgram.account.encodedVaa.createInstruction(
				encodedVaaKeypair,
				vaa.length + 46
			)
		);

		// Why do we need this too?
		postIxs.push(
			await this.wormholeProgram.methods
				.initEncodedVaa()
				.accounts({
					encodedVaa: encodedVaaKeypair.publicKey,
				})
				.instruction()
		);

		// Split the write into two ixs
		postIxs.push(
			await this.wormholeProgram.methods
				.writeEncodedVaa({
					index: 0,
					data: vaa.subarray(0, 755),
				})
				.accounts({
					draftVaa: encodedVaaKeypair.publicKey,
				})
				.instruction()
		);

		postIxs.push(
			await this.wormholeProgram.methods
				.writeEncodedVaa({
					index: 755,
					data: vaa.subarray(755),
				})
				.accounts({
					draftVaa: encodedVaaKeypair.publicKey,
				})
				.instruction()
		);

		// Verify
		postIxs.push(
			await this.wormholeProgram.methods
				.verifyEncodedVaaV1()
				.accounts({
					guardianSet,
					draftVaa: encodedVaaKeypair.publicKey,
				})
				.instruction()
		);

		return [postIxs, encodedVaaKeypair];
	}

	public async enableUserHighLeverageMode(
		subAccountId: number,
		txParams?: TxParams
	): Promise<TransactionSignature> {
		const { txSig } = await this.sendTransaction(
			await this.buildTransaction(
				await this.getEnableHighLeverageModeIx(subAccountId),
				txParams
			),
			[],
			this.opts
		);
		return txSig;
	}

	public async getEnableHighLeverageModeIx(
		subAccountId: number,
		depositToTradeArgs?: {
			isMakingNewAccount: boolean;
			depositMarketIndex: number;
			orderMarketIndex: number;
		}
	): Promise<TransactionInstruction> {
		const isDepositToTradeTx = depositToTradeArgs !== undefined;

		const remainingAccounts = this.getRemainingAccounts({
			userAccounts: depositToTradeArgs?.isMakingNewAccount
				? []
				: [this.getUserAccount(subAccountId)],
			useMarketLastSlotCache: false,
			readablePerpMarketIndex: depositToTradeArgs?.orderMarketIndex,
			readableSpotMarketIndexes: isDepositToTradeTx
				? [depositToTradeArgs?.depositMarketIndex]
				: undefined,
		});

		const ix = await this.program.instruction.enableUserHighLeverageMode(
			subAccountId,
			{
				accounts: {
					state: await this.getStatePublicKey(),
					user: getUserAccountPublicKeySync(
						this.program.programId,
						this.wallet.publicKey,
						subAccountId
					),
					authority: this.wallet.publicKey,
					highLeverageModeConfig: getHighLeverageModeConfigPublicKey(
						this.program.programId
					),
				},
				remainingAccounts,
			}
		);

		return ix;
	}

	public async disableUserHighLeverageMode(
		user: PublicKey,
		userAccount?: UserAccount,
		txParams?: TxParams
	): Promise<TransactionSignature> {
		const { txSig } = await this.sendTransaction(
			await this.buildTransaction(
				await this.getDisableHighLeverageModeIx(user, userAccount),
				txParams
			),
			[],
			this.opts
		);
		return txSig;
	}

	public async getDisableHighLeverageModeIx(
		user: PublicKey,
		userAccount?: UserAccount
	): Promise<TransactionInstruction> {
		const remainingAccounts = userAccount
			? this.getRemainingAccounts({
					userAccounts: [userAccount],
			  })
			: undefined;

		const ix = await this.program.instruction.disableUserHighLeverageMode(
			false,
			{
				accounts: {
					state: await this.getStatePublicKey(),
					user,
					authority: this.wallet.publicKey,
					highLeverageModeConfig: getHighLeverageModeConfigPublicKey(
						this.program.programId
					),
				},
				remainingAccounts,
			}
		);

		return ix;
	}

	public async fetchHighLeverageModeConfig(): Promise<HighLeverageModeConfig> {
		const config = await this.program.account.highLeverageModeConfig.fetch(
			getHighLeverageModeConfigPublicKey(this.program.programId)
		);
		return config as HighLeverageModeConfig;
	}

	public async fetchProtectedMakerModeConfig(): Promise<ProtectedMakerModeConfig> {
		const config = await this.program.account.protectedMakerModeConfig.fetch(
			getProtectedMakerModeConfigPublicKey(this.program.programId)
		);
		return config as ProtectedMakerModeConfig;
	}

	public async updateUserProtectedMakerOrders(
		subAccountId: number,
		protectedOrders: boolean,
		authority?: PublicKey,
		txParams?: TxParams
	): Promise<TransactionSignature> {
		const { txSig } = await this.sendTransaction(
			await this.buildTransaction(
				await this.getUpdateUserProtectedMakerOrdersIx(
					subAccountId,
					protectedOrders,
					authority
				),
				txParams
			),
			[],
			this.opts
		);
		return txSig;
	}

	public async getUpdateUserProtectedMakerOrdersIx(
		subAccountId: number,
		protectedOrders: boolean,
		authority?: PublicKey
	): Promise<TransactionInstruction> {
		const ix = await this.program.instruction.updateUserProtectedMakerOrders(
			subAccountId,
			protectedOrders,
			{
				accounts: {
					state: await this.getStatePublicKey(),
					user: getUserAccountPublicKeySync(
						this.program.programId,
						authority ?? this.authority,
						subAccountId
					),
					authority: this.wallet.publicKey,
					protectedMakerModeConfig: getProtectedMakerModeConfigPublicKey(
						this.program.programId
					),
				},
			}
		);

		return ix;
	}

	public async getPauseSpotMarketDepositWithdrawIx(
		spotMarketIndex: number
	): Promise<TransactionInstruction> {
		const spotMarket = await this.getSpotMarketAccount(spotMarketIndex);
		return this.program.instruction.pauseSpotMarketDepositWithdraw({
			accounts: {
				state: await this.getStatePublicKey(),
				keeper: this.wallet.publicKey,
				spotMarket: spotMarket.pubkey,
				spotMarketVault: spotMarket.vault,
			},
		});
	}

	public async pauseSpotMarketDepositWithdraw(
		spotMarketIndex: number,
		txParams?: TxParams
	): Promise<TransactionSignature> {
		const { txSig } = await this.sendTransaction(
			await this.buildTransaction(
				await this.getPauseSpotMarketDepositWithdrawIx(spotMarketIndex),
				txParams
			),
			[],
			this.opts
		);
		return txSig;
	}

	public async updateMmOracleNative(
		marketIndex: number,
		oraclePrice: BN,
		oracleSequenceId: BN
	): Promise<TransactionSignature> {
		const updateMmOracleIx = await this.getUpdateMmOracleNativeIx(
			marketIndex,
			oraclePrice,
			oracleSequenceId
		);

		const tx = await this.buildTransaction(updateMmOracleIx, {
			computeUnits: 5000,
			computeUnitsPrice: 0,
		});
		const { txSig } = await this.sendTransaction(tx, [], this.opts);

		return txSig;
	}

	public async getUpdateMmOracleNativeIx(
		marketIndex: number,
		oraclePrice: BN,
		oracleSequenceId: BN
	): Promise<TransactionInstruction> {
		const discriminatorBuffer = createNativeInstructionDiscriminatorBuffer(0);
		const data = Buffer.alloc(discriminatorBuffer.length + 16);
		data.set(discriminatorBuffer, 0);
		data.set(oraclePrice.toArrayLike(Buffer, 'le', 8), 5); // next 8 bytes
		data.set(oracleSequenceId.toArrayLike(Buffer, 'le', 8), 13); // next 8 bytes

		// Build the instruction manually
		return new TransactionInstruction({
			programId: this.program.programId,
			keys: [
				{
					pubkey: this.getPerpMarketAccount(marketIndex).pubkey,
					isWritable: true,
					isSigner: false,
				},
				{
					pubkey: this.wallet.publicKey,
					isWritable: false,
					isSigner: true,
				},
				{
					pubkey: SYSVAR_CLOCK_PUBKEY,
					isWritable: false,
					isSigner: false,
				},
				{
					pubkey: await this.getStatePublicKey(),
					isWritable: false,
					isSigner: false,
				},
			],
			data,
		});
	}

	public async updateAmmSpreadAdjustmentNative(
		marketIndex: number,
		ammSpreadAdjustment: number
	): Promise<TransactionSignature> {
		const updateMmOracleIx = await this.getUpdateAmmSpreadAdjustmentNativeIx(
			marketIndex,
			ammSpreadAdjustment
		);

		const tx = await this.buildTransaction(updateMmOracleIx, {
			computeUnits: 1000,
			computeUnitsPrice: 0,
		});
		const { txSig } = await this.sendTransaction(tx, [], this.opts);

		return txSig;
	}

	public getUpdateAmmSpreadAdjustmentNativeIx(
		marketIndex: number,
		ammSpreadAdjustment: number // i8
	): TransactionInstruction {
		const discriminatorBuffer = createNativeInstructionDiscriminatorBuffer(1);
		const data = Buffer.alloc(discriminatorBuffer.length + 4);
		data.set(discriminatorBuffer, 0);
		data.writeInt8(ammSpreadAdjustment, 5); // next byte

		// Build the instruction manually
		return new TransactionInstruction({
			programId: this.program.programId,
			keys: [
				{
					pubkey: this.getPerpMarketAccount(marketIndex).pubkey,
					isWritable: true,
					isSigner: false,
				},
				{
					pubkey: this.wallet.publicKey,
					isWritable: false,
					isSigner: true,
				},
			],
			data,
		});
	}

	public async getLpPoolAccount(lpPoolName: number[]): Promise<LPPoolAccount> {
		return (await this.program.account.lpPool.fetch(
			getLpPoolPublicKey(this.program.programId, lpPoolName)
		)) as LPPoolAccount;
	}

	public async getConstituentTargetBaseAccount(
		lpPoolName: number[]
	): Promise<ConstituentTargetBaseAccount> {
		return (await this.program.account.constituentTargetBase.fetch(
			getConstituentTargetBasePublicKey(
				this.program.programId,
				getLpPoolPublicKey(this.program.programId, lpPoolName)
			)
		)) as ConstituentTargetBaseAccount;
	}

	public async getAmmCache(): Promise<AmmCache> {
		return (await this.program.account.ammCache.fetch(
			getAmmCachePublicKey(this.program.programId)
		)) as AmmCache;
	}

	public async updateLpConstituentTargetBase(
		lpPoolName: number[],
		constituents: PublicKey[],
		txParams?: TxParams
	): Promise<TransactionSignature> {
		const { txSig } = await this.sendTransaction(
			await this.buildTransaction(
				await this.getUpdateLpConstituentTargetBaseIx(lpPoolName, constituents),
				txParams
			),
			[],
			this.opts
		);
		return txSig;
	}

	public async getUpdateLpConstituentTargetBaseIx(
		lpPoolName: number[],
		constituents: PublicKey[]
	): Promise<TransactionInstruction> {
		const lpPool = getLpPoolPublicKey(this.program.programId, lpPoolName);
		const ammConstituentMappingPublicKey = getAmmConstituentMappingPublicKey(
			this.program.programId,
			lpPool
		);
		const constituentTargetBase = getConstituentTargetBasePublicKey(
			this.program.programId,
			lpPool
		);

		const ammCache = getAmmCachePublicKey(this.program.programId);

		const remainingAccounts = constituents.map((constituent) => {
			return {
				isWritable: false,
				isSigner: false,
				pubkey: constituent,
			};
		});

		return this.program.instruction.updateLpConstituentTargetBase({
			accounts: {
				keeper: this.wallet.publicKey,
				lpPool,
				ammConstituentMapping: ammConstituentMappingPublicKey,
				constituentTargetBase,
				state: await this.getStatePublicKey(),
				ammCache,
			},
			remainingAccounts,
		});
	}

	public async updateLpPoolAum(
		lpPool: LPPoolAccount,
		spotMarketIndexOfConstituents: number[],
		txParams?: TxParams
	): Promise<TransactionSignature> {
		const { txSig } = await this.sendTransaction(
			await this.buildTransaction(
				await this.getUpdateLpPoolAumIxs(lpPool, spotMarketIndexOfConstituents),
				txParams
			),
			[],
			this.opts
		);
		return txSig;
	}

	public async getUpdateLpPoolAumIxs(
		lpPool: LPPoolAccount,
		spotMarketIndexOfConstituents: number[]
	): Promise<TransactionInstruction> {
		const remainingAccounts = this.getRemainingAccounts({
			userAccounts: [],
			readableSpotMarketIndexes: spotMarketIndexOfConstituents,
		});
		remainingAccounts.push(
			...spotMarketIndexOfConstituents.map((index) => {
				return {
					pubkey: getConstituentPublicKey(
						this.program.programId,
						lpPool.pubkey,
						index
					),
					isSigner: false,
					isWritable: true,
				};
			})
		);
		return this.program.instruction.updateLpPoolAum({
			accounts: {
				keeper: this.wallet.publicKey,
				lpPool: lpPool.pubkey,
				state: await this.getStatePublicKey(),
				constituentTargetBase: getConstituentTargetBasePublicKey(
					this.program.programId,
					lpPool.pubkey
				),
				ammCache: getAmmCachePublicKey(this.program.programId),
			},
			remainingAccounts,
		});
	}

	public async updateAmmCache(
		perpMarketIndexes: number[],
		txParams?: TxParams
	): Promise<TransactionSignature> {
		const { txSig } = await this.sendTransaction(
			await this.buildTransaction(
				await this.getUpdateAmmCacheIx(perpMarketIndexes),
				txParams
			),
			[],
			this.opts
		);
		return txSig;
	}

	public async getUpdateAmmCacheIx(
		perpMarketIndexes: number[]
	): Promise<TransactionInstruction> {
		if (perpMarketIndexes.length > 50) {
			throw new Error('Cant update more than 50 markets at once');
		}

		const remainingAccounts = this.getRemainingAccounts({
			userAccounts: [],
			readablePerpMarketIndex: perpMarketIndexes,
		});

		return this.program.instruction.updateAmmCache({
			accounts: {
				keeper: this.wallet.publicKey,
				ammCache: getAmmCachePublicKey(this.program.programId),
				quoteMarket: this.getSpotMarketAccount(0).pubkey,
			},
			remainingAccounts,
		});
	}

	public async updateConstituentOracleInfo(
		constituent: ConstituentAccount
	): Promise<TransactionSignature> {
		const { txSig } = await this.sendTransaction(
			await this.buildTransaction(
				await this.getUpdateConstituentOracleInfoIx(constituent),
				undefined
			),
			[],
			this.opts
		);
		return txSig;
	}

	public async getUpdateConstituentOracleInfoIx(
		constituent: ConstituentAccount
	): Promise<TransactionInstruction> {
		const spotMarket = await this.getSpotMarketAccount(
			constituent.spotMarketIndex
		);
		return this.program.instruction.updateConstituentOracleInfo({
			accounts: {
				keeper: this.wallet.publicKey,
				constituent: constituent.pubkey,
				state: await this.getStatePublicKey(),
				oracle: spotMarket.oracle,
				spotMarket: spotMarket.pubkey,
			},
		});
	}

	public async lpPoolSwap(
		inMarketIndex: number,
		outMarketIndex: number,
		inAmount: BN,
		minOutAmount: BN,
		lpPool: PublicKey,
		constituentTargetBase: PublicKey,
		constituentInTokenAccount: PublicKey,
		constituentOutTokenAccount: PublicKey,
		userInTokenAccount: PublicKey,
		userOutTokenAccount: PublicKey,
		inConstituent: PublicKey,
		outConstituent: PublicKey,
		inMarketMint: PublicKey,
		outMarketMint: PublicKey,
		txParams?: TxParams
	): Promise<TransactionSignature> {
		const { txSig } = await this.sendTransaction(
			await this.buildTransaction(
				await this.getLpPoolSwapIx(
					inMarketIndex,
					outMarketIndex,
					inAmount,
					minOutAmount,
					lpPool,
					constituentTargetBase,
					constituentInTokenAccount,
					constituentOutTokenAccount,
					userInTokenAccount,
					userOutTokenAccount,
					inConstituent,
					outConstituent,
					inMarketMint,
					outMarketMint
				),
				txParams
			),
			[],
			this.opts
		);
		return txSig;
	}

	public async getLpPoolSwapIx(
		inMarketIndex: number,
		outMarketIndex: number,
		inAmount: BN,
		minOutAmount: BN,
		lpPool: PublicKey,
		constituentTargetBase: PublicKey,
		constituentInTokenAccount: PublicKey,
		constituentOutTokenAccount: PublicKey,
		userInTokenAccount: PublicKey,
		userOutTokenAccount: PublicKey,
		inConstituent: PublicKey,
		outConstituent: PublicKey,
		inMarketMint: PublicKey,
		outMarketMint: PublicKey
	): Promise<TransactionInstruction> {
		const remainingAccounts = this.getRemainingAccounts({
			userAccounts: [],
			readableSpotMarketIndexes: [inMarketIndex, outMarketIndex],
		});

		return this.program.instruction.lpPoolSwap(
			inMarketIndex,
			outMarketIndex,
			inAmount,
			minOutAmount,
			{
				remainingAccounts,
				accounts: {
					driftSigner: this.getSignerPublicKey(),
					state: await this.getStatePublicKey(),
					lpPool,
					constituentTargetBase,
					constituentInTokenAccount,
					constituentOutTokenAccount,
					constituentCorrelations: getConstituentCorrelationsPublicKey(
						this.program.programId,
						lpPool
					),
					userInTokenAccount,
					userOutTokenAccount,
					inConstituent,
					outConstituent,
					inMarketMint,
					outMarketMint,
					authority: this.wallet.publicKey,
					tokenProgram: TOKEN_PROGRAM_ID,
				},
			}
		);
	}

	public async viewLpPoolSwapFees(
		inMarketIndex: number,
		outMarketIndex: number,
		inAmount: BN,
		inTargetWeight: BN,
		outTargetWeight: BN,
		lpPool: PublicKey,
		constituentTargetBase: PublicKey,
		constituentInTokenAccount: PublicKey,
		constituentOutTokenAccount: PublicKey,
		inConstituent: PublicKey,
		outConstituent: PublicKey,
		txParams?: TxParams
	): Promise<TransactionSignature> {
		const { txSig } = await this.sendTransaction(
			await this.buildTransaction(
				await this.getViewLpPoolSwapFeesIx(
					inMarketIndex,
					outMarketIndex,
					inAmount,
					inTargetWeight,
					outTargetWeight,
					lpPool,
					constituentTargetBase,
					constituentInTokenAccount,
					constituentOutTokenAccount,
					inConstituent,
					outConstituent
				),
				txParams
			),
			[],
			this.opts
		);
		return txSig;
	}

	public async getViewLpPoolSwapFeesIx(
		inMarketIndex: number,
		outMarketIndex: number,
		inAmount: BN,
		inTargetWeight: BN,
		outTargetWeight: BN,
		lpPool: PublicKey,
		constituentTargetBase: PublicKey,
		constituentInTokenAccount: PublicKey,
		constituentOutTokenAccount: PublicKey,
		inConstituent: PublicKey,
		outConstituent: PublicKey
	): Promise<TransactionInstruction> {
		const remainingAccounts = this.getRemainingAccounts({
			userAccounts: [],
			readableSpotMarketIndexes: [inMarketIndex, outMarketIndex],
		});

		return this.program.instruction.viewLpPoolSwapFees(
			inMarketIndex,
			outMarketIndex,
			inAmount,
			inTargetWeight,
			outTargetWeight,
			{
				remainingAccounts,
				accounts: {
					driftSigner: this.getSignerPublicKey(),
					state: await this.getStatePublicKey(),
					lpPool,
					constituentTargetBase,
					constituentInTokenAccount,
					constituentOutTokenAccount,
					constituentCorrelations: getConstituentCorrelationsPublicKey(
						this.program.programId,
						lpPool
					),
					inConstituent,
					outConstituent,
					authority: this.wallet.publicKey,
					tokenProgram: TOKEN_PROGRAM_ID,
				},
			}
		);
	}

	public async getCreateLpPoolTokenAccountIx(
		lpPool: LPPoolAccount
	): Promise<TransactionInstruction> {
		const lpMint = lpPool.mint;
		const userLpTokenAccount = await getLpPoolTokenTokenAccountPublicKey(
			lpMint,
			this.wallet.publicKey
		);

		return this.createAssociatedTokenAccountIdempotentInstruction(
			userLpTokenAccount,
			this.wallet.publicKey,
			this.wallet.publicKey,
			lpMint
		);
	}

	public async createLpPoolTokenAccount(
		lpPool: LPPoolAccount,
		txParams?: TxParams
	): Promise<TransactionSignature> {
		const { txSig } = await this.sendTransaction(
			await this.buildTransaction(
				await this.getCreateLpPoolTokenAccountIx(lpPool),
				txParams
			),
			[],
			this.opts
		);
		return txSig;
	}

	public async lpPoolAddLiquidity({
		inMarketIndex,
		inAmount,
		minMintAmount,
		lpPool,
		txParams,
	}: {
		inMarketIndex: number;
		inAmount: BN;
		minMintAmount: BN;
		lpPool: LPPoolAccount;
		txParams?: TxParams;
	}): Promise<TransactionSignature> {
		const { txSig } = await this.sendTransaction(
			await this.buildTransaction(
				await this.getLpPoolAddLiquidityIx({
					inMarketIndex,
					inAmount,
					minMintAmount,
					lpPool,
				}),
				txParams
			),
			[],
			this.opts
		);
		return txSig;
	}

	public async getLpPoolAddLiquidityIx({
		inMarketIndex,
		inAmount,
		minMintAmount,
		lpPool,
	}: {
		inMarketIndex: number;
		inAmount: BN;
		minMintAmount: BN;
		lpPool: LPPoolAccount;
	}): Promise<TransactionInstruction[]> {
		const ixs: TransactionInstruction[] = [];
		const remainingAccounts = this.getRemainingAccounts({
			userAccounts: [],
			writableSpotMarketIndexes: [inMarketIndex],
		});

		const spotMarket = this.getSpotMarketAccount(inMarketIndex);
		const inMarketMint = spotMarket.mint;
		const isSolMarket = inMarketMint.equals(WRAPPED_SOL_MINT);

		let wSolTokenAccount: PublicKey | undefined;
		if (isSolMarket) {
			const { ixs: wSolIxs, pubkey } =
				await this.getWrappedSolAccountCreationIxs(inAmount, true);
			wSolTokenAccount = pubkey;
			ixs.push(...wSolIxs);
		}

		const inConstituent = getConstituentPublicKey(
			this.program.programId,
			lpPool.pubkey,
			inMarketIndex
		);
		const userInTokenAccount =
			wSolTokenAccount ??
			(await this.getAssociatedTokenAccount(inMarketIndex, false));
		const constituentInTokenAccount = getConstituentVaultPublicKey(
			this.program.programId,
			lpPool.pubkey,
			inMarketIndex
		);
		const lpMint = lpPool.mint;
		const userLpTokenAccount = await getLpPoolTokenTokenAccountPublicKey(
			lpMint,
			this.wallet.publicKey
		);
		if (!(await this.checkIfAccountExists(userLpTokenAccount))) {
			ixs.push(
				this.createAssociatedTokenAccountIdempotentInstruction(
					userLpTokenAccount,
					this.wallet.publicKey,
					this.wallet.publicKey,
					lpMint
				)
			);
		}

		const constituentTargetBase = getConstituentTargetBasePublicKey(
			this.program.programId,
			lpPool.pubkey
		);

		const lpPoolAddLiquidityIx = this.program.instruction.lpPoolAddLiquidity(
			inMarketIndex,
			inAmount,
			minMintAmount,
			{
				remainingAccounts,
				accounts: {
					driftSigner: this.getSignerPublicKey(),
					state: await this.getStatePublicKey(),
					lpPool: lpPool.pubkey,
					authority: this.wallet.publicKey,
					inMarketMint,
					inConstituent,
					userInTokenAccount,
					constituentInTokenAccount,
					userLpTokenAccount,
					lpMint,
					lpPoolTokenVault: getLpPoolTokenVaultPublicKey(
						this.program.programId,
						lpPool.pubkey
					),
					constituentTargetBase,
					tokenProgram: TOKEN_PROGRAM_ID,
				},
			}
		);
		ixs.push(lpPoolAddLiquidityIx);

		if (isSolMarket && wSolTokenAccount) {
			ixs.push(
				createCloseAccountInstruction(
					wSolTokenAccount,
					this.wallet.publicKey,
					this.wallet.publicKey
				)
			);
		}
		return [...ixs];
	}

	public async viewLpPoolAddLiquidityFees({
		inMarketIndex,
		inAmount,
		lpPool,
		txParams,
	}: {
		inMarketIndex: number;
		inAmount: BN;
		lpPool: LPPoolAccount;
		txParams?: TxParams;
	}): Promise<TransactionSignature> {
		const { txSig } = await this.sendTransaction(
			await this.buildTransaction(
				await this.getViewLpPoolAddLiquidityFeesIx({
					inMarketIndex,
					inAmount,
					lpPool,
				}),
				txParams
			),
			[],
			this.opts
		);
		return txSig;
	}

	public async getViewLpPoolAddLiquidityFeesIx({
		inMarketIndex,
		inAmount,
		lpPool,
	}: {
		inMarketIndex: number;
		inAmount: BN;
		lpPool: LPPoolAccount;
	}): Promise<TransactionInstruction> {
		const remainingAccounts = this.getRemainingAccounts({
			userAccounts: [],
			readableSpotMarketIndexes: [inMarketIndex],
		});

		const spotMarket = this.getSpotMarketAccount(inMarketIndex);
		const inMarketMint = spotMarket.mint;
		const inConstituent = getConstituentPublicKey(
			this.program.programId,
			lpPool.pubkey,
			inMarketIndex
		);
		const lpMint = lpPool.mint;

		const constituentTargetBase = getConstituentTargetBasePublicKey(
			this.program.programId,
			lpPool.pubkey
		);

		console.log((await this.getStatePublicKey()).toBase58());
		return this.program.instruction.viewLpPoolAddLiquidityFees(
			inMarketIndex,
			inAmount,
			{
				accounts: {
					state: await this.getStatePublicKey(),
					lpPool: lpPool.pubkey,
					authority: this.wallet.publicKey,
					inMarketMint,
					inConstituent,
					lpMint,
					constituentTargetBase,
				},
				remainingAccounts,
			}
		);
	}

	public async lpPoolRemoveLiquidity({
		outMarketIndex,
		lpToBurn,
		minAmountOut,
		lpPool,
		txParams,
	}: {
		outMarketIndex: number;
		lpToBurn: BN;
		minAmountOut: BN;
		lpPool: LPPoolAccount;
		txParams?: TxParams;
	}): Promise<TransactionSignature> {
		const { txSig } = await this.sendTransaction(
			await this.buildTransaction(
				await this.getLpPoolRemoveLiquidityIx({
					outMarketIndex,
					lpToBurn,
					minAmountOut,
					lpPool,
				}),
				txParams
			),
			[],
			this.opts
		);
		return txSig;
	}

	public async getLpPoolRemoveLiquidityIx({
		outMarketIndex,
		lpToBurn,
		minAmountOut,
		lpPool,
	}: {
		outMarketIndex: number;
		lpToBurn: BN;
		minAmountOut: BN;
		lpPool: LPPoolAccount;
	}): Promise<TransactionInstruction> {
		const remainingAccounts = this.getRemainingAccounts({
			userAccounts: [],
			writableSpotMarketIndexes: [outMarketIndex],
		});

		const spotMarket = this.getSpotMarketAccount(outMarketIndex);
		const outMarketMint = spotMarket.mint;
		const outConstituent = getConstituentPublicKey(
			this.program.programId,
			lpPool.pubkey,
			outMarketIndex
		);
		const userOutTokenAccount = await this.getAssociatedTokenAccount(
			outMarketIndex
		);
		const constituentOutTokenAccount = getConstituentVaultPublicKey(
			this.program.programId,
			lpPool.pubkey,
			outMarketIndex
		);
		const lpMint = lpPool.mint;
		const userLpTokenAccount = await getAssociatedTokenAddress(
			lpMint,
			this.wallet.publicKey,
			true
		);

		const constituentTargetBase = getConstituentTargetBasePublicKey(
			this.program.programId,
			lpPool.pubkey
		);

		return this.program.instruction.lpPoolRemoveLiquidity(
			outMarketIndex,
			lpToBurn,
			minAmountOut,
			{
				remainingAccounts,
				accounts: {
					driftSigner: this.getSignerPublicKey(),
					state: await this.getStatePublicKey(),
					lpPool: lpPool.pubkey,
					authority: this.wallet.publicKey,
					outMarketMint,
					outConstituent,
					userOutTokenAccount,
					constituentOutTokenAccount,
					userLpTokenAccount,
					lpMint,
					lpPoolTokenVault: getLpPoolTokenVaultPublicKey(
						this.program.programId,
						lpPool.pubkey
					),
					constituentTargetBase,
					tokenProgram: TOKEN_PROGRAM_ID,
				},
			}
		);
	}

	public async viewLpPoolRemoveLiquidityFees({
		outMarketIndex,
		lpToBurn,
		lpPool,
		txParams,
	}: {
		outMarketIndex: number;
		lpToBurn: BN;
		lpPool: LPPoolAccount;
		txParams?: TxParams;
	}): Promise<TransactionSignature> {
		const { txSig } = await this.sendTransaction(
			await this.buildTransaction(
				await this.getViewLpPoolRemoveLiquidityFeesIx({
					outMarketIndex,
					lpToBurn,
					lpPool,
				}),
				txParams
			),
			[],
			this.opts
		);
		return txSig;
	}

	public async getViewLpPoolRemoveLiquidityFeesIx({
		outMarketIndex,
		lpToBurn,
		lpPool,
	}: {
		outMarketIndex: number;
		lpToBurn: BN;
		lpPool: LPPoolAccount;
	}): Promise<TransactionInstruction> {
		const remainingAccounts = this.getRemainingAccounts({
			userAccounts: [],
			writableSpotMarketIndexes: [outMarketIndex],
		});

		const spotMarket = this.getSpotMarketAccount(outMarketIndex);
		const outMarketMint = spotMarket.mint;
		const outConstituent = getConstituentPublicKey(
			this.program.programId,
			lpPool.pubkey,
			outMarketIndex
		);
		const lpMint = lpPool.mint;
		const constituentTargetBase = getConstituentTargetBasePublicKey(
			this.program.programId,
			lpPool.pubkey
		);

		return this.program.instruction.viewLpPoolRemoveLiquidityFees(
			outMarketIndex,
			lpToBurn,
			{
				remainingAccounts,
				accounts: {
					state: await this.getStatePublicKey(),
					lpPool: lpPool.pubkey,
					authority: this.wallet.publicKey,
					outMarketMint,
					outConstituent,
					lpMint,
					constituentTargetBase,
				},
			}
		);
	}

	public async getAllLpPoolAddLiquidityIxs(
		{
			inMarketIndex,
			inAmount,
			minMintAmount,
			lpPool,
		}: {
			inMarketIndex: number;
			inAmount: BN;
			minMintAmount: BN;
			lpPool: LPPoolAccount;
		},
		constituentMap: ConstituentMap,
		includeUpdateConstituentOracleInfo = true,
		view = false
	): Promise<TransactionInstruction[]> {
		const ixs: TransactionInstruction[] = [];

		ixs.push(
			...(await this.getAllUpdateLpPoolAumIxs(
				lpPool,
				constituentMap,
				includeUpdateConstituentOracleInfo
			))
		);

		if (view) {
			ixs.push(
				await this.getViewLpPoolAddLiquidityFeesIx({
					inMarketIndex,
					inAmount,
					lpPool,
				})
			);
		} else {
			ixs.push(
				...(await this.getLpPoolAddLiquidityIx({
					inMarketIndex,
					inAmount,
					minMintAmount,
					lpPool,
				}))
			);
		}

		return ixs;
	}

	public async getAllLpPoolRemoveLiquidityIxs(
		{
			outMarketIndex,
			lpToBurn,
			minAmountOut,
			lpPool,
		}: {
			outMarketIndex: number;
			lpToBurn: BN;
			minAmountOut: BN;
			lpPool: LPPoolAccount;
		},
		constituentMap: ConstituentMap,
		includeUpdateConstituentOracleInfo = true,
		view = false
	): Promise<TransactionInstruction[]> {
		const ixs: TransactionInstruction[] = [];
		ixs.push(
			...(await this.getAllUpdateLpPoolAumIxs(
				lpPool,
				constituentMap,
				includeUpdateConstituentOracleInfo
			))
		);
		if (view) {
			ixs.push(
				await this.getViewLpPoolRemoveLiquidityFeesIx({
					outMarketIndex,
					lpToBurn,
					lpPool,
				})
			);
		} else {
			ixs.push(
				await this.getLpPoolRemoveLiquidityIx({
					outMarketIndex,
					lpToBurn,
					minAmountOut,
					lpPool,
				})
			);
		}

		return ixs;
	}

	public async getAllUpdateLpPoolAumIxs(
		lpPool: LPPoolAccount,
		constituentMap: ConstituentMap,
		includeUpdateConstituentOracleInfo = true
	): Promise<TransactionInstruction[]> {
		const ixs: TransactionInstruction[] = [];
		const constituents: ConstituentAccount[] = Array.from(
			constituentMap.values()
		);

		if (includeUpdateConstituentOracleInfo) {
			for (const constituent of constituents) {
				ixs.push(await this.getUpdateConstituentOracleInfoIx(constituent));
			}
		}

		const spotMarketIndexes = constituents.map(
			(constituent) => constituent.spotMarketIndex
		);
		ixs.push(await this.getUpdateLpPoolAumIxs(lpPool, spotMarketIndexes));
		return ixs;
	}

	public async getAllUpdateConstituentTargetBaseIxs(
		perpMarketIndexes: number[],
		lpPool: LPPoolAccount,
		constituentMap: ConstituentMap,
		includeUpdateConstituentOracleInfo = true
	): Promise<TransactionInstruction[]> {
		const ixs: TransactionInstruction[] = [];

		ixs.push(await this.getUpdateAmmCacheIx(perpMarketIndexes));

		ixs.push(
			await this.getUpdateLpConstituentTargetBaseIx(
				lpPool.name,
				Array.from(constituentMap.values()).map(
					(constituent) => constituent.pubkey
				)
			)
		);

		ixs.push(
			...(await this.getAllUpdateLpPoolAumIxs(
				lpPool,
				constituentMap,
				includeUpdateConstituentOracleInfo
			))
		);

		return ixs;
	}

	async settlePerpToLpPool(
		lpPoolName: number[],
		perpMarketIndexes: number[]
	): Promise<TransactionSignature> {
		const { txSig } = await this.sendTransaction(
			await this.buildTransaction(
				await this.getSettlePerpToLpPoolIx(lpPoolName, perpMarketIndexes),
				undefined
			),
			[],
			this.opts
		);
		return txSig;
	}

	public async getSettlePerpToLpPoolIx(
		lpPoolName: number[],
		perpMarketIndexes: number[]
	): Promise<TransactionInstruction> {
		const remainingAccounts = [];
		remainingAccounts.push(
			...perpMarketIndexes.map((index) => {
				return {
					pubkey: this.getPerpMarketAccount(index).pubkey,
					isSigner: false,
					isWritable: true,
				};
			})
		);
		const quoteSpotMarketAccount = this.getQuoteSpotMarketAccount();
		const lpPool = getLpPoolPublicKey(this.program.programId, lpPoolName);
		return this.program.instruction.settlePerpToLpPool({
			accounts: {
				driftSigner: this.getSignerPublicKey(),
				state: await this.getStatePublicKey(),
				keeper: this.wallet.publicKey,
				ammCache: getAmmCachePublicKey(this.program.programId),
				quoteMarket: quoteSpotMarketAccount.pubkey,
				constituent: getConstituentPublicKey(this.program.programId, lpPool, 0),
				constituentQuoteTokenAccount: getConstituentVaultPublicKey(
					this.program.programId,
					lpPool,
					0
				),
				lpPool,
				quoteTokenVault: quoteSpotMarketAccount.vault,
				tokenProgram: this.getTokenProgramForSpotMarket(quoteSpotMarketAccount),
				mint: quoteSpotMarketAccount.mint,
			},
			remainingAccounts,
		});
	}

	public async getAllSettlePerpToLpPoolIxs(
		lpPoolName: number[],
		marketIndex: number
	): Promise<TransactionInstruction[]> {
		const ixs: TransactionInstruction[] = [];
		ixs.push(await this.getUpdateAmmCacheIx([marketIndex]));
		ixs.push(await this.getSettlePerpToLpPoolIx(lpPoolName, [marketIndex]));
		return ixs;
	}

	/**
	 * Below here are the transaction sending functions
	 */

	private handleSignedTransaction(signedTxs: SignedTxData[]) {
		if (this.enableMetricsEvents && this.metricsEventEmitter) {
			this.metricsEventEmitter.emit('txSigned', signedTxs);
		}
	}

	private handlePreSignedTransaction() {
		if (this.enableMetricsEvents && this.metricsEventEmitter) {
			this.metricsEventEmitter.emit('preTxSigned');
		}
	}

	private isVersionedTransaction(
		tx: Transaction | VersionedTransaction
	): boolean {
		return isVersionedTransaction(tx);
	}

	/**
	 * Send a transaction.
	 *
	 * @param tx
	 * @param additionalSigners
	 * @param opts :: Will fallback to DriftClient's opts if not provided
	 * @param preSigned
	 * @returns
	 */
	sendTransaction(
		tx: Transaction | VersionedTransaction,
		additionalSigners?: Array<Signer>,
		opts?: ConfirmOptions,
		preSigned?: boolean
	): Promise<TxSigAndSlot> {
		const isVersionedTx = this.isVersionedTransaction(tx);
		if (isVersionedTx) {
			return this.txSender.sendVersionedTransaction(
				tx as VersionedTransaction,
				additionalSigners,
				opts ?? this.opts,
				preSigned
			);
		} else {
			return this.txSender.send(
				tx as Transaction,
				additionalSigners,
				opts ?? this.opts,
				preSigned
			);
		}
	}

	async buildTransaction(
		instructions: TransactionInstruction | TransactionInstruction[],
		txParams?: TxParams,
		txVersion?: TransactionVersion,
		lookupTables?: AddressLookupTableAccount[],
		forceVersionedTransaction?: boolean,
		recentBlockhash?: BlockhashWithExpiryBlockHeight,
		optionalIxs?: TransactionInstruction[]
	): Promise<Transaction | VersionedTransaction> {
		return this.txHandler.buildTransaction({
			instructions,
			txVersion: txVersion ?? this.txVersion,
			txParams: txParams ?? this.txParams,
			connection: this.connection,
			preFlightCommitment: this.opts.preflightCommitment,
			fetchAllMarketLookupTableAccounts:
				this.fetchAllLookupTableAccounts.bind(this),
			lookupTables,
			forceVersionedTransaction,
			recentBlockhash,
			optionalIxs,
		});
	}

	async buildBulkTransactions(
		instructions: (TransactionInstruction | TransactionInstruction[])[],
		txParams?: TxParams,
		txVersion?: TransactionVersion,
		lookupTables?: AddressLookupTableAccount[],
		forceVersionedTransaction?: boolean
	): Promise<(Transaction | VersionedTransaction)[]> {
		return this.txHandler.buildBulkTransactions({
			instructions,
			txVersion: txVersion ?? this.txVersion,
			txParams: txParams ?? this.txParams,
			connection: this.connection,
			preFlightCommitment: this.opts.preflightCommitment,
			fetchAllMarketLookupTableAccounts:
				this.fetchAllLookupTableAccounts.bind(this),
			lookupTables,
			forceVersionedTransaction,
		});
	}

	async buildTransactionsMap(
		instructionsMap: Record<
			string,
			TransactionInstruction | TransactionInstruction[]
		>,
		txParams?: TxParams,
		txVersion?: TransactionVersion,
		lookupTables?: AddressLookupTableAccount[],
		forceVersionedTransaction?: boolean
	) {
		return this.txHandler.buildTransactionsMap({
			instructionsMap,
			txVersion: txVersion ?? this.txVersion,
			txParams: txParams ?? this.txParams,
			connection: this.connection,
			preFlightCommitment: this.opts.preflightCommitment,
			fetchAllMarketLookupTableAccounts:
				this.fetchAllLookupTableAccounts.bind(this),
			lookupTables,
			forceVersionedTransaction,
		});
	}

	async buildAndSignTransactionsMap(
		instructionsMap: Record<
			string,
			TransactionInstruction | TransactionInstruction[]
		>,
		txParams?: TxParams,
		txVersion?: TransactionVersion,
		lookupTables?: AddressLookupTableAccount[],
		forceVersionedTransaction?: boolean
	) {
		return this.txHandler.buildAndSignTransactionMap({
			instructionsMap,
			txVersion: txVersion ?? this.txVersion,
			txParams: txParams ?? this.txParams,
			connection: this.connection,
			preFlightCommitment: this.opts.preflightCommitment,
			fetchAllMarketLookupTableAccounts:
				this.fetchAllLookupTableAccounts.bind(this),
			lookupTables,
			forceVersionedTransaction,
		});
	}
}<|MERGE_RESOLUTION|>--- conflicted
+++ resolved
@@ -64,14 +64,11 @@
 	ProtectedMakerModeConfig,
 	SignedMsgOrderParamsDelegateMessage,
 	TokenProgramFlag,
-<<<<<<< HEAD
+	PostOnlyParams,
 	LPPoolAccount,
 	ConstituentAccount,
 	ConstituentTargetBaseAccount,
 	AmmCache,
-=======
-	PostOnlyParams,
->>>>>>> 96ca0d6e
 } from './types';
 import driftIDL from './idl/drift.json';
 
