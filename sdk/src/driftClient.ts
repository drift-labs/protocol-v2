import * as anchor from '@coral-xyz/anchor';
import {
	AnchorProvider,
	BN,
	Idl,
	Program,
	ProgramAccount,
} from '@coral-xyz/anchor';
import { Idl as Idl30, Program as Program30 } from '@coral-xyz/anchor-30';
import bs58 from 'bs58';
import {
	ASSOCIATED_TOKEN_PROGRAM_ID,
	createAssociatedTokenAccountInstruction,
	createAssociatedTokenAccountIdempotentInstruction,
	createCloseAccountInstruction,
	createInitializeAccountInstruction,
	getAssociatedTokenAddress,
	TOKEN_2022_PROGRAM_ID,
	TOKEN_PROGRAM_ID,
	getAssociatedTokenAddressSync,
	getMint,
	getTransferHook,
	getExtraAccountMetaAddress,
	getExtraAccountMetas,
	resolveExtraAccountMeta,
} from '@solana/spl-token';
import {
	DriftClientMetricsEvents,
	HighLeverageModeConfig,
	isVariant,
	IWallet,
	MakerInfo,
	MappedRecord,
	MarketType,
	ModifyOrderParams,
	ModifyOrderPolicy,
	OpenbookV2FulfillmentConfigAccount,
	OptionalOrderParams,
	OracleSource,
	Order,
	OrderParams,
	OrderTriggerCondition,
	OrderType,
	PerpMarketAccount,
	PerpMarketExtendedInfo,
	PhoenixV1FulfillmentConfigAccount,
	PlaceAndTakeOrderSuccessCondition,
	PositionDirection,
	ReferrerInfo,
	ReferrerNameAccount,
	SerumV3FulfillmentConfigAccount,
	SettlePnlMode,
	SignedTxData,
	SpotBalanceType,
	SpotMarketAccount,
	SpotPosition,
	StateAccount,
	SwapReduceOnly,
	SignedMsgOrderParamsMessage,
	TakerInfo,
	TxParams,
	UserAccount,
	UserStatsAccount,
	ProtectedMakerModeConfig,
	SignedMsgOrderParamsDelegateMessage,
	TokenProgramFlag,
	LPPoolAccount,
	ConstituentAccount,
	ConstituentTargetBaseAccount,
} from './types';
import driftIDL from './idl/drift.json';

import {
	AccountMeta,
	AddressLookupTableAccount,
	BlockhashWithExpiryBlockHeight,
	ConfirmOptions,
	Connection,
	Keypair,
	LAMPORTS_PER_SOL,
	PublicKey,
	Signer,
	SystemProgram,
	SYSVAR_CLOCK_PUBKEY,
	SYSVAR_INSTRUCTIONS_PUBKEY,
	Transaction,
	TransactionInstruction,
	TransactionSignature,
	TransactionVersion,
	VersionedTransaction,
} from '@solana/web3.js';

import { TokenFaucet } from './tokenFaucet';
import { EventEmitter } from 'events';
import StrictEventEmitter from 'strict-event-emitter-types';
import {
	getDriftSignerPublicKey,
	getDriftStateAccountPublicKey,
	getFuelOverflowAccountPublicKey,
	getHighLeverageModeConfigPublicKey,
	getInsuranceFundStakeAccountPublicKey,
	getOpenbookV2FulfillmentConfigPublicKey,
	getPerpMarketPublicKey,
	getPhoenixFulfillmentConfigPublicKey,
	getProtectedMakerModeConfigPublicKey,
	getPythLazerOraclePublicKey,
	getPythPullOraclePublicKey,
	getReferrerNamePublicKeySync,
	getSerumFulfillmentConfigPublicKey,
	getSerumSignerPublicKey,
	getSpotMarketPublicKey,
	getSignedMsgUserAccountPublicKey,
	getUserAccountPublicKey,
	getUserAccountPublicKeySync,
	getUserStatsAccountPublicKey,
	getSignedMsgWsDelegatesAccountPublicKey,
	getIfRebalanceConfigPublicKey,
	getConstituentTargetBasePublicKey,
	getAmmConstituentMappingPublicKey,
	getLpPoolPublicKey,
	getConstituentPublicKey,
	getAmmCachePublicKey,
	getLpPoolTokenVaultPublicKey,
	getConstituentVaultPublicKey,
	getConstituentCorrelationsPublicKey,
	getLpPoolTokenTokenAccountPublicKey,
} from './addresses/pda';
import {
	DataAndSlot,
	DelistedMarketSetting,
	DriftClientAccountEvents,
	DriftClientAccountSubscriber,
} from './accounts/types';
import { TxSender, TxSigAndSlot } from './tx/types';
import {
	BASE_PRECISION,
	GOV_SPOT_MARKET_INDEX,
	PRICE_PRECISION,
	QUOTE_PRECISION,
	QUOTE_SPOT_MARKET_INDEX,
	ZERO,
} from './constants/numericConstants';
import { findDirectionToClose, positionIsAvailable } from './math/position';
import { getSignedTokenAmount, getTokenAmount } from './math/spotBalance';
import { decodeName, DEFAULT_USER_NAME, encodeName } from './userName';
import { OraclePriceData } from './oracles/types';
import { DriftClientConfig } from './driftClientConfig';
import { PollingDriftClientAccountSubscriber } from './accounts/pollingDriftClientAccountSubscriber';
import { WebSocketDriftClientAccountSubscriber } from './accounts/webSocketDriftClientAccountSubscriber';
import { RetryTxSender } from './tx/retryTxSender';
import { User } from './user';
import { UserSubscriptionConfig } from './userConfig';
import {
	configs,
	DRIFT_ORACLE_RECEIVER_ID,
	DEFAULT_CONFIRMATION_OPTS,
	DRIFT_PROGRAM_ID,
	DriftEnv,
	PYTH_LAZER_STORAGE_ACCOUNT_KEY,
} from './config';
import { WRAPPED_SOL_MINT } from './constants/spotMarkets';
import { UserStats } from './userStats';
import { isSpotPositionAvailable } from './math/spotPosition';
import { calculateMarketMaxAvailableInsurance } from './math/market';
import { fetchUserStatsAccount } from './accounts/fetch';
import { castNumberToSpotPrecision } from './math/spotMarket';
import {
	JupiterClient,
	QuoteResponse,
	SwapMode,
} from './jupiter/jupiterClient';
import { getNonIdleUserFilter } from './memcmp';
import { UserStatsSubscriptionConfig } from './userStatsConfig';
import { getMarinadeDepositIx, getMarinadeFinanceProgram } from './marinade';
import { getOrderParams, isUpdateHighLeverageMode } from './orderParams';
import { numberToSafeBN } from './math/utils';
import { TransactionParamProcessor } from './tx/txParamProcessor';
import { isOracleValid, trimVaaSignatures } from './math/oracles';
import { TxHandler } from './tx/txHandler';
import {
	DEFAULT_RECEIVER_PROGRAM_ID,
	wormholeCoreBridgeIdl,
} from '@pythnetwork/pyth-solana-receiver';
import { parseAccumulatorUpdateData } from '@pythnetwork/price-service-sdk';
import {
	DEFAULT_WORMHOLE_PROGRAM_ID,
	getGuardianSetPda,
} from '@pythnetwork/pyth-solana-receiver/lib/address';
import { WormholeCoreBridgeSolana } from '@pythnetwork/pyth-solana-receiver/lib/idl/wormhole_core_bridge_solana';
import { PythSolanaReceiver } from '@pythnetwork/pyth-solana-receiver/lib/idl/pyth_solana_receiver';
import { getFeedIdUint8Array, trimFeedId } from './util/pythOracleUtils';
import { createMinimalEd25519VerifyIx } from './util/ed25519Utils';
import {
	createNativeInstructionDiscriminatorBuffer,
	isVersionedTransaction,
} from './tx/utils';
import pythSolanaReceiverIdl from './idl/pyth_solana_receiver.json';
import { asV0Tx, PullFeed, AnchorUtils } from '@switchboard-xyz/on-demand';
import { gprcDriftClientAccountSubscriber } from './accounts/grpcDriftClientAccountSubscriber';
import nacl from 'tweetnacl';
import { Slothash } from './slot/SlothashSubscriber';
import { getOracleId } from './oracles/oracleId';
import { SignedMsgOrderParams } from './types';
import { sha256 } from '@noble/hashes/sha256';
<<<<<<< HEAD
import { ConstituentMap } from './constituentMap/constituentMap';
=======
import { getOracleConfidenceFromMMOracleData } from './oracles/utils';
>>>>>>> c66099e0

type RemainingAccountParams = {
	userAccounts: UserAccount[];
	writablePerpMarketIndexes?: number[];
	writableSpotMarketIndexes?: number[];
	readablePerpMarketIndex?: number | number[];
	readableSpotMarketIndexes?: number[];
	useMarketLastSlotCache?: boolean;
};

/**
 * # DriftClient
 * This class is the main way to interact with Drift Protocol. It allows you to subscribe to the various accounts where the Market's state is stored, as well as: opening positions, liquidating, settling funding, depositing & withdrawing, and more.
 */
export class DriftClient {
	connection: Connection;
	wallet: IWallet;
	public program: Program;
	provider: AnchorProvider;
	env: DriftEnv;
	opts?: ConfirmOptions;
	useHotWalletAdmin?: boolean;
	users = new Map<string, User>();
	userStats?: UserStats;
	activeSubAccountId: number;
	userAccountSubscriptionConfig: UserSubscriptionConfig;
	userStatsAccountSubscriptionConfig: UserStatsSubscriptionConfig;
	accountSubscriber: DriftClientAccountSubscriber;
	eventEmitter: StrictEventEmitter<EventEmitter, DriftClientAccountEvents>;
	metricsEventEmitter: StrictEventEmitter<
		EventEmitter,
		DriftClientMetricsEvents
	>;
	_isSubscribed = false;
	txSender: TxSender;
	perpMarketLastSlotCache = new Map<number, number>();
	spotMarketLastSlotCache = new Map<number, number>();
	mustIncludePerpMarketIndexes = new Set<number>();
	mustIncludeSpotMarketIndexes = new Set<number>();
	authority: PublicKey;

	/** @deprecated use marketLookupTables */
	marketLookupTable: PublicKey;
	/** @deprecated use lookupTableAccounts */
	lookupTableAccount: AddressLookupTableAccount;

	marketLookupTables: PublicKey[];
	lookupTableAccounts: AddressLookupTableAccount[];

	includeDelegates?: boolean;
	authoritySubAccountMap?: Map<string, number[]>;
	skipLoadUsers?: boolean;
	txVersion: TransactionVersion;
	txParams: TxParams;
	enableMetricsEvents?: boolean;

	txHandler: TxHandler;

	receiverProgram?: Program<PythSolanaReceiver>;
	wormholeProgram?: Program<WormholeCoreBridgeSolana>;
	sbOnDemandProgramdId: PublicKey;
	sbOnDemandProgram?: Program30<Idl30>;
	sbProgramFeedConfigs?: Map<string, any>;

	public get isSubscribed() {
		return this._isSubscribed && this.accountSubscriber.isSubscribed;
	}

	public set isSubscribed(val: boolean) {
		this._isSubscribed = val;
	}

	public constructor(config: DriftClientConfig) {
		this.connection = config.connection;
		this.wallet = config.wallet;
		this.env = config.env ?? 'mainnet-beta';
		this.opts = config.opts || {
			...DEFAULT_CONFIRMATION_OPTS,
		};
		this.useHotWalletAdmin = config.useHotWalletAdmin ?? false;
		if (config?.connection?.commitment) {
			// At the moment this ensures that our transaction simulations (which use Connection object) will use the same commitment level as our Transaction blockhashes (which use these opts)
			this.opts.commitment = config.connection.commitment;
			this.opts.preflightCommitment = config.connection.commitment;
		}
		this.provider = new AnchorProvider(
			config.connection,
			// @ts-ignore
			config.wallet,
			this.opts
		);
		this.program = new Program(
			driftIDL as Idl,
			config.programID ?? new PublicKey(DRIFT_PROGRAM_ID),
			this.provider,
			config.coder
		);

		this.authority = config.authority ?? this.wallet.publicKey;
		this.activeSubAccountId = config.activeSubAccountId ?? 0;
		this.skipLoadUsers = config.skipLoadUsers ?? false;
		this.txVersion =
			config.txVersion ?? this.getTxVersionForNewWallet(config.wallet);
		this.txParams = {
			computeUnits: config.txParams?.computeUnits ?? 600_000,
			computeUnitsPrice: config.txParams?.computeUnitsPrice ?? 0,
		};

		this.txHandler =
			config?.txHandler ??
			new TxHandler({
				connection: this.connection,
				// @ts-ignore
				wallet: this.provider.wallet,
				confirmationOptions: this.opts,
				opts: {
					returnBlockHeightsWithSignedTxCallbackData:
						config.enableMetricsEvents,
					onSignedCb: this.handleSignedTransaction.bind(this),
					preSignedCb: this.handlePreSignedTransaction.bind(this),
				},
				config: config.txHandlerConfig,
			});

		if (config.includeDelegates && config.subAccountIds) {
			throw new Error(
				'Can only pass one of includeDelegates or subAccountIds. If you want to specify subaccount ids for multiple authorities, pass authoritySubaccountMap instead'
			);
		}

		if (config.authoritySubAccountMap && config.subAccountIds) {
			throw new Error(
				'Can only pass one of authoritySubaccountMap or subAccountIds'
			);
		}

		if (config.authoritySubAccountMap && config.includeDelegates) {
			throw new Error(
				'Can only pass one of authoritySubaccountMap or includeDelegates'
			);
		}

		this.authoritySubAccountMap = config.authoritySubAccountMap
			? config.authoritySubAccountMap
			: config.subAccountIds
			? new Map([[this.authority.toString(), config.subAccountIds]])
			: new Map<string, number[]>();

		this.includeDelegates = config.includeDelegates ?? false;
		if (config.accountSubscription?.type === 'polling') {
			this.userAccountSubscriptionConfig = {
				type: 'polling',
				accountLoader: config.accountSubscription.accountLoader,
			};
			this.userStatsAccountSubscriptionConfig = {
				type: 'polling',
				accountLoader: config.accountSubscription.accountLoader,
			};
		} else if (config.accountSubscription?.type === 'grpc') {
			this.userAccountSubscriptionConfig = {
				type: 'grpc',
				resubTimeoutMs: config.accountSubscription?.resubTimeoutMs,
				logResubMessages: config.accountSubscription?.logResubMessages,
				grpcConfigs: config.accountSubscription?.grpcConfigs,
			};
			this.userStatsAccountSubscriptionConfig = {
				type: 'grpc',
				grpcConfigs: config.accountSubscription?.grpcConfigs,
				resubTimeoutMs: config.accountSubscription?.resubTimeoutMs,
				logResubMessages: config.accountSubscription?.logResubMessages,
			};
		} else {
			this.userAccountSubscriptionConfig = {
				type: 'websocket',
				resubTimeoutMs: config.accountSubscription?.resubTimeoutMs,
				logResubMessages: config.accountSubscription?.logResubMessages,
				commitment: config.accountSubscription?.commitment,
			};
			this.userStatsAccountSubscriptionConfig = {
				type: 'websocket',
				resubTimeoutMs: config.accountSubscription?.resubTimeoutMs,
				logResubMessages: config.accountSubscription?.logResubMessages,
				commitment: config.accountSubscription?.commitment,
			};
		}

		if (config.userStats) {
			this.userStats = new UserStats({
				driftClient: this,
				userStatsAccountPublicKey: getUserStatsAccountPublicKey(
					this.program.programId,
					this.authority
				),
				accountSubscription: this.userAccountSubscriptionConfig,
			});
		}

		this.marketLookupTable = config.marketLookupTable;
		if (!this.marketLookupTable) {
			this.marketLookupTable = new PublicKey(
				configs[this.env].MARKET_LOOKUP_TABLE
			);
		}

		this.marketLookupTables = config.marketLookupTables;
		if (!this.marketLookupTables) {
			this.marketLookupTables = configs[this.env].MARKET_LOOKUP_TABLES.map(
				(tableAddr) => new PublicKey(tableAddr)
			);
		}

		const delistedMarketSetting =
			config.delistedMarketSetting || DelistedMarketSetting.Unsubscribe;
		const noMarketsAndOraclesSpecified =
			config.perpMarketIndexes === undefined &&
			config.spotMarketIndexes === undefined &&
			config.oracleInfos === undefined;
		if (config.accountSubscription?.type === 'polling') {
			this.accountSubscriber = new PollingDriftClientAccountSubscriber(
				this.program,
				config.accountSubscription.accountLoader,
				config.perpMarketIndexes ?? [],
				config.spotMarketIndexes ?? [],
				config.oracleInfos ?? [],
				noMarketsAndOraclesSpecified,
				delistedMarketSetting
			);
		} else if (config.accountSubscription?.type === 'grpc') {
			this.accountSubscriber = new gprcDriftClientAccountSubscriber(
				config.accountSubscription.grpcConfigs,
				this.program,
				config.perpMarketIndexes ?? [],
				config.spotMarketIndexes ?? [],
				config.oracleInfos ?? [],
				noMarketsAndOraclesSpecified,
				delistedMarketSetting,
				{
					resubTimeoutMs: config.accountSubscription?.resubTimeoutMs,
					logResubMessages: config.accountSubscription?.logResubMessages,
				}
			);
		} else {
			this.accountSubscriber = new WebSocketDriftClientAccountSubscriber(
				this.program,
				config.perpMarketIndexes ?? [],
				config.spotMarketIndexes ?? [],
				config.oracleInfos ?? [],
				noMarketsAndOraclesSpecified,
				delistedMarketSetting,
				{
					resubTimeoutMs: config.accountSubscription?.resubTimeoutMs,
					logResubMessages: config.accountSubscription?.logResubMessages,
				},
				config.accountSubscription?.commitment
			);
		}
		this.eventEmitter = this.accountSubscriber.eventEmitter;

		this.metricsEventEmitter = new EventEmitter();

		if (config.enableMetricsEvents) {
			this.enableMetricsEvents = true;
		}

		this.txSender =
			config.txSender ??
			new RetryTxSender({
				connection: this.connection,
				wallet: this.wallet,
				opts: this.opts,
				txHandler: this.txHandler,
			});

		this.sbOnDemandProgramdId = configs[this.env].SB_ON_DEMAND_PID;
	}

	public getUserMapKey(subAccountId: number, authority: PublicKey): string {
		return `${subAccountId}_${authority.toString()}`;
	}

	createUser(
		subAccountId: number,
		accountSubscriptionConfig: UserSubscriptionConfig,
		authority?: PublicKey
	): User {
		const userAccountPublicKey = getUserAccountPublicKeySync(
			this.program.programId,
			authority ?? this.authority,
			subAccountId
		);

		return new User({
			driftClient: this,
			userAccountPublicKey,
			accountSubscription: accountSubscriptionConfig,
		});
	}

	public async subscribe(): Promise<boolean> {
		let subscribePromises = [this.addAndSubscribeToUsers()].concat(
			this.accountSubscriber.subscribe()
		);

		if (this.userStats !== undefined) {
			subscribePromises = subscribePromises.concat(this.userStats.subscribe());
		}
		this.isSubscribed = (await Promise.all(subscribePromises)).reduce(
			(success, prevSuccess) => success && prevSuccess
		);

		return this.isSubscribed;
	}

	subscribeUsers(): Promise<boolean>[] {
		return [...this.users.values()].map((user) => user.subscribe());
	}

	/**
	 *	Forces the accountSubscriber to fetch account updates from rpc
	 */
	public async fetchAccounts(): Promise<void> {
		let promises = [...this.users.values()]
			.map((user) => user.fetchAccounts())
			.concat(this.accountSubscriber.fetch());
		if (this.userStats) {
			promises = promises.concat(this.userStats.fetchAccounts());
		}
		await Promise.all(promises);
	}

	public async unsubscribe(): Promise<void> {
		let unsubscribePromises = this.unsubscribeUsers().concat(
			this.accountSubscriber.unsubscribe()
		);
		if (this.userStats !== undefined) {
			unsubscribePromises = unsubscribePromises.concat(
				this.userStats.unsubscribe()
			);
		}
		await Promise.all(unsubscribePromises);
		this.isSubscribed = false;
	}

	unsubscribeUsers(): Promise<void>[] {
		return [...this.users.values()].map((user) => user.unsubscribe());
	}

	statePublicKey?: PublicKey;
	public async getStatePublicKey(): Promise<PublicKey> {
		if (this.statePublicKey) {
			return this.statePublicKey;
		}
		this.statePublicKey = await getDriftStateAccountPublicKey(
			this.program.programId
		);
		return this.statePublicKey;
	}

	signerPublicKey?: PublicKey;
	public getSignerPublicKey(): PublicKey {
		if (this.signerPublicKey) {
			return this.signerPublicKey;
		}
		this.signerPublicKey = getDriftSignerPublicKey(this.program.programId);
		return this.signerPublicKey;
	}

	public getStateAccount(): StateAccount {
		return this.accountSubscriber.getStateAccountAndSlot().data;
	}

	/**
	 * Forces a fetch to rpc before returning accounts. Useful for anchor tests.
	 */
	public async forceGetStateAccount(): Promise<StateAccount> {
		await this.accountSubscriber.fetch();
		return this.accountSubscriber.getStateAccountAndSlot().data;
	}

	public getPerpMarketAccount(
		marketIndex: number
	): PerpMarketAccount | undefined {
		return this.accountSubscriber.getMarketAccountAndSlot(marketIndex)?.data;
	}

	/**
	 * Forces a fetch to rpc before returning accounts. Useful for anchor tests.
	 * @param marketIndex
	 */
	public async forceGetPerpMarketAccount(
		marketIndex: number
	): Promise<PerpMarketAccount | undefined> {
		await this.accountSubscriber.fetch();
		let data =
			this.accountSubscriber.getMarketAccountAndSlot(marketIndex)?.data;
		let i = 0;
		while (data === undefined && i < 10) {
			await this.accountSubscriber.fetch();
			data = this.accountSubscriber.getMarketAccountAndSlot(marketIndex)?.data;
			i++;
		}
		return data;
	}

	public getPerpMarketAccounts(): PerpMarketAccount[] {
		return this.accountSubscriber
			.getMarketAccountsAndSlots()
			.filter((value) => value !== undefined)
			.map((value) => value.data);
	}

	public getSpotMarketAccount(
		marketIndex: number
	): SpotMarketAccount | undefined {
		return this.accountSubscriber.getSpotMarketAccountAndSlot(marketIndex).data;
	}

	/**
	 * Forces a fetch to rpc before returning accounts. Useful for anchor tests.
	 * @param marketIndex
	 */
	public async forceGetSpotMarketAccount(
		marketIndex: number
	): Promise<SpotMarketAccount | undefined> {
		await this.accountSubscriber.fetch();
		return this.accountSubscriber.getSpotMarketAccountAndSlot(marketIndex).data;
	}

	public getSpotMarketAccounts(): SpotMarketAccount[] {
		return this.accountSubscriber
			.getSpotMarketAccountsAndSlots()
			.filter((value) => value !== undefined)
			.map((value) => value.data);
	}

	public getQuoteSpotMarketAccount(): SpotMarketAccount {
		return this.accountSubscriber.getSpotMarketAccountAndSlot(
			QUOTE_SPOT_MARKET_INDEX
		).data;
	}

	public getOraclePriceDataAndSlot(
		oraclePublicKey: PublicKey,
		oracleSource: OracleSource
	): DataAndSlot<OraclePriceData> | undefined {
		return this.accountSubscriber.getOraclePriceDataAndSlot(
			getOracleId(oraclePublicKey, oracleSource)
		);
	}

	public async getSerumV3FulfillmentConfig(
		serumMarket: PublicKey
	): Promise<SerumV3FulfillmentConfigAccount> {
		const address = await getSerumFulfillmentConfigPublicKey(
			this.program.programId,
			serumMarket
		);
		return (await this.program.account.serumV3FulfillmentConfig.fetch(
			address
		)) as SerumV3FulfillmentConfigAccount;
	}

	public async getSerumV3FulfillmentConfigs(): Promise<
		SerumV3FulfillmentConfigAccount[]
	> {
		const accounts = await this.program.account.serumV3FulfillmentConfig.all();
		return accounts.map(
			(account) => account.account
		) as SerumV3FulfillmentConfigAccount[];
	}

	public async getPhoenixV1FulfillmentConfig(
		phoenixMarket: PublicKey
	): Promise<PhoenixV1FulfillmentConfigAccount> {
		const address = await getPhoenixFulfillmentConfigPublicKey(
			this.program.programId,
			phoenixMarket
		);
		return (await this.program.account.phoenixV1FulfillmentConfig.fetch(
			address
		)) as PhoenixV1FulfillmentConfigAccount;
	}

	public async getPhoenixV1FulfillmentConfigs(): Promise<
		PhoenixV1FulfillmentConfigAccount[]
	> {
		const accounts =
			await this.program.account.phoenixV1FulfillmentConfig.all();
		return accounts.map(
			(account) => account.account
		) as PhoenixV1FulfillmentConfigAccount[];
	}

	public async getOpenbookV2FulfillmentConfig(
		openbookMarket: PublicKey
	): Promise<OpenbookV2FulfillmentConfigAccount> {
		const address = getOpenbookV2FulfillmentConfigPublicKey(
			this.program.programId,
			openbookMarket
		);
		return (await this.program.account.openbookV2FulfillmentConfig.fetch(
			address
		)) as OpenbookV2FulfillmentConfigAccount;
	}

	public async getOpenbookV2FulfillmentConfigs(): Promise<
		OpenbookV2FulfillmentConfigAccount[]
	> {
		const accounts =
			await this.program.account.openbookV2FulfillmentConfig.all();
		return accounts.map(
			(account) => account.account
		) as OpenbookV2FulfillmentConfigAccount[];
	}

	/** @deprecated use fetchAllLookupTableAccounts() */
	public async fetchMarketLookupTableAccount(): Promise<AddressLookupTableAccount> {
		if (this.lookupTableAccount) return this.lookupTableAccount;

		if (!this.marketLookupTable) {
			console.log('Market lookup table address not set');
			return;
		}

		const lookupTableAccount = (
			await this.connection.getAddressLookupTable(this.marketLookupTable)
		).value;
		this.lookupTableAccount = lookupTableAccount;

		return lookupTableAccount;
	}

	public async fetchAllLookupTableAccounts(): Promise<
		AddressLookupTableAccount[]
	> {
		if (this.lookupTableAccounts) return this.lookupTableAccounts;

		if (!this.marketLookupTables) {
			console.log('Market lookup table address not set');
			return;
		}

		const lookupTableAccountResults = await Promise.all(
			this.marketLookupTables.map((lookupTable) =>
				this.connection.getAddressLookupTable(lookupTable)
			)
		);

		const lookupTableAccounts = lookupTableAccountResults.map(
			(result) => result.value
		);
		this.lookupTableAccounts = lookupTableAccounts;

		return lookupTableAccounts;
	}

	private getTxVersionForNewWallet(newWallet: IWallet) {
		if (!newWallet?.supportedTransactionVersions) return 0; // Assume versioned txs supported if wallet doesn't have a supportedTransactionVersions property

		const walletSupportsVersionedTxns =
			newWallet.supportedTransactionVersions?.has(0) ||
			(newWallet.supportedTransactionVersions?.size ?? 0) > 1;

		return walletSupportsVersionedTxns ? 0 : 'legacy';
	}

	/**
	 * Update the wallet to use for drift transactions and linked user account
	 * @param newWallet
	 * @param subAccountIds
	 * @param activeSubAccountId
	 * @param includeDelegates
	 */
	public async updateWallet(
		newWallet: IWallet,
		subAccountIds?: number[],
		activeSubAccountId?: number,
		includeDelegates?: boolean,
		authoritySubaccountMap?: Map<string, number[]>
	): Promise<boolean> {
		const newProvider = new AnchorProvider(
			this.connection,
			// @ts-ignore
			newWallet,
			this.opts
		);
		const newProgram = new Program(
			driftIDL as Idl,
			this.program.programId,
			newProvider
		);

		this.skipLoadUsers = false;
		// Update provider for txSender with new wallet details
		this.txSender.wallet = newWallet;
		this.wallet = newWallet;
		this.txHandler.updateWallet(newWallet);
		this.provider = newProvider;
		this.program = newProgram;
		this.authority = newWallet.publicKey;
		this.activeSubAccountId = activeSubAccountId;
		this.userStatsAccountPublicKey = undefined;
		this.includeDelegates = includeDelegates ?? false;
		this.txVersion = this.getTxVersionForNewWallet(this.wallet);

		if (includeDelegates && subAccountIds) {
			throw new Error(
				'Can only pass one of includeDelegates or subAccountIds. If you want to specify subaccount ids for multiple authorities, pass authoritySubaccountMap instead'
			);
		}

		if (authoritySubaccountMap && subAccountIds) {
			throw new Error(
				'Can only pass one of authoritySubaccountMap or subAccountIds'
			);
		}

		if (authoritySubaccountMap && includeDelegates) {
			throw new Error(
				'Can only pass one of authoritySubaccountMap or includeDelegates'
			);
		}

		this.authoritySubAccountMap = authoritySubaccountMap
			? authoritySubaccountMap
			: subAccountIds
			? new Map([[this.authority.toString(), subAccountIds]])
			: new Map<string, number[]>();

		/* Reset user stats account */
		if (this.userStats?.isSubscribed) {
			await this.userStats.unsubscribe();
		}

		this.userStats = undefined;

		this.userStats = new UserStats({
			driftClient: this,
			userStatsAccountPublicKey: this.getUserStatsAccountPublicKey(),
			accountSubscription: this.userStatsAccountSubscriptionConfig,
		});

		const subscriptionPromises: Promise<any>[] = [this.userStats.subscribe()];

		let success = true;

		if (this.isSubscribed) {
			const reSubscribeUsersPromise = async () => {
				await Promise.all(this.unsubscribeUsers());
				this.users.clear();
				success = await this.addAndSubscribeToUsers();
			};

			subscriptionPromises.push(reSubscribeUsersPromise());
		}

		await Promise.all(subscriptionPromises);

		return success;
	}

	/**
	 * Update the subscribed accounts to a given authority, while leaving the
	 * connected wallet intact. This allows a user to emulate another user's
	 * account on the UI and sign permissionless transactions with their own wallet.
	 * @param emulateAuthority
	 */
	public async emulateAccount(emulateAuthority: PublicKey): Promise<boolean> {
		this.skipLoadUsers = false;
		// Update provider for txSender with new wallet details
		this.authority = emulateAuthority;
		this.userStatsAccountPublicKey = undefined;
		this.includeDelegates = true;
		this.txVersion = this.getTxVersionForNewWallet(this.wallet);

		this.authoritySubAccountMap = new Map<string, number[]>();

		/* Reset user stats account */
		if (this.userStats?.isSubscribed) {
			await this.userStats.unsubscribe();
		}

		this.userStats = undefined;

		this.userStats = new UserStats({
			driftClient: this,
			userStatsAccountPublicKey: this.getUserStatsAccountPublicKey(),
			accountSubscription: this.userStatsAccountSubscriptionConfig,
		});

		await this.userStats.subscribe();

		let success = true;

		if (this.isSubscribed) {
			await Promise.all(this.unsubscribeUsers());
			this.users.clear();
			success = await this.addAndSubscribeToUsers(emulateAuthority);
		}

		return success;
	}

	public async switchActiveUser(subAccountId: number, authority?: PublicKey) {
		const authorityChanged = authority && !this.authority?.equals(authority);

		this.activeSubAccountId = subAccountId;
		this.authority = authority ?? this.authority;
		this.userStatsAccountPublicKey = getUserStatsAccountPublicKey(
			this.program.programId,
			this.authority
		);

		/* If changing the user authority ie switching from delegate to non-delegate account, need to re-subscribe to the user stats account */
		if (authorityChanged && this.userStats) {
			if (this.userStats.isSubscribed) {
				await this.userStats.unsubscribe();
			}

			this.userStats = new UserStats({
				driftClient: this,
				userStatsAccountPublicKey: this.userStatsAccountPublicKey,
				accountSubscription: this.userAccountSubscriptionConfig,
			});

			this.userStats.subscribe();
		}
	}

	public async addUser(
		subAccountId: number,
		authority?: PublicKey,
		userAccount?: UserAccount
	): Promise<boolean> {
		authority = authority ?? this.authority;
		const userKey = this.getUserMapKey(subAccountId, authority);

		if (this.users.has(userKey) && this.users.get(userKey).isSubscribed) {
			return true;
		}

		const user = this.createUser(
			subAccountId,
			this.userAccountSubscriptionConfig,
			authority
		);

		const result = await user.subscribe(userAccount);

		if (result) {
			this.users.set(userKey, user);
			return true;
		} else {
			return false;
		}
	}

	/**
	 * Adds and subscribes to users based on params set by the constructor or by updateWallet.
	 */
	public async addAndSubscribeToUsers(authority?: PublicKey): Promise<boolean> {
		// save the rpc calls if driftclient is initialized without a real wallet
		if (this.skipLoadUsers) return true;

		let result = true;

		if (this.authoritySubAccountMap && this.authoritySubAccountMap.size > 0) {
			this.authoritySubAccountMap.forEach(async (value, key) => {
				for (const subAccountId of value) {
					result =
						result && (await this.addUser(subAccountId, new PublicKey(key)));
				}
			});

			if (this.activeSubAccountId == undefined) {
				this.switchActiveUser(
					[...this.authoritySubAccountMap.values()][0][0] ?? 0,
					new PublicKey(
						[...this.authoritySubAccountMap.keys()][0] ??
							this.authority.toString()
					)
				);
			}
		} else {
			let userAccounts = [];
			let delegatedAccounts = [];

			const userAccountsPromise = this.getUserAccountsForAuthority(
				authority ?? this.wallet.publicKey
			);

			if (this.includeDelegates) {
				const delegatedAccountsPromise = this.getUserAccountsForDelegate(
					authority ?? this.wallet.publicKey
				);
				[userAccounts, delegatedAccounts] = await Promise.all([
					userAccountsPromise,
					delegatedAccountsPromise,
				]);

				!userAccounts && (userAccounts = []);
				!delegatedAccounts && (delegatedAccounts = []);
			} else {
				userAccounts = (await userAccountsPromise) ?? [];
			}

			const allAccounts = userAccounts.concat(delegatedAccounts);
			const addAllAccountsPromise = allAccounts.map((acc) =>
				this.addUser(acc.subAccountId, acc.authority, acc)
			);

			const addAllAccountsResults = await Promise.all(addAllAccountsPromise);
			result = addAllAccountsResults.every((res) => !!res);

			if (this.activeSubAccountId == undefined) {
				this.switchActiveUser(
					userAccounts.concat(delegatedAccounts)[0]?.subAccountId ?? 0,
					userAccounts.concat(delegatedAccounts)[0]?.authority ?? this.authority
				);
			}
		}

		return result;
	}

	/**
	 * Returns the instructions to initialize a user account and the public key of the user account.
	 * @param subAccountId
	 * @param name
	 * @param referrerInfo
	 * @returns [instructions, userAccountPublicKey]
	 */
	public async getInitializeUserAccountIxs(
		subAccountId = 0,
		name?: string,
		referrerInfo?: ReferrerInfo,
		poolId?: number
	): Promise<[TransactionInstruction[], PublicKey]> {
		const initializeIxs: TransactionInstruction[] = [];

		const [userAccountPublicKey, initializeUserAccountIx] =
			await this.getInitializeUserInstructions(
				subAccountId,
				name,
				referrerInfo
			);

		if (subAccountId === 0) {
			if (
				!(await this.checkIfAccountExists(this.getUserStatsAccountPublicKey()))
			) {
				initializeIxs.push(await this.getInitializeUserStatsIx());
			}
		}

		initializeIxs.push(initializeUserAccountIx);

		if (poolId) {
			initializeIxs.push(
				await this.getUpdateUserPoolIdIx(poolId, subAccountId)
			);
		}

		return [initializeIxs, userAccountPublicKey];
	}

	/**
	 * Initializes a user account and returns the transaction signature and the public key of the user account.
	 * @param subAccountId
	 * @param name
	 * @param referrerInfo
	 * @param txParams
	 * @returns [transactionSignature, userAccountPublicKey]
	 */
	public async initializeUserAccount(
		subAccountId = 0,
		name?: string,
		referrerInfo?: ReferrerInfo,
		txParams?: TxParams
	): Promise<[TransactionSignature, PublicKey]> {
		const [initializeIxs, userAccountPublicKey] =
			await this.getInitializeUserAccountIxs(subAccountId, name, referrerInfo);

		const tx = await this.buildTransaction(initializeIxs, txParams);

		const { txSig } = await this.sendTransaction(tx, [], this.opts);

		await this.addUser(subAccountId);

		return [txSig, userAccountPublicKey];
	}

	async getInitializeUserStatsIx(): Promise<TransactionInstruction> {
		return await this.program.instruction.initializeUserStats({
			accounts: {
				userStats: getUserStatsAccountPublicKey(
					this.program.programId,
					this.wallet.publicKey // only allow payer to initialize own user stats account
				),
				authority: this.wallet.publicKey,
				payer: this.wallet.publicKey,
				rent: anchor.web3.SYSVAR_RENT_PUBKEY,
				systemProgram: anchor.web3.SystemProgram.programId,
				state: await this.getStatePublicKey(),
			},
		});
	}

	public async initializeSignedMsgUserOrders(
		authority: PublicKey,
		numOrders: number,
		txParams?: TxParams
	): Promise<[TransactionSignature, PublicKey]> {
		const initializeIxs = [];

		const [signedMsgUserAccountPublicKey, initializeUserAccountIx] =
			await this.getInitializeSignedMsgUserOrdersAccountIx(
				authority,
				numOrders
			);
		initializeIxs.push(initializeUserAccountIx);
		const tx = await this.buildTransaction(initializeIxs, txParams);
		const { txSig } = await this.sendTransaction(tx, [], this.opts);

		return [txSig, signedMsgUserAccountPublicKey];
	}

	async getInitializeSignedMsgUserOrdersAccountIx(
		authority: PublicKey,
		numOrders: number
	): Promise<[PublicKey, TransactionInstruction]> {
		const signedMsgUserAccountPublicKey = getSignedMsgUserAccountPublicKey(
			this.program.programId,
			authority
		);
		const initializeUserAccountIx =
			await this.program.instruction.initializeSignedMsgUserOrders(numOrders, {
				accounts: {
					signedMsgUserOrders: signedMsgUserAccountPublicKey,
					authority,
					payer: this.wallet.publicKey,
					rent: anchor.web3.SYSVAR_RENT_PUBKEY,
					systemProgram: anchor.web3.SystemProgram.programId,
				},
			});

		return [signedMsgUserAccountPublicKey, initializeUserAccountIx];
	}

	public async resizeSignedMsgUserOrders(
		authority: PublicKey,
		numOrders: number,
		userSubaccountId?: number,
		txParams?: TxParams
	): Promise<TransactionSignature> {
		const resizeUserAccountIx =
			await this.getResizeSignedMsgUserOrdersInstruction(
				authority,
				numOrders,
				userSubaccountId
			);
		const tx = await this.buildTransaction([resizeUserAccountIx], txParams);
		const { txSig } = await this.sendTransaction(tx, [], this.opts);

		return txSig;
	}

	async getResizeSignedMsgUserOrdersInstruction(
		authority: PublicKey,
		numOrders: number,
		userSubaccountId?: number
	): Promise<TransactionInstruction> {
		const signedMsgUserAccountPublicKey = getSignedMsgUserAccountPublicKey(
			this.program.programId,
			authority
		);
		const resizeUserAccountIx =
			await this.program.instruction.resizeSignedMsgUserOrders(numOrders, {
				accounts: {
					signedMsgUserOrders: signedMsgUserAccountPublicKey,
					authority,
					payer: this.wallet.publicKey,
					systemProgram: anchor.web3.SystemProgram.programId,
					user: await getUserAccountPublicKey(
						this.program.programId,
						authority,
						userSubaccountId
					),
				},
			});

		return resizeUserAccountIx;
	}

	public async initializeSignedMsgWsDelegatesAccount(
		authority: PublicKey,
		delegates: PublicKey[] = [],
		txParams?: TxParams
	): Promise<TransactionSignature> {
		const ix = await this.getInitializeSignedMsgWsDelegatesAccountIx(
			authority,
			delegates
		);
		const tx = await this.buildTransaction([ix], txParams);
		const { txSig } = await this.sendTransaction(tx, [], this.opts);
		return txSig;
	}

	public async getInitializeSignedMsgWsDelegatesAccountIx(
		authority: PublicKey,
		delegates: PublicKey[] = []
	): Promise<TransactionInstruction> {
		const signedMsgWsDelegates = getSignedMsgWsDelegatesAccountPublicKey(
			this.program.programId,
			authority
		);
		const ix = await this.program.instruction.initializeSignedMsgWsDelegates(
			delegates,
			{
				accounts: {
					signedMsgWsDelegates,
					authority: this.wallet.publicKey,
					rent: anchor.web3.SYSVAR_RENT_PUBKEY,
					systemProgram: anchor.web3.SystemProgram.programId,
				},
			}
		);
		return ix;
	}

	public async addSignedMsgWsDelegate(
		authority: PublicKey,
		delegate: PublicKey,
		txParams?: TxParams
	): Promise<TransactionSignature> {
		const ix = await this.getAddSignedMsgWsDelegateIx(authority, delegate);
		const tx = await this.buildTransaction([ix], txParams);
		const { txSig } = await this.sendTransaction(tx, [], this.opts);
		return txSig;
	}

	public async getAddSignedMsgWsDelegateIx(
		authority: PublicKey,
		delegate: PublicKey
	): Promise<TransactionInstruction> {
		const signedMsgWsDelegates = getSignedMsgWsDelegatesAccountPublicKey(
			this.program.programId,
			authority
		);
		const ix = await this.program.instruction.changeSignedMsgWsDelegateStatus(
			delegate,
			true,
			{
				accounts: {
					signedMsgWsDelegates,
					authority: this.wallet.publicKey,
					systemProgram: anchor.web3.SystemProgram.programId,
				},
			}
		);
		return ix;
	}

	public async removeSignedMsgWsDelegate(
		authority: PublicKey,
		delegate: PublicKey,
		txParams?: TxParams
	): Promise<TransactionSignature> {
		const ix = await this.getRemoveSignedMsgWsDelegateIx(authority, delegate);
		const tx = await this.buildTransaction([ix], txParams);
		const { txSig } = await this.sendTransaction(tx, [], this.opts);
		return txSig;
	}

	public async getRemoveSignedMsgWsDelegateIx(
		authority: PublicKey,
		delegate: PublicKey
	): Promise<TransactionInstruction> {
		const signedMsgWsDelegates = getSignedMsgWsDelegatesAccountPublicKey(
			this.program.programId,
			authority
		);
		const ix = await this.program.instruction.changeSignedMsgWsDelegateStatus(
			delegate,
			false,
			{
				accounts: {
					signedMsgWsDelegates,
					authority: this.wallet.publicKey,
					systemProgram: anchor.web3.SystemProgram.programId,
				},
			}
		);
		return ix;
	}

	public async initializeFuelOverflow(
		authority?: PublicKey
	): Promise<TransactionSignature> {
		const ix = await this.getInitializeFuelOverflowIx(authority);
		const tx = await this.buildTransaction([ix], this.txParams);
		const { txSig } = await this.sendTransaction(tx, [], this.opts);
		return txSig;
	}

	public async getInitializeFuelOverflowIx(
		authority?: PublicKey
	): Promise<TransactionInstruction> {
		return await this.program.instruction.initializeFuelOverflow({
			accounts: {
				fuelOverflow: getFuelOverflowAccountPublicKey(
					this.program.programId,
					authority ?? this.wallet.publicKey
				),
				userStats: getUserStatsAccountPublicKey(
					this.program.programId,
					authority ?? this.wallet.publicKey
				),
				authority: authority ?? this.wallet.publicKey,
				payer: this.wallet.publicKey,
				rent: anchor.web3.SYSVAR_RENT_PUBKEY,
				systemProgram: anchor.web3.SystemProgram.programId,
			},
		});
	}

	public async sweepFuel(authority?: PublicKey): Promise<TransactionSignature> {
		const ix = await this.getSweepFuelIx(authority);
		const tx = await this.buildTransaction([ix], this.txParams);
		const { txSig } = await this.sendTransaction(tx, [], this.opts);
		return txSig;
	}

	public async getSweepFuelIx(
		authority?: PublicKey
	): Promise<TransactionInstruction> {
		return await this.program.instruction.sweepFuel({
			accounts: {
				fuelOverflow: getFuelOverflowAccountPublicKey(
					this.program.programId,
					authority ?? this.wallet.publicKey
				),
				userStats: getUserStatsAccountPublicKey(
					this.program.programId,
					authority ?? this.wallet.publicKey
				),
				authority: authority ?? this.wallet.publicKey,
				signer: this.wallet.publicKey,
			},
		});
	}

	private async getInitializeUserInstructions(
		subAccountId = 0,
		name?: string,
		referrerInfo?: ReferrerInfo
	): Promise<[PublicKey, TransactionInstruction]> {
		const userAccountPublicKey = await getUserAccountPublicKey(
			this.program.programId,
			this.wallet.publicKey,
			subAccountId
		);

		const remainingAccounts = new Array<AccountMeta>();
		if (referrerInfo !== undefined) {
			remainingAccounts.push({
				pubkey: referrerInfo.referrer,
				isWritable: true,
				isSigner: false,
			});
			remainingAccounts.push({
				pubkey: referrerInfo.referrerStats,
				isWritable: true,
				isSigner: false,
			});
		}

		const state = this.getStateAccount();
		if (!state.whitelistMint.equals(PublicKey.default)) {
			const associatedTokenPublicKey = await getAssociatedTokenAddress(
				state.whitelistMint,
				this.wallet.publicKey
			);
			remainingAccounts.push({
				pubkey: associatedTokenPublicKey,
				isWritable: false,
				isSigner: false,
			});
		}

		if (name === undefined) {
			if (subAccountId === 0) {
				name = DEFAULT_USER_NAME;
			} else {
				name = `Subaccount ${subAccountId + 1}`;
			}
		}

		const nameBuffer = encodeName(name);
		const initializeUserAccountIx =
			await this.program.instruction.initializeUser(subAccountId, nameBuffer, {
				accounts: {
					user: userAccountPublicKey,
					userStats: this.getUserStatsAccountPublicKey(),
					authority: this.wallet.publicKey,
					payer: this.wallet.publicKey,
					rent: anchor.web3.SYSVAR_RENT_PUBKEY,
					systemProgram: anchor.web3.SystemProgram.programId,
					state: await this.getStatePublicKey(),
				},
				remainingAccounts,
			});

		return [userAccountPublicKey, initializeUserAccountIx];
	}

	async getNextSubAccountId(): Promise<number> {
		const userStats = this.getUserStats();
		let userStatsAccount: UserStatsAccount;
		if (!userStats) {
			userStatsAccount = await fetchUserStatsAccount(
				this.connection,
				this.program,
				this.wallet.publicKey
			);
		} else {
			userStatsAccount = userStats.getAccount();
		}
		return userStatsAccount.numberOfSubAccountsCreated;
	}

	public async initializeReferrerName(
		name: string
	): Promise<TransactionSignature> {
		const userAccountPublicKey = getUserAccountPublicKeySync(
			this.program.programId,
			this.wallet.publicKey,
			0
		);

		const nameBuffer = encodeName(name);

		const referrerNameAccountPublicKey = getReferrerNamePublicKeySync(
			this.program.programId,
			nameBuffer
		);

		const tx = await this.program.transaction.initializeReferrerName(
			nameBuffer,
			{
				accounts: {
					referrerName: referrerNameAccountPublicKey,
					user: userAccountPublicKey,
					authority: this.wallet.publicKey,
					userStats: this.getUserStatsAccountPublicKey(),
					payer: this.wallet.publicKey,
					rent: anchor.web3.SYSVAR_RENT_PUBKEY,
					systemProgram: anchor.web3.SystemProgram.programId,
				},
			}
		);
		const { txSig } = await this.sendTransaction(tx, [], this.opts);
		return txSig;
	}

	public async updateUserName(
		name: string,
		subAccountId = 0
	): Promise<TransactionSignature> {
		const userAccountPublicKey = getUserAccountPublicKeySync(
			this.program.programId,
			this.wallet.publicKey,
			subAccountId
		);

		const nameBuffer = encodeName(name);
		const tx = await this.program.transaction.updateUserName(
			subAccountId,
			nameBuffer,
			{
				accounts: {
					user: userAccountPublicKey,
					authority: this.wallet.publicKey,
				},
			}
		);
		const { txSig } = await this.sendTransaction(tx, [], this.opts);
		return txSig;
	}

	public async updateUserCustomMarginRatio(
		updates: { marginRatio: number; subAccountId: number }[],
		txParams?: TxParams
	): Promise<TransactionSignature> {
		const ixs = await Promise.all(
			updates.map(async ({ marginRatio, subAccountId }) => {
				const ix = await this.getUpdateUserCustomMarginRatioIx(
					marginRatio,
					subAccountId
				);
				return ix;
			})
		);

		const tx = await this.buildTransaction(ixs, txParams ?? this.txParams);

		const { txSig } = await this.sendTransaction(tx, [], this.opts);
		return txSig;
	}

	public async getUpdateUserCustomMarginRatioIx(
		marginRatio: number,
		subAccountId = 0
	): Promise<TransactionInstruction> {
		const userAccountPublicKey = getUserAccountPublicKeySync(
			this.program.programId,
			this.wallet.publicKey,
			subAccountId
		);

		await this.addUser(subAccountId, this.wallet.publicKey);

		const ix = this.program.instruction.updateUserCustomMarginRatio(
			subAccountId,
			marginRatio,
			{
				accounts: {
					user: userAccountPublicKey,
					authority: this.wallet.publicKey,
				},
			}
		);

		return ix;
	}

	public async getUpdateUserMarginTradingEnabledIx(
		marginTradingEnabled: boolean,
		subAccountId = 0,
		userAccountPublicKey?: PublicKey
	): Promise<TransactionInstruction> {
		const userAccountPublicKeyToUse =
			userAccountPublicKey ||
			getUserAccountPublicKeySync(
				this.program.programId,
				this.wallet.publicKey,
				subAccountId
			);

		await this.addUser(subAccountId, this.wallet.publicKey);

		let remainingAccounts;
		try {
			remainingAccounts = this.getRemainingAccounts({
				userAccounts: [this.getUserAccount(subAccountId)],
			});
		} catch (err) {
			remainingAccounts = [];
		}

		return await this.program.instruction.updateUserMarginTradingEnabled(
			subAccountId,
			marginTradingEnabled,
			{
				accounts: {
					user: userAccountPublicKeyToUse,
					authority: this.wallet.publicKey,
				},
				remainingAccounts,
			}
		);
	}

	public async updateUserMarginTradingEnabled(
		updates: { marginTradingEnabled: boolean; subAccountId: number }[]
	): Promise<TransactionSignature> {
		const ixs = await Promise.all(
			updates.map(async ({ marginTradingEnabled, subAccountId }) => {
				return await this.getUpdateUserMarginTradingEnabledIx(
					marginTradingEnabled,
					subAccountId
				);
			})
		);

		const tx = await this.buildTransaction(ixs, this.txParams);

		const { txSig } = await this.sendTransaction(tx, [], this.opts);
		return txSig;
	}

	public async updateUserDelegate(
		delegate: PublicKey,
		subAccountId = 0
	): Promise<TransactionSignature> {
		const tx = await this.program.transaction.updateUserDelegate(
			subAccountId,
			delegate,
			{
				accounts: {
					user: await this.getUserAccountPublicKey(),
					authority: this.wallet.publicKey,
				},
			}
		);

		const { txSig } = await this.sendTransaction(tx, [], this.opts);
		return txSig;
	}

	public async updateUserAdvancedLp(
		updates: { advancedLp: boolean; subAccountId: number }[]
	): Promise<TransactionSignature> {
		const ixs = await Promise.all(
			updates.map(async ({ advancedLp, subAccountId }) => {
				return await this.getUpdateAdvancedDlpIx(advancedLp, subAccountId);
			})
		);

		const tx = await this.buildTransaction(ixs, this.txParams);

		const { txSig } = await this.sendTransaction(tx, [], this.opts);
		return txSig;
	}

	public async getUpdateAdvancedDlpIx(
		advancedLp: boolean,
		subAccountId: number
	) {
		const ix = await this.program.instruction.updateUserAdvancedLp(
			subAccountId,
			advancedLp,
			{
				accounts: {
					user: getUserAccountPublicKeySync(
						this.program.programId,
						this.wallet.publicKey,
						subAccountId
					),
					authority: this.wallet.publicKey,
				},
			}
		);

		return ix;
	}

	public async updateUserReduceOnly(
		updates: { reduceOnly: boolean; subAccountId: number }[]
	): Promise<TransactionSignature> {
		const ixs = await Promise.all(
			updates.map(async ({ reduceOnly, subAccountId }) => {
				return await this.getUpdateUserReduceOnlyIx(reduceOnly, subAccountId);
			})
		);

		const tx = await this.buildTransaction(ixs, this.txParams);

		const { txSig } = await this.sendTransaction(tx, [], this.opts);
		return txSig;
	}

	public async getUpdateUserReduceOnlyIx(
		reduceOnly: boolean,
		subAccountId: number
	) {
		const ix = await this.program.instruction.updateUserReduceOnly(
			subAccountId,
			reduceOnly,
			{
				accounts: {
					user: getUserAccountPublicKeySync(
						this.program.programId,
						this.wallet.publicKey,
						subAccountId
					),
					authority: this.wallet.publicKey,
				},
			}
		);

		return ix;
	}

	public async updateUserPoolId(
		updates: { poolId: number; subAccountId: number }[]
	): Promise<TransactionSignature> {
		const ixs = await Promise.all(
			updates.map(async ({ poolId, subAccountId }) => {
				return await this.getUpdateUserPoolIdIx(poolId, subAccountId);
			})
		);

		const tx = await this.buildTransaction(ixs, this.txParams);

		const { txSig } = await this.sendTransaction(tx, [], this.opts);
		return txSig;
	}

	public async getUpdateUserPoolIdIx(poolId: number, subAccountId: number) {
		const ix = await this.program.instruction.updateUserPoolId(
			subAccountId,
			poolId,
			{
				accounts: {
					user: getUserAccountPublicKeySync(
						this.program.programId,
						this.wallet.publicKey,
						subAccountId
					),
					authority: this.wallet.publicKey,
				},
			}
		);

		return ix;
	}

	public async fetchAllUserAccounts(
		includeIdle = true
	): Promise<ProgramAccount<UserAccount>[]> {
		let filters = undefined;
		if (!includeIdle) {
			filters = [getNonIdleUserFilter()];
		}
		return (await this.program.account.user.all(
			filters
		)) as ProgramAccount<UserAccount>[];
	}

	public async getUserAccountsForDelegate(
		delegate: PublicKey
	): Promise<UserAccount[]> {
		const programAccounts = await this.program.account.user.all([
			{
				memcmp: {
					offset: 40,
					/** data to match, as base-58 encoded string and limited to less than 129 bytes */
					bytes: bs58.encode(delegate.toBuffer()),
				},
			},
		]);

		return programAccounts
			.map((programAccount) => programAccount.account as UserAccount)
			.sort((a, b) => a.subAccountId - b.subAccountId);
	}

	public async getUserAccountsAndAddressesForAuthority(
		authority: PublicKey
	): Promise<ProgramAccount<UserAccount>[]> {
		const programAccounts = await this.program.account.user.all([
			{
				memcmp: {
					offset: 8,
					/** data to match, as base-58 encoded string and limited to less than 129 bytes */
					bytes: bs58.encode(authority.toBuffer()),
				},
			},
		]);

		return programAccounts.map(
			(programAccount) => programAccount as ProgramAccount<UserAccount>
		);
	}

	public async getUserAccountsForAuthority(
		authority: PublicKey
	): Promise<UserAccount[]> {
		const programAccounts = await this.program.account.user.all([
			{
				memcmp: {
					offset: 8,
					/** data to match, as base-58 encoded string and limited to less than 129 bytes */
					bytes: bs58.encode(authority.toBuffer()),
				},
			},
		]);

		return programAccounts
			.map((programAccount) => programAccount.account as UserAccount)
			.sort((a, b) => a.subAccountId - b.subAccountId);
	}

	public async getReferredUserStatsAccountsByReferrer(
		referrer: PublicKey
	): Promise<UserStatsAccount[]> {
		const programAccounts = await this.program.account.userStats.all([
			{
				memcmp: {
					offset: 40,
					/** data to match, as base-58 encoded string and limited to less than 129 bytes */
					bytes: bs58.encode(referrer.toBuffer()),
				},
			},
		]);

		return programAccounts.map(
			(programAccount) => programAccount.account as UserStatsAccount
		);
	}

	public async getReferrerNameAccountsForAuthority(
		authority: PublicKey
	): Promise<ReferrerNameAccount[]> {
		const programAccounts = await this.program.account.referrerName.all([
			{
				memcmp: {
					offset: 8,
					/** data to match, as base-58 encoded string and limited to less than 129 bytes */
					bytes: bs58.encode(authority.toBuffer()),
				},
			},
		]);

		return programAccounts.map(
			(programAccount) => programAccount.account as ReferrerNameAccount
		);
	}

	public async deleteUser(
		subAccountId = 0,
		txParams?: TxParams
	): Promise<TransactionSignature> {
		const userAccountPublicKey = getUserAccountPublicKeySync(
			this.program.programId,
			this.wallet.publicKey,
			subAccountId
		);

		const ix = await this.getUserDeletionIx(userAccountPublicKey);

		const { txSig } = await this.sendTransaction(
			await this.buildTransaction(ix, txParams),
			[],
			this.opts
		);

		const userMapKey = this.getUserMapKey(subAccountId, this.wallet.publicKey);
		await this.users.get(userMapKey)?.unsubscribe();
		this.users.delete(userMapKey);

		return txSig;
	}

	public async getUserDeletionIx(userAccountPublicKey: PublicKey) {
		const ix = await this.program.instruction.deleteUser({
			accounts: {
				user: userAccountPublicKey,
				userStats: this.getUserStatsAccountPublicKey(),
				authority: this.wallet.publicKey,
				state: await this.getStatePublicKey(),
			},
		});

		return ix;
	}

	public async forceDeleteUser(
		userAccountPublicKey: PublicKey,
		userAccount: UserAccount,
		txParams?: TxParams
	): Promise<TransactionSignature> {
		const tx = await this.buildTransaction(
			await this.getForceDeleteUserIx(userAccountPublicKey, userAccount),
			txParams
		);

		const { txSig } = await this.sendTransaction(tx, [], this.opts);
		return txSig;
	}

	public async getForceDeleteUserIx(
		userAccountPublicKey: PublicKey,
		userAccount: UserAccount
	) {
		const writableSpotMarketIndexes = [];
		for (const spotPosition of userAccount.spotPositions) {
			if (isSpotPositionAvailable(spotPosition)) {
				continue;
			}
			writableSpotMarketIndexes.push(spotPosition.marketIndex);
		}
		const remainingAccounts = this.getRemainingAccounts({
			userAccounts: [userAccount],
			writableSpotMarketIndexes,
		});

		const tokenPrograms = new Set<string>();
		for (const spotPosition of userAccount.spotPositions) {
			if (isSpotPositionAvailable(spotPosition)) {
				continue;
			}
			const spotMarket = this.getSpotMarketAccount(spotPosition.marketIndex);
			remainingAccounts.push({
				isSigner: false,
				isWritable: true,
				pubkey: spotMarket.vault,
			});
			const tokenProgram = this.getTokenProgramForSpotMarket(spotMarket);
			const keeperVault = await this.getAssociatedTokenAccount(
				spotPosition.marketIndex,
				false,
				tokenProgram
			);
			remainingAccounts.push({
				isSigner: false,
				isWritable: true,
				pubkey: keeperVault,
			});
			tokenPrograms.add(tokenProgram.toBase58());

			this.addTokenMintToRemainingAccounts(spotMarket, remainingAccounts);
		}

		for (const tokenProgram of tokenPrograms) {
			remainingAccounts.push({
				isSigner: false,
				isWritable: false,
				pubkey: new PublicKey(tokenProgram),
			});
		}

		const authority = userAccount.authority;
		const userStats = getUserStatsAccountPublicKey(
			this.program.programId,
			authority
		);
		const ix = await this.program.instruction.forceDeleteUser({
			accounts: {
				user: userAccountPublicKey,
				userStats,
				authority,
				state: await this.getStatePublicKey(),
				driftSigner: this.getSignerPublicKey(),
				keeper: this.wallet.publicKey,
			},
			remainingAccounts,
		});

		return ix;
	}

	public async deleteSignedMsgUserOrders(
		txParams?: TxParams
	): Promise<TransactionSignature> {
		const ix = await this.getSignedMsgUserOrdersDeletionIx(
			this.wallet.publicKey
		);

		const { txSig } = await this.sendTransaction(
			await this.buildTransaction(ix, txParams),
			[],
			this.opts
		);

		return txSig;
	}

	public async getSignedMsgUserOrdersDeletionIx(authority: PublicKey) {
		const ix = await this.program.instruction.deleteSignedMsgUserOrders({
			accounts: {
				user: authority,
				signedMsgUserOrders: getSignedMsgUserAccountPublicKey(
					this.program.programId,
					authority
				),
				authority: this.wallet.publicKey,
				state: await this.getStatePublicKey(),
			},
		});

		return ix;
	}

	/**
	 * Checks if a SignedMsg User Orders account exists for the given authority.
	 * The account pubkey is derived using the program ID and authority as seeds.
	 * Makes an RPC call to check if the account exists on-chain.
	 *
	 * @param authority The authority public key to check for
	 * @returns Promise that resolves to true if the account exists, false otherwise
	 */
	public async isSignedMsgUserOrdersAccountInitialized(
		authority: PublicKey
	): Promise<boolean> {
		const signedMsgUserOrdersAccountPublicKey =
			getSignedMsgUserAccountPublicKey(this.program.programId, authority);
		return this.checkIfAccountExists(signedMsgUserOrdersAccountPublicKey);
	}

	public async reclaimRent(
		subAccountId = 0,
		txParams?: TxParams
	): Promise<TransactionSignature> {
		const userAccountPublicKey = getUserAccountPublicKeySync(
			this.program.programId,
			this.wallet.publicKey,
			subAccountId
		);

		const ix = await this.getReclaimRentIx(userAccountPublicKey);

		const { txSig } = await this.sendTransaction(
			await this.buildTransaction(ix, txParams),
			[],
			this.opts
		);

		return txSig;
	}

	public async getReclaimRentIx(userAccountPublicKey: PublicKey) {
		return await this.program.instruction.reclaimRent({
			accounts: {
				user: userAccountPublicKey,
				userStats: this.getUserStatsAccountPublicKey(),
				authority: this.wallet.publicKey,
				state: await this.getStatePublicKey(),
				rent: anchor.web3.SYSVAR_RENT_PUBKEY,
			},
		});
	}

	public getUser(subAccountId?: number, authority?: PublicKey): User {
		subAccountId = subAccountId ?? this.activeSubAccountId;
		authority = authority ?? this.authority;
		const userMapKey = this.getUserMapKey(subAccountId, authority);

		if (!this.users.has(userMapKey)) {
			throw new Error(`DriftClient has no user for user id ${userMapKey}`);
		}
		return this.users.get(userMapKey);
	}

	public hasUser(subAccountId?: number, authority?: PublicKey): boolean {
		subAccountId = subAccountId ?? this.activeSubAccountId;
		authority = authority ?? this.authority;
		const userMapKey = this.getUserMapKey(subAccountId, authority);

		return this.users.has(userMapKey);
	}

	public getUsers(): User[] {
		// delegate users get added to the end
		return [...this.users.values()]
			.filter((acct) =>
				acct.getUserAccount().authority.equals(this.wallet.publicKey)
			)
			.concat(
				[...this.users.values()].filter(
					(acct) =>
						!acct.getUserAccount().authority.equals(this.wallet.publicKey)
				)
			);
	}

	public getUserStats(): UserStats {
		return this.userStats;
	}

	public async fetchReferrerNameAccount(
		name: string
	): Promise<ReferrerNameAccount | undefined> {
		const nameBuffer = encodeName(name);
		const referrerNameAccountPublicKey = getReferrerNamePublicKeySync(
			this.program.programId,
			nameBuffer
		);
		return (await this.program.account.referrerName.fetch(
			referrerNameAccountPublicKey
		)) as ReferrerNameAccount;
	}

	userStatsAccountPublicKey: PublicKey;
	public getUserStatsAccountPublicKey(): PublicKey {
		if (this.userStatsAccountPublicKey) {
			return this.userStatsAccountPublicKey;
		}

		this.userStatsAccountPublicKey = getUserStatsAccountPublicKey(
			this.program.programId,
			this.authority
		);
		return this.userStatsAccountPublicKey;
	}

	public async getUserAccountPublicKey(
		subAccountId?: number,
		authority?: PublicKey
	): Promise<PublicKey> {
		return this.getUser(subAccountId, authority).userAccountPublicKey;
	}

	public getUserAccount(
		subAccountId?: number,
		authority?: PublicKey
	): UserAccount | undefined {
		return this.getUser(subAccountId, authority).getUserAccount();
	}

	/**
	 * Forces a fetch to rpc before returning accounts. Useful for anchor tests.
	 * @param subAccountId
	 */
	public async forceGetUserAccount(
		subAccountId?: number,
		authority?: PublicKey
	): Promise<UserAccount | undefined> {
		await this.getUser(subAccountId, authority).fetchAccounts();
		return this.getUser(subAccountId, authority).getUserAccount();
	}

	public getUserAccountAndSlot(
		subAccountId?: number,
		authority?: PublicKey
	): DataAndSlot<UserAccount> | undefined {
		return this.getUser(subAccountId, authority).getUserAccountAndSlot();
	}

	public getSpotPosition(
		marketIndex: number,
		subAccountId?: number
	): SpotPosition | undefined {
		return this.getUserAccount(subAccountId).spotPositions.find(
			(spotPosition) => spotPosition.marketIndex === marketIndex
		);
	}

	public getQuoteAssetTokenAmount(): BN {
		return this.getTokenAmount(QUOTE_SPOT_MARKET_INDEX);
	}

	/**
	 * Returns the token amount for a given market. The spot market precision is based on the token mint decimals.
	 * Positive if it is a deposit, negative if it is a borrow.
	 * @param marketIndex
	 */
	public getTokenAmount(marketIndex: number): BN {
		const spotPosition = this.getSpotPosition(marketIndex);
		if (spotPosition === undefined) {
			return ZERO;
		}
		const spotMarket = this.getSpotMarketAccount(marketIndex);
		return getSignedTokenAmount(
			getTokenAmount(
				spotPosition.scaledBalance,
				spotMarket,
				spotPosition.balanceType
			),
			spotPosition.balanceType
		);
	}

	/**
	 * Converts an amount to the spot precision for a given market. The spot market precision is based on the token mint decimals.
	 * @param marketIndex
	 * @param amount
	 */
	public convertToSpotPrecision(marketIndex: number, amount: BN | number): BN {
		const spotMarket = this.getSpotMarketAccount(marketIndex);
		return castNumberToSpotPrecision(amount, spotMarket);
	}

	/**
	 * Converts an amount to the perp precision. The perp market precision is {@link BASE_PRECISION} (1e9).
	 * @param amount
	 */
	public convertToPerpPrecision(amount: BN | number): BN {
		if (typeof amount === 'number') {
			return numberToSafeBN(amount, BASE_PRECISION);
		} else {
			return amount.mul(BASE_PRECISION);
		}
	}

	/**
	 * Converts an amount to the price precision. The perp market precision is {@link PRICE_PRECISION} (1e6).
	 * @param amount
	 */
	public convertToPricePrecision(amount: BN | number): BN {
		if (typeof amount === 'number') {
			return numberToSafeBN(amount, PRICE_PRECISION);
		} else {
			return amount.mul(BASE_PRECISION);
		}
	}

	/**
	 * Each drift instruction must include perp and sport market accounts in the ix remaining accounts.
	 * Use this function to force a subset of markets to be included in the remaining accounts for every ix
	 *
	 * @param perpMarketIndexes
	 * @param spotMarketIndexes
	 */
	public mustIncludeMarketsInIx({
		perpMarketIndexes,
		spotMarketIndexes,
	}: {
		perpMarketIndexes: number[];
		spotMarketIndexes: number[];
	}): void {
		perpMarketIndexes.forEach((perpMarketIndex) => {
			this.mustIncludePerpMarketIndexes.add(perpMarketIndex);
		});

		spotMarketIndexes.forEach((spotMarketIndex) => {
			this.mustIncludeSpotMarketIndexes.add(spotMarketIndex);
		});
	}

	getRemainingAccounts(params: RemainingAccountParams): AccountMeta[] {
		const { oracleAccountMap, spotMarketAccountMap, perpMarketAccountMap } =
			this.getRemainingAccountMapsForUsers(params.userAccounts);

		if (params.useMarketLastSlotCache) {
			const lastUserSlot = this.getUserAccountAndSlot(
				params.userAccounts.length > 0
					? params.userAccounts[0].subAccountId
					: this.activeSubAccountId,
				params.userAccounts.length > 0
					? params.userAccounts[0].authority
					: this.authority
			)?.slot;

			for (const [
				marketIndex,
				slot,
			] of this.perpMarketLastSlotCache.entries()) {
				// if cache has more recent slot than user positions account slot, add market to remaining accounts
				// otherwise remove from slot
				if (slot > lastUserSlot) {
					this.addPerpMarketToRemainingAccountMaps(
						marketIndex,
						false,
						oracleAccountMap,
						spotMarketAccountMap,
						perpMarketAccountMap
					);
				} else {
					this.perpMarketLastSlotCache.delete(marketIndex);
				}
			}

			for (const [
				marketIndex,
				slot,
			] of this.spotMarketLastSlotCache.entries()) {
				// if cache has more recent slot than user positions account slot, add market to remaining accounts
				// otherwise remove from slot
				if (slot > lastUserSlot) {
					this.addSpotMarketToRemainingAccountMaps(
						marketIndex,
						false,
						oracleAccountMap,
						spotMarketAccountMap
					);
				} else {
					this.spotMarketLastSlotCache.delete(marketIndex);
				}
			}
		}

		if (params.readablePerpMarketIndex !== undefined) {
			const readablePerpMarketIndexes = Array.isArray(
				params.readablePerpMarketIndex
			)
				? params.readablePerpMarketIndex
				: [params.readablePerpMarketIndex];
			for (const marketIndex of readablePerpMarketIndexes) {
				this.addPerpMarketToRemainingAccountMaps(
					marketIndex,
					false,
					oracleAccountMap,
					spotMarketAccountMap,
					perpMarketAccountMap
				);
			}
		}

		for (const perpMarketIndex of this.mustIncludePerpMarketIndexes.values()) {
			this.addPerpMarketToRemainingAccountMaps(
				perpMarketIndex,
				false,
				oracleAccountMap,
				spotMarketAccountMap,
				perpMarketAccountMap
			);
		}

		if (params.readableSpotMarketIndexes !== undefined) {
			for (const readableSpotMarketIndex of params.readableSpotMarketIndexes) {
				this.addSpotMarketToRemainingAccountMaps(
					readableSpotMarketIndex,
					false,
					oracleAccountMap,
					spotMarketAccountMap
				);
			}
		}

		for (const spotMarketIndex of this.mustIncludeSpotMarketIndexes.values()) {
			this.addSpotMarketToRemainingAccountMaps(
				spotMarketIndex,
				false,
				oracleAccountMap,
				spotMarketAccountMap
			);
		}

		if (params.writablePerpMarketIndexes !== undefined) {
			for (const writablePerpMarketIndex of params.writablePerpMarketIndexes) {
				this.addPerpMarketToRemainingAccountMaps(
					writablePerpMarketIndex,
					true,
					oracleAccountMap,
					spotMarketAccountMap,
					perpMarketAccountMap
				);
			}
		}

		if (params.writableSpotMarketIndexes !== undefined) {
			for (const writableSpotMarketIndex of params.writableSpotMarketIndexes) {
				this.addSpotMarketToRemainingAccountMaps(
					writableSpotMarketIndex,
					true,
					oracleAccountMap,
					spotMarketAccountMap
				);
			}
		}

		return [
			...oracleAccountMap.values(),
			...spotMarketAccountMap.values(),
			...perpMarketAccountMap.values(),
		];
	}

	addPerpMarketToRemainingAccountMaps(
		marketIndex: number,
		writable: boolean,
		oracleAccountMap: Map<string, AccountMeta>,
		spotMarketAccountMap: Map<number, AccountMeta>,
		perpMarketAccountMap: Map<number, AccountMeta>
	): void {
		const perpMarketAccount = this.getPerpMarketAccount(marketIndex);
		perpMarketAccountMap.set(marketIndex, {
			pubkey: perpMarketAccount.pubkey,
			isSigner: false,
			isWritable: writable,
		});
		const oracleWritable =
			writable && isVariant(perpMarketAccount.amm.oracleSource, 'prelaunch');
		oracleAccountMap.set(perpMarketAccount.amm.oracle.toString(), {
			pubkey: perpMarketAccount.amm.oracle,
			isSigner: false,
			isWritable: oracleWritable,
		});
		this.addSpotMarketToRemainingAccountMaps(
			perpMarketAccount.quoteSpotMarketIndex,
			false,
			oracleAccountMap,
			spotMarketAccountMap
		);
	}

	addSpotMarketToRemainingAccountMaps(
		marketIndex: number,
		writable: boolean,
		oracleAccountMap: Map<string, AccountMeta>,
		spotMarketAccountMap: Map<number, AccountMeta>
	): void {
		const spotMarketAccount = this.getSpotMarketAccount(marketIndex);
		spotMarketAccountMap.set(spotMarketAccount.marketIndex, {
			pubkey: spotMarketAccount.pubkey,
			isSigner: false,
			isWritable: writable,
		});
		if (!spotMarketAccount.oracle.equals(PublicKey.default)) {
			oracleAccountMap.set(spotMarketAccount.oracle.toString(), {
				pubkey: spotMarketAccount.oracle,
				isSigner: false,
				isWritable: false,
			});
		}
	}

	getRemainingAccountMapsForUsers(userAccounts: UserAccount[]): {
		oracleAccountMap: Map<string, AccountMeta>;
		spotMarketAccountMap: Map<number, AccountMeta>;
		perpMarketAccountMap: Map<number, AccountMeta>;
	} {
		const oracleAccountMap = new Map<string, AccountMeta>();
		const spotMarketAccountMap = new Map<number, AccountMeta>();
		const perpMarketAccountMap = new Map<number, AccountMeta>();

		for (const userAccount of userAccounts) {
			for (const spotPosition of userAccount.spotPositions) {
				if (!isSpotPositionAvailable(spotPosition)) {
					this.addSpotMarketToRemainingAccountMaps(
						spotPosition.marketIndex,
						false,
						oracleAccountMap,
						spotMarketAccountMap
					);

					if (
						!spotPosition.openAsks.eq(ZERO) ||
						!spotPosition.openBids.eq(ZERO)
					) {
						this.addSpotMarketToRemainingAccountMaps(
							QUOTE_SPOT_MARKET_INDEX,
							false,
							oracleAccountMap,
							spotMarketAccountMap
						);
					}
				}
			}
			for (const position of userAccount.perpPositions) {
				if (!positionIsAvailable(position)) {
					this.addPerpMarketToRemainingAccountMaps(
						position.marketIndex,
						false,
						oracleAccountMap,
						spotMarketAccountMap,
						perpMarketAccountMap
					);
				}
			}
		}

		return {
			oracleAccountMap,
			spotMarketAccountMap,
			perpMarketAccountMap,
		};
	}

	public getOrder(orderId: number, subAccountId?: number): Order | undefined {
		return this.getUserAccount(subAccountId)?.orders.find(
			(order) => order.orderId === orderId
		);
	}

	public getOrderByUserId(
		userOrderId: number,
		subAccountId?: number
	): Order | undefined {
		return this.getUserAccount(subAccountId)?.orders.find(
			(order) => order.userOrderId === userOrderId
		);
	}

	/**
	 * Get the associated token address for the given spot market
	 * @param marketIndex
	 * @param useNative
	 * @param tokenProgram
	 */
	public async getAssociatedTokenAccount(
		marketIndex: number,
		useNative = true,
		tokenProgram = TOKEN_PROGRAM_ID,
		authority = this.wallet.publicKey,
		allowOwnerOffCurve = false
	): Promise<PublicKey> {
		const spotMarket = this.getSpotMarketAccount(marketIndex);
		if (useNative && spotMarket.mint.equals(WRAPPED_SOL_MINT)) {
			return authority;
		}
		const mint = spotMarket.mint;
		return await getAssociatedTokenAddress(
			mint,
			authority,
			allowOwnerOffCurve,
			tokenProgram
		);
	}

	public createAssociatedTokenAccountIdempotentInstruction(
		account: PublicKey,
		payer: PublicKey,
		owner: PublicKey,
		mint: PublicKey,
		tokenProgram = TOKEN_PROGRAM_ID
	): TransactionInstruction {
		return new TransactionInstruction({
			keys: [
				{ pubkey: payer, isSigner: true, isWritable: true },
				{ pubkey: account, isSigner: false, isWritable: true },
				{ pubkey: owner, isSigner: false, isWritable: false },
				{ pubkey: mint, isSigner: false, isWritable: false },
				{
					pubkey: anchor.web3.SystemProgram.programId,
					isSigner: false,
					isWritable: false,
				},
				{ pubkey: tokenProgram, isSigner: false, isWritable: false },
			],
			programId: ASSOCIATED_TOKEN_PROGRAM_ID,
			data: Buffer.from([0x1]),
		});
	}

	public async getDepositTxnIx(
		amount: BN,
		marketIndex: number,
		associatedTokenAccount: PublicKey,
		subAccountId?: number,
		reduceOnly = false
	): Promise<TransactionInstruction[]> {
		const spotMarketAccount = this.getSpotMarketAccount(marketIndex);

		const isSolMarket = spotMarketAccount.mint.equals(WRAPPED_SOL_MINT);

		const signerAuthority = this.wallet.publicKey;

		const createWSOLTokenAccount =
			isSolMarket && associatedTokenAccount.equals(signerAuthority);

		const instructions = [];

		if (createWSOLTokenAccount) {
			const { ixs, pubkey } = await this.getWrappedSolAccountCreationIxs(
				amount,
				true
			);

			associatedTokenAccount = pubkey;

			instructions.push(...ixs);
		}

		const depositCollateralIx = await this.getDepositInstruction(
			amount,
			marketIndex,
			associatedTokenAccount,
			subAccountId,
			reduceOnly,
			true
		);

		instructions.push(depositCollateralIx);

		// Close the wrapped sol account at the end of the transaction
		if (createWSOLTokenAccount) {
			instructions.push(
				createCloseAccountInstruction(
					associatedTokenAccount,
					signerAuthority,
					signerAuthority,
					[]
				)
			);
		}

		return instructions;
	}

	public async createDepositTxn(
		amount: BN,
		marketIndex: number,
		associatedTokenAccount: PublicKey,
		subAccountId?: number,
		reduceOnly = false,
		txParams?: TxParams,
		initSwiftAccount = false
	): Promise<VersionedTransaction | Transaction> {
		const instructions = await this.getDepositTxnIx(
			amount,
			marketIndex,
			associatedTokenAccount,
			subAccountId,
			reduceOnly
		);

		if (initSwiftAccount) {
			const isSignedMsgUserOrdersAccountInitialized =
				await this.isSignedMsgUserOrdersAccountInitialized(
					this.wallet.publicKey
				);

			if (!isSignedMsgUserOrdersAccountInitialized) {
				const [, initializeSignedMsgUserOrdersAccountIx] =
					await this.getInitializeSignedMsgUserOrdersAccountIx(
						this.wallet.publicKey,
						8
					);

				instructions.push(initializeSignedMsgUserOrdersAccountIx);
			}
		}

		txParams = { ...(txParams ?? this.txParams), computeUnits: 800_000 };

		const tx = await this.buildTransaction(instructions, txParams);

		return tx;
	}

	/**
	 * Deposit funds into the given spot market
	 *
	 * @param amount to deposit
	 * @param marketIndex spot market index to deposit into
	 * @param associatedTokenAccount can be the wallet public key if using native sol
	 * @param subAccountId subaccountId to deposit
	 * @param reduceOnly if true, deposit must not increase account risk
	 */
	public async deposit(
		amount: BN,
		marketIndex: number,
		associatedTokenAccount: PublicKey,
		subAccountId?: number,
		reduceOnly = false,
		txParams?: TxParams,
		initSwiftAccount = false
	): Promise<TransactionSignature> {
		const tx = await this.createDepositTxn(
			amount,
			marketIndex,
			associatedTokenAccount,
			subAccountId,
			reduceOnly,
			txParams,
			initSwiftAccount
		);

		const { txSig, slot } = await this.sendTransaction(tx, [], this.opts);
		this.spotMarketLastSlotCache.set(marketIndex, slot);
		return txSig;
	}

	async getDepositInstruction(
		amount: BN,
		marketIndex: number,
		userTokenAccount: PublicKey,
		subAccountId?: number,
		reduceOnly = false,
		userInitialized = true
	): Promise<TransactionInstruction> {
		const userAccountPublicKey = await getUserAccountPublicKey(
			this.program.programId,
			this.authority,
			subAccountId ?? this.activeSubAccountId
		);

		let remainingAccounts = [];
		if (userInitialized) {
			remainingAccounts = this.getRemainingAccounts({
				userAccounts: [await this.forceGetUserAccount(subAccountId)],
				useMarketLastSlotCache: true,
				writableSpotMarketIndexes: [marketIndex],
			});
		} else {
			remainingAccounts = this.getRemainingAccounts({
				userAccounts: [],
				writableSpotMarketIndexes: [marketIndex],
			});
		}

		const spotMarketAccount = this.getSpotMarketAccount(marketIndex);

		this.addTokenMintToRemainingAccounts(spotMarketAccount, remainingAccounts);
		if (this.isTransferHook(spotMarketAccount)) {
			await this.addExtraAccountMetasToRemainingAccounts(
				spotMarketAccount.mint,
				remainingAccounts
			);
		}

		const tokenProgram = this.getTokenProgramForSpotMarket(spotMarketAccount);
		return await this.program.instruction.deposit(
			marketIndex,
			amount,
			reduceOnly,
			{
				accounts: {
					state: await this.getStatePublicKey(),
					spotMarket: spotMarketAccount.pubkey,
					spotMarketVault: spotMarketAccount.vault,
					user: userAccountPublicKey,
					userStats: this.getUserStatsAccountPublicKey(),
					userTokenAccount: userTokenAccount,
					authority: this.wallet.publicKey,
					tokenProgram,
				},
				remainingAccounts,
			}
		);
	}

	private async checkIfAccountExists(account: PublicKey): Promise<boolean> {
		try {
			const accountInfo = await this.connection.getAccountInfo(account);
			return accountInfo != null;
		} catch (e) {
			// Doesn't already exist
			return false;
		}
	}

	public async getWrappedSolAccountCreationIxs(
		amount: BN,
		includeRent?: boolean
	): Promise<{
		ixs: anchor.web3.TransactionInstruction[];
		/** @deprecated - this array is always going to be empty, in the current implementation */
		signers: Signer[];
		pubkey: PublicKey;
	}> {
		const authority = this.wallet.publicKey;

		// Generate a random seed for wrappedSolAccount.
		const seed = Keypair.generate().publicKey.toBase58().slice(0, 32);

		// Calculate a publicKey that will be controlled by the authority.
		const wrappedSolAccount = await PublicKey.createWithSeed(
			authority,
			seed,
			TOKEN_PROGRAM_ID
		);

		const result = {
			ixs: [],
			signers: [],
			pubkey: wrappedSolAccount,
		};

		const rentSpaceLamports = new BN(LAMPORTS_PER_SOL / 100);

		const lamports = includeRent
			? amount.add(rentSpaceLamports)
			: rentSpaceLamports;

		result.ixs.push(
			SystemProgram.createAccountWithSeed({
				fromPubkey: authority,
				basePubkey: authority,
				seed,
				newAccountPubkey: wrappedSolAccount,
				lamports: lamports.toNumber(),
				space: 165,
				programId: TOKEN_PROGRAM_ID,
			})
		);

		result.ixs.push(
			createInitializeAccountInstruction(
				wrappedSolAccount,
				WRAPPED_SOL_MINT,
				authority
			)
		);

		return result;
	}

	public getTokenProgramForSpotMarket(
		spotMarketAccount: SpotMarketAccount
	): PublicKey {
		if (this.isToken2022(spotMarketAccount)) {
			return TOKEN_2022_PROGRAM_ID;
		}
		return TOKEN_PROGRAM_ID;
	}

	public isToken2022(spotMarketAccount: SpotMarketAccount): boolean {
		return (
			(spotMarketAccount.tokenProgramFlag & TokenProgramFlag.Token2022) > 0
		);
	}

	public isTransferHook(spotMarketAccount: SpotMarketAccount): boolean {
		return (
			(spotMarketAccount.tokenProgramFlag & TokenProgramFlag.TransferHook) > 0
		);
	}

	public addTokenMintToRemainingAccounts(
		spotMarketAccount: SpotMarketAccount,
		remainingAccounts: AccountMeta[]
	) {
		if (this.isToken2022(spotMarketAccount)) {
			remainingAccounts.push({
				pubkey: spotMarketAccount.mint,
				isSigner: false,
				isWritable: false,
			});
		}
	}

	public async addExtraAccountMetasToRemainingAccounts(
		mint: PublicKey,
		remainingAccounts: AccountMeta[]
	) {
		const mintAccount = await getMint(
			this.connection,
			mint,
			'confirmed',
			TOKEN_2022_PROGRAM_ID
		);
		const hookAccount = getTransferHook(mintAccount)!;
		if (hookAccount.programId.equals(PublicKey.default)) {
			return;
		}
		const extraAccountMetasAddress = getExtraAccountMetaAddress(
			mint,
			hookAccount!.programId
		);
		const extraAccountMetas = getExtraAccountMetas(
			await this.connection.getAccountInfo(extraAccountMetasAddress)!
		);

		for (const acc of extraAccountMetas) {
			// assuming it's an extra account meta that does not rely on ix data
			const resolvedAcc = await resolveExtraAccountMeta(
				this.connection,
				acc,
				remainingAccounts,
				Buffer.from([]),
				hookAccount.programId
			);
			remainingAccounts.push(resolvedAcc);
		}

		remainingAccounts.push({
			pubkey: hookAccount.programId,
			isSigner: false,
			isWritable: false,
		});
		remainingAccounts.push({
			pubkey: extraAccountMetasAddress,
			isSigner: false,
			isWritable: false,
		});
	}

	public getAssociatedTokenAccountCreationIx(
		tokenMintAddress: PublicKey,
		associatedTokenAddress: PublicKey,
		tokenProgram: PublicKey
	): anchor.web3.TransactionInstruction {
		return createAssociatedTokenAccountInstruction(
			this.wallet.publicKey,
			associatedTokenAddress,
			this.wallet.publicKey,
			tokenMintAddress,
			tokenProgram
		);
	}

	public async createInitializeUserAccountAndDepositCollateralIxs(
		amount: BN,
		userTokenAccount: PublicKey,
		marketIndex = 0,
		subAccountId = 0,
		name?: string,
		fromSubAccountId?: number,
		referrerInfo?: ReferrerInfo,
		donateAmount?: BN,
		customMaxMarginRatio?: number,
		poolId?: number
	): Promise<{
		ixs: TransactionInstruction[];
		userAccountPublicKey: PublicKey;
	}> {
		const ixs = [];

		const [userAccountPublicKey, initializeUserAccountIx] =
			await this.getInitializeUserInstructions(
				subAccountId,
				name,
				referrerInfo
			);

		const isSignedMsgUserOrdersAccountInitialized =
			await this.isSignedMsgUserOrdersAccountInitialized(this.wallet.publicKey);

		if (!isSignedMsgUserOrdersAccountInitialized) {
			const [, initializeSignedMsgUserOrdersAccountIx] =
				await this.getInitializeSignedMsgUserOrdersAccountIx(
					this.wallet.publicKey,
					8
				);
			ixs.push(initializeSignedMsgUserOrdersAccountIx);
		}

		const spotMarket = this.getSpotMarketAccount(marketIndex);

		const isSolMarket = spotMarket.mint.equals(WRAPPED_SOL_MINT);

		const authority = this.wallet.publicKey;

		const isFromSubaccount =
			fromSubAccountId !== null &&
			fromSubAccountId !== undefined &&
			!isNaN(fromSubAccountId);

		donateAmount = donateAmount ? donateAmount : ZERO;

		const createWSOLTokenAccount =
			(isSolMarket &&
				userTokenAccount.equals(authority) &&
				!isFromSubaccount) ||
			!donateAmount.eq(ZERO);

		const wSolAmount = isSolMarket ? amount.add(donateAmount) : donateAmount;

		let wsolTokenAccount: PublicKey;
		if (createWSOLTokenAccount) {
			const { ixs: startIxs, pubkey } =
				await this.getWrappedSolAccountCreationIxs(wSolAmount, true);

			wsolTokenAccount = pubkey;

			if (isSolMarket) {
				userTokenAccount = pubkey;
			}

			ixs.push(...startIxs);
		}

		const depositCollateralIx = isFromSubaccount
			? await this.getTransferDepositIx(
					amount,
					marketIndex,
					fromSubAccountId,
					subAccountId
			  )
			: await this.getDepositInstruction(
					amount,
					marketIndex,
					userTokenAccount,
					subAccountId,
					false,
					false
			  );

		if (subAccountId === 0) {
			if (
				!(await this.checkIfAccountExists(this.getUserStatsAccountPublicKey()))
			) {
				ixs.push(await this.getInitializeUserStatsIx());
			}
		}
		ixs.push(initializeUserAccountIx);

		if (poolId) {
			ixs.push(await this.getUpdateUserPoolIdIx(poolId, subAccountId));
		}

		ixs.push(depositCollateralIx);

		if (!donateAmount.eq(ZERO)) {
			const donateIx = await this.getDepositIntoSpotMarketRevenuePoolIx(
				1,
				donateAmount,
				wsolTokenAccount
			);

			ixs.push(donateIx);
		}

		// Set the max margin ratio to initialize account with if passed
		if (customMaxMarginRatio) {
			const customMarginRatioIx = await this.getUpdateUserCustomMarginRatioIx(
				customMaxMarginRatio,
				subAccountId
			);
			ixs.push(customMarginRatioIx);
		}

		// Close the wrapped sol account at the end of the transaction
		if (createWSOLTokenAccount) {
			ixs.push(
				createCloseAccountInstruction(
					wsolTokenAccount,
					authority,
					authority,
					[]
				)
			);
		}

		return {
			ixs,
			userAccountPublicKey,
		};
	}

	public async createInitializeUserAccountAndDepositCollateral(
		amount: BN,
		userTokenAccount: PublicKey,
		marketIndex = 0,
		subAccountId = 0,
		name?: string,
		fromSubAccountId?: number,
		referrerInfo?: ReferrerInfo,
		donateAmount?: BN,
		txParams?: TxParams,
		customMaxMarginRatio?: number,
		poolId?: number
	): Promise<[Transaction | VersionedTransaction, PublicKey]> {
		const { ixs, userAccountPublicKey } =
			await this.createInitializeUserAccountAndDepositCollateralIxs(
				amount,
				userTokenAccount,
				marketIndex,
				subAccountId,
				name,
				fromSubAccountId,
				referrerInfo,
				donateAmount,
				customMaxMarginRatio,
				poolId
			);

		const tx = await this.buildTransaction(ixs, txParams);

		return [tx, userAccountPublicKey];
	}

	/**
	 * Creates the User account for a user, and deposits some initial collateral
	 * @param amount
	 * @param userTokenAccount
	 * @param marketIndex
	 * @param subAccountId
	 * @param name
	 * @param fromSubAccountId
	 * @param referrerInfo
	 * @param donateAmount
	 * @param txParams
	 * @returns
	 */
	public async initializeUserAccountAndDepositCollateral(
		amount: BN,
		userTokenAccount: PublicKey,
		marketIndex = 0,
		subAccountId = 0,
		name?: string,
		fromSubAccountId?: number,
		referrerInfo?: ReferrerInfo,
		donateAmount?: BN,
		txParams?: TxParams,
		customMaxMarginRatio?: number,
		poolId?: number
	): Promise<[TransactionSignature, PublicKey]> {
		const [tx, userAccountPublicKey] =
			await this.createInitializeUserAccountAndDepositCollateral(
				amount,
				userTokenAccount,
				marketIndex,
				subAccountId,
				name,
				fromSubAccountId,
				referrerInfo,
				donateAmount,
				txParams,
				customMaxMarginRatio,
				poolId
			);
		const additionalSigners: Array<Signer> = [];

		const { txSig, slot } = await this.sendTransaction(
			tx,
			additionalSigners,
			this.opts
		);
		this.spotMarketLastSlotCache.set(marketIndex, slot);

		await this.addUser(subAccountId);

		return [txSig, userAccountPublicKey];
	}

	public async initializeUserAccountForDevnet(
		subAccountId = 0,
		name = DEFAULT_USER_NAME,
		marketIndex: number,
		tokenFaucet: TokenFaucet,
		amount: BN,
		referrerInfo?: ReferrerInfo,
		txParams?: TxParams
	): Promise<[TransactionSignature, PublicKey]> {
		const ixs = [];

		const [associateTokenPublicKey, createAssociatedAccountIx, mintToIx] =
			await tokenFaucet.createAssociatedTokenAccountAndMintToInstructions(
				this.wallet.publicKey,
				amount
			);

		const [userAccountPublicKey, initializeUserAccountIx] =
			await this.getInitializeUserInstructions(
				subAccountId,
				name,
				referrerInfo
			);

		const depositCollateralIx = await this.getDepositInstruction(
			amount,
			marketIndex,
			associateTokenPublicKey,
			subAccountId,
			false,
			false
		);

		ixs.push(createAssociatedAccountIx, mintToIx);

		if (subAccountId === 0) {
			if (
				!(await this.checkIfAccountExists(this.getUserStatsAccountPublicKey()))
			) {
				ixs.push(await this.getInitializeUserStatsIx());
			}
		}
		ixs.push(initializeUserAccountIx, depositCollateralIx);

		const tx = await this.buildTransaction(ixs, txParams);

		const { txSig } = await this.sendTransaction(tx, [], this.opts);

		await this.addUser(subAccountId);

		return [txSig, userAccountPublicKey];
	}

	public async getWithdrawalIxs(
		amount: BN,
		marketIndex: number,
		associatedTokenAddress: PublicKey,
		reduceOnly = false,
		subAccountId?: number,
		updateFuel = false
	): Promise<TransactionInstruction[]> {
		const withdrawIxs: anchor.web3.TransactionInstruction[] = [];

		const spotMarketAccount = this.getSpotMarketAccount(marketIndex);

		const isSolMarket = spotMarketAccount.mint.equals(WRAPPED_SOL_MINT);

		const authority = this.wallet.publicKey;

		if (updateFuel) {
			const updateFuelIx = await this.getUpdateUserFuelBonusIx(
				await this.getUserAccountPublicKey(subAccountId),
				this.getUserAccount(subAccountId),
				this.authority
			);
			withdrawIxs.push(updateFuelIx);
		}

		const createWSOLTokenAccount =
			isSolMarket && associatedTokenAddress.equals(authority);

		if (createWSOLTokenAccount) {
			const { ixs, pubkey } = await this.getWrappedSolAccountCreationIxs(
				amount,
				false
			);

			associatedTokenAddress = pubkey;

			withdrawIxs.push(...ixs);
		} else {
			const accountExists = await this.checkIfAccountExists(
				associatedTokenAddress
			);

			if (!accountExists) {
				const createAssociatedTokenAccountIx =
					this.getAssociatedTokenAccountCreationIx(
						spotMarketAccount.mint,
						associatedTokenAddress,
						this.getTokenProgramForSpotMarket(spotMarketAccount)
					);

				withdrawIxs.push(createAssociatedTokenAccountIx);
			}
		}

		const withdrawCollateralIx = await this.getWithdrawIx(
			amount,
			spotMarketAccount.marketIndex,
			associatedTokenAddress,
			reduceOnly,
			subAccountId
		);

		withdrawIxs.push(withdrawCollateralIx);

		// Close the wrapped sol account at the end of the transaction
		if (createWSOLTokenAccount) {
			withdrawIxs.push(
				createCloseAccountInstruction(
					associatedTokenAddress,
					authority,
					authority,
					[]
				)
			);
		}

		return withdrawIxs;
	}

	/**
	 * Withdraws from a user account. If deposit doesn't already exist, creates a borrow
	 * @param amount
	 * @param marketIndex
	 * @param associatedTokenAddress - the token account to withdraw to. can be the wallet public key if using native sol
	 * @param reduceOnly
	 */
	public async withdraw(
		amount: BN,
		marketIndex: number,
		associatedTokenAddress: PublicKey,
		reduceOnly = false,
		subAccountId?: number,
		txParams?: TxParams,
		updateFuel = false
	): Promise<TransactionSignature> {
		const additionalSigners: Array<Signer> = [];

		const withdrawIxs = await this.getWithdrawalIxs(
			amount,
			marketIndex,
			associatedTokenAddress,
			reduceOnly,
			subAccountId,
			updateFuel
		);

		const tx = await this.buildTransaction(
			withdrawIxs,
			txParams ?? this.txParams
		);

		const { txSig, slot } = await this.sendTransaction(
			tx,
			additionalSigners,
			this.opts
		);
		this.spotMarketLastSlotCache.set(marketIndex, slot);
		return txSig;
	}

	public async withdrawAllDustPositions(
		subAccountId?: number,
		txParams?: TxParams,
		opts?: {
			dustPositionCountCallback?: (count: number) => void;
		}
	): Promise<TransactionSignature | undefined> {
		const user = this.getUser(subAccountId);

		const dustPositionSpotMarketAccounts =
			user.getSpotMarketAccountsWithDustPosition();

		if (
			!dustPositionSpotMarketAccounts ||
			dustPositionSpotMarketAccounts.length === 0
		) {
			opts?.dustPositionCountCallback?.(0);
			return undefined;
		}

		opts?.dustPositionCountCallback?.(dustPositionSpotMarketAccounts.length);

		let allWithdrawIxs: anchor.web3.TransactionInstruction[] = [];

		for (const position of dustPositionSpotMarketAccounts) {
			const tokenAccount = await getAssociatedTokenAddress(
				position.mint,
				this.wallet.publicKey
			);

			const tokenAmount = await user.getTokenAmount(position.marketIndex);

			const withdrawIxs = await this.getWithdrawalIxs(
				tokenAmount.muln(2), //  2x to ensure all dust is withdrawn
				position.marketIndex,
				tokenAccount,
				true, // reduce-only true to ensure all dust is withdrawn
				subAccountId
			);

			allWithdrawIxs = allWithdrawIxs.concat(withdrawIxs);
		}

		const tx = await this.buildTransaction(
			allWithdrawIxs,
			txParams ?? this.txParams
		);

		const { txSig } = await this.sendTransaction(tx, [], this.opts);

		return txSig;
	}

	public async getWithdrawIx(
		amount: BN,
		marketIndex: number,
		userTokenAccount: PublicKey,
		reduceOnly = false,
		subAccountId?: number
	): Promise<TransactionInstruction> {
		const user = await this.getUserAccountPublicKey(subAccountId);

		const remainingAccounts = this.getRemainingAccounts({
			userAccounts: [this.getUserAccount(subAccountId)],
			useMarketLastSlotCache: true,
			writableSpotMarketIndexes: [marketIndex],
			readableSpotMarketIndexes: [QUOTE_SPOT_MARKET_INDEX],
		});

		const spotMarketAccount = this.getSpotMarketAccount(marketIndex);

		this.addTokenMintToRemainingAccounts(spotMarketAccount, remainingAccounts);
		if (this.isTransferHook(spotMarketAccount)) {
			await this.addExtraAccountMetasToRemainingAccounts(
				spotMarketAccount.mint,
				remainingAccounts
			);
		}

		const tokenProgram = this.getTokenProgramForSpotMarket(spotMarketAccount);

		return await this.program.instruction.withdraw(
			marketIndex,
			amount,
			reduceOnly,
			{
				accounts: {
					state: await this.getStatePublicKey(),
					spotMarket: spotMarketAccount.pubkey,
					spotMarketVault: spotMarketAccount.vault,
					driftSigner: this.getSignerPublicKey(),
					user,
					userStats: this.getUserStatsAccountPublicKey(),
					userTokenAccount: userTokenAccount,
					authority: this.wallet.publicKey,
					tokenProgram,
				},
				remainingAccounts,
			}
		);
	}

	/**
	 * Withdraws from the fromSubAccount and deposits into the toSubAccount
	 * @param amount
	 * @param marketIndex
	 * @param fromSubAccountId
	 * @param toSubAccountId
	 * @param txParams
	 */
	public async transferDeposit(
		amount: BN,
		marketIndex: number,
		fromSubAccountId: number,
		toSubAccountId: number,
		txParams?: TxParams
	): Promise<TransactionSignature> {
		const { txSig, slot } = await this.sendTransaction(
			await this.buildTransaction(
				await this.getTransferDepositIx(
					amount,
					marketIndex,
					fromSubAccountId,
					toSubAccountId
				),
				txParams
			),
			[],
			this.opts
		);
		if (
			fromSubAccountId === this.activeSubAccountId ||
			toSubAccountId === this.activeSubAccountId
		) {
			this.spotMarketLastSlotCache.set(marketIndex, slot);
		}
		return txSig;
	}

	public async getTransferDepositIx(
		amount: BN,
		marketIndex: number,
		fromSubAccountId: number,
		toSubAccountId: number
	): Promise<TransactionInstruction> {
		const fromUser = await getUserAccountPublicKey(
			this.program.programId,
			this.wallet.publicKey,
			fromSubAccountId
		);
		const toUser = await getUserAccountPublicKey(
			this.program.programId,
			this.wallet.publicKey,
			toSubAccountId
		);

		let remainingAccounts;

		const userMapKey = this.getUserMapKey(
			fromSubAccountId,
			this.wallet.publicKey
		);
		if (this.users.has(userMapKey)) {
			remainingAccounts = this.getRemainingAccounts({
				userAccounts: [this.users.get(userMapKey).getUserAccount()],
				useMarketLastSlotCache: true,
				writableSpotMarketIndexes: [marketIndex],
			});
		} else {
			const userAccountPublicKey = getUserAccountPublicKeySync(
				this.program.programId,
				this.authority,
				fromSubAccountId
			);

			const fromUserAccount = (await this.program.account.user.fetch(
				userAccountPublicKey
			)) as UserAccount;
			remainingAccounts = this.getRemainingAccounts({
				userAccounts: [fromUserAccount],
				useMarketLastSlotCache: true,
				writableSpotMarketIndexes: [marketIndex],
			});
		}

		return await this.program.instruction.transferDeposit(marketIndex, amount, {
			accounts: {
				authority: this.wallet.publicKey,
				fromUser,
				toUser,
				userStats: this.getUserStatsAccountPublicKey(),
				state: await this.getStatePublicKey(),
				spotMarketVault: this.getSpotMarketAccount(marketIndex).vault,
			},
			remainingAccounts,
		});
	}

	public async transferPools(
		depositFromMarketIndex: number,
		depositToMarketIndex: number,
		borrowFromMarketIndex: number,
		borrowToMarketIndex: number,
		depositAmount: BN | undefined,
		borrowAmount: BN | undefined,
		fromSubAccountId: number,
		toSubAccountId: number,
		txParams?: TxParams
	): Promise<TransactionSignature> {
		const { txSig, slot } = await this.sendTransaction(
			await this.buildTransaction(
				await this.getTransferPoolsIx(
					depositFromMarketIndex,
					depositToMarketIndex,
					borrowFromMarketIndex,
					borrowToMarketIndex,
					depositAmount,
					borrowAmount,
					fromSubAccountId,
					toSubAccountId
				),
				txParams
			),
			[],
			this.opts
		);

		if (
			fromSubAccountId === this.activeSubAccountId ||
			toSubAccountId === this.activeSubAccountId
		) {
			this.spotMarketLastSlotCache.set(depositFromMarketIndex, slot);
			this.spotMarketLastSlotCache.set(depositToMarketIndex, slot);
			this.spotMarketLastSlotCache.set(borrowFromMarketIndex, slot);
			this.spotMarketLastSlotCache.set(borrowToMarketIndex, slot);
		}
		return txSig;
	}

	public async getTransferPoolsIx(
		depositFromMarketIndex: number,
		depositToMarketIndex: number,
		borrowFromMarketIndex: number,
		borrowToMarketIndex: number,
		depositAmount: BN | undefined,
		borrowAmount: BN | undefined,
		fromSubAccountId: number,
		toSubAccountId: number,
		isToNewSubAccount?: boolean
	): Promise<TransactionInstruction> {
		const fromUser = await getUserAccountPublicKey(
			this.program.programId,
			this.wallet.publicKey,
			fromSubAccountId
		);
		const toUser = await getUserAccountPublicKey(
			this.program.programId,
			this.wallet.publicKey,
			toSubAccountId
		);

		const userAccounts = [this.getUserAccount(fromSubAccountId)];

		if (!isToNewSubAccount) {
			userAccounts.push(this.getUserAccount(toSubAccountId));
		}

		const remainingAccounts = this.getRemainingAccounts({
			userAccounts,
			useMarketLastSlotCache: true,
			writableSpotMarketIndexes: [
				depositFromMarketIndex,
				depositToMarketIndex,
				borrowFromMarketIndex,
				borrowToMarketIndex,
			],
		});

		const tokenPrograms = new Set<string>();
		const depositFromSpotMarket = this.getSpotMarketAccount(
			depositFromMarketIndex
		);
		const borrowFromSpotMarket = this.getSpotMarketAccount(
			borrowFromMarketIndex
		);

		tokenPrograms.add(
			this.getTokenProgramForSpotMarket(depositFromSpotMarket).toBase58()
		);
		tokenPrograms.add(
			this.getTokenProgramForSpotMarket(borrowFromSpotMarket).toBase58()
		);

		for (const tokenProgram of tokenPrograms) {
			remainingAccounts.push({
				isSigner: false,
				isWritable: false,
				pubkey: new PublicKey(tokenProgram),
			});
		}

		return await this.program.instruction.transferPools(
			depositFromMarketIndex,
			depositToMarketIndex,
			borrowFromMarketIndex,
			borrowToMarketIndex,
			depositAmount ?? null,
			borrowAmount ?? null,
			{
				accounts: {
					authority: this.wallet.publicKey,
					fromUser,
					toUser,
					userStats: this.getUserStatsAccountPublicKey(),
					state: await this.getStatePublicKey(),
					depositFromSpotMarketVault: this.getSpotMarketAccount(
						depositFromMarketIndex
					).vault,
					depositToSpotMarketVault:
						this.getSpotMarketAccount(depositToMarketIndex).vault,
					borrowFromSpotMarketVault: this.getSpotMarketAccount(
						borrowFromMarketIndex
					).vault,
					borrowToSpotMarketVault:
						this.getSpotMarketAccount(borrowToMarketIndex).vault,
					driftSigner: this.getSignerPublicKey(),
				},
				remainingAccounts,
			}
		);
	}

	public async transferPerpPosition(
		fromSubAccountId: number,
		toSubAccountId: number,
		marketIndex: number,
		amount: BN,
		txParams?: TxParams
	): Promise<TransactionSignature> {
		const { txSig } = await this.sendTransaction(
			await this.buildTransaction(
				await this.getTransferPerpPositionIx(
					fromSubAccountId,
					toSubAccountId,
					marketIndex,
					amount
				),
				txParams
			),
			[],
			this.opts
		);
		return txSig;
	}

	public async getTransferPerpPositionIx(
		fromSubAccountId: number,
		toSubAccountId: number,
		marketIndex: number,
		amount: BN
	): Promise<TransactionInstruction> {
		const fromUser = await getUserAccountPublicKey(
			this.program.programId,
			this.authority,
			fromSubAccountId
		);
		const toUser = await getUserAccountPublicKey(
			this.program.programId,
			this.authority,
			toSubAccountId
		);

		const remainingAccounts = this.getRemainingAccounts({
			userAccounts: [
				this.getUserAccount(fromSubAccountId),
				this.getUserAccount(toSubAccountId),
			],
			useMarketLastSlotCache: true,
			writablePerpMarketIndexes: [marketIndex],
		});

		return await this.program.instruction.transferPerpPosition(
			marketIndex,
			amount ?? null,
			{
				accounts: {
					authority: this.wallet.publicKey,
					fromUser,
					toUser,
					userStats: this.getUserStatsAccountPublicKey(),
					state: await this.getStatePublicKey(),
				},
				remainingAccounts,
			}
		);
	}

	public async updateSpotMarketCumulativeInterest(
		marketIndex: number,
		txParams?: TxParams
	): Promise<TransactionSignature> {
		const { txSig } = await this.sendTransaction(
			await this.buildTransaction(
				await this.updateSpotMarketCumulativeInterestIx(marketIndex),
				txParams
			),
			[],
			this.opts
		);
		return txSig;
	}

	public async updateSpotMarketCumulativeInterestIx(
		marketIndex: number
	): Promise<TransactionInstruction> {
		const spotMarket = this.getSpotMarketAccount(marketIndex);
		return await this.program.instruction.updateSpotMarketCumulativeInterest({
			accounts: {
				state: await this.getStatePublicKey(),
				spotMarket: spotMarket.pubkey,
				spotMarketVault: spotMarket.vault,
				oracle: spotMarket.oracle,
			},
		});
	}

	public async settleLP(
		settleeUserAccountPublicKey: PublicKey,
		marketIndex: number,
		txParams?: TxParams
	): Promise<TransactionSignature> {
		const { txSig } = await this.sendTransaction(
			await this.buildTransaction(
				await this.settleLPIx(settleeUserAccountPublicKey, marketIndex),
				txParams
			),
			[],
			this.opts
		);
		return txSig;
	}

	public async settleLPIx(
		settleeUserAccountPublicKey: PublicKey,
		marketIndex: number
	): Promise<TransactionInstruction> {
		const settleeUserAccount = (await this.program.account.user.fetch(
			settleeUserAccountPublicKey
		)) as UserAccount;

		const remainingAccounts = this.getRemainingAccounts({
			userAccounts: [settleeUserAccount],
			writablePerpMarketIndexes: [marketIndex],
		});

		return this.program.instruction.settleLp(marketIndex, {
			accounts: {
				state: await this.getStatePublicKey(),
				user: settleeUserAccountPublicKey,
			},
			remainingAccounts: remainingAccounts,
		});
	}

	public async removePerpLpShares(
		marketIndex: number,
		sharesToBurn?: BN,
		txParams?: TxParams,
		subAccountId?: number
	): Promise<TransactionSignature> {
		const { txSig } = await this.sendTransaction(
			await this.buildTransaction(
				await this.getRemovePerpLpSharesIx(
					marketIndex,
					sharesToBurn,
					subAccountId
				),
				txParams
			),
			[],
			this.opts
		);
		return txSig;
	}

	public async removePerpLpSharesInExpiringMarket(
		marketIndex: number,
		userAccountPublicKey: PublicKey,
		sharesToBurn?: BN,
		txParams?: TxParams
	): Promise<TransactionSignature> {
		const { txSig } = await this.sendTransaction(
			await this.buildTransaction(
				await this.getRemovePerpLpSharesInExpiringMarket(
					marketIndex,
					userAccountPublicKey,
					sharesToBurn
				),
				txParams
			),
			[],
			this.opts
		);
		return txSig;
	}

	public async getRemovePerpLpSharesInExpiringMarket(
		marketIndex: number,
		userAccountPublicKey: PublicKey,
		sharesToBurn?: BN
	): Promise<TransactionInstruction> {
		const userAccount = (await this.program.account.user.fetch(
			userAccountPublicKey
		)) as UserAccount;

		const remainingAccounts = this.getRemainingAccounts({
			userAccounts: [userAccount],
			writablePerpMarketIndexes: [marketIndex],
		});

		if (sharesToBurn == undefined) {
			const perpPosition = userAccount.perpPositions.filter(
				(position) => position.marketIndex === marketIndex
			)[0];
			sharesToBurn = perpPosition.lpShares;
			console.log('burning lp shares:', sharesToBurn.toString());
		}

		return this.program.instruction.removePerpLpSharesInExpiringMarket(
			sharesToBurn,
			marketIndex,
			{
				accounts: {
					state: await this.getStatePublicKey(),
					user: userAccountPublicKey,
				},
				remainingAccounts: remainingAccounts,
			}
		);
	}

	public async getRemovePerpLpSharesIx(
		marketIndex: number,
		sharesToBurn?: BN,
		subAccountId?: number
	): Promise<TransactionInstruction> {
		const user = await this.getUserAccountPublicKey(subAccountId);

		const remainingAccounts = this.getRemainingAccounts({
			userAccounts: [this.getUserAccount(subAccountId)],
			useMarketLastSlotCache: true,
			writablePerpMarketIndexes: [marketIndex],
		});

		if (sharesToBurn == undefined) {
			const userAccount = this.getUserAccount(subAccountId);
			const perpPosition = userAccount.perpPositions.filter(
				(position) => position.marketIndex === marketIndex
			)[0];
			sharesToBurn = perpPosition.lpShares;
			console.log('burning lp shares:', sharesToBurn.toString());
		}

		return this.program.instruction.removePerpLpShares(
			sharesToBurn,
			marketIndex,
			{
				accounts: {
					state: await this.getStatePublicKey(),
					user,
					authority: this.wallet.publicKey,
				},
				remainingAccounts: remainingAccounts,
			}
		);
	}

	public async addPerpLpShares(
		amount: BN,
		marketIndex: number,
		txParams?: TxParams,
		subAccountId?: number
	): Promise<TransactionSignature> {
		const { txSig, slot } = await this.sendTransaction(
			await this.buildTransaction(
				await this.getAddPerpLpSharesIx(amount, marketIndex, subAccountId),
				txParams
			),
			[],
			this.opts
		);
		this.perpMarketLastSlotCache.set(marketIndex, slot);
		return txSig;
	}

	public async getAddPerpLpSharesIx(
		amount: BN,
		marketIndex: number,
		subAccountId?: number
	): Promise<TransactionInstruction> {
		const user = await this.getUserAccountPublicKey(subAccountId);
		const remainingAccounts = this.getRemainingAccounts({
			userAccounts: [this.getUserAccount(subAccountId)],
			useMarketLastSlotCache: true,
			writablePerpMarketIndexes: [marketIndex],
		});

		return this.program.instruction.addPerpLpShares(amount, marketIndex, {
			accounts: {
				state: await this.getStatePublicKey(),
				user,
				authority: this.wallet.publicKey,
			},
			remainingAccounts: remainingAccounts,
		});
	}

	public getQuoteValuePerLpShare(marketIndex: number): BN {
		const perpMarketAccount = this.getPerpMarketAccount(marketIndex);

		const openBids = BN.max(
			perpMarketAccount.amm.baseAssetReserve.sub(
				perpMarketAccount.amm.minBaseAssetReserve
			),
			ZERO
		);

		const openAsks = BN.max(
			perpMarketAccount.amm.maxBaseAssetReserve.sub(
				perpMarketAccount.amm.baseAssetReserve
			),
			ZERO
		);

		const oraclePriceData = this.getOracleDataForPerpMarket(marketIndex);

		const maxOpenBidsAsks = BN.max(openBids, openAsks);
		const quoteValuePerLpShare = maxOpenBidsAsks
			.mul(oraclePriceData.price)
			.mul(QUOTE_PRECISION)
			.div(PRICE_PRECISION)
			.div(perpMarketAccount.amm.sqrtK);

		return quoteValuePerLpShare;
	}

	/**
	 * @deprecated use {@link placePerpOrder} or {@link placeAndTakePerpOrder} instead
	 */
	public async openPosition(
		direction: PositionDirection,
		amount: BN,
		marketIndex: number,
		limitPrice?: BN,
		subAccountId?: number
	): Promise<TransactionSignature> {
		return await this.placeAndTakePerpOrder(
			{
				orderType: OrderType.MARKET,
				marketIndex,
				direction,
				baseAssetAmount: amount,
				price: limitPrice,
			},
			undefined,
			undefined,
			undefined,
			undefined,
			undefined,
			subAccountId
		);
	}

	public async sendSignedTx(
		tx: Transaction | VersionedTransaction,
		opts?: ConfirmOptions
	): Promise<TransactionSignature> {
		const { txSig } = await this.sendTransaction(
			tx,
			undefined,
			opts ?? this.opts,
			true
		);

		return txSig;
	}

	public async prepareMarketOrderTxs(
		orderParams: OptionalOrderParams,
		userAccountPublicKey: PublicKey,
		userAccount: UserAccount,
		makerInfo?: MakerInfo | MakerInfo[],
		txParams?: TxParams,
		bracketOrdersParams = new Array<OptionalOrderParams>(),
		referrerInfo?: ReferrerInfo,
		cancelExistingOrders?: boolean,
		settlePnl?: boolean
	): Promise<{
		cancelExistingOrdersTx?: Transaction | VersionedTransaction;
		settlePnlTx?: Transaction | VersionedTransaction;
		fillTx?: Transaction | VersionedTransaction;
		marketOrderTx: Transaction | VersionedTransaction;
	}> {
		type TxKeys =
			| 'cancelExistingOrdersTx'
			| 'settlePnlTx'
			| 'fillTx'
			| 'marketOrderTx';

		const marketIndex = orderParams.marketIndex;
		const orderId = userAccount.nextOrderId;

		const ixPromisesForTxs: Record<TxKeys, Promise<TransactionInstruction>> = {
			cancelExistingOrdersTx: undefined,
			settlePnlTx: undefined,
			fillTx: undefined,
			marketOrderTx: undefined,
		};

		const txKeys = Object.keys(ixPromisesForTxs);

		ixPromisesForTxs.marketOrderTx = this.getPlaceOrdersIx(
			[orderParams, ...bracketOrdersParams],
			userAccount.subAccountId
		);

		/* Cancel open orders in market if requested */
		if (cancelExistingOrders && isVariant(orderParams.marketType, 'perp')) {
			ixPromisesForTxs.cancelExistingOrdersTx = this.getCancelOrdersIx(
				orderParams.marketType,
				orderParams.marketIndex,
				null,
				userAccount.subAccountId
			);
		}

		/* Settle PnL after fill if requested */
		if (settlePnl && isVariant(orderParams.marketType, 'perp')) {
			ixPromisesForTxs.settlePnlTx = this.settlePNLIx(
				userAccountPublicKey,
				userAccount,
				marketIndex
			);
		}

		// use versioned transactions if there is a lookup table account and wallet is compatible
		if (this.txVersion === 0) {
			ixPromisesForTxs.fillTx = this.getFillPerpOrderIx(
				userAccountPublicKey,
				userAccount,
				{
					orderId,
					marketIndex,
				},
				makerInfo,
				referrerInfo,
				userAccount.subAccountId
			);
		}

		const ixs = await Promise.all(Object.values(ixPromisesForTxs));

		const ixsMap = ixs.reduce((acc, ix, i) => {
			acc[txKeys[i]] = ix;
			return acc;
		}, {}) as MappedRecord<typeof ixPromisesForTxs, TransactionInstruction>;

		const txsMap = (await this.buildTransactionsMap(
			ixsMap,
			txParams
		)) as MappedRecord<typeof ixsMap, Transaction | VersionedTransaction>;

		return txsMap;
	}

	/**
	 * Sends a market order and returns a signed tx which can fill the order against the vamm, which the caller can use to fill their own order if required.
	 * @param orderParams
	 * @param userAccountPublicKey
	 * @param userAccount
	 * @param makerInfo
	 * @param txParams
	 * @param bracketOrdersParams
	 * @param cancelExistingOrders - Builds and returns an extra transaciton to cancel the existing orders in the same perp market. Intended use is to auto-cancel TP/SL orders when closing a position. Ignored if orderParams.marketType is not MarketType.PERP
	 * @returns
	 */
	public async sendMarketOrderAndGetSignedFillTx(
		orderParams: OptionalOrderParams,
		userAccountPublicKey: PublicKey,
		userAccount: UserAccount,
		makerInfo?: MakerInfo | MakerInfo[],
		txParams?: TxParams,
		bracketOrdersParams = new Array<OptionalOrderParams>(),
		referrerInfo?: ReferrerInfo,
		cancelExistingOrders?: boolean,
		settlePnl?: boolean
	): Promise<{
		txSig: TransactionSignature;
		signedFillTx?: Transaction;
		signedCancelExistingOrdersTx?: Transaction;
		signedSettlePnlTx?: Transaction;
	}> {
		const preppedTxs = await this.prepareMarketOrderTxs(
			orderParams,
			userAccountPublicKey,
			userAccount,
			makerInfo,
			txParams,
			bracketOrdersParams,
			referrerInfo,
			cancelExistingOrders,
			settlePnl
		);

		const signedTxs = (
			await this.txHandler.getSignedTransactionMap(preppedTxs, this.wallet)
		).signedTxMap;

		const { txSig, slot } = await this.sendTransaction(
			signedTxs.marketOrderTx,
			[],
			this.opts,
			true
		);

		this.perpMarketLastSlotCache.set(orderParams.marketIndex, slot);

		return {
			txSig,
			signedFillTx: signedTxs.fillTx as Transaction,
			signedCancelExistingOrdersTx:
				signedTxs.cancelExistingOrdersTx as Transaction,
			signedSettlePnlTx: signedTxs.settlePnlTx as Transaction,
		};
	}

	public async placePerpOrder(
		orderParams: OptionalOrderParams,
		txParams?: TxParams,
		subAccountId?: number
	): Promise<TransactionSignature> {
		const { txSig, slot } = await this.sendTransaction(
			await this.buildTransaction(
				await this.getPlacePerpOrderIx(orderParams, subAccountId),
				txParams
			),
			[],
			this.opts
		);
		this.perpMarketLastSlotCache.set(orderParams.marketIndex, slot);
		return txSig;
	}

	public async getPlacePerpOrderIx(
		orderParams: OptionalOrderParams,
		subAccountId?: number,
		depositToTradeArgs?: {
			isMakingNewAccount: boolean;
			depositMarketIndex: number;
		}
	): Promise<TransactionInstruction> {
		orderParams = getOrderParams(orderParams, { marketType: MarketType.PERP });

		const isDepositToTradeTx = depositToTradeArgs !== undefined;

		const user = isDepositToTradeTx
			? getUserAccountPublicKeySync(
					this.program.programId,
					this.authority,
					subAccountId
			  )
			: await this.getUserAccountPublicKey(subAccountId);

		const remainingAccounts = this.getRemainingAccounts({
			userAccounts: depositToTradeArgs?.isMakingNewAccount
				? []
				: [this.getUserAccount(subAccountId)],
			useMarketLastSlotCache: false,
			readablePerpMarketIndex: orderParams.marketIndex,
			readableSpotMarketIndexes: isDepositToTradeTx
				? [depositToTradeArgs?.depositMarketIndex]
				: undefined,
		});

		if (isUpdateHighLeverageMode(orderParams.bitFlags)) {
			remainingAccounts.push({
				pubkey: getHighLeverageModeConfigPublicKey(this.program.programId),
				isWritable: true,
				isSigner: false,
			});
		}

		return await this.program.instruction.placePerpOrder(orderParams, {
			accounts: {
				state: await this.getStatePublicKey(),
				user,
				userStats: this.getUserStatsAccountPublicKey(),
				authority: this.wallet.publicKey,
			},
			remainingAccounts,
		});
	}

	public async updateAMMs(
		marketIndexes: number[],
		txParams?: TxParams
	): Promise<TransactionSignature> {
		const { txSig } = await this.sendTransaction(
			await this.buildTransaction(
				await this.getUpdateAMMsIx(marketIndexes),
				txParams
			),
			[],
			this.opts
		);
		return txSig;
	}

	public async getUpdateAMMsIx(
		marketIndexes: number[]
	): Promise<TransactionInstruction> {
		for (let i = marketIndexes.length; i < 5; i++) {
			marketIndexes.push(100);
		}
		const marketAccountInfos = [];
		const oracleAccountInfos = [];
		for (const marketIndex of marketIndexes) {
			if (marketIndex !== 100) {
				const market = this.getPerpMarketAccount(marketIndex);
				marketAccountInfos.push({
					pubkey: market.pubkey,
					isWritable: true,
					isSigner: false,
				});
				oracleAccountInfos.push({
					pubkey: market.amm.oracle,
					isWritable: false,
					isSigner: false,
				});
			}
		}
		const remainingAccounts = oracleAccountInfos.concat(marketAccountInfos);

		return await this.program.instruction.updateAmms(marketIndexes, {
			accounts: {
				state: await this.getStatePublicKey(),
				authority: this.wallet.publicKey,
			},
			remainingAccounts,
		});
	}

	public async settleExpiredMarket(
		marketIndex: number,
		txParams?: TxParams
	): Promise<TransactionSignature> {
		const { txSig } = await this.sendTransaction(
			await this.buildTransaction(
				await this.getSettleExpiredMarketIx(marketIndex),
				txParams
			),
			[],
			this.opts
		);
		return txSig;
	}

	public async getSettleExpiredMarketIx(
		marketIndex: number
	): Promise<TransactionInstruction> {
		const remainingAccounts = this.getRemainingAccounts({
			userAccounts: [],
			writablePerpMarketIndexes: [marketIndex],
			writableSpotMarketIndexes: [QUOTE_SPOT_MARKET_INDEX],
		});
		const perpMarketPublicKey = await getPerpMarketPublicKey(
			this.program.programId,
			marketIndex
		);

		return await this.program.instruction.settleExpiredMarket(marketIndex, {
			accounts: {
				state: await this.getStatePublicKey(),
				admin: this.isSubscribed
					? this.getStateAccount().admin
					: this.wallet.publicKey,
				perpMarket: perpMarketPublicKey,
			},
			remainingAccounts,
		});
	}

	public async settleExpiredMarketPoolsToRevenuePool(
		marketIndex: number,
		txParams?: TxParams
	): Promise<TransactionSignature> {
		const { txSig } = await this.sendTransaction(
			await this.buildTransaction(
				await this.getSettleExpiredMarketPoolsToRevenuePoolIx(marketIndex),
				txParams
			),
			[],
			this.opts
		);
		return txSig;
	}

	public async getSettleExpiredMarketPoolsToRevenuePoolIx(
		perpMarketIndex: number
	): Promise<TransactionInstruction> {
		const perpMarketPublicKey = await getPerpMarketPublicKey(
			this.program.programId,
			perpMarketIndex
		);

		const spotMarketPublicKey = await getSpotMarketPublicKey(
			this.program.programId,
			QUOTE_SPOT_MARKET_INDEX
		);

		return await this.program.instruction.settleExpiredMarketPoolsToRevenuePool(
			{
				accounts: {
					state: await this.getStatePublicKey(),
					admin: this.isSubscribed
						? this.getStateAccount().admin
						: this.wallet.publicKey,
					spotMarket: spotMarketPublicKey,
					perpMarket: perpMarketPublicKey,
				},
			}
		);
	}

	public async cancelOrder(
		orderId?: number,
		txParams?: TxParams,
		subAccountId?: number
	): Promise<TransactionSignature> {
		const { txSig } = await this.sendTransaction(
			await this.buildTransaction(
				await this.getCancelOrderIx(orderId, subAccountId),
				txParams
			),
			[],
			this.opts
		);
		return txSig;
	}

	public async getCancelOrderIx(
		orderId?: number,
		subAccountId?: number
	): Promise<TransactionInstruction> {
		const user = await this.getUserAccountPublicKey(subAccountId);

		const remainingAccounts = this.getRemainingAccounts({
			userAccounts: [this.getUserAccount(subAccountId)],
			useMarketLastSlotCache: true,
		});

		return await this.program.instruction.cancelOrder(orderId ?? null, {
			accounts: {
				state: await this.getStatePublicKey(),
				user,
				authority: this.wallet.publicKey,
			},
			remainingAccounts,
		});
	}

	public async cancelOrderByUserId(
		userOrderId: number,
		txParams?: TxParams,
		subAccountId?: number
	): Promise<TransactionSignature> {
		const { txSig } = await this.sendTransaction(
			await this.buildTransaction(
				await this.getCancelOrderByUserIdIx(userOrderId, subAccountId),
				txParams
			),
			[],
			this.opts
		);
		return txSig;
	}

	public async getCancelOrderByUserIdIx(
		userOrderId: number,
		subAccountId?: number
	): Promise<TransactionInstruction> {
		const user = await this.getUserAccountPublicKey(subAccountId);

		const order = this.getOrderByUserId(userOrderId);
		const oracle = this.getPerpMarketAccount(order.marketIndex).amm.oracle;

		const remainingAccounts = this.getRemainingAccounts({
			userAccounts: [this.getUserAccount(subAccountId)],
			useMarketLastSlotCache: true,
		});

		return await this.program.instruction.cancelOrderByUserId(userOrderId, {
			accounts: {
				state: await this.getStatePublicKey(),
				user,
				authority: this.wallet.publicKey,
				oracle,
			},
			remainingAccounts,
		});
	}

	public async cancelOrdersByIds(
		orderIds?: number[],
		txParams?: TxParams,
		subAccountId?: number
	): Promise<TransactionSignature> {
		const { txSig } = await this.sendTransaction(
			await this.buildTransaction(
				await this.getCancelOrdersByIdsIx(orderIds, subAccountId),
				txParams
			),
			[],
			this.opts
		);
		return txSig;
	}

	public async getCancelOrdersByIdsIx(
		orderIds?: number[],
		subAccountId?: number
	): Promise<TransactionInstruction> {
		const user = await this.getUserAccountPublicKey(subAccountId);

		const remainingAccounts = this.getRemainingAccounts({
			userAccounts: [this.getUserAccount(subAccountId)],
			useMarketLastSlotCache: true,
		});

		return await this.program.instruction.cancelOrdersByIds(orderIds, {
			accounts: {
				state: await this.getStatePublicKey(),
				user,
				authority: this.wallet.publicKey,
			},
			remainingAccounts,
		});
	}

	public async cancelOrders(
		marketType?: MarketType,
		marketIndex?: number,
		direction?: PositionDirection,
		txParams?: TxParams,
		subAccountId?: number
	): Promise<TransactionSignature> {
		const { txSig } = await this.sendTransaction(
			await this.buildTransaction(
				await this.getCancelOrdersIx(
					marketType,
					marketIndex,
					direction,
					subAccountId
				),
				txParams
			),
			[],
			this.opts
		);
		return txSig;
	}

	public async getCancelOrdersIx(
		marketType: MarketType | null,
		marketIndex: number | null,
		direction: PositionDirection | null,
		subAccountId?: number
	): Promise<TransactionInstruction> {
		const user = await this.getUserAccountPublicKey(subAccountId);

		let readablePerpMarketIndex = undefined;
		let readableSpotMarketIndexes = undefined;

		if (typeof marketIndex === 'number') {
			if (marketType && isVariant(marketType, 'perp')) {
				readablePerpMarketIndex = marketIndex;
			} else if (marketType && isVariant(marketType, 'spot')) {
				readableSpotMarketIndexes = [marketIndex];
			}
		}

		const remainingAccounts = this.getRemainingAccounts({
			userAccounts: [this.getUserAccount(subAccountId)],
			readablePerpMarketIndex,
			readableSpotMarketIndexes,
			useMarketLastSlotCache: true,
		});

		return await this.program.instruction.cancelOrders(
			marketType ?? null,
			marketIndex ?? null,
			direction ?? null,
			{
				accounts: {
					state: await this.getStatePublicKey(),
					user,
					authority: this.wallet.publicKey,
				},
				remainingAccounts,
			}
		);
	}

	public async cancelAndPlaceOrders(
		cancelOrderParams: {
			marketType?: MarketType;
			marketIndex?: number;
			direction?: PositionDirection;
		},
		placeOrderParams: OrderParams[],
		txParams?: TxParams,
		subAccountId?: number
	): Promise<TransactionSignature> {
		const ixs = [
			await this.getCancelOrdersIx(
				cancelOrderParams.marketType,
				cancelOrderParams.marketIndex,
				cancelOrderParams.direction,
				subAccountId
			),
			await this.getPlaceOrdersIx(placeOrderParams, subAccountId),
		];
		const tx = await this.buildTransaction(ixs, txParams);
		const { txSig } = await this.sendTransaction(tx, [], this.opts);
		return txSig;
	}

	public async placeOrders(
		params: OrderParams[],
		txParams?: TxParams,
		subAccountId?: number,
		optionalIxs?: TransactionInstruction[]
	): Promise<TransactionSignature> {
		const { txSig } = await this.sendTransaction(
			(
				await this.preparePlaceOrdersTx(
					params,
					txParams,
					subAccountId,
					optionalIxs
				)
			).placeOrdersTx,
			[],
			this.opts,
			false
		);
		return txSig;
	}

	public async preparePlaceOrdersTx(
		params: OrderParams[],
		txParams?: TxParams,
		subAccountId?: number,
		optionalIxs?: TransactionInstruction[]
	) {
		const lookupTableAccounts = await this.fetchAllLookupTableAccounts();

		const tx = await this.buildTransaction(
			await this.getPlaceOrdersIx(params, subAccountId),
			txParams,
			undefined,
			lookupTableAccounts,
			undefined,
			undefined,
			optionalIxs
		);

		return {
			placeOrdersTx: tx,
		};
	}

	public async getPlaceOrdersIx(
		params: OptionalOrderParams[],
		subAccountId?: number
	): Promise<TransactionInstruction> {
		const user = await this.getUserAccountPublicKey(subAccountId);

		const readablePerpMarketIndex: number[] = [];
		const readableSpotMarketIndexes: number[] = [];
		for (const param of params) {
			if (!param.marketType) {
				throw new Error('must set param.marketType');
			}
			if (isVariant(param.marketType, 'perp')) {
				readablePerpMarketIndex.push(param.marketIndex);
			} else {
				readableSpotMarketIndexes.push(param.marketIndex);
			}
		}

		const remainingAccounts = this.getRemainingAccounts({
			userAccounts: [this.getUserAccount(subAccountId)],
			readablePerpMarketIndex,
			readableSpotMarketIndexes,
			useMarketLastSlotCache: true,
		});

		for (const param of params) {
			if (isUpdateHighLeverageMode(param.bitFlags)) {
				remainingAccounts.push({
					pubkey: getHighLeverageModeConfigPublicKey(this.program.programId),
					isWritable: true,
					isSigner: false,
				});
			}
		}

		const formattedParams = params.map((item) => getOrderParams(item));

		return await this.program.instruction.placeOrders(formattedParams, {
			accounts: {
				state: await this.getStatePublicKey(),
				user,
				userStats: this.getUserStatsAccountPublicKey(),
				authority: this.wallet.publicKey,
			},
			remainingAccounts,
		});
	}

	public async fillPerpOrder(
		userAccountPublicKey: PublicKey,
		user: UserAccount,
		order?: Pick<Order, 'marketIndex' | 'orderId'>,
		makerInfo?: MakerInfo | MakerInfo[],
		referrerInfo?: ReferrerInfo,
		txParams?: TxParams,
		fillerSubAccountId?: number,
		fillerAuthority?: PublicKey
	): Promise<TransactionSignature> {
		const { txSig } = await this.sendTransaction(
			await this.buildTransaction(
				await this.getFillPerpOrderIx(
					userAccountPublicKey,
					user,
					order,
					makerInfo,
					referrerInfo,
					fillerSubAccountId,
					undefined,
					fillerAuthority
				),
				txParams
			),
			[],
			this.opts
		);
		return txSig;
	}

	public async getFillPerpOrderIx(
		userAccountPublicKey: PublicKey,
		userAccount: UserAccount,
		order: Pick<Order, 'marketIndex' | 'orderId'>,
		makerInfo?: MakerInfo | MakerInfo[],
		referrerInfo?: ReferrerInfo,
		fillerSubAccountId?: number,
		isSignedMsg?: boolean,
		fillerAuthority?: PublicKey
	): Promise<TransactionInstruction> {
		const userStatsPublicKey = getUserStatsAccountPublicKey(
			this.program.programId,
			userAccount.authority
		);

		let filler;

		if (fillerAuthority) {
			filler = getUserAccountPublicKeySync(
				this.program.programId,
				fillerAuthority,
				fillerSubAccountId
			);
		} else {
			filler = await this.getUserAccountPublicKey(fillerSubAccountId);
		}

		let fillerStatsPublicKey;

		if (fillerAuthority) {
			fillerStatsPublicKey = getUserStatsAccountPublicKey(
				this.program.programId,
				fillerAuthority
			);
		} else {
			fillerStatsPublicKey = this.getUserStatsAccountPublicKey();
		}

		const marketIndex = order
			? order.marketIndex
			: userAccount.orders.find(
					(order) => order.orderId === userAccount.nextOrderId - 1
			  ).marketIndex;

		makerInfo = Array.isArray(makerInfo)
			? makerInfo
			: makerInfo
			? [makerInfo]
			: [];

		const userAccounts = [userAccount];
		for (const maker of makerInfo) {
			userAccounts.push(maker.makerUserAccount);
		}
		const remainingAccounts = this.getRemainingAccounts({
			userAccounts,
			writablePerpMarketIndexes: [marketIndex],
		});

		for (const maker of makerInfo) {
			remainingAccounts.push({
				pubkey: maker.maker,
				isWritable: true,
				isSigner: false,
			});
			remainingAccounts.push({
				pubkey: maker.makerStats,
				isWritable: true,
				isSigner: false,
			});
		}

		if (referrerInfo) {
			const referrerIsMaker =
				makerInfo.find((maker) => maker.maker.equals(referrerInfo.referrer)) !==
				undefined;
			if (!referrerIsMaker) {
				remainingAccounts.push({
					pubkey: referrerInfo.referrer,
					isWritable: true,
					isSigner: false,
				});
				remainingAccounts.push({
					pubkey: referrerInfo.referrerStats,
					isWritable: true,
					isSigner: false,
				});
			}
		}

		const orderId = isSignedMsg ? null : order.orderId;
		return await this.program.instruction.fillPerpOrder(orderId, null, {
			accounts: {
				state: await this.getStatePublicKey(),
				filler,
				fillerStats: fillerStatsPublicKey,
				user: userAccountPublicKey,
				userStats: userStatsPublicKey,
				authority: this.wallet.publicKey,
			},
			remainingAccounts,
		});
	}

	public async getRevertFillIx(
		fillerPublicKey?: PublicKey
	): Promise<TransactionInstruction> {
		const filler = fillerPublicKey ?? (await this.getUserAccountPublicKey());
		const fillerStatsPublicKey = this.getUserStatsAccountPublicKey();

		return this.program.instruction.revertFill({
			accounts: {
				state: await this.getStatePublicKey(),
				filler,
				fillerStats: fillerStatsPublicKey,
				authority: this.wallet.publicKey,
			},
		});
	}

	public async placeSpotOrder(
		orderParams: OptionalOrderParams,
		txParams?: TxParams,
		subAccountId?: number
	): Promise<TransactionSignature> {
		const { txSig, slot } = await this.sendTransaction(
			(await this.preparePlaceSpotOrderTx(orderParams, txParams, subAccountId))
				.placeSpotOrderTx,
			[],
			this.opts,
			false
		);
		this.spotMarketLastSlotCache.set(orderParams.marketIndex, slot);
		this.spotMarketLastSlotCache.set(QUOTE_SPOT_MARKET_INDEX, slot);
		return txSig;
	}

	public async preparePlaceSpotOrderTx(
		orderParams: OptionalOrderParams,
		txParams?: TxParams,
		subAccountId?: number
	) {
		const tx = await this.buildTransaction(
			await this.getPlaceSpotOrderIx(orderParams, subAccountId),
			txParams
		);

		return {
			placeSpotOrderTx: tx,
		};
	}

	public async getPlaceSpotOrderIx(
		orderParams: OptionalOrderParams,
		subAccountId?: number
	): Promise<TransactionInstruction> {
		orderParams = getOrderParams(orderParams, { marketType: MarketType.SPOT });
		const userAccountPublicKey = await this.getUserAccountPublicKey(
			subAccountId
		);

		const remainingAccounts = this.getRemainingAccounts({
			userAccounts: [this.getUserAccount(subAccountId)],
			useMarketLastSlotCache: true,
			readableSpotMarketIndexes: [
				orderParams.marketIndex,
				QUOTE_SPOT_MARKET_INDEX,
			],
		});

		return await this.program.instruction.placeSpotOrder(orderParams, {
			accounts: {
				state: await this.getStatePublicKey(),
				user: userAccountPublicKey,
				userStats: this.getUserStatsAccountPublicKey(),
				authority: this.wallet.publicKey,
			},
			remainingAccounts,
		});
	}

	public async fillSpotOrder(
		userAccountPublicKey: PublicKey,
		user: UserAccount,
		order?: Pick<Order, 'marketIndex' | 'orderId'>,
		fulfillmentConfig?:
			| SerumV3FulfillmentConfigAccount
			| PhoenixV1FulfillmentConfigAccount
			| OpenbookV2FulfillmentConfigAccount,
		makerInfo?: MakerInfo | MakerInfo[],
		referrerInfo?: ReferrerInfo,
		txParams?: TxParams
	): Promise<TransactionSignature> {
		const { txSig } = await this.sendTransaction(
			await this.buildTransaction(
				await this.getFillSpotOrderIx(
					userAccountPublicKey,
					user,
					order,
					fulfillmentConfig,
					makerInfo,
					referrerInfo
				),
				txParams
			),
			[],
			this.opts
		);
		return txSig;
	}

	public async getFillSpotOrderIx(
		userAccountPublicKey: PublicKey,
		userAccount: UserAccount,
		order?: Pick<Order, 'marketIndex' | 'orderId'>,
		fulfillmentConfig?:
			| SerumV3FulfillmentConfigAccount
			| PhoenixV1FulfillmentConfigAccount
			| OpenbookV2FulfillmentConfigAccount,
		makerInfo?: MakerInfo | MakerInfo[],
		referrerInfo?: ReferrerInfo,
		fillerPublicKey?: PublicKey
	): Promise<TransactionInstruction> {
		const userStatsPublicKey = getUserStatsAccountPublicKey(
			this.program.programId,
			userAccount.authority
		);

		const filler = fillerPublicKey ?? (await this.getUserAccountPublicKey());
		const fillerStatsPublicKey = this.getUserStatsAccountPublicKey();

		const marketIndex = order
			? order.marketIndex
			: userAccount.orders.find(
					(order) => order.orderId === userAccount.nextOrderId - 1
			  ).marketIndex;

		makerInfo = Array.isArray(makerInfo)
			? makerInfo
			: makerInfo
			? [makerInfo]
			: [];

		const userAccounts = [userAccount];
		for (const maker of makerInfo) {
			userAccounts.push(maker.makerUserAccount);
		}
		const remainingAccounts = this.getRemainingAccounts({
			userAccounts,
			writableSpotMarketIndexes: [marketIndex, QUOTE_SPOT_MARKET_INDEX],
		});

		for (const maker of makerInfo) {
			remainingAccounts.push({
				pubkey: maker.maker,
				isWritable: true,
				isSigner: false,
			});
			remainingAccounts.push({
				pubkey: maker.makerStats,
				isWritable: true,
				isSigner: false,
			});
		}

		const orderId = order.orderId;

		this.addSpotFulfillmentAccounts(
			marketIndex,
			remainingAccounts,
			fulfillmentConfig
		);

		return await this.program.instruction.fillSpotOrder(
			orderId,
			fulfillmentConfig ? fulfillmentConfig.fulfillmentType : null,
			null,
			{
				accounts: {
					state: await this.getStatePublicKey(),
					filler,
					fillerStats: fillerStatsPublicKey,
					user: userAccountPublicKey,
					userStats: userStatsPublicKey,
					authority: this.wallet.publicKey,
				},
				remainingAccounts,
			}
		);
	}

	addSpotFulfillmentAccounts(
		marketIndex: number,
		remainingAccounts: AccountMeta[],
		fulfillmentConfig?:
			| SerumV3FulfillmentConfigAccount
			| PhoenixV1FulfillmentConfigAccount
			| OpenbookV2FulfillmentConfigAccount
	): void {
		if (fulfillmentConfig) {
			if ('serumProgramId' in fulfillmentConfig) {
				this.addSerumRemainingAccounts(
					marketIndex,
					remainingAccounts,
					fulfillmentConfig
				);
			} else if ('phoenixProgramId' in fulfillmentConfig) {
				this.addPhoenixRemainingAccounts(
					marketIndex,
					remainingAccounts,
					fulfillmentConfig
				);
			} else if ('openbookV2ProgramId' in fulfillmentConfig) {
				this.addOpenbookRemainingAccounts(
					marketIndex,
					remainingAccounts,
					fulfillmentConfig
				);
			} else {
				throw Error('Invalid fulfillment config type');
			}
		} else {
			remainingAccounts.push({
				pubkey: this.getSpotMarketAccount(marketIndex).vault,
				isWritable: false,
				isSigner: false,
			});
			remainingAccounts.push({
				pubkey: this.getQuoteSpotMarketAccount().vault,
				isWritable: false,
				isSigner: false,
			});
		}
	}

	addSerumRemainingAccounts(
		marketIndex: number,
		remainingAccounts: AccountMeta[],
		fulfillmentConfig: SerumV3FulfillmentConfigAccount
	): void {
		remainingAccounts.push({
			pubkey: fulfillmentConfig.pubkey,
			isWritable: false,
			isSigner: false,
		});
		remainingAccounts.push({
			pubkey: fulfillmentConfig.serumProgramId,
			isWritable: false,
			isSigner: false,
		});
		remainingAccounts.push({
			pubkey: fulfillmentConfig.serumMarket,
			isWritable: true,
			isSigner: false,
		});
		remainingAccounts.push({
			pubkey: fulfillmentConfig.serumRequestQueue,
			isWritable: true,
			isSigner: false,
		});
		remainingAccounts.push({
			pubkey: fulfillmentConfig.serumEventQueue,
			isWritable: true,
			isSigner: false,
		});
		remainingAccounts.push({
			pubkey: fulfillmentConfig.serumBids,
			isWritable: true,
			isSigner: false,
		});
		remainingAccounts.push({
			pubkey: fulfillmentConfig.serumAsks,
			isWritable: true,
			isSigner: false,
		});
		remainingAccounts.push({
			pubkey: fulfillmentConfig.serumBaseVault,
			isWritable: true,
			isSigner: false,
		});
		remainingAccounts.push({
			pubkey: fulfillmentConfig.serumQuoteVault,
			isWritable: true,
			isSigner: false,
		});
		remainingAccounts.push({
			pubkey: fulfillmentConfig.serumOpenOrders,
			isWritable: true,
			isSigner: false,
		});
		remainingAccounts.push({
			pubkey: getSerumSignerPublicKey(
				fulfillmentConfig.serumProgramId,
				fulfillmentConfig.serumMarket,
				fulfillmentConfig.serumSignerNonce
			),
			isWritable: false,
			isSigner: false,
		});
		remainingAccounts.push({
			pubkey: this.getSignerPublicKey(),
			isWritable: false,
			isSigner: false,
		});
		remainingAccounts.push({
			pubkey: TOKEN_PROGRAM_ID,
			isWritable: false,
			isSigner: false,
		});
		remainingAccounts.push({
			pubkey: this.getSpotMarketAccount(marketIndex).vault,
			isWritable: true,
			isSigner: false,
		});
		remainingAccounts.push({
			pubkey: this.getQuoteSpotMarketAccount().vault,
			isWritable: true,
			isSigner: false,
		});
		remainingAccounts.push({
			pubkey: this.getStateAccount().srmVault,
			isWritable: false,
			isSigner: false,
		});
	}

	addPhoenixRemainingAccounts(
		marketIndex: number,
		remainingAccounts: AccountMeta[],
		fulfillmentConfig: PhoenixV1FulfillmentConfigAccount
	): void {
		remainingAccounts.push({
			pubkey: fulfillmentConfig.pubkey,
			isWritable: false,
			isSigner: false,
		});
		remainingAccounts.push({
			pubkey: fulfillmentConfig.phoenixProgramId,
			isWritable: false,
			isSigner: false,
		});
		remainingAccounts.push({
			pubkey: fulfillmentConfig.phoenixLogAuthority,
			isWritable: false,
			isSigner: false,
		});
		remainingAccounts.push({
			pubkey: fulfillmentConfig.phoenixMarket,
			isWritable: true,
			isSigner: false,
		});
		remainingAccounts.push({
			pubkey: this.getSignerPublicKey(),
			isWritable: false,
			isSigner: false,
		});
		remainingAccounts.push({
			pubkey: fulfillmentConfig.phoenixBaseVault,
			isWritable: true,
			isSigner: false,
		});
		remainingAccounts.push({
			pubkey: fulfillmentConfig.phoenixQuoteVault,
			isWritable: true,
			isSigner: false,
		});
		remainingAccounts.push({
			pubkey: this.getSpotMarketAccount(marketIndex).vault,
			isWritable: true,
			isSigner: false,
		});
		remainingAccounts.push({
			pubkey: this.getQuoteSpotMarketAccount().vault,
			isWritable: true,
			isSigner: false,
		});
		remainingAccounts.push({
			pubkey: TOKEN_PROGRAM_ID,
			isWritable: false,
			isSigner: false,
		});
	}

	addOpenbookRemainingAccounts(
		marketIndex: number,
		remainingAccounts: AccountMeta[],
		fulfillmentConfig: OpenbookV2FulfillmentConfigAccount
	): void {
		remainingAccounts.push({
			pubkey: fulfillmentConfig.pubkey,
			isWritable: false,
			isSigner: false,
		});
		remainingAccounts.push({
			pubkey: this.getSignerPublicKey(),
			isWritable: true,
			isSigner: false,
		});
		remainingAccounts.push({
			pubkey: fulfillmentConfig.openbookV2ProgramId,
			isWritable: false,
			isSigner: false,
		});
		remainingAccounts.push({
			pubkey: fulfillmentConfig.openbookV2Market,
			isWritable: true,
			isSigner: false,
		});
		remainingAccounts.push({
			pubkey: fulfillmentConfig.openbookV2MarketAuthority,
			isWritable: false,
			isSigner: false,
		});
		remainingAccounts.push({
			pubkey: fulfillmentConfig.openbookV2EventHeap,
			isWritable: true,
			isSigner: false,
		});
		remainingAccounts.push({
			pubkey: fulfillmentConfig.openbookV2Bids,
			isWritable: true,
			isSigner: false,
		});
		remainingAccounts.push({
			pubkey: fulfillmentConfig.openbookV2Asks,
			isWritable: true,
			isSigner: false,
		});
		remainingAccounts.push({
			pubkey: fulfillmentConfig.openbookV2BaseVault,
			isWritable: true,
			isSigner: false,
		});
		remainingAccounts.push({
			pubkey: fulfillmentConfig.openbookV2QuoteVault,
			isWritable: true,
			isSigner: false,
		});
		remainingAccounts.push({
			pubkey: this.getSpotMarketAccount(marketIndex).vault,
			isWritable: true,
			isSigner: false,
		});
		remainingAccounts.push({
			pubkey: this.getQuoteSpotMarketAccount().vault,
			isWritable: true,
			isSigner: false,
		});
		remainingAccounts.push({
			pubkey: TOKEN_PROGRAM_ID,
			isWritable: false,
			isSigner: false,
		});
		remainingAccounts.push({
			pubkey: SystemProgram.programId,
			isWritable: false,
			isSigner: false,
		});
		remainingAccounts.push({
			pubkey: this.getSpotMarketAccount(marketIndex).pubkey,
			isWritable: true,
			isSigner: false,
		});
		remainingAccounts.push({
			pubkey: this.getQuoteSpotMarketAccount().pubkey,
			isWritable: true,
			isSigner: false,
		});

		if (fulfillmentConfig.remainingAccounts) {
			for (const remainingAccount of fulfillmentConfig.remainingAccounts) {
				remainingAccounts.push({
					pubkey: remainingAccount,
					isWritable: true,
					isSigner: false,
				});
			}
		}
	}

	/**
	 * Swap tokens in drift account using jupiter
	 * @param jupiterClient jupiter client to find routes and jupiter instructions
	 * @param outMarketIndex the market index of the token you're buying
	 * @param inMarketIndex the market index of the token you're selling
	 * @param outAssociatedTokenAccount the token account to receive the token being sold on jupiter
	 * @param inAssociatedTokenAccount the token account to
	 * @param amount the amount of TokenIn, regardless of swapMode
	 * @param slippageBps the max slippage passed to jupiter api
	 * @param swapMode jupiter swapMode (ExactIn or ExactOut), default is ExactIn
	 * @param route the jupiter route to use for the swap
	 * @param reduceOnly specify if In or Out token on the drift account must reduceOnly, checked at end of swap
	 * @param v6 pass in the quote response from Jupiter quote's API (deprecated, use quote instead)
	 * @param quote pass in the quote response from Jupiter quote's API
	 * @param txParams
	 */
	public async swap({
		jupiterClient,
		outMarketIndex,
		inMarketIndex,
		outAssociatedTokenAccount,
		inAssociatedTokenAccount,
		amount,
		slippageBps,
		swapMode,
		reduceOnly,
		txParams,
		v6,
		quote,
		onlyDirectRoutes = false,
	}: {
		jupiterClient: JupiterClient;
		outMarketIndex: number;
		inMarketIndex: number;
		outAssociatedTokenAccount?: PublicKey;
		inAssociatedTokenAccount?: PublicKey;
		amount: BN;
		slippageBps?: number;
		swapMode?: SwapMode;
		reduceOnly?: SwapReduceOnly;
		txParams?: TxParams;
		onlyDirectRoutes?: boolean;
		v6?: {
			quote?: QuoteResponse;
		};
		quote?: QuoteResponse;
	}): Promise<TransactionSignature> {
		const quoteToUse = quote ?? v6?.quote;

		const res = await this.getJupiterSwapIxV6({
			jupiterClient,
			outMarketIndex,
			inMarketIndex,
			outAssociatedTokenAccount,
			inAssociatedTokenAccount,
			amount,
			slippageBps,
			swapMode,
			quote: quoteToUse,
			reduceOnly,
			onlyDirectRoutes,
		});
		const ixs = res.ixs;
		const lookupTables = res.lookupTables;

		const tx = (await this.buildTransaction(
			ixs,
			txParams,
			0,
			lookupTables
		)) as VersionedTransaction;

		const { txSig, slot } = await this.sendTransaction(tx);
		this.spotMarketLastSlotCache.set(outMarketIndex, slot);
		this.spotMarketLastSlotCache.set(inMarketIndex, slot);

		return txSig;
	}

	public async getJupiterSwapIxV6({
		jupiterClient,
		outMarketIndex,
		inMarketIndex,
		outAssociatedTokenAccount,
		inAssociatedTokenAccount,
		amount,
		slippageBps,
		swapMode,
		onlyDirectRoutes,
		quote,
		reduceOnly,
		userAccountPublicKey,
	}: {
		jupiterClient: JupiterClient;
		outMarketIndex: number;
		inMarketIndex: number;
		outAssociatedTokenAccount?: PublicKey;
		inAssociatedTokenAccount?: PublicKey;
		amount: BN;
		slippageBps?: number;
		swapMode?: SwapMode;
		onlyDirectRoutes?: boolean;
		quote?: QuoteResponse;
		reduceOnly?: SwapReduceOnly;
		userAccountPublicKey?: PublicKey;
	}): Promise<{
		ixs: TransactionInstruction[];
		lookupTables: AddressLookupTableAccount[];
	}> {
		const outMarket = this.getSpotMarketAccount(outMarketIndex);
		const inMarket = this.getSpotMarketAccount(inMarketIndex);

		if (!quote) {
			const fetchedQuote = await jupiterClient.getQuote({
				inputMint: inMarket.mint,
				outputMint: outMarket.mint,
				amount,
				slippageBps,
				swapMode,
				onlyDirectRoutes,
			});

			quote = fetchedQuote;
		}

		if (!quote) {
			throw new Error("Could not fetch Jupiter's quote. Please try again.");
		}

		const isExactOut = swapMode === 'ExactOut' || quote.swapMode === 'ExactOut';
		const amountIn = new BN(quote.inAmount);
		const exactOutBufferedAmountIn = amountIn.muln(1001).divn(1000); // Add 10bp buffer

		const transaction = await jupiterClient.getSwap({
			quote,
			userPublicKey: this.provider.wallet.publicKey,
			slippageBps,
		});

		const { transactionMessage, lookupTables } =
			await jupiterClient.getTransactionMessageAndLookupTables({
				transaction,
			});

		const jupiterInstructions = jupiterClient.getJupiterInstructions({
			transactionMessage,
			inputMint: inMarket.mint,
			outputMint: outMarket.mint,
		});

		const preInstructions = [];
		if (!outAssociatedTokenAccount) {
			const tokenProgram = this.getTokenProgramForSpotMarket(outMarket);
			outAssociatedTokenAccount = await this.getAssociatedTokenAccount(
				outMarket.marketIndex,
				false,
				tokenProgram
			);

			const accountInfo = await this.connection.getAccountInfo(
				outAssociatedTokenAccount
			);
			if (!accountInfo) {
				preInstructions.push(
					this.createAssociatedTokenAccountIdempotentInstruction(
						outAssociatedTokenAccount,
						this.provider.wallet.publicKey,
						this.provider.wallet.publicKey,
						outMarket.mint,
						tokenProgram
					)
				);
			}
		}

		if (!inAssociatedTokenAccount) {
			const tokenProgram = this.getTokenProgramForSpotMarket(inMarket);
			inAssociatedTokenAccount = await this.getAssociatedTokenAccount(
				inMarket.marketIndex,
				false,
				tokenProgram
			);

			const accountInfo = await this.connection.getAccountInfo(
				inAssociatedTokenAccount
			);
			if (!accountInfo) {
				preInstructions.push(
					this.createAssociatedTokenAccountIdempotentInstruction(
						inAssociatedTokenAccount,
						this.provider.wallet.publicKey,
						this.provider.wallet.publicKey,
						inMarket.mint,
						tokenProgram
					)
				);
			}
		}

		const { beginSwapIx, endSwapIx } = await this.getSwapIx({
			outMarketIndex,
			inMarketIndex,
			amountIn: isExactOut ? exactOutBufferedAmountIn : amountIn,
			inTokenAccount: inAssociatedTokenAccount,
			outTokenAccount: outAssociatedTokenAccount,
			reduceOnly,
			userAccountPublicKey,
		});

		const ixs = [
			...preInstructions,
			beginSwapIx,
			...jupiterInstructions,
			endSwapIx,
		];

		return { ixs, lookupTables };
	}

	/**
	 * Get the drift begin_swap and end_swap instructions
	 *
	 * @param outMarketIndex the market index of the token you're buying
	 * @param inMarketIndex the market index of the token you're selling
	 * @param amountIn the amount of the token to sell
	 * @param inTokenAccount the token account to move the tokens being sold
	 * @param outTokenAccount the token account to receive the tokens being bought
	 * @param limitPrice the limit price of the swap
	 * @param reduceOnly
	 * @param userAccountPublicKey optional, specify a custom userAccountPublicKey to use instead of getting the current user account; can be helpful if the account is being created within the current tx
	 */
	public async getSwapIx({
		outMarketIndex,
		inMarketIndex,
		amountIn,
		inTokenAccount,
		outTokenAccount,
		limitPrice,
		reduceOnly,
		userAccountPublicKey,
	}: {
		outMarketIndex: number;
		inMarketIndex: number;
		amountIn: BN;
		inTokenAccount: PublicKey;
		outTokenAccount: PublicKey;
		limitPrice?: BN;
		reduceOnly?: SwapReduceOnly;
		userAccountPublicKey?: PublicKey;
	}): Promise<{
		beginSwapIx: TransactionInstruction;
		endSwapIx: TransactionInstruction;
	}> {
		const userAccountPublicKeyToUse =
			userAccountPublicKey || (await this.getUserAccountPublicKey());

		const userAccounts = [];
		try {
			if (this.hasUser() && this.getUser().getUserAccountAndSlot()) {
				userAccounts.push(this.getUser().getUserAccountAndSlot()!.data);
			}
		} catch (err) {
			// ignore
		}

		const remainingAccounts = this.getRemainingAccounts({
			userAccounts,
			writableSpotMarketIndexes: [outMarketIndex, inMarketIndex],
			readableSpotMarketIndexes: [QUOTE_SPOT_MARKET_INDEX],
		});

		const outSpotMarket = this.getSpotMarketAccount(outMarketIndex);
		const inSpotMarket = this.getSpotMarketAccount(inMarketIndex);

		const outTokenProgram = this.getTokenProgramForSpotMarket(outSpotMarket);
		const inTokenProgram = this.getTokenProgramForSpotMarket(inSpotMarket);

		if (!outTokenProgram.equals(inTokenProgram)) {
			remainingAccounts.push({
				pubkey: outTokenProgram,
				isWritable: false,
				isSigner: false,
			});
		}

		if (this.isToken2022(outSpotMarket) || this.isToken2022(inSpotMarket)) {
			remainingAccounts.push({
				pubkey: inSpotMarket.mint,
				isWritable: false,
				isSigner: false,
			});
			remainingAccounts.push({
				pubkey: outSpotMarket.mint,
				isWritable: false,
				isSigner: false,
			});
			if (this.isTransferHook(outSpotMarket)) {
				this.addExtraAccountMetasToRemainingAccounts(
					outSpotMarket.mint,
					remainingAccounts
				);
			}
			if (this.isTransferHook(inSpotMarket)) {
				this.addExtraAccountMetasToRemainingAccounts(
					inSpotMarket.mint,
					remainingAccounts
				);
			}
		}

		const beginSwapIx = await this.program.instruction.beginSwap(
			inMarketIndex,
			outMarketIndex,
			amountIn,
			{
				accounts: {
					state: await this.getStatePublicKey(),
					user: userAccountPublicKeyToUse,
					userStats: this.getUserStatsAccountPublicKey(),
					authority: this.wallet.publicKey,
					outSpotMarketVault: outSpotMarket.vault,
					inSpotMarketVault: inSpotMarket.vault,
					inTokenAccount,
					outTokenAccount,
					tokenProgram: inTokenProgram,
					driftSigner: this.getStateAccount().signer,
					instructions: anchor.web3.SYSVAR_INSTRUCTIONS_PUBKEY,
				},
				remainingAccounts,
			}
		);

		const endSwapIx = await this.program.instruction.endSwap(
			inMarketIndex,
			outMarketIndex,
			limitPrice ?? null,
			reduceOnly ?? null,
			{
				accounts: {
					state: await this.getStatePublicKey(),
					user: userAccountPublicKeyToUse,
					userStats: this.getUserStatsAccountPublicKey(),
					authority: this.wallet.publicKey,
					outSpotMarketVault: outSpotMarket.vault,
					inSpotMarketVault: inSpotMarket.vault,
					inTokenAccount,
					outTokenAccount,
					tokenProgram: inTokenProgram,
					driftSigner: this.getStateAccount().signer,
					instructions: anchor.web3.SYSVAR_INSTRUCTIONS_PUBKEY,
				},
				remainingAccounts,
			}
		);

		return { beginSwapIx, endSwapIx };
	}

	public async stakeForMSOL({ amount }: { amount: BN }): Promise<TxSigAndSlot> {
		const ixs = await this.getStakeForMSOLIx({ amount });
		const tx = await this.buildTransaction(ixs);
		return this.sendTransaction(tx);
	}

	public async getStakeForMSOLIx({
		amount,
		userAccountPublicKey,
	}: {
		amount: BN;
		userAccountPublicKey?: PublicKey;
	}): Promise<TransactionInstruction[]> {
		const wSOLMint = this.getSpotMarketAccount(1).mint;
		const mSOLAccount = await this.getAssociatedTokenAccount(2);
		const wSOLAccount = await this.getAssociatedTokenAccount(1, false);

		const wSOLAccountExists = await this.checkIfAccountExists(wSOLAccount);

		const closeWSOLIx = createCloseAccountInstruction(
			wSOLAccount,
			this.wallet.publicKey,
			this.wallet.publicKey
		);

		const createWSOLIx =
			await this.createAssociatedTokenAccountIdempotentInstruction(
				wSOLAccount,
				this.wallet.publicKey,
				this.wallet.publicKey,
				wSOLMint
			);

		const { beginSwapIx, endSwapIx } = await this.getSwapIx({
			inMarketIndex: 1,
			outMarketIndex: 2,
			amountIn: amount,
			inTokenAccount: wSOLAccount,
			outTokenAccount: mSOLAccount,
			userAccountPublicKey,
		});

		const program = getMarinadeFinanceProgram(this.provider);
		const depositIx = await getMarinadeDepositIx({
			program,
			mSOLAccount: mSOLAccount,
			transferFrom: this.wallet.publicKey,
			amount,
		});

		const ixs = [];

		if (!wSOLAccountExists) {
			ixs.push(createWSOLIx);
		}
		ixs.push(beginSwapIx, closeWSOLIx, depositIx, createWSOLIx, endSwapIx);

		return ixs;
	}

	public async triggerOrder(
		userAccountPublicKey: PublicKey,
		user: UserAccount,
		order: Order,
		txParams?: TxParams,
		fillerPublicKey?: PublicKey
	): Promise<TransactionSignature> {
		const { txSig } = await this.sendTransaction(
			await this.buildTransaction(
				await this.getTriggerOrderIx(
					userAccountPublicKey,
					user,
					order,
					fillerPublicKey
				),
				txParams
			),
			[],
			this.opts
		);
		return txSig;
	}

	public async getTriggerOrderIx(
		userAccountPublicKey: PublicKey,
		userAccount: UserAccount,
		order: Order,
		fillerPublicKey?: PublicKey
	): Promise<TransactionInstruction> {
		const filler = fillerPublicKey ?? (await this.getUserAccountPublicKey());

		let remainingAccountsParams;
		if (isVariant(order.marketType, 'perp')) {
			remainingAccountsParams = {
				userAccounts: [userAccount],
				writablePerpMarketIndexes: [order.marketIndex],
			};
		} else {
			remainingAccountsParams = {
				userAccounts: [userAccount],
				writableSpotMarketIndexes: [order.marketIndex, QUOTE_SPOT_MARKET_INDEX],
			};
		}

		const remainingAccounts = this.getRemainingAccounts(
			remainingAccountsParams
		);

		const orderId = order.orderId;
		return await this.program.instruction.triggerOrder(orderId, {
			accounts: {
				state: await this.getStatePublicKey(),
				filler,
				user: userAccountPublicKey,
				authority: this.wallet.publicKey,
			},
			remainingAccounts,
		});
	}

	public async forceCancelOrders(
		userAccountPublicKey: PublicKey,
		user: UserAccount,
		txParams?: TxParams,
		fillerPublicKey?: PublicKey
	): Promise<TransactionSignature> {
		const { txSig } = await this.sendTransaction(
			await this.buildTransaction(
				await this.getForceCancelOrdersIx(
					userAccountPublicKey,
					user,
					fillerPublicKey
				),
				txParams
			),
			[],
			this.opts
		);
		return txSig;
	}

	public async getForceCancelOrdersIx(
		userAccountPublicKey: PublicKey,
		userAccount: UserAccount,
		fillerPublicKey?: PublicKey
	): Promise<TransactionInstruction> {
		const filler = fillerPublicKey ?? (await this.getUserAccountPublicKey());

		const remainingAccounts = this.getRemainingAccounts({
			userAccounts: [userAccount],
			writableSpotMarketIndexes: [QUOTE_SPOT_MARKET_INDEX],
		});

		return await this.program.instruction.forceCancelOrders({
			accounts: {
				state: await this.getStatePublicKey(),
				filler,
				user: userAccountPublicKey,
				authority: this.wallet.publicKey,
			},
			remainingAccounts,
		});
	}

	public async updateUserIdle(
		userAccountPublicKey: PublicKey,
		user: UserAccount,
		txParams?: TxParams,
		fillerPublicKey?: PublicKey
	): Promise<TransactionSignature> {
		const { txSig } = await this.sendTransaction(
			await this.buildTransaction(
				await this.getUpdateUserIdleIx(
					userAccountPublicKey,
					user,
					fillerPublicKey
				),
				txParams
			),
			[],
			this.opts
		);
		return txSig;
	}

	public async getUpdateUserIdleIx(
		userAccountPublicKey: PublicKey,
		userAccount: UserAccount,
		fillerPublicKey?: PublicKey
	): Promise<TransactionInstruction> {
		const filler = fillerPublicKey ?? (await this.getUserAccountPublicKey());

		const remainingAccounts = this.getRemainingAccounts({
			userAccounts: [userAccount],
		});

		return await this.program.instruction.updateUserIdle({
			accounts: {
				state: await this.getStatePublicKey(),
				filler,
				user: userAccountPublicKey,
				authority: this.wallet.publicKey,
			},
			remainingAccounts,
		});
	}

	public async logUserBalances(
		userAccountPublicKey: PublicKey,
		txParams?: TxParams
	): Promise<TransactionSignature> {
		const { txSig } = await this.sendTransaction(
			await this.buildTransaction(
				await this.getLogUserBalancesIx(userAccountPublicKey),
				txParams
			),
			[],
			this.opts
		);
		return txSig;
	}

	public async getLogUserBalancesIx(
		userAccountPublicKey: PublicKey
	): Promise<TransactionInstruction> {
		const userAccount = (await this.program.account.user.fetch(
			userAccountPublicKey
		)) as UserAccount;
		const remainingAccounts = this.getRemainingAccounts({
			userAccounts: [userAccount],
		});

		return await this.program.instruction.logUserBalances({
			accounts: {
				state: await this.getStatePublicKey(),
				user: userAccountPublicKey,
				authority: this.wallet.publicKey,
			},
			remainingAccounts,
		});
	}

	public async updateUserFuelBonus(
		userAccountPublicKey: PublicKey,
		user: UserAccount,
		userAuthority: PublicKey,
		txParams?: TxParams
	): Promise<TransactionSignature> {
		const { txSig } = await this.sendTransaction(
			await this.buildTransaction(
				await this.getUpdateUserFuelBonusIx(
					userAccountPublicKey,
					user,
					userAuthority
				),
				txParams
			),
			[],
			this.opts
		);
		return txSig;
	}

	public async getUpdateUserFuelBonusIx(
		userAccountPublicKey: PublicKey,
		userAccount: UserAccount,
		userAuthority: PublicKey
	): Promise<TransactionInstruction> {
		const userStatsAccountPublicKey = getUserStatsAccountPublicKey(
			this.program.programId,
			userAuthority
		);

		const remainingAccounts = this.getRemainingAccounts({
			userAccounts: [userAccount],
		});

		return await this.program.instruction.updateUserFuelBonus({
			accounts: {
				state: await this.getStatePublicKey(),
				user: userAccountPublicKey,
				userStats: userStatsAccountPublicKey,
				authority: this.wallet.publicKey,
			},
			remainingAccounts,
		});
	}

	public async updateUserStatsReferrerStatus(
		userAuthority: PublicKey,
		txParams?: TxParams
	): Promise<TransactionSignature> {
		const { txSig } = await this.sendTransaction(
			await this.buildTransaction(
				await this.getUpdateUserStatsReferrerStatusIx(userAuthority),
				txParams
			),
			[],
			this.opts
		);
		return txSig;
	}

	public async getUpdateUserStatsReferrerStatusIx(
		userAuthority: PublicKey
	): Promise<TransactionInstruction> {
		const userStatsAccountPublicKey = getUserStatsAccountPublicKey(
			this.program.programId,
			userAuthority
		);

		return await this.program.instruction.updateUserStatsReferrerStatus({
			accounts: {
				state: await this.getStatePublicKey(),
				userStats: userStatsAccountPublicKey,
				authority: this.wallet.publicKey,
			},
		});
	}

	public async updateUserOpenOrdersCount(
		userAccountPublicKey: PublicKey,
		user: UserAccount,
		txParams?: TxParams,
		fillerPublicKey?: PublicKey
	): Promise<TransactionSignature> {
		const { txSig } = await this.sendTransaction(
			await this.buildTransaction(
				await this.getUpdateUserOpenOrdersCountIx(
					userAccountPublicKey,
					user,
					fillerPublicKey
				),
				txParams
			),
			[],
			this.opts
		);
		return txSig;
	}

	public async getUpdateUserOpenOrdersCountIx(
		userAccountPublicKey: PublicKey,
		userAccount: UserAccount,
		fillerPublicKey?: PublicKey
	): Promise<TransactionInstruction> {
		const filler = fillerPublicKey ?? (await this.getUserAccountPublicKey());

		const remainingAccounts = this.getRemainingAccounts({
			userAccounts: [userAccount],
		});

		return await this.program.instruction.updateUserOpenOrdersCount({
			accounts: {
				state: await this.getStatePublicKey(),
				filler,
				user: userAccountPublicKey,
				authority: this.wallet.publicKey,
			},
			remainingAccounts,
		});
	}

	public async placeAndTakePerpOrder(
		orderParams: OptionalOrderParams,
		makerInfo?: MakerInfo | MakerInfo[],
		referrerInfo?: ReferrerInfo,
		successCondition?: PlaceAndTakeOrderSuccessCondition,
		auctionDurationPercentage?: number,
		txParams?: TxParams,
		subAccountId?: number
	): Promise<TransactionSignature> {
		const { txSig, slot } = await this.sendTransaction(
			await this.buildTransaction(
				await this.getPlaceAndTakePerpOrderIx(
					orderParams,
					makerInfo,
					referrerInfo,
					successCondition,
					auctionDurationPercentage,
					subAccountId
				),
				txParams
			),
			[],
			this.opts
		);
		this.perpMarketLastSlotCache.set(orderParams.marketIndex, slot);
		return txSig;
	}

	public async preparePlaceAndTakePerpOrderWithAdditionalOrders(
		orderParams: OptionalOrderParams,
		makerInfo?: MakerInfo | MakerInfo[],
		referrerInfo?: ReferrerInfo,
		bracketOrdersParams = new Array<OptionalOrderParams>(),
		txParams?: TxParams,
		subAccountId?: number,
		cancelExistingOrders?: boolean,
		settlePnl?: boolean,
		exitEarlyIfSimFails?: boolean,
		auctionDurationPercentage?: number,
		optionalIxs?: TransactionInstruction[]
	): Promise<{
		placeAndTakeTx: Transaction | VersionedTransaction;
		cancelExistingOrdersTx: Transaction | VersionedTransaction;
		settlePnlTx: Transaction | VersionedTransaction;
	}> {
		const placeAndTakeIxs: TransactionInstruction[] = [];

		type TxKeys = 'placeAndTakeTx' | 'cancelExistingOrdersTx' | 'settlePnlTx';

		const txsToSign: Record<TxKeys, Transaction | VersionedTransaction> = {
			placeAndTakeTx: undefined,
			cancelExistingOrdersTx: undefined,
			settlePnlTx: undefined,
		};

		// Get recent block hash so that we can re-use it for all transactions. Makes this logic run faster with fewer RPC requests
		const recentBlockHash =
			await this.txHandler.getLatestBlockhashForTransaction();

		const lookupTableAccounts = await this.fetchAllLookupTableAccounts();

		let earlyExitFailedPlaceAndTakeSim = false;

		const prepPlaceAndTakeTx = async () => {
			const placeAndTakeIx = await this.getPlaceAndTakePerpOrderIx(
				orderParams,
				makerInfo,
				referrerInfo,
				undefined,
				auctionDurationPercentage,
				subAccountId
			);

			placeAndTakeIxs.push(placeAndTakeIx);

			if (bracketOrdersParams.length > 0) {
				const bracketOrdersIx = await this.getPlaceOrdersIx(
					bracketOrdersParams,
					subAccountId
				);
				placeAndTakeIxs.push(bracketOrdersIx);
			}

			const shouldUseSimulationComputeUnits =
				txParams?.useSimulatedComputeUnits;
			const shouldExitIfSimulationFails = exitEarlyIfSimFails;

			const txParamsWithoutImplicitSimulation: TxParams = {
				...txParams,
				useSimulatedComputeUnits: false,
			};

			if (shouldUseSimulationComputeUnits || shouldExitIfSimulationFails) {
				const placeAndTakeTxToSim = (await this.buildTransaction(
					placeAndTakeIxs,
					txParams,
					undefined,
					lookupTableAccounts,
					true,
					recentBlockHash,
					optionalIxs
				)) as VersionedTransaction;

				const simulationResult =
					await TransactionParamProcessor.getTxSimComputeUnits(
						placeAndTakeTxToSim,
						this.connection,
						txParams.computeUnitsBufferMultiplier ?? 1.2,
						txParams.lowerBoundCu
					);

				if (shouldExitIfSimulationFails && !simulationResult.success) {
					earlyExitFailedPlaceAndTakeSim = true;
					return;
				}

				txsToSign.placeAndTakeTx = await this.buildTransaction(
					placeAndTakeIxs,
					{
						...txParamsWithoutImplicitSimulation,
						computeUnits: simulationResult.computeUnits,
					},
					undefined,
					lookupTableAccounts,
					undefined,
					recentBlockHash,
					optionalIxs
				);
			} else {
				txsToSign.placeAndTakeTx = await this.buildTransaction(
					placeAndTakeIxs,
					txParams,
					undefined,
					lookupTableAccounts,
					undefined,
					recentBlockHash,
					optionalIxs
				);
			}

			return;
		};

		const prepCancelOrderTx = async () => {
			if (cancelExistingOrders && isVariant(orderParams.marketType, 'perp')) {
				const cancelOrdersIx = await this.getCancelOrdersIx(
					orderParams.marketType,
					orderParams.marketIndex,
					null,
					subAccountId
				);

				txsToSign.cancelExistingOrdersTx = await this.buildTransaction(
					[cancelOrdersIx],
					txParams,
					this.txVersion,
					lookupTableAccounts,
					undefined,
					recentBlockHash,
					optionalIxs
				);
			}

			return;
		};

		const prepSettlePnlTx = async () => {
			if (settlePnl && isVariant(orderParams.marketType, 'perp')) {
				const userAccountPublicKey = await this.getUserAccountPublicKey(
					subAccountId
				);

				const settlePnlIx = await this.settlePNLIx(
					userAccountPublicKey,
					this.getUserAccount(subAccountId),
					orderParams.marketIndex
				);

				txsToSign.settlePnlTx = await this.buildTransaction(
					[settlePnlIx],
					txParams,
					this.txVersion,
					lookupTableAccounts,
					undefined,
					recentBlockHash,
					optionalIxs
				);
			}
			return;
		};

		await Promise.all([
			prepPlaceAndTakeTx(),
			prepCancelOrderTx(),
			prepSettlePnlTx(),
		]);

		if (earlyExitFailedPlaceAndTakeSim) {
			return null;
		}

		return txsToSign;
	}

	public async placeAndTakePerpWithAdditionalOrders(
		orderParams: OptionalOrderParams,
		makerInfo?: MakerInfo | MakerInfo[],
		referrerInfo?: ReferrerInfo,
		bracketOrdersParams = new Array<OptionalOrderParams>(),
		txParams?: TxParams,
		subAccountId?: number,
		cancelExistingOrders?: boolean,
		settlePnl?: boolean,
		exitEarlyIfSimFails?: boolean
	): Promise<{
		txSig: TransactionSignature;
		signedCancelExistingOrdersTx?: Transaction;
		signedSettlePnlTx?: Transaction;
	}> {
		const txsToSign =
			await this.preparePlaceAndTakePerpOrderWithAdditionalOrders(
				orderParams,
				makerInfo,
				referrerInfo,
				bracketOrdersParams,
				txParams,
				subAccountId,
				cancelExistingOrders,
				settlePnl,
				exitEarlyIfSimFails
			);

		if (!txsToSign) {
			return null;
		}

		const signedTxs = (
			await this.txHandler.getSignedTransactionMap(
				txsToSign,
				// @ts-ignore
				this.provider.wallet
			)
		).signedTxMap;

		const { txSig, slot } = await this.sendTransaction(
			signedTxs.placeAndTakeTx,
			[],
			this.opts,
			true
		);

		this.perpMarketLastSlotCache.set(orderParams.marketIndex, slot);

		return {
			txSig,
			signedCancelExistingOrdersTx:
				signedTxs.cancelExistingOrdersTx as Transaction,
			signedSettlePnlTx: signedTxs.settlePnlTx as Transaction,
		};
	}

	public async getPlaceAndTakePerpOrderIx(
		orderParams: OptionalOrderParams,
		makerInfo?: MakerInfo | MakerInfo[],
		referrerInfo?: ReferrerInfo,
		successCondition?: PlaceAndTakeOrderSuccessCondition,
		auctionDurationPercentage?: number,
		subAccountId?: number
	): Promise<TransactionInstruction> {
		orderParams = getOrderParams(orderParams, { marketType: MarketType.PERP });
		const userStatsPublicKey = await this.getUserStatsAccountPublicKey();
		const user = await this.getUserAccountPublicKey(subAccountId);

		makerInfo = Array.isArray(makerInfo)
			? makerInfo
			: makerInfo
			? [makerInfo]
			: [];

		const userAccounts = [this.getUserAccount(subAccountId)];
		for (const maker of makerInfo) {
			userAccounts.push(maker.makerUserAccount);
		}

		const remainingAccounts = this.getRemainingAccounts({
			userAccounts,
			useMarketLastSlotCache: true,
			writablePerpMarketIndexes: [orderParams.marketIndex],
		});

		for (const maker of makerInfo) {
			remainingAccounts.push({
				pubkey: maker.maker,
				isWritable: true,
				isSigner: false,
			});
			remainingAccounts.push({
				pubkey: maker.makerStats,
				isWritable: true,
				isSigner: false,
			});
		}

		if (referrerInfo) {
			const referrerIsMaker =
				makerInfo.find((maker) => maker.maker.equals(referrerInfo.referrer)) !==
				undefined;
			if (!referrerIsMaker) {
				remainingAccounts.push({
					pubkey: referrerInfo.referrer,
					isWritable: true,
					isSigner: false,
				});
				remainingAccounts.push({
					pubkey: referrerInfo.referrerStats,
					isWritable: true,
					isSigner: false,
				});
			}
		}

		if (isUpdateHighLeverageMode(orderParams.bitFlags)) {
			remainingAccounts.push({
				pubkey: getHighLeverageModeConfigPublicKey(this.program.programId),
				isWritable: true,
				isSigner: false,
			});
		}

		let optionalParams = null;
		if (auctionDurationPercentage || successCondition) {
			optionalParams =
				((auctionDurationPercentage ?? 100) << 8) | (successCondition ?? 0);
		}

		return await this.program.instruction.placeAndTakePerpOrder(
			orderParams,
			optionalParams,
			{
				accounts: {
					state: await this.getStatePublicKey(),
					user,
					userStats: userStatsPublicKey,
					authority: this.wallet.publicKey,
				},
				remainingAccounts,
			}
		);
	}

	public async placeAndMakePerpOrder(
		orderParams: OptionalOrderParams,
		takerInfo: TakerInfo,
		referrerInfo?: ReferrerInfo,
		txParams?: TxParams,
		subAccountId?: number
	): Promise<TransactionSignature> {
		const { txSig, slot } = await this.sendTransaction(
			await this.buildTransaction(
				await this.getPlaceAndMakePerpOrderIx(
					orderParams,
					takerInfo,
					referrerInfo,
					subAccountId
				),
				txParams
			),
			[],
			this.opts
		);

		this.perpMarketLastSlotCache.set(orderParams.marketIndex, slot);

		return txSig;
	}

	public async getPlaceAndMakePerpOrderIx(
		orderParams: OptionalOrderParams,
		takerInfo: TakerInfo,
		referrerInfo?: ReferrerInfo,
		subAccountId?: number
	): Promise<TransactionInstruction> {
		orderParams = getOrderParams(orderParams, { marketType: MarketType.PERP });
		const userStatsPublicKey = this.getUserStatsAccountPublicKey();
		const user = await this.getUserAccountPublicKey(subAccountId);

		const remainingAccounts = this.getRemainingAccounts({
			userAccounts: [
				this.getUserAccount(subAccountId),
				takerInfo.takerUserAccount,
			],
			useMarketLastSlotCache: true,
			writablePerpMarketIndexes: [orderParams.marketIndex],
		});

		if (referrerInfo) {
			remainingAccounts.push({
				pubkey: referrerInfo.referrer,
				isWritable: true,
				isSigner: false,
			});
			remainingAccounts.push({
				pubkey: referrerInfo.referrerStats,
				isWritable: true,
				isSigner: false,
			});
		}

		const takerOrderId = takerInfo.order.orderId;
		return await this.program.instruction.placeAndMakePerpOrder(
			orderParams,
			takerOrderId,
			{
				accounts: {
					state: await this.getStatePublicKey(),
					user,
					userStats: userStatsPublicKey,
					taker: takerInfo.taker,
					takerStats: takerInfo.takerStats,
					authority: this.wallet.publicKey,
				},
				remainingAccounts,
			}
		);
	}

	public signSignedMsgOrderParamsMessage(
		orderParamsMessage:
			| SignedMsgOrderParamsMessage
			| SignedMsgOrderParamsDelegateMessage,
		delegateSigner?: boolean
	): SignedMsgOrderParams {
		const borshBuf = this.encodeSignedMsgOrderParamsMessage(
			orderParamsMessage,
			delegateSigner
		);
		const orderParams = Buffer.from(borshBuf.toString('hex'));
		return {
			orderParams,
			signature: this.signMessage(Buffer.from(borshBuf.toString('hex'))),
		};
	}

	/*
	 * Borsh encode signedMsg taker order params
	 */
	public encodeSignedMsgOrderParamsMessage(
		orderParamsMessage:
			| SignedMsgOrderParamsMessage
			| SignedMsgOrderParamsDelegateMessage,
		delegateSigner?: boolean
	): Buffer {
		const anchorIxName = delegateSigner
			? 'global' + ':' + 'SignedMsgOrderParamsDelegateMessage'
			: 'global' + ':' + 'SignedMsgOrderParamsMessage';
		const prefix = Buffer.from(sha256(anchorIxName).slice(0, 8));
		const buf = Buffer.concat([
			prefix,
			delegateSigner
				? this.program.coder.types.encode(
						'SignedMsgOrderParamsDelegateMessage',
						orderParamsMessage as SignedMsgOrderParamsDelegateMessage
				  )
				: this.program.coder.types.encode(
						'SignedMsgOrderParamsMessage',
						orderParamsMessage as SignedMsgOrderParamsMessage
				  ),
		]);
		return buf;
	}

	/*
	 * Decode signedMsg taker order params from borsh buffer
	 */
	public decodeSignedMsgOrderParamsMessage(
		encodedMessage: Buffer,
		delegateSigner?: boolean
	): SignedMsgOrderParamsMessage | SignedMsgOrderParamsDelegateMessage {
		const decodeStr = delegateSigner
			? 'SignedMsgOrderParamsDelegateMessage'
			: 'SignedMsgOrderParamsMessage';
		return this.program.coder.types.decode(
			decodeStr,
			encodedMessage.slice(8) // assumes discriminator
		);
	}

	public signMessage(
		message: Uint8Array,
		keypair: Keypair = this.wallet.payer
	): Buffer {
		return Buffer.from(nacl.sign.detached(message, keypair.secretKey));
	}

	public async placeSignedMsgTakerOrder(
		signedSignedMsgOrderParams: SignedMsgOrderParams,
		marketIndex: number,
		takerInfo: {
			taker: PublicKey;
			takerStats: PublicKey;
			takerUserAccount: UserAccount;
			signingAuthority: PublicKey;
		},
		precedingIxs: TransactionInstruction[] = [],
		overrideCustomIxIndex?: number,
		txParams?: TxParams
	): Promise<TransactionSignature> {
		const ixs = await this.getPlaceSignedMsgTakerPerpOrderIxs(
			signedSignedMsgOrderParams,
			marketIndex,
			takerInfo,
			precedingIxs,
			overrideCustomIxIndex
		);
		const { txSig } = await this.sendTransaction(
			await this.buildTransaction(ixs, txParams),
			[],
			this.opts
		);
		return txSig;
	}

	public async getPlaceSignedMsgTakerPerpOrderIxs(
		signedSignedMsgOrderParams: SignedMsgOrderParams,
		marketIndex: number,
		takerInfo: {
			taker: PublicKey;
			takerStats: PublicKey;
			takerUserAccount: UserAccount;
			signingAuthority: PublicKey;
		},
		precedingIxs: TransactionInstruction[] = [],
		overrideCustomIxIndex?: number
	): Promise<TransactionInstruction[]> {
		const remainingAccounts = this.getRemainingAccounts({
			userAccounts: [takerInfo.takerUserAccount],
			useMarketLastSlotCache: false,
			readablePerpMarketIndex: marketIndex,
		});

		const isDelegateSigner = takerInfo.signingAuthority.equals(
			takerInfo.takerUserAccount.delegate
		);

		const borshBuf = Buffer.from(
			signedSignedMsgOrderParams.orderParams.toString(),
			'hex'
		);
		try {
			const { signedMsgOrderParams } = this.decodeSignedMsgOrderParamsMessage(
				borshBuf,
				isDelegateSigner
			);
			if (isUpdateHighLeverageMode(signedMsgOrderParams.bitFlags)) {
				remainingAccounts.push({
					pubkey: getHighLeverageModeConfigPublicKey(this.program.programId),
					isWritable: true,
					isSigner: false,
				});
			}
		} catch (err) {
			console.error('invalid signed order encoding');
		}

		const messageLengthBuffer = Buffer.alloc(2);
		messageLengthBuffer.writeUInt16LE(
			signedSignedMsgOrderParams.orderParams.length
		);

		const signedMsgIxData = Buffer.concat([
			signedSignedMsgOrderParams.signature,
			takerInfo.signingAuthority.toBytes(),
			messageLengthBuffer,
			signedSignedMsgOrderParams.orderParams,
		]);

		const signedMsgOrderParamsSignatureIx = createMinimalEd25519VerifyIx(
			overrideCustomIxIndex || precedingIxs.length + 1,
			12,
			signedMsgIxData,
			0
		);

		const placeTakerSignedMsgPerpOrderIx =
			this.program.instruction.placeSignedMsgTakerOrder(
				signedMsgIxData,
				isDelegateSigner,
				{
					accounts: {
						state: await this.getStatePublicKey(),
						user: takerInfo.taker,
						userStats: takerInfo.takerStats,
						signedMsgUserOrders: getSignedMsgUserAccountPublicKey(
							this.program.programId,
							takerInfo.takerUserAccount.authority
						),
						authority: this.wallet.publicKey,
						ixSysvar: SYSVAR_INSTRUCTIONS_PUBKEY,
					},
					remainingAccounts,
				}
			);

		return [signedMsgOrderParamsSignatureIx, placeTakerSignedMsgPerpOrderIx];
	}

	public async placeAndMakeSignedMsgPerpOrder(
		signedSignedMsgOrderParams: SignedMsgOrderParams,
		signedMsgOrderUuid: Uint8Array,
		takerInfo: {
			taker: PublicKey;
			takerStats: PublicKey;
			takerUserAccount: UserAccount;
			signingAuthority: PublicKey;
		},
		orderParams: OptionalOrderParams,
		referrerInfo?: ReferrerInfo,
		txParams?: TxParams,
		subAccountId?: number,
		precedingIxs: TransactionInstruction[] = [],
		overrideCustomIxIndex?: number
	): Promise<TransactionSignature> {
		const ixs = await this.getPlaceAndMakeSignedMsgPerpOrderIxs(
			signedSignedMsgOrderParams,
			signedMsgOrderUuid,
			takerInfo,
			orderParams,
			referrerInfo,
			subAccountId,
			precedingIxs,
			overrideCustomIxIndex
		);
		const { txSig, slot } = await this.sendTransaction(
			await this.buildTransaction(ixs, txParams),
			[],
			this.opts
		);

		this.perpMarketLastSlotCache.set(orderParams.marketIndex, slot);
		return txSig;
	}

	public async getPlaceAndMakeSignedMsgPerpOrderIxs(
		signedSignedMsgOrderParams: SignedMsgOrderParams,
		signedMsgOrderUuid: Uint8Array,
		takerInfo: {
			taker: PublicKey;
			takerStats: PublicKey;
			takerUserAccount: UserAccount;
			signingAuthority: PublicKey;
		},
		orderParams: OptionalOrderParams,
		referrerInfo?: ReferrerInfo,
		subAccountId?: number,
		precedingIxs: TransactionInstruction[] = [],
		overrideCustomIxIndex?: number
	): Promise<TransactionInstruction[]> {
		const [signedMsgOrderSignatureIx, placeTakerSignedMsgPerpOrderIx] =
			await this.getPlaceSignedMsgTakerPerpOrderIxs(
				signedSignedMsgOrderParams,
				orderParams.marketIndex,
				takerInfo,
				precedingIxs,
				overrideCustomIxIndex
			);

		orderParams = getOrderParams(orderParams, { marketType: MarketType.PERP });
		const userStatsPublicKey = this.getUserStatsAccountPublicKey();
		const user = await this.getUserAccountPublicKey(subAccountId);

		const remainingAccounts = this.getRemainingAccounts({
			userAccounts: [
				this.getUserAccount(subAccountId),
				takerInfo.takerUserAccount,
			],
			useMarketLastSlotCache: false,
			writablePerpMarketIndexes: [orderParams.marketIndex],
		});

		if (referrerInfo) {
			remainingAccounts.push({
				pubkey: referrerInfo.referrer,
				isWritable: true,
				isSigner: false,
			});
			remainingAccounts.push({
				pubkey: referrerInfo.referrerStats,
				isWritable: true,
				isSigner: false,
			});
		}

		const placeAndMakeIx =
			await this.program.instruction.placeAndMakeSignedMsgPerpOrder(
				orderParams,
				signedMsgOrderUuid,
				{
					accounts: {
						state: await this.getStatePublicKey(),
						user,
						userStats: userStatsPublicKey,
						taker: takerInfo.taker,
						takerStats: takerInfo.takerStats,
						authority: this.wallet.publicKey,
						takerSignedMsgUserOrders: getSignedMsgUserAccountPublicKey(
							this.program.programId,
							takerInfo.takerUserAccount.authority
						),
					},
					remainingAccounts,
				}
			);

		return [
			signedMsgOrderSignatureIx,
			placeTakerSignedMsgPerpOrderIx,
			placeAndMakeIx,
		];
	}

	public async preparePlaceAndTakeSpotOrder(
		orderParams: OptionalOrderParams,
		fulfillmentConfig?: SerumV3FulfillmentConfigAccount,
		makerInfo?: MakerInfo,
		referrerInfo?: ReferrerInfo,
		txParams?: TxParams,
		subAccountId?: number
	) {
		const tx = await this.buildTransaction(
			await this.getPlaceAndTakeSpotOrderIx(
				orderParams,
				fulfillmentConfig,
				makerInfo,
				referrerInfo,
				subAccountId
			),
			txParams
		);

		return {
			placeAndTakeSpotOrderTx: tx,
		};
	}

	public async placeAndTakeSpotOrder(
		orderParams: OptionalOrderParams,
		fulfillmentConfig?: SerumV3FulfillmentConfigAccount,
		makerInfo?: MakerInfo,
		referrerInfo?: ReferrerInfo,
		txParams?: TxParams,
		subAccountId?: number
	): Promise<TransactionSignature> {
		const { txSig, slot } = await this.sendTransaction(
			(
				await this.preparePlaceAndTakeSpotOrder(
					orderParams,
					fulfillmentConfig,
					makerInfo,
					referrerInfo,
					txParams,
					subAccountId
				)
			).placeAndTakeSpotOrderTx,
			[],
			this.opts,
			false
		);
		this.spotMarketLastSlotCache.set(orderParams.marketIndex, slot);
		this.spotMarketLastSlotCache.set(QUOTE_SPOT_MARKET_INDEX, slot);
		return txSig;
	}

	public async getPlaceAndTakeSpotOrderIx(
		orderParams: OptionalOrderParams,
		fulfillmentConfig?: SerumV3FulfillmentConfigAccount,
		makerInfo?: MakerInfo,
		referrerInfo?: ReferrerInfo,
		subAccountId?: number
	): Promise<TransactionInstruction> {
		orderParams = getOrderParams(orderParams, { marketType: MarketType.SPOT });
		const userStatsPublicKey = this.getUserStatsAccountPublicKey();
		const user = await this.getUserAccountPublicKey(subAccountId);

		const userAccounts = [this.getUserAccount(subAccountId)];
		if (makerInfo !== undefined) {
			userAccounts.push(makerInfo.makerUserAccount);
		}
		const remainingAccounts = this.getRemainingAccounts({
			userAccounts,
			useMarketLastSlotCache: true,
			writableSpotMarketIndexes: [
				orderParams.marketIndex,
				QUOTE_SPOT_MARKET_INDEX,
			],
		});

		let makerOrderId = null;
		if (makerInfo) {
			makerOrderId = makerInfo.order.orderId;
			remainingAccounts.push({
				pubkey: makerInfo.maker,
				isSigner: false,
				isWritable: true,
			});
			remainingAccounts.push({
				pubkey: makerInfo.makerStats,
				isSigner: false,
				isWritable: true,
			});
		}

		if (referrerInfo) {
			remainingAccounts.push({
				pubkey: referrerInfo.referrer,
				isWritable: true,
				isSigner: false,
			});
			remainingAccounts.push({
				pubkey: referrerInfo.referrerStats,
				isWritable: true,
				isSigner: false,
			});
		}

		this.addSpotFulfillmentAccounts(
			orderParams.marketIndex,
			remainingAccounts,
			fulfillmentConfig
		);

		return await this.program.instruction.placeAndTakeSpotOrder(
			orderParams,
			fulfillmentConfig ? fulfillmentConfig.fulfillmentType : null,
			makerOrderId,
			{
				accounts: {
					state: await this.getStatePublicKey(),
					user,
					userStats: userStatsPublicKey,
					authority: this.wallet.publicKey,
				},
				remainingAccounts,
			}
		);
	}

	public async placeAndMakeSpotOrder(
		orderParams: OptionalOrderParams,
		takerInfo: TakerInfo,
		fulfillmentConfig?: SerumV3FulfillmentConfigAccount,
		referrerInfo?: ReferrerInfo,
		txParams?: TxParams,
		subAccountId?: number
	): Promise<TransactionSignature> {
		const { txSig, slot } = await this.sendTransaction(
			await this.buildTransaction(
				await this.getPlaceAndMakeSpotOrderIx(
					orderParams,
					takerInfo,
					fulfillmentConfig,
					referrerInfo,
					subAccountId
				),
				txParams
			),
			[],
			this.opts
		);
		this.spotMarketLastSlotCache.set(orderParams.marketIndex, slot);
		this.spotMarketLastSlotCache.set(QUOTE_SPOT_MARKET_INDEX, slot);
		return txSig;
	}

	public async getPlaceAndMakeSpotOrderIx(
		orderParams: OptionalOrderParams,
		takerInfo: TakerInfo,
		fulfillmentConfig?: SerumV3FulfillmentConfigAccount,
		referrerInfo?: ReferrerInfo,
		subAccountId?: number
	): Promise<TransactionInstruction> {
		orderParams = getOrderParams(orderParams, { marketType: MarketType.SPOT });
		const userStatsPublicKey = this.getUserStatsAccountPublicKey();
		const user = await this.getUserAccountPublicKey(subAccountId);

		const remainingAccounts = this.getRemainingAccounts({
			userAccounts: [
				this.getUserAccount(subAccountId),
				takerInfo.takerUserAccount,
			],
			useMarketLastSlotCache: true,
			writableSpotMarketIndexes: [
				orderParams.marketIndex,
				QUOTE_SPOT_MARKET_INDEX,
			],
		});

		if (referrerInfo) {
			remainingAccounts.push({
				pubkey: referrerInfo.referrer,
				isWritable: true,
				isSigner: false,
			});
			remainingAccounts.push({
				pubkey: referrerInfo.referrerStats,
				isWritable: true,
				isSigner: false,
			});
		}

		this.addSpotFulfillmentAccounts(
			orderParams.marketIndex,
			remainingAccounts,
			fulfillmentConfig
		);

		const takerOrderId = takerInfo.order.orderId;
		return await this.program.instruction.placeAndMakeSpotOrder(
			orderParams,
			takerOrderId,
			fulfillmentConfig ? fulfillmentConfig.fulfillmentType : null,
			{
				accounts: {
					state: await this.getStatePublicKey(),
					user,
					userStats: userStatsPublicKey,
					taker: takerInfo.taker,
					takerStats: takerInfo.takerStats,
					authority: this.wallet.publicKey,
				},
				remainingAccounts,
			}
		);
	}

	/**
	 * @deprecated use {@link placePerpOrder} or {@link placeAndTakePerpOrder} instead
	 */
	public async closePosition(
		marketIndex: number,
		limitPrice?: BN,
		subAccountId?: number
	): Promise<TransactionSignature> {
		const userPosition =
			this.getUser(subAccountId).getPerpPosition(marketIndex);
		if (!userPosition) {
			throw Error(`No position in market ${marketIndex.toString()}`);
		}

		return await this.placeAndTakePerpOrder(
			{
				orderType: OrderType.MARKET,
				marketIndex,
				direction: findDirectionToClose(userPosition),
				baseAssetAmount: userPosition.baseAssetAmount.abs(),
				reduceOnly: true,
				price: limitPrice,
			},
			undefined,
			undefined,
			undefined,
			undefined,
			undefined,
			subAccountId
		);
	}

	/**
	 * Modifies an open order by closing it and replacing it with a new order.
	 * @deprecated use modifyOrder instead
	 * @param orderId: The open order to modify
	 * @param newBaseAmount: The new base amount for the order. One of [newBaseAmount|newLimitPrice|newOraclePriceOffset] must be provided.
	 * @param newLimitPice: The new limit price for the order. One of [newBaseAmount|newLimitPrice|newOraclePriceOffset] must be provided.
	 * @param newOraclePriceOffset: The new oracle price offset for the order. One of [newBaseAmount|newLimitPrice|newOraclePriceOffset] must be provided.
	 * @returns
	 */
	public async modifyPerpOrder(
		orderId: number,
		newBaseAmount?: BN,
		newLimitPrice?: BN,
		newOraclePriceOffset?: number
	): Promise<TransactionSignature> {
		return this.modifyOrder({
			orderId,
			newBaseAmount,
			newLimitPrice,
			newOraclePriceOffset,
		});
	}

	/**
	 * Modifies an open order by closing it and replacing it with a new order.
	 * @deprecated use modifyOrderByUserOrderId instead
	 * @param userOrderId: The open order to modify
	 * @param newBaseAmount: The new base amount for the order. One of [newBaseAmount|newLimitPrice|newOraclePriceOffset] must be provided.
	 * @param newLimitPice: The new limit price for the order. One of [newBaseAmount|newLimitPrice|newOraclePriceOffset] must be provided.
	 * @param newOraclePriceOffset: The new oracle price offset for the order. One of [newBaseAmount|newLimitPrice|newOraclePriceOffset] must be provided.
	 * @returns
	 */
	public async modifyPerpOrderByUserOrderId(
		userOrderId: number,
		newBaseAmount?: BN,
		newLimitPrice?: BN,
		newOraclePriceOffset?: number
	): Promise<TransactionSignature> {
		return this.modifyOrderByUserOrderId({
			userOrderId,
			newBaseAmount,
			newLimitPrice,
			newOraclePriceOffset,
		});
	}

	/**
	 * Modifies an open order (spot or perp) by closing it and replacing it with a new order.
	 * @param orderParams.orderId: The open order to modify
	 * @param orderParams.newDirection: The new direction for the order
	 * @param orderParams.newBaseAmount: The new base amount for the order
	 * @param orderParams.newLimitPice: The new limit price for the order
	 * @param orderParams.newOraclePriceOffset: The new oracle price offset for the order
	 * @param orderParams.newTriggerPrice: Optional - Thew new trigger price for the order.
	 * @param orderParams.auctionDuration:
	 * @param orderParams.auctionStartPrice:
	 * @param orderParams.auctionEndPrice:
	 * @param orderParams.reduceOnly:
	 * @param orderParams.postOnly:
	 * @param orderParams.bitFlags:
	 * @param orderParams.policy:
	 * @param orderParams.maxTs:
	 * @returns
	 */
	public async modifyOrder(
		orderParams: {
			orderId: number;
			newDirection?: PositionDirection;
			newBaseAmount?: BN;
			newLimitPrice?: BN;
			newOraclePriceOffset?: number;
			newTriggerPrice?: BN;
			newTriggerCondition?: OrderTriggerCondition;
			auctionDuration?: number;
			auctionStartPrice?: BN;
			auctionEndPrice?: BN;
			reduceOnly?: boolean;
			postOnly?: boolean;
			bitFlags?: number;
			maxTs?: BN;
			policy?: number;
		},
		txParams?: TxParams,
		subAccountId?: number
	): Promise<TransactionSignature> {
		const { txSig } = await this.sendTransaction(
			await this.buildTransaction(
				await this.getModifyOrderIx(orderParams, subAccountId),
				txParams
			),
			[],
			this.opts
		);
		return txSig;
	}

	public async getModifyOrderIx(
		{
			orderId,
			newDirection,
			newBaseAmount,
			newLimitPrice,
			newOraclePriceOffset,
			newTriggerPrice,
			newTriggerCondition,
			auctionDuration,
			auctionStartPrice,
			auctionEndPrice,
			reduceOnly,
			postOnly,
			bitFlags,
			maxTs,
			policy,
		}: {
			orderId: number;
			newDirection?: PositionDirection;
			newBaseAmount?: BN;
			newLimitPrice?: BN;
			newOraclePriceOffset?: number;
			newTriggerPrice?: BN;
			newTriggerCondition?: OrderTriggerCondition;
			auctionDuration?: number;
			auctionStartPrice?: BN;
			auctionEndPrice?: BN;
			reduceOnly?: boolean;
			postOnly?: boolean;
			bitFlags?: number;
			maxTs?: BN;
			policy?: number;
		},
		subAccountId?: number
	): Promise<TransactionInstruction> {
		const user = await this.getUserAccountPublicKey(subAccountId);

		const remainingAccounts = this.getRemainingAccounts({
			userAccounts: [this.getUserAccount(subAccountId)],
			useMarketLastSlotCache: true,
		});

		const orderParams: ModifyOrderParams = {
			baseAssetAmount: newBaseAmount || null,
			direction: newDirection || null,
			price: newLimitPrice || null,
			oraclePriceOffset: newOraclePriceOffset || null,
			triggerPrice: newTriggerPrice || null,
			triggerCondition: newTriggerCondition || null,
			auctionDuration: auctionDuration || null,
			auctionStartPrice: auctionStartPrice || null,
			auctionEndPrice: auctionEndPrice || null,
			reduceOnly: reduceOnly != undefined ? reduceOnly : null,
			postOnly: postOnly != undefined ? postOnly : null,
			bitFlags: bitFlags != undefined ? bitFlags : null,
			policy: policy || null,
			maxTs: maxTs || null,
		};

		return await this.program.instruction.modifyOrder(orderId, orderParams, {
			accounts: {
				state: await this.getStatePublicKey(),
				user,
				userStats: this.getUserStatsAccountPublicKey(),
				authority: this.wallet.publicKey,
			},
			remainingAccounts,
		});
	}

	/**
	 * Modifies an open order by closing it and replacing it with a new order.
	 * @param orderParams.userOrderId: The open order to modify
	 * @param orderParams.newDirection: The new direction for the order
	 * @param orderParams.newBaseAmount: The new base amount for the order
	 * @param orderParams.newLimitPice: The new limit price for the order
	 * @param orderParams.newOraclePriceOffset: The new oracle price offset for the order
	 * @param orderParams.newTriggerPrice: Optional - Thew new trigger price for the order.
	 * @param orderParams.auctionDuration: Only required if order type changed to market from something else
	 * @param orderParams.auctionStartPrice: Only required if order type changed to market from something else
	 * @param orderParams.auctionEndPrice: Only required if order type changed to market from something else
	 * @param orderParams.reduceOnly:
	 * @param orderParams.postOnly:
	 * @param orderParams.bitFlags:
	 * @param orderParams.policy:
	 * @param orderParams.maxTs:
	 * @returns
	 */
	public async modifyOrderByUserOrderId(
		orderParams: {
			userOrderId: number;
			newDirection?: PositionDirection;
			newBaseAmount?: BN;
			newLimitPrice?: BN;
			newOraclePriceOffset?: number;
			newTriggerPrice?: BN;
			newTriggerCondition?: OrderTriggerCondition;
			auctionDuration?: number;
			auctionStartPrice?: BN;
			auctionEndPrice?: BN;
			reduceOnly?: boolean;
			postOnly?: boolean;
			bitFlags?: number;
			policy?: ModifyOrderPolicy;
			maxTs?: BN;
		},
		txParams?: TxParams,
		subAccountId?: number
	): Promise<TransactionSignature> {
		const { txSig } = await this.sendTransaction(
			await this.buildTransaction(
				await this.getModifyOrderByUserIdIx(orderParams, subAccountId),
				txParams
			),
			[],
			this.opts
		);
		return txSig;
	}

	public async getModifyOrderByUserIdIx(
		{
			userOrderId,
			newDirection,
			newBaseAmount,
			newLimitPrice,
			newOraclePriceOffset,
			newTriggerPrice,
			newTriggerCondition,
			auctionDuration,
			auctionStartPrice,
			auctionEndPrice,
			reduceOnly,
			postOnly,
			bitFlags,
			maxTs,
			policy,
		}: {
			userOrderId: number;
			newDirection?: PositionDirection;
			newBaseAmount?: BN;
			newLimitPrice?: BN;
			newOraclePriceOffset?: number;
			newTriggerPrice?: BN;
			newTriggerCondition?: OrderTriggerCondition;
			auctionDuration?: number;
			auctionStartPrice?: BN;
			auctionEndPrice?: BN;
			reduceOnly?: boolean;
			postOnly?: boolean;
			bitFlags?: number;
			policy?: ModifyOrderPolicy;
			maxTs?: BN;
			txParams?: TxParams;
		},
		subAccountId?: number
	): Promise<TransactionInstruction> {
		const user = await this.getUserAccountPublicKey(subAccountId);

		const remainingAccounts = this.getRemainingAccounts({
			userAccounts: [this.getUserAccount(subAccountId)],
			useMarketLastSlotCache: true,
		});

		const orderParams: ModifyOrderParams = {
			baseAssetAmount: newBaseAmount || null,
			direction: newDirection || null,
			price: newLimitPrice || null,
			oraclePriceOffset: newOraclePriceOffset || null,
			triggerPrice: newTriggerPrice || null,
			triggerCondition: newTriggerCondition || null,
			auctionDuration: auctionDuration || null,
			auctionStartPrice: auctionStartPrice || null,
			auctionEndPrice: auctionEndPrice || null,
			reduceOnly: reduceOnly || false,
			postOnly: postOnly || null,
			bitFlags: bitFlags || null,
			policy: policy || null,
			maxTs: maxTs || null,
		};

		return await this.program.instruction.modifyOrderByUserId(
			userOrderId,
			orderParams,
			{
				accounts: {
					state: await this.getStatePublicKey(),
					user,
					userStats: this.getUserStatsAccountPublicKey(),
					authority: this.wallet.publicKey,
				},
				remainingAccounts,
			}
		);
	}

	public async settlePNLs(
		users: {
			settleeUserAccountPublicKey: PublicKey;
			settleeUserAccount: UserAccount;
		}[],
		marketIndexes: number[],
		opts?: {
			filterInvalidMarkets?: boolean;
		},
		txParams?: TxParams
	): Promise<TransactionSignature> {
		const filterInvalidMarkets = opts?.filterInvalidMarkets;

		// # Filter market indexes by markets with valid oracle
		const marketIndexToSettle: number[] = filterInvalidMarkets
			? []
			: marketIndexes;

		if (filterInvalidMarkets) {
			for (const marketIndex of marketIndexes) {
				const perpMarketAccount = this.getPerpMarketAccount(marketIndex);
				const oraclePriceData = this.getOracleDataForPerpMarket(marketIndex);
				const stateAccountAndSlot =
					this.accountSubscriber.getStateAccountAndSlot();
				const oracleGuardRails = stateAccountAndSlot.data.oracleGuardRails;

				const isValid = isOracleValid(
					perpMarketAccount,
					oraclePriceData,
					oracleGuardRails,
					stateAccountAndSlot.slot
				);

				if (isValid) {
					marketIndexToSettle.push(marketIndex);
				}
			}
		}

		// # Settle filtered market indexes
		const ixs = await this.getSettlePNLsIxs(users, marketIndexToSettle);

		const tx = await this.buildTransaction(
			ixs,
			txParams ?? {
				computeUnits: 1_400_000,
			}
		);

		const { txSig } = await this.sendTransaction(tx, [], this.opts);
		return txSig;
	}

	public async getSettlePNLsIxs(
		users: {
			settleeUserAccountPublicKey: PublicKey;
			settleeUserAccount: UserAccount;
		}[],
		marketIndexes: number[]
	): Promise<Array<TransactionInstruction>> {
		const ixs = [];
		for (const { settleeUserAccountPublicKey, settleeUserAccount } of users) {
			for (const marketIndex of marketIndexes) {
				ixs.push(
					await this.settlePNLIx(
						settleeUserAccountPublicKey,
						settleeUserAccount,
						marketIndex
					)
				);
			}
		}

		return ixs;
	}

	public async settlePNL(
		settleeUserAccountPublicKey: PublicKey,
		settleeUserAccount: UserAccount,
		marketIndex: number,
		txParams?: TxParams,
		optionalIxs?: TransactionInstruction[]
	): Promise<TransactionSignature> {
		const lookupTableAccounts = await this.fetchAllLookupTableAccounts();

		const { txSig } = await this.sendTransaction(
			await this.buildTransaction(
				await this.settlePNLIx(
					settleeUserAccountPublicKey,
					settleeUserAccount,
					marketIndex
				),
				txParams,
				undefined,
				lookupTableAccounts,
				undefined,
				undefined,
				optionalIxs
			),
			[],
			this.opts
		);
		return txSig;
	}

	public async settlePNLIx(
		settleeUserAccountPublicKey: PublicKey,
		settleeUserAccount: UserAccount,
		marketIndex: number
	): Promise<TransactionInstruction> {
		const remainingAccounts = this.getRemainingAccounts({
			userAccounts: [settleeUserAccount],
			writablePerpMarketIndexes: [marketIndex],
			writableSpotMarketIndexes: [QUOTE_SPOT_MARKET_INDEX],
		});

		return await this.program.instruction.settlePnl(marketIndex, {
			accounts: {
				state: await this.getStatePublicKey(),
				authority: this.wallet.publicKey,
				user: settleeUserAccountPublicKey,
				spotMarketVault: this.getQuoteSpotMarketAccount().vault,
			},
			remainingAccounts: remainingAccounts,
		});
	}

	public async settleMultiplePNLs(
		settleeUserAccountPublicKey: PublicKey,
		settleeUserAccount: UserAccount,
		marketIndexes: number[],
		mode: SettlePnlMode,
		txParams?: TxParams
	): Promise<TransactionSignature> {
		const { txSig } = await this.sendTransaction(
			await this.buildTransaction(
				await this.settleMultiplePNLsIx(
					settleeUserAccountPublicKey,
					settleeUserAccount,
					marketIndexes,
					mode
				),
				txParams
			),
			[],
			this.opts
		);
		return txSig;
	}

	public async settleMultiplePNLsMultipleTxs(
		settleeUserAccountPublicKey: PublicKey,
		settleeUserAccount: UserAccount,
		marketIndexes: number[],
		mode: SettlePnlMode,
		txParams?: TxParams,
		optionalIxs?: TransactionInstruction[]
	): Promise<TransactionSignature[]> {
		// need multiple TXs because settling more than 4 markets won't fit in a single TX
		const txsToSign: (Transaction | VersionedTransaction)[] = [];
		const marketIndexesInFourGroups: number[][] = [];
		for (let i = 0; i < marketIndexes.length; i += 4) {
			marketIndexesInFourGroups.push(marketIndexes.slice(i, i + 4));
		}

		for (const marketIndexes of marketIndexesInFourGroups) {
			const ix = await this.settleMultiplePNLsIx(
				settleeUserAccountPublicKey,
				settleeUserAccount,
				marketIndexes,
				mode
			);
			const computeUnits = Math.min(300_000 * marketIndexes.length, 1_400_000);
			const tx = await this.buildTransaction(
				ix,
				{
					...txParams,
					computeUnits,
				},
				undefined,
				undefined,
				undefined,
				undefined,
				optionalIxs
			);
			txsToSign.push(tx);
		}

		const txsMap: Record<string, Transaction | VersionedTransaction> = {};
		let i = 1;
		for (const tx of txsToSign) {
			txsMap[`tx-${i}`] = tx;
			i++;
		}
		const signedTxs = (
			await this.txHandler.getSignedTransactionMap(txsMap, this.provider.wallet)
		).signedTxMap;

		const txSigs: TransactionSignature[] = [];
		for (const key in signedTxs) {
			const tx = signedTxs[key];
			const { txSig } = await this.sendTransaction(tx, [], this.opts, true);
			txSigs.push(txSig);
		}

		return txSigs;
	}

	public async settleMultiplePNLsIx(
		settleeUserAccountPublicKey: PublicKey,
		settleeUserAccount: UserAccount,
		marketIndexes: number[],
		mode: SettlePnlMode
	): Promise<TransactionInstruction> {
		const remainingAccounts = this.getRemainingAccounts({
			userAccounts: [settleeUserAccount],
			writablePerpMarketIndexes: marketIndexes,
			writableSpotMarketIndexes: [QUOTE_SPOT_MARKET_INDEX],
		});

		return await this.program.instruction.settleMultiplePnls(
			marketIndexes,
			mode,
			{
				accounts: {
					state: await this.getStatePublicKey(),
					authority: this.wallet.publicKey,
					user: settleeUserAccountPublicKey,
					spotMarketVault: this.getQuoteSpotMarketAccount().vault,
				},
				remainingAccounts: remainingAccounts,
			}
		);
	}

	public async getSetUserStatusToBeingLiquidatedIx(
		userAccountPublicKey: PublicKey,
		userAccount: UserAccount
	): Promise<TransactionInstruction> {
		const remainingAccounts = this.getRemainingAccounts({
			userAccounts: [userAccount],
		});
		return await this.program.instruction.setUserStatusToBeingLiquidated({
			accounts: {
				state: await this.getStatePublicKey(),
				user: userAccountPublicKey,
				authority: this.wallet.publicKey,
			},
			remainingAccounts,
		});
	}

	public async setUserStatusToBeingLiquidated(
		userAccountPublicKey: PublicKey,
		userAccount: UserAccount
	): Promise<TransactionSignature> {
		const { txSig } = await this.sendTransaction(
			await this.buildTransaction(
				await this.getSetUserStatusToBeingLiquidatedIx(
					userAccountPublicKey,
					userAccount
				)
			),
			[],
			this.opts
		);
		return txSig;
	}

	public async liquidatePerp(
		userAccountPublicKey: PublicKey,
		userAccount: UserAccount,
		marketIndex: number,
		maxBaseAssetAmount: BN,
		limitPrice?: BN,
		txParams?: TxParams,
		liquidatorSubAccountId?: number
	): Promise<TransactionSignature> {
		const { txSig, slot } = await this.sendTransaction(
			await this.buildTransaction(
				await this.getLiquidatePerpIx(
					userAccountPublicKey,
					userAccount,
					marketIndex,
					maxBaseAssetAmount,
					limitPrice,
					liquidatorSubAccountId
				),
				txParams
			),
			[],
			this.opts
		);
		this.perpMarketLastSlotCache.set(marketIndex, slot);
		return txSig;
	}

	public async getLiquidatePerpIx(
		userAccountPublicKey: PublicKey,
		userAccount: UserAccount,
		marketIndex: number,
		maxBaseAssetAmount: BN,
		limitPrice?: BN,
		liquidatorSubAccountId?: number
	): Promise<TransactionInstruction> {
		const userStatsPublicKey = getUserStatsAccountPublicKey(
			this.program.programId,
			userAccount.authority
		);

		const liquidator = await this.getUserAccountPublicKey(
			liquidatorSubAccountId
		);
		const liquidatorStatsPublicKey = this.getUserStatsAccountPublicKey();

		const remainingAccounts = this.getRemainingAccounts({
			userAccounts: [this.getUserAccount(liquidatorSubAccountId), userAccount],
			useMarketLastSlotCache: true,
			writablePerpMarketIndexes: [marketIndex],
		});

		return await this.program.instruction.liquidatePerp(
			marketIndex,
			maxBaseAssetAmount,
			limitPrice ?? null,
			{
				accounts: {
					state: await this.getStatePublicKey(),
					authority: this.wallet.publicKey,
					user: userAccountPublicKey,
					userStats: userStatsPublicKey,
					liquidator,
					liquidatorStats: liquidatorStatsPublicKey,
				},
				remainingAccounts: remainingAccounts,
			}
		);
	}

	public async liquidatePerpWithFill(
		userAccountPublicKey: PublicKey,
		userAccount: UserAccount,
		marketIndex: number,
		makerInfos: MakerInfo[],
		txParams?: TxParams,
		liquidatorSubAccountId?: number
	): Promise<TransactionSignature> {
		const { txSig, slot } = await this.sendTransaction(
			await this.buildTransaction(
				await this.getLiquidatePerpWithFillIx(
					userAccountPublicKey,
					userAccount,
					marketIndex,
					makerInfos,
					liquidatorSubAccountId
				),
				txParams
			),
			[],
			this.opts
		);
		this.perpMarketLastSlotCache.set(marketIndex, slot);
		return txSig;
	}

	public async getLiquidatePerpWithFillIx(
		userAccountPublicKey: PublicKey,
		userAccount: UserAccount,
		marketIndex: number,
		makerInfos: MakerInfo[],
		liquidatorSubAccountId?: number
	): Promise<TransactionInstruction> {
		const userStatsPublicKey = getUserStatsAccountPublicKey(
			this.program.programId,
			userAccount.authority
		);

		const liquidator = await this.getUserAccountPublicKey(
			liquidatorSubAccountId
		);
		const liquidatorStatsPublicKey = this.getUserStatsAccountPublicKey();

		const remainingAccounts = this.getRemainingAccounts({
			userAccounts: [
				userAccount,
				...makerInfos.map((makerInfo) => makerInfo.makerUserAccount),
			],
			writablePerpMarketIndexes: [marketIndex],
		});

		for (const makerInfo of makerInfos) {
			remainingAccounts.push({
				pubkey: makerInfo.maker,
				isSigner: false,
				isWritable: true,
			});
			remainingAccounts.push({
				pubkey: makerInfo.makerStats,
				isSigner: false,
				isWritable: true,
			});
		}

		return await this.program.instruction.liquidatePerpWithFill(marketIndex, {
			accounts: {
				state: await this.getStatePublicKey(),
				authority: this.wallet.publicKey,
				user: userAccountPublicKey,
				userStats: userStatsPublicKey,
				liquidator,
				liquidatorStats: liquidatorStatsPublicKey,
			},
			remainingAccounts: remainingAccounts,
		});
	}

	public async liquidateSpot(
		userAccountPublicKey: PublicKey,
		userAccount: UserAccount,
		assetMarketIndex: number,
		liabilityMarketIndex: number,
		maxLiabilityTransfer: BN,
		limitPrice?: BN,
		txParams?: TxParams,
		liquidatorSubAccountId?: number
	): Promise<TransactionSignature> {
		const { txSig, slot } = await this.sendTransaction(
			await this.buildTransaction(
				await this.getLiquidateSpotIx(
					userAccountPublicKey,
					userAccount,
					assetMarketIndex,
					liabilityMarketIndex,
					maxLiabilityTransfer,
					limitPrice,
					liquidatorSubAccountId
				),
				txParams
			),
			[],
			this.opts
		);
		this.spotMarketLastSlotCache.set(assetMarketIndex, slot);
		this.spotMarketLastSlotCache.set(liabilityMarketIndex, slot);
		return txSig;
	}

	public async getLiquidateSpotIx(
		userAccountPublicKey: PublicKey,
		userAccount: UserAccount,
		assetMarketIndex: number,
		liabilityMarketIndex: number,
		maxLiabilityTransfer: BN,
		limitPrice?: BN,
		liquidatorSubAccountId?: number
	): Promise<TransactionInstruction> {
		const userStatsPublicKey = getUserStatsAccountPublicKey(
			this.program.programId,
			userAccount.authority
		);

		const liquidator = await this.getUserAccountPublicKey(
			liquidatorSubAccountId
		);
		const liquidatorStatsPublicKey = this.getUserStatsAccountPublicKey();

		const remainingAccounts = this.getRemainingAccounts({
			userAccounts: [this.getUserAccount(liquidatorSubAccountId), userAccount],
			useMarketLastSlotCache: true,
			writableSpotMarketIndexes: [liabilityMarketIndex, assetMarketIndex],
		});

		return await this.program.instruction.liquidateSpot(
			assetMarketIndex,
			liabilityMarketIndex,
			maxLiabilityTransfer,
			limitPrice || null,
			{
				accounts: {
					state: await this.getStatePublicKey(),
					authority: this.wallet.publicKey,
					user: userAccountPublicKey,
					userStats: userStatsPublicKey,
					liquidator,
					liquidatorStats: liquidatorStatsPublicKey,
				},
				remainingAccounts: remainingAccounts,
			}
		);
	}

	public async getJupiterLiquidateSpotWithSwapIxV6({
		jupiterClient,
		liabilityMarketIndex,
		assetMarketIndex,
		swapAmount,
		assetTokenAccount,
		liabilityTokenAccount,
		slippageBps,
		swapMode,
		onlyDirectRoutes,
		quote,
		userAccount,
		userAccountPublicKey,
		userStatsAccountPublicKey,
		liquidatorSubAccountId,
		maxAccounts,
	}: {
		jupiterClient: JupiterClient;
		liabilityMarketIndex: number;
		assetMarketIndex: number;
		swapAmount: BN;
		assetTokenAccount?: PublicKey;
		liabilityTokenAccount?: PublicKey;
		slippageBps?: number;
		swapMode?: SwapMode;
		onlyDirectRoutes?: boolean;
		quote?: QuoteResponse;
		userAccount: UserAccount;
		userAccountPublicKey: PublicKey;
		userStatsAccountPublicKey: PublicKey;
		liquidatorSubAccountId?: number;
		maxAccounts?: number;
	}): Promise<{
		ixs: TransactionInstruction[];
		lookupTables: AddressLookupTableAccount[];
	}> {
		const liabilityMarket = this.getSpotMarketAccount(liabilityMarketIndex);
		const assetMarket = this.getSpotMarketAccount(assetMarketIndex);

		if (!quote) {
			const fetchedQuote = await jupiterClient.getQuote({
				inputMint: assetMarket.mint,
				outputMint: liabilityMarket.mint,
				amount: swapAmount,
				slippageBps,
				swapMode,
				onlyDirectRoutes,
				maxAccounts,
			});

			quote = fetchedQuote;
		}

		if (!quote) {
			throw new Error("Could not fetch Jupiter's quote. Please try again.");
		}

		const amountIn = new BN(quote.inAmount);

		const transaction = await jupiterClient.getSwap({
			quote,
			userPublicKey: this.provider.wallet.publicKey,
			slippageBps,
		});

		const { transactionMessage, lookupTables } =
			await jupiterClient.getTransactionMessageAndLookupTables({
				transaction,
			});

		const jupiterInstructions = jupiterClient.getJupiterInstructions({
			transactionMessage,
			inputMint: assetMarket.mint,
			outputMint: liabilityMarket.mint,
		});

		const preInstructions = [];
		if (!liabilityTokenAccount) {
			const tokenProgram = this.getTokenProgramForSpotMarket(liabilityMarket);
			liabilityTokenAccount = await this.getAssociatedTokenAccount(
				liabilityMarket.marketIndex,
				false,
				tokenProgram
			);

			preInstructions.push(
				this.createAssociatedTokenAccountIdempotentInstruction(
					liabilityTokenAccount,
					this.provider.wallet.publicKey,
					this.provider.wallet.publicKey,
					liabilityMarket.mint,
					tokenProgram
				)
			);
		}

		if (!assetTokenAccount) {
			const tokenProgram = this.getTokenProgramForSpotMarket(assetMarket);
			assetTokenAccount = await this.getAssociatedTokenAccount(
				assetMarket.marketIndex,
				false,
				tokenProgram
			);

			preInstructions.push(
				this.createAssociatedTokenAccountIdempotentInstruction(
					assetTokenAccount,
					this.provider.wallet.publicKey,
					this.provider.wallet.publicKey,
					assetMarket.mint,
					tokenProgram
				)
			);
		}

		const { beginSwapIx, endSwapIx } = await this.getLiquidateSpotWithSwapIx({
			liabilityMarketIndex,
			assetMarketIndex,
			swapAmount: amountIn,
			assetTokenAccount,
			liabilityTokenAccount,
			userAccount,
			userAccountPublicKey,
			userStatsAccountPublicKey,
			liquidatorSubAccountId,
		});

		const ixs = [
			...preInstructions,
			beginSwapIx,
			...jupiterInstructions,
			endSwapIx,
		];

		return { ixs, lookupTables };
	}

	/**
	 * Get the drift liquidate_spot_with_swap instructions
	 *
	 * @param liabilityMarketIndex the market index of the token you're buying
	 * @param assetMarketIndex the market index of the token you're selling
	 * @param amountIn the amount of the token to sell
	 * @param assetTokenAccount the token account to move the tokens being sold
	 * @param liabilityTokenAccount the token account to receive the tokens being bought
	 * @param userAccount
	 * @param userAccountPublicKey
	 * @param userStatsAccountPublicKey
	 */
	public async getLiquidateSpotWithSwapIx({
		liabilityMarketIndex,
		assetMarketIndex,
		swapAmount: swapAmount,
		assetTokenAccount,
		liabilityTokenAccount,
		userAccount,
		userAccountPublicKey,
		userStatsAccountPublicKey,
		liquidatorSubAccountId,
	}: {
		liabilityMarketIndex: number;
		assetMarketIndex: number;
		swapAmount: BN;
		assetTokenAccount: PublicKey;
		liabilityTokenAccount: PublicKey;
		userAccount: UserAccount;
		userAccountPublicKey: PublicKey;
		userStatsAccountPublicKey: PublicKey;
		liquidatorSubAccountId?: number;
	}): Promise<{
		beginSwapIx: TransactionInstruction;
		endSwapIx: TransactionInstruction;
	}> {
		const liquidatorAccountPublicKey = await this.getUserAccountPublicKey(
			liquidatorSubAccountId
		);
		const liquidatorStatsPublicKey = this.getUserStatsAccountPublicKey();

		const userAccounts = [userAccount];
		const remainingAccounts = this.getRemainingAccounts({
			userAccounts,
			writableSpotMarketIndexes: [liabilityMarketIndex, assetMarketIndex],
			readableSpotMarketIndexes: [QUOTE_SPOT_MARKET_INDEX],
		});

		const liabilitySpotMarket = this.getSpotMarketAccount(liabilityMarketIndex);
		const assetSpotMarket = this.getSpotMarketAccount(assetMarketIndex);

		const liabilityTokenProgram =
			this.getTokenProgramForSpotMarket(liabilitySpotMarket);
		const assetTokenProgram =
			this.getTokenProgramForSpotMarket(assetSpotMarket);

		if (!liabilityTokenProgram.equals(assetTokenProgram)) {
			remainingAccounts.push({
				pubkey: liabilityTokenProgram,
				isWritable: false,
				isSigner: false,
			});
		}

		if (
			this.isToken2022(liabilitySpotMarket) ||
			this.isToken2022(assetSpotMarket)
		) {
			remainingAccounts.push({
				pubkey: assetSpotMarket.mint,
				isWritable: false,
				isSigner: false,
			});
			remainingAccounts.push({
				pubkey: liabilitySpotMarket.mint,
				isWritable: false,
				isSigner: false,
			});
			if (this.isTransferHook(assetSpotMarket)) {
				this.addExtraAccountMetasToRemainingAccounts(
					assetSpotMarket.mint,
					remainingAccounts
				);
			}
			if (this.isTransferHook(liabilitySpotMarket)) {
				this.addExtraAccountMetasToRemainingAccounts(
					liabilitySpotMarket.mint,
					remainingAccounts
				);
			}
		}

		const beginSwapIx =
			await this.program.instruction.liquidateSpotWithSwapBegin(
				assetMarketIndex,
				liabilityMarketIndex,
				swapAmount,
				{
					accounts: {
						state: await this.getStatePublicKey(),
						user: userAccountPublicKey,
						userStats: userStatsAccountPublicKey,
						liquidator: liquidatorAccountPublicKey,
						liquidatorStats: liquidatorStatsPublicKey,
						authority: this.wallet.publicKey,
						liabilitySpotMarketVault: liabilitySpotMarket.vault,
						assetSpotMarketVault: assetSpotMarket.vault,
						assetTokenAccount: assetTokenAccount,
						liabilityTokenAccount: liabilityTokenAccount,
						tokenProgram: assetTokenProgram,
						driftSigner: this.getStateAccount().signer,
						instructions: anchor.web3.SYSVAR_INSTRUCTIONS_PUBKEY,
					},
					remainingAccounts,
				}
			);

		const endSwapIx = await this.program.instruction.liquidateSpotWithSwapEnd(
			assetMarketIndex,
			liabilityMarketIndex,
			{
				accounts: {
					state: await this.getStatePublicKey(),
					user: userAccountPublicKey,
					userStats: userStatsAccountPublicKey,
					liquidator: liquidatorAccountPublicKey,
					liquidatorStats: liquidatorStatsPublicKey,
					authority: this.wallet.publicKey,
					liabilitySpotMarketVault: liabilitySpotMarket.vault,
					assetSpotMarketVault: assetSpotMarket.vault,
					assetTokenAccount: assetTokenAccount,
					liabilityTokenAccount: liabilityTokenAccount,
					tokenProgram: assetTokenProgram,
					driftSigner: this.getStateAccount().signer,
					instructions: anchor.web3.SYSVAR_INSTRUCTIONS_PUBKEY,
				},
				remainingAccounts,
			}
		);

		return { beginSwapIx, endSwapIx };
	}

	public async getInsuranceFundSwapIx({
		inMarketIndex,
		outMarketIndex,
		amountIn,
		inTokenAccount,
		outTokenAccount,
	}: {
		inMarketIndex: number;
		outMarketIndex: number;
		amountIn: BN;
		inTokenAccount: PublicKey;
		outTokenAccount: PublicKey;
	}): Promise<{
		beginSwapIx: TransactionInstruction;
		endSwapIx: TransactionInstruction;
	}> {
		const remainingAccounts = await this.getRemainingAccounts({
			userAccounts: [],
			writableSpotMarketIndexes: [inMarketIndex, outMarketIndex],
		});

		const inSpotMarket = this.getSpotMarketAccount(inMarketIndex);
		const outSpotMarket = this.getSpotMarketAccount(outMarketIndex);

		if (this.isToken2022(inSpotMarket) || this.isToken2022(outSpotMarket)) {
			remainingAccounts.push({
				pubkey: inSpotMarket.mint,
				isWritable: false,
				isSigner: false,
			});
			remainingAccounts.push({
				pubkey: outSpotMarket.mint,
				isWritable: false,
				isSigner: false,
			});
			if (this.isTransferHook(inSpotMarket)) {
				this.addExtraAccountMetasToRemainingAccounts(
					inSpotMarket.mint,
					remainingAccounts
				);
			}
			if (this.isTransferHook(outSpotMarket)) {
				this.addExtraAccountMetasToRemainingAccounts(
					outSpotMarket.mint,
					remainingAccounts
				);
			}
		}

		const ifRebalanceConfig = getIfRebalanceConfigPublicKey(
			this.program.programId,
			inMarketIndex,
			outMarketIndex
		);

		const beginSwapIx = await this.program.instruction.beginInsuranceFundSwap(
			inMarketIndex,
			outMarketIndex,
			amountIn,
			{
				accounts: {
					state: await this.getStatePublicKey(),
					authority: this.wallet.publicKey,
					outInsuranceFundVault: outSpotMarket.insuranceFund.vault,
					inInsuranceFundVault: inSpotMarket.insuranceFund.vault,
					outTokenAccount,
					inTokenAccount,
					ifRebalanceConfig: ifRebalanceConfig,
					tokenProgram: TOKEN_PROGRAM_ID,
					driftSigner: this.getStateAccount().signer,
					instructions: anchor.web3.SYSVAR_INSTRUCTIONS_PUBKEY,
				},
				remainingAccounts,
			}
		);

		const endSwapIx = await this.program.instruction.endInsuranceFundSwap(
			inMarketIndex,
			outMarketIndex,
			{
				accounts: {
					state: await this.getStatePublicKey(),
					authority: this.wallet.publicKey,
					outInsuranceFundVault: outSpotMarket.insuranceFund.vault,
					inInsuranceFundVault: inSpotMarket.insuranceFund.vault,
					outTokenAccount,
					inTokenAccount,
					ifRebalanceConfig: ifRebalanceConfig,
					tokenProgram: TOKEN_PROGRAM_ID,
					driftSigner: this.getStateAccount().signer,
					instructions: anchor.web3.SYSVAR_INSTRUCTIONS_PUBKEY,
				},
				remainingAccounts,
			}
		);

		return { beginSwapIx, endSwapIx };
	}

	public async liquidateBorrowForPerpPnl(
		userAccountPublicKey: PublicKey,
		userAccount: UserAccount,
		perpMarketIndex: number,
		liabilityMarketIndex: number,
		maxLiabilityTransfer: BN,
		limitPrice?: BN,
		txParams?: TxParams,
		liquidatorSubAccountId?: number
	): Promise<TransactionSignature> {
		const { txSig, slot } = await this.sendTransaction(
			await this.buildTransaction(
				await this.getLiquidateBorrowForPerpPnlIx(
					userAccountPublicKey,
					userAccount,
					perpMarketIndex,
					liabilityMarketIndex,
					maxLiabilityTransfer,
					limitPrice,
					liquidatorSubAccountId
				),
				txParams
			),
			[],
			this.opts
		);
		this.perpMarketLastSlotCache.set(perpMarketIndex, slot);
		this.spotMarketLastSlotCache.set(liabilityMarketIndex, slot);
		return txSig;
	}

	public async getLiquidateBorrowForPerpPnlIx(
		userAccountPublicKey: PublicKey,
		userAccount: UserAccount,
		perpMarketIndex: number,
		liabilityMarketIndex: number,
		maxLiabilityTransfer: BN,
		limitPrice?: BN,
		liquidatorSubAccountId?: number
	): Promise<TransactionInstruction> {
		const userStatsPublicKey = getUserStatsAccountPublicKey(
			this.program.programId,
			userAccount.authority
		);

		const liquidator = await this.getUserAccountPublicKey(
			liquidatorSubAccountId
		);
		const liquidatorStatsPublicKey = this.getUserStatsAccountPublicKey();

		const remainingAccounts = this.getRemainingAccounts({
			userAccounts: [this.getUserAccount(liquidatorSubAccountId), userAccount],
			writablePerpMarketIndexes: [perpMarketIndex],
			writableSpotMarketIndexes: [liabilityMarketIndex],
		});

		return await this.program.instruction.liquidateBorrowForPerpPnl(
			perpMarketIndex,
			liabilityMarketIndex,
			maxLiabilityTransfer,
			limitPrice || null,
			{
				accounts: {
					state: await this.getStatePublicKey(),
					authority: this.wallet.publicKey,
					user: userAccountPublicKey,
					userStats: userStatsPublicKey,
					liquidator,
					liquidatorStats: liquidatorStatsPublicKey,
				},
				remainingAccounts: remainingAccounts,
			}
		);
	}

	public async liquidatePerpPnlForDeposit(
		userAccountPublicKey: PublicKey,
		userAccount: UserAccount,
		perpMarketIndex: number,
		assetMarketIndex: number,
		maxPnlTransfer: BN,
		limitPrice?: BN,
		txParams?: TxParams,
		liquidatorSubAccountId?: number
	): Promise<TransactionSignature> {
		const { txSig, slot } = await this.sendTransaction(
			await this.buildTransaction(
				await this.getLiquidatePerpPnlForDepositIx(
					userAccountPublicKey,
					userAccount,
					perpMarketIndex,
					assetMarketIndex,
					maxPnlTransfer,
					limitPrice,
					liquidatorSubAccountId
				),
				txParams
			),
			[],
			this.opts
		);
		this.perpMarketLastSlotCache.set(perpMarketIndex, slot);
		this.spotMarketLastSlotCache.set(assetMarketIndex, slot);
		return txSig;
	}

	public async getLiquidatePerpPnlForDepositIx(
		userAccountPublicKey: PublicKey,
		userAccount: UserAccount,
		perpMarketIndex: number,
		assetMarketIndex: number,
		maxPnlTransfer: BN,
		limitPrice?: BN,
		liquidatorSubAccountId?: number
	): Promise<TransactionInstruction> {
		const userStatsPublicKey = getUserStatsAccountPublicKey(
			this.program.programId,
			userAccount.authority
		);

		const liquidator = await this.getUserAccountPublicKey(
			liquidatorSubAccountId
		);
		const liquidatorStatsPublicKey = this.getUserStatsAccountPublicKey();

		const remainingAccounts = this.getRemainingAccounts({
			userAccounts: [this.getUserAccount(liquidatorSubAccountId), userAccount],
			writablePerpMarketIndexes: [perpMarketIndex],
			writableSpotMarketIndexes: [assetMarketIndex],
		});

		return await this.program.instruction.liquidatePerpPnlForDeposit(
			perpMarketIndex,
			assetMarketIndex,
			maxPnlTransfer,
			limitPrice || null,
			{
				accounts: {
					state: await this.getStatePublicKey(),
					authority: this.wallet.publicKey,
					user: userAccountPublicKey,
					userStats: userStatsPublicKey,
					liquidator,
					liquidatorStats: liquidatorStatsPublicKey,
				},
				remainingAccounts: remainingAccounts,
			}
		);
	}

	public async resolvePerpBankruptcy(
		userAccountPublicKey: PublicKey,
		userAccount: UserAccount,
		marketIndex: number,
		txParams?: TxParams,
		liquidatorSubAccountId?: number
	): Promise<TransactionSignature> {
		const { txSig } = await this.sendTransaction(
			await this.buildTransaction(
				await this.getResolvePerpBankruptcyIx(
					userAccountPublicKey,
					userAccount,
					marketIndex,
					liquidatorSubAccountId
				),
				txParams
			),
			[],
			this.opts
		);
		return txSig;
	}

	public async getResolvePerpBankruptcyIx(
		userAccountPublicKey: PublicKey,
		userAccount: UserAccount,
		marketIndex: number,
		liquidatorSubAccountId?: number
	): Promise<TransactionInstruction> {
		const userStatsPublicKey = getUserStatsAccountPublicKey(
			this.program.programId,
			userAccount.authority
		);

		const liquidator = await this.getUserAccountPublicKey(
			liquidatorSubAccountId
		);
		const liquidatorStatsPublicKey = this.getUserStatsAccountPublicKey();

		const remainingAccounts = this.getRemainingAccounts({
			userAccounts: [this.getUserAccount(liquidatorSubAccountId), userAccount],
			writablePerpMarketIndexes: [marketIndex],
			writableSpotMarketIndexes: [QUOTE_SPOT_MARKET_INDEX],
		});

		const spotMarket = this.getQuoteSpotMarketAccount();

		return await this.program.instruction.resolvePerpBankruptcy(
			QUOTE_SPOT_MARKET_INDEX,
			marketIndex,
			{
				accounts: {
					state: await this.getStatePublicKey(),
					authority: this.wallet.publicKey,
					user: userAccountPublicKey,
					userStats: userStatsPublicKey,
					liquidator,
					liquidatorStats: liquidatorStatsPublicKey,
					spotMarketVault: spotMarket.vault,
					insuranceFundVault: spotMarket.insuranceFund.vault,
					driftSigner: this.getSignerPublicKey(),
					tokenProgram: TOKEN_PROGRAM_ID,
				},
				remainingAccounts: remainingAccounts,
			}
		);
	}

	public async resolveSpotBankruptcy(
		userAccountPublicKey: PublicKey,
		userAccount: UserAccount,
		marketIndex: number,
		txParams?: TxParams,
		liquidatorSubAccountId?: number
	): Promise<TransactionSignature> {
		const { txSig } = await this.sendTransaction(
			await this.buildTransaction(
				await this.getResolveSpotBankruptcyIx(
					userAccountPublicKey,
					userAccount,
					marketIndex,
					liquidatorSubAccountId
				),
				txParams
			),
			[],
			this.opts
		);
		return txSig;
	}

	public async getResolveSpotBankruptcyIx(
		userAccountPublicKey: PublicKey,
		userAccount: UserAccount,
		marketIndex: number,
		liquidatorSubAccountId?: number
	): Promise<TransactionInstruction> {
		const userStatsPublicKey = getUserStatsAccountPublicKey(
			this.program.programId,
			userAccount.authority
		);

		const liquidator = await this.getUserAccountPublicKey(
			liquidatorSubAccountId
		);
		const liquidatorStatsPublicKey = this.getUserStatsAccountPublicKey();

		const remainingAccounts = this.getRemainingAccounts({
			userAccounts: [this.getUserAccount(liquidatorSubAccountId), userAccount],
			writableSpotMarketIndexes: [marketIndex],
		});

		const spotMarket = this.getSpotMarketAccount(marketIndex);
		const tokenProgramId = this.getTokenProgramForSpotMarket(spotMarket);

		this.addTokenMintToRemainingAccounts(spotMarket, remainingAccounts);
		if (this.isTransferHook(spotMarket)) {
			await this.addExtraAccountMetasToRemainingAccounts(
				spotMarket.mint,
				remainingAccounts
			);
		}

		return await this.program.instruction.resolveSpotBankruptcy(marketIndex, {
			accounts: {
				state: await this.getStatePublicKey(),
				authority: this.wallet.publicKey,
				user: userAccountPublicKey,
				userStats: userStatsPublicKey,
				liquidatorStats: liquidatorStatsPublicKey,
				liquidator,
				spotMarketVault: spotMarket.vault,
				insuranceFundVault: spotMarket.insuranceFund.vault,
				driftSigner: this.getSignerPublicKey(),
				tokenProgram: tokenProgramId,
			},
			remainingAccounts: remainingAccounts,
		});
	}

	public async updateFundingRate(
		perpMarketIndex: number,
		oracle: PublicKey,
		txParams?: TxParams
	): Promise<TransactionSignature> {
		const { txSig } = await this.sendTransaction(
			await this.buildTransaction(
				await this.getUpdateFundingRateIx(perpMarketIndex, oracle),
				txParams
			),
			[],
			this.opts
		);
		return txSig;
	}

	public async getUpdateFundingRateIx(
		perpMarketIndex: number,
		oracle: PublicKey
	): Promise<TransactionInstruction> {
		const perpMarketPublicKey = await getPerpMarketPublicKey(
			this.program.programId,
			perpMarketIndex
		);
		return await this.program.instruction.updateFundingRate(perpMarketIndex, {
			accounts: {
				state: await this.getStatePublicKey(),
				perpMarket: perpMarketPublicKey,
				oracle: oracle,
			},
		});
	}

	public async updatePrelaunchOracle(
		perpMarketIndex: number,
		txParams?: TxParams
	): Promise<TransactionSignature> {
		const { txSig } = await this.sendTransaction(
			await this.buildTransaction(
				await this.getUpdatePrelaunchOracleIx(perpMarketIndex),
				txParams
			),
			[],
			this.opts
		);
		return txSig;
	}

	public async getUpdatePrelaunchOracleIx(
		perpMarketIndex: number
	): Promise<TransactionInstruction> {
		const perpMarket = this.getPerpMarketAccount(perpMarketIndex);

		if (!isVariant(perpMarket.amm.oracleSource, 'prelaunch')) {
			throw new Error(`Wrong oracle source ${perpMarket.amm.oracleSource}`);
		}

		return await this.program.instruction.updatePrelaunchOracle({
			accounts: {
				state: await this.getStatePublicKey(),
				perpMarket: perpMarket.pubkey,
				oracle: perpMarket.amm.oracle,
			},
		});
	}

	public async updatePerpBidAskTwap(
		perpMarketIndex: number,
		makers: [PublicKey, PublicKey][],
		txParams?: TxParams
	): Promise<TransactionSignature> {
		const { txSig } = await this.sendTransaction(
			await this.buildTransaction(
				await this.getUpdatePerpBidAskTwapIx(perpMarketIndex, makers),
				txParams
			),
			[],
			this.opts
		);
		return txSig;
	}

	public async getUpdatePerpBidAskTwapIx(
		perpMarketIndex: number,
		makers: [PublicKey, PublicKey][]
	): Promise<TransactionInstruction> {
		const perpMarket = this.getPerpMarketAccount(perpMarketIndex);

		const remainingAccounts = [];
		for (const [maker, makerStats] of makers) {
			remainingAccounts.push({
				pubkey: maker,
				isWritable: false,
				isSigner: false,
			});
			remainingAccounts.push({
				pubkey: makerStats,
				isWritable: false,
				isSigner: false,
			});
		}

		return await this.program.instruction.updatePerpBidAskTwap({
			accounts: {
				state: await this.getStatePublicKey(),
				perpMarket: perpMarket.pubkey,
				oracle: perpMarket.amm.oracle,
				authority: this.wallet.publicKey,
				keeperStats: this.getUserStatsAccountPublicKey(),
			},
			remainingAccounts,
		});
	}

	public async settleFundingPayment(
		userAccountPublicKey: PublicKey,
		txParams?: TxParams
	): Promise<TransactionSignature> {
		const { txSig } = await this.sendTransaction(
			await this.buildTransaction(
				await this.getSettleFundingPaymentIx(userAccountPublicKey),
				txParams
			),
			[],
			this.opts
		);
		return txSig;
	}

	public async getSettleFundingPaymentIx(
		userAccountPublicKey: PublicKey
	): Promise<TransactionInstruction> {
		const userAccount = (await this.program.account.user.fetch(
			userAccountPublicKey
		)) as UserAccount;

		const writablePerpMarketIndexes = [];
		for (const position of userAccount.perpPositions) {
			if (!positionIsAvailable(position)) {
				writablePerpMarketIndexes.push(position.marketIndex);
			}
		}

		const remainingAccounts = this.getRemainingAccounts({
			userAccounts: [userAccount],
			writablePerpMarketIndexes,
		});

		return await this.program.instruction.settleFundingPayment({
			accounts: {
				state: await this.getStatePublicKey(),
				user: userAccountPublicKey,
			},
			remainingAccounts,
		});
	}

	public triggerEvent(eventName: keyof DriftClientAccountEvents, data?: any) {
		this.eventEmitter.emit(eventName, data);
	}

	public getOracleDataForPerpMarket(marketIndex: number): OraclePriceData {
		return this.accountSubscriber.getOraclePriceDataAndSlotForPerpMarket(
			marketIndex
		).data;
	}

	public getMMOracleDataForPerpMarket(marketIndex: number): OraclePriceData {
		const perpMarket = this.getPerpMarketAccount(marketIndex);
		const oracleData = this.getOracleDataForPerpMarket(marketIndex);
		const stateAccountAndSlot = this.accountSubscriber.getStateAccountAndSlot();
		if (
			!isOracleValid(
				perpMarket,
				oracleData,
				stateAccountAndSlot.data.oracleGuardRails,
				stateAccountAndSlot.slot
			) ||
			perpMarket.amm.mmOraclePrice.eq(ZERO) ||
			perpMarket.amm.mmOracleSlot < oracleData.slot
		) {
			return { ...oracleData, fetchedWithMMOracle: true };
		} else {
			const conf = getOracleConfidenceFromMMOracleData({
				mmOraclePrice: perpMarket.amm.mmOraclePrice,
				mmOracleSlot: perpMarket.amm.mmOracleSlot,
				oraclePriceData: oracleData,
			});
			return {
				price: perpMarket.amm.mmOraclePrice,
				slot: perpMarket.amm.mmOracleSlot,
				confidence: conf,
				hasSufficientNumberOfDataPoints: true,
				fetchedWithMMOracle: true,
			};
		}
	}

	public getOracleDataForSpotMarket(marketIndex: number): OraclePriceData {
		return this.accountSubscriber.getOraclePriceDataAndSlotForSpotMarket(
			marketIndex
		).data;
	}

	public async initializeInsuranceFundStake(
		marketIndex: number,
		txParams?: TxParams
	): Promise<TransactionSignature> {
		const { txSig } = await this.sendTransaction(
			await this.buildTransaction(
				await this.getInitializeInsuranceFundStakeIx(marketIndex),
				txParams
			),
			[],
			this.opts
		);
		return txSig;
	}

	public async getInitializeInsuranceFundStakeIx(
		marketIndex: number
	): Promise<TransactionInstruction> {
		const ifStakeAccountPublicKey = getInsuranceFundStakeAccountPublicKey(
			this.program.programId,
			this.wallet.publicKey,
			marketIndex
		);

		const accounts = {
			insuranceFundStake: ifStakeAccountPublicKey,
			spotMarket: this.getSpotMarketAccount(marketIndex).pubkey,
			userStats: getUserStatsAccountPublicKey(
				this.program.programId,
				this.wallet.publicKey // only allow payer to initialize own insurance fund stake account
			),
			authority: this.wallet.publicKey,
			payer: this.wallet.publicKey,
			rent: anchor.web3.SYSVAR_RENT_PUBKEY,
			systemProgram: anchor.web3.SystemProgram.programId,
			state: await this.getStatePublicKey(),
		};

		return await this.program.instruction.initializeInsuranceFundStake(
			marketIndex,
			{
				accounts,
			}
		);
	}

	public async getAddInsuranceFundStakeIx(
		marketIndex: number,
		amount: BN,
		collateralAccountPublicKey: PublicKey
	): Promise<TransactionInstruction> {
		const spotMarket = this.getSpotMarketAccount(marketIndex);
		const ifStakeAccountPublicKey = getInsuranceFundStakeAccountPublicKey(
			this.program.programId,
			this.wallet.publicKey,
			marketIndex
		);

		const remainingAccounts = [];
		this.addTokenMintToRemainingAccounts(spotMarket, remainingAccounts);
		if (this.isTransferHook(spotMarket)) {
			await this.addExtraAccountMetasToRemainingAccounts(
				spotMarket.mint,
				remainingAccounts
			);
		}

		const tokenProgram = this.getTokenProgramForSpotMarket(spotMarket);
		const ix = this.program.instruction.addInsuranceFundStake(
			marketIndex,
			amount,
			{
				accounts: {
					state: await this.getStatePublicKey(),
					spotMarket: spotMarket.pubkey,
					insuranceFundStake: ifStakeAccountPublicKey,
					userStats: getUserStatsAccountPublicKey(
						this.program.programId,
						this.wallet.publicKey // only allow payer to add to own insurance fund stake account
					),
					authority: this.wallet.publicKey,
					spotMarketVault: spotMarket.vault,
					insuranceFundVault: spotMarket.insuranceFund.vault,
					driftSigner: this.getSignerPublicKey(),
					userTokenAccount: collateralAccountPublicKey,
					tokenProgram,
				},
				remainingAccounts,
			}
		);

		return ix;
	}

	/**
	 * Add to an insurance fund stake and optionally initialize the account
	 */
	public async addInsuranceFundStake({
		marketIndex,
		amount,
		collateralAccountPublicKey,
		initializeStakeAccount,
		fromSubaccount,
		txParams,
	}: {
		/**
		 * Spot market index
		 */
		marketIndex: number;
		amount: BN;
		/**
		 * The account where the funds to stake come from. Usually an associated token account
		 */
		collateralAccountPublicKey: PublicKey;
		/**
		 * Add instructions to initialize the staking account -- required if its the first time the currrent authority has staked in this market
		 */
		initializeStakeAccount?: boolean;
		/**
		 * Optional -- withdraw from current subaccount to fund stake amount, instead of wallet balance
		 */
		fromSubaccount?: boolean;
		txParams?: TxParams;
	}): Promise<TransactionSignature> {
		const addIfStakeIxs = await this.getAddInsuranceFundStakeIxs({
			marketIndex,
			amount,
			collateralAccountPublicKey,
			initializeStakeAccount,
			fromSubaccount,
		});

		const additionalSigners: Array<Signer> = [];
		const tx = await this.buildTransaction(addIfStakeIxs, txParams);

		const { txSig } = await this.sendTransaction(
			tx,
			additionalSigners,
			this.opts
		);

		return txSig;
	}

	/**
	 * Get instructions to add to an insurance fund stake and optionally initialize the account
	 */
	public async getAddInsuranceFundStakeIxs({
		marketIndex,
		amount,
		collateralAccountPublicKey,
		initializeStakeAccount,
		fromSubaccount,
	}: {
		/**
		 * Spot market index
		 */
		marketIndex: number;
		amount: BN;
		/**
		 * The account where the funds to stake come from. Usually an associated token account
		 */
		collateralAccountPublicKey: PublicKey;
		/**
		 * Add instructions to initialize the staking account -- required if its the first time the currrent authority has staked in this market
		 */
		initializeStakeAccount?: boolean;
		/**
		 * Optional -- withdraw from current subaccount to fund stake amount, instead of wallet balance
		 */
		fromSubaccount?: boolean;
	}): Promise<TransactionInstruction[]> {
		const addIfStakeIxs = [];

		const spotMarketAccount = this.getSpotMarketAccount(marketIndex);
		const isSolMarket = spotMarketAccount.mint.equals(WRAPPED_SOL_MINT);
		const createWSOLTokenAccount =
			isSolMarket && collateralAccountPublicKey.equals(this.wallet.publicKey);
		const tokenProgramId = this.getTokenProgramForSpotMarket(spotMarketAccount);

		// create associated token account because it may not exist
		const associatedTokenAccountPublicKey = getAssociatedTokenAddressSync(
			spotMarketAccount.mint,
			this.wallet.publicKey,
			true,
			tokenProgramId
		);

		addIfStakeIxs.push(
			await createAssociatedTokenAccountIdempotentInstruction(
				this.wallet.publicKey,
				associatedTokenAccountPublicKey,
				this.wallet.publicKey,
				spotMarketAccount.mint,
				tokenProgramId
			)
		);

		let tokenAccount;

		if (
			!(await this.checkIfAccountExists(
				getUserStatsAccountPublicKey(
					this.program.programId,
					this.wallet.publicKey // only allow payer to initialize own user stats account
				)
			))
		) {
			addIfStakeIxs.push(await this.getInitializeUserStatsIx());
		}

		if (createWSOLTokenAccount) {
			const { ixs, pubkey } = await this.getWrappedSolAccountCreationIxs(
				amount,
				true
			);
			tokenAccount = pubkey;
			ixs.forEach((ix) => {
				addIfStakeIxs.push(ix);
			});
		} else {
			tokenAccount = collateralAccountPublicKey;
		}

		if (fromSubaccount) {
			const withdrawIx = await this.getWithdrawIx(
				amount,
				marketIndex,
				tokenAccount
			);
			addIfStakeIxs.push(withdrawIx);
		}

		if (initializeStakeAccount) {
			const initializeIx = await this.getInitializeInsuranceFundStakeIx(
				marketIndex
			);
			addIfStakeIxs.push(initializeIx);
		}

		const addFundsIx = await this.getAddInsuranceFundStakeIx(
			marketIndex,
			amount,
			tokenAccount
		);

		addIfStakeIxs.push(addFundsIx);

		if (createWSOLTokenAccount) {
			addIfStakeIxs.push(
				createCloseAccountInstruction(
					tokenAccount,
					this.wallet.publicKey,
					this.wallet.publicKey,
					[]
				)
			);
		}

		return addIfStakeIxs;
	}

	public async requestRemoveInsuranceFundStake(
		marketIndex: number,
		amount: BN,
		txParams?: TxParams
	): Promise<TransactionSignature> {
		const spotMarketAccount = this.getSpotMarketAccount(marketIndex);
		const ifStakeAccountPublicKey = getInsuranceFundStakeAccountPublicKey(
			this.program.programId,
			this.wallet.publicKey,
			marketIndex
		);

		const ix = await this.program.instruction.requestRemoveInsuranceFundStake(
			marketIndex,
			amount,
			{
				accounts: {
					state: await this.getStatePublicKey(),
					spotMarket: spotMarketAccount.pubkey,
					insuranceFundStake: ifStakeAccountPublicKey,
					userStats: getUserStatsAccountPublicKey(
						this.program.programId,
						this.wallet.publicKey // only allow payer to request remove own insurance fund stake account
					),
					authority: this.wallet.publicKey,
					insuranceFundVault: spotMarketAccount.insuranceFund.vault,
				},
			}
		);

		const tx = await this.buildTransaction(ix, txParams);

		const { txSig } = await this.sendTransaction(tx, [], this.opts);
		return txSig;
	}

	public async cancelRequestRemoveInsuranceFundStake(
		marketIndex: number,
		txParams?: TxParams
	): Promise<TransactionSignature> {
		const spotMarketAccount = this.getSpotMarketAccount(marketIndex);
		const ifStakeAccountPublicKey = getInsuranceFundStakeAccountPublicKey(
			this.program.programId,
			this.wallet.publicKey,
			marketIndex
		);

		const ix =
			await this.program.instruction.cancelRequestRemoveInsuranceFundStake(
				marketIndex,
				{
					accounts: {
						state: await this.getStatePublicKey(),
						spotMarket: spotMarketAccount.pubkey,
						insuranceFundStake: ifStakeAccountPublicKey,
						userStats: getUserStatsAccountPublicKey(
							this.program.programId,
							this.wallet.publicKey // only allow payer to request remove own insurance fund stake account
						),
						authority: this.wallet.publicKey,
						insuranceFundVault: spotMarketAccount.insuranceFund.vault,
					},
				}
			);

		const tx = await this.buildTransaction(ix, txParams);

		const { txSig } = await this.sendTransaction(tx, [], this.opts);
		return txSig;
	}

	public async removeInsuranceFundStake(
		marketIndex: number,
		collateralAccountPublicKey: PublicKey,
		txParams?: TxParams
	): Promise<TransactionSignature> {
		const removeIfStakeIxs = [];
		const spotMarketAccount = this.getSpotMarketAccount(marketIndex);
		const ifStakeAccountPublicKey = getInsuranceFundStakeAccountPublicKey(
			this.program.programId,
			this.wallet.publicKey,
			marketIndex
		);

		const additionalSigners: Array<Signer> = [];
		const isSolMarket = spotMarketAccount.mint.equals(WRAPPED_SOL_MINT);
		const createWSOLTokenAccount =
			isSolMarket && collateralAccountPublicKey.equals(this.wallet.publicKey);
		const tokenProgramId = this.getTokenProgramForSpotMarket(spotMarketAccount);

		let tokenAccount;

		if (createWSOLTokenAccount) {
			const { ixs, pubkey } = await this.getWrappedSolAccountCreationIxs(
				ZERO,
				true
			);
			tokenAccount = pubkey;
			ixs.forEach((ix) => {
				removeIfStakeIxs.push(ix);
			});
		} else {
			tokenAccount = collateralAccountPublicKey;
			const tokenAccountExists = await this.checkIfAccountExists(tokenAccount);
			if (!tokenAccountExists) {
				const createTokenAccountIx =
					await this.createAssociatedTokenAccountIdempotentInstruction(
						tokenAccount,
						this.wallet.publicKey,
						this.wallet.publicKey,
						spotMarketAccount.mint,
						tokenProgramId
					);
				removeIfStakeIxs.push(createTokenAccountIx);
			}
		}

		const remainingAccounts = [];
		this.addTokenMintToRemainingAccounts(spotMarketAccount, remainingAccounts);
		if (this.isTransferHook(spotMarketAccount)) {
			await this.addExtraAccountMetasToRemainingAccounts(
				spotMarketAccount.mint,
				remainingAccounts
			);
		}

		const tokenProgram = this.getTokenProgramForSpotMarket(spotMarketAccount);
		const removeStakeIx =
			await this.program.instruction.removeInsuranceFundStake(marketIndex, {
				accounts: {
					state: await this.getStatePublicKey(),
					spotMarket: spotMarketAccount.pubkey,
					insuranceFundStake: ifStakeAccountPublicKey,
					userStats: getUserStatsAccountPublicKey(
						this.program.programId,
						this.wallet.publicKey // only allow payer to request remove own insurance fund stake account
					),
					authority: this.wallet.publicKey,
					insuranceFundVault: spotMarketAccount.insuranceFund.vault,
					driftSigner: this.getSignerPublicKey(),
					userTokenAccount: tokenAccount,
					tokenProgram,
				},
				remainingAccounts,
			});

		removeIfStakeIxs.push(removeStakeIx);

		// Close the wrapped sol account at the end of the transaction
		if (createWSOLTokenAccount) {
			removeIfStakeIxs.push(
				createCloseAccountInstruction(
					tokenAccount,
					this.wallet.publicKey,
					this.wallet.publicKey,
					[]
				)
			);
		}

		const tx = await this.buildTransaction(removeIfStakeIxs, txParams);

		const { txSig } = await this.sendTransaction(
			tx,
			additionalSigners,
			this.opts
		);
		return txSig;
	}

	public async updateUserQuoteAssetInsuranceStake(
		authority: PublicKey,
		txParams?: TxParams
	): Promise<TransactionSignature> {
		const tx = await this.buildTransaction(
			await this.getUpdateUserQuoteAssetInsuranceStakeIx(authority),
			txParams
		);
		const { txSig } = await this.sendTransaction(tx, [], this.opts);
		return txSig;
	}

	public async getUpdateUserQuoteAssetInsuranceStakeIx(
		authority: PublicKey
	): Promise<TransactionInstruction> {
		const marketIndex = QUOTE_SPOT_MARKET_INDEX;
		const spotMarket = this.getSpotMarketAccount(marketIndex);
		const ifStakeAccountPublicKey = getInsuranceFundStakeAccountPublicKey(
			this.program.programId,
			authority,
			marketIndex
		);
		const userStatsPublicKey = getUserStatsAccountPublicKey(
			this.program.programId,
			authority
		);

		const ix = this.program.instruction.updateUserQuoteAssetInsuranceStake({
			accounts: {
				state: await this.getStatePublicKey(),
				spotMarket: spotMarket.pubkey,
				insuranceFundStake: ifStakeAccountPublicKey,
				userStats: userStatsPublicKey,
				signer: this.wallet.publicKey,
				insuranceFundVault: spotMarket.insuranceFund.vault,
			},
		});

		return ix;
	}

	public async updateUserGovTokenInsuranceStake(
		authority: PublicKey,
		txParams?: TxParams,
		env: DriftEnv = 'mainnet-beta'
	): Promise<TransactionSignature> {
		const ix =
			env == 'mainnet-beta'
				? await this.getUpdateUserGovTokenInsuranceStakeIx(authority)
				: await this.getUpdateUserGovTokenInsuranceStakeDevnetIx(authority);
		const tx = await this.buildTransaction(ix, txParams);
		const { txSig } = await this.sendTransaction(tx, [], this.opts);
		return txSig;
	}

	public async getUpdateUserGovTokenInsuranceStakeIx(
		authority: PublicKey
	): Promise<TransactionInstruction> {
		const marketIndex = GOV_SPOT_MARKET_INDEX;
		const spotMarket = this.getSpotMarketAccount(marketIndex);
		const ifStakeAccountPublicKey = getInsuranceFundStakeAccountPublicKey(
			this.program.programId,
			authority,
			marketIndex
		);
		const userStatsPublicKey = getUserStatsAccountPublicKey(
			this.program.programId,
			authority
		);

		const ix = this.program.instruction.updateUserGovTokenInsuranceStake({
			accounts: {
				state: await this.getStatePublicKey(),
				spotMarket: spotMarket.pubkey,
				insuranceFundStake: ifStakeAccountPublicKey,
				userStats: userStatsPublicKey,
				signer: this.wallet.publicKey,
				insuranceFundVault: spotMarket.insuranceFund.vault,
			},
		});

		return ix;
	}

	public async getUpdateUserGovTokenInsuranceStakeDevnetIx(
		authority: PublicKey,
		amount: BN = new BN(1)
	): Promise<TransactionInstruction> {
		const userStatsPublicKey = getUserStatsAccountPublicKey(
			this.program.programId,
			authority
		);

		const ix = this.program.instruction.updateUserGovTokenInsuranceStakeDevnet(
			amount,
			{
				accounts: {
					userStats: userStatsPublicKey,
					signer: this.wallet.publicKey,
				},
			}
		);

		return ix;
	}

	public async settleRevenueToInsuranceFund(
		spotMarketIndex: number,
		txParams?: TxParams
	): Promise<TransactionSignature> {
		const tx = await this.buildTransaction(
			await this.getSettleRevenueToInsuranceFundIx(spotMarketIndex),
			txParams
		);
		const { txSig } = await this.sendTransaction(tx, [], this.opts);
		return txSig;
	}

	public async getSettleRevenueToInsuranceFundIx(
		spotMarketIndex: number
	): Promise<TransactionInstruction> {
		const spotMarketAccount = this.getSpotMarketAccount(spotMarketIndex);
		const tokenProgramId = this.getTokenProgramForSpotMarket(spotMarketAccount);

		const remainingAccounts = [];
		this.addTokenMintToRemainingAccounts(spotMarketAccount, remainingAccounts);
		if (this.isTransferHook(spotMarketAccount)) {
			await this.addExtraAccountMetasToRemainingAccounts(
				spotMarketAccount.mint,
				remainingAccounts
			);
		}

		const ix = await this.program.instruction.settleRevenueToInsuranceFund(
			spotMarketIndex,
			{
				accounts: {
					state: await this.getStatePublicKey(),
					spotMarket: spotMarketAccount.pubkey,
					spotMarketVault: spotMarketAccount.vault,
					driftSigner: this.getSignerPublicKey(),
					insuranceFundVault: spotMarketAccount.insuranceFund.vault,
					tokenProgram: tokenProgramId,
				},
				remainingAccounts,
			}
		);
		return ix;
	}

	public async resolvePerpPnlDeficit(
		spotMarketIndex: number,
		perpMarketIndex: number,
		txParams?: TxParams
	): Promise<TransactionSignature> {
		const { txSig } = await this.sendTransaction(
			await this.buildTransaction(
				await this.getResolvePerpPnlDeficitIx(spotMarketIndex, perpMarketIndex),
				txParams
			),
			[],
			this.opts
		);
		return txSig;
	}

	public async getResolvePerpPnlDeficitIx(
		spotMarketIndex: number,
		perpMarketIndex: number
	): Promise<TransactionInstruction> {
		const remainingAccounts = this.getRemainingAccounts({
			userAccounts: [this.getUserAccount()],
			writablePerpMarketIndexes: [perpMarketIndex],
			writableSpotMarketIndexes: [spotMarketIndex],
		});

		const spotMarket = this.getSpotMarketAccount(spotMarketIndex);
		const tokenProgramId = this.getTokenProgramForSpotMarket(spotMarket);

		return await this.program.instruction.resolvePerpPnlDeficit(
			spotMarketIndex,
			perpMarketIndex,
			{
				accounts: {
					state: await this.getStatePublicKey(),
					authority: this.wallet.publicKey,
					spotMarketVault: spotMarket.vault,
					insuranceFundVault: spotMarket.insuranceFund.vault,
					driftSigner: this.getSignerPublicKey(),
					tokenProgram: tokenProgramId,
				},
				remainingAccounts: remainingAccounts,
			}
		);
	}

	public async getDepositIntoSpotMarketRevenuePoolIx(
		marketIndex: number,
		amount: BN,
		userTokenAccountPublicKey: PublicKey
	): Promise<TransactionInstruction> {
		const spotMarket = await this.getSpotMarketAccount(marketIndex);

		const remainingAccounts = [];
		this.addTokenMintToRemainingAccounts(spotMarket, remainingAccounts);
		if (this.isTransferHook(spotMarket)) {
			await this.addExtraAccountMetasToRemainingAccounts(
				spotMarket.mint,
				remainingAccounts
			);
		}

		const tokenProgram = this.getTokenProgramForSpotMarket(spotMarket);
		const ix = await this.program.instruction.depositIntoSpotMarketRevenuePool(
			amount,
			{
				accounts: {
					state: await this.getStatePublicKey(),
					spotMarket: spotMarket.pubkey,
					authority: this.wallet.publicKey,
					spotMarketVault: spotMarket.vault,
					userTokenAccount: userTokenAccountPublicKey,
					tokenProgram,
				},
			}
		);

		return ix;
	}

	/**
	 * This ix will donate your funds to drift revenue pool. It does not deposit into your user account
	 * @param marketIndex
	 * @param amount
	 * @param userTokenAccountPublicKey
	 * @returns
	 */
	public async depositIntoSpotMarketRevenuePool(
		marketIndex: number,
		amount: BN,
		userTokenAccountPublicKey: PublicKey
	): Promise<TransactionSignature> {
		const ix = await this.getDepositIntoSpotMarketRevenuePoolIx(
			marketIndex,
			amount,
			userTokenAccountPublicKey
		);
		const tx = await this.buildTransaction([ix]);

		const { txSig } = await this.sendTransaction(tx, [], this.opts);
		return txSig;
	}

	public getPerpMarketExtendedInfo(
		marketIndex: number
	): PerpMarketExtendedInfo {
		const marketAccount = this.getPerpMarketAccount(marketIndex);
		const quoteAccount = this.getSpotMarketAccount(QUOTE_SPOT_MARKET_INDEX);

		const extendedInfo: PerpMarketExtendedInfo = {
			marketIndex,
			minOrderSize: marketAccount.amm?.minOrderSize,
			marginMaintenance: marketAccount.marginRatioMaintenance,
			pnlPoolValue: getTokenAmount(
				marketAccount.pnlPool?.scaledBalance,
				quoteAccount,
				SpotBalanceType.DEPOSIT
			),
			contractTier: marketAccount.contractTier,
			availableInsurance: calculateMarketMaxAvailableInsurance(
				marketAccount,
				quoteAccount
			),
		};

		return extendedInfo;
	}

	/**
	 * Calculates taker / maker fee (as a percentage, e.g. .001 = 10 basis points) for particular marketType
	 * @param marketType
	 * @param positionMarketIndex
	 * @returns : {takerFee: number, makerFee: number} Precision None
	 */
	public getMarketFees(
		marketType: MarketType,
		marketIndex?: number,
		user?: User,
		enteringHighLeverageMode?: boolean
	) {
		let feeTier;
		const userHLM =
			(user?.isHighLeverageMode() ?? false) || enteringHighLeverageMode;
		if (user && !userHLM) {
			feeTier = user.getUserFeeTier(marketType);
		} else {
			const state = this.getStateAccount();
			feeTier = isVariant(marketType, 'perp')
				? state.perpFeeStructure.feeTiers[0]
				: state.spotFeeStructure.feeTiers[0];
		}

		let takerFee = feeTier.feeNumerator / feeTier.feeDenominator;
		let makerFee =
			feeTier.makerRebateNumerator / feeTier.makerRebateDenominator;

		if (marketIndex !== undefined) {
			let marketAccount = null;
			if (isVariant(marketType, 'perp')) {
				marketAccount = this.getPerpMarketAccount(marketIndex);
			} else {
				marketAccount = this.getSpotMarketAccount(marketIndex);
			}

			takerFee += (takerFee * marketAccount.feeAdjustment) / 100;
			if (userHLM) {
				takerFee *= 2;
			}
			makerFee += (makerFee * marketAccount.feeAdjustment) / 100;
		}

		return {
			takerFee,
			makerFee,
		};
	}

	/**
	 * Returns the market index and type for a given market name
	 * E.g. "SOL-PERP" -> { marketIndex: 0, marketType: MarketType.PERP }
	 *
	 * @param name
	 */
	getMarketIndexAndType(
		name: string
	): { marketIndex: number; marketType: MarketType } | undefined {
		name = name.toUpperCase();
		for (const perpMarketAccount of this.getPerpMarketAccounts()) {
			if (decodeName(perpMarketAccount.name).toUpperCase() === name) {
				return {
					marketIndex: perpMarketAccount.marketIndex,
					marketType: MarketType.PERP,
				};
			}
		}

		for (const spotMarketAccount of this.getSpotMarketAccounts()) {
			if (decodeName(spotMarketAccount.name).toUpperCase() === name) {
				return {
					marketIndex: spotMarketAccount.marketIndex,
					marketType: MarketType.SPOT,
				};
			}
		}

		return undefined;
	}

	public getReceiverProgram(): Program<PythSolanaReceiver> {
		if (this.receiverProgram === undefined) {
			this.receiverProgram = new Program(
				pythSolanaReceiverIdl as PythSolanaReceiver,
				DEFAULT_RECEIVER_PROGRAM_ID,
				this.provider
			);
		}
		return this.receiverProgram;
	}

	public async getSwitchboardOnDemandProgram(): Promise<Program30<Idl30>> {
		if (this.sbOnDemandProgram === undefined) {
			this.sbOnDemandProgram = await AnchorUtils.loadProgramFromConnection(
				this.connection
			);
		}
		return this.sbOnDemandProgram;
	}

	public async postPythPullOracleUpdateAtomic(
		vaaString: string,
		feedId: string
	): Promise<TransactionSignature> {
		const postIxs = await this.getPostPythPullOracleUpdateAtomicIxs(
			vaaString,
			feedId
		);
		const tx = await this.buildTransaction(postIxs);
		const { txSig } = await this.sendTransaction(tx, [], this.opts);

		return txSig;
	}

	public async postMultiPythPullOracleUpdatesAtomic(
		vaaString: string,
		feedIds: string[]
	): Promise<TransactionSignature> {
		const postIxs = await this.getPostPythPullOracleUpdateAtomicIxs(
			vaaString,
			feedIds
		);
		const tx = await this.buildTransaction(postIxs);
		const { txSig } = await this.sendTransaction(tx, [], this.opts);

		return txSig;
	}

	public async getPostPythPullOracleUpdateAtomicIxs(
		vaaString: string,
		feedIds: string | string[],
		numSignatures = 2
	): Promise<TransactionInstruction[]> {
		const accumulatorUpdateData = parseAccumulatorUpdateData(
			Buffer.from(vaaString, 'base64')
		);
		const guardianSetIndex = accumulatorUpdateData.vaa.readUInt32BE(1);
		const guardianSet = getGuardianSetPda(
			guardianSetIndex,
			DEFAULT_WORMHOLE_PROGRAM_ID
		);

		const trimmedVaa = trimVaaSignatures(
			accumulatorUpdateData.vaa,
			numSignatures
		);

		const postIxs: TransactionInstruction[] = [];
		if (accumulatorUpdateData.updates.length > 1) {
			const encodedParams = this.getReceiverProgram().coder.types.encode(
				'PostMultiUpdatesAtomicParams',
				{
					vaa: trimmedVaa,
					merklePriceUpdates: accumulatorUpdateData.updates,
				}
			);
			const feedIdsToUse: string[] =
				typeof feedIds === 'string' ? [feedIds] : feedIds;
			const pubkeys = feedIdsToUse.map((feedId) => {
				return getPythPullOraclePublicKey(
					this.program.programId,
					getFeedIdUint8Array(feedId)
				);
			});

			const remainingAccounts: Array<AccountMeta> = pubkeys.map((pubkey) => {
				return {
					pubkey,
					isSigner: false,
					isWritable: true,
				};
			});
			postIxs.push(
				this.program.instruction.postMultiPythPullOracleUpdatesAtomic(
					encodedParams,
					{
						accounts: {
							keeper: this.wallet.publicKey,
							pythSolanaReceiver: DRIFT_ORACLE_RECEIVER_ID,
							guardianSet,
						},
						remainingAccounts,
					}
				)
			);
		} else {
			let feedIdToUse = typeof feedIds === 'string' ? feedIds : feedIds[0];
			feedIdToUse = trimFeedId(feedIdToUse);
			postIxs.push(
				await this.getSinglePostPythPullOracleAtomicIx(
					{
						vaa: trimmedVaa,
						merklePriceUpdate: accumulatorUpdateData.updates[0],
					},
					feedIdToUse,
					guardianSet
				)
			);
		}
		return postIxs;
	}

	private async getSinglePostPythPullOracleAtomicIx(
		params: {
			vaa: Buffer;
			merklePriceUpdate: {
				message: Buffer;
				proof: number[][];
			};
		},
		feedId: string,
		guardianSet: PublicKey
	): Promise<TransactionInstruction> {
		const feedIdBuffer = getFeedIdUint8Array(feedId);
		const receiverProgram = this.getReceiverProgram();

		const encodedParams = receiverProgram.coder.types.encode(
			'PostUpdateAtomicParams',
			params
		);

		return this.program.instruction.postPythPullOracleUpdateAtomic(
			feedIdBuffer,
			encodedParams,
			{
				accounts: {
					keeper: this.wallet.publicKey,
					pythSolanaReceiver: DRIFT_ORACLE_RECEIVER_ID,
					guardianSet,
					priceFeed: getPythPullOraclePublicKey(
						this.program.programId,
						feedIdBuffer
					),
				},
			}
		);
	}

	public async updatePythPullOracle(
		vaaString: string,
		feedId: string
	): Promise<TransactionSignature> {
		feedId = trimFeedId(feedId);
		const accumulatorUpdateData = parseAccumulatorUpdateData(
			Buffer.from(vaaString, 'base64')
		);
		const guardianSetIndex = accumulatorUpdateData.vaa.readUInt32BE(1);
		const guardianSet = getGuardianSetPda(
			guardianSetIndex,
			DEFAULT_WORMHOLE_PROGRAM_ID
		);

		const [postIxs, encodedVaaAddress] = await this.getBuildEncodedVaaIxs(
			accumulatorUpdateData.vaa,
			guardianSet
		);

		for (const update of accumulatorUpdateData.updates) {
			postIxs.push(
				await this.getUpdatePythPullOracleIxs(
					{
						merklePriceUpdate: update,
					},
					feedId,
					encodedVaaAddress.publicKey
				)
			);
		}

		const tx = await this.buildTransaction(postIxs);
		const { txSig } = await this.sendTransaction(
			tx,
			[encodedVaaAddress],
			this.opts
		);

		return txSig;
	}

	public async getUpdatePythPullOracleIxs(
		params: {
			merklePriceUpdate: {
				message: Buffer;
				proof: number[][];
			};
		},
		feedId: string,
		encodedVaaAddress: PublicKey
	): Promise<TransactionInstruction> {
		const feedIdBuffer = getFeedIdUint8Array(feedId);
		const receiverProgram = this.getReceiverProgram();

		const encodedParams = receiverProgram.coder.types.encode(
			'PostUpdateParams',
			params
		);

		return this.program.instruction.updatePythPullOracle(
			feedIdBuffer,
			encodedParams,
			{
				accounts: {
					keeper: this.wallet.publicKey,
					pythSolanaReceiver: DRIFT_ORACLE_RECEIVER_ID,
					encodedVaa: encodedVaaAddress,
					priceFeed: getPythPullOraclePublicKey(
						this.program.programId,
						feedIdBuffer
					),
				},
			}
		);
	}

	public async postPythLazerOracleUpdate(
		feedIds: number[],
		pythMessageHex: string
	): Promise<string> {
		const postIxs = await this.getPostPythLazerOracleUpdateIxs(
			feedIds,
			pythMessageHex,
			undefined,
			2
		);
		const tx = await this.buildTransaction(postIxs);
		const { txSig } = await this.sendTransaction(tx, [], this.opts);
		return txSig;
	}

	public async getPostPythLazerOracleUpdateIxs(
		feedIds: number[],
		pythMessageHex: string,
		precedingIxs: TransactionInstruction[] = [],
		overrideCustomIxIndex?: number
	): Promise<TransactionInstruction[]> {
		const pythMessageBytes = Buffer.from(pythMessageHex, 'hex');

		const verifyIx = createMinimalEd25519VerifyIx(
			overrideCustomIxIndex || precedingIxs.length + 1,
			12,
			pythMessageBytes
		);

		const remainingAccountsMeta = feedIds.map((feedId) => {
			return {
				pubkey: getPythLazerOraclePublicKey(this.program.programId, feedId),
				isSigner: false,
				isWritable: true,
			};
		});

		const ix = this.program.instruction.postPythLazerOracleUpdate(
			pythMessageBytes,
			{
				accounts: {
					keeper: this.wallet.publicKey,
					pythLazerStorage: PYTH_LAZER_STORAGE_ACCOUNT_KEY,
					ixSysvar: SYSVAR_INSTRUCTIONS_PUBKEY,
				},
				remainingAccounts: remainingAccountsMeta,
			}
		);
		return [verifyIx, ix];
	}

	public async getPostManySwitchboardOnDemandUpdatesAtomicIxs(
		feeds: PublicKey[],
		recentSlothash?: Slothash,
		numSignatures = 3
	): Promise<TransactionInstruction[] | undefined> {
		const program = await this.getSwitchboardOnDemandProgram();
		const [pullIxs, _luts, _rawResponse] =
			await PullFeed.fetchUpdateManyLightIx(program, {
				feeds,
				numSignatures,
				recentSlothashes: recentSlothash
					? [[new BN(recentSlothash.slot), recentSlothash.hash]]
					: undefined,
				chain: 'solana',
				network: this.env,
			});
		if (!pullIxs) {
			return undefined;
		}
		return pullIxs;
	}

	// @deprecated use getPostManySwitchboardOnDemandUpdatesAtomicIxs instead. This function no longer returns the required ixs due to upstream sdk changes.
	public async getPostSwitchboardOnDemandUpdateAtomicIx(
		feed: PublicKey,
		recentSlothash?: Slothash,
		numSignatures = 3
	): Promise<TransactionInstruction | undefined> {
		const program = await this.getSwitchboardOnDemandProgram();
		const feedAccount = new PullFeed(program, feed);
		if (!this.sbProgramFeedConfigs) {
			this.sbProgramFeedConfigs = new Map();
		}
		if (!this.sbProgramFeedConfigs.has(feedAccount.pubkey.toString())) {
			const feedConfig = await feedAccount.loadConfigs();
			this.sbProgramFeedConfigs.set(feed.toString(), feedConfig);
		}
		const [pullIx, _responses, success] = await PullFeed.fetchUpdateManyIx(
			program,
			{
				feeds: [feed],
				numSignatures,
				recentSlothashes: recentSlothash
					? [[new BN(recentSlothash.slot), recentSlothash.hash]]
					: undefined,
			}
		);
		if (!success) {
			return undefined;
		}
		return pullIx[0];
	}

	public async postSwitchboardOnDemandUpdate(
		feed: PublicKey,
		recentSlothash?: Slothash,
		numSignatures = 3
	): Promise<TransactionSignature> {
		const pullIx = await this.getPostSwitchboardOnDemandUpdateAtomicIx(
			feed,
			recentSlothash,
			numSignatures
		);
		if (!pullIx) {
			return undefined;
		}
		const tx = await asV0Tx({
			connection: this.connection,
			ixs: [pullIx],
			payer: this.wallet.publicKey,
			computeUnitLimitMultiple: 1.3,
			lookupTables: await this.fetchAllLookupTableAccounts(),
		});
		const { txSig } = await this.sendTransaction(tx, [], {
			commitment: 'processed',
			skipPreflight: true,
			maxRetries: 0,
		});
		return txSig;
	}

	private async getBuildEncodedVaaIxs(
		vaa: Buffer,
		guardianSet: PublicKey
	): Promise<[TransactionInstruction[], Keypair]> {
		const postIxs: TransactionInstruction[] = [];

		if (this.wormholeProgram === undefined) {
			this.wormholeProgram = new Program(
				wormholeCoreBridgeIdl,
				DEFAULT_WORMHOLE_PROGRAM_ID,
				this.provider
			);
		}

		const encodedVaaKeypair = new Keypair();
		postIxs.push(
			await this.wormholeProgram.account.encodedVaa.createInstruction(
				encodedVaaKeypair,
				vaa.length + 46
			)
		);

		// Why do we need this too?
		postIxs.push(
			await this.wormholeProgram.methods
				.initEncodedVaa()
				.accounts({
					encodedVaa: encodedVaaKeypair.publicKey,
				})
				.instruction()
		);

		// Split the write into two ixs
		postIxs.push(
			await this.wormholeProgram.methods
				.writeEncodedVaa({
					index: 0,
					data: vaa.subarray(0, 755),
				})
				.accounts({
					draftVaa: encodedVaaKeypair.publicKey,
				})
				.instruction()
		);

		postIxs.push(
			await this.wormholeProgram.methods
				.writeEncodedVaa({
					index: 755,
					data: vaa.subarray(755),
				})
				.accounts({
					draftVaa: encodedVaaKeypair.publicKey,
				})
				.instruction()
		);

		// Verify
		postIxs.push(
			await this.wormholeProgram.methods
				.verifyEncodedVaaV1()
				.accounts({
					guardianSet,
					draftVaa: encodedVaaKeypair.publicKey,
				})
				.instruction()
		);

		return [postIxs, encodedVaaKeypair];
	}

	public async enableUserHighLeverageMode(
		subAccountId: number,
		txParams?: TxParams
	): Promise<TransactionSignature> {
		const { txSig } = await this.sendTransaction(
			await this.buildTransaction(
				await this.getEnableHighLeverageModeIx(subAccountId),
				txParams
			),
			[],
			this.opts
		);
		return txSig;
	}

	public async getEnableHighLeverageModeIx(
		subAccountId: number,
		depositToTradeArgs?: {
			isMakingNewAccount: boolean;
			depositMarketIndex: number;
			orderMarketIndex: number;
		}
	): Promise<TransactionInstruction> {
		const isDepositToTradeTx = depositToTradeArgs !== undefined;

		const remainingAccounts = this.getRemainingAccounts({
			userAccounts: depositToTradeArgs?.isMakingNewAccount
				? []
				: [this.getUserAccount(subAccountId)],
			useMarketLastSlotCache: false,
			readablePerpMarketIndex: depositToTradeArgs?.orderMarketIndex,
			readableSpotMarketIndexes: isDepositToTradeTx
				? [depositToTradeArgs?.depositMarketIndex]
				: undefined,
		});

		const ix = await this.program.instruction.enableUserHighLeverageMode(
			subAccountId,
			{
				accounts: {
					state: await this.getStatePublicKey(),
					user: getUserAccountPublicKeySync(
						this.program.programId,
						this.wallet.publicKey,
						subAccountId
					),
					authority: this.wallet.publicKey,
					highLeverageModeConfig: getHighLeverageModeConfigPublicKey(
						this.program.programId
					),
				},
				remainingAccounts,
			}
		);

		return ix;
	}

	public async disableUserHighLeverageMode(
		user: PublicKey,
		userAccount?: UserAccount,
		txParams?: TxParams
	): Promise<TransactionSignature> {
		const { txSig } = await this.sendTransaction(
			await this.buildTransaction(
				await this.getDisableHighLeverageModeIx(user, userAccount),
				txParams
			),
			[],
			this.opts
		);
		return txSig;
	}

	public async getDisableHighLeverageModeIx(
		user: PublicKey,
		userAccount?: UserAccount
	): Promise<TransactionInstruction> {
		const remainingAccounts = userAccount
			? this.getRemainingAccounts({
					userAccounts: [userAccount],
			  })
			: undefined;

		const ix = await this.program.instruction.disableUserHighLeverageMode({
			accounts: {
				state: await this.getStatePublicKey(),
				user,
				authority: this.wallet.publicKey,
				highLeverageModeConfig: getHighLeverageModeConfigPublicKey(
					this.program.programId
				),
			},
			remainingAccounts,
		});

		return ix;
	}

	public async fetchHighLeverageModeConfig(): Promise<HighLeverageModeConfig> {
		const config = await this.program.account.highLeverageModeConfig.fetch(
			getHighLeverageModeConfigPublicKey(this.program.programId)
		);
		return config as HighLeverageModeConfig;
	}

	public async fetchProtectedMakerModeConfig(): Promise<ProtectedMakerModeConfig> {
		const config = await this.program.account.protectedMakerModeConfig.fetch(
			getProtectedMakerModeConfigPublicKey(this.program.programId)
		);
		return config as ProtectedMakerModeConfig;
	}

	public async updateUserProtectedMakerOrders(
		subAccountId: number,
		protectedOrders: boolean,
		authority?: PublicKey,
		txParams?: TxParams
	): Promise<TransactionSignature> {
		const { txSig } = await this.sendTransaction(
			await this.buildTransaction(
				await this.getUpdateUserProtectedMakerOrdersIx(
					subAccountId,
					protectedOrders,
					authority
				),
				txParams
			),
			[],
			this.opts
		);
		return txSig;
	}

	public async getUpdateUserProtectedMakerOrdersIx(
		subAccountId: number,
		protectedOrders: boolean,
		authority?: PublicKey
	): Promise<TransactionInstruction> {
		const ix = await this.program.instruction.updateUserProtectedMakerOrders(
			subAccountId,
			protectedOrders,
			{
				accounts: {
					state: await this.getStatePublicKey(),
					user: getUserAccountPublicKeySync(
						this.program.programId,
						authority ?? this.authority,
						subAccountId
					),
					authority: this.wallet.publicKey,
					protectedMakerModeConfig: getProtectedMakerModeConfigPublicKey(
						this.program.programId
					),
				},
			}
		);

		return ix;
	}

	public async getPauseSpotMarketDepositWithdrawIx(
		spotMarketIndex: number
	): Promise<TransactionInstruction> {
		const spotMarket = await this.getSpotMarketAccount(spotMarketIndex);
		return this.program.instruction.pauseSpotMarketDepositWithdraw({
			accounts: {
				state: await this.getStatePublicKey(),
				keeper: this.wallet.publicKey,
				spotMarket: spotMarket.pubkey,
				spotMarketVault: spotMarket.vault,
			},
		});
	}

	public async pauseSpotMarketDepositWithdraw(
		spotMarketIndex: number,
		txParams?: TxParams
	): Promise<TransactionSignature> {
		const { txSig } = await this.sendTransaction(
			await this.buildTransaction(
				await this.getPauseSpotMarketDepositWithdrawIx(spotMarketIndex),
				txParams
			),
			[],
			this.opts
		);
		return txSig;
	}

	public async updateMmOracleNative(
		marketIndex: number,
		oraclePrice: BN,
		oracleSequenceId: BN
	): Promise<TransactionSignature> {
		const updateMmOracleIx = await this.getUpdateMmOracleNativeIx(
			marketIndex,
			oraclePrice,
			oracleSequenceId
		);

		const tx = await this.buildTransaction(updateMmOracleIx, {
			computeUnits: 5000,
			computeUnitsPrice: 0,
		});
		const { txSig } = await this.sendTransaction(tx, [], this.opts);

		return txSig;
	}

	public async getUpdateMmOracleNativeIx(
		marketIndex: number,
		oraclePrice: BN,
		oracleSequenceId: BN
	): Promise<TransactionInstruction> {
		const discriminatorBuffer = createNativeInstructionDiscriminatorBuffer(0);
		const data = Buffer.alloc(discriminatorBuffer.length + 16);
		data.set(discriminatorBuffer, 0);
		data.set(oraclePrice.toArrayLike(Buffer, 'le', 8), 5); // next 8 bytes
		data.set(oracleSequenceId.toArrayLike(Buffer, 'le', 8), 13); // next 8 bytes

		// Build the instruction manually
		return new TransactionInstruction({
			programId: this.program.programId,
			keys: [
				{
					pubkey: this.getPerpMarketAccount(marketIndex).pubkey,
					isWritable: true,
					isSigner: false,
				},
				{
					pubkey: this.wallet.publicKey,
					isWritable: false,
					isSigner: true,
				},
				{
					pubkey: SYSVAR_CLOCK_PUBKEY,
					isWritable: false,
					isSigner: false,
				},
				{
					pubkey: await this.getStatePublicKey(),
					isWritable: false,
					isSigner: false,
				},
			],
			data,
		});
	}

	public async updateAmmSpreadAdjustmentNative(
		marketIndex: number,
		ammSpreadAdjustment: number
	): Promise<TransactionSignature> {
		const updateMmOracleIx = await this.getUpdateAmmSpreadAdjustmentNativeIx(
			marketIndex,
			ammSpreadAdjustment
		);

		const tx = await this.buildTransaction(updateMmOracleIx, {
			computeUnits: 1000,
			computeUnitsPrice: 0,
		});
		const { txSig } = await this.sendTransaction(tx, [], this.opts);

		return txSig;
	}

	public getUpdateAmmSpreadAdjustmentNativeIx(
		marketIndex: number,
		ammSpreadAdjustment: number // i8
	): TransactionInstruction {
		const discriminatorBuffer = createNativeInstructionDiscriminatorBuffer(1);
		const data = Buffer.alloc(discriminatorBuffer.length + 4);
		data.set(discriminatorBuffer, 0);
		data.writeInt8(ammSpreadAdjustment, 5); // next byte

		// Build the instruction manually
		return new TransactionInstruction({
			programId: this.program.programId,
			keys: [
				{
					pubkey: this.getPerpMarketAccount(marketIndex).pubkey,
					isWritable: true,
					isSigner: false,
				},
				{
					pubkey: this.wallet.publicKey,
					isWritable: false,
					isSigner: true,
				},
			],
			data,
		});
	}

	public async getLpPoolAccount(lpPoolName: number[]): Promise<LPPoolAccount> {
		return (await this.program.account.lpPool.fetch(
			getLpPoolPublicKey(this.program.programId, lpPoolName)
		)) as LPPoolAccount;
	}

	public async getConstituentTargetBaseAccount(
		lpPoolName: number[]
	): Promise<ConstituentTargetBaseAccount> {
		return (await this.program.account.constituentTargetBase.fetch(
			getConstituentTargetBasePublicKey(
				this.program.programId,
				getLpPoolPublicKey(this.program.programId, lpPoolName)
			)
		)) as ConstituentTargetBaseAccount;
	}

	public async updateLpConstituentTargetBase(
		lpPoolName: number[],
		constituents: PublicKey[],
		txParams?: TxParams
	): Promise<TransactionSignature> {
		const { txSig } = await this.sendTransaction(
			await this.buildTransaction(
				await this.getUpdateLpConstituentTargetBaseIx(lpPoolName, constituents),
				txParams
			),
			[],
			this.opts
		);
		return txSig;
	}

	public async getUpdateLpConstituentTargetBaseIx(
		lpPoolName: number[],
		constituents: PublicKey[]
	): Promise<TransactionInstruction> {
		const lpPool = getLpPoolPublicKey(this.program.programId, lpPoolName);
		const ammConstituentMappingPublicKey = getAmmConstituentMappingPublicKey(
			this.program.programId,
			lpPool
		);
		const constituentTargetBase = getConstituentTargetBasePublicKey(
			this.program.programId,
			lpPool
		);

		const ammCache = getAmmCachePublicKey(this.program.programId);

		const remainingAccounts = constituents.map((constituent) => {
			return {
				isWritable: false,
				isSigner: false,
				pubkey: constituent,
			};
		});

		return this.program.instruction.updateLpConstituentTargetBase({
			accounts: {
				keeper: this.wallet.publicKey,
				lpPool,
				ammConstituentMapping: ammConstituentMappingPublicKey,
				constituentTargetBase,
				state: await this.getStatePublicKey(),
				ammCache,
			},
			remainingAccounts,
		});
	}

	public async updateLpPoolAum(
		lpPool: LPPoolAccount,
		spotMarketIndexOfConstituents: number[],
		txParams?: TxParams
	): Promise<TransactionSignature> {
		const { txSig } = await this.sendTransaction(
			await this.buildTransaction(
				await this.getUpdateLpPoolAumIxs(lpPool, spotMarketIndexOfConstituents),
				txParams
			),
			[],
			this.opts
		);
		return txSig;
	}

	public async getUpdateLpPoolAumIxs(
		lpPool: LPPoolAccount,
		spotMarketIndexOfConstituents: number[]
	): Promise<TransactionInstruction> {
		const remainingAccounts = this.getRemainingAccounts({
			userAccounts: [],
			readableSpotMarketIndexes: spotMarketIndexOfConstituents,
		});
		remainingAccounts.push(
			...spotMarketIndexOfConstituents.map((index) => {
				return {
					pubkey: getConstituentPublicKey(
						this.program.programId,
						lpPool.pubkey,
						index
					),
					isSigner: false,
					isWritable: true,
				};
			})
		);
		return this.program.instruction.updateLpPoolAum({
			accounts: {
				keeper: this.wallet.publicKey,
				lpPool: lpPool.pubkey,
				state: await this.getStatePublicKey(),
				constituentTargetBase: getConstituentTargetBasePublicKey(
					this.program.programId,
					lpPool.pubkey
				),
				ammCache: getAmmCachePublicKey(this.program.programId),
			},
			remainingAccounts,
		});
	}

	public async updateAmmCache(
		perpMarketIndexes: number[],
		txParams?: TxParams
	): Promise<TransactionSignature> {
		const { txSig } = await this.sendTransaction(
			await this.buildTransaction(
				await this.getUpdateAmmCacheIx(perpMarketIndexes),
				txParams
			),
			[],
			this.opts
		);
		return txSig;
	}

	public async getUpdateAmmCacheIx(
		perpMarketIndexes: number[]
	): Promise<TransactionInstruction> {
		if (perpMarketIndexes.length > 50) {
			throw new Error('Cant update more than 50 markets at once');
		}

		const remainingAccounts = this.getRemainingAccounts({
			userAccounts: [],
			readablePerpMarketIndex: perpMarketIndexes,
		});

		return this.program.instruction.updateAmmCache({
			accounts: {
				keeper: this.wallet.publicKey,
				ammCache: getAmmCachePublicKey(this.program.programId),
				quoteMarket: this.getSpotMarketAccount(0).pubkey,
			},
			remainingAccounts,
		});
	}

	public async updateConstituentOracleInfo(
		constituent: ConstituentAccount
	): Promise<TransactionSignature> {
		const { txSig } = await this.sendTransaction(
			await this.buildTransaction(
				await this.getUpdateConstituentOracleInfoIx(constituent),
				undefined
			),
			[],
			this.opts
		);
		return txSig;
	}

	public async getUpdateConstituentOracleInfoIx(
		constituent: ConstituentAccount
	): Promise<TransactionInstruction> {
		const spotMarket = await this.getSpotMarketAccount(
			constituent.spotMarketIndex
		);
		return this.program.instruction.updateConstituentOracleInfo({
			accounts: {
				keeper: this.wallet.publicKey,
				constituent: constituent.pubkey,
				state: await this.getStatePublicKey(),
				oracle: spotMarket.oracle,
				spotMarket: spotMarket.pubkey,
			},
		});
	}

	public async lpPoolSwap(
		inMarketIndex: number,
		outMarketIndex: number,
		inAmount: BN,
		minOutAmount: BN,
		lpPool: PublicKey,
		constituentTargetBase: PublicKey,
		constituentInTokenAccount: PublicKey,
		constituentOutTokenAccount: PublicKey,
		userInTokenAccount: PublicKey,
		userOutTokenAccount: PublicKey,
		inConstituent: PublicKey,
		outConstituent: PublicKey,
		inMarketMint: PublicKey,
		outMarketMint: PublicKey,
		txParams?: TxParams
	): Promise<TransactionSignature> {
		const { txSig } = await this.sendTransaction(
			await this.buildTransaction(
				await this.getLpPoolSwapIx(
					inMarketIndex,
					outMarketIndex,
					inAmount,
					minOutAmount,
					lpPool,
					constituentTargetBase,
					constituentInTokenAccount,
					constituentOutTokenAccount,
					userInTokenAccount,
					userOutTokenAccount,
					inConstituent,
					outConstituent,
					inMarketMint,
					outMarketMint
				),
				txParams
			),
			[],
			this.opts
		);
		return txSig;
	}

	public async getLpPoolSwapIx(
		inMarketIndex: number,
		outMarketIndex: number,
		inAmount: BN,
		minOutAmount: BN,
		lpPool: PublicKey,
		constituentTargetBase: PublicKey,
		constituentInTokenAccount: PublicKey,
		constituentOutTokenAccount: PublicKey,
		userInTokenAccount: PublicKey,
		userOutTokenAccount: PublicKey,
		inConstituent: PublicKey,
		outConstituent: PublicKey,
		inMarketMint: PublicKey,
		outMarketMint: PublicKey
	): Promise<TransactionInstruction> {
		const remainingAccounts = this.getRemainingAccounts({
			userAccounts: [],
			readableSpotMarketIndexes: [inMarketIndex, outMarketIndex],
		});

		return this.program.instruction.lpPoolSwap(
			inMarketIndex,
			outMarketIndex,
			inAmount,
			minOutAmount,
			{
				remainingAccounts,
				accounts: {
					driftSigner: this.getSignerPublicKey(),
					state: await this.getStatePublicKey(),
					lpPool,
					constituentTargetBase,
					constituentInTokenAccount,
					constituentOutTokenAccount,
					constituentCorrelations: getConstituentCorrelationsPublicKey(
						this.program.programId,
						lpPool
					),
					userInTokenAccount,
					userOutTokenAccount,
					inConstituent,
					outConstituent,
					inMarketMint,
					outMarketMint,
					authority: this.wallet.publicKey,
					tokenProgram: TOKEN_PROGRAM_ID,
				},
			}
		);
	}

	public async getCreateLpPoolTokenAccountIx(
		lpPool: LPPoolAccount
	): Promise<TransactionInstruction> {
		const lpMint = lpPool.mint;
		const userLpTokenAccount = await getLpPoolTokenTokenAccountPublicKey(
			lpMint,
			this.wallet.publicKey
		);

		return this.createAssociatedTokenAccountIdempotentInstruction(
			userLpTokenAccount,
			this.wallet.publicKey,
			this.wallet.publicKey,
			lpMint
		);
	}

	public async createLpPoolTokenAccount(
		lpPool: LPPoolAccount,
		txParams?: TxParams
	): Promise<TransactionSignature> {
		const { txSig } = await this.sendTransaction(
			await this.buildTransaction(
				await this.getCreateLpPoolTokenAccountIx(lpPool),
				txParams
			),
			[],
			this.opts
		);
		return txSig;
	}

	public async lpPoolAddLiquidity({
		inMarketIndex,
		inAmount,
		minMintAmount,
		lpPool,
		txParams,
	}: {
		inMarketIndex: number;
		inAmount: BN;
		minMintAmount: BN;
		lpPool: LPPoolAccount;
		txParams?: TxParams;
	}): Promise<TransactionSignature> {
		const { txSig } = await this.sendTransaction(
			await this.buildTransaction(
				await this.getLpPoolAddLiquidityIx({
					inMarketIndex,
					inAmount,
					minMintAmount,
					lpPool,
				}),
				txParams
			),
			[],
			this.opts
		);
		return txSig;
	}

	public async getLpPoolAddLiquidityIx({
		inMarketIndex,
		inAmount,
		minMintAmount,
		lpPool,
	}: {
		inMarketIndex: number;
		inAmount: BN;
		minMintAmount: BN;
		lpPool: LPPoolAccount;
	}): Promise<TransactionInstruction> {
		const remainingAccounts = this.getRemainingAccounts({
			userAccounts: [],
			writableSpotMarketIndexes: [inMarketIndex],
		});

		const spotMarket = this.getSpotMarketAccount(inMarketIndex);
		const inMarketMint = spotMarket.mint;
		const inConstituent = getConstituentPublicKey(
			this.program.programId,
			lpPool.pubkey,
			inMarketIndex
		);
		const userInTokenAccount = await this.getAssociatedTokenAccount(
			inMarketIndex
		);
		const constituentInTokenAccount = getConstituentVaultPublicKey(
			this.program.programId,
			lpPool.pubkey,
			inMarketIndex
		);
		const lpMint = lpPool.mint;
		const userLpTokenAccount = await getLpPoolTokenTokenAccountPublicKey(
			lpMint,
			this.wallet.publicKey
		);

		const constituentTargetBase = getConstituentTargetBasePublicKey(
			this.program.programId,
			lpPool.pubkey
		);

		return this.program.instruction.lpPoolAddLiquidity(
			inMarketIndex,
			inAmount,
			minMintAmount,
			{
				remainingAccounts,
				accounts: {
					driftSigner: this.getSignerPublicKey(),
					state: await this.getStatePublicKey(),
					lpPool: lpPool.pubkey,
					authority: this.wallet.publicKey,
					inMarketMint,
					inConstituent,
					userInTokenAccount,
					constituentInTokenAccount,
					userLpTokenAccount,
					lpMint,
					lpPoolTokenVault: getLpPoolTokenVaultPublicKey(
						this.program.programId,
						lpPool.pubkey
					),
					constituentTargetBase,
					tokenProgram: TOKEN_PROGRAM_ID,
				},
			}
		);
	}

	public async lpPoolRemoveLiquidity({
		outMarketIndex,
		lpToBurn,
		minAmountOut,
		lpPool,
		txParams,
	}: {
		outMarketIndex: number;
		lpToBurn: BN;
		minAmountOut: BN;
		lpPool: LPPoolAccount;
		txParams?: TxParams;
	}): Promise<TransactionSignature> {
		const { txSig } = await this.sendTransaction(
			await this.buildTransaction(
				await this.getLpPoolRemoveLiquidityIx({
					outMarketIndex,
					lpToBurn,
					minAmountOut,
					lpPool,
				}),
				txParams
			),
			[],
			this.opts
		);
		return txSig;
	}

	public async getLpPoolRemoveLiquidityIx({
		outMarketIndex,
		lpToBurn,
		minAmountOut,
		lpPool,
	}: {
		outMarketIndex: number;
		lpToBurn: BN;
		minAmountOut: BN;
		lpPool: LPPoolAccount;
	}): Promise<TransactionInstruction> {
		const remainingAccounts = this.getRemainingAccounts({
			userAccounts: [],
			writableSpotMarketIndexes: [outMarketIndex],
		});

		const spotMarket = this.getSpotMarketAccount(outMarketIndex);
		const outMarketMint = spotMarket.mint;
		const outConstituent = getConstituentPublicKey(
			this.program.programId,
			lpPool.pubkey,
			outMarketIndex
		);
		const userOutTokenAccount = await this.getAssociatedTokenAccount(
			outMarketIndex
		);
		const constituentOutTokenAccount = getConstituentVaultPublicKey(
			this.program.programId,
			lpPool.pubkey,
			outMarketIndex
		);
		const lpMint = lpPool.mint;
		const userLpTokenAccount = await getAssociatedTokenAddress(
			lpMint,
			this.wallet.publicKey,
			true
		);

		const constituentTargetBase = getConstituentTargetBasePublicKey(
			this.program.programId,
			lpPool.pubkey
		);

		return this.program.instruction.lpPoolRemoveLiquidity(
			outMarketIndex,
			lpToBurn,
			minAmountOut,
			{
				remainingAccounts,
				accounts: {
					driftSigner: this.getSignerPublicKey(),
					state: await this.getStatePublicKey(),
					lpPool: lpPool.pubkey,
					authority: this.wallet.publicKey,
					outMarketMint,
					outConstituent,
					userOutTokenAccount,
					constituentOutTokenAccount,
					userLpTokenAccount,
					lpMint,
					lpPoolTokenVault: getLpPoolTokenVaultPublicKey(
						this.program.programId,
						lpPool.pubkey
					),
					constituentTargetBase,
					tokenProgram: TOKEN_PROGRAM_ID,
				},
			}
		);
	}

	public async getAllLpPoolAddLiquidityIxs(
		{
			inMarketIndex,
			inAmount,
			minMintAmount,
			lpPool,
		}: {
			inMarketIndex: number;
			inAmount: BN;
			minMintAmount: BN;
			lpPool: LPPoolAccount;
		},
		constituentMap: ConstituentMap,
		includeUpdateConstituentOracleInfo = true
	): Promise<TransactionInstruction[]> {
		const ixs: TransactionInstruction[] = [];

		ixs.push(
			...(await this.getAllUpdateLpPoolAumIxs(
				lpPool,
				constituentMap,
				includeUpdateConstituentOracleInfo
			))
		);

		ixs.push(
			await this.getLpPoolAddLiquidityIx({
				inMarketIndex,
				inAmount,
				minMintAmount,
				lpPool,
			})
		);
		return ixs;
	}

	public async getAllLpPoolRemoveLiquidityIxs(
		{
			outMarketIndex,
			lpToBurn,
			minAmountOut,
			lpPool,
		}: {
			outMarketIndex: number;
			lpToBurn: BN;
			minAmountOut: BN;
			lpPool: LPPoolAccount;
		},
		constituentMap: ConstituentMap,
		includeUpdateConstituentOracleInfo = true
	): Promise<TransactionInstruction[]> {
		const ixs: TransactionInstruction[] = [];
		ixs.push(
			...(await this.getAllUpdateLpPoolAumIxs(
				lpPool,
				constituentMap,
				includeUpdateConstituentOracleInfo
			))
		);
		ixs.push(
			await this.getLpPoolRemoveLiquidityIx({
				outMarketIndex,
				lpToBurn,
				minAmountOut,
				lpPool,
			})
		);
		return ixs;
	}

	public async getAllUpdateLpPoolAumIxs(
		lpPool: LPPoolAccount,
		constituentMap: ConstituentMap,
		includeUpdateConstituentOracleInfo = true
	): Promise<TransactionInstruction[]> {
		const ixs: TransactionInstruction[] = [];
		const constituents: ConstituentAccount[] = Array.from(
			constituentMap.values()
		);

		if (includeUpdateConstituentOracleInfo) {
			for (const constituent of constituents) {
				ixs.push(await this.getUpdateConstituentOracleInfoIx(constituent));
			}
		}

		const spotMarketIndexes = constituents.map(
			(constituent) => constituent.spotMarketIndex
		);
		ixs.push(await this.getUpdateLpPoolAumIxs(lpPool, spotMarketIndexes));
		return ixs;
	}

	public async getAllUpdateConstituentTargetBaseIxs(
		perpMarketIndexes: number[],
		lpPool: LPPoolAccount,
		constituentMap: ConstituentMap,
		includeUpdateConstituentOracleInfo = true
	): Promise<TransactionInstruction[]> {
		const ixs: TransactionInstruction[] = [];

		ixs.push(await this.getUpdateAmmCacheIx(perpMarketIndexes));

		ixs.push(
			await this.getUpdateLpConstituentTargetBaseIx(
				lpPool.name,
				Array.from(constituentMap.values()).map(
					(constituent) => constituent.pubkey
				)
			)
		);

		ixs.push(
			...(await this.getAllUpdateLpPoolAumIxs(
				lpPool,
				constituentMap,
				includeUpdateConstituentOracleInfo
			))
		);

		return ixs;
	}

	async settlePerpToLpPool(
		lpPoolName: number[],
		perpMarketIndexes: number[]
	): Promise<TransactionSignature> {
		const { txSig } = await this.sendTransaction(
			await this.buildTransaction(
				await this.getSettlePerpToLpPoolIx(lpPoolName, perpMarketIndexes),
				undefined
			),
			[],
			this.opts
		);
		return txSig;
	}

	public async getSettlePerpToLpPoolIx(
		lpPoolName: number[],
		perpMarketIndexes: number[]
	): Promise<TransactionInstruction> {
		const remainingAccounts = [];
		remainingAccounts.push(
			...perpMarketIndexes.map((index) => {
				return {
					pubkey: this.getPerpMarketAccount(index).pubkey,
					isSigner: false,
					isWritable: true,
				};
			})
		);
		const quoteSpotMarketAccount = this.getQuoteSpotMarketAccount();
		const lpPool = getLpPoolPublicKey(this.program.programId, lpPoolName);
		return this.program.instruction.settlePerpToLpPool({
			accounts: {
				driftSigner: this.getSignerPublicKey(),
				state: await this.getStatePublicKey(),
				keeper: this.wallet.publicKey,
				ammCache: getAmmCachePublicKey(this.program.programId),
				quoteMarket: quoteSpotMarketAccount.pubkey,
				constituent: getConstituentPublicKey(this.program.programId, lpPool, 0),
				constituentQuoteTokenAccount: getConstituentVaultPublicKey(
					this.program.programId,
					lpPool,
					0
				),
				lpPool,
				quoteTokenVault: quoteSpotMarketAccount.vault,
				tokenProgram: this.getTokenProgramForSpotMarket(quoteSpotMarketAccount),
				mint: quoteSpotMarketAccount.mint,
			},
			remainingAccounts,
		});
	}

	/**
	 * Below here are the transaction sending functions
	 */

	private handleSignedTransaction(signedTxs: SignedTxData[]) {
		if (this.enableMetricsEvents && this.metricsEventEmitter) {
			this.metricsEventEmitter.emit('txSigned', signedTxs);
		}
	}

	private handlePreSignedTransaction() {
		if (this.enableMetricsEvents && this.metricsEventEmitter) {
			this.metricsEventEmitter.emit('preTxSigned');
		}
	}

	private isVersionedTransaction(
		tx: Transaction | VersionedTransaction
	): boolean {
		return isVersionedTransaction(tx);
	}

	/**
	 * Send a transaction.
	 *
	 * @param tx
	 * @param additionalSigners
	 * @param opts :: Will fallback to DriftClient's opts if not provided
	 * @param preSigned
	 * @returns
	 */
	sendTransaction(
		tx: Transaction | VersionedTransaction,
		additionalSigners?: Array<Signer>,
		opts?: ConfirmOptions,
		preSigned?: boolean
	): Promise<TxSigAndSlot> {
		const isVersionedTx = this.isVersionedTransaction(tx);
		if (isVersionedTx) {
			return this.txSender.sendVersionedTransaction(
				tx as VersionedTransaction,
				additionalSigners,
				opts ?? this.opts,
				preSigned
			);
		} else {
			return this.txSender.send(
				tx as Transaction,
				additionalSigners,
				opts ?? this.opts,
				preSigned
			);
		}
	}

	async buildTransaction(
		instructions: TransactionInstruction | TransactionInstruction[],
		txParams?: TxParams,
		txVersion?: TransactionVersion,
		lookupTables?: AddressLookupTableAccount[],
		forceVersionedTransaction?: boolean,
		recentBlockhash?: BlockhashWithExpiryBlockHeight,
		optionalIxs?: TransactionInstruction[]
	): Promise<Transaction | VersionedTransaction> {
		return this.txHandler.buildTransaction({
			instructions,
			txVersion: txVersion ?? this.txVersion,
			txParams: txParams ?? this.txParams,
			connection: this.connection,
			preFlightCommitment: this.opts.preflightCommitment,
			fetchAllMarketLookupTableAccounts:
				this.fetchAllLookupTableAccounts.bind(this),
			lookupTables,
			forceVersionedTransaction,
			recentBlockhash,
			optionalIxs,
		});
	}

	async buildBulkTransactions(
		instructions: (TransactionInstruction | TransactionInstruction[])[],
		txParams?: TxParams,
		txVersion?: TransactionVersion,
		lookupTables?: AddressLookupTableAccount[],
		forceVersionedTransaction?: boolean
	): Promise<(Transaction | VersionedTransaction)[]> {
		return this.txHandler.buildBulkTransactions({
			instructions,
			txVersion: txVersion ?? this.txVersion,
			txParams: txParams ?? this.txParams,
			connection: this.connection,
			preFlightCommitment: this.opts.preflightCommitment,
			fetchAllMarketLookupTableAccounts:
				this.fetchAllLookupTableAccounts.bind(this),
			lookupTables,
			forceVersionedTransaction,
		});
	}

	async buildTransactionsMap(
		instructionsMap: Record<
			string,
			TransactionInstruction | TransactionInstruction[]
		>,
		txParams?: TxParams,
		txVersion?: TransactionVersion,
		lookupTables?: AddressLookupTableAccount[],
		forceVersionedTransaction?: boolean
	) {
		return this.txHandler.buildTransactionsMap({
			instructionsMap,
			txVersion: txVersion ?? this.txVersion,
			txParams: txParams ?? this.txParams,
			connection: this.connection,
			preFlightCommitment: this.opts.preflightCommitment,
			fetchAllMarketLookupTableAccounts:
				this.fetchAllLookupTableAccounts.bind(this),
			lookupTables,
			forceVersionedTransaction,
		});
	}

	async buildAndSignTransactionsMap(
		instructionsMap: Record<
			string,
			TransactionInstruction | TransactionInstruction[]
		>,
		txParams?: TxParams,
		txVersion?: TransactionVersion,
		lookupTables?: AddressLookupTableAccount[],
		forceVersionedTransaction?: boolean
	) {
		return this.txHandler.buildAndSignTransactionMap({
			instructionsMap,
			txVersion: txVersion ?? this.txVersion,
			txParams: txParams ?? this.txParams,
			connection: this.connection,
			preFlightCommitment: this.opts.preflightCommitment,
			fetchAllMarketLookupTableAccounts:
				this.fetchAllLookupTableAccounts.bind(this),
			lookupTables,
			forceVersionedTransaction,
		});
	}
}<|MERGE_RESOLUTION|>--- conflicted
+++ resolved
@@ -202,11 +202,8 @@
 import { getOracleId } from './oracles/oracleId';
 import { SignedMsgOrderParams } from './types';
 import { sha256 } from '@noble/hashes/sha256';
-<<<<<<< HEAD
+import { getOracleConfidenceFromMMOracleData } from './oracles/utils';
 import { ConstituentMap } from './constituentMap/constituentMap';
-=======
-import { getOracleConfidenceFromMMOracleData } from './oracles/utils';
->>>>>>> c66099e0
 
 type RemainingAccountParams = {
 	userAccounts: UserAccount[];
