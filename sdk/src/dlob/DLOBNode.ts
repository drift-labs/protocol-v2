import {
	AMM_RESERVE_PRECISION,
	BN,
	convertToNumber,
	getLimitPrice,
	isVariant,
	PRICE_PRECISION,
	OraclePriceData,
	Order,
	ZERO,
} from '..';
// import { PublicKey } from '@solana/web3.js';
import { getOrderSignature } from './NodeList';

export interface DLOBNode {
	getPrice(oraclePriceData: OraclePriceData, slot: number): BN;
	isVammNode(): boolean;
	order: Order | undefined;
	isBaseFilled(): boolean;
	haveFilled: boolean;
	userAccount: string | undefined;
<<<<<<< HEAD
	isUserProtectedMaker: boolean;
=======
	isSwift: boolean | undefined;
>>>>>>> 49b09171
}

export abstract class OrderNode implements DLOBNode {
	order: Order;
	userAccount: string;
	sortValue: BN;
	haveFilled = false;
	haveTrigger = false;
<<<<<<< HEAD
	isUserProtectedMaker: boolean;
	constructor(
		order: Order,
		userAccount: string,
		isUserProtectedMaker: boolean
	) {
=======
	isSwift: boolean;

	constructor(order: Order, userAccount: string, isSwift = false) {
>>>>>>> 49b09171
		// Copy the order over to the node
		this.order = { ...order };
		this.userAccount = userAccount;
		this.sortValue = this.getSortValue(order);
<<<<<<< HEAD
		this.isUserProtectedMaker = isUserProtectedMaker;
=======
		this.isSwift = isSwift;
>>>>>>> 49b09171
	}

	abstract getSortValue(order: Order): BN;

	public getLabel(): string {
		let msg = `Order ${getOrderSignature(
			this.order.orderId,
			this.userAccount
		)}`;
		msg += ` ${isVariant(this.order.direction, 'long') ? 'LONG' : 'SHORT'} `;
		msg += `${convertToNumber(
			this.order.baseAssetAmount,
			AMM_RESERVE_PRECISION
		).toFixed(3)}`;
		if (this.order.price.gt(ZERO)) {
			msg += ` @ ${convertToNumber(this.order.price, PRICE_PRECISION).toFixed(
				3
			)}`;
		}
		if (this.order.triggerPrice.gt(ZERO)) {
			msg += ` ${
				isVariant(this.order.triggerCondition, 'below') ? 'BELOW' : 'ABOVE'
			}`;
			msg += ` ${convertToNumber(
				this.order.triggerPrice,
				PRICE_PRECISION
			).toFixed(3)}`;
		}
		return msg;
	}

	getPrice(oraclePriceData: OraclePriceData, slot: number): BN {
		return getLimitPrice(this.order, oraclePriceData, slot);
	}

	isBaseFilled(): boolean {
		return this.order.baseAssetAmountFilled.eq(this.order.baseAssetAmount);
	}

	isVammNode(): boolean {
		return false;
	}
}

export class TakingLimitOrderNode extends OrderNode {
	next?: TakingLimitOrderNode;
	previous?: TakingLimitOrderNode;

	getSortValue(order: Order): BN {
		return order.slot;
	}
}

export class RestingLimitOrderNode extends OrderNode {
	next?: RestingLimitOrderNode;
	previous?: RestingLimitOrderNode;

	getSortValue(order: Order): BN {
		return order.price;
	}
}

export class FloatingLimitOrderNode extends OrderNode {
	next?: FloatingLimitOrderNode;
	previous?: FloatingLimitOrderNode;

	getSortValue(order: Order): BN {
		return new BN(order.oraclePriceOffset);
	}
}

export class MarketOrderNode extends OrderNode {
	next?: MarketOrderNode;
	previous?: MarketOrderNode;

	getSortValue(order: Order): BN {
		return order.slot;
	}
}

export class TriggerOrderNode extends OrderNode {
	next?: TriggerOrderNode;
	previous?: TriggerOrderNode;

	getSortValue(order: Order): BN {
		return order.triggerPrice;
	}
}

// We'll use the swift uuid for the order id since it's not yet on-chain
export class SwiftOrderNode extends OrderNode {
	next?: SwiftOrderNode;
	previous?: SwiftOrderNode;

	constructor(order: Order, userAccount: string) {
		super(order, userAccount, true);
	}

	getSortValue(order: Order): BN {
		return order.slot;
	}
}

export type DLOBNodeMap = {
	restingLimit: RestingLimitOrderNode;
	takingLimit: TakingLimitOrderNode;
	floatingLimit: FloatingLimitOrderNode;
	market: MarketOrderNode;
	trigger: TriggerOrderNode;
	swift: SwiftOrderNode;
};

export type DLOBNodeType =
	| 'swift'
	| 'restingLimit'
	| 'takingLimit'
	| 'floatingLimit'
	| 'market'
	| ('trigger' & keyof DLOBNodeMap);

export function createNode<T extends DLOBNodeType>(
	nodeType: T,
	order: Order,
	userAccount: string,
	isUserProtectedMaker: boolean
): DLOBNodeMap[T] {
	switch (nodeType) {
		case 'floatingLimit':
			return new FloatingLimitOrderNode(
				order,
				userAccount,
				isUserProtectedMaker
			);
		case 'restingLimit':
			return new RestingLimitOrderNode(
				order,
				userAccount,
				isUserProtectedMaker
			);
		case 'takingLimit':
			return new TakingLimitOrderNode(order, userAccount, isUserProtectedMaker);
		case 'market':
			return new MarketOrderNode(order, userAccount, isUserProtectedMaker);
		case 'trigger':
<<<<<<< HEAD
			return new TriggerOrderNode(order, userAccount, isUserProtectedMaker);
=======
			return new TriggerOrderNode(order, userAccount);
		case 'swift':
			return new SwiftOrderNode(order, userAccount);
>>>>>>> 49b09171
		default:
			throw Error(`Unknown DLOBNode type ${nodeType}`);
	}
}<|MERGE_RESOLUTION|>--- conflicted
+++ resolved
@@ -19,11 +19,8 @@
 	isBaseFilled(): boolean;
 	haveFilled: boolean;
 	userAccount: string | undefined;
-<<<<<<< HEAD
 	isUserProtectedMaker: boolean;
-=======
 	isSwift: boolean | undefined;
->>>>>>> 49b09171
 }
 
 export abstract class OrderNode implements DLOBNode {
@@ -32,27 +29,19 @@
 	sortValue: BN;
 	haveFilled = false;
 	haveTrigger = false;
-<<<<<<< HEAD
-	isUserProtectedMaker: boolean;
+	isUserProtectedMaker: boolean;	isSwift: boolean;
+
 	constructor(
 		order: Order,
 		userAccount: string,
 		isUserProtectedMaker: boolean
-	) {
-=======
-	isSwift: boolean;
-
-	constructor(order: Order, userAccount: string, isSwift = false) {
->>>>>>> 49b09171
+	, isSwift = false) {
 		// Copy the order over to the node
 		this.order = { ...order };
 		this.userAccount = userAccount;
 		this.sortValue = this.getSortValue(order);
-<<<<<<< HEAD
 		this.isUserProtectedMaker = isUserProtectedMaker;
-=======
 		this.isSwift = isSwift;
->>>>>>> 49b09171
 	}
 
 	abstract getSortValue(order: Order): BN;
@@ -197,13 +186,9 @@
 		case 'market':
 			return new MarketOrderNode(order, userAccount, isUserProtectedMaker);
 		case 'trigger':
-<<<<<<< HEAD
 			return new TriggerOrderNode(order, userAccount, isUserProtectedMaker);
-=======
-			return new TriggerOrderNode(order, userAccount);
 		case 'swift':
 			return new SwiftOrderNode(order, userAccount);
->>>>>>> 49b09171
 		default:
 			throw Error(`Unknown DLOBNode type ${nodeType}`);
 	}
