import { getOrderSignature, getVammNodeGenerator, NodeList } from './NodeList';
import {
	BASE_PRECISION,
	BN,
	calculateAskPrice,
	calculateBidPrice,
	convertToNumber,
	DLOBNode,
	DLOBNodeType,
	DriftClient,
	getLimitPrice,
	getVariant,
	isFallbackAvailableLiquiditySource,
	isOneOfVariant,
	isOrderExpired,
	isRestingLimitOrder,
	isTakingOrder,
	isTriggered,
	isVariant,
	MarketType,
	MarketTypeStr,
	mustBeTriggered,
	OraclePriceData,
	Order,
	OrderActionRecord,
	OrderRecord,
	PerpMarketAccount,
	PositionDirection,
	PRICE_PRECISION,
	QUOTE_PRECISION,
	SlotSubscriber,
	SpotMarketAccount,
	StateAccount,
	TriggerOrderNode,
	UserMap,
	ZERO,
} from '..';
import { PublicKey } from '@solana/web3.js';
import { ammPaused, exchangePaused, fillPaused } from '../math/exchangeStatus';
import { DLOBOrders } from './DLOBOrders';
import {
	createL2Levels,
	getL2GeneratorFromDLOBNodes,
	L2OrderBook,
	L2OrderBookGenerator,
	L3Level,
	L3OrderBook,
	mergeL2LevelGenerators,
} from './orderBookLevels';

export type MarketNodeLists = {
	restingLimit: {
		ask: NodeList<'restingLimit'>;
		bid: NodeList<'restingLimit'>;
	};
	floatingLimit: {
		ask: NodeList<'floatingLimit'>;
		bid: NodeList<'floatingLimit'>;
	};
	takingLimit: {
		ask: NodeList<'takingLimit'>;
		bid: NodeList<'takingLimit'>;
	};
	market: {
		ask: NodeList<'market'>;
		bid: NodeList<'market'>;
	};
	trigger: {
		above: NodeList<'trigger'>;
		below: NodeList<'trigger'>;
	};
};

type OrderBookCallback = () => void;

export type NodeToFill = {
	node: DLOBNode;
	makerNodes: DLOBNode[];
};

export type NodeToTrigger = {
	node: TriggerOrderNode;
};

const SUPPORTED_ORDER_TYPES = [
	'market',
	'limit',
	'triggerMarket',
	'triggerLimit',
	'oracle',
];

export class DLOB {
	openOrders = new Map<MarketTypeStr, Set<string>>();
	orderLists = new Map<MarketTypeStr, Map<number, MarketNodeLists>>();
	maxSlotForRestingLimitOrders = 0;

	initialized = false;

	public constructor() {
		this.init();
	}

	private init() {
		this.openOrders.set('perp', new Set<string>());
		this.openOrders.set('spot', new Set<string>());
		this.orderLists.set('perp', new Map<number, MarketNodeLists>());
		this.orderLists.set('spot', new Map<number, MarketNodeLists>());
	}

	public clear() {
		for (const marketType of this.openOrders.keys()) {
			this.openOrders.get(marketType).clear();
		}
		this.openOrders.clear();

		for (const marketType of this.orderLists.keys()) {
			for (const marketIndex of this.orderLists.get(marketType).keys()) {
				const marketNodeLists = this.orderLists
					.get(marketType)
					.get(marketIndex);
				for (const side of Object.keys(marketNodeLists)) {
					for (const orderType of Object.keys(marketNodeLists[side])) {
						marketNodeLists[side][orderType].clear();
					}
				}
			}
		}
		this.orderLists.clear();

		this.maxSlotForRestingLimitOrders = 0;

		this.init();
	}

	/**
	 * initializes a new DLOB instance
	 *
	 * @returns a promise that resolves when the DLOB is initialized
	 */
	public async initFromUserMap(
		userMap: UserMap,
		slot: number
	): Promise<boolean> {
		if (this.initialized) {
			return false;
		}

		// initialize the dlob with the user map
		for (const user of userMap.values()) {
			const userAccount = user.getUserAccount();
			const userAccountPubkey = user.getUserAccountPublicKey();

			for (const order of userAccount.orders) {
				this.insertOrder(order, userAccountPubkey, slot);
			}
		}

		this.initialized = true;
		return true;
	}

	public initFromOrders(dlobOrders: DLOBOrders, slot: number): boolean {
		if (this.initialized) {
			return false;
		}

		for (const { user, order } of dlobOrders) {
			this.insertOrder(order, user, slot);
		}

		this.initialized = true;
		return true;
	}

	public handleOrderRecord(record: OrderRecord, slot: number): void {
		this.insertOrder(record.order, record.user, slot);
	}

	public handleOrderActionRecord(
		record: OrderActionRecord,
		slot: number
	): void {
		if (isOneOfVariant(record.action, ['place', 'expire'])) {
			return;
		}

		if (isVariant(record.action, 'trigger')) {
			if (record.taker !== null) {
				const takerOrder = this.getOrder(record.takerOrderId, record.taker);
				if (takerOrder) {
					this.trigger(takerOrder, record.taker, slot);
				}
			}

			if (record.maker !== null) {
				const makerOrder = this.getOrder(record.makerOrderId, record.maker);
				if (makerOrder) {
					this.trigger(makerOrder, record.maker, slot);
				}
			}
		} else if (isVariant(record.action, 'fill')) {
			if (record.taker !== null) {
				const takerOrder = this.getOrder(record.takerOrderId, record.taker);
				if (takerOrder) {
					this.updateOrder(
						takerOrder,
						record.taker,
						slot,
						record.takerOrderCumulativeBaseAssetAmountFilled
					);
				}
			}

			if (record.maker !== null) {
				const makerOrder = this.getOrder(record.makerOrderId, record.maker);
				if (makerOrder) {
					this.updateOrder(
						makerOrder,
						record.maker,
						slot,
						record.makerOrderCumulativeBaseAssetAmountFilled
					);
				}
			}
		} else if (isVariant(record.action, 'cancel')) {
			if (record.taker !== null) {
				const takerOrder = this.getOrder(record.takerOrderId, record.taker);
				if (takerOrder) {
					this.delete(takerOrder, record.taker, slot);
				}
			}

			if (record.maker !== null) {
				const makerOrder = this.getOrder(record.makerOrderId, record.maker);
				if (makerOrder) {
					this.delete(makerOrder, record.maker, slot);
				}
			}
		}
	}

	public insertOrder(
		order: Order,
		userAccount: PublicKey,
		slot: number,
		onInsert?: OrderBookCallback
	): void {
		if (isVariant(order.status, 'init')) {
			return;
		}

		if (!isOneOfVariant(order.orderType, SUPPORTED_ORDER_TYPES)) {
			return;
		}

		const marketType = getVariant(order.marketType) as MarketTypeStr;

		if (!this.orderLists.get(marketType).has(order.marketIndex)) {
			this.addOrderList(marketType, order.marketIndex);
		}

		if (isVariant(order.status, 'open')) {
			this.openOrders
				.get(marketType)
				.add(getOrderSignature(order.orderId, userAccount));
		}
		this.getListForOrder(order, slot)?.insert(order, marketType, userAccount);

		if (onInsert) {
			onInsert();
		}
	}

	addOrderList(marketType: MarketTypeStr, marketIndex: number): void {
		this.orderLists.get(marketType).set(marketIndex, {
			restingLimit: {
				ask: new NodeList('restingLimit', 'asc'),
				bid: new NodeList('restingLimit', 'desc'),
			},
			floatingLimit: {
				ask: new NodeList('floatingLimit', 'asc'),
				bid: new NodeList('floatingLimit', 'desc'),
			},
			takingLimit: {
				ask: new NodeList('takingLimit', 'asc'),
				bid: new NodeList('takingLimit', 'asc'), // always sort ascending for market orders
			},
			market: {
				ask: new NodeList('market', 'asc'),
				bid: new NodeList('market', 'asc'), // always sort ascending for market orders
			},
			trigger: {
				above: new NodeList('trigger', 'asc'),
				below: new NodeList('trigger', 'desc'),
			},
		});
	}

	public updateOrder(
		order: Order,
		userAccount: PublicKey,
		slot: number,
		cumulativeBaseAssetAmountFilled: BN,
		onUpdate?: OrderBookCallback
	): void {
		this.updateRestingLimitOrders(slot);

		if (order.baseAssetAmount.eq(cumulativeBaseAssetAmountFilled)) {
			this.delete(order, userAccount, slot);
			return;
		}

		if (order.baseAssetAmountFilled.eq(cumulativeBaseAssetAmountFilled)) {
			return;
		}

		const newOrder = {
			...order,
		};
		newOrder.baseAssetAmountFilled = cumulativeBaseAssetAmountFilled;

		this.getListForOrder(order, slot)?.update(newOrder, userAccount);

		if (onUpdate) {
			onUpdate();
		}
	}

	public trigger(
		order: Order,
		userAccount: PublicKey,
		slot: number,
		onTrigger?: OrderBookCallback
	): void {
		if (isVariant(order.status, 'init')) {
			return;
		}

		this.updateRestingLimitOrders(slot);

		if (isTriggered(order)) {
			return;
		}

		const marketType = getVariant(order.marketType) as MarketTypeStr;

		const triggerList = this.orderLists.get(marketType).get(order.marketIndex)
			.trigger[isVariant(order.triggerCondition, 'above') ? 'above' : 'below'];
		triggerList.remove(order, userAccount);

		this.getListForOrder(order, slot)?.insert(order, marketType, userAccount);
		if (onTrigger) {
			onTrigger();
		}
	}

	public delete(
		order: Order,
		userAccount: PublicKey,
		slot: number,
		onDelete?: OrderBookCallback
	): void {
		if (isVariant(order.status, 'init')) {
			return;
		}

		this.updateRestingLimitOrders(slot);

		this.getListForOrder(order, slot)?.remove(order, userAccount);
		if (onDelete) {
			onDelete();
		}
	}

	public getListForOrder(
		order: Order,
		slot: number
	): NodeList<any> | undefined {
		const isInactiveTriggerOrder =
			mustBeTriggered(order) && !isTriggered(order);

		let type: DLOBNodeType;
		if (isInactiveTriggerOrder) {
			type = 'trigger';
		} else if (
			isOneOfVariant(order.orderType, ['market', 'triggerMarket', 'oracle'])
		) {
			type = 'market';
		} else if (order.oraclePriceOffset !== 0) {
			type = 'floatingLimit';
		} else {
			const isResting = isRestingLimitOrder(order, slot);
			type = isResting ? 'restingLimit' : 'takingLimit';
		}

		let subType: string;
		if (isInactiveTriggerOrder) {
			subType = isVariant(order.triggerCondition, 'above') ? 'above' : 'below';
		} else {
			subType = isVariant(order.direction, 'long') ? 'bid' : 'ask';
		}

		const marketType = getVariant(order.marketType) as MarketTypeStr;

		if (!this.orderLists.has(marketType)) {
			return undefined;
		}

		return this.orderLists.get(marketType).get(order.marketIndex)[type][
			subType
		];
	}

	public updateRestingLimitOrders(slot: number): void {
		if (slot <= this.maxSlotForRestingLimitOrders) {
			return;
		}

		this.maxSlotForRestingLimitOrders = slot;

		this.updateRestingLimitOrdersForMarketType(slot, 'perp');

		this.updateRestingLimitOrdersForMarketType(slot, 'spot');
	}

	updateRestingLimitOrdersForMarketType(
		slot: number,
		marketTypeStr: MarketTypeStr
	): void {
		for (const [_, nodeLists] of this.orderLists.get(marketTypeStr)) {
			const nodesToUpdate = [];
			for (const node of nodeLists.takingLimit.ask.getGenerator()) {
				if (!isRestingLimitOrder(node.order, slot)) {
					continue;
				}

				nodesToUpdate.push({
					side: 'ask',
					node,
				});
			}

			for (const node of nodeLists.takingLimit.bid.getGenerator()) {
				if (!isRestingLimitOrder(node.order, slot)) {
					continue;
				}

				nodesToUpdate.push({
					side: 'bid',
					node,
				});
			}

			for (const nodeToUpdate of nodesToUpdate) {
				const { side, node } = nodeToUpdate;
				nodeLists.takingLimit[side].remove(node.order, node.userAccount);
				nodeLists.restingLimit[side].insert(
					node.order,
					marketTypeStr,
					node.userAccount
				);
			}
		}
	}

	public getOrder(orderId: number, userAccount: PublicKey): Order | undefined {
		const orderSignature = getOrderSignature(orderId, userAccount);
		for (const nodeList of this.getNodeLists()) {
			const node = nodeList.get(orderSignature);
			if (node) {
				return node.order;
			}
		}

		return undefined;
	}

	public findNodesToFill(
		marketIndex: number,
		fallbackBid: BN | undefined,
		fallbackAsk: BN | undefined,
		slot: number,
		ts: number,
		marketType: MarketType,
		oraclePriceData: OraclePriceData,
		stateAccount: StateAccount,
		marketAccount: PerpMarketAccount | SpotMarketAccount
	): NodeToFill[] {
		if (fillPaused(stateAccount, marketAccount)) {
			return [];
		}

		const isAmmPaused = ammPaused(stateAccount, marketAccount);

		const minAuctionDuration = isVariant(marketType, 'perp')
			? stateAccount.minPerpAuctionDuration
			: 0;

		const restingLimitOrderNodesToFill: Array<NodeToFill> =
			this.findRestingLimitOrderNodesToFill(
				marketIndex,
				slot,
				marketType,
				oraclePriceData,
				isAmmPaused,
				minAuctionDuration,
				fallbackAsk,
				fallbackBid
			);

		const takingOrderNodesToFill: Array<NodeToFill> =
			this.findTakingNodesToFill(
				marketIndex,
				slot,
				marketType,
				oraclePriceData,
				isAmmPaused,
				minAuctionDuration,
				fallbackAsk,
				fallbackBid
			);

		// get expired market nodes
		const expiredNodesToFill = this.findExpiredNodesToFill(
			marketIndex,
			ts,
			marketType
		);

		// for spot, multiple makers isn't supported, so don't merge
		if (isVariant(marketType, 'spot')) {
			return restingLimitOrderNodesToFill.concat(
				takingOrderNodesToFill,
				expiredNodesToFill
			);
		}

		return this.mergeNodesToFill(
			restingLimitOrderNodesToFill,
			takingOrderNodesToFill
		).concat(expiredNodesToFill);
	}

	mergeNodesToFill(
		restingLimitOrderNodesToFill: NodeToFill[],
		takingOrderNodesToFill: NodeToFill[]
	): NodeToFill[] {
		const mergedNodesToFill = new Map<string, NodeToFill>();

		const mergeNodesToFillHelper = (nodesToFillArray: NodeToFill[]) => {
			nodesToFillArray.forEach((nodeToFill) => {
				const nodeSignature = getOrderSignature(
					nodeToFill.node.order.orderId,
					nodeToFill.node.userAccount
				);

				if (!mergedNodesToFill.has(nodeSignature)) {
					mergedNodesToFill.set(nodeSignature, {
						node: nodeToFill.node,
						makerNodes: [],
					});
				}

				if (nodeToFill.makerNodes) {
					mergedNodesToFill
						.get(nodeSignature)
						.makerNodes.push(...nodeToFill.makerNodes);
				}
			});
		};

		mergeNodesToFillHelper(restingLimitOrderNodesToFill);
		mergeNodesToFillHelper(takingOrderNodesToFill);

		return Array.from(mergedNodesToFill.values());
	}

	public findRestingLimitOrderNodesToFill(
		marketIndex: number,
		slot: number,
		marketType: MarketType,
		oraclePriceData: OraclePriceData,
		isAmmPaused: boolean,
		minAuctionDuration: number,
		fallbackAsk: BN | undefined,
		fallbackBid: BN | undefined
	): NodeToFill[] {
		const nodesToFill = new Array<NodeToFill>();

		const crossingNodes = this.findCrossingRestingLimitOrders(
			marketIndex,
			slot,
			marketType,
			oraclePriceData
		);

		for (const crossingNode of crossingNodes) {
			nodesToFill.push(crossingNode);
		}

		if (fallbackBid && !isAmmPaused) {
			const askGenerator = this.getRestingLimitAsks(
				marketIndex,
				slot,
				marketType,
				oraclePriceData
			);
			const asksCrossingFallback = this.findNodesCrossingFallbackLiquidity(
				marketType,
				slot,
				oraclePriceData,
				askGenerator,
				fallbackBid,
				(askPrice, fallbackPrice) => {
					return askPrice.lte(fallbackPrice);
				},
				minAuctionDuration
			);

			for (const askCrossingFallback of asksCrossingFallback) {
				nodesToFill.push(askCrossingFallback);
			}
		}

		if (fallbackAsk && !isAmmPaused) {
			const bidGenerator = this.getRestingLimitBids(
				marketIndex,
				slot,
				marketType,
				oraclePriceData
			);
			const bidsCrossingFallback = this.findNodesCrossingFallbackLiquidity(
				marketType,
				slot,
				oraclePriceData,
				bidGenerator,
				fallbackAsk,
				(bidPrice, fallbackPrice) => {
					return bidPrice.gte(fallbackPrice);
				},
				minAuctionDuration
			);

			for (const bidCrossingFallback of bidsCrossingFallback) {
				nodesToFill.push(bidCrossingFallback);
			}
		}

		return nodesToFill;
	}

	public findTakingNodesToFill(
		marketIndex: number,
		slot: number,
		marketType: MarketType,
		oraclePriceData: OraclePriceData,
		isAmmPaused: boolean,
		minAuctionDuration: number,
		fallbackAsk: BN | undefined,
		fallbackBid?: BN | undefined
	): NodeToFill[] {
		const nodesToFill = new Array<NodeToFill>();

		let takingOrderGenerator = this.getTakingAsks(
			marketIndex,
			marketType,
			slot,
			oraclePriceData
		);

		const takingAsksCrossingBids = this.findTakingNodesCrossingMakerNodes(
			marketIndex,
			slot,
			marketType,
			oraclePriceData,
			takingOrderGenerator,
			this.getMakerLimitBids.bind(this),
			(takerPrice, makerPrice) => {
				if (isVariant(marketType, 'spot')) {
					if (takerPrice === undefined) {
						return false;
					}

					if (fallbackBid && makerPrice.lt(fallbackBid)) {
						return false;
					}
				}
				return takerPrice === undefined || takerPrice.lte(makerPrice);
			},
			fallbackAsk
		);
		for (const takingAskCrossingBid of takingAsksCrossingBids) {
			nodesToFill.push(takingAskCrossingBid);
		}

		if (fallbackBid && !isAmmPaused) {
			takingOrderGenerator = this.getTakingAsks(
				marketIndex,
				marketType,
				slot,
				oraclePriceData
			);
			const takingAsksCrossingFallback =
				this.findNodesCrossingFallbackLiquidity(
					marketType,
					slot,
					oraclePriceData,
					takingOrderGenerator,
					fallbackBid,
					(takerPrice, fallbackPrice) => {
						return takerPrice === undefined || takerPrice.lte(fallbackPrice);
					},
					minAuctionDuration
				);

			for (const takingAskCrossingFallback of takingAsksCrossingFallback) {
				nodesToFill.push(takingAskCrossingFallback);
			}
		}

		takingOrderGenerator = this.getTakingBids(
			marketIndex,
			marketType,
			slot,
			oraclePriceData
		);

		const takingBidsToFill = this.findTakingNodesCrossingMakerNodes(
			marketIndex,
			slot,
			marketType,
			oraclePriceData,
			takingOrderGenerator,
			this.getMakerLimitAsks.bind(this),
			(takerPrice, makerPrice) => {
				if (isVariant(marketType, 'spot')) {
					if (takerPrice === undefined) {
						return false;
					}

					if (fallbackAsk && makerPrice.gt(fallbackAsk)) {
						return false;
					}
				}

				return takerPrice === undefined || takerPrice.gte(makerPrice);
			},
			fallbackBid
		);

		for (const takingBidToFill of takingBidsToFill) {
			nodesToFill.push(takingBidToFill);
		}

		if (fallbackAsk && !isAmmPaused) {
			takingOrderGenerator = this.getTakingBids(
				marketIndex,
				marketType,
				slot,
				oraclePriceData
			);
			const takingBidsCrossingFallback =
				this.findNodesCrossingFallbackLiquidity(
					marketType,
					slot,
					oraclePriceData,
					takingOrderGenerator,
					fallbackAsk,
					(takerPrice, fallbackPrice) => {
						return takerPrice === undefined || takerPrice.gte(fallbackPrice);
					},
					minAuctionDuration
				);
			for (const marketBidCrossingFallback of takingBidsCrossingFallback) {
				nodesToFill.push(marketBidCrossingFallback);
			}
		}

		return nodesToFill;
	}

	public findTakingNodesCrossingMakerNodes(
		marketIndex: number,
		slot: number,
		marketType: MarketType,
		oraclePriceData: OraclePriceData,
		takerNodeGenerator: Generator<DLOBNode>,
		makerNodeGeneratorFn: (
			marketIndex: number,
			slot: number,
			marketType: MarketType,
			oraclePriceData: OraclePriceData,
			fallbackPrice?: BN
		) => Generator<DLOBNode>,
		doesCross: (takerPrice: BN | undefined, makerPrice: BN) => boolean,
		fallbackPrice?: BN
	): NodeToFill[] {
		const nodesToFill = new Array<NodeToFill>();

		for (const takerNode of takerNodeGenerator) {
			const makerNodeGenerator = makerNodeGeneratorFn(
				marketIndex,
				slot,
				marketType,
				oraclePriceData,
				fallbackPrice
			);

			for (const makerNode of makerNodeGenerator) {
				// Can't match orders from the same user
				const sameUser = takerNode.userAccount.equals(makerNode.userAccount);
				if (sameUser) {
					continue;
				}

				const makerPrice = makerNode.getPrice(oraclePriceData, slot);
				const takerPrice = takerNode.getPrice(oraclePriceData, slot);

				const ordersCross = doesCross(takerPrice, makerPrice);
				if (!ordersCross) {
					// market orders aren't sorted by price, they are sorted by time, so we need to traverse
					// through all of em
					break;
				}

				nodesToFill.push({
					node: takerNode,
					makerNodes: [makerNode],
				});

				const makerOrder = makerNode.order;
				const takerOrder = takerNode.order;

				const makerBaseRemaining = makerOrder.baseAssetAmount.sub(
					makerOrder.baseAssetAmountFilled
				);
				const takerBaseRemaining = takerOrder.baseAssetAmount.sub(
					takerOrder.baseAssetAmountFilled
				);

				const baseFilled = BN.min(makerBaseRemaining, takerBaseRemaining);

				const newMakerOrder = { ...makerOrder };
				newMakerOrder.baseAssetAmountFilled =
					makerOrder.baseAssetAmountFilled.add(baseFilled);
				this.getListForOrder(newMakerOrder, slot).update(
					newMakerOrder,
					makerNode.userAccount
				);

				const newTakerOrder = { ...takerOrder };
				newTakerOrder.baseAssetAmountFilled =
					takerOrder.baseAssetAmountFilled.add(baseFilled);
				this.getListForOrder(newTakerOrder, slot).update(
					newTakerOrder,
					takerNode.userAccount
				);

				if (
					newTakerOrder.baseAssetAmountFilled.eq(takerOrder.baseAssetAmount)
				) {
					break;
				}
			}
		}

		return nodesToFill;
	}

	public findNodesCrossingFallbackLiquidity(
		marketType: MarketType,
		slot: number,
		oraclePriceData: OraclePriceData,
		nodeGenerator: Generator<DLOBNode>,
		fallbackPrice: BN,
		doesCross: (nodePrice: BN | undefined, fallbackPrice: BN) => boolean,
		minAuctionDuration: number
	): NodeToFill[] {
		const nodesToFill = new Array<NodeToFill>();

		let nextNode = nodeGenerator.next();
		while (!nextNode.done) {
			const node = nextNode.value;

			if (isVariant(marketType, 'spot') && node.order?.postOnly) {
				nextNode = nodeGenerator.next();
				continue;
			}

			const nodePrice = getLimitPrice(node.order, oraclePriceData, slot);

			// order crosses if there is no limit price or it crosses fallback price
			const crosses = doesCross(nodePrice, fallbackPrice);

			// fallback is available if auction is complete or it's a spot order
			const fallbackAvailable =
				isVariant(marketType, 'spot') ||
				isFallbackAvailableLiquiditySource(
					node.order,
					minAuctionDuration,
					slot
				);

			if (crosses && fallbackAvailable) {
				nodesToFill.push({
					node: node,
					makerNodes: [], // filled by fallback
				});
			}

			nextNode = nodeGenerator.next();
		}

		return nodesToFill;
	}

	public findExpiredNodesToFill(
		marketIndex: number,
		ts: number,
		marketType: MarketType
	): NodeToFill[] {
		const nodesToFill = new Array<NodeToFill>();

		const marketTypeStr = getVariant(marketType) as MarketTypeStr;
		const nodeLists = this.orderLists.get(marketTypeStr).get(marketIndex);

		if (!nodeLists) {
			return nodesToFill;
		}

		// All bids/asks that can expire
<<<<<<< HEAD
=======
		// dont try to expire limit orders with tif as its inefficient use of blockspace
>>>>>>> 1079bdb5
		const bidGenerators = [nodeLists.market.bid.getGenerator()];
		const askGenerators = [nodeLists.market.ask.getGenerator()];

		for (const bidGenerator of bidGenerators) {
			for (const bid of bidGenerator) {
				if (isOrderExpired(bid.order, ts)) {
					nodesToFill.push({
						node: bid,
						makerNodes: [],
					});
				}
			}
		}

		for (const askGenerator of askGenerators) {
			for (const ask of askGenerator) {
				if (isOrderExpired(ask.order, ts)) {
					nodesToFill.push({
						node: ask,
						makerNodes: [],
					});
				}
			}
		}

		return nodesToFill;
	}

	public findJitAuctionNodesToFill(
		marketIndex: number,
		slot: number,
		oraclePriceData: OraclePriceData,
		marketType: MarketType
	): NodeToFill[] {
		const nodesToFill = new Array<NodeToFill>();
		// Then see if there are orders still in JIT auction
		for (const marketBid of this.getTakingBids(
			marketIndex,
			marketType,
			slot,
			oraclePriceData
		)) {
			nodesToFill.push({
				node: marketBid,
				makerNodes: [],
			});
		}

		for (const marketAsk of this.getTakingAsks(
			marketIndex,
			marketType,
			slot,
			oraclePriceData
		)) {
			nodesToFill.push({
				node: marketAsk,
				makerNodes: [],
			});
		}
		return nodesToFill;
	}

	*getTakingBids(
		marketIndex: number,
		marketType: MarketType,
		slot: number,
		oraclePriceData: OraclePriceData
	): Generator<DLOBNode> {
		const marketTypeStr = getVariant(marketType) as MarketTypeStr;
		const orderLists = this.orderLists.get(marketTypeStr).get(marketIndex);
		if (!orderLists) {
			return;
		}

		this.updateRestingLimitOrders(slot);

		const generatorList = [
			orderLists.market.bid.getGenerator(),
			orderLists.takingLimit.bid.getGenerator(),
		];

		yield* this.getBestNode(
			generatorList,
			oraclePriceData,
			slot,
			(bestNode, currentNode) => {
				return bestNode.order.slot.lt(currentNode.order.slot);
			}
		);
	}

	*getTakingAsks(
		marketIndex: number,
		marketType: MarketType,
		slot: number,
		oraclePriceData: OraclePriceData
	): Generator<DLOBNode> {
		const marketTypeStr = getVariant(marketType) as MarketTypeStr;
		const orderLists = this.orderLists.get(marketTypeStr).get(marketIndex);
		if (!orderLists) {
			return;
		}

		this.updateRestingLimitOrders(slot);

		const generatorList = [
			orderLists.market.ask.getGenerator(),
			orderLists.takingLimit.ask.getGenerator(),
		];

		yield* this.getBestNode(
			generatorList,
			oraclePriceData,
			slot,
			(bestNode, currentNode) => {
				return bestNode.order.slot.lt(currentNode.order.slot);
			}
		);
	}

	private *getBestNode(
		generatorList: Array<Generator<DLOBNode>>,
		oraclePriceData: OraclePriceData,
		slot: number,
		compareFcn: (
			bestDLOBNode: DLOBNode,
			currentDLOBNode: DLOBNode,
			slot: number,
			oraclePriceData: OraclePriceData
		) => boolean
	): Generator<DLOBNode> {
		const generators = generatorList.map((generator) => {
			return {
				next: generator.next(),
				generator,
			};
		});

		let sideExhausted = false;
		while (!sideExhausted) {
			const bestGenerator = generators.reduce(
				(bestGenerator, currentGenerator) => {
					if (currentGenerator.next.done) {
						return bestGenerator;
					}

					if (bestGenerator.next.done) {
						return currentGenerator;
					}

					const bestValue = bestGenerator.next.value as DLOBNode;
					const currentValue = currentGenerator.next.value as DLOBNode;

					return compareFcn(bestValue, currentValue, slot, oraclePriceData)
						? bestGenerator
						: currentGenerator;
				}
			);

			if (!bestGenerator.next.done) {
				// skip this node if it's already completely filled
				if (bestGenerator.next.value.isBaseFilled()) {
					bestGenerator.next = bestGenerator.generator.next();
					continue;
				}

				yield bestGenerator.next.value;
				bestGenerator.next = bestGenerator.generator.next();
			} else {
				sideExhausted = true;
			}
		}
	}

	*getRestingLimitAsks(
		marketIndex: number,
		slot: number,
		marketType: MarketType,
		oraclePriceData: OraclePriceData
	): Generator<DLOBNode> {
		if (isVariant(marketType, 'spot') && !oraclePriceData) {
			throw new Error('Must provide OraclePriceData to get spot asks');
		}

		this.updateRestingLimitOrders(slot);

		const marketTypeStr = getVariant(marketType) as MarketTypeStr;
		const nodeLists = this.orderLists.get(marketTypeStr).get(marketIndex);

		if (!nodeLists) {
			return;
		}

		const generatorList = [
			nodeLists.restingLimit.ask.getGenerator(),
			nodeLists.floatingLimit.ask.getGenerator(),
		];

		yield* this.getBestNode(
			generatorList,
			oraclePriceData,
			slot,
			(bestNode, currentNode, slot, oraclePriceData) => {
				return bestNode
					.getPrice(oraclePriceData, slot)
					.lt(currentNode.getPrice(oraclePriceData, slot));
			}
		);
	}

	/**
	 * Filters the limit asks that are resting and do not cross fallback bid
	 * Taking orders can only fill against orders that meet this criteria
	 *
	 * @returns
	 */
	*getMakerLimitAsks(
		marketIndex: number,
		slot: number,
		marketType: MarketType,
		oraclePriceData: OraclePriceData,
		fallbackBid?: BN
	): Generator<DLOBNode> {
		const isPerpMarket = isVariant(marketType, 'perp');
		for (const node of this.getRestingLimitAsks(
			marketIndex,
			slot,
			marketType,
			oraclePriceData
		)) {
			if (
				isPerpMarket &&
				fallbackBid &&
				node.getPrice(oraclePriceData, slot).lte(fallbackBid)
			) {
				continue;
			}
			yield node;
		}
	}

	*getRestingLimitBids(
		marketIndex: number,
		slot: number,
		marketType: MarketType,
		oraclePriceData: OraclePriceData
	): Generator<DLOBNode> {
		if (isVariant(marketType, 'spot') && !oraclePriceData) {
			throw new Error('Must provide OraclePriceData to get spot bids');
		}

		this.updateRestingLimitOrders(slot);

		const marketTypeStr = getVariant(marketType) as MarketTypeStr;
		const nodeLists = this.orderLists.get(marketTypeStr).get(marketIndex);

		if (!nodeLists) {
			return;
		}

		const generatorList = [
			nodeLists.restingLimit.bid.getGenerator(),
			nodeLists.floatingLimit.bid.getGenerator(),
		];

		yield* this.getBestNode(
			generatorList,
			oraclePriceData,
			slot,
			(bestNode, currentNode, slot, oraclePriceData) => {
				return bestNode
					.getPrice(oraclePriceData, slot)
					.gt(currentNode.getPrice(oraclePriceData, slot));
			}
		);
	}

	/**
	 * Filters the limit bids that are post only, have been place for sufficiently long or are below the fallback ask
	 * Market orders can only fill against orders that meet this criteria
	 *
	 * @returns
	 */
	*getMakerLimitBids(
		marketIndex: number,
		slot: number,
		marketType: MarketType,
		oraclePriceData: OraclePriceData,
		fallbackAsk?: BN
	): Generator<DLOBNode> {
		const isPerpMarket = isVariant(marketType, 'perp');
		for (const node of this.getRestingLimitBids(
			marketIndex,
			slot,
			marketType,
			oraclePriceData
		)) {
			if (
				isPerpMarket &&
				fallbackAsk &&
				node.getPrice(oraclePriceData, slot).gte(fallbackAsk)
			) {
				continue;
			}
			yield node;
		}
	}

	*getAsks(
		marketIndex: number,
		fallbackAsk: BN | undefined,
		slot: number,
		marketType: MarketType,
		oraclePriceData: OraclePriceData
	): Generator<DLOBNode> {
		if (isVariant(marketType, 'spot') && !oraclePriceData) {
			throw new Error('Must provide OraclePriceData to get spot asks');
		}

		const generatorList = [
			this.getTakingAsks(marketIndex, marketType, slot, oraclePriceData),
			this.getRestingLimitAsks(marketIndex, slot, marketType, oraclePriceData),
		];

		const marketTypeStr = getVariant(marketType) as MarketTypeStr;
		if (marketTypeStr === 'perp' && fallbackAsk) {
			generatorList.push(getVammNodeGenerator(fallbackAsk));
		}

		yield* this.getBestNode(
			generatorList,
			oraclePriceData,
			slot,
			(bestNode, currentNode, slot, oraclePriceData) => {
				const bestNodeTaking = bestNode.order
					? isTakingOrder(bestNode.order, slot)
					: false;
				const currentNodeTaking = currentNode.order
					? isTakingOrder(currentNode.order, slot)
					: false;

				if (bestNodeTaking && currentNodeTaking) {
					return bestNode.order.slot.lt(currentNode.order.slot);
				}

				if (bestNodeTaking) {
					return true;
				}

				if (currentNodeTaking) {
					return false;
				}

				return bestNode
					.getPrice(oraclePriceData, slot)
					.lt(currentNode.getPrice(oraclePriceData, slot));
			}
		);
	}

	*getBids(
		marketIndex: number,
		fallbackBid: BN | undefined,
		slot: number,
		marketType: MarketType,
		oraclePriceData: OraclePriceData
	): Generator<DLOBNode> {
		if (isVariant(marketType, 'spot') && !oraclePriceData) {
			throw new Error('Must provide OraclePriceData to get spot bids');
		}

		const generatorList = [
			this.getTakingBids(marketIndex, marketType, slot, oraclePriceData),
			this.getRestingLimitBids(marketIndex, slot, marketType, oraclePriceData),
		];

		const marketTypeStr = getVariant(marketType) as MarketTypeStr;
		if (marketTypeStr === 'perp' && fallbackBid) {
			generatorList.push(getVammNodeGenerator(fallbackBid));
		}

		yield* this.getBestNode(
			generatorList,
			oraclePriceData,
			slot,
			(bestNode, currentNode, slot, oraclePriceData) => {
				const bestNodeTaking = bestNode.order
					? isTakingOrder(bestNode.order, slot)
					: false;
				const currentNodeTaking = currentNode.order
					? isTakingOrder(currentNode.order, slot)
					: false;

				if (bestNodeTaking && currentNodeTaking) {
					return bestNode.order.slot.lt(currentNode.order.slot);
				}

				if (bestNodeTaking) {
					return true;
				}

				if (currentNodeTaking) {
					return false;
				}

				return bestNode
					.getPrice(oraclePriceData, slot)
					.gt(currentNode.getPrice(oraclePriceData, slot));
			}
		);
	}

	findCrossingRestingLimitOrders(
		marketIndex: number,
		slot: number,
		marketType: MarketType,
		oraclePriceData: OraclePriceData
	): NodeToFill[] {
		const nodesToFill = new Array<NodeToFill>();

		for (const askNode of this.getRestingLimitAsks(
			marketIndex,
			slot,
			marketType,
			oraclePriceData
		)) {
			const bidGenerator = this.getRestingLimitBids(
				marketIndex,
				slot,
				marketType,
				oraclePriceData
			);

			for (const bidNode of bidGenerator) {
				const bidPrice = bidNode.getPrice(oraclePriceData, slot);
				const askPrice = askNode.getPrice(oraclePriceData, slot);

				// orders don't cross
				if (bidPrice.lt(askPrice)) {
					break;
				}

				const bidOrder = bidNode.order;
				const askOrder = askNode.order;

				// Can't match orders from the same user
				const sameUser = bidNode.userAccount.equals(askNode.userAccount);
				if (sameUser) {
					continue;
				}

				const makerAndTaker = this.determineMakerAndTaker(askNode, bidNode);

				// unable to match maker and taker due to post only or slot
				if (!makerAndTaker) {
					continue;
				}

				const { takerNode, makerNode } = makerAndTaker;

				const bidBaseRemaining = bidOrder.baseAssetAmount.sub(
					bidOrder.baseAssetAmountFilled
				);
				const askBaseRemaining = askOrder.baseAssetAmount.sub(
					askOrder.baseAssetAmountFilled
				);

				const baseFilled = BN.min(bidBaseRemaining, askBaseRemaining);

				const newBidOrder = { ...bidOrder };
				newBidOrder.baseAssetAmountFilled =
					bidOrder.baseAssetAmountFilled.add(baseFilled);
				this.getListForOrder(newBidOrder, slot).update(
					newBidOrder,
					bidNode.userAccount
				);

				// ask completely filled
				const newAskOrder = { ...askOrder };
				newAskOrder.baseAssetAmountFilled =
					askOrder.baseAssetAmountFilled.add(baseFilled);
				this.getListForOrder(newAskOrder, slot).update(
					newAskOrder,
					askNode.userAccount
				);

				nodesToFill.push({
					node: takerNode,
					makerNodes: [makerNode],
				});

				if (newAskOrder.baseAssetAmount.eq(newAskOrder.baseAssetAmountFilled)) {
					break;
				}
			}
		}

		return nodesToFill;
	}

	determineMakerAndTaker(
		askNode: DLOBNode,
		bidNode: DLOBNode
	): { takerNode: DLOBNode; makerNode: DLOBNode } | undefined {
		const askSlot = askNode.order.slot.add(
			new BN(askNode.order.auctionDuration)
		);
		const bidSlot = bidNode.order.slot.add(
			new BN(bidNode.order.auctionDuration)
		);

		if (bidNode.order.postOnly && askNode.order.postOnly) {
			return undefined;
		} else if (bidNode.order.postOnly) {
			return {
				takerNode: askNode,
				makerNode: bidNode,
			};
		} else if (askNode.order.postOnly) {
			return {
				takerNode: bidNode,
				makerNode: askNode,
			};
		} else if (askSlot.lte(bidSlot)) {
			return {
				takerNode: bidNode,
				makerNode: askNode,
			};
		} else {
			return {
				takerNode: askNode,
				makerNode: bidNode,
			};
		}
	}

	public getBestAsk(
		marketIndex: number,
		fallbackAsk: BN | undefined,
		slot: number,
		marketType: MarketType,
		oraclePriceData: OraclePriceData
	): BN {
		return this.getAsks(
			marketIndex,
			fallbackAsk,
			slot,
			marketType,
			oraclePriceData
		)
			.next()
			.value.getPrice(oraclePriceData, slot);
	}

	public getBestBid(
		marketIndex: number,
		fallbackBid: BN | undefined,
		slot: number,
		marketType: MarketType,
		oraclePriceData: OraclePriceData
	): BN {
		return this.getBids(
			marketIndex,
			fallbackBid,
			slot,
			marketType,
			oraclePriceData
		)
			.next()
			.value.getPrice(oraclePriceData, slot);
	}

	public findNodesToTrigger(
		marketIndex: number,
		slot: number,
		oraclePrice: BN,
		marketType: MarketType,
		stateAccount: StateAccount
	): NodeToTrigger[] {
		if (exchangePaused(stateAccount)) {
			return [];
		}

		const nodesToTrigger = [];
		const marketTypeStr = getVariant(marketType) as MarketTypeStr;
		const marketNodeLists = this.orderLists.get(marketTypeStr).get(marketIndex);

		const triggerAboveList = marketNodeLists
			? marketNodeLists.trigger.above
			: undefined;
		if (triggerAboveList) {
			for (const node of triggerAboveList.getGenerator()) {
				if (oraclePrice.gt(node.order.triggerPrice)) {
					nodesToTrigger.push({
						node: node,
					});
				} else {
					break;
				}
			}
		}

		const triggerBelowList = marketNodeLists
			? marketNodeLists.trigger.below
			: undefined;
		if (triggerBelowList) {
			for (const node of triggerBelowList.getGenerator()) {
				if (oraclePrice.lt(node.order.triggerPrice)) {
					nodesToTrigger.push({
						node: node,
					});
				} else {
					break;
				}
			}
		}

		return nodesToTrigger;
	}

	public printTopOfOrderLists(
		sdkConfig: any,
		driftClient: DriftClient,
		slotSubscriber: SlotSubscriber,
		marketIndex: number,
		marketType: MarketType
	) {
		if (isVariant(marketType, 'perp')) {
			const market = driftClient.getPerpMarketAccount(marketIndex);

			const slot = slotSubscriber.getSlot();
			const oraclePriceData =
				driftClient.getOracleDataForPerpMarket(marketIndex);
			const fallbackAsk = calculateAskPrice(market, oraclePriceData);
			const fallbackBid = calculateBidPrice(market, oraclePriceData);

			const bestAsk = this.getBestAsk(
				marketIndex,
				fallbackAsk,
				slot,
				marketType,
				oraclePriceData
			);
			const bestBid = this.getBestBid(
				marketIndex,
				fallbackBid,
				slot,
				marketType,
				oraclePriceData
			);
			const mid = bestAsk.add(bestBid).div(new BN(2));

			const bidSpread =
				(convertToNumber(bestBid, PRICE_PRECISION) /
					convertToNumber(oraclePriceData.price, PRICE_PRECISION) -
					1) *
				100.0;
			const askSpread =
				(convertToNumber(bestAsk, PRICE_PRECISION) /
					convertToNumber(oraclePriceData.price, PRICE_PRECISION) -
					1) *
				100.0;

			console.log(`Market ${sdkConfig.MARKETS[marketIndex].symbol} Orders`);
			console.log(
				`  Ask`,
				convertToNumber(bestAsk, PRICE_PRECISION).toFixed(3),
				`(${askSpread.toFixed(4)}%)`
			);
			console.log(`  Mid`, convertToNumber(mid, PRICE_PRECISION).toFixed(3));
			console.log(
				`  Bid`,
				convertToNumber(bestBid, PRICE_PRECISION).toFixed(3),
				`(${bidSpread.toFixed(4)}%)`
			);
		} else if (isVariant(marketType, 'spot')) {
			const slot = slotSubscriber.getSlot();
			const oraclePriceData =
				driftClient.getOracleDataForPerpMarket(marketIndex);

			const bestAsk = this.getBestAsk(
				marketIndex,
				undefined,
				slot,
				marketType,
				oraclePriceData
			);
			const bestBid = this.getBestBid(
				marketIndex,
				undefined,
				slot,
				marketType,
				oraclePriceData
			);
			const mid = bestAsk.add(bestBid).div(new BN(2));

			const bidSpread =
				(convertToNumber(bestBid, PRICE_PRECISION) /
					convertToNumber(oraclePriceData.price, PRICE_PRECISION) -
					1) *
				100.0;
			const askSpread =
				(convertToNumber(bestAsk, PRICE_PRECISION) /
					convertToNumber(oraclePriceData.price, PRICE_PRECISION) -
					1) *
				100.0;

			console.log(`Market ${sdkConfig.MARKETS[marketIndex].symbol} Orders`);
			console.log(
				`  Ask`,
				convertToNumber(bestAsk, PRICE_PRECISION).toFixed(3),
				`(${askSpread.toFixed(4)}%)`
			);
			console.log(`  Mid`, convertToNumber(mid, PRICE_PRECISION).toFixed(3));
			console.log(
				`  Bid`,
				convertToNumber(bestBid, PRICE_PRECISION).toFixed(3),
				`(${bidSpread.toFixed(4)}%)`
			);
		}
	}

	public getDLOBOrders(): DLOBOrders {
		const dlobOrders: DLOBOrders = [];

		for (const nodeList of this.getNodeLists()) {
			for (const node of nodeList.getGenerator()) {
				dlobOrders.push({
					user: node.userAccount,
					order: node.order,
				});
			}
		}

		return dlobOrders;
	}

	*getNodeLists(): Generator<NodeList<DLOBNodeType>> {
		for (const [_, nodeLists] of this.orderLists.get('perp')) {
			yield nodeLists.restingLimit.bid;
			yield nodeLists.restingLimit.ask;
			yield nodeLists.takingLimit.bid;
			yield nodeLists.takingLimit.ask;
			yield nodeLists.market.bid;
			yield nodeLists.market.ask;
			yield nodeLists.floatingLimit.bid;
			yield nodeLists.floatingLimit.ask;
			yield nodeLists.trigger.above;
			yield nodeLists.trigger.below;
		}

		for (const [_, nodeLists] of this.orderLists.get('spot')) {
			yield nodeLists.restingLimit.bid;
			yield nodeLists.restingLimit.ask;
			yield nodeLists.takingLimit.bid;
			yield nodeLists.takingLimit.ask;
			yield nodeLists.market.bid;
			yield nodeLists.market.ask;
			yield nodeLists.floatingLimit.bid;
			yield nodeLists.floatingLimit.ask;
			yield nodeLists.trigger.above;
			yield nodeLists.trigger.below;
		}
	}

	/**
	 * Get an L2 view of the order book for a given market.
	 *
	 * @param marketIndex
	 * @param marketType
	 * @param slot
	 * @param oraclePriceData
	 * @param depth how many levels of the order book to return
	 * @param fallbackAsk best ask for fallback liquidity, only relevant for perps
	 * @param fallbackBid best bid for fallback liquidity, only relevant for perps
	 * @param fallbackL2Generators L2 generators for fallback liquidity e.g. vAMM {@link getVammL2Generator}, openbook {@link SerumSubscriber}
	 */
	public getL2({
		marketIndex,
		marketType,
		slot,
		oraclePriceData,
		depth,
		fallbackAsk,
		fallbackBid,
		fallbackL2Generators = [],
	}: {
		marketIndex: number;
		marketType: MarketType;
		slot: number;
		oraclePriceData: OraclePriceData;
		depth: number;
		fallbackAsk?: BN;
		fallbackBid?: BN;
		fallbackL2Generators?: L2OrderBookGenerator[];
	}): L2OrderBook {
		const makerAskL2LevelGenerator = getL2GeneratorFromDLOBNodes(
			this.getMakerLimitAsks(
				marketIndex,
				slot,
				marketType,
				oraclePriceData,
				fallbackBid
			),
			oraclePriceData,
			slot
		);

		const fallbackAskGenerators = fallbackL2Generators.map(
			(fallbackL2Generator) => {
				return fallbackL2Generator.getL2Asks();
			}
		);

		const askL2LevelGenerator = mergeL2LevelGenerators(
			[makerAskL2LevelGenerator, ...fallbackAskGenerators],
			(a, b) => {
				return a.price.lt(b.price);
			}
		);

		const asks = createL2Levels(askL2LevelGenerator, depth);

		const makerBidGenerator = getL2GeneratorFromDLOBNodes(
			this.getMakerLimitBids(
				marketIndex,
				slot,
				marketType,
				oraclePriceData,
				fallbackAsk
			),
			oraclePriceData,
			slot
		);

		const fallbackBidGenerators = fallbackL2Generators.map((fallbackOrders) => {
			return fallbackOrders.getL2Bids();
		});

		const bidL2LevelGenerator = mergeL2LevelGenerators(
			[makerBidGenerator, ...fallbackBidGenerators],
			(a, b) => {
				return a.price.gt(b.price);
			}
		);

		const bids = createL2Levels(bidL2LevelGenerator, depth);

		return {
			bids,
			asks,
		};
	}

	/**
	 * Get an L3 view of the order book for a given market. Does not include fallback liquidity sources
	 *
	 * @param marketIndex
	 * @param marketType
	 * @param slot
	 * @param oraclePriceData
	 */
	public getL3({
		marketIndex,
		marketType,
		slot,
		oraclePriceData,
	}: {
		marketIndex: number;
		marketType: MarketType;
		slot: number;
		oraclePriceData: OraclePriceData;
	}): L3OrderBook {
		const bids: L3Level[] = [];
		const asks: L3Level[] = [];

		const restingAsks = this.getRestingLimitAsks(
			marketIndex,
			slot,
			marketType,
			oraclePriceData
		);

		for (const ask of restingAsks) {
			asks.push({
				price: ask.getPrice(oraclePriceData, slot),
				size: ask.order.baseAssetAmount.sub(ask.order.baseAssetAmountFilled),
				maker: ask.userAccount,
				orderId: ask.order.orderId,
			});
		}

		const restingBids = this.getRestingLimitBids(
			marketIndex,
			slot,
			marketType,
			oraclePriceData
		);

		for (const bid of restingBids) {
			bids.push({
				price: bid.getPrice(oraclePriceData, slot),
				size: bid.order.baseAssetAmount.sub(bid.order.baseAssetAmountFilled),
				maker: bid.userAccount,
				orderId: bid.order.orderId,
			});
		}

		return {
			bids,
			asks,
		};
	}

	private estimateFillExactBaseAmountInForSide(
		baseAmountIn: BN,
		oraclePriceData: OraclePriceData,
		slot: number,
		dlobSide: Generator<DLOBNode>
	): BN {
		let runningSumQuote = ZERO;
		let runningSumBase = ZERO;
		for (const side of dlobSide) {
			const price = side.getPrice(oraclePriceData, slot); //side.order.quoteAssetAmount.div(side.order.baseAssetAmount);
			const baseAmountRemaining = side.order.baseAssetAmount.sub(
				side.order.baseAssetAmountFilled
			);
			if (runningSumBase.add(baseAmountRemaining).gt(baseAmountIn)) {
				const remainingBase = baseAmountIn.sub(runningSumBase);
				runningSumBase = runningSumBase.add(remainingBase);
				runningSumQuote = runningSumQuote.add(remainingBase.mul(price));
				break;
			} else {
				runningSumBase = runningSumBase.add(baseAmountRemaining);
				runningSumQuote = runningSumQuote.add(baseAmountRemaining.mul(price));
			}
		}

		return runningSumQuote
			.mul(QUOTE_PRECISION)
			.div(BASE_PRECISION.mul(PRICE_PRECISION));
	}

	/**
	 *
	 * @param param.marketIndex the index of the market
	 * @param param.marketType the type of the market
	 * @param param.baseAmount the base amount in to estimate
	 * @param param.orderDirection the direction of the trade
	 * @param param.slot current slot for estimating dlob node price
	 * @param param.oraclePriceData the oracle price data
	 * @returns the estimated quote amount filled: QUOTE_PRECISION
	 */
	public estimateFillWithExactBaseAmount({
		marketIndex,
		marketType,
		baseAmount,
		orderDirection,
		slot,
		oraclePriceData,
	}: {
		marketIndex: number;
		marketType: MarketType;
		baseAmount: BN;
		orderDirection: PositionDirection;
		slot: number;
		oraclePriceData: OraclePriceData;
	}): BN {
		if (isVariant(orderDirection, 'long')) {
			return this.estimateFillExactBaseAmountInForSide(
				baseAmount,
				oraclePriceData,
				slot,
				this.getRestingLimitAsks(marketIndex, slot, marketType, oraclePriceData)
			);
		} else if (isVariant(orderDirection, 'short')) {
			return this.estimateFillExactBaseAmountInForSide(
				baseAmount,
				oraclePriceData,
				slot,
				this.getRestingLimitBids(marketIndex, slot, marketType, oraclePriceData)
			);
		}
	}
}<|MERGE_RESOLUTION|>--- conflicted
+++ resolved
@@ -930,10 +930,7 @@
 		}
 
 		// All bids/asks that can expire
-<<<<<<< HEAD
-=======
 		// dont try to expire limit orders with tif as its inefficient use of blockspace
->>>>>>> 1079bdb5
 		const bidGenerators = [nodeLists.market.bid.getGenerator()];
 		const askGenerators = [nodeLists.market.ask.getGenerator()];
 
