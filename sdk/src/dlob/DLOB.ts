--- conflicted
+++ resolved
@@ -185,7 +185,6 @@
 		return true;
 	}
 
-<<<<<<< HEAD
 	public handleOrderRecord(record: OrderRecord, slot: number): void {
 		this.insertOrder(record.order, record.user.toString(), slot, false);
 	}
@@ -253,8 +252,6 @@
 		}
 	}
 
-=======
->>>>>>> 49b09171
 	public insertOrder(
 		order: Order,
 		userAccount: string,
@@ -281,18 +278,11 @@
 				.get(marketType)
 				.add(getOrderSignature(order.orderId, userAccount));
 		}
-<<<<<<< HEAD
 		this.getListForOrder(order, slot)?.insert(
 			order,
 			marketType,
 			userAccount,
 			isUserProtectedMaker
-=======
-		this.getListForOnChainOrder(order, slot)?.insert(
-			order,
-			marketType,
-			userAccount
->>>>>>> 49b09171
 		);
 
 		if (onInsert) {
@@ -352,7 +342,6 @@
 		});
 	}
 
-<<<<<<< HEAD
 	public updateOrder(
 		order: Order,
 		userAccount: PublicKey,
@@ -417,28 +406,7 @@
 		}
 	}
 
-	public delete(
-		order: Order,
-		userAccount: PublicKey,
-		slot: number,
-		onDelete?: OrderBookCallback
-	): void {
-		if (isVariant(order.status, 'init')) {
-			return;
-		}
-
-		this.updateRestingLimitOrders(slot);
-
-		this.getListForOrder(order, slot)?.remove(order, userAccount.toString());
-		if (onDelete) {
-			onDelete();
-		}
-	}
-
-	public getListForOrder(
-=======
 	public getListForOnChainOrder(
->>>>>>> 49b09171
 		order: Order,
 		slot: number
 	): NodeList<any> | undefined {
