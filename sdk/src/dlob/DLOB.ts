--- conflicted
+++ resolved
@@ -253,20 +253,14 @@
 		}
 
 		const marketType = getVariant(order.marketType) as MarketTypeStr;
-<<<<<<< HEAD
+
+		if (!this.orderLists.has(marketType)) {
+			return undefined;
+		}
+
 		return this.orderLists.get(marketType).get(order.marketIndex)[type][
 			subType
 		];
-=======
-
-		if (!this.orderLists.has(marketType)) {
-			return undefined;
-		}
-
-		return this.orderLists.get(marketType).get(order.marketIndex.toNumber())[
-			type
-		][subType];
->>>>>>> 46b88bd6
 	}
 
 	public findNodesToFill(
