import { getOrderSignature, NodeList } from './NodeList';
import { BN } from '@coral-xyz/anchor';
import {
	BASE_PRECISION,
	BN_MAX,
	PRICE_PRECISION,
	QUOTE_PRECISION,
	ZERO,
} from '../constants/numericConstants';
import { decodeName } from '../userName';
import { DLOBNode, DLOBNodeType, TriggerOrderNode } from './DLOBNode';
import { DriftClient } from '../driftClient';
import {
	calculateOrderBaseAssetAmount,
	getLimitPrice,
	isOrderExpired,
	isRestingLimitOrder,
	isTriggered,
	mustBeTriggered,
} from '../math/orders';
import {
	getVariant,
	isOneOfVariant,
	isVariant,
	MarketType,
	MarketTypeStr,
	Order,
	PerpMarketAccount,
	PositionDirection,
	ProtectedMakerParams,
	SpotMarketAccount,
	StateAccount,
} from '../types';
import { isUserProtectedMaker } from '../math/userStatus';
import { MMOraclePriceData, OraclePriceData } from '../oracles/types';
import { ProtectMakerParamsMap } from './types';
import { SlotSubscriber } from '../slot/SlotSubscriber';
import { UserMap } from '../userMap/userMap';
import { PublicKey } from '@solana/web3.js';
import { ammPaused, exchangePaused, fillPaused } from '../math/exchangeStatus';
import {
	createL2Levels,
	getL2GeneratorFromDLOBNodes,
	L2OrderBook,
	L2OrderBookGenerator,
	L3Level,
	L3OrderBook,
	mergeL2LevelGenerators,
} from './orderBookLevels';
import { isFallbackAvailableLiquiditySource } from '../math/auction';
import { convertToNumber } from '../math/conversion';

export type DLOBOrder = { user: PublicKey; order: Order };
export type DLOBOrders = DLOBOrder[];

export type MarketNodeLists = {
	restingLimit: {
		ask: NodeList<'restingLimit'>;
		bid: NodeList<'restingLimit'>;
	};
	floatingLimit: {
		ask: NodeList<'floatingLimit'>;
		bid: NodeList<'floatingLimit'>;
	};
	protectedFloatingLimit: {
		ask: NodeList<'protectedFloatingLimit'>;
		bid: NodeList<'protectedFloatingLimit'>;
	};
	takingLimit: {
		ask: NodeList<'takingLimit'>;
		bid: NodeList<'takingLimit'>;
	};
	market: {
		ask: NodeList<'market'>;
		bid: NodeList<'market'>;
	};
	trigger: {
		above: NodeList<'trigger'>;
		below: NodeList<'trigger'>;
	};
	signedMsg: {
		ask: NodeList<'signedMsg'>;
		bid: NodeList<'signedMsg'>;
	};
};

type OrderBookCallback = () => void;

/**
 *  Receives a DLOBNode and is expected to return true if the node should
 *  be taken into account when generating, or false otherwise.
 *
 * Currently used in functions that rely on getBestNode
 */
export type DLOBFilterFcn = (node: DLOBNode) => boolean;

export type NodeToFill = {
	node: DLOBNode;
	makerNodes: DLOBNode[];
};

export type NodeToTrigger = {
	node: TriggerOrderNode;
};

const SUPPORTED_ORDER_TYPES = [
	'market',
	'limit',
	'triggerMarket',
	'triggerLimit',
	'oracle',
];

export class DLOB {
	openOrders = new Map<MarketTypeStr, Set<string>>();
	orderLists = new Map<MarketTypeStr, Map<number, MarketNodeLists>>();
	maxSlotForRestingLimitOrders = 0;

	initialized = false;

	protectedMakerParamsMap: ProtectMakerParamsMap;

	public constructor(protectedMakerParamsMap?: ProtectMakerParamsMap) {
		this.protectedMakerParamsMap = protectedMakerParamsMap || {
			perp: new Map<number, ProtectedMakerParams>(),
			spot: new Map<number, ProtectedMakerParams>(),
		};
		this.init();
	}

	private init() {
		this.openOrders.set('perp', new Set<string>());
		this.openOrders.set('spot', new Set<string>());
		this.orderLists.set('perp', new Map<number, MarketNodeLists>());
		this.orderLists.set('spot', new Map<number, MarketNodeLists>());
	}

	public clear() {
		for (const marketType of this.openOrders.keys()) {
			this.openOrders.get(marketType).clear();
		}
		this.openOrders.clear();

		for (const marketType of this.orderLists.keys()) {
			for (const marketIndex of this.orderLists.get(marketType).keys()) {
				const marketNodeLists = this.orderLists
					.get(marketType)
					.get(marketIndex);
				for (const side of Object.keys(marketNodeLists)) {
					for (const orderType of Object.keys(marketNodeLists[side])) {
						marketNodeLists[side][orderType].clear();
					}
				}
			}
		}
		this.orderLists.clear();

		this.maxSlotForRestingLimitOrders = 0;

		this.init();
	}

	/**
	 * initializes a new DLOB instance
	 *
	 * @returns a promise that resolves when the DLOB is initialized
	 */
	public async initFromUserMap(
		userMap: UserMap,
		slot: number
	): Promise<boolean> {
		if (this.initialized) {
			return false;
		}

		// initialize the dlob with the user map
		for (const user of userMap.values()) {
			const userAccount = user.getUserAccount();
			const userAccountPubkey = user.getUserAccountPublicKey();
			const userAccountPubkeyString = userAccountPubkey.toString();
			const protectedMaker = isUserProtectedMaker(userAccount);

			for (const order of userAccount.orders) {
				let baseAssetAmount = order.baseAssetAmount;
				if (order.reduceOnly) {
					const existingBaseAmount =
						userAccount.perpPositions.find(
							(pos) =>
								pos.marketIndex === order.marketIndex && pos.openOrders > 0
						)?.baseAssetAmount || ZERO;
					baseAssetAmount = calculateOrderBaseAssetAmount(
						order,
						existingBaseAmount
					);
				}

				this.insertOrder(
					order,
					userAccountPubkeyString,
					slot,
					protectedMaker,
					baseAssetAmount
				);
			}
		}

		this.initialized = true;
		return true;
	}

	public insertOrder(
		order: Order,
		userAccount: string,
		slot: number,
		isUserProtectedMaker: boolean,
		baseAssetAmount: BN,
		onInsert?: OrderBookCallback
	): void {
		if (!isVariant(order.status, 'open')) {
			return;
		}

		if (!isOneOfVariant(order.orderType, SUPPORTED_ORDER_TYPES)) {
			return;
		}

		const marketType = getVariant(order.marketType) as MarketTypeStr;

		if (!this.orderLists.get(marketType).has(order.marketIndex)) {
			this.addOrderList(marketType, order.marketIndex);
		}

		if (isVariant(order.status, 'open')) {
			this.openOrders
				.get(marketType)
				.add(getOrderSignature(order.orderId, userAccount));
		}

		this.getListForOnChainOrder(order, slot, isUserProtectedMaker)?.insert(
			order,
			marketType,
			userAccount,
			isUserProtectedMaker,
			this.protectedMakerParamsMap[marketType].get(order.marketIndex),
			baseAssetAmount
		);

		if (onInsert) {
			onInsert();
		}
	}

	public insertSignedMsgOrder(
		order: Order,
		userAccount: string,
		isUserProtectedMaker: boolean,
		baseAssetAmount?: BN,
		onInsert?: OrderBookCallback
	): void {
		const marketType = getVariant(order.marketType) as MarketTypeStr;
		const marketIndex = order.marketIndex;
		const bidOrAsk = isVariant(order.direction, 'long') ? 'bid' : 'ask';
		if (!this.orderLists.get(marketType).has(order.marketIndex)) {
			this.addOrderList(marketType, order.marketIndex);
		}
		this.openOrders
			.get(marketType)
			.add(getOrderSignature(order.orderId, userAccount));
		this.orderLists
			.get(marketType)
			.get(marketIndex)
			.signedMsg[bidOrAsk].insert(
				order,
				marketType,
				userAccount,
				isUserProtectedMaker,
				this.protectedMakerParamsMap[marketType].get(order.marketIndex),
				baseAssetAmount
			);
		if (onInsert) {
			onInsert();
		}
	}

	addOrderList(marketType: MarketTypeStr, marketIndex: number): void {
		this.orderLists.get(marketType).set(marketIndex, {
			restingLimit: {
				ask: new NodeList('restingLimit', 'asc'),
				bid: new NodeList('restingLimit', 'desc'),
			},
			floatingLimit: {
				ask: new NodeList('floatingLimit', 'asc'),
				bid: new NodeList('floatingLimit', 'desc'),
			},
			protectedFloatingLimit: {
				ask: new NodeList('protectedFloatingLimit', 'asc'),
				bid: new NodeList('protectedFloatingLimit', 'desc'),
			},
			takingLimit: {
				ask: new NodeList('takingLimit', 'asc'),
				bid: new NodeList('takingLimit', 'asc'), // always sort ascending for market orders
			},
			market: {
				ask: new NodeList('market', 'asc'),
				bid: new NodeList('market', 'asc'), // always sort ascending for market orders
			},
			trigger: {
				above: new NodeList('trigger', 'asc'),
				below: new NodeList('trigger', 'desc'),
			},
			signedMsg: {
				ask: new NodeList('signedMsg', 'asc'),
				bid: new NodeList('signedMsg', 'asc'),
			},
		});
	}

	public delete(
		order: Order,
		userAccount: PublicKey,
		slot: number,
		isUserProtectedMaker: boolean,
		onDelete?: OrderBookCallback
	): void {
		if (!isVariant(order.status, 'open')) {
			return;
		}

		this.updateRestingLimitOrders(slot);

		this.getListForOnChainOrder(order, slot, isUserProtectedMaker)?.remove(
			order,
			userAccount.toString()
		);

		if (onDelete) {
			onDelete();
		}
	}

	public getListForOnChainOrder(
		order: Order,
		slot: number,
		isProtectedMaker: boolean
	): NodeList<any> | undefined {
		const isInactiveTriggerOrder =
			mustBeTriggered(order) && !isTriggered(order);

		let type: DLOBNodeType;
		if (isInactiveTriggerOrder) {
			type = 'trigger';
		} else if (
			isOneOfVariant(order.orderType, ['market', 'triggerMarket', 'oracle'])
		) {
			type = 'market';
		} else if (order.oraclePriceOffset !== 0) {
			type = isProtectedMaker ? 'protectedFloatingLimit' : 'floatingLimit';
		} else {
			const isResting = isRestingLimitOrder(order, slot);
			type = isResting ? 'restingLimit' : 'takingLimit';
		}

		let subType: string;
		if (isInactiveTriggerOrder) {
			subType = isVariant(order.triggerCondition, 'above') ? 'above' : 'below';
		} else {
			subType = isVariant(order.direction, 'long') ? 'bid' : 'ask';
		}

		const marketType = getVariant(order.marketType) as MarketTypeStr;

		if (!this.orderLists.has(marketType)) {
			return undefined;
		}

		return this.orderLists.get(marketType).get(order.marketIndex)[type][
			subType
		];
	}

	public updateRestingLimitOrders(slot: number): void {
		if (slot <= this.maxSlotForRestingLimitOrders) {
			return;
		}

		this.maxSlotForRestingLimitOrders = slot;

		this.updateRestingLimitOrdersForMarketType(slot, 'perp');

		this.updateRestingLimitOrdersForMarketType(slot, 'spot');
	}

	updateRestingLimitOrdersForMarketType(
		slot: number,
		marketTypeStr: MarketTypeStr
	): void {
		for (const [_, nodeLists] of this.orderLists.get(marketTypeStr)) {
			const nodesToUpdate = [];
			for (const node of nodeLists.takingLimit.ask.getGenerator()) {
				if (!isRestingLimitOrder(node.order, slot)) {
					continue;
				}

				nodesToUpdate.push({
					side: 'ask',
					node,
				});
			}

			for (const node of nodeLists.takingLimit.bid.getGenerator()) {
				if (!isRestingLimitOrder(node.order, slot)) {
					continue;
				}

				nodesToUpdate.push({
					side: 'bid',
					node,
				});
			}

			for (const nodeToUpdate of nodesToUpdate) {
				const { side, node } = nodeToUpdate;
				nodeLists.takingLimit[side].remove(node.order, node.userAccount);
				nodeLists.restingLimit[side].insert(
					node.order,
					marketTypeStr,
					node.userAccount,
					node.isProtectedMaker,
					this.protectedMakerParamsMap[marketTypeStr].get(
						node.order.marketIndex
					)
				);
			}
		}
	}

	public getOrder(orderId: number, userAccount: PublicKey): Order | undefined {
		const orderSignature = getOrderSignature(orderId, userAccount.toString());
		for (const nodeList of this.getNodeLists()) {
			const node = nodeList.get(orderSignature);
			if (node) {
				return node.order;
			}
		}

		return undefined;
	}

	public findNodesToFill<T extends MarketType>(
		marketIndex: number,
		fallbackBid: BN | undefined,
		fallbackAsk: BN | undefined,
		slot: number,
		ts: number,
		marketType: T,
		oraclePriceData: T extends { spot: unknown }
			? OraclePriceData
			: MMOraclePriceData,
		stateAccount: StateAccount,
		marketAccount: T extends { spot: unknown }
			? SpotMarketAccount
			: PerpMarketAccount
	): NodeToFill[] {
		if (fillPaused(stateAccount, marketAccount)) {
			return [];
		}

		const isAmmPaused = ammPaused(stateAccount, marketAccount);

		const minAuctionDuration = isVariant(marketType, 'perp')
			? stateAccount.minPerpAuctionDuration
			: 0;

		const { makerRebateNumerator, makerRebateDenominator } =
			this.getMakerRebate(marketType, stateAccount, marketAccount);

		const takingOrderNodesToFill: Array<NodeToFill> =
			this.findTakingNodesToFill(
				marketIndex,
				slot,
				marketType,
				oraclePriceData,
				isAmmPaused,
				minAuctionDuration,
				fallbackAsk,
				fallbackBid
			);

		const restingLimitOrderNodesToFill: Array<NodeToFill> =
			this.findRestingLimitOrderNodesToFill(
				marketIndex,
				slot,
				marketType,
				oraclePriceData,
				isAmmPaused,
				minAuctionDuration,
				makerRebateNumerator,
				makerRebateDenominator,
				fallbackAsk,
				fallbackBid
			);

		// get expired market nodes
		const expiredNodesToFill = this.findExpiredNodesToFill(
			marketIndex,
			ts,
			marketType,
			new BN(slot)
		);

		const stepSize = isVariant(marketType, 'perp')
			? (marketAccount as PerpMarketAccount).amm.orderStepSize
			: (marketAccount as SpotMarketAccount).orderStepSize;

		const cancelReduceOnlyNodesToFill =
			this.findUnfillableReduceOnlyOrdersToCancel(
				marketIndex,
				marketType,
				stepSize
			);

		return this.mergeNodesToFill(
			restingLimitOrderNodesToFill,
			takingOrderNodesToFill
		)
			.concat(expiredNodesToFill)
			.concat(cancelReduceOnlyNodesToFill);
	}

	getMakerRebate(
		marketType: MarketType,
		stateAccount: StateAccount,
		marketAccount: PerpMarketAccount | SpotMarketAccount
	): { makerRebateNumerator: number; makerRebateDenominator: number } {
		let makerRebateNumerator: number;
		let makerRebateDenominator: number;
		if (isVariant(marketType, 'perp')) {
			makerRebateNumerator =
				stateAccount.perpFeeStructure.feeTiers[0].makerRebateNumerator;
			makerRebateDenominator =
				stateAccount.perpFeeStructure.feeTiers[0].makerRebateDenominator;
		} else {
			makerRebateNumerator =
				stateAccount.spotFeeStructure.feeTiers[0].makerRebateNumerator;
			makerRebateDenominator =
				stateAccount.spotFeeStructure.feeTiers[0].makerRebateDenominator;
		}

		// @ts-ignore
		const feeAdjustment = marketAccount.feeAdjustment || 0;
		if (feeAdjustment !== 0) {
			makerRebateNumerator += (makerRebateNumerator * feeAdjustment) / 100;
		}

		return { makerRebateNumerator, makerRebateDenominator };
	}

	mergeNodesToFill(
		restingLimitOrderNodesToFill: NodeToFill[],
		takingOrderNodesToFill: NodeToFill[]
	): NodeToFill[] {
		const mergedNodesToFill = new Map<string, NodeToFill>();

		const mergeNodesToFillHelper = (nodesToFillArray: NodeToFill[]) => {
			nodesToFillArray.forEach((nodeToFill) => {
				const nodeSignature = getOrderSignature(
					nodeToFill.node.order.orderId,
					nodeToFill.node.userAccount
				);

				if (!mergedNodesToFill.has(nodeSignature)) {
					mergedNodesToFill.set(nodeSignature, {
						node: nodeToFill.node,
						makerNodes: [],
					});
				}

				if (nodeToFill.makerNodes) {
					mergedNodesToFill
						.get(nodeSignature)
						.makerNodes.push(...nodeToFill.makerNodes);
				}
			});
		};

		mergeNodesToFillHelper(restingLimitOrderNodesToFill);
		mergeNodesToFillHelper(takingOrderNodesToFill);

		return Array.from(mergedNodesToFill.values());
	}

	public findRestingLimitOrderNodesToFill<T extends MarketType>(
		marketIndex: number,
		slot: number,
		marketType: T,
		oraclePriceData: T extends { spot: unknown }
			? OraclePriceData
			: MMOraclePriceData,
		isAmmPaused: boolean,
		minAuctionDuration: number,
		makerRebateNumerator: number,
		makerRebateDenominator: number,
		fallbackAsk: BN | undefined,
		fallbackBid: BN | undefined
	): NodeToFill[] {
		const nodesToFill = new Array<NodeToFill>();

		const crossingNodes = this.findCrossingRestingLimitOrders(
			marketIndex,
			slot,
			marketType,
			oraclePriceData
		);

		for (const crossingNode of crossingNodes) {
			nodesToFill.push(crossingNode);
		}

		if (fallbackBid && !isAmmPaused) {
			const askGenerator = this.getRestingLimitAsks(
				marketIndex,
				slot,
				marketType,
				oraclePriceData
			);

			const fallbackBidWithBuffer = fallbackBid.sub(
				fallbackBid.muln(makerRebateNumerator).divn(makerRebateDenominator)
			);

			const asksCrossingFallback = this.findNodesCrossingFallbackLiquidity(
				marketType,
				slot,
				oraclePriceData,
				askGenerator,
				(askPrice) => {
					return askPrice.lte(fallbackBidWithBuffer);
				},
				minAuctionDuration
			);

			for (const askCrossingFallback of asksCrossingFallback) {
				nodesToFill.push(askCrossingFallback);
			}
		}

		if (fallbackAsk && !isAmmPaused) {
			const bidGenerator = this.getRestingLimitBids(
				marketIndex,
				slot,
				marketType,
				oraclePriceData
			);

			const fallbackAskWithBuffer = fallbackAsk.add(
				fallbackAsk.muln(makerRebateNumerator).divn(makerRebateDenominator)
			);

			const bidsCrossingFallback = this.findNodesCrossingFallbackLiquidity(
				marketType,
				slot,
				oraclePriceData,
				bidGenerator,
				(bidPrice) => {
					return bidPrice.gte(fallbackAskWithBuffer);
				},
				minAuctionDuration
			);

			for (const bidCrossingFallback of bidsCrossingFallback) {
				nodesToFill.push(bidCrossingFallback);
			}
		}

		return nodesToFill;
	}

	public findTakingNodesToFill<T extends MarketType>(
		marketIndex: number,
		slot: number,
		marketType: T,
		oraclePriceData: T extends { spot: unknown }
			? OraclePriceData
			: MMOraclePriceData,
		isAmmPaused: boolean,
		minAuctionDuration: number,
		fallbackAsk: BN | undefined,
		fallbackBid?: BN | undefined
	): NodeToFill[] {
		const nodesToFill = new Array<NodeToFill>();

		let takingOrderGenerator = this.getTakingAsks(
			marketIndex,
			marketType,
			slot,
			oraclePriceData
		);

		const takingAsksCrossingBids = this.findTakingNodesCrossingMakerNodes(
			marketIndex,
			slot,
			marketType,
			oraclePriceData,
			takingOrderGenerator,
			this.getRestingLimitBids.bind(this),
			(takerPrice, makerPrice) => {
				if (isVariant(marketType, 'spot')) {
					if (takerPrice === undefined) {
						return false;
					}

					if (fallbackBid && makerPrice.lt(fallbackBid)) {
						return false;
					}
				}
				return takerPrice === undefined || takerPrice.lte(makerPrice);
			}
		);
		for (const takingAskCrossingBid of takingAsksCrossingBids) {
			nodesToFill.push(takingAskCrossingBid);
		}

		if (fallbackBid && !isAmmPaused) {
			takingOrderGenerator = this.getTakingAsks(
				marketIndex,
				marketType,
				slot,
				oraclePriceData
			);
			const takingAsksCrossingFallback =
				this.findNodesCrossingFallbackLiquidity(
					marketType,
					slot,
					oraclePriceData,
					takingOrderGenerator,
					(takerPrice) => {
						return takerPrice === undefined || takerPrice.lte(fallbackBid);
					},
					minAuctionDuration
				);

			for (const takingAskCrossingFallback of takingAsksCrossingFallback) {
				nodesToFill.push(takingAskCrossingFallback);
			}
		}

		takingOrderGenerator = this.getTakingBids(
			marketIndex,
			marketType,
			slot,
			oraclePriceData
		);

		const takingBidsToFill = this.findTakingNodesCrossingMakerNodes(
			marketIndex,
			slot,
			marketType,
			oraclePriceData,
			takingOrderGenerator,
			this.getRestingLimitAsks.bind(this),
			(takerPrice, makerPrice) => {
				if (isVariant(marketType, 'spot')) {
					if (takerPrice === undefined) {
						return false;
					}

					if (fallbackAsk && makerPrice.gt(fallbackAsk)) {
						return false;
					}
				}

				return takerPrice === undefined || takerPrice.gte(makerPrice);
			}
		);

		for (const takingBidToFill of takingBidsToFill) {
			nodesToFill.push(takingBidToFill);
		}

		if (fallbackAsk && !isAmmPaused) {
			takingOrderGenerator = this.getTakingBids(
				marketIndex,
				marketType,
				slot,
				oraclePriceData
			);
			const takingBidsCrossingFallback =
				this.findNodesCrossingFallbackLiquidity(
					marketType,
					slot,
					oraclePriceData,
					takingOrderGenerator,
					(takerPrice) => {
						return takerPrice === undefined || takerPrice.gte(fallbackAsk);
					},
					minAuctionDuration
				);
			for (const marketBidCrossingFallback of takingBidsCrossingFallback) {
				nodesToFill.push(marketBidCrossingFallback);
			}
		}

		return nodesToFill;
	}

	public findTakingNodesCrossingMakerNodes<T extends MarketType>(
		marketIndex: number,
		slot: number,
		marketType: T,
		oraclePriceData: T extends { spot: unknown }
			? OraclePriceData
			: MMOraclePriceData,
		takerNodeGenerator: Generator<DLOBNode>,
		makerNodeGeneratorFn: (
			marketIndex: number,
			slot: number,
			marketType: MarketType,
			oraclePriceData: T extends { spot: unknown }
				? OraclePriceData
				: MMOraclePriceData
		) => Generator<DLOBNode>,
		doesCross: (takerPrice: BN | undefined, makerPrice: BN) => boolean
	): NodeToFill[] {
		const nodesToFill = new Array<NodeToFill>();

		for (const takerNode of takerNodeGenerator) {
			const makerNodeGenerator = makerNodeGeneratorFn(
				marketIndex,
				slot,
				marketType,
				oraclePriceData
			);

			for (const makerNode of makerNodeGenerator) {
				// Can't match orders from the same user
				const sameUser = takerNode.userAccount === makerNode.userAccount;
				if (sameUser) {
					continue;
				}

				const makerPrice = makerNode.getPrice(oraclePriceData, slot);
				const takerPrice = takerNode.getPrice(oraclePriceData, slot);

				const ordersCross = doesCross(takerPrice, makerPrice);
				if (!ordersCross) {
					// market orders aren't sorted by price, they are sorted by time, so we need to traverse
					// through all of em
					break;
				}

				nodesToFill.push({
					node: takerNode,
					makerNodes: [makerNode],
				});

				const makerOrder = makerNode.order;
				const takerOrder = takerNode.order;

				const makerBaseRemaining = makerOrder.baseAssetAmount.sub(
					makerOrder.baseAssetAmountFilled
				);
				const takerBaseRemaining = takerOrder.baseAssetAmount.sub(
					takerOrder.baseAssetAmountFilled
				);

				const baseFilled = BN.min(makerBaseRemaining, takerBaseRemaining);

				const newMakerOrder = { ...makerOrder };
				newMakerOrder.baseAssetAmountFilled =
					makerOrder.baseAssetAmountFilled.add(baseFilled);
				this.getListForOnChainOrder(
					newMakerOrder,
					slot,
					makerNode.isProtectedMaker
				).update(newMakerOrder, makerNode.userAccount);

				const newTakerOrder = { ...takerOrder };
				newTakerOrder.baseAssetAmountFilled =
					takerOrder.baseAssetAmountFilled.add(baseFilled);

				if (takerNode.isSignedMsg) {
					const marketTypeStr = getVariant(marketType) as MarketTypeStr;
					const orderList = isVariant(takerOrder.direction, 'long')
						? this.orderLists.get(marketTypeStr).get(marketIndex).signedMsg.bid
						: this.orderLists.get(marketTypeStr).get(marketIndex).signedMsg.ask;
					orderList.update(newTakerOrder, takerNode.userAccount);
				} else {
					this.getListForOnChainOrder(
						newTakerOrder,
						slot,
						takerNode.isProtectedMaker
					).update(newTakerOrder, takerNode.userAccount);
				}

				if (
					newTakerOrder.baseAssetAmountFilled.eq(takerOrder.baseAssetAmount)
				) {
					break;
				}
			}
		}

		return nodesToFill;
	}

	public findNodesCrossingFallbackLiquidity<T extends MarketType>(
		marketType: T,
		slot: number,
		oraclePriceData: T extends { spot: unknown }
			? OraclePriceData
			: MMOraclePriceData,
		nodeGenerator: Generator<DLOBNode>,
		doesCross: (nodePrice: BN | undefined) => boolean,
		minAuctionDuration: number
	): NodeToFill[] {
		const nodesToFill = new Array<NodeToFill>();

		let nextNode = nodeGenerator.next();
		while (!nextNode.done) {
			const node = nextNode.value;

			if (isVariant(marketType, 'spot') && node.order?.postOnly) {
				nextNode = nodeGenerator.next();
				continue;
			}

			const nodePrice = getLimitPrice(node.order, oraclePriceData, slot);

			// order crosses if there is no limit price or it crosses fallback price
			const crosses = doesCross(nodePrice);

			// fallback is available if auction is complete or it's a spot order
			const fallbackAvailable =
				isVariant(marketType, 'spot') ||
				isFallbackAvailableLiquiditySource(
					node.order,
					minAuctionDuration,
					slot
				);

			if (crosses && fallbackAvailable) {
				nodesToFill.push({
					node: node,
					makerNodes: [], // filled by fallback
				});
			}

			nextNode = nodeGenerator.next();
		}

		return nodesToFill;
	}

	public findExpiredNodesToFill(
		marketIndex: number,
		ts: number,
		marketType: MarketType,
		slot?: BN
	): NodeToFill[] {
		const nodesToFill = new Array<NodeToFill>();

		const marketTypeStr = getVariant(marketType) as MarketTypeStr;
		const nodeLists = this.orderLists.get(marketTypeStr).get(marketIndex);

		if (!nodeLists) {
			return nodesToFill;
		}

		// All bids/asks that can expire
		// dont try to expire limit orders with tif as its inefficient use of blockspace
		const bidGenerators = [
			nodeLists.takingLimit.bid.getGenerator(),
			nodeLists.restingLimit.bid.getGenerator(),
			nodeLists.floatingLimit.bid.getGenerator(),
			nodeLists.market.bid.getGenerator(),
			nodeLists.signedMsg.bid.getGenerator(),
		];
		const askGenerators = [
			nodeLists.takingLimit.ask.getGenerator(),
			nodeLists.restingLimit.ask.getGenerator(),
			nodeLists.floatingLimit.ask.getGenerator(),
			nodeLists.market.ask.getGenerator(),
			nodeLists.signedMsg.ask.getGenerator(),
		];

		for (const bidGenerator of bidGenerators) {
			for (const bid of bidGenerator) {
				if (
					bid.isSignedMsg &&
					slot.gt(bid.order.slot.addn(bid.order.auctionDuration))
				) {
					this.orderLists
						.get(marketTypeStr)
						.get(marketIndex)
						.signedMsg.bid.remove(bid.order, bid.userAccount);
				} else if (isOrderExpired(bid.order, ts, true, 25)) {
					nodesToFill.push({
						node: bid,
						makerNodes: [],
					});
				}
			}
		}

		for (const askGenerator of askGenerators) {
			for (const ask of askGenerator) {
				if (
					ask.isSignedMsg &&
					slot.gt(ask.order.slot.addn(ask.order.auctionDuration))
				) {
					this.orderLists
						.get(marketTypeStr)
						.get(marketIndex)
						.signedMsg.ask.remove(ask.order, ask.userAccount);
				} else if (isOrderExpired(ask.order, ts, true, 25)) {
					nodesToFill.push({
						node: ask,
						makerNodes: [],
					});
				}
			}
		}

		return nodesToFill;
	}

<<<<<<< HEAD
	public findUnfillableReduceOnlyOrdersToCancel(
		marketIndex: number,
		marketType: MarketType,
		stepSize: BN
	): NodeToFill[] {
		const nodesToFill = new Array<NodeToFill>();

		const marketTypeStr = getVariant(marketType) as MarketTypeStr;
		const nodeLists = this.orderLists.get(marketTypeStr).get(marketIndex);

		if (!nodeLists) {
			return nodesToFill;
		}

		const generators = [
			nodeLists.takingLimit.bid.getGenerator(),
			nodeLists.restingLimit.bid.getGenerator(),
			nodeLists.floatingLimit.bid.getGenerator(),
			nodeLists.market.bid.getGenerator(),
			nodeLists.signedMsg.bid.getGenerator(),
			nodeLists.takingLimit.ask.getGenerator(),
			nodeLists.restingLimit.ask.getGenerator(),
			nodeLists.floatingLimit.ask.getGenerator(),
			nodeLists.market.ask.getGenerator(),
			nodeLists.signedMsg.ask.getGenerator(),
			nodeLists.trigger.above.getGenerator(),
			nodeLists.trigger.below.getGenerator(),
		];

		for (const generator of generators) {
			for (const node of generator) {
				if (!node.order.reduceOnly) {
					continue;
				}

				if (node.baseAssetAmount.lt(stepSize)) {
					nodesToFill.push({
						node,
						makerNodes: [],
					});
				}
			}
		}

		return nodesToFill;
	}

	*getTakingBids(
=======
	*getTakingBids<T extends MarketType>(
>>>>>>> 59c678fe
		marketIndex: number,
		marketType: T,
		slot: number,
		oraclePriceData: T extends { spot: unknown }
			? OraclePriceData
			: MMOraclePriceData,
		filterFcn?: DLOBFilterFcn
	): Generator<DLOBNode> {
		const marketTypeStr = getVariant(marketType) as MarketTypeStr;
		const orderLists = this.orderLists.get(marketTypeStr).get(marketIndex);
		if (!orderLists) {
			return;
		}

		this.updateRestingLimitOrders(slot);

		const generatorList = [
			orderLists.market.bid.getGenerator(),
			orderLists.takingLimit.bid.getGenerator(),
			this.signedMsgGenerator(
				orderLists.signedMsg.bid,
				(x: DLOBNode) => !isRestingLimitOrder(x.order, slot)
			),
		];

		yield* this.getBestNode(
			generatorList,
			oraclePriceData,
			slot,
			(bestNode, currentNode) => {
				return bestNode.order.slot.lt(currentNode.order.slot);
			},
			filterFcn
		);
	}

	*getTakingAsks<T extends MarketType>(
		marketIndex: number,
		marketType: T,
		slot: number,
		oraclePriceData: T extends { spot: unknown }
			? OraclePriceData
			: MMOraclePriceData,
		filterFcn?: DLOBFilterFcn
	): Generator<DLOBNode> {
		const marketTypeStr = getVariant(marketType) as MarketTypeStr;
		const orderLists = this.orderLists.get(marketTypeStr).get(marketIndex);
		if (!orderLists) {
			return;
		}

		this.updateRestingLimitOrders(slot);

		const generatorList = [
			orderLists.market.ask.getGenerator(),
			orderLists.takingLimit.ask.getGenerator(),
			this.signedMsgGenerator(
				orderLists.signedMsg.ask,
				(x: DLOBNode) => !isRestingLimitOrder(x.order, slot)
			),
		];

		yield* this.getBestNode(
			generatorList,
			oraclePriceData,
			slot,
			(bestNode, currentNode) => {
				return bestNode.order.slot.lt(currentNode.order.slot);
			},
			filterFcn
		);
	}

	protected *signedMsgGenerator(
		signedMsgOrderList: NodeList<'signedMsg'>,
		filter: (x: DLOBNode) => boolean
	): Generator<DLOBNode> {
		for (const signedMsgOrder of signedMsgOrderList.getGenerator()) {
			if (filter(signedMsgOrder)) {
				yield signedMsgOrder;
			}
		}
	}

	protected *getBestNode<T extends MarketTypeStr>(
		generatorList: Array<Generator<DLOBNode>>,
		oraclePriceData: T extends 'spot' ? OraclePriceData : MMOraclePriceData,
		slot: number,
		compareFcn: (
			bestDLOBNode: DLOBNode,
			currentDLOBNode: DLOBNode,
			slot: number,
			oraclePriceData: T extends 'spot' ? OraclePriceData : MMOraclePriceData
		) => boolean,
		filterFcn?: DLOBFilterFcn
	): Generator<DLOBNode> {
		const generators = generatorList.map((generator) => {
			return {
				next: generator.next(),
				generator,
			};
		});

		let sideExhausted = false;
		while (!sideExhausted) {
			const bestGenerator = generators.reduce(
				(bestGenerator, currentGenerator) => {
					if (currentGenerator.next.done) {
						return bestGenerator;
					}

					if (bestGenerator.next.done) {
						return currentGenerator;
					}

					const bestValue = bestGenerator.next.value as DLOBNode;
					const currentValue = currentGenerator.next.value as DLOBNode;

					return compareFcn(bestValue, currentValue, slot, oraclePriceData)
						? bestGenerator
						: currentGenerator;
				}
			);

			if (!bestGenerator.next.done) {
				// skip this node if it's already completely filled
				if (bestGenerator.next.value.isBaseFilled()) {
					bestGenerator.next = bestGenerator.generator.next();
					continue;
				}

				if (filterFcn && !filterFcn(bestGenerator.next.value)) {
					bestGenerator.next = bestGenerator.generator.next();
					continue;
				}

				yield bestGenerator.next.value;
				bestGenerator.next = bestGenerator.generator.next();
			} else {
				sideExhausted = true;
			}
		}
	}

	*getRestingLimitAsks<T extends MarketType>(
		marketIndex: number,
		slot: number,
		marketType: T,
		oraclePriceData: T extends { spot: unknown }
			? OraclePriceData
			: MMOraclePriceData,
		filterFcn?: DLOBFilterFcn
	): Generator<DLOBNode> {
		if (isVariant(marketType, 'spot') && !oraclePriceData) {
			throw new Error('Must provide OraclePriceData to get spot asks');
		}

		this.updateRestingLimitOrders(slot);

		const marketTypeStr = getVariant(marketType) as MarketTypeStr;
		const nodeLists = this.orderLists.get(marketTypeStr).get(marketIndex);

		if (!nodeLists) {
			return;
		}

		const generatorList = [
			nodeLists.restingLimit.ask.getGenerator(),
			nodeLists.floatingLimit.ask.getGenerator(),
			nodeLists.protectedFloatingLimit.ask.getGenerator(),
			this.signedMsgGenerator(nodeLists.signedMsg.ask, (x: DLOBNode) =>
				isRestingLimitOrder(x.order, slot)
			),
		];

		yield* this.getBestNode(
			generatorList,
			oraclePriceData,
			slot,
			(bestNode, currentNode, slot, oraclePriceData) => {
				return bestNode
					.getPrice(oraclePriceData, slot)
					.lt(currentNode.getPrice(oraclePriceData, slot));
			},
			filterFcn
		);
	}

	*getRestingLimitBids<T extends MarketType>(
		marketIndex: number,
		slot: number,
		marketType: T,
		oraclePriceData: T extends { spot: unknown }
			? OraclePriceData
			: MMOraclePriceData,
		filterFcn?: DLOBFilterFcn
	): Generator<DLOBNode> {
		if (isVariant(marketType, 'spot') && !oraclePriceData) {
			throw new Error('Must provide OraclePriceData to get spot bids');
		}

		this.updateRestingLimitOrders(slot);

		const marketTypeStr = getVariant(marketType) as MarketTypeStr;
		const nodeLists = this.orderLists.get(marketTypeStr).get(marketIndex);

		if (!nodeLists) {
			return;
		}

		const generatorList = [
			nodeLists.restingLimit.bid.getGenerator(),
			nodeLists.floatingLimit.bid.getGenerator(),
			nodeLists.protectedFloatingLimit.bid.getGenerator(),
			this.signedMsgGenerator(nodeLists.signedMsg.bid, (x: DLOBNode) =>
				isRestingLimitOrder(x.order, slot)
			),
		];

		yield* this.getBestNode(
			generatorList,
			oraclePriceData,
			slot,
			(bestNode, currentNode, slot, oraclePriceData) => {
				return bestNode
					.getPrice(oraclePriceData, slot)
					.gt(currentNode.getPrice(oraclePriceData, slot));
			},
			filterFcn
		);
	}

	/**
	 * This will look at both the taking and resting limit asks
	 * @param marketIndex
	 * @param fallbackAsk
	 * @param slot
	 * @param marketType
	 * @param oraclePriceData
	 * @param filterFcn
	 */
	*getAsks<T extends MarketType>(
		marketIndex: number,
		_fallbackAsk: BN | undefined,
		slot: number,
		marketType: T,
		oraclePriceData: T extends { spot: unknown }
			? OraclePriceData
			: MMOraclePriceData,
		filterFcn?: DLOBFilterFcn
	): Generator<DLOBNode> {
		if (isVariant(marketType, 'spot') && !oraclePriceData) {
			throw new Error('Must provide OraclePriceData to get spot asks');
		}

		const generatorList = [
			this.getTakingAsks(marketIndex, marketType, slot, oraclePriceData),
			this.getRestingLimitAsks(marketIndex, slot, marketType, oraclePriceData),
		];

		yield* this.getBestNode(
			generatorList,
			oraclePriceData,
			slot,
			(bestNode, currentNode, slot, oraclePriceData) => {
				const bestNodePrice = bestNode.getPrice(oraclePriceData, slot) ?? ZERO;
				const currentNodePrice =
					currentNode.getPrice(oraclePriceData, slot) ?? ZERO;

				if (bestNodePrice.eq(currentNodePrice)) {
					return bestNode.order.slot.lt(currentNode.order.slot);
				}

				return bestNodePrice.lt(currentNodePrice);
			},
			filterFcn
		);
	}

	/**
	 * This will look at both the taking and resting limit bids
	 * @param marketIndex
	 * @param fallbackBid
	 * @param slot
	 * @param marketType
	 * @param oraclePriceData
	 * @param filterFcn
	 */
	*getBids<T extends MarketType>(
		marketIndex: number,
		_fallbackBid: BN | undefined,
		slot: number,
		marketType: T,
		oraclePriceData: T extends { spot: unknown }
			? OraclePriceData
			: MMOraclePriceData,
		filterFcn?: DLOBFilterFcn
	): Generator<DLOBNode> {
		if (isVariant(marketType, 'spot') && !oraclePriceData) {
			throw new Error('Must provide OraclePriceData to get spot bids');
		}

		const generatorList = [
			this.getTakingBids(marketIndex, marketType, slot, oraclePriceData),
			this.getRestingLimitBids(marketIndex, slot, marketType, oraclePriceData),
		];

		yield* this.getBestNode(
			generatorList,
			oraclePriceData,
			slot,
			(bestNode, currentNode, slot, oraclePriceData) => {
				const bestNodePrice =
					bestNode.getPrice(oraclePriceData, slot) ?? BN_MAX;
				const currentNodePrice =
					currentNode.getPrice(oraclePriceData, slot) ?? BN_MAX;

				if (bestNodePrice.eq(currentNodePrice)) {
					return bestNode.order.slot.lt(currentNode.order.slot);
				}

				return bestNodePrice.gt(currentNodePrice);
			},
			filterFcn
		);
	}

	findCrossingRestingLimitOrders<T extends MarketType>(
		marketIndex: number,
		slot: number,
		marketType: T,
		oraclePriceData: T extends { spot: unknown }
			? OraclePriceData
			: MMOraclePriceData
	): NodeToFill[] {
		const nodesToFill = new Array<NodeToFill>();

		for (const askNode of this.getRestingLimitAsks(
			marketIndex,
			slot,
			marketType,
			oraclePriceData
		)) {
			const bidGenerator = this.getRestingLimitBids(
				marketIndex,
				slot,
				marketType,
				oraclePriceData
			);

			for (const bidNode of bidGenerator) {
				const bidPrice = bidNode.getPrice(oraclePriceData, slot);
				const askPrice = askNode.getPrice(oraclePriceData, slot);

				// orders don't cross
				if (bidPrice.lt(askPrice)) {
					break;
				}

				const bidOrder = bidNode.order;
				const askOrder = askNode.order;

				// Can't match orders from the same user
				const sameUser = bidNode.userAccount === askNode.userAccount;
				if (sameUser) {
					continue;
				}

				const makerAndTaker = this.determineMakerAndTaker(askNode, bidNode);

				// unable to match maker and taker due to post only or slot
				if (!makerAndTaker) {
					continue;
				}

				const { takerNode, makerNode } = makerAndTaker;

				const bidBaseRemaining = bidOrder.baseAssetAmount.sub(
					bidOrder.baseAssetAmountFilled
				);
				const askBaseRemaining = askOrder.baseAssetAmount.sub(
					askOrder.baseAssetAmountFilled
				);

				const baseFilled = BN.min(bidBaseRemaining, askBaseRemaining);

				const newBidOrder = { ...bidOrder };
				newBidOrder.baseAssetAmountFilled =
					bidOrder.baseAssetAmountFilled.add(baseFilled);
				this.getListForOnChainOrder(
					newBidOrder,
					slot,
					bidNode.isProtectedMaker
				).update(newBidOrder, bidNode.userAccount);

				// ask completely filled
				const newAskOrder = { ...askOrder };
				newAskOrder.baseAssetAmountFilled =
					askOrder.baseAssetAmountFilled.add(baseFilled);
				this.getListForOnChainOrder(
					newAskOrder,
					slot,
					askNode.isProtectedMaker
				).update(newAskOrder, askNode.userAccount);

				nodesToFill.push({
					node: takerNode,
					makerNodes: [makerNode],
				});

				if (newAskOrder.baseAssetAmount.eq(newAskOrder.baseAssetAmountFilled)) {
					break;
				}
			}
		}

		return nodesToFill;
	}

	determineMakerAndTaker(
		askNode: DLOBNode,
		bidNode: DLOBNode
	): { takerNode: DLOBNode; makerNode: DLOBNode } | undefined {
		const askSlot = askNode.order.slot.add(
			new BN(askNode.order.auctionDuration)
		);
		const bidSlot = bidNode.order.slot.add(
			new BN(bidNode.order.auctionDuration)
		);

		if (bidNode.order.postOnly && askNode.order.postOnly) {
			return undefined;
		} else if (bidNode.order.postOnly) {
			return {
				takerNode: askNode,
				makerNode: bidNode,
			};
		} else if (askNode.order.postOnly) {
			return {
				takerNode: bidNode,
				makerNode: askNode,
			};
		} else if (askSlot.lte(bidSlot)) {
			return {
				takerNode: bidNode,
				makerNode: askNode,
			};
		} else {
			return {
				takerNode: askNode,
				makerNode: bidNode,
			};
		}
	}

	public getBestAsk<T extends MarketType>(
		marketIndex: number,
		slot: number,
		marketType: T,
		oraclePriceData: T extends { spot: unknown }
			? OraclePriceData
			: MMOraclePriceData
	): BN | undefined {
		const bestAsk = this.getRestingLimitAsks(
			marketIndex,
			slot,
			marketType,
			oraclePriceData
		).next().value;

		if (bestAsk) {
			return bestAsk.getPrice(oraclePriceData, slot);
		}
		return undefined;
	}

	public getBestBid<T extends MarketType>(
		marketIndex: number,
		slot: number,
		marketType: T,
		oraclePriceData: T extends { spot: unknown }
			? OraclePriceData
			: MMOraclePriceData
	): BN | undefined {
		const bestBid = this.getRestingLimitBids(
			marketIndex,
			slot,
			marketType,
			oraclePriceData
		).next().value;

		if (bestBid) {
			return bestBid.getPrice(oraclePriceData, slot);
		}
		return undefined;
	}

	public *getStopLosses(
		marketIndex: number,
		marketType: MarketType,
		direction: PositionDirection
	): Generator<DLOBNode> {
		const marketTypeStr = getVariant(marketType) as MarketTypeStr;
		const marketNodeLists = this.orderLists.get(marketTypeStr).get(marketIndex);

		if (isVariant(direction, 'long') && marketNodeLists.trigger.below) {
			for (const node of marketNodeLists.trigger.below.getGenerator()) {
				if (isVariant(node.order.direction, 'short')) {
					yield node;
				}
			}
		} else if (isVariant(direction, 'short') && marketNodeLists.trigger.above) {
			for (const node of marketNodeLists.trigger.above.getGenerator()) {
				if (isVariant(node.order.direction, 'long')) {
					yield node;
				}
			}
		}
	}

	public *getStopLossMarkets(
		marketIndex: number,
		marketType: MarketType,
		direction: PositionDirection
	): Generator<DLOBNode> {
		for (const node of this.getStopLosses(marketIndex, marketType, direction)) {
			if (isVariant(node.order.orderType, 'triggerMarket')) {
				yield node;
			}
		}
	}

	public *getStopLossLimits(
		marketIndex: number,
		marketType: MarketType,
		direction: PositionDirection
	): Generator<DLOBNode> {
		for (const node of this.getStopLosses(marketIndex, marketType, direction)) {
			if (isVariant(node.order.orderType, 'triggerLimit')) {
				yield node;
			}
		}
	}

	public *getTakeProfits(
		marketIndex: number,
		marketType: MarketType,
		direction: PositionDirection
	): Generator<DLOBNode> {
		const marketTypeStr = getVariant(marketType) as MarketTypeStr;
		const marketNodeLists = this.orderLists.get(marketTypeStr).get(marketIndex);

		if (isVariant(direction, 'long') && marketNodeLists.trigger.above) {
			for (const node of marketNodeLists.trigger.above.getGenerator()) {
				if (isVariant(node.order.direction, 'short')) {
					yield node;
				}
			}
		} else if (isVariant(direction, 'short') && marketNodeLists.trigger.below) {
			for (const node of marketNodeLists.trigger.below.getGenerator()) {
				if (isVariant(node.order.direction, 'long')) {
					yield node;
				}
			}
		}
	}

	public *getTakeProfitMarkets(
		marketIndex: number,
		marketType: MarketType,
		direction: PositionDirection
	): Generator<DLOBNode> {
		for (const node of this.getTakeProfits(
			marketIndex,
			marketType,
			direction
		)) {
			if (isVariant(node.order.orderType, 'triggerMarket')) {
				yield node;
			}
		}
	}

	public *getTakeProfitLimits(
		marketIndex: number,
		marketType: MarketType,
		direction: PositionDirection
	): Generator<DLOBNode> {
		for (const node of this.getTakeProfits(
			marketIndex,
			marketType,
			direction
		)) {
			if (isVariant(node.order.orderType, 'triggerLimit')) {
				yield node;
			}
		}
	}

	public findNodesToTrigger(
		marketIndex: number,
		slot: number,
		triggerPrice: BN,
		marketType: MarketType,
		stateAccount: StateAccount
	): NodeToTrigger[] {
		if (exchangePaused(stateAccount)) {
			return [];
		}

		const nodesToTrigger = [];
		const marketTypeStr = getVariant(marketType) as MarketTypeStr;
		const marketNodeLists = this.orderLists.get(marketTypeStr).get(marketIndex);

		const triggerAboveList = marketNodeLists
			? marketNodeLists.trigger.above
			: undefined;
		if (triggerAboveList) {
			for (const node of triggerAboveList.getGenerator()) {
				if (triggerPrice.gt(node.order.triggerPrice)) {
					nodesToTrigger.push({
						node: node,
					});
				} else {
					break;
				}
			}
		}

		const triggerBelowList = marketNodeLists
			? marketNodeLists.trigger.below
			: undefined;
		if (triggerBelowList) {
			for (const node of triggerBelowList.getGenerator()) {
				if (triggerPrice.lt(node.order.triggerPrice)) {
					nodesToTrigger.push({
						node: node,
					});
				} else {
					break;
				}
			}
		}

		return nodesToTrigger;
	}

	public printTop(
		driftClient: DriftClient,
		slotSubscriber: SlotSubscriber,
		marketIndex: number,
		marketType: MarketType
	) {
		if (isVariant(marketType, 'perp')) {
			const slot = slotSubscriber.getSlot();
			const oraclePriceData =
				driftClient.getMMOracleDataForPerpMarket(marketIndex);

			const bestAsk = this.getBestAsk(
				marketIndex,
				slot,
				marketType,
				oraclePriceData
			);
			const bestBid = this.getBestBid(
				marketIndex,
				slot,
				marketType,
				oraclePriceData
			);
			const mid = bestAsk.add(bestBid).div(new BN(2));

			const bidSpread =
				(convertToNumber(bestBid, PRICE_PRECISION) /
					convertToNumber(oraclePriceData.price, PRICE_PRECISION) -
					1) *
				100.0;
			const askSpread =
				(convertToNumber(bestAsk, PRICE_PRECISION) /
					convertToNumber(oraclePriceData.price, PRICE_PRECISION) -
					1) *
				100.0;

			const name = decodeName(
				driftClient.getPerpMarketAccount(marketIndex).name
			);
			console.log(`Market ${name} Orders`);
			console.log(
				`  Ask`,
				convertToNumber(bestAsk, PRICE_PRECISION).toFixed(3),
				`(${askSpread.toFixed(4)}%)`
			);
			console.log(`  Mid`, convertToNumber(mid, PRICE_PRECISION).toFixed(3));
			console.log(
				`  Bid`,
				convertToNumber(bestBid, PRICE_PRECISION).toFixed(3),
				`(${bidSpread.toFixed(4)}%)`
			);
		} else if (isVariant(marketType, 'spot')) {
			const slot = slotSubscriber.getSlot();
			const oraclePriceData =
				driftClient.getOracleDataForSpotMarket(marketIndex);

			const bestAsk = this.getBestAsk(
				marketIndex,
				slot,
				MarketType.SPOT,
				oraclePriceData
			);
			const bestBid = this.getBestBid(
				marketIndex,
				slot,
				MarketType.SPOT,
				oraclePriceData
			);
			const mid = bestAsk.add(bestBid).div(new BN(2));

			const bidSpread =
				(convertToNumber(bestBid, PRICE_PRECISION) /
					convertToNumber(oraclePriceData.price, PRICE_PRECISION) -
					1) *
				100.0;
			const askSpread =
				(convertToNumber(bestAsk, PRICE_PRECISION) /
					convertToNumber(oraclePriceData.price, PRICE_PRECISION) -
					1) *
				100.0;

			const name = decodeName(
				driftClient.getSpotMarketAccount(marketIndex).name
			);
			console.log(`Market ${name} Orders`);
			console.log(
				`  Ask`,
				convertToNumber(bestAsk, PRICE_PRECISION).toFixed(3),
				`(${askSpread.toFixed(4)}%)`
			);
			console.log(`  Mid`, convertToNumber(mid, PRICE_PRECISION).toFixed(3));
			console.log(
				`  Bid`,
				convertToNumber(bestBid, PRICE_PRECISION).toFixed(3),
				`(${bidSpread.toFixed(4)}%)`
			);
		}
	}

	public getDLOBOrders(): DLOBOrders {
		const dlobOrders: DLOBOrders = [];

		for (const nodeList of this.getNodeLists()) {
			for (const node of nodeList.getGenerator()) {
				dlobOrders.push({
					user: new PublicKey(node.userAccount),
					order: node.order,
				});
			}
		}

		return dlobOrders;
	}

	*getNodeLists(): Generator<NodeList<DLOBNodeType>> {
		for (const [_, nodeLists] of this.orderLists.get('perp')) {
			yield nodeLists.restingLimit.bid;
			yield nodeLists.restingLimit.ask;
			yield nodeLists.takingLimit.bid;
			yield nodeLists.takingLimit.ask;
			yield nodeLists.market.bid;
			yield nodeLists.market.ask;
			yield nodeLists.floatingLimit.bid;
			yield nodeLists.floatingLimit.ask;
			yield nodeLists.protectedFloatingLimit.bid;
			yield nodeLists.protectedFloatingLimit.ask;
			yield nodeLists.trigger.above;
			yield nodeLists.trigger.below;
		}

		for (const [_, nodeLists] of this.orderLists.get('spot')) {
			yield nodeLists.restingLimit.bid;
			yield nodeLists.restingLimit.ask;
			yield nodeLists.takingLimit.bid;
			yield nodeLists.takingLimit.ask;
			yield nodeLists.market.bid;
			yield nodeLists.market.ask;
			yield nodeLists.floatingLimit.bid;
			yield nodeLists.floatingLimit.ask;
			yield nodeLists.protectedFloatingLimit.bid;
			yield nodeLists.protectedFloatingLimit.ask;
			yield nodeLists.trigger.above;
			yield nodeLists.trigger.below;
		}
	}

	/**
	 * Get an L2 view of the order book for a given market.
	 *
	 * @param marketIndex
	 * @param marketType
	 * @param slot
	 * @param oraclePriceData
	 * @param depth how many levels of the order book to return
	 * @param fallbackL2Generators L2 generators for fallback liquidity e.g. vAMM {@link getVammL2Generator}, openbook {@link SerumSubscriber}
	 */
	public getL2<T extends MarketType>({
		marketIndex,
		marketType,
		slot,
		oraclePriceData,
		depth,
		fallbackL2Generators = [],
	}: {
		marketIndex: number;
		marketType: T;
		slot: number;
		oraclePriceData: T extends { spot: unknown }
			? OraclePriceData
			: MMOraclePriceData;
		depth: number;
		fallbackL2Generators?: L2OrderBookGenerator[];
	}): L2OrderBook {
		const makerAskL2LevelGenerator = getL2GeneratorFromDLOBNodes(
			this.getRestingLimitAsks(marketIndex, slot, marketType, oraclePriceData),
			oraclePriceData,
			slot
		);

		const fallbackAskGenerators = fallbackL2Generators.map(
			(fallbackL2Generator) => {
				return fallbackL2Generator.getL2Asks();
			}
		);

		const askL2LevelGenerator = mergeL2LevelGenerators(
			[makerAskL2LevelGenerator, ...fallbackAskGenerators],
			(a, b) => {
				return a.price.lt(b.price);
			}
		);

		const asks = createL2Levels(askL2LevelGenerator, depth);

		const makerBidGenerator = getL2GeneratorFromDLOBNodes(
			this.getRestingLimitBids(marketIndex, slot, marketType, oraclePriceData),
			oraclePriceData,
			slot
		);

		const fallbackBidGenerators = fallbackL2Generators.map((fallbackOrders) => {
			return fallbackOrders.getL2Bids();
		});

		const bidL2LevelGenerator = mergeL2LevelGenerators(
			[makerBidGenerator, ...fallbackBidGenerators],
			(a, b) => {
				return a.price.gt(b.price);
			}
		);

		const bids = createL2Levels(bidL2LevelGenerator, depth);

		return {
			bids,
			asks,
			slot,
		};
	}

	/**
	 * Get an L3 view of the order book for a given market. Does not include fallback liquidity sources
	 *
	 * @param marketIndex
	 * @param marketType
	 * @param slot
	 * @param oraclePriceData
	 */
	public getL3<T extends MarketType>({
		marketIndex,
		marketType,
		slot,
		oraclePriceData,
	}: {
		marketIndex: number;
		marketType: T;
		slot: number;
		oraclePriceData: T extends { spot: unknown }
			? OraclePriceData
			: MMOraclePriceData;
	}): L3OrderBook {
		const bids: L3Level[] = [];
		const asks: L3Level[] = [];

		const restingAsks = this.getRestingLimitAsks(
			marketIndex,
			slot,
			marketType,
			oraclePriceData
		);

		for (const ask of restingAsks) {
			asks.push({
				price: ask.getPrice(oraclePriceData, slot),
				size: ask.order.baseAssetAmount.sub(ask.order.baseAssetAmountFilled),
				maker: new PublicKey(ask.userAccount),
				orderId: ask.order.orderId,
			});
		}

		const restingBids = this.getRestingLimitBids(
			marketIndex,
			slot,
			marketType,
			oraclePriceData
		);

		for (const bid of restingBids) {
			bids.push({
				price: bid.getPrice(oraclePriceData, slot),
				size: bid.order.baseAssetAmount.sub(bid.order.baseAssetAmountFilled),
				maker: new PublicKey(bid.userAccount),
				orderId: bid.order.orderId,
			});
		}

		return {
			bids,
			asks,
			slot,
		};
	}

	private estimateFillExactBaseAmountInForSide(
		baseAmountIn: BN,
		oraclePriceData: OraclePriceData,
		slot: number,
		dlobSide: Generator<DLOBNode>
	): BN {
		let runningSumQuote = ZERO;
		let runningSumBase = ZERO;
		for (const side of dlobSide) {
			const price = side.getPrice(oraclePriceData, slot); //side.order.quoteAssetAmount.div(side.order.baseAssetAmount);
			const baseAmountRemaining = side.order.baseAssetAmount.sub(
				side.order.baseAssetAmountFilled
			);
			if (runningSumBase.add(baseAmountRemaining).gt(baseAmountIn)) {
				const remainingBase = baseAmountIn.sub(runningSumBase);
				runningSumBase = runningSumBase.add(remainingBase);
				runningSumQuote = runningSumQuote.add(remainingBase.mul(price));
				break;
			} else {
				runningSumBase = runningSumBase.add(baseAmountRemaining);
				runningSumQuote = runningSumQuote.add(baseAmountRemaining.mul(price));
			}
		}

		return runningSumQuote
			.mul(QUOTE_PRECISION)
			.div(BASE_PRECISION.mul(PRICE_PRECISION));
	}

	/**
	 *
	 * @param param.marketIndex the index of the market
	 * @param param.marketType the type of the market
	 * @param param.baseAmount the base amount in to estimate
	 * @param param.orderDirection the direction of the trade
	 * @param param.slot current slot for estimating dlob node price
	 * @param param.oraclePriceData the oracle price data
	 * @returns the estimated quote amount filled: QUOTE_PRECISION
	 */
	public estimateFillWithExactBaseAmount<T extends MarketType>({
		marketIndex,
		marketType,
		baseAmount,
		orderDirection,
		slot,
		oraclePriceData,
	}: {
		marketIndex: number;
		marketType: T;
		baseAmount: BN;
		orderDirection: PositionDirection;
		slot: number;
		oraclePriceData: T extends { spot: unknown }
			? OraclePriceData
			: MMOraclePriceData;
	}): BN {
		if (isVariant(orderDirection, 'long')) {
			return this.estimateFillExactBaseAmountInForSide(
				baseAmount,
				oraclePriceData,
				slot,
				this.getRestingLimitAsks(marketIndex, slot, marketType, oraclePriceData)
			);
		} else if (isVariant(orderDirection, 'short')) {
			return this.estimateFillExactBaseAmountInForSide(
				baseAmount,
				oraclePriceData,
				slot,
				this.getRestingLimitBids(marketIndex, slot, marketType, oraclePriceData)
			);
		}
	}

	public getBestMakers<T extends MarketType>({
		marketIndex,
		marketType,
		direction,
		slot,
		oraclePriceData,
		numMakers,
	}: {
		marketIndex: number;
		marketType: T;
		direction: PositionDirection;
		slot: number;
		oraclePriceData: T extends { spot: unknown }
			? OraclePriceData
			: MMOraclePriceData;
		numMakers: number;
	}): PublicKey[] {
		const makers = new Map<string, PublicKey>();
		const generator = isVariant(direction, 'long')
			? this.getRestingLimitBids(marketIndex, slot, marketType, oraclePriceData)
			: this.getRestingLimitAsks(
					marketIndex,
					slot,
					marketType,
					oraclePriceData
			  );

		for (const node of generator) {
			if (!makers.has(node.userAccount.toString())) {
				makers.set(
					node.userAccount.toString(),
					new PublicKey(node.userAccount)
				);
			}

			if (makers.size === numMakers) {
				break;
			}
		}

		return Array.from(makers.values());
	}
}<|MERGE_RESOLUTION|>--- conflicted
+++ resolved
@@ -1024,7 +1024,6 @@
 		return nodesToFill;
 	}
 
-<<<<<<< HEAD
 	public findUnfillableReduceOnlyOrdersToCancel(
 		marketIndex: number,
 		marketType: MarketType,
@@ -1071,11 +1070,7 @@
 
 		return nodesToFill;
 	}
-
-	*getTakingBids(
-=======
 	*getTakingBids<T extends MarketType>(
->>>>>>> 59c678fe
 		marketIndex: number,
 		marketType: T,
 		slot: number,
