import {
	BASE_PRECISION,
	BN,
	calculateAmmReservesAfterSwap,
	calculateMarketOpenBidAsk,
	calculateQuoteAssetAmountSwapped,
	calculateSpreadReserves,
	calculateUpdatedAMM,
	DLOBNode,
	isOperationPaused,
	isVariant,
	OraclePriceData,
	PerpMarketAccount,
	PerpOperation,
	PositionDirection,
	QUOTE_PRECISION,
	standardizePrice,
	SwapDirection,
	ZERO,
	PRICE_PRECISION,
	AMM_TO_QUOTE_PRECISION_RATIO,
} from '..';
import { PublicKey } from '@solana/web3.js';
import { assert } from '../assert/assert';

type liquiditySource =
	| 'serum'
	| 'vamm'
	| 'dlob'
	| 'phoenix'
	| 'openbook'
	| 'indicative';

export type L2Level = {
	price: BN;
	size: BN;
	sources: { [key in liquiditySource]?: BN };
};

export type L2OrderBook = {
	asks: L2Level[];
	bids: L2Level[];
	slot?: number;
};

export interface L2OrderBookGenerator {
	getL2Asks(): Generator<L2Level>;
	getL2Bids(): Generator<L2Level>;
}

export type L3Level = {
	price: BN;
	size: BN;
	maker: PublicKey;
	orderId: number;
};

export type L3OrderBook = {
	asks: L3Level[];
	bids: L3Level[];
	slot?: number;
};

export const DEFAULT_TOP_OF_BOOK_QUOTE_AMOUNTS = [
	new BN(500).mul(QUOTE_PRECISION),
	new BN(1000).mul(QUOTE_PRECISION),
	new BN(2000).mul(QUOTE_PRECISION),
	new BN(5000).mul(QUOTE_PRECISION),
];

/**
 * Get an {@link Generator<L2Level>} generator from a {@link Generator<DLOBNode>}
 * @param dlobNodes e.g. {@link DLOB#getRestingLimitAsks} or {@link DLOB#getRestingLimitBids}
 * @param oraclePriceData
 * @param slot
 */
const INDICATIVE_QUOTES_PUBKEY = 'inDNdu3ML4vG5LNExqcwuCQtLcCU8KfK5YM2qYV3JJz';
export function* getL2GeneratorFromDLOBNodes(
	dlobNodes: Generator<DLOBNode>,
	oraclePriceData: OraclePriceData,
	slot: number
): Generator<L2Level> {
	for (const dlobNode of dlobNodes) {
		const size = dlobNode.order.baseAssetAmount.sub(
			dlobNode.order.baseAssetAmountFilled
		) as BN;
		yield {
			size,
			price: dlobNode.getPrice(oraclePriceData, slot),
			sources:
				dlobNode.userAccount == INDICATIVE_QUOTES_PUBKEY
					? { indicative: size }
					: {
							dlob: size,
					  },
		};
	}
}

export function* mergeL2LevelGenerators(
	l2LevelGenerators: Generator<L2Level>[],
	compare: (a: L2Level, b: L2Level) => boolean
): Generator<L2Level> {
	const generators = l2LevelGenerators.map((generator) => {
		return {
			generator,
			next: generator.next(),
		};
	});

	let next;
	do {
		next = generators.reduce((best, next) => {
			if (next.next.done) {
				return best;
			}

			if (!best) {
				return next;
			}

			if (compare(next.next.value, best.next.value)) {
				return next;
			} else {
				return best;
			}
		}, undefined);

		if (next) {
			yield next.next.value;
			next.next = next.generator.next();
		}
	} while (next !== undefined);
}

export function createL2Levels(
	generator: Generator<L2Level>,
	depth: number
): L2Level[] {
	const levels = [];
	for (const level of generator) {
		const price = level.price;
		const size = level.size;
		if (levels.length > 0 && levels[levels.length - 1].price.eq(price)) {
			const currentLevel = levels[levels.length - 1];
			currentLevel.size = currentLevel.size.add(size);
			for (const [source, size] of Object.entries(level.sources)) {
				if (currentLevel.sources[source]) {
					currentLevel.sources[source] = currentLevel.sources[source].add(size);
				} else {
					currentLevel.sources[source] = size;
				}
			}
		} else if (levels.length === depth) {
			break;
		} else {
			levels.push(level);
		}
	}
	return levels;
}

export function getVammL2Generator({
	marketAccount,
	oraclePriceData,
	numOrders,
	now,
	topOfBookQuoteAmounts,
}: {
	marketAccount: PerpMarketAccount;
	oraclePriceData: OraclePriceData;
	numOrders: number;
	now?: BN;
	topOfBookQuoteAmounts?: BN[];
}): L2OrderBookGenerator {
	let numBaseOrders = numOrders;
	if (topOfBookQuoteAmounts) {
		numBaseOrders = numOrders - topOfBookQuoteAmounts.length;
		assert(topOfBookQuoteAmounts.length < numOrders);
	}

	const updatedAmm = calculateUpdatedAMM(marketAccount.amm, oraclePriceData);

	const vammFillsDisabled = isOperationPaused(
		marketAccount.pausedOperations,
		PerpOperation.AMM_FILL
	);

	let [openBids, openAsks] = vammFillsDisabled
		? [ZERO, ZERO]
		: calculateMarketOpenBidAsk(
				updatedAmm.baseAssetReserve,
				updatedAmm.minBaseAssetReserve,
				updatedAmm.maxBaseAssetReserve,
				updatedAmm.orderStepSize
		  );

	const minOrderSize = marketAccount.amm.minOrderSize;
	if (openBids.lt(minOrderSize.muln(2))) {
		openBids = ZERO;
	}

	if (openAsks.abs().lt(minOrderSize.muln(2))) {
		openAsks = ZERO;
	}

	now = now ?? new BN(Date.now() / 1000);
	const [bidReserves, askReserves] = calculateSpreadReserves(
		updatedAmm,
		oraclePriceData,
		now,
		isVariant(marketAccount.contractType, 'prediction')
	);

	let numBids = 0;

	let topOfBookBidSize = ZERO;
	let bidSize = openBids.div(new BN(numBaseOrders));
	const bidAmm = {
		baseAssetReserve: bidReserves.baseAssetReserve,
		quoteAssetReserve: bidReserves.quoteAssetReserve,
		sqrtK: updatedAmm.sqrtK,
		pegMultiplier: updatedAmm.pegMultiplier,
	};

	const getL2Bids = function* () {
		while (numBids < numOrders && bidSize.gt(ZERO)) {
			let quoteSwapped = ZERO;
			let baseSwapped = ZERO;
			let [afterSwapQuoteReserves, afterSwapBaseReserves] = [ZERO, ZERO];

			if (topOfBookQuoteAmounts && numBids < topOfBookQuoteAmounts?.length) {
				const remainingBaseLiquidity = openBids.sub(topOfBookBidSize);

<<<<<<< HEAD
				baseSwapped = standardizeBaseAssetAmount(
					topOfBookQuoteAmounts[numBids]
						.mul(AMM_TO_QUOTE_PRECISION_RATIO)
						.mul(PRICE_PRECISION)
						.div(oraclePriceData.price),
					marketAccount.amm.orderStepSize
				);

=======
				baseSwapped = bidAmm.baseAssetReserve.sub(afterSwapBaseReserves).abs();
>>>>>>> c756c9fa
				if (baseSwapped.eq(ZERO)) {
					return;
				}

				[afterSwapQuoteReserves, afterSwapBaseReserves] =
					calculateAmmReservesAfterSwap(
						bidAmm,
						'base',
						baseSwapped,
						SwapDirection.ADD
					);

				quoteSwapped = calculateQuoteAssetAmountSwapped(
					bidAmm.quoteAssetReserve.sub(afterSwapQuoteReserves).abs(),
					bidAmm.pegMultiplier,
					SwapDirection.ADD
				);
				if (remainingBaseLiquidity.lt(baseSwapped)) {
					baseSwapped = remainingBaseLiquidity;
					[afterSwapQuoteReserves, afterSwapBaseReserves] =
						calculateAmmReservesAfterSwap(
							bidAmm,
							'base',
							baseSwapped,
							SwapDirection.ADD
						);

					quoteSwapped = calculateQuoteAssetAmountSwapped(
						bidAmm.quoteAssetReserve.sub(afterSwapQuoteReserves).abs(),
						bidAmm.pegMultiplier,
						SwapDirection.ADD
					);
				}
				topOfBookBidSize = topOfBookBidSize.add(baseSwapped);
				bidSize = openBids.sub(topOfBookBidSize).div(new BN(numBaseOrders));
			} else {
				baseSwapped = bidSize;
				[afterSwapQuoteReserves, afterSwapBaseReserves] =
					calculateAmmReservesAfterSwap(
						bidAmm,
						'base',
						baseSwapped,
						SwapDirection.ADD
					);

				quoteSwapped = calculateQuoteAssetAmountSwapped(
					bidAmm.quoteAssetReserve.sub(afterSwapQuoteReserves).abs(),
					bidAmm.pegMultiplier,
					SwapDirection.ADD
				);
			}

			const price = quoteSwapped.mul(BASE_PRECISION).div(baseSwapped);
<<<<<<< HEAD
			// 	orderTickSize,
			// 	PositionDirection.LONG
			// );
=======
>>>>>>> c756c9fa

			bidAmm.baseAssetReserve = afterSwapBaseReserves;
			bidAmm.quoteAssetReserve = afterSwapQuoteReserves;

			yield {
				price,
				size: baseSwapped,
				sources: { vamm: baseSwapped },
			};

			numBids++;
		}
	};

	let numAsks = 0;
	let topOfBookAskSize = ZERO;
	let askSize = openAsks.abs().div(new BN(numBaseOrders));
	const askAmm = {
		baseAssetReserve: askReserves.baseAssetReserve,
		quoteAssetReserve: askReserves.quoteAssetReserve,
		sqrtK: updatedAmm.sqrtK,
		pegMultiplier: updatedAmm.pegMultiplier,
	};

	const getL2Asks = function* () {
		while (numAsks < numOrders && askSize.gt(ZERO)) {
			let quoteSwapped: BN = ZERO;
			let baseSwapped: BN = ZERO;
			let [afterSwapQuoteReserves, afterSwapBaseReserves] = [ZERO, ZERO];

			if (topOfBookQuoteAmounts && numAsks < topOfBookQuoteAmounts?.length) {
				const remainingBaseLiquidity = standardizeBaseAssetAmount(
					openAsks.mul(new BN(-1)).sub(topOfBookAskSize),
					marketAccount.amm.orderStepSize
				);

<<<<<<< HEAD
				baseSwapped = standardizeBaseAssetAmount(
					topOfBookQuoteAmounts[numAsks]
						.mul(AMM_TO_QUOTE_PRECISION_RATIO)
						.mul(PRICE_PRECISION)
						.div(oraclePriceData.price),
					marketAccount.amm.orderStepSize
				);

=======
				baseSwapped = askAmm.baseAssetReserve.sub(afterSwapBaseReserves).abs();
>>>>>>> c756c9fa
				if (baseSwapped.eq(ZERO)) {
					return;
				}

				[afterSwapQuoteReserves, afterSwapBaseReserves] =
					calculateAmmReservesAfterSwap(
						askAmm,
						'base',
						baseSwapped,
						SwapDirection.REMOVE
					);
				quoteSwapped = calculateQuoteAssetAmountSwapped(
					askAmm.quoteAssetReserve.sub(afterSwapQuoteReserves).abs(),
					askAmm.pegMultiplier,
					SwapDirection.ADD
				);

				if (remainingBaseLiquidity.lt(baseSwapped)) {
					baseSwapped = remainingBaseLiquidity;
					[afterSwapQuoteReserves, afterSwapBaseReserves] =
						calculateAmmReservesAfterSwap(
							askAmm,
							'base',
							baseSwapped,
							SwapDirection.REMOVE
						);

					quoteSwapped = calculateQuoteAssetAmountSwapped(
						askAmm.quoteAssetReserve.sub(afterSwapQuoteReserves).abs(),
						askAmm.pegMultiplier,
						SwapDirection.REMOVE
					);
				}
				topOfBookAskSize = topOfBookAskSize.add(baseSwapped);

				askSize = openAsks
					.abs()
					.sub(topOfBookAskSize)
					.div(new BN(numBaseOrders));
			} else {
				baseSwapped = askSize;
				[afterSwapQuoteReserves, afterSwapBaseReserves] =
					calculateAmmReservesAfterSwap(
						askAmm,
						'base',
						baseSwapped,
						SwapDirection.REMOVE
					);

				quoteSwapped = calculateQuoteAssetAmountSwapped(
					askAmm.quoteAssetReserve.sub(afterSwapQuoteReserves).abs(),
					askAmm.pegMultiplier,
					SwapDirection.REMOVE
				);
			}

			const price = quoteSwapped.mul(BASE_PRECISION).div(baseSwapped);

			askAmm.baseAssetReserve = afterSwapBaseReserves;
			askAmm.quoteAssetReserve = afterSwapQuoteReserves;

			yield {
				price,
				size: baseSwapped,
				sources: { vamm: baseSwapped },
			};

			numAsks++;
		}
	};

	return {
		getL2Bids,
		getL2Asks,
	};
}

export function groupL2(
	l2: L2OrderBook,
	grouping: BN,
	depth: number
): L2OrderBook {
	return {
		bids: groupL2Levels(l2.bids, grouping, PositionDirection.LONG, depth),
		asks: groupL2Levels(l2.asks, grouping, PositionDirection.SHORT, depth),
		slot: l2.slot,
	};
}

function cloneL2Level(level: L2Level): L2Level {
	if (!level) return level;

	return {
		price: level.price,
		size: level.size,
		sources: { ...level.sources },
	};
}

function groupL2Levels(
	levels: L2Level[],
	grouping: BN,
	direction: PositionDirection,
	depth: number
): L2Level[] {
	const groupedLevels: L2Level[] = [];
	for (const level of levels) {
		const price = standardizePrice(level.price, grouping, direction);
		const size = level.size;
		if (
			groupedLevels.length > 0 &&
			groupedLevels[groupedLevels.length - 1].price.eq(price)
		) {
			// Clones things so we don't mutate the original
			const currentLevel = cloneL2Level(
				groupedLevels[groupedLevels.length - 1]
			);

			currentLevel.size = currentLevel.size.add(size);
			for (const [source, size] of Object.entries(level.sources)) {
				if (currentLevel.sources[source]) {
					currentLevel.sources[source] = currentLevel.sources[source].add(size);
				} else {
					currentLevel.sources[source] = size;
				}
			}

			groupedLevels[groupedLevels.length - 1] = currentLevel;
		} else {
			const groupedLevel = {
				price: price,
				size,
				sources: level.sources,
			};
			groupedLevels.push(groupedLevel);
		}

		if (groupedLevels.length === depth) {
			break;
		}
	}
	return groupedLevels;
}

/**
 * Method to merge bids or asks by price
 */
const mergeByPrice = (bidsOrAsks: L2Level[]) => {
	const merged = new Map<string, L2Level>();
	for (const level of bidsOrAsks) {
		const key = level.price.toString();
		if (merged.has(key)) {
			const existing = merged.get(key);
			existing.size = existing.size.add(level.size);
			for (const [source, size] of Object.entries(level.sources)) {
				if (existing.sources[source]) {
					existing.sources[source] = existing.sources[source].add(size);
				} else {
					existing.sources[source] = size;
				}
			}
		} else {
			merged.set(key, cloneL2Level(level));
		}
	}
	return Array.from(merged.values());
};

/**
 * The purpose of this function is uncross the L2 orderbook by modifying the bid/ask price at the top of the book
 * This will make the liquidity look worse but more intuitive (users familiar with clob get confused w temporarily
 * crossing book)
 *
 * Things to note about how it works:
 * - it will not uncross the user's liquidity
 * - it does the uncrossing by "shifting" the crossing liquidity to the nearest uncrossed levels. Thus the output liquidity maintains the same total size.
 *
 * @param bids
 * @param asks
 * @param oraclePrice
 * @param oracleTwap5Min
 * @param markTwap5Min
 * @param grouping
 * @param userBids
 * @param userAsks
 */
export function uncrossL2(
	bids: L2Level[],
	asks: L2Level[],
	oraclePrice: BN,
	oracleTwap5Min: BN,
	markTwap5Min: BN,
	grouping: BN,
	userBids: Set<string>,
	userAsks: Set<string>
): { bids: L2Level[]; asks: L2Level[] } {
	// If there are no bids or asks, there is nothing to center
	if (bids.length === 0 || asks.length === 0) {
		return { bids, asks };
	}

	// If the top of the book is already centered, there is nothing to do
	if (bids[0].price.lt(asks[0].price)) {
		return { bids, asks };
	}

	const newBids: L2Level[] = [];
	const newAsks: L2Level[] = [];

	const updateLevels = (newPrice: BN, oldLevel: L2Level, levels: L2Level[]) => {
		if (levels.length > 0 && levels[levels.length - 1].price.eq(newPrice)) {
			levels[levels.length - 1].size = levels[levels.length - 1].size.add(
				oldLevel.size
			);
			for (const [source, size] of Object.entries(oldLevel.sources)) {
				if (levels[levels.length - 1].sources[source]) {
					levels[levels.length - 1].sources = {
						...levels[levels.length - 1].sources,
						[source]: levels[levels.length - 1].sources[source].add(size),
					};
				} else {
					levels[levels.length - 1].sources[source] = size;
				}
			}
		} else {
			levels.push({
				price: newPrice,
				size: oldLevel.size,
				sources: oldLevel.sources,
			});
		}
	};

	// This is the best estimate of the premium in the market vs oracle to filter crossing around
	const referencePrice = oraclePrice.add(markTwap5Min.sub(oracleTwap5Min));

	let bidIndex = 0;
	let askIndex = 0;
	let maxBid: BN;
	let minAsk: BN;

	const getPriceAndSetBound = (newPrice: BN, direction: PositionDirection) => {
		if (isVariant(direction, 'long')) {
			maxBid = maxBid ? BN.min(maxBid, newPrice) : newPrice;
			return maxBid;
		} else {
			minAsk = minAsk ? BN.max(minAsk, newPrice) : newPrice;
			return minAsk;
		}
	};

	while (bidIndex < bids.length || askIndex < asks.length) {
		const nextBid = cloneL2Level(bids[bidIndex]);
		const nextAsk = cloneL2Level(asks[askIndex]);

		if (!nextBid) {
			newAsks.push(nextAsk);
			askIndex++;
			continue;
		}

		if (!nextAsk) {
			newBids.push(nextBid);
			bidIndex++;
			continue;
		}

		if (userBids.has(nextBid.price.toString())) {
			newBids.push(nextBid);
			bidIndex++;
			continue;
		}

		if (userAsks.has(nextAsk.price.toString())) {
			newAsks.push(nextAsk);
			askIndex++;
			continue;
		}

		if (nextBid.price.gte(nextAsk.price)) {
			if (
				nextBid.price.gt(referencePrice) &&
				nextAsk.price.gt(referencePrice)
			) {
				let newBidPrice = nextAsk.price.sub(grouping);
				newBidPrice = getPriceAndSetBound(newBidPrice, PositionDirection.LONG);
				updateLevels(newBidPrice, nextBid, newBids);
				bidIndex++;
			} else if (
				nextAsk.price.lt(referencePrice) &&
				nextBid.price.lt(referencePrice)
			) {
				let newAskPrice = nextBid.price.add(grouping);
				newAskPrice = getPriceAndSetBound(newAskPrice, PositionDirection.SHORT);
				updateLevels(newAskPrice, nextAsk, newAsks);
				askIndex++;
			} else {
				let newBidPrice = referencePrice.sub(grouping);
				let newAskPrice = referencePrice.add(grouping);

				newBidPrice = getPriceAndSetBound(newBidPrice, PositionDirection.LONG);
				newAskPrice = getPriceAndSetBound(newAskPrice, PositionDirection.SHORT);

				updateLevels(newBidPrice, nextBid, newBids);
				updateLevels(newAskPrice, nextAsk, newAsks);
				bidIndex++;
				askIndex++;
			}
		} else {
			if (minAsk && nextAsk.price.lte(minAsk)) {
				const newAskPrice = getPriceAndSetBound(
					nextAsk.price,
					PositionDirection.SHORT
				);
				updateLevels(newAskPrice, nextAsk, newAsks);
			} else {
				newAsks.push(nextAsk);
			}
			askIndex++;

			if (maxBid && nextBid.price.gte(maxBid)) {
				const newBidPrice = getPriceAndSetBound(
					nextBid.price,
					PositionDirection.LONG
				);
				updateLevels(newBidPrice, nextBid, newBids);
			} else {
				newBids.push(nextBid);
			}
			bidIndex++;
		}
	}

	newBids.sort((a, b) => b.price.cmp(a.price));
	newAsks.sort((a, b) => a.price.cmp(b.price));

	const finalNewBids = mergeByPrice(newBids);
	const finalNewAsks = mergeByPrice(newAsks);

	return {
		bids: finalNewBids,
		asks: finalNewAsks,
	};
}<|MERGE_RESOLUTION|>--- conflicted
+++ resolved
@@ -19,6 +19,7 @@
 	ZERO,
 	PRICE_PRECISION,
 	AMM_TO_QUOTE_PRECISION_RATIO,
+	standardizeBaseAssetAmount,
 } from '..';
 import { PublicKey } from '@solana/web3.js';
 import { assert } from '../assert/assert';
@@ -232,7 +233,6 @@
 			if (topOfBookQuoteAmounts && numBids < topOfBookQuoteAmounts?.length) {
 				const remainingBaseLiquidity = openBids.sub(topOfBookBidSize);
 
-<<<<<<< HEAD
 				baseSwapped = standardizeBaseAssetAmount(
 					topOfBookQuoteAmounts[numBids]
 						.mul(AMM_TO_QUOTE_PRECISION_RATIO)
@@ -241,9 +241,6 @@
 					marketAccount.amm.orderStepSize
 				);
 
-=======
-				baseSwapped = bidAmm.baseAssetReserve.sub(afterSwapBaseReserves).abs();
->>>>>>> c756c9fa
 				if (baseSwapped.eq(ZERO)) {
 					return;
 				}
@@ -296,13 +293,11 @@
 				);
 			}
 
-			const price = quoteSwapped.mul(BASE_PRECISION).div(baseSwapped);
-<<<<<<< HEAD
-			// 	orderTickSize,
-			// 	PositionDirection.LONG
-			// );
-=======
->>>>>>> c756c9fa
+			const price = standardizePrice(
+				quoteSwapped.mul(BASE_PRECISION).div(baseSwapped),
+				marketAccount.amm.orderTickSize,
+				PositionDirection.LONG
+			);
 
 			bidAmm.baseAssetReserve = afterSwapBaseReserves;
 			bidAmm.quoteAssetReserve = afterSwapQuoteReserves;
@@ -339,7 +334,6 @@
 					marketAccount.amm.orderStepSize
 				);
 
-<<<<<<< HEAD
 				baseSwapped = standardizeBaseAssetAmount(
 					topOfBookQuoteAmounts[numAsks]
 						.mul(AMM_TO_QUOTE_PRECISION_RATIO)
@@ -348,9 +342,6 @@
 					marketAccount.amm.orderStepSize
 				);
 
-=======
-				baseSwapped = askAmm.baseAssetReserve.sub(afterSwapBaseReserves).abs();
->>>>>>> c756c9fa
 				if (baseSwapped.eq(ZERO)) {
 					return;
 				}
@@ -407,7 +398,11 @@
 				);
 			}
 
-			const price = quoteSwapped.mul(BASE_PRECISION).div(baseSwapped);
+			const price = standardizePrice(
+				quoteSwapped.mul(BASE_PRECISION).div(baseSwapped),
+				marketAccount.amm.orderTickSize,
+				PositionDirection.SHORT
+			);
 
 			askAmm.baseAssetReserve = afterSwapBaseReserves;
 			askAmm.quoteAssetReserve = afterSwapQuoteReserves;
