import { Connection, PublicKey, SYSVAR_CLOCK_PUBKEY } from '@solana/web3.js';
import { BulkAccountLoader } from '../accounts/bulkAccountLoader';
import {
	Client,
	deserializeClockData,
	toNum,
	getMarketUiLadder,
	Market,
	getMarketLadder,
} from '@ellipsis-labs/phoenix-sdk';
import { PRICE_PRECISION } from '../constants/numericConstants';
import { BN } from '@coral-xyz/anchor';
import { L2Level, L2OrderBookGenerator } from '../dlob/orderBookLevels';

export type PhoenixMarketSubscriberConfig = {
	connection: Connection;
	programId: PublicKey;
	marketAddress: PublicKey;
	accountSubscription:
		| {
				// enables use to add web sockets in the future
				type: 'polling';
				accountLoader: BulkAccountLoader;
		  }
		| {
				type: 'websocket';
		  };
};

export class PhoenixSubscriber implements L2OrderBookGenerator {
	connection: Connection;
	client: Client;
	programId: PublicKey;
	marketAddress: PublicKey;
	subscriptionType: 'polling' | 'websocket';
	accountLoader: BulkAccountLoader | undefined;
	market: Market;
	marketCallbackId: string | number;
	clockCallbackId: string | number;

	subscribed: boolean;
	lastSlot: number;
	lastUnixTimestamp: number;

	public constructor(config: PhoenixMarketSubscriberConfig) {
		this.connection = config.connection;
		this.programId = config.programId;
		this.marketAddress = config.marketAddress;
		if (config.accountSubscription.type === 'polling') {
			this.subscriptionType = 'polling';
			this.accountLoader = config.accountSubscription.accountLoader;
		} else {
			this.subscriptionType = 'websocket';
		}
		this.lastSlot = 0;
		this.lastUnixTimestamp = 0;
	}

	public async subscribe(): Promise<void> {
		if (this.subscribed) {
			return;
		}

		this.market = await Market.loadFromAddress({
			connection: this.connection,
			address: this.marketAddress,
		});

		const clock = deserializeClockData(
			(await this.connection.getAccountInfo(SYSVAR_CLOCK_PUBKEY, 'confirmed'))
				.data
		);
		this.lastUnixTimestamp = toNum(clock.unixTimestamp);

		if (this.subscriptionType === 'websocket') {
			this.marketCallbackId = this.connection.onAccountChange(
				this.marketAddress,
				(accountInfo, _ctx) => {
					try {
						this.market = this.market.reload(accountInfo.data);
					} catch {
						console.error('Failed to reload Phoenix market data');
					}
				}
			);
			this.clockCallbackId = this.connection.onAccountChange(
				SYSVAR_CLOCK_PUBKEY,
				(accountInfo, ctx) => {
					try {
						this.lastSlot = ctx.slot;
						const clock = deserializeClockData(accountInfo.data);
						this.lastUnixTimestamp = toNum(clock.unixTimestamp);
					} catch {
						console.error('Failed to reload clock data');
					}
				}
			);
		} else {
			this.marketCallbackId = await this.accountLoader.addAccount(
				this.marketAddress,
				(buffer, slot) => {
					try {
						this.lastSlot = slot;
						if (buffer) {
							this.market = this.market.reload(buffer);
						}
					} catch {
						console.error('Failed to reload Phoenix market data');
					}
				}
			);
			this.clockCallbackId = await this.accountLoader.addAccount(
				SYSVAR_CLOCK_PUBKEY,
				(buffer, slot) => {
					try {
						this.lastSlot = slot;
						const clock = deserializeClockData(buffer);
						this.lastUnixTimestamp = toNum(clock.unixTimestamp);
					} catch {
						console.error('Failed to reload clock data');
					}
				}
			);
		}

		this.subscribed = true;
	}

	public getBestBid(): BN | undefined {
		const ladder = getMarketUiLadder(
			this.market,
			this.lastSlot,
			this.lastUnixTimestamp,
			1
		);
		const bestBid = ladder.bids[0];
		if (!bestBid) {
			return undefined;
		}
		return new BN(Math.floor(bestBid.price * PRICE_PRECISION.toNumber()));
	}

	public getBestAsk(): BN | undefined {
		const ladder = getMarketUiLadder(
			this.market,
			this.lastSlot,
			this.lastUnixTimestamp,
			1
		);

		const bestAsk = ladder.asks[0];
		if (!bestAsk) {
			return undefined;
		}
		return new BN(Math.floor(bestAsk.price * PRICE_PRECISION.toNumber()));
	}

	public getL2Bids(): Generator<L2Level> {
		return this.getL2Levels('bids');
	}

	public getL2Asks(): Generator<L2Level> {
		return this.getL2Levels('asks');
	}

	*getL2Levels(side: 'bids' | 'asks'): Generator<L2Level> {
		const tickSize = this.market.data.header
			.tickSizeInQuoteAtomsPerBaseUnit as BN;
		const baseLotsToRawBaseUnits = this.market.baseLotsToRawBaseUnits(1);

		const basePrecision = new BN(
			Math.pow(10, this.market.data.header.baseParams.decimals) *
				baseLotsToRawBaseUnits
		);

		const pricePrecision = PRICE_PRECISION.div(tickSize as BN);

		const ladder = getMarketLadder(
			this.market,
			this.lastSlot,
			this.lastUnixTimestamp,
			20
		);

		for (let i = 0; i < ladder[side].length; i++) {
<<<<<<< HEAD
			const { price, quantity } = ladder[side][i];
			try {
				const size = new BN(quantity * basePrecision);
				const updatedPrice = new BN(price * pricePrecision);
				yield {
					price: updatedPrice,
					size,
					sources: {
						phoenix: size,
					},
				};
			} catch {
				continue;
			}
=======
			const { priceInTicks, sizeInBaseLots } = ladder[side][i];
			const size = sizeInBaseLots.mul(basePrecision);
			yield {
				price: priceInTicks.mul(new BN(pricePrecision)),
				size,
				sources: {
					phoenix: size,
				},
			};
>>>>>>> 36dc9106
		}
	}
	public async unsubscribe(): Promise<void> {
		if (!this.subscribed) {
			return;
		}

		// remove listeners
		if (this.subscriptionType === 'websocket') {
			await this.connection.removeAccountChangeListener(
				this.marketCallbackId as number
			);
			await this.connection.removeAccountChangeListener(
				this.clockCallbackId as number
			);
		} else {
			this.accountLoader.removeAccount(
				this.marketAddress,
				this.marketCallbackId as string
			);
			this.accountLoader.removeAccount(
				SYSVAR_CLOCK_PUBKEY,
				this.clockCallbackId as string
			);
		}

		this.subscribed = false;
	}
}<|MERGE_RESOLUTION|>--- conflicted
+++ resolved
@@ -183,7 +183,6 @@
 		);
 
 		for (let i = 0; i < ladder[side].length; i++) {
-<<<<<<< HEAD
 			const { price, quantity } = ladder[side][i];
 			try {
 				const size = new BN(quantity * basePrecision);
@@ -198,17 +197,6 @@
 			} catch {
 				continue;
 			}
-=======
-			const { priceInTicks, sizeInBaseLots } = ladder[side][i];
-			const size = sizeInBaseLots.mul(basePrecision);
-			yield {
-				price: priceInTicks.mul(new BN(pricePrecision)),
-				size,
-				sources: {
-					phoenix: size,
-				},
-			};
->>>>>>> 36dc9106
 		}
 	}
 	public async unsubscribe(): Promise<void> {
