--- conflicted
+++ resolved
@@ -22,7 +22,7 @@
 	calculateMarketOpenBidAsk,
 	calculateSpreadReserves,
 	calculatePrice,
-	BID_ASK_SPREAD_PRECISION
+	BID_ASK_SPREAD_PRECISION,
 } from '../../src';
 import { mockPerpMarkets } from '../dlob/helpers';
 
@@ -268,7 +268,7 @@
 			oracleStd,
 			longIntensity,
 			shortIntensity,
-			volume24H,
+			volume24H
 		);
 		const l1 = spreads[0];
 		const s1 = spreads[1];
@@ -431,20 +431,10 @@
 
 		console.log(terms2);
 		assert(terms2.effectiveLeverageCapped <= 1.000001);
-<<<<<<< HEAD
 		assert(terms2.inventorySpreadScale == 1.0306);
 		assert(terms2.longSpread == 515);
 		assert(terms2.shortSpread == 5668);
-=======
-		assert(
-			terms2.inventorySpreadScale == 1.013527,
-			`got: ${terms2.inventorySpreadScale}`
-		);
-		assert(terms2.longSpread == 1146);
-		assert(terms2.shortSpread == 6686);
->>>>>>> 010cb95f
-	});
-
+	});
 
 	it('Spread Reserves (with offset)', () => {
 		const myMockPerpMarkets = _.cloneDeep(mockPerpMarkets);
@@ -459,16 +449,11 @@
 			hasSufficientNumberOfDataPoints: true,
 		};
 
-		const reserves = calculateSpreadReserves(
-			mockAmm,
-			oraclePriceData,
-			now
-		);
+		const reserves = calculateSpreadReserves(mockAmm, oraclePriceData, now);
 		assert(reserves[0].baseAssetReserve.eq(new BN('1000000000')));
 		assert(reserves[0].quoteAssetReserve.eq(new BN('12000000000')));
 		assert(reserves[1].baseAssetReserve.eq(new BN('1000000000')));
 		assert(reserves[1].quoteAssetReserve.eq(new BN('12000000000')));
-
 
 		mockAmm.baseAssetReserve = new BN(1000000000);
 		mockAmm.quoteAssetReserve = new BN(1000000000);
@@ -478,17 +463,25 @@
 		mockAmm.curveUpdateIntensity = 200;
 		mockAmm.baseSpread = 2500;
 		mockAmm.maxSpread = 25000;
-		
+
 		mockAmm.last24HAvgFundingRate = new BN(7590328523);
 
-		mockAmm.lastMarkPriceTwap = new BN((oraclePriceData.price.toNumber()/1e6 - .01) * 1e6);
-		mockAmm.historicalOracleData.lastOraclePriceTwap = new BN((oraclePriceData.price.toNumber()/1e6 + .015) * 1e6);
-
-		mockAmm.historicalOracleData.lastOraclePriceTwap5Min = new BN((oraclePriceData.price.toNumber()/1e6 + .005) * 1e6);
-		mockAmm.lastMarkPriceTwap5Min = new BN((oraclePriceData.price.toNumber()/1e6 - .005) * 1e6);
+		mockAmm.lastMarkPriceTwap = new BN(
+			(oraclePriceData.price.toNumber() / 1e6 - 0.01) * 1e6
+		);
+		mockAmm.historicalOracleData.lastOraclePriceTwap = new BN(
+			(oraclePriceData.price.toNumber() / 1e6 + 0.015) * 1e6
+		);
+
+		mockAmm.historicalOracleData.lastOraclePriceTwap5Min = new BN(
+			(oraclePriceData.price.toNumber() / 1e6 + 0.005) * 1e6
+		);
+		mockAmm.lastMarkPriceTwap5Min = new BN(
+			(oraclePriceData.price.toNumber() / 1e6 - 0.005) * 1e6
+		);
 
 		console.log('starting rr:');
-		let reservePrice = undefined
+		let reservePrice = undefined;
 		if (!reservePrice) {
 			reservePrice = calculatePrice(
 				mockAmm.baseAssetReserve,
@@ -496,18 +489,18 @@
 				mockAmm.pegMultiplier
 			);
 		}
-	
+
 		const targetPrice = oraclePriceData?.price || reservePrice;
 		const confInterval = oraclePriceData.confidence || ZERO;
 		const targetMarkSpreadPct = reservePrice
 			.sub(targetPrice)
 			.mul(BID_ASK_SPREAD_PRECISION)
 			.div(reservePrice);
-	
+
 		const confIntervalPct = confInterval
 			.mul(BID_ASK_SPREAD_PRECISION)
 			.div(reservePrice);
-	
+
 		// now = now || new BN(new Date().getTime() / 1000); //todo
 		const liveOracleStd = calculateLiveOracleStd(mockAmm, oraclePriceData, now);
 		console.log('reservePrice:', reservePrice.toString());
@@ -516,30 +509,18 @@
 
 		console.log('liveOracleStd:', liveOracleStd.toString());
 
-		const tt = calculateSpread(
-			mockAmm,
-			oraclePriceData,
-			now
-		);
+		const tt = calculateSpread(mockAmm, oraclePriceData, now);
 		console.log(tt);
 
-		const reserves2 = calculateSpreadReserves(
-			mockAmm,
-			oraclePriceData,
-			now
-		);
+		const reserves2 = calculateSpreadReserves(mockAmm, oraclePriceData, now);
 		console.log(reserves2);
-
 
 		assert(reserves2[0].baseAssetReserve.eq(new BN('1000000000')));
 		assert(reserves2[0].quoteAssetReserve.eq(new BN('12000000000')));
 		assert(reserves2[1].baseAssetReserve.eq(new BN('1000000000')));
 		assert(reserves2[1].quoteAssetReserve.eq(new BN('12000000000')));
-
-
-	})
+	});
 	return 0;
-
 
 	it('live update functions', () => {
 		const myMockPerpMarkets = _.cloneDeep(mockPerpMarkets);
@@ -643,13 +624,8 @@
 
 		assert(markTwapLive.eq(new BN('1949826')));
 		assert(oracleTwapLive.eq(new BN('1942510')));
-<<<<<<< HEAD
 		assert(est1.eq(new BN('16525')));
 		assert(est2.eq(new BN('16525')));
-=======
-		assert(est1.eq(new BN('15692')), `got: ${est1}`);
-		assert(est2.eq(new BN('15692')));
->>>>>>> 010cb95f
 	});
 
 	it('predicted funding rate mock2', async () => {
@@ -738,11 +714,7 @@
 		assert(markTwapLive.eq(new BN('1222131')));
 		assert(oracleTwapLive.eq(new BN('1222586')));
 		assert(est1.eq(est2));
-<<<<<<< HEAD
 		assert(est2.eq(new BN('-719')));
-=======
-		assert(est2.eq(new BN('-1550')), `got: ${est2}`);
->>>>>>> 010cb95f
 	});
 
 	it('orderbook L2 gen (no topOfBookQuoteAmounts, 10 numOrders, low liquidity)', async () => {
