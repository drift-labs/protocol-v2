import { Connection, Keypair, PublicKey } from '@solana/web3.js';
import {
	AMM,
	AssetTier,
	PerpPosition,
	BN,
	DriftClient,
	User,
	PerpMarketAccount,
	SpotMarketAccount,
	MarketStatus,
	ContractType,
	OracleSource,
	DevnetSpotMarkets,
	BASE_PRECISION,
	QUOTE_PRECISION,
	AMM_TO_QUOTE_PRECISION_RATIO,
	StateAccount,
	UserMapInterface,
	Wallet,
	OrderRecord,
	ZERO,
	ContractTier,
	SPOT_MARKET_CUMULATIVE_INTEREST_PRECISION,
	SPOT_MARKET_WEIGHT_PRECISION,
	PRICE_PRECISION,
	DataAndSlot,
} from '../../src';
import { EventEmitter } from 'events';
import StrictEventEmitter from 'strict-event-emitter-types';
import { UserEvents } from '../../src/accounts/types';

export const mockPerpPosition: PerpPosition = {
	baseAssetAmount: new BN(0),
	lastCumulativeFundingRate: new BN(0),
	marketIndex: 0,
	quoteAssetAmount: new BN(0),
	quoteBreakEvenAmount: new BN(0),
	quoteEntryAmount: new BN(0),
	openOrders: 0,
	openBids: new BN(0),
	openAsks: new BN(0),
	settledPnl: new BN(0),
	lpShares: new BN(0),
	remainderBaseAssetAmount: 0,
	lastBaseAssetAmountPerLp: new BN(0),
	lastQuoteAssetAmountPerLp: new BN(0),
	perLpBase: 0,
<<<<<<< HEAD
	positionFlag: 0,
	isolatedPositionScaledBalance: new BN(0),
	maxMarginRatio: 0,
=======
	maxMarginRatio: 1,
>>>>>>> 7d637535
};

export const mockAMM: AMM = {
	perLpBase: 0,
	/* these values create a bid/ask price of 12 */
	baseAssetReserve: new BN(1).mul(BASE_PRECISION),
	quoteAssetReserve: new BN(12)
		.mul(QUOTE_PRECISION)
		.mul(AMM_TO_QUOTE_PRECISION_RATIO),
	sqrtK: new BN(1),
	pegMultiplier: new BN(1),
	maxSlippageRatio: 1_000_000,

	cumulativeFundingRate: new BN(0),
	lastFundingRate: new BN(0),
	lastFundingRateTs: new BN(0),
	lastMarkPriceTwap: new BN(0),
	lastMarkPriceTwap5Min: new BN(0),
	lastMarkPriceTwapTs: new BN(0),
	historicalOracleData: {
		lastOraclePrice: new BN(0),
		lastOracleConf: new BN(0),
		lastOracleDelay: new BN(0),
		lastOraclePriceTwap: new BN(0),
		lastOraclePriceTwap5Min: new BN(0),
		lastOraclePriceTwapTs: new BN(0),
	},
	lastOracleReservePriceSpreadPct: new BN(0),
	lastOracleConfPct: new BN(0),
	oracle: PublicKey.default,
	oracleSource: OracleSource.PYTH,
	fundingPeriod: new BN(0),
	cumulativeFundingRateLong: new BN(0),
	cumulativeFundingRateShort: new BN(0),
	totalFeeMinusDistributions: new BN(0),
	totalFeeWithdrawn: new BN(0),
	totalFee: new BN(0),
	userLpShares: new BN(0),
	baseAssetAmountWithUnsettledLp: new BN(0),
	orderStepSize: new BN(0),
	orderTickSize: new BN(1),
	last24HAvgFundingRate: new BN(0),
	lastFundingRateShort: new BN(0),
	lastFundingRateLong: new BN(0),
	concentrationCoef: new BN(0),
	lastTradeTs: new BN(0),
	lastOracleNormalisedPrice: new BN(0),
	maxOpenInterest: new BN(0),
	totalLiquidationFee: new BN(0),
	maxFillReserveFraction: 0,
	baseSpread: 0,
	curveUpdateIntensity: 0,
	baseAssetAmountWithAmm: new BN(0),
	baseAssetAmountLong: new BN(0),
	baseAssetAmountShort: new BN(0),
	quoteAssetAmount: new BN(0),
	terminalQuoteAssetReserve: new BN(0),
	feePool: {
		scaledBalance: new BN(0),
		marketIndex: 0,
	},
	totalExchangeFee: new BN(0),
	totalMmFee: new BN(0),
	netRevenueSinceLastFunding: new BN(0),
	lastUpdateSlot: new BN(0),
	lastOracleValid: true,
	lastBidPriceTwap: new BN(0),
	lastAskPriceTwap: new BN(0),
	longSpread: 0,
	shortSpread: 0,
	maxSpread: 0,
	ammJitIntensity: 0,
	maxBaseAssetReserve: new BN(0),
	minBaseAssetReserve: new BN(0),
	totalSocialLoss: new BN(0),
	baseAssetAmountPerLp: new BN(0),
	quoteAssetAmountPerLp: new BN(0),
	targetBaseAssetAmountPerLp: 0,

	quoteBreakEvenAmountLong: new BN(0),
	quoteBreakEvenAmountShort: new BN(0),
	quoteEntryAmountLong: new BN(0),
	quoteEntryAmountShort: new BN(0),

	markStd: new BN(0),
	oracleStd: new BN(0),
	longIntensityVolume: new BN(0),
	shortIntensityVolume: new BN(0),
	volume24H: new BN(0),
	minOrderSize: new BN(0),

	bidBaseAssetReserve: new BN(0),
	bidQuoteAssetReserve: new BN(0),
	askBaseAssetReserve: new BN(0),
	askQuoteAssetReserve: new BN(0),

	netUnsettledFundingPnl: new BN(0),
	quoteAssetAmountWithUnsettledLp: new BN(0),
	referencePriceOffset: 0,

	takerSpeedBumpOverride: 0,
	ammSpreadAdjustment: 0,
	ammInventorySpreadAdjustment: 0,
	mmOracleSequenceId: new BN(0),
	mmOraclePrice: new BN(0),
	mmOracleSlot: new BN(0),
	lastFundingOracleTwap: new BN(0),
};

export const mockPerpMarkets: Array<PerpMarketAccount> = [
	{
		status: MarketStatus.INITIALIZED,
		lastFillPrice: new BN(0),
		name: [],
		contractType: ContractType.PERPETUAL,
		contractTier: ContractTier.A,
		expiryTs: new BN(0),
		expiryPrice: new BN(0),
		marketIndex: 0,
		pubkey: PublicKey.default,
		amm: mockAMM,
		numberOfUsersWithBase: 0,
		numberOfUsers: 0,
		marginRatioInitial: 2000,
		marginRatioMaintenance: 1000,
		highLeverageMarginRatioInitial: 0,
		highLeverageMarginRatioMaintenance: 0,
		nextFillRecordId: new BN(0),
		pnlPool: {
			scaledBalance: new BN(0),
			marketIndex: 0,
		},
		ifLiquidationFee: 0,
		liquidatorFee: 0,
		imfFactor: 0,
		nextFundingRateRecordId: new BN(0),
		nextCurveRecordId: new BN(0),
		unrealizedPnlImfFactor: 0,
		unrealizedPnlMaxImbalance: ZERO,
		unrealizedPnlInitialAssetWeight: 0,
		unrealizedPnlMaintenanceAssetWeight: 0,
		insuranceClaim: {
			revenueWithdrawSinceLastSettle: new BN(0),
			maxRevenueWithdrawPerPeriod: new BN(0),
			lastRevenueWithdrawTs: new BN(0),
			quoteSettledInsurance: new BN(0),
			quoteMaxInsurance: new BN(0),
		},
		quoteSpotMarketIndex: 0,
		feeAdjustment: 0,
		pausedOperations: 0,
		fuelBoostPosition: 0,
		fuelBoostMaker: 0,
		fuelBoostTaker: 0,
		protectedMakerLimitPriceDivisor: 0,
		protectedMakerDynamicDivisor: 0,
	},
	{
		status: MarketStatus.INITIALIZED,
		lastFillPrice: new BN(0),
		contractTier: ContractTier.A,
		nextFundingRateRecordId: new BN(0),
		nextCurveRecordId: new BN(0),
		name: [],
		contractType: ContractType.PERPETUAL,
		expiryTs: new BN(0),
		expiryPrice: new BN(0),
		marketIndex: 1,
		pubkey: PublicKey.default,
		amm: mockAMM,
		numberOfUsersWithBase: 0,
		numberOfUsers: 0,
		marginRatioInitial: 0,
		marginRatioMaintenance: 0,
		highLeverageMarginRatioInitial: 0,
		highLeverageMarginRatioMaintenance: 0,
		nextFillRecordId: new BN(0),
		pnlPool: {
			scaledBalance: new BN(0),
			marketIndex: 0,
		},
		ifLiquidationFee: 0,
		liquidatorFee: 0,
		imfFactor: 0,
		unrealizedPnlImfFactor: 0,
		unrealizedPnlMaxImbalance: ZERO,
		unrealizedPnlInitialAssetWeight: 0,
		unrealizedPnlMaintenanceAssetWeight: 0,
		insuranceClaim: {
			revenueWithdrawSinceLastSettle: new BN(0),
			maxRevenueWithdrawPerPeriod: new BN(0),
			lastRevenueWithdrawTs: new BN(0),
			quoteSettledInsurance: new BN(0),
			quoteMaxInsurance: new BN(0),
		},
		quoteSpotMarketIndex: 0,
		feeAdjustment: 0,
		pausedOperations: 0,
		fuelBoostPosition: 0,
		fuelBoostMaker: 0,
		fuelBoostTaker: 0,
		protectedMakerLimitPriceDivisor: 0,
		protectedMakerDynamicDivisor: 0,
	},
	{
		status: MarketStatus.INITIALIZED,
		lastFillPrice: new BN(0),
		contractTier: ContractTier.A,
		nextFundingRateRecordId: new BN(0),
		nextCurveRecordId: new BN(0),
		name: [],
		contractType: ContractType.PERPETUAL,
		expiryTs: new BN(0),
		expiryPrice: new BN(0),
		marketIndex: 2,
		pubkey: PublicKey.default,
		amm: mockAMM,
		numberOfUsersWithBase: 0,
		numberOfUsers: 0,
		marginRatioInitial: 0,
		marginRatioMaintenance: 0,
		highLeverageMarginRatioInitial: 0,
		highLeverageMarginRatioMaintenance: 0,
		nextFillRecordId: new BN(0),
		pnlPool: {
			scaledBalance: new BN(0),
			marketIndex: 0,
		},
		ifLiquidationFee: 0,
		liquidatorFee: 0,
		imfFactor: 0,
		unrealizedPnlImfFactor: 0,
		unrealizedPnlMaxImbalance: ZERO,
		unrealizedPnlInitialAssetWeight: 0,
		unrealizedPnlMaintenanceAssetWeight: 0,
		insuranceClaim: {
			revenueWithdrawSinceLastSettle: new BN(0),
			maxRevenueWithdrawPerPeriod: new BN(0),
			lastRevenueWithdrawTs: new BN(0),
			quoteSettledInsurance: new BN(0),
			quoteMaxInsurance: new BN(0),
		},
		quoteSpotMarketIndex: 0,
		feeAdjustment: 0,
		pausedOperations: 0,
		fuelBoostPosition: 0,
		fuelBoostMaker: 0,
		fuelBoostTaker: 0,
		protectedMakerLimitPriceDivisor: 0,
		protectedMakerDynamicDivisor: 0,
	},
];

export const mockSpotMarkets: Array<SpotMarketAccount> = [
	{
		status: MarketStatus.ACTIVE,
		assetTier: AssetTier.COLLATERAL,
		name: [],
		maxTokenDeposits: new BN(1000000 * QUOTE_PRECISION.toNumber()),
		marketIndex: 0,
		pubkey: PublicKey.default,
		mint: DevnetSpotMarkets[0].mint,
		vault: PublicKey.default,
		minOrderSize: ZERO,
		maxPositionSize: ZERO,
		revenuePool: {
			scaledBalance: new BN(0),
			marketIndex: 0,
		},
		insuranceFund: {
			vault: PublicKey.default,
			totalShares: new BN(0),
			userShares: new BN(0),
			sharesBase: new BN(0),
			unstakingPeriod: new BN(0),
			lastRevenueSettleTs: new BN(0),
			revenueSettlePeriod: new BN(0),
			totalFactor: 0,
			userFactor: 0,
		},
		ifLiquidationFee: 0,
		liquidatorFee: 0,
		decimals: 6,
		optimalUtilization: 0,
		optimalBorrowRate: 0,
		maxBorrowRate: 0,
		cumulativeDepositInterest: SPOT_MARKET_CUMULATIVE_INTEREST_PRECISION,
		cumulativeBorrowInterest: SPOT_MARKET_CUMULATIVE_INTEREST_PRECISION,
		totalSocialLoss: new BN(0),
		totalQuoteSocialLoss: new BN(0),
		depositBalance: new BN(0),
		borrowBalance: new BN(0),
		lastInterestTs: new BN(0),
		lastTwapTs: new BN(0),
		oracle: PublicKey.default,
		initialAssetWeight: SPOT_MARKET_WEIGHT_PRECISION.toNumber(),
		maintenanceAssetWeight: SPOT_MARKET_WEIGHT_PRECISION.toNumber(),
		initialLiabilityWeight: SPOT_MARKET_WEIGHT_PRECISION.toNumber(),
		maintenanceLiabilityWeight: SPOT_MARKET_WEIGHT_PRECISION.toNumber(),
		scaleInitialAssetWeightStart: new BN(0),
		imfFactor: 0,
		withdrawGuardThreshold: new BN(0),
		depositTokenTwap: new BN(0),
		borrowTokenTwap: new BN(0),
		utilizationTwap: new BN(0),
		orderStepSize: new BN(0),
		orderTickSize: new BN(0),
		nextFillRecordId: new BN(0),
		nextDepositRecordId: new BN(0),
		ordersEnabled: true,
		spotFeePool: {
			scaledBalance: new BN(0),
			marketIndex: 0,
		},
		totalSpotFee: new BN(0),
		totalSwapFee: new BN(0),
		flashLoanAmount: new BN(0),
		flashLoanInitialTokenAmount: new BN(0),
		oracleSource: OracleSource.PYTH,
		historicalOracleData: {
			lastOraclePrice: PRICE_PRECISION,
			lastOracleConf: new BN(0),
			lastOracleDelay: new BN(0),
			lastOraclePriceTwap: PRICE_PRECISION,
			lastOraclePriceTwap5Min: PRICE_PRECISION,
			lastOraclePriceTwapTs: new BN(0),
		},
		historicalIndexData: {
			lastIndexBidPrice: PRICE_PRECISION,
			lastIndexAskPrice: PRICE_PRECISION,
			lastIndexPriceTwap: PRICE_PRECISION,
			lastIndexPriceTwap5Min: PRICE_PRECISION,
			lastIndexPriceTwapTs: new BN(0),
		},
		pausedOperations: 0,
		ifPausedOperations: 0,
		maxTokenBorrowsFraction: 0,
		minBorrowRate: 0,
		fuelBoostDeposits: 0,
		fuelBoostBorrows: 0,
		fuelBoostTaker: 0,
		fuelBoostMaker: 0,
		fuelBoostInsurance: 0,
		tokenProgramFlag: 0,
		poolId: 0,
	},
	{
		status: MarketStatus.ACTIVE,
		assetTier: AssetTier.CROSS,
		name: [],
		maxTokenDeposits: new BN(100),
		marketIndex: 1,
		pubkey: PublicKey.default,
		mint: DevnetSpotMarkets[1].mint,
		vault: PublicKey.default,
		revenuePool: {
			scaledBalance: new BN(0),
			marketIndex: 0,
		},
		minOrderSize: ZERO,
		maxPositionSize: ZERO,
		insuranceFund: {
			vault: PublicKey.default,
			totalShares: new BN(0),
			userShares: new BN(0),
			sharesBase: new BN(0),
			unstakingPeriod: new BN(0),
			lastRevenueSettleTs: new BN(0),
			revenueSettlePeriod: new BN(0),
			totalFactor: 0,
			userFactor: 0,
		},
		ifLiquidationFee: 0,
		liquidatorFee: 0,
		decimals: 9,
		optimalUtilization: 0,
		optimalBorrowRate: 0,
		maxBorrowRate: 0,
		cumulativeDepositInterest: SPOT_MARKET_CUMULATIVE_INTEREST_PRECISION,
		cumulativeBorrowInterest: SPOT_MARKET_CUMULATIVE_INTEREST_PRECISION,
		totalSocialLoss: new BN(0),
		totalQuoteSocialLoss: new BN(0),
		depositBalance: new BN(0),
		borrowBalance: new BN(0),
		lastInterestTs: new BN(0),
		lastTwapTs: new BN(0),
		oracle: PublicKey.default,
		initialAssetWeight: 0,
		maintenanceAssetWeight: 0,
		initialLiabilityWeight: 0,
		maintenanceLiabilityWeight: 0,
		scaleInitialAssetWeightStart: new BN(0),
		imfFactor: 0,
		withdrawGuardThreshold: new BN(0),
		depositTokenTwap: new BN(0),
		borrowTokenTwap: new BN(0),
		utilizationTwap: new BN(0),
		orderStepSize: new BN(0),
		orderTickSize: new BN(0),
		nextFillRecordId: new BN(0),
		nextDepositRecordId: new BN(0),
		ordersEnabled: true,
		spotFeePool: {
			scaledBalance: new BN(0),
			marketIndex: 0,
		},
		totalSpotFee: new BN(0),
		totalSwapFee: new BN(0),
		flashLoanAmount: new BN(0),
		flashLoanInitialTokenAmount: new BN(0),
		oracleSource: OracleSource.PYTH,
		historicalOracleData: {
			lastOraclePrice: new BN(0),
			lastOracleConf: new BN(0),
			lastOracleDelay: new BN(0),
			lastOraclePriceTwap: new BN(0),
			lastOraclePriceTwap5Min: new BN(0),
			lastOraclePriceTwapTs: new BN(0),
		},
		historicalIndexData: {
			lastIndexBidPrice: new BN(0),
			lastIndexAskPrice: new BN(0),
			lastIndexPriceTwap: new BN(0),
			lastIndexPriceTwap5Min: new BN(0),
			lastIndexPriceTwapTs: new BN(0),
		},
		pausedOperations: 0,
		ifPausedOperations: 0,
		maxTokenBorrowsFraction: 0,
		minBorrowRate: 0,
		fuelBoostDeposits: 0,
		fuelBoostBorrows: 0,
		fuelBoostTaker: 0,
		fuelBoostMaker: 0,
		fuelBoostInsurance: 0,
		tokenProgramFlag: 0,
		poolId: 0,
	},
	{
		status: MarketStatus.ACTIVE,
		assetTier: AssetTier.PROTECTED,
		name: [],
		maxTokenDeposits: new BN(100),
		marketIndex: 2,
		pubkey: PublicKey.default,
		mint: DevnetSpotMarkets[2].mint,
		vault: PublicKey.default,
		revenuePool: {
			scaledBalance: new BN(0),
			marketIndex: 0,
		},
		minOrderSize: ZERO,
		maxPositionSize: ZERO,
		insuranceFund: {
			vault: PublicKey.default,
			totalShares: new BN(0),
			userShares: new BN(0),
			sharesBase: new BN(0),
			unstakingPeriod: new BN(0),
			lastRevenueSettleTs: new BN(0),
			revenueSettlePeriod: new BN(0),
			totalFactor: 0,
			userFactor: 0,
		},
		ifLiquidationFee: 0,
		liquidatorFee: 0,
		decimals: 6,
		optimalUtilization: 0,
		optimalBorrowRate: 0,
		maxBorrowRate: 0,
		cumulativeDepositInterest: SPOT_MARKET_CUMULATIVE_INTEREST_PRECISION,
		cumulativeBorrowInterest: SPOT_MARKET_CUMULATIVE_INTEREST_PRECISION,
		totalSocialLoss: new BN(0),
		totalQuoteSocialLoss: new BN(0),
		depositBalance: new BN(0),
		borrowBalance: new BN(0),
		lastInterestTs: new BN(0),
		lastTwapTs: new BN(0),
		oracle: PublicKey.default,
		initialAssetWeight: 0,
		maintenanceAssetWeight: 0,
		initialLiabilityWeight: 0,
		maintenanceLiabilityWeight: 0,
		scaleInitialAssetWeightStart: new BN(0),
		imfFactor: 0,
		withdrawGuardThreshold: new BN(0),
		depositTokenTwap: new BN(0),
		borrowTokenTwap: new BN(0),
		utilizationTwap: new BN(0),
		orderStepSize: new BN(0),
		orderTickSize: new BN(0),
		nextFillRecordId: new BN(0),
		nextDepositRecordId: new BN(0),
		ordersEnabled: true,
		spotFeePool: {
			scaledBalance: new BN(0),
			marketIndex: 0,
		},
		totalSpotFee: new BN(0),
		totalSwapFee: new BN(0),
		flashLoanAmount: new BN(0),
		flashLoanInitialTokenAmount: new BN(0),
		oracleSource: OracleSource.PYTH,
		historicalOracleData: {
			lastOraclePrice: new BN(0),
			lastOracleConf: new BN(0),
			lastOracleDelay: new BN(0),
			lastOraclePriceTwap: new BN(0),
			lastOraclePriceTwap5Min: new BN(0),
			lastOraclePriceTwapTs: new BN(0),
		},
		historicalIndexData: {
			lastIndexBidPrice: new BN(0),
			lastIndexAskPrice: new BN(0),
			lastIndexPriceTwap: new BN(0),
			lastIndexPriceTwap5Min: new BN(0),
			lastIndexPriceTwapTs: new BN(0),
		},
		pausedOperations: 0,
		ifPausedOperations: 0,
		maxTokenBorrowsFraction: 0,
		minBorrowRate: 0,
		fuelBoostDeposits: 0,
		fuelBoostBorrows: 0,
		fuelBoostTaker: 0,
		fuelBoostMaker: 0,
		fuelBoostInsurance: 0,
		tokenProgramFlag: 0,
		poolId: 0,
	},
];

export const mockStateAccount: StateAccount = {
	admin: PublicKey.default,
	featureBitFlags: 0,
	defaultMarketOrderTimeInForce: 0,
	defaultSpotAuctionDuration: 0,
	discountMint: PublicKey.default,
	exchangeStatus: 0,
	liquidationMarginBufferRatio: 0,
	lpCooldownTime: new BN(0),
	minPerpAuctionDuration: 0,
	numberOfMarkets: 0,
	numberOfSpotMarkets: 0,
	numberOfSubAccounts: new BN(0),
	numberOfAuthorities: new BN(0),
	initialPctToLiquidate: 0,
	liquidationDuration: 0,
	oracleGuardRails: {
		priceDivergence: {
			markOraclePercentDivergence: new BN(0),
			oracleTwap5MinPercentDivergence: new BN(0),
		},
		validity: {
			slotsBeforeStaleForAmm: new BN(0),
			slotsBeforeStaleForMargin: new BN(0),
			confidenceIntervalMaxSize: new BN(0),
			tooVolatileRatio: new BN(0),
		},
	},
	perpFeeStructure: {
		feeTiers: [
			{
				feeNumerator: 0,
				feeDenominator: 0,
				makerRebateNumerator: 0,
				makerRebateDenominator: 1,
				referrerRewardNumerator: 0,
				referrerRewardDenominator: 0,
				refereeFeeNumerator: 0,
				refereeFeeDenominator: 0,
			},
		],
		fillerRewardStructure: {
			rewardNumerator: new BN(0),
			rewardDenominator: new BN(0),
			timeBasedRewardLowerBound: new BN(0),
		},
		flatFillerFee: new BN(0),
		referrerRewardEpochUpperBound: new BN(0),
	},
	settlementDuration: 0,
	signer: PublicKey.default,
	signerNonce: 0,
	spotFeeStructure: {
		feeTiers: [
			{
				feeNumerator: 0,
				feeDenominator: 0,
				makerRebateNumerator: 0,
				makerRebateDenominator: 1,
				referrerRewardNumerator: 0,
				referrerRewardDenominator: 0,
				refereeFeeNumerator: 0,
				refereeFeeDenominator: 0,
			},
		],
		fillerRewardStructure: {
			rewardNumerator: new BN(0),
			rewardDenominator: new BN(0),
			timeBasedRewardLowerBound: new BN(0),
		},
		flatFillerFee: new BN(0),
		referrerRewardEpochUpperBound: new BN(0),
	},
	srmVault: PublicKey.default,
	whitelistMint: PublicKey.default,
	maxNumberOfSubAccounts: 0,
	maxInitializeUserFee: 0,
};

export class MockUserMap implements UserMapInterface {
	eventEmitter: EventEmitter = new EventEmitter();
	private userMap = new Map<string, User>();
	private userAccountToAuthority = new Map<string, string>();
	private driftClient: DriftClient;

	constructor() {
		this.userMap = new Map();
		this.userAccountToAuthority = new Map();
		this.driftClient = new DriftClient({
			connection: new Connection('http://localhost:8899'),
			wallet: new Wallet(new Keypair()),
			programID: PublicKey.default,
		});
		this.eventEmitter = new EventEmitter();
	}

	public async subscribe(): Promise<void> {}

	public async unsubscribe(): Promise<void> {}

	public async addPubkey(userAccountPublicKey: PublicKey): Promise<void> {
		const user = new User({
			driftClient: this.driftClient,
			userAccountPublicKey: userAccountPublicKey,
		});
		this.userMap.set(userAccountPublicKey.toBase58(), user);
	}

	// mock function
	public addUserAccountAuthority(
		userAccountPublicKey: PublicKey,
		authorityPublicKey: PublicKey
	): void {
		if (!this.userMap.has(userAccountPublicKey.toBase58())) {
			this.addPubkey(userAccountPublicKey);
		}
		this.userAccountToAuthority.set(
			userAccountPublicKey.toBase58(),
			authorityPublicKey.toBase58()
		);
	}

	public has(key: string): boolean {
		return this.userMap.has(key);
	}

	public get(_key: string): User | undefined {
		return undefined;
	}

	public getWithSlot(_key: string): DataAndSlot<User> | undefined {
		return undefined;
	}

	public async mustGet(_key: string): Promise<User> {
		return new User({
			driftClient: this.driftClient,
			userAccountPublicKey: PublicKey.default,
		});
	}

	public async mustGetWithSlot(_key: string): Promise<DataAndSlot<User>> {
		return {
			data: new User({
				driftClient: this.driftClient,
				userAccountPublicKey: PublicKey.default,
			}),
			slot: 0,
		};
	}

	public getUserAuthority(key: string): PublicKey | undefined {
		return new PublicKey(
			this.userAccountToAuthority.get(key) || PublicKey.default.toBase58()
		);
	}

	public async updateWithOrderRecord(_record: OrderRecord): Promise<void> {}

	public values(): IterableIterator<User> {
		return this.userMap.values();
	}

	public *valuesWithSlot(): IterableIterator<DataAndSlot<User>> {
		for (const user of this.userMap.values()) {
			yield {
				data: user,
				slot: 0,
			};
		}
	}

	public entries(): IterableIterator<[string, User]> {
		return this.userMap.entries();
	}

	public *entriesWithSlot(): IterableIterator<[string, DataAndSlot<User>]> {
		for (const [key, user] of this.userMap.entries()) {
			yield [
				key,
				{
					data: user,
					slot: 0,
				},
			];
		}
	}
}<|MERGE_RESOLUTION|>--- conflicted
+++ resolved
@@ -46,13 +46,9 @@
 	lastBaseAssetAmountPerLp: new BN(0),
 	lastQuoteAssetAmountPerLp: new BN(0),
 	perLpBase: 0,
-<<<<<<< HEAD
 	positionFlag: 0,
 	isolatedPositionScaledBalance: new BN(0),
-	maxMarginRatio: 0,
-=======
 	maxMarginRatio: 1,
->>>>>>> 7d637535
 };
 
 export const mockAMM: AMM = {
