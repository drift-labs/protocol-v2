import { Connection, Keypair, PublicKey } from '@solana/web3.js';
import {
	AMM,
	AssetTier,
	PerpPosition,
	BN,
	DriftClient,
	User,
	PerpMarketAccount,
	SpotMarketAccount,
	MarketStatus,
	ContractType,
	OracleSource,
	DevnetSpotMarkets,
	BASE_PRECISION,
	QUOTE_PRECISION,
	AMM_TO_QUOTE_PRECISION_RATIO,
	StateAccount,
	UserMapInterface,
	Wallet,
	OrderRecord,
	ZERO,
	ContractTier,
	SPOT_MARKET_CUMULATIVE_INTEREST_PRECISION,
	SPOT_MARKET_WEIGHT_PRECISION,
	PRICE_PRECISION,
	DataAndSlot,
} from '../../src';

export const mockPerpPosition: PerpPosition = {
	baseAssetAmount: new BN(0),
	lastCumulativeFundingRate: new BN(0),
	marketIndex: 0,
	quoteAssetAmount: new BN(0),
	quoteBreakEvenAmount: new BN(0),
	quoteEntryAmount: new BN(0),
	openOrders: 0,
	openBids: new BN(0),
	openAsks: new BN(0),
	settledPnl: new BN(0),
	lpShares: new BN(0),
	remainderBaseAssetAmount: 0,
	lastBaseAssetAmountPerLp: new BN(0),
	lastQuoteAssetAmountPerLp: new BN(0),
	perLpBase: 0,
};

export const mockAMM: AMM = {
	perLpBase: 0,
	/* these values create a bid/ask price of 12 */
	baseAssetReserve: new BN(1).mul(BASE_PRECISION),
	quoteAssetReserve: new BN(12)
		.mul(QUOTE_PRECISION)
		.mul(AMM_TO_QUOTE_PRECISION_RATIO),
	sqrtK: new BN(1),
	pegMultiplier: new BN(1),
	maxSlippageRatio: 1_000_000,

	cumulativeFundingRate: new BN(0),
	lastFundingRate: new BN(0),
	lastFundingRateTs: new BN(0),
	lastMarkPriceTwap: new BN(0),
	lastMarkPriceTwap5Min: new BN(0),
	lastMarkPriceTwapTs: new BN(0),
	totalFeeEarnedPerLp: new BN(0),
	historicalOracleData: {
		lastOraclePrice: new BN(0),
		lastOracleConf: new BN(0),
		lastOracleDelay: new BN(0),
		lastOraclePriceTwap: new BN(0),
		lastOraclePriceTwap5Min: new BN(0),
		lastOraclePriceTwapTs: new BN(0),
	},
	lastOracleReservePriceSpreadPct: new BN(0),
	lastOracleConfPct: new BN(0),
	oracle: PublicKey.default,
	oracleSource: OracleSource.PYTH,
	fundingPeriod: new BN(0),
	cumulativeFundingRateLong: new BN(0),
	cumulativeFundingRateShort: new BN(0),
	totalFeeMinusDistributions: new BN(0),
	totalFeeWithdrawn: new BN(0),
	totalFee: new BN(0),
	userLpShares: new BN(0),
	baseAssetAmountWithUnsettledLp: new BN(0),
	orderStepSize: new BN(0),
	orderTickSize: new BN(1),
	last24HAvgFundingRate: new BN(0),
	lastFundingRateShort: new BN(0),
	lastFundingRateLong: new BN(0),
	concentrationCoef: new BN(0),
	lastTradeTs: new BN(0),
	lastOracleNormalisedPrice: new BN(0),
	maxOpenInterest: new BN(0),
	totalLiquidationFee: new BN(0),
	maxFillReserveFraction: 0,
	baseSpread: 0,
	curveUpdateIntensity: 0,
	baseAssetAmountWithAmm: new BN(0),
	baseAssetAmountLong: new BN(0),
	baseAssetAmountShort: new BN(0),
	quoteAssetAmount: new BN(0),
	terminalQuoteAssetReserve: new BN(0),
	feePool: {
		scaledBalance: new BN(0),
		marketIndex: 0,
	},
	totalExchangeFee: new BN(0),
	totalMmFee: new BN(0),
	netRevenueSinceLastFunding: new BN(0),
	lastUpdateSlot: new BN(0),
	lastOracleValid: true,
	lastBidPriceTwap: new BN(0),
	lastAskPriceTwap: new BN(0),
	longSpread: 0,
	shortSpread: 0,
	maxSpread: 0,
	ammJitIntensity: 0,
	maxBaseAssetReserve: new BN(0),
	minBaseAssetReserve: new BN(0),
	totalSocialLoss: new BN(0),
	baseAssetAmountPerLp: new BN(0),
	quoteAssetAmountPerLp: new BN(0),
	targetBaseAssetAmountPerLp: 0,

	quoteBreakEvenAmountLong: new BN(0),
	quoteBreakEvenAmountShort: new BN(0),
	quoteEntryAmountLong: new BN(0),
	quoteEntryAmountShort: new BN(0),

	markStd: new BN(0),
	oracleStd: new BN(0),
	longIntensityCount: 0,
	longIntensityVolume: new BN(0),
	shortIntensityCount: 0,
	shortIntensityVolume: new BN(0),
	volume24H: new BN(0),
	minOrderSize: new BN(0),
	maxPositionSize: new BN(0),

	bidBaseAssetReserve: new BN(0),
	bidQuoteAssetReserve: new BN(0),
	askBaseAssetReserve: new BN(0),
	askQuoteAssetReserve: new BN(0),

	netUnsettledFundingPnl: new BN(0),
	quoteAssetAmountWithUnsettledLp: new BN(0),
	referencePriceOffset: 0,

	takerSpeedBumpOverride: 0,
	ammSpreadAdjustment: 0,
<<<<<<< HEAD
=======
	ammInventorySpreadAdjustment: 0,
>>>>>>> 82feade7
};

export const mockPerpMarkets: Array<PerpMarketAccount> = [
	{
		status: MarketStatus.INITIALIZED,
		name: [],
		contractType: ContractType.PERPETUAL,
		contractTier: ContractTier.A,
		expiryTs: new BN(0),
		expiryPrice: new BN(0),
		marketIndex: 0,
		pubkey: PublicKey.default,
		amm: mockAMM,
		numberOfUsersWithBase: 0,
		numberOfUsers: 0,
		marginRatioInitial: 2000,
		marginRatioMaintenance: 1000,
		highLeverageMarginRatioInitial: 0,
		highLeverageMarginRatioMaintenance: 0,
		nextFillRecordId: new BN(0),
		pnlPool: {
			scaledBalance: new BN(0),
			marketIndex: 0,
		},
		ifLiquidationFee: 0,
		liquidatorFee: 0,
		imfFactor: 0,
		nextFundingRateRecordId: new BN(0),
		nextCurveRecordId: new BN(0),
		unrealizedPnlImfFactor: 0,
		unrealizedPnlMaxImbalance: ZERO,
		unrealizedPnlInitialAssetWeight: 0,
		unrealizedPnlMaintenanceAssetWeight: 0,
		insuranceClaim: {
			revenueWithdrawSinceLastSettle: new BN(0),
			maxRevenueWithdrawPerPeriod: new BN(0),
			lastRevenueWithdrawTs: new BN(0),
			quoteSettledInsurance: new BN(0),
			quoteMaxInsurance: new BN(0),
		},
		quoteSpotMarketIndex: 0,
		feeAdjustment: 0,
		pausedOperations: 0,
		fuelBoostPosition: 0,
		fuelBoostMaker: 0,
		fuelBoostTaker: 0,
		protectedMakerLimitPriceDivisor: 0,
		protectedMakerDynamicDivisor: 0,
	},
	{
		status: MarketStatus.INITIALIZED,
		contractTier: ContractTier.A,
		nextFundingRateRecordId: new BN(0),
		nextCurveRecordId: new BN(0),
		name: [],
		contractType: ContractType.PERPETUAL,
		expiryTs: new BN(0),
		expiryPrice: new BN(0),
		marketIndex: 1,
		pubkey: PublicKey.default,
		amm: mockAMM,
		numberOfUsersWithBase: 0,
		numberOfUsers: 0,
		marginRatioInitial: 0,
		marginRatioMaintenance: 0,
		highLeverageMarginRatioInitial: 0,
		highLeverageMarginRatioMaintenance: 0,
		nextFillRecordId: new BN(0),
		pnlPool: {
			scaledBalance: new BN(0),
			marketIndex: 0,
		},
		ifLiquidationFee: 0,
		liquidatorFee: 0,
		imfFactor: 0,
		unrealizedPnlImfFactor: 0,
		unrealizedPnlMaxImbalance: ZERO,
		unrealizedPnlInitialAssetWeight: 0,
		unrealizedPnlMaintenanceAssetWeight: 0,
		insuranceClaim: {
			revenueWithdrawSinceLastSettle: new BN(0),
			maxRevenueWithdrawPerPeriod: new BN(0),
			lastRevenueWithdrawTs: new BN(0),
			quoteSettledInsurance: new BN(0),
			quoteMaxInsurance: new BN(0),
		},
		quoteSpotMarketIndex: 0,
		feeAdjustment: 0,
		pausedOperations: 0,
		fuelBoostPosition: 0,
		fuelBoostMaker: 0,
		fuelBoostTaker: 0,
		protectedMakerLimitPriceDivisor: 0,
		protectedMakerDynamicDivisor: 0,
	},
	{
		status: MarketStatus.INITIALIZED,
		contractTier: ContractTier.A,
		nextFundingRateRecordId: new BN(0),
		nextCurveRecordId: new BN(0),
		name: [],
		contractType: ContractType.PERPETUAL,
		expiryTs: new BN(0),
		expiryPrice: new BN(0),
		marketIndex: 2,
		pubkey: PublicKey.default,
		amm: mockAMM,
		numberOfUsersWithBase: 0,
		numberOfUsers: 0,
		marginRatioInitial: 0,
		marginRatioMaintenance: 0,
		highLeverageMarginRatioInitial: 0,
		highLeverageMarginRatioMaintenance: 0,
		nextFillRecordId: new BN(0),
		pnlPool: {
			scaledBalance: new BN(0),
			marketIndex: 0,
		},
		ifLiquidationFee: 0,
		liquidatorFee: 0,
		imfFactor: 0,
		unrealizedPnlImfFactor: 0,
		unrealizedPnlMaxImbalance: ZERO,
		unrealizedPnlInitialAssetWeight: 0,
		unrealizedPnlMaintenanceAssetWeight: 0,
		insuranceClaim: {
			revenueWithdrawSinceLastSettle: new BN(0),
			maxRevenueWithdrawPerPeriod: new BN(0),
			lastRevenueWithdrawTs: new BN(0),
			quoteSettledInsurance: new BN(0),
			quoteMaxInsurance: new BN(0),
		},
		quoteSpotMarketIndex: 0,
		feeAdjustment: 0,
		pausedOperations: 0,
		fuelBoostPosition: 0,
		fuelBoostMaker: 0,
		fuelBoostTaker: 0,
		protectedMakerLimitPriceDivisor: 0,
		protectedMakerDynamicDivisor: 0,
	},
];

export const mockSpotMarkets: Array<SpotMarketAccount> = [
	{
		status: MarketStatus.ACTIVE,
		assetTier: AssetTier.COLLATERAL,
		name: [],
		maxTokenDeposits: new BN(1000000 * QUOTE_PRECISION.toNumber()),
		marketIndex: 0,
		pubkey: PublicKey.default,
		mint: DevnetSpotMarkets[0].mint,
		vault: PublicKey.default,
		minOrderSize: ZERO,
		maxPositionSize: ZERO,
		revenuePool: {
			scaledBalance: new BN(0),
			marketIndex: 0,
		},
		insuranceFund: {
			vault: PublicKey.default,
			totalShares: new BN(0),
			userShares: new BN(0),
			sharesBase: new BN(0),
			unstakingPeriod: new BN(0),
			lastRevenueSettleTs: new BN(0),
			revenueSettlePeriod: new BN(0),
			totalFactor: 0,
			userFactor: 0,
		},
		ifLiquidationFee: 0,
		liquidatorFee: 0,
		decimals: 6,
		optimalUtilization: 0,
		optimalBorrowRate: 0,
		maxBorrowRate: 0,
		cumulativeDepositInterest: SPOT_MARKET_CUMULATIVE_INTEREST_PRECISION,
		cumulativeBorrowInterest: SPOT_MARKET_CUMULATIVE_INTEREST_PRECISION,
		totalSocialLoss: new BN(0),
		totalQuoteSocialLoss: new BN(0),
		depositBalance: new BN(0),
		borrowBalance: new BN(0),
		lastInterestTs: new BN(0),
		lastTwapTs: new BN(0),
		oracle: PublicKey.default,
		initialAssetWeight: SPOT_MARKET_WEIGHT_PRECISION.toNumber(),
		maintenanceAssetWeight: SPOT_MARKET_WEIGHT_PRECISION.toNumber(),
		initialLiabilityWeight: SPOT_MARKET_WEIGHT_PRECISION.toNumber(),
		maintenanceLiabilityWeight: SPOT_MARKET_WEIGHT_PRECISION.toNumber(),
		scaleInitialAssetWeightStart: new BN(0),
		imfFactor: 0,
		withdrawGuardThreshold: new BN(0),
		depositTokenTwap: new BN(0),
		borrowTokenTwap: new BN(0),
		utilizationTwap: new BN(0),
		orderStepSize: new BN(0),
		orderTickSize: new BN(0),
		nextFillRecordId: new BN(0),
		nextDepositRecordId: new BN(0),
		ordersEnabled: true,
		spotFeePool: {
			scaledBalance: new BN(0),
			marketIndex: 0,
		},
		totalSpotFee: new BN(0),
		totalSwapFee: new BN(0),
		flashLoanAmount: new BN(0),
		flashLoanInitialTokenAmount: new BN(0),
		oracleSource: OracleSource.PYTH,
		historicalOracleData: {
			lastOraclePrice: PRICE_PRECISION,
			lastOracleConf: new BN(0),
			lastOracleDelay: new BN(0),
			lastOraclePriceTwap: PRICE_PRECISION,
			lastOraclePriceTwap5Min: PRICE_PRECISION,
			lastOraclePriceTwapTs: new BN(0),
		},
		historicalIndexData: {
			lastIndexBidPrice: PRICE_PRECISION,
			lastIndexAskPrice: PRICE_PRECISION,
			lastIndexPriceTwap: PRICE_PRECISION,
			lastIndexPriceTwap5Min: PRICE_PRECISION,
			lastIndexPriceTwapTs: new BN(0),
		},
		pausedOperations: 0,
		ifPausedOperations: 0,
		maxTokenBorrowsFraction: 0,
		minBorrowRate: 0,
		fuelBoostDeposits: 0,
		fuelBoostBorrows: 0,
		fuelBoostTaker: 0,
		fuelBoostMaker: 0,
		fuelBoostInsurance: 0,
		tokenProgram: 0,
		poolId: 0,
	},
	{
		status: MarketStatus.ACTIVE,
		assetTier: AssetTier.CROSS,
		name: [],
		maxTokenDeposits: new BN(100),
		marketIndex: 1,
		pubkey: PublicKey.default,
		mint: DevnetSpotMarkets[1].mint,
		vault: PublicKey.default,
		revenuePool: {
			scaledBalance: new BN(0),
			marketIndex: 0,
		},
		minOrderSize: ZERO,
		maxPositionSize: ZERO,
		insuranceFund: {
			vault: PublicKey.default,
			totalShares: new BN(0),
			userShares: new BN(0),
			sharesBase: new BN(0),
			unstakingPeriod: new BN(0),
			lastRevenueSettleTs: new BN(0),
			revenueSettlePeriod: new BN(0),
			totalFactor: 0,
			userFactor: 0,
		},
		ifLiquidationFee: 0,
		liquidatorFee: 0,
		decimals: 9,
		optimalUtilization: 0,
		optimalBorrowRate: 0,
		maxBorrowRate: 0,
		cumulativeDepositInterest: SPOT_MARKET_CUMULATIVE_INTEREST_PRECISION,
		cumulativeBorrowInterest: SPOT_MARKET_CUMULATIVE_INTEREST_PRECISION,
		totalSocialLoss: new BN(0),
		totalQuoteSocialLoss: new BN(0),
		depositBalance: new BN(0),
		borrowBalance: new BN(0),
		lastInterestTs: new BN(0),
		lastTwapTs: new BN(0),
		oracle: PublicKey.default,
		initialAssetWeight: 0,
		maintenanceAssetWeight: 0,
		initialLiabilityWeight: 0,
		maintenanceLiabilityWeight: 0,
		scaleInitialAssetWeightStart: new BN(0),
		imfFactor: 0,
		withdrawGuardThreshold: new BN(0),
		depositTokenTwap: new BN(0),
		borrowTokenTwap: new BN(0),
		utilizationTwap: new BN(0),
		orderStepSize: new BN(0),
		orderTickSize: new BN(0),
		nextFillRecordId: new BN(0),
		nextDepositRecordId: new BN(0),
		ordersEnabled: true,
		spotFeePool: {
			scaledBalance: new BN(0),
			marketIndex: 0,
		},
		totalSpotFee: new BN(0),
		totalSwapFee: new BN(0),
		flashLoanAmount: new BN(0),
		flashLoanInitialTokenAmount: new BN(0),
		oracleSource: OracleSource.PYTH,
		historicalOracleData: {
			lastOraclePrice: new BN(0),
			lastOracleConf: new BN(0),
			lastOracleDelay: new BN(0),
			lastOraclePriceTwap: new BN(0),
			lastOraclePriceTwap5Min: new BN(0),
			lastOraclePriceTwapTs: new BN(0),
		},
		historicalIndexData: {
			lastIndexBidPrice: new BN(0),
			lastIndexAskPrice: new BN(0),
			lastIndexPriceTwap: new BN(0),
			lastIndexPriceTwap5Min: new BN(0),
			lastIndexPriceTwapTs: new BN(0),
		},
		pausedOperations: 0,
		ifPausedOperations: 0,
		maxTokenBorrowsFraction: 0,
		minBorrowRate: 0,
		fuelBoostDeposits: 0,
		fuelBoostBorrows: 0,
		fuelBoostTaker: 0,
		fuelBoostMaker: 0,
		fuelBoostInsurance: 0,
		tokenProgram: 0,
		poolId: 0,
	},
	{
		status: MarketStatus.ACTIVE,
		assetTier: AssetTier.PROTECTED,
		name: [],
		maxTokenDeposits: new BN(100),
		marketIndex: 2,
		pubkey: PublicKey.default,
		mint: DevnetSpotMarkets[2].mint,
		vault: PublicKey.default,
		revenuePool: {
			scaledBalance: new BN(0),
			marketIndex: 0,
		},
		minOrderSize: ZERO,
		maxPositionSize: ZERO,
		insuranceFund: {
			vault: PublicKey.default,
			totalShares: new BN(0),
			userShares: new BN(0),
			sharesBase: new BN(0),
			unstakingPeriod: new BN(0),
			lastRevenueSettleTs: new BN(0),
			revenueSettlePeriod: new BN(0),
			totalFactor: 0,
			userFactor: 0,
		},
		ifLiquidationFee: 0,
		liquidatorFee: 0,
		decimals: 6,
		optimalUtilization: 0,
		optimalBorrowRate: 0,
		maxBorrowRate: 0,
		cumulativeDepositInterest: SPOT_MARKET_CUMULATIVE_INTEREST_PRECISION,
		cumulativeBorrowInterest: SPOT_MARKET_CUMULATIVE_INTEREST_PRECISION,
		totalSocialLoss: new BN(0),
		totalQuoteSocialLoss: new BN(0),
		depositBalance: new BN(0),
		borrowBalance: new BN(0),
		lastInterestTs: new BN(0),
		lastTwapTs: new BN(0),
		oracle: PublicKey.default,
		initialAssetWeight: 0,
		maintenanceAssetWeight: 0,
		initialLiabilityWeight: 0,
		maintenanceLiabilityWeight: 0,
		scaleInitialAssetWeightStart: new BN(0),
		imfFactor: 0,
		withdrawGuardThreshold: new BN(0),
		depositTokenTwap: new BN(0),
		borrowTokenTwap: new BN(0),
		utilizationTwap: new BN(0),
		orderStepSize: new BN(0),
		orderTickSize: new BN(0),
		nextFillRecordId: new BN(0),
		nextDepositRecordId: new BN(0),
		ordersEnabled: true,
		spotFeePool: {
			scaledBalance: new BN(0),
			marketIndex: 0,
		},
		totalSpotFee: new BN(0),
		totalSwapFee: new BN(0),
		flashLoanAmount: new BN(0),
		flashLoanInitialTokenAmount: new BN(0),
		oracleSource: OracleSource.PYTH,
		historicalOracleData: {
			lastOraclePrice: new BN(0),
			lastOracleConf: new BN(0),
			lastOracleDelay: new BN(0),
			lastOraclePriceTwap: new BN(0),
			lastOraclePriceTwap5Min: new BN(0),
			lastOraclePriceTwapTs: new BN(0),
		},
		historicalIndexData: {
			lastIndexBidPrice: new BN(0),
			lastIndexAskPrice: new BN(0),
			lastIndexPriceTwap: new BN(0),
			lastIndexPriceTwap5Min: new BN(0),
			lastIndexPriceTwapTs: new BN(0),
		},
		pausedOperations: 0,
		ifPausedOperations: 0,
		maxTokenBorrowsFraction: 0,
		minBorrowRate: 0,
		fuelBoostDeposits: 0,
		fuelBoostBorrows: 0,
		fuelBoostTaker: 0,
		fuelBoostMaker: 0,
		fuelBoostInsurance: 0,
		tokenProgram: 0,
		poolId: 0,
	},
];

export const mockStateAccount: StateAccount = {
	admin: PublicKey.default,
	defaultMarketOrderTimeInForce: 0,
	defaultSpotAuctionDuration: 0,
	discountMint: PublicKey.default,
	exchangeStatus: 0,
	liquidationMarginBufferRatio: 0,
	lpCooldownTime: new BN(0),
	minPerpAuctionDuration: 0,
	numberOfMarkets: 0,
	numberOfSpotMarkets: 0,
	numberOfSubAccounts: new BN(0),
	numberOfAuthorities: new BN(0),
	initialPctToLiquidate: 0,
	liquidationDuration: 0,
	oracleGuardRails: {
		priceDivergence: {
			markOraclePercentDivergence: new BN(0),
			oracleTwap5MinPercentDivergence: new BN(0),
		},
		validity: {
			slotsBeforeStaleForAmm: new BN(0),
			slotsBeforeStaleForMargin: new BN(0),
			confidenceIntervalMaxSize: new BN(0),
			tooVolatileRatio: new BN(0),
		},
	},
	perpFeeStructure: {
		feeTiers: [
			{
				feeNumerator: 0,
				feeDenominator: 0,
				makerRebateNumerator: 0,
				makerRebateDenominator: 1,
				referrerRewardNumerator: 0,
				referrerRewardDenominator: 0,
				refereeFeeNumerator: 0,
				refereeFeeDenominator: 0,
			},
		],
		fillerRewardStructure: {
			rewardNumerator: new BN(0),
			rewardDenominator: new BN(0),
			timeBasedRewardLowerBound: new BN(0),
		},
		flatFillerFee: new BN(0),
		referrerRewardEpochUpperBound: new BN(0),
	},
	settlementDuration: 0,
	signer: PublicKey.default,
	signerNonce: 0,
	spotFeeStructure: {
		feeTiers: [
			{
				feeNumerator: 0,
				feeDenominator: 0,
				makerRebateNumerator: 0,
				makerRebateDenominator: 1,
				referrerRewardNumerator: 0,
				referrerRewardDenominator: 0,
				refereeFeeNumerator: 0,
				refereeFeeDenominator: 0,
			},
		],
		fillerRewardStructure: {
			rewardNumerator: new BN(0),
			rewardDenominator: new BN(0),
			timeBasedRewardLowerBound: new BN(0),
		},
		flatFillerFee: new BN(0),
		referrerRewardEpochUpperBound: new BN(0),
	},
	srmVault: PublicKey.default,
	whitelistMint: PublicKey.default,
	maxNumberOfSubAccounts: 0,
	maxInitializeUserFee: 0,
};

export class MockUserMap implements UserMapInterface {
	private userMap = new Map<string, User>();
	private userAccountToAuthority = new Map<string, string>();
	private driftClient: DriftClient;

	constructor() {
		this.userMap = new Map();
		this.userAccountToAuthority = new Map();
		this.driftClient = new DriftClient({
			connection: new Connection('http://localhost:8899'),
			wallet: new Wallet(new Keypair()),
			programID: PublicKey.default,
		});
	}

	public async subscribe(): Promise<void> {}

	public async unsubscribe(): Promise<void> {}

	public async addPubkey(userAccountPublicKey: PublicKey): Promise<void> {
		const user = new User({
			driftClient: this.driftClient,
			userAccountPublicKey: userAccountPublicKey,
		});
		this.userMap.set(userAccountPublicKey.toBase58(), user);
	}

	// mock function
	public addUserAccountAuthority(
		userAccountPublicKey: PublicKey,
		authorityPublicKey: PublicKey
	): void {
		if (!this.userMap.has(userAccountPublicKey.toBase58())) {
			this.addPubkey(userAccountPublicKey);
		}
		this.userAccountToAuthority.set(
			userAccountPublicKey.toBase58(),
			authorityPublicKey.toBase58()
		);
	}

	public has(key: string): boolean {
		return this.userMap.has(key);
	}

	public get(_key: string): User | undefined {
		return undefined;
	}

	public getWithSlot(_key: string): DataAndSlot<User> | undefined {
		return undefined;
	}

	public async mustGet(_key: string): Promise<User> {
		return new User({
			driftClient: this.driftClient,
			userAccountPublicKey: PublicKey.default,
		});
	}

	public async mustGetWithSlot(_key: string): Promise<DataAndSlot<User>> {
		return {
			data: new User({
				driftClient: this.driftClient,
				userAccountPublicKey: PublicKey.default,
			}),
			slot: 0,
		};
	}

	public getUserAuthority(key: string): PublicKey | undefined {
		return new PublicKey(
			this.userAccountToAuthority.get(key) || PublicKey.default.toBase58()
		);
	}

	public async updateWithOrderRecord(_record: OrderRecord): Promise<void> {}

	public values(): IterableIterator<User> {
		return this.userMap.values();
	}

	public *valuesWithSlot(): IterableIterator<DataAndSlot<User>> {
		for (const user of this.userMap.values()) {
			yield {
				data: user,
				slot: 0,
			};
		}
	}

	public entries(): IterableIterator<[string, User]> {
		return this.userMap.entries();
	}

	public *entriesWithSlot(): IterableIterator<[string, DataAndSlot<User>]> {
		for (const [key, user] of this.userMap.entries()) {
			yield [
				key,
				{
					data: user,
					slot: 0,
				},
			];
		}
	}
}<|MERGE_RESOLUTION|>--- conflicted
+++ resolved
@@ -149,10 +149,7 @@
 
 	takerSpeedBumpOverride: 0,
 	ammSpreadAdjustment: 0,
-<<<<<<< HEAD
-=======
 	ammInventorySpreadAdjustment: 0,
->>>>>>> 82feade7
 };
 
 export const mockPerpMarkets: Array<PerpMarketAccount> = [
