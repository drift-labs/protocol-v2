import { expect } from 'chai';
import { PublicKey, Keypair } from '@solana/web3.js';

import {
	getVariant,
	MarketType,
	DLOB,
	BN,
	BASE_PRECISION,
	PositionDirection,
	OrderStatus,
	OrderType,
	OrderTriggerCondition,
	PRICE_PRECISION,
	DLOBNode,
	OraclePriceData,
	NodeToFill,
	isOrderExpired,
	Order,
	isMarketOrder,
	isLimitOrder,
	ZERO,
	convertToNumber,
	QUOTE_PRECISION,
	isVariant,
} from '../../src';

import { mockPerpMarkets, mockSpotMarkets, mockStateAccount } from './helpers';
import { DLOBOrdersCoder } from '../../src/dlob/DLOBOrders';
import { isAuctionComplete, isRestingLimitOrder } from '../../lib';

function insertOrderToDLOB(
	dlob: DLOB,
	userAccount: PublicKey,
	orderType: OrderType,
	marketType: MarketType,
	orderId: number,
	marketIndex: number,
	price: BN,
	baseAssetAmount: BN,
	direction: PositionDirection,
	auctionStartPrice: BN,
	auctionEndPrice: BN,
	slot?: BN,
	maxTs = ZERO,
	oraclePriceOffset = new BN(0),
	postOnly = false,
	auctionDuration = 10
) {
	slot = slot || new BN(1);
	dlob.insertOrder(
		{
			status: OrderStatus.OPEN,
			orderType,
			marketType,
			slot,
			orderId,
			userOrderId: 0,
			marketIndex,
			price,
			baseAssetAmount,
			baseAssetAmountFilled: new BN(0),
			quoteAssetAmountFilled: new BN(0),
			direction,
			reduceOnly: false,
			triggerPrice: new BN(0),
			triggerCondition: OrderTriggerCondition.ABOVE,
			existingPositionDirection: PositionDirection.LONG,
			postOnly,
			immediateOrCancel: false,
			oraclePriceOffset: oraclePriceOffset.toNumber(),
			auctionDuration,
			auctionStartPrice,
			auctionEndPrice,
			maxTs,
		},
		userAccount,
		slot.toNumber()
	);
}

function insertTriggerOrderToDLOB(
	dlob: DLOB,
	userAccount: PublicKey,
	orderType: OrderType,
	marketType: MarketType,
	orderId: number,
	marketIndex: number,
	price: BN,
	baseAssetAmount: BN,
	direction: PositionDirection,
	triggerPrice: BN,
	triggerCondition: OrderTriggerCondition,
	auctionStartPrice: BN,
	auctionEndPrice: BN,
	slot?: BN,
	maxTs = ZERO,
	oraclePriceOffset = new BN(0)
) {
	slot = slot || new BN(1);
	dlob.insertOrder(
		{
			status: OrderStatus.OPEN,
			orderType,
			marketType,
			slot,
			orderId,
			userOrderId: 0,
			marketIndex,
			price,
			baseAssetAmount,
			baseAssetAmountFilled: new BN(0),
			quoteAssetAmountFilled: new BN(0),
			direction,
			reduceOnly: false,
			triggerPrice,
			triggerCondition,
			existingPositionDirection: PositionDirection.LONG,
			postOnly: false,
			immediateOrCancel: true,
			oraclePriceOffset: oraclePriceOffset.toNumber(),
			auctionDuration: 10,
			auctionStartPrice,
			auctionEndPrice,
			maxTs,
		},
		userAccount,
		slot.toNumber()
	);
}

function printOrderNode(
	node: DLOBNode,
	oracle: OraclePriceData | undefined,
	slot: number | undefined
) {
	console.log(
		` . vAMMNode? ${node.isVammNode()},\t${
			node.order ? getVariant(node.order?.orderType) : '~'
		} ${node.order ? getVariant(node.order?.direction) : '~'}\t, slot: ${
			node.order?.slot.toString() || '~'
		}, orderId: ${node.order?.orderId.toString() || '~'},\tnode.getPrice: ${
			oracle ? node.getPrice(oracle, slot!) : '~'
		}, node.price: ${node.order?.price.toString() || '~'}, priceOffset: ${
			node.order?.oraclePriceOffset.toString() || '~'
		} quantity: ${node.order?.baseAssetAmountFilled.toString() || '~'}/${
			node.order?.baseAssetAmount.toString() || '~'
		}`
	);
}

function printBookState(
	dlob: DLOB,
	marketIndex: number,
	vBid: BN | undefined,
	vAsk: BN | undefined,
	slot: number,
	oracle: OraclePriceData
) {
	const askNodes = dlob.getAsks(
		marketIndex,
		vAsk,
		slot,
		MarketType.PERP,
		oracle
	);
	let aa = 0;
	console.log(`Oracle price: ${oracle.price.toNumber()}`);
	console.log(`asks:`);
	for (const a of askNodes) {
		printOrderNode(a, oracle, slot);
		aa++;
	}
	console.log(`Total ask nodes: ${aa}`);

	const bidNodes = dlob.getBids(
		marketIndex,
		vBid,
		slot,
		MarketType.PERP,
		oracle
	);
	let bb = 0;
	console.log(`bids:`);
	for (const b of bidNodes) {
		printOrderNode(b, oracle, slot);
		bb++;
	}
	console.log(`Total bid nodes: ${bb}`);
}

function printCrossedNodes(n: NodeToFill, slot: number) {
	console.log(
		`Cross Found, takerExists: ${n.node.order !== undefined}, makerExists: ${
			n.makerNodes !== undefined
		}`
	);
	console.log(
		`node: (mkt: ${isMarketOrder(n.node.order!)}, lim: ${isLimitOrder(
			n.node.order!
		)})`
	);
	if (n.makerNodes) {
		for (const makerNode of n.makerNodes) {
			console.log(
				`makerNode: (mkt: ${isMarketOrder(
					makerNode.order!
				)}, lim: ${isLimitOrder(makerNode.order!)})`
			);
		}
	}

	const printOrder = (o: Order) => {
		console.log(
			`  orderId: ${o.orderId}, ${getVariant(o.orderType)}, ${getVariant(
				o.direction
			)},\texpired: ${isOrderExpired(o, slot)}, postOnly: ${
				o.postOnly
			}, reduceOnly: ${
				o.reduceOnly
			}, price: ${o.price.toString()}, priceOffset: ${o.oraclePriceOffset.toString()}, baseAmtFileld: ${o.baseAssetAmountFilled.toString()}/${o.baseAssetAmount.toString()}`
		);
	};

	if (n.node.order) {
		const t = n.node.order;
		console.log(`Taker Order:`);
		printOrder(t);
	}

	if (n.makerNodes.length === 0) {
		console.log(`  maker is vAMM node`);
	} else {
		for (const m of n.makerNodes) {
			console.log(`Maker Order:`);
			printOrder(m.order!);
		}
	}
}

describe('DLOB Tests', () => {
	it('Fresh DLOB is empty', () => {
		const dlob = new DLOB();
		const vAsk = new BN(11);
		const vBid = new BN(10);
		const slot = 12;
		const oracle = {
			price: vBid.add(vAsk).div(new BN(2)),
			slot: new BN(slot),
			confidence: new BN(1),
			hasSufficientNumberOfDataPoints: true,
		};

		// check perps
		for (const market of mockPerpMarkets) {
			let foundAsks = 0;
			for (const _ask of dlob.getAsks(
				market.marketIndex,
				vAsk,
				slot,
				MarketType.PERP,
				oracle
			)) {
				foundAsks++;
			}
			expect(foundAsks).to.equal(1);

			let foundBids = 0;
			for (const _bid of dlob.getBids(
				market.marketIndex,
				vBid,
				0,
				MarketType.PERP,
				oracle
			)) {
				foundBids++;
			}
			expect(foundBids).to.equal(1);
		}

		// check spots
		for (const market of mockSpotMarkets) {
			let foundAsks = 0;
			for (const _ask of dlob.getAsks(
				market.marketIndex,
				undefined,
				0,
				MarketType.SPOT,
				oracle
			)) {
				foundAsks++;
			}
			expect(foundAsks).to.equal(0);
			let foundBids = 0;
			for (const _bid of dlob.getBids(
				market.marketIndex,
				undefined,
				0,
				MarketType.SPOT,
				oracle
			)) {
				foundBids++;
			}
			expect(foundBids).to.equal(0);
		}
	});

	it('Can clear DLOB', () => {
		const vAsk = new BN(15);
		const vBid = new BN(10);

		const user0 = Keypair.generate();
		const user1 = Keypair.generate();
		const user2 = Keypair.generate();

		const dlob = new DLOB();
		const marketIndex = 0;

		const slot = 12;
		const oracle = {
			price: vBid.add(vAsk).div(new BN(2)),
			slot: new BN(slot),
			confidence: new BN(1),
			hasSufficientNumberOfDataPoints: true,
		};

		insertOrderToDLOB(
			dlob,
			user0.publicKey,
			OrderType.LIMIT,
			MarketType.PERP,
			0, // orderId
			marketIndex,
			new BN(9), // price
			BASE_PRECISION, // quantity
			PositionDirection.LONG,
			vBid,
			vAsk
		);
		insertOrderToDLOB(
			dlob,
			user1.publicKey,
			OrderType.LIMIT,
			MarketType.PERP,
			1, // orderId
			marketIndex,
			new BN(8), // price
			BASE_PRECISION, // quantity
			PositionDirection.LONG,
			vBid,
			vAsk
		);
		insertOrderToDLOB(
			dlob,
			user2.publicKey,
			OrderType.LIMIT,
			MarketType.PERP,
			2, // orderId
			marketIndex,
			new BN(8), // price
			BASE_PRECISION, // quantity
			PositionDirection.LONG,
			vBid,
			vAsk
		);

		const bids = dlob.getBids(
			marketIndex,
			undefined,
			slot,
			MarketType.PERP,
			oracle
		);
		let b = 0;
		for (const _bid of bids) {
			b++;
		}
		expect(b).to.equal(3);

		dlob.clear();

		const bids1 = dlob.getBids(
			marketIndex,
			undefined,
			0,
			MarketType.PERP,
			oracle
		);
		bids1.next();
		expect(bids1.next().done, 'bid generator should be done').to.equal(true);
	});

	it('DLOB orders', () => {
		const vAsk = new BN(15);
		const vBid = new BN(10);

		const user0 = Keypair.generate();
		const user1 = Keypair.generate();
		const user2 = Keypair.generate();
		const user3 = Keypair.generate();
		const user4 = Keypair.generate();

		const dlob = new DLOB();
		const marketIndex = 0;

		insertOrderToDLOB(
			dlob,
			user0.publicKey,
			OrderType.LIMIT,
			MarketType.PERP,
			1, // orderId
			marketIndex,
			new BN(11), // price
			BASE_PRECISION, // quantity
			PositionDirection.LONG,
			vBid,
			vAsk
		);
		insertOrderToDLOB(
			dlob,
			user1.publicKey,
			OrderType.LIMIT,
			MarketType.PERP,
			2, // orderId
			marketIndex,
			new BN(12), // price
			BASE_PRECISION, // quantity
			PositionDirection.LONG,
			vBid,
			vAsk
		);
		insertOrderToDLOB(
			dlob,
			user2.publicKey,
			OrderType.LIMIT,
			MarketType.PERP,
			3, // orderId
			marketIndex,
			new BN(13), // price
			BASE_PRECISION, // quantity
			PositionDirection.LONG,
			vBid,
			vAsk
		);

		insertOrderToDLOB(
			dlob,
			user3.publicKey,
			OrderType.MARKET,
			MarketType.PERP,
			4, // orderId
			marketIndex,
			new BN(12), // price
			new BN(1).mul(BASE_PRECISION), // quantity
			PositionDirection.SHORT,
			vBid,
			vAsk
		);
		insertOrderToDLOB(
			dlob,
			user4.publicKey,
			OrderType.MARKET,
			MarketType.PERP,
			5, // orderId
			marketIndex,
			new BN(12), // price
			new BN(1).mul(BASE_PRECISION), // quantity
			PositionDirection.SHORT,
			vBid,
			vAsk
		);
		// insert some limit buys above vamm bid, below ask
		insertOrderToDLOB(
			dlob,
			user0.publicKey,
			OrderType.LIMIT,
			MarketType.SPOT,
			6, // orderId
			marketIndex,
			new BN(11), // price
			BASE_PRECISION, // quantity
			PositionDirection.LONG,
			vBid,
			vAsk
		);
		insertOrderToDLOB(
			dlob,
			user1.publicKey,
			OrderType.LIMIT,
			MarketType.SPOT,
			7, // orderId
			marketIndex,
			new BN(12), // price
			BASE_PRECISION, // quantity
			PositionDirection.LONG,
			vBid,
			vAsk
		);
		insertOrderToDLOB(
			dlob,
			user2.publicKey,
			OrderType.LIMIT,
			MarketType.SPOT,
			8, // orderId
			marketIndex,
			new BN(13), // price
			BASE_PRECISION, // quantity
			PositionDirection.LONG,
			vBid,
			vAsk
		);

		insertOrderToDLOB(
			dlob,
			user3.publicKey,
			OrderType.MARKET,
			MarketType.SPOT,
			9, // orderId
			marketIndex,
			new BN(12), // price
			new BN(1).mul(BASE_PRECISION), // quantity
			PositionDirection.SHORT,
			vBid,
			vAsk
		);
		insertOrderToDLOB(
			dlob,
			user4.publicKey,
			OrderType.MARKET,
			MarketType.SPOT,
			10, // orderId
			marketIndex,
			new BN(12), // price
			new BN(1).mul(BASE_PRECISION), // quantity
			PositionDirection.SHORT,
			vBid,
			vAsk
		);

		const dlobOrders = dlob.getDLOBOrders();
		expect(dlobOrders.length).to.equal(10);
		expect(isVariant(dlobOrders[0].order.marketType, 'perp')).to.equal(true);
		expect(isVariant(dlobOrders[5].order.marketType, 'spot')).to.equal(true);

		const coder = DLOBOrdersCoder.create();
		const encodedOrders = coder.encode(dlobOrders);
		const decodedDLOBOrders = coder.decode(encodedOrders);
		expect(decodedDLOBOrders.length).to.equal(10);
		expect(isVariant(decodedDLOBOrders[0].order.marketType, 'perp')).to.equal(
			true
		);
		expect(isVariant(decodedDLOBOrders[5].order.marketType, 'spot')).to.equal(
			true
		);
	});

	it('DLOB update resting limit orders bids', () => {
		const vAsk = new BN(15);
		const vBid = new BN(10);

		let slot = 1;
		const oracle = {
			price: vBid.add(vAsk).div(new BN(2)),
			slot: new BN(slot),
			confidence: new BN(1),
			hasSufficientNumberOfDataPoints: true,
		};

		const user0 = Keypair.generate();
		const user1 = Keypair.generate();
		const user2 = Keypair.generate();

		const dlob = new DLOB();
		const marketIndex = 0;
		const marketType = MarketType.PERP;

		insertOrderToDLOB(
			dlob,
			user0.publicKey,
			OrderType.LIMIT,
			MarketType.PERP,
			1, // orderId
			marketIndex,
			new BN(11), // price
			BASE_PRECISION, // quantity
			PositionDirection.LONG,
			vBid,
			vAsk,
			new BN(1)
		);
		insertOrderToDLOB(
			dlob,
			user1.publicKey,
			OrderType.LIMIT,
			MarketType.PERP,
			2, // orderId
			marketIndex,
			new BN(12), // price
			BASE_PRECISION, // quantity
			PositionDirection.LONG,
			vBid,
			vAsk,
			new BN(11)
		);
		insertOrderToDLOB(
			dlob,
			user2.publicKey,
			OrderType.LIMIT,
			MarketType.PERP,
			3, // orderId
			marketIndex,
			new BN(13), // price
			BASE_PRECISION, // quantity
			PositionDirection.LONG,
			vBid,
			vAsk,
			new BN(21)
		);

		let takingBids = Array.from(
			dlob.getTakingBids(marketIndex, marketType, slot, oracle)
		);

		expect(takingBids.length).to.equal(3);
		expect(takingBids[0].order!.orderId).to.equal(1);
		expect(takingBids[1].order!.orderId).to.equal(2);
		expect(takingBids[2].order!.orderId).to.equal(3);

		let restingBids = Array.from(
			dlob.getRestingLimitBids(marketIndex, slot, marketType, oracle)
		);

		expect(restingBids.length).to.equal(0);

		slot += 11;

		takingBids = Array.from(
			dlob.getTakingBids(marketIndex, marketType, slot, oracle)
		);

		expect(takingBids.length).to.equal(2);
		expect(takingBids[0].order!.orderId).to.equal(2);
		expect(takingBids[1].order!.orderId).to.equal(3);

		restingBids = Array.from(
			dlob.getRestingLimitBids(marketIndex, slot, marketType, oracle)
		);

		expect(restingBids.length).to.equal(1);
		expect(restingBids[0].order!.orderId).to.equal(1);

		slot += 11;

		takingBids = Array.from(
			dlob.getTakingBids(marketIndex, marketType, slot, oracle)
		);

		expect(takingBids.length).to.equal(1);
		expect(takingBids[0].order!.orderId).to.equal(3);

		restingBids = Array.from(
			dlob.getRestingLimitBids(marketIndex, slot, marketType, oracle)
		);

		expect(restingBids.length).to.equal(2);
		expect(restingBids[0].order!.orderId).to.equal(2);
		expect(restingBids[1].order!.orderId).to.equal(1);

		slot += 11;

		takingBids = Array.from(
			dlob.getTakingBids(marketIndex, marketType, slot, oracle)
		);

		expect(takingBids.length).to.equal(0);

		restingBids = Array.from(
			dlob.getRestingLimitBids(marketIndex, slot, marketType, oracle)
		);

		expect(restingBids.length).to.equal(3);
		expect(restingBids[0].order!.orderId).to.equal(3);
		expect(restingBids[1].order!.orderId).to.equal(2);
		expect(restingBids[2].order!.orderId).to.equal(1);
	});

	it('DLOB update resting limit orders asks', () => {
		const vAsk = new BN(15);
		const vBid = new BN(10);

		let slot = 1;
		const oracle = {
			price: vBid.add(vAsk).div(new BN(2)),
			slot: new BN(slot),
			confidence: new BN(1),
			hasSufficientNumberOfDataPoints: true,
		};

		const user0 = Keypair.generate();
		const user1 = Keypair.generate();
		const user2 = Keypair.generate();

		const dlob = new DLOB();
		const marketIndex = 0;
		const marketType = MarketType.PERP;

		insertOrderToDLOB(
			dlob,
			user0.publicKey,
			OrderType.LIMIT,
			MarketType.PERP,
			1, // orderId
			marketIndex,
			new BN(13), // price
			BASE_PRECISION, // quantity
			PositionDirection.SHORT,
			vBid,
			vAsk,
			new BN(1)
		);
		insertOrderToDLOB(
			dlob,
			user1.publicKey,
			OrderType.LIMIT,
			MarketType.PERP,
			2, // orderId
			marketIndex,
			new BN(12), // price
			BASE_PRECISION, // quantity
			PositionDirection.SHORT,
			vBid,
			vAsk,
			new BN(11)
		);
		insertOrderToDLOB(
			dlob,
			user2.publicKey,
			OrderType.LIMIT,
			MarketType.PERP,
			3, // orderId
			marketIndex,
			new BN(11), // price
			BASE_PRECISION, // quantity
			PositionDirection.SHORT,
			vBid,
			vAsk,
			new BN(21)
		);

		let takingBids = Array.from(
			dlob.getTakingAsks(marketIndex, marketType, slot, oracle)
		);

		expect(takingBids.length).to.equal(3);
		expect(takingBids[0].order!.orderId).to.equal(1);
		expect(takingBids[1].order!.orderId).to.equal(2);
		expect(takingBids[2].order!.orderId).to.equal(3);

		let restingBids = Array.from(
			dlob.getRestingLimitAsks(marketIndex, slot, marketType, oracle)
		);

		expect(restingBids.length).to.equal(0);

		slot += 11;

		takingBids = Array.from(
			dlob.getTakingAsks(marketIndex, marketType, slot, oracle)
		);

		expect(takingBids.length).to.equal(2);
		expect(takingBids[0].order!.orderId).to.equal(2);
		expect(takingBids[1].order!.orderId).to.equal(3);

		restingBids = Array.from(
			dlob.getRestingLimitAsks(marketIndex, slot, marketType, oracle)
		);

		expect(restingBids.length).to.equal(1);
		expect(restingBids[0].order!.orderId).to.equal(1);

		slot += 11;

		takingBids = Array.from(
			dlob.getTakingAsks(marketIndex, marketType, slot, oracle)
		);

		expect(takingBids.length).to.equal(1);
		expect(takingBids[0].order!.orderId).to.equal(3);

		restingBids = Array.from(
			dlob.getRestingLimitAsks(marketIndex, slot, marketType, oracle)
		);

		expect(restingBids.length).to.equal(2);
		expect(restingBids[0].order!.orderId).to.equal(2);
		expect(restingBids[1].order!.orderId).to.equal(1);

		slot += 11;

		takingBids = Array.from(
			dlob.getTakingAsks(marketIndex, marketType, slot, oracle)
		);

		expect(takingBids.length).to.equal(0);

		restingBids = Array.from(
			dlob.getRestingLimitAsks(marketIndex, slot, marketType, oracle)
		);

		expect(restingBids.length).to.equal(3);
		expect(restingBids[0].order!.orderId).to.equal(3);
		expect(restingBids[1].order!.orderId).to.equal(2);
		expect(restingBids[2].order!.orderId).to.equal(1);
	});
});

describe('DLOB Perp Tests', () => {
	it('Test proper bids', () => {
		const vAsk = new BN(15);
		const vBid = new BN(10);
		const dlob = new DLOB();
		const marketIndex = 0;

		const slot = 12;
		const oracle = {
			price: vBid.add(vAsk).div(new BN(2)),
			slot: new BN(slot),
			confidence: new BN(1),
			hasSufficientNumberOfDataPoints: true,
		};
		const testCases = [
			{
				expectedIdx: 0,
				isVamm: false,
				orderId: 5,
				price: new BN(0),
				direction: PositionDirection.LONG,
				orderType: OrderType.MARKET,
				slot: new BN(0),
				postOnly: false,
			},
			{
				expectedIdx: 1,
				isVamm: false,
				orderId: 6,
				price: new BN(0),
				direction: PositionDirection.LONG,
				orderType: OrderType.MARKET,
				slot: new BN(1),
				postOnly: false,
			},
			{
				expectedIdx: 2,
				isVamm: false,
				orderId: 7,
				price: new BN(0),
				direction: PositionDirection.LONG,
				orderType: OrderType.MARKET,
				slot: new BN(2),
				postOnly: false,
			},
			{
				expectedIdx: 3,
				isVamm: false,
				orderId: 1,
				price: new BN(12),
				direction: PositionDirection.LONG,
				orderType: OrderType.LIMIT,
				slot: new BN(3),
				postOnly: false,
			},
			{
				expectedIdx: 4,
				isVamm: false,
				orderId: 2,
				price: new BN(11),
				direction: PositionDirection.LONG,
				orderType: OrderType.LIMIT,
				slot: new BN(4),
				postOnly: false,
			},
			{
				expectedIdx: 7,
				isVamm: false,
				orderId: 3,
				price: new BN(8),
				direction: PositionDirection.LONG,
				orderType: OrderType.LIMIT,
				slot: new BN(5),
				postOnly: true,
			},
			{
				expectedIdx: 5,
				isVamm: true,
				orderId: undefined,
				price: undefined,
				direction: undefined,
				orderType: undefined,
				slot: undefined,
				postOnly: false,
			},
			{
				expectedIdx: 6,
				isVamm: false,
				orderId: 4,
				price: new BN(9),
				direction: PositionDirection.LONG,
				orderType: OrderType.LIMIT,
				slot: new BN(6),
				postOnly: true,
			},
		];

		for (const t of testCases) {
			if (t.isVamm) {
				continue;
			}

			const user = Keypair.generate();

			insertOrderToDLOB(
				dlob,
				user.publicKey,
				t.orderType || OrderType.LIMIT,
				MarketType.PERP,
				t.orderId || 0, // orderId
				marketIndex,
				t.price || new BN(0), // price
				BASE_PRECISION, // quantity
				t.direction || PositionDirection.LONG,
				!t.postOnly ? vBid : ZERO,
				!t.postOnly ? vAsk : ZERO,
				t.slot,
				undefined,
				undefined,
				t.postOnly
			);
		}

		const expectedTestCase = testCases.sort((a, b) => {
			// ascending order
			return a.expectedIdx - b.expectedIdx;
		});
		const allBids = dlob.getBids(
			marketIndex,
			vBid,
			slot,
			MarketType.PERP,
			oracle
		);
		let countBids = 0;
		for (const bid of allBids) {
			expect(bid.isVammNode(), `expected vAMM node`).to.be.eq(
				expectedTestCase[countBids].isVamm
			);
			expect(bid.order?.orderId, `expected orderId`).to.equal(
				expectedTestCase[countBids].orderId
			);
			expect(bid.order?.price.toNumber(), `expected price`).to.equal(
				expectedTestCase[countBids].price?.toNumber()
			);
			expect(bid.order?.direction, `expected order direction`).to.equal(
				expectedTestCase[countBids].direction
			);
			expect(bid.order?.orderType, `expected order type`).to.equal(
				expectedTestCase[countBids].orderType
			);
			countBids++;
		}
		expect(countBids).to.equal(testCases.length);

		const takingBids = dlob.getTakingBids(
			marketIndex,
			MarketType.PERP,
			slot,
			oracle
		);
		countBids = 0;
		for (const bid of takingBids) {
			expect(bid.isVammNode(), `expected vAMM node`).to.be.eq(
				expectedTestCase.slice(0, 5)[countBids].isVamm
			);
			expect(bid.order?.orderId, `expected orderId`).to.equal(
				expectedTestCase.slice(0, 5)[countBids].orderId
			);
			expect(bid.order?.price.toNumber(), `expected price`).to.equal(
				expectedTestCase.slice(0, 5)[countBids].price?.toNumber()
			);
			expect(bid.order?.direction, `expected order direction`).to.equal(
				expectedTestCase.slice(0, 5)[countBids].direction
			);
			expect(bid.order?.orderType, `expected order type`).to.equal(
				expectedTestCase.slice(0, 5)[countBids].orderType
			);
			countBids++;
		}
		expect(countBids).to.equal(expectedTestCase.slice(0, 5).length);

		const limitBids = dlob.getRestingLimitBids(
			marketIndex,
			slot,
			MarketType.PERP,
			oracle
		);
		countBids = 0;
		let idx = 0;
		for (const bid of limitBids) {
			if (expectedTestCase.slice(5)[idx].isVamm) {
				idx++;
			}
			expect(bid.isVammNode(), `expected vAMM node`).to.be.eq(
				expectedTestCase.slice(5)[idx].isVamm
			);
			expect(bid.order?.orderId, `expected orderId`).to.equal(
				expectedTestCase.slice(5)[idx].orderId
			);
			expect(bid.order?.price.toNumber(), `expected price`).to.equal(
				expectedTestCase.slice(5)[idx].price?.toNumber()
			);
			expect(bid.order?.direction, `expected order direction`).to.equal(
				expectedTestCase.slice(5)[idx].direction
			);
			expect(bid.order?.orderType, `expected order type`).to.equal(
				expectedTestCase.slice(5)[idx].orderType
			);
			countBids++;
			idx++;
		}
		expect(countBids).to.equal(expectedTestCase.slice(5).length - 1); // subtract one since test case 5 is vAMM node
	});

	it('Test proper bids on multiple markets', () => {
		const vAsk = new BN(15);
		const vBid = new BN(10);
		const dlob = new DLOB();
		const marketIndex0 = 0;
		const marketIndex1 = 1;

		const slot = 12;
		const oracle = {
			price: vBid.add(vAsk).div(new BN(2)),
			slot: new BN(slot),
			confidence: new BN(1),
			hasSufficientNumberOfDataPoints: true,
		};
		const testCases = [
			{
				expectedIdx: 3,
				isVamm: false,
				orderId: 5,
				price: new BN(0),
				direction: PositionDirection.LONG,
				orderType: OrderType.MARKET,
				marketIndex: marketIndex0,
			},
			{
				expectedIdx: 4,
				isVamm: false,
				orderId: 6,
				price: new BN(0),
				direction: PositionDirection.LONG,
				orderType: OrderType.MARKET,
				marketIndex: marketIndex0,
			},
			{
				expectedIdx: 5,
				isVamm: false,
				orderId: 7,
				price: new BN(0),
				direction: PositionDirection.LONG,
				orderType: OrderType.MARKET,
				marketIndex: marketIndex1,
			},
			{
				expectedIdx: 0,
				isVamm: false,
				orderId: 1,
				price: new BN(12),
				direction: PositionDirection.LONG,
				orderType: OrderType.LIMIT,
				marketIndex: marketIndex0,
			},
			{
				expectedIdx: 1,
				isVamm: false,
				orderId: 2,
				price: new BN(11),
				direction: PositionDirection.LONG,
				orderType: OrderType.LIMIT,
				marketIndex: marketIndex0,
			},
			{
				expectedIdx: 7,
				isVamm: false,
				orderId: 3,
				price: new BN(8),
				direction: PositionDirection.LONG,
				orderType: OrderType.LIMIT,
				marketIndex: marketIndex0,
			},
			{
				expectedIdx: 6,
				isVamm: false,
				orderId: 4,
				price: new BN(9),
				direction: PositionDirection.LONG,
				orderType: OrderType.LIMIT,
				marketIndex: marketIndex1,
			},
		];

		for (const t of testCases) {
			if (t.isVamm) {
				continue;
			}

			const user = Keypair.generate();

			insertOrderToDLOB(
				dlob,
				user.publicKey,
				t.orderType || OrderType.LIMIT,
				MarketType.PERP,
				t.orderId || 0, // orderId
				t.marketIndex,
				t.price || new BN(0), // price
				BASE_PRECISION, // quantity
				t.direction || PositionDirection.LONG,
				vBid,
				vAsk
			);
		}

		const bids0 = dlob.getBids(
			marketIndex0,
			vBid,
			slot,
			MarketType.PERP,
			oracle
		);
		let countBids0 = 0;
		for (const bid of bids0) {
			console.log(
				` . vAMMNode? ${bid.isVammNode()}, ${JSON.stringify(
					bid.order?.orderType
				)} , ${bid.order?.orderId.toString()} , vammTestgetPRice: ${bid.getPrice(
					oracle,
					slot
				)}, price: ${bid.order?.price.toString()}, quantity: ${bid.order?.baseAssetAmountFilled.toString()}/${bid.order?.baseAssetAmount.toString()}`
			);
			countBids0++;
		}
		expect(countBids0).to.equal(6);

		const bids1 = dlob.getBids(
			marketIndex1,
			vBid,
			slot,
			MarketType.PERP,
			oracle
		);
		let countBids1 = 0;
		for (const bid of bids1) {
			console.log(
				` . vAMMNode? ${bid.isVammNode()}, ${JSON.stringify(
					bid.order?.orderType
				)} , ${bid.order?.orderId.toString()} , vammTestgetPRice: ${bid.getPrice(
					oracle,
					slot
				)}, price: ${bid.order?.price.toString()}, quantity: ${bid.order?.baseAssetAmountFilled.toString()}/${bid.order?.baseAssetAmount.toString()}`
			);

			countBids1++;
		}
		expect(countBids1).to.equal(3);
	});

	it('Test proper asks', () => {
		const vAsk = new BN(15);
		const vBid = new BN(10);
		const dlob = new DLOB();
		const marketIndex = 0;

		const slot = 12;
		const oracle = {
			price: vBid.add(vAsk).div(new BN(2)),
			slot: new BN(slot),
			confidence: new BN(1),
			hasSufficientNumberOfDataPoints: true,
		};
		const testCases = [
			{
				expectedIdx: 0,
				isVamm: false,
				orderId: 3,
				price: new BN(0),
				direction: PositionDirection.SHORT,
				orderType: OrderType.MARKET,
				slot: new BN(0),
				postOnly: false,
			},
			{
				expectedIdx: 1,
				isVamm: false,
				orderId: 4,
				price: new BN(0),
				direction: PositionDirection.SHORT,
				orderType: OrderType.MARKET,
				slot: new BN(1),
				postOnly: false,
			},
			{
				expectedIdx: 2,
				isVamm: false,
				orderId: 5,
				price: new BN(0),
				direction: PositionDirection.SHORT,
				orderType: OrderType.MARKET,
				slot: new BN(2),
				postOnly: false,
			},
			{
				expectedIdx: 3,
				isVamm: false,
				orderId: 1,
				price: new BN(13),
				direction: PositionDirection.SHORT,
				orderType: OrderType.LIMIT,
				slot: new BN(3),
				postOnly: false,
			},
			{
				expectedIdx: 6,
				isVamm: false,
				orderId: 6,
				price: new BN(16),
				direction: PositionDirection.SHORT,
				orderType: OrderType.LIMIT,
				slot: new BN(4),
				postOnly: true,
			},
			{
				expectedIdx: 5,
				isVamm: true,
				orderId: undefined,
				price: undefined,
				direction: undefined,
				orderType: undefined,
				slot: new BN(0),
				postOnly: false,
			},
			{
				expectedIdx: 7,
				isVamm: false,
				orderId: 7,
				price: new BN(17),
				direction: PositionDirection.SHORT,
				orderType: OrderType.LIMIT,
				slot: new BN(4),
				postOnly: true,
			},
			{
				expectedIdx: 4,
				isVamm: false,
				orderId: 2,
				price: new BN(14),
				direction: PositionDirection.SHORT,
				orderType: OrderType.LIMIT,
				slot: new BN(4),
				postOnly: true,
			},
		];

		for (const t of testCases) {
			if (t.isVamm) {
				continue;
			}

			const user = Keypair.generate();

			insertOrderToDLOB(
				dlob,
				user.publicKey,
				t.orderType || OrderType.LIMIT,
				MarketType.PERP,
				t.orderId || 0, // orderId
				marketIndex,
				t.price || new BN(0), // price
				BASE_PRECISION, // quantity
				t.direction || PositionDirection.SHORT,
				!t.postOnly ? vBid : ZERO,
				!t.postOnly ? vAsk : ZERO,
				t.slot,
				undefined,
				undefined,
				t.postOnly
			);
		}

		const expectedTestCase = testCases.sort((a, b) => {
			// ascending order
			return a.expectedIdx - b.expectedIdx;
		});

		const asks = dlob.getAsks(marketIndex, vAsk, slot, MarketType.PERP, oracle);
		let countAsks = 0;
		for (const ask of asks) {
			expect(ask.isVammNode()).to.be.eq(expectedTestCase[countAsks].isVamm);
			expect(ask.order?.orderId).to.equal(expectedTestCase[countAsks].orderId);
			expect(ask.order?.price.toNumber()).to.equal(
				expectedTestCase[countAsks].price?.toNumber()
			);
			expect(ask.order?.direction).to.equal(
				expectedTestCase[countAsks].direction
			);
			expect(ask.order?.orderType).to.equal(
				expectedTestCase[countAsks].orderType
			);
			countAsks++;
		}
		expect(countAsks).to.equal(testCases.length);

		const takingAsks = dlob.getTakingAsks(
			marketIndex,
			MarketType.PERP,
			slot,
			oracle
		);
		countAsks = 0;
		for (const ask of takingAsks) {
			expect(ask.isVammNode()).to.be.eq(
				expectedTestCase.slice(0, 4)[countAsks].isVamm
			);
			expect(ask.order?.orderId).to.equal(
				expectedTestCase.slice(0, 4)[countAsks].orderId
			);
			expect(ask.order?.price.toNumber()).to.equal(
				expectedTestCase.slice(0, 4)[countAsks].price?.toNumber()
			);
			expect(ask.order?.direction).to.equal(
				expectedTestCase.slice(0, 4)[countAsks].direction
			);
			expect(ask.order?.orderType).to.equal(
				expectedTestCase.slice(0, 4)[countAsks].orderType
			);
			countAsks++;
		}
		expect(countAsks).to.equal(expectedTestCase.slice(0, 4).length);

		const limitAsks = dlob.getRestingLimitAsks(
			marketIndex,
			slot,
			MarketType.PERP,
			oracle
		);
		countAsks = 0;
		let idx = 0;
		for (const ask of limitAsks) {
			if (expectedTestCase.slice(4)[idx].isVamm) {
				idx++;
			}
			expect(ask.isVammNode()).to.be.eq(expectedTestCase.slice(4)[idx].isVamm);
			expect(ask.order?.orderId).to.equal(
				expectedTestCase.slice(4)[idx].orderId
			);
			expect(ask.order?.price.toNumber()).to.equal(
				expectedTestCase.slice(4)[idx].price?.toNumber()
			);
			expect(ask.order?.direction).to.equal(
				expectedTestCase.slice(4)[idx].direction
			);
			expect(ask.order?.orderType).to.equal(
				expectedTestCase.slice(4)[idx].orderType
			);
			countAsks++;
			idx++;
		}
		expect(countAsks).to.equal(expectedTestCase.slice(4).length - 1); // subtract one since test case includes vAMM node
	});

	it('Test insert market orders', () => {
		const vAsk = new BN(11);
		const vBid = new BN(10);
		const dlob = new DLOB();
		const marketIndex = 0;
		const oracle = {
			price: vBid.add(vAsk).div(new BN(2)),
			slot: new BN(12),
			confidence: new BN(1),
			hasSufficientNumberOfDataPoints: true,
		};

		// 3 mkt buys
		for (let i = 0; i < 3; i++) {
			const user = Keypair.generate();

			insertOrderToDLOB(
				dlob,
				user.publicKey,
				OrderType.MARKET,
				MarketType.PERP,
				i + 1,
				marketIndex,
				new BN(0),
				BASE_PRECISION,
				PositionDirection.LONG,
				vBid,
				vAsk
			);
		}

		// 3 mkt sells
		for (let i = 0; i < 3; i++) {
			const user = Keypair.generate();

			insertOrderToDLOB(
				dlob,
				user.publicKey,
				OrderType.MARKET,
				MarketType.PERP,
				i + 1,
				marketIndex,
				new BN(0),
				BASE_PRECISION,
				PositionDirection.SHORT,
				vBid,
				vAsk
			);
		}

		let asks = 0;
		for (const ask of dlob.getAsks(
			marketIndex,
			vAsk,
			2,
			MarketType.PERP,
			oracle
		)) {
			// vamm node is last in asks
			asks++;

			if (ask.order) {
				// market orders
				expect(getVariant(ask.order?.status)).to.equal('open');
				expect(getVariant(ask.order?.orderType)).to.equal('market');
				expect(getVariant(ask.order?.direction)).to.equal('short');
				expect(ask.order?.orderId).to.equal(asks);
			}
		}
		expect(asks).to.equal(4); // vamm ask + 3 orders

		let bids = 0;
		const expectedBidOrderIds = [1, 2, 3];
		for (const bid of dlob.getBids(
			marketIndex,
			vBid,
			2,
			MarketType.PERP,
			oracle
		)) {
			bids++;
			if (bid.isVammNode()) {
				continue;
			}
			// market orders
			expect(getVariant(bid.order?.status)).to.equal('open');
			expect(getVariant(bid.order?.orderType)).to.equal('market');
			expect(getVariant(bid.order?.direction)).to.equal('long');
			expect(bid.order?.orderId).to.equal(expectedBidOrderIds[bids - 1]);
		}
		expect(bids).to.equal(4); // vamm bid + 3 orders
	});

	it('Test insert limit orders', () => {
		const slot = 12;
		const vAsk = new BN(11);
		const vBid = new BN(10);
		const oracle = {
			price: vBid.add(vAsk).div(new BN(2)),
			slot: new BN(slot),
			confidence: new BN(1),
			hasSufficientNumberOfDataPoints: true,
		};

		const user0 = Keypair.generate();
		const user1 = Keypair.generate();
		const user2 = Keypair.generate();
		const user3 = Keypair.generate();
		const user4 = Keypair.generate();
		const user5 = Keypair.generate();

		const dlob = new DLOB();
		const marketIndex = 0;
		insertOrderToDLOB(
			dlob,
			user0.publicKey,
			OrderType.LIMIT,
			MarketType.PERP,
			3, // orderId
			marketIndex,
			new BN(5),
			BASE_PRECISION,
			PositionDirection.LONG,
			vBid,
			vAsk,
			undefined,
			undefined,
			undefined,
			undefined,
			0
		);

		insertOrderToDLOB(
			dlob,
			user1.publicKey,
			OrderType.LIMIT,
			MarketType.PERP,
			2,
			marketIndex,
			new BN(6),
			BASE_PRECISION,
			PositionDirection.LONG,
			vBid,
			vAsk,
			undefined,
			undefined,
			undefined,
			undefined,
			0
		);

		insertOrderToDLOB(
			dlob,
			user2.publicKey,
			OrderType.LIMIT,
			MarketType.PERP,
			1, // orderId
			marketIndex,
			new BN(7),
			BASE_PRECISION,
			PositionDirection.LONG,
			vBid,
			vAsk,
			undefined,
			undefined,
			undefined,
			undefined,
			0
		);

		insertOrderToDLOB(
			dlob,
			user3.publicKey,
			OrderType.LIMIT,
			MarketType.PERP,
			1, // orderId
			marketIndex,
			new BN(12),
			BASE_PRECISION,
			PositionDirection.SHORT,
			vBid,
			vAsk,
			undefined,
			undefined,
			undefined,
			undefined,
			0
		);

		insertOrderToDLOB(
			dlob,
			user4.publicKey,
			OrderType.LIMIT,
			MarketType.PERP,
			2, // orderId
			marketIndex,
			new BN(13),
			BASE_PRECISION,
			PositionDirection.SHORT,
			vBid,
			vAsk,
			undefined,
			undefined,
			undefined,
			undefined,
			0
		);

		insertOrderToDLOB(
			dlob,
			user5.publicKey,
			OrderType.LIMIT,
			MarketType.PERP,
			3, // orderId
			marketIndex,
			new BN(14),
			BASE_PRECISION,
			PositionDirection.SHORT,
			vBid,
			vAsk,
			undefined,
			undefined,
			undefined,
			undefined,
			0
		);

		let asks = 0;
		for (const ask of dlob.getAsks(
			marketIndex,
			vAsk,
			2,
			MarketType.PERP,
			oracle
		)) {
			if (ask.order) {
				// market orders
				console.log(`ask price: ${ask.order.price.toString()}`);
				expect(getVariant(ask.order?.status)).to.equal('open');
				expect(getVariant(ask.order?.orderType)).to.equal('limit');
				expect(getVariant(ask.order?.direction)).to.equal('short');
				expect(ask.order?.orderId).to.equal(asks);
				expect(ask.order?.price.gt(vAsk)).to.equal(true);
			}

			// vamm node is first for limit asks
			asks++;
		}
		expect(asks).to.equal(4); // vamm ask + 3 orders

		let bids = 0;
		for (const bid of dlob.getBids(
			marketIndex,
			vBid,
			2,
			MarketType.PERP,
			oracle
		)) {
			if (bids === 0) {
				// vamm node
				expect(bid.order).to.equal(undefined);
			} else {
				// market orders
				console.log(`bid price: ${bid.order?.price.toString()}`);
				expect(getVariant(bid.order?.status)).to.equal('open');
				expect(getVariant(bid.order?.orderType)).to.equal('limit');
				expect(getVariant(bid.order?.direction)).to.equal('long');
				expect(bid.order?.orderId).to.equal(bids);
				expect(bid.order?.price.lt(vBid)).to.equal(true);
			}
			bids++;
		}
		expect(bids).to.equal(4); // vamm bid + 3 orders
	});

	it('Test insert floatinglimit orders', () => {
		const slot = 12;
		const vAsk = new BN(11).mul(PRICE_PRECISION);
		const vBid = new BN(10).mul(PRICE_PRECISION);
		const oracle = {
			price: vBid.add(vAsk).div(new BN(2)),
			slot: new BN(slot),
			confidence: new BN(1),
			hasSufficientNumberOfDataPoints: true,
		};

		const user0 = Keypair.generate();
		const user1 = Keypair.generate();
		const user2 = Keypair.generate();
		const user3 = Keypair.generate();
		const user4 = Keypair.generate();
		const user5 = Keypair.generate();

		const dlob = new DLOB();
		const marketIndex = 0;

		// insert floating bids
		insertOrderToDLOB(
			dlob,
			user0.publicKey,
			OrderType.LIMIT,
			MarketType.PERP,
			1, // orderId
			marketIndex,
			new BN(0), // price
			BASE_PRECISION, // quantity
			PositionDirection.LONG,
			vBid,
			vAsk,
			new BN(slot),
			ZERO, // TiF
			new BN(-1).mul(PRICE_PRECISION) // oraclePriceOffset
		);
		insertOrderToDLOB(
			dlob,
			user1.publicKey,
			OrderType.LIMIT,
			MarketType.PERP,
			3, // orderId
			marketIndex,
			new BN(0), // price
			BASE_PRECISION, // quantity
			PositionDirection.LONG,
			vBid,
			vAsk,
			new BN(slot),
			ZERO, // TiF
			new BN(-3).mul(PRICE_PRECISION) // oraclePriceOffset
		);
		insertOrderToDLOB(
			dlob,
			user2.publicKey,
			OrderType.LIMIT,
			MarketType.PERP,
			2, // orderId
			marketIndex,
			new BN(0), // price
			BASE_PRECISION, // quantity
			PositionDirection.LONG,
			vBid,
			vAsk,
			new BN(slot),
			ZERO, // TiF
			new BN(-2).mul(PRICE_PRECISION) // oraclePriceOffset
		);

		// insert floating asks
		insertOrderToDLOB(
			dlob,
			user3.publicKey,
			OrderType.LIMIT,
			MarketType.PERP,
			5, // orderId
			marketIndex,
			new BN(0), // price
			BASE_PRECISION, // quantity
			PositionDirection.SHORT,
			vAsk,
			vBid,
			new BN(slot),
			ZERO, // TiF
			new BN(2).mul(PRICE_PRECISION) // oraclePriceOffset
		);
		insertOrderToDLOB(
			dlob,
			user4.publicKey,
			OrderType.LIMIT,
			MarketType.PERP,
			6, // orderId
			marketIndex,
			new BN(0), // price
			BASE_PRECISION, // quantity
			PositionDirection.SHORT,
			vAsk,
			vBid,
			new BN(slot),
			ZERO, // TiF
			new BN(3).mul(PRICE_PRECISION) // oraclePriceOffset
		);
		insertOrderToDLOB(
			dlob,
			user5.publicKey,
			OrderType.LIMIT,
			MarketType.PERP,
			4, // orderId
			marketIndex,
			new BN(0), // price
			BASE_PRECISION, // quantity
			PositionDirection.SHORT,
			vAsk,
			vBid,
			new BN(slot),
			ZERO, // TiF
			new BN(1).mul(PRICE_PRECISION) // oraclePriceOffset
		);

		// check floating bids
		console.log(`bids:`);
		let lastBidPrice = new BN(9999999999999); // very big
		let bids = 0;
		for (const bid of dlob.getBids(
			marketIndex,
			vBid,
			slot,
			MarketType.PERP,
			oracle
		)) {
			printOrderNode(bid, oracle, slot);

			if (!bid.isVammNode()) {
				expect(getVariant(bid.order?.status)).to.equal('open');
				expect(getVariant(bid.order?.orderType)).to.equal('limit');
				expect(getVariant(bid.order?.direction)).to.equal('long');

				// price should be getting worse (getting lower) as we iterate
				const currentPrice = bid.getPrice(oracle, slot);
				expect(
					currentPrice.lte(lastBidPrice),
					`each bid should be lte the last. current: ${currentPrice.toString()}, last: ${lastBidPrice.toString()}`
				).to.be.true;
			}
			lastBidPrice = bid.getPrice(oracle, slot);
			bids++;
		}
		expect(bids).to.equal(4); // vamm bid + 3 orders

		// check floating asks
		console.log(`asks:`);
		let asks = 0;
		for (const ask of dlob.getAsks(
			marketIndex,
			vAsk,
			slot,
			MarketType.PERP,
			oracle
		)) {
			printOrderNode(ask, oracle, slot);
			if (!ask.isVammNode()) {
				expect(getVariant(ask.order?.status)).to.equal('open');
				expect(getVariant(ask.order?.orderType)).to.equal('limit');
				expect(getVariant(ask.order?.direction)).to.equal('short');

				// price should be getting worse (getting higher) as we iterate
				const currentPrice = ask.getPrice(oracle, slot);
				expect(
					currentPrice.gte(lastBidPrice),
					`each ask should be gte the last. current: ${currentPrice.toString()}, last: ${lastBidPrice.toString()}`
				).to.be.true;
			}
			asks++;
		}
		expect(asks).to.equal(4); // vamm ask + 3 orders
	});

	it('Test multiple market orders fill with multiple limit orders', async () => {
		const vAsk = new BN(15);
		const vBid = new BN(10);

		const user0 = Keypair.generate();
		const user1 = Keypair.generate();
		const user2 = Keypair.generate();
		const user3 = Keypair.generate();
		const user4 = Keypair.generate();

		const dlob = new DLOB();
		const marketIndex = 0;

		// insert some limit buys above vamm bid, below ask
		insertOrderToDLOB(
			dlob,
			user0.publicKey,
			OrderType.LIMIT,
			MarketType.PERP,
			1, // orderId
			marketIndex,
			new BN(11), // price
			BASE_PRECISION, // quantity
			PositionDirection.LONG,
			vBid,
			vAsk,
			undefined,
			undefined,
			undefined,
			true
		);
		insertOrderToDLOB(
			dlob,
			user1.publicKey,
			OrderType.LIMIT,
			MarketType.PERP,
			2, // orderId
			marketIndex,
			new BN(12), // price
			BASE_PRECISION, // quantity
			PositionDirection.LONG,
			vBid,
			vAsk,
			undefined,
			undefined,
			undefined,
			true
		);
		insertOrderToDLOB(
			dlob,
			user2.publicKey,
			OrderType.LIMIT,
			MarketType.PERP,
			3, // orderId
			marketIndex,
			new BN(13), // price
			BASE_PRECISION, // quantity
			PositionDirection.LONG,
			vBid,
			vAsk,
			undefined,
			undefined,
			undefined,
			true
		);

		// should have no crossing orders
		const nodesToFillBefore = dlob.findRestingLimitOrderNodesToFill(
			marketIndex,
			12, // auction over
			MarketType.PERP,
			{
				price: vBid.add(vAsk).div(new BN(2)),
				slot: new BN(12),
				confidence: new BN(1),
				hasSufficientNumberOfDataPoints: true,
			},
			false,
			10,
			0,
			1,
			undefined,
			undefined
		);
		expect(nodesToFillBefore.length).to.equal(0);

		// place two market sell order eating 2 of the limit orders
		insertOrderToDLOB(
			dlob,
			user3.publicKey,
			OrderType.MARKET,
			MarketType.PERP,
			4, // orderId
			marketIndex,
			new BN(12), // price
			new BN(1).mul(BASE_PRECISION), // quantity
			PositionDirection.SHORT,
			vBid,
			vAsk
		);
		insertOrderToDLOB(
			dlob,
			user4.publicKey,
			OrderType.MARKET,
			MarketType.PERP,
			5, // orderId
			marketIndex,
			new BN(12), // price
			new BN(1).mul(BASE_PRECISION), // quantity
			PositionDirection.SHORT,
			vBid,
			vAsk
		);

		const nodesToFillAfter = dlob.findNodesToFill(
			marketIndex,
			undefined,
			undefined,
			12, // auction over
			Date.now(),
			MarketType.PERP,
			{
				price: vBid.add(vAsk).div(new BN(2)),
				slot: new BN(12),
				confidence: new BN(1),
				hasSufficientNumberOfDataPoints: true,
			},
			mockStateAccount,
			mockPerpMarkets[marketIndex]
		);
		console.log(`Filled nodes: ${nodesToFillAfter.length}`);
		for (const n of nodesToFillAfter) {
			printCrossedNodes(n, 12);
		}
		expect(nodesToFillAfter.length).to.equal(2);

		// first taker should fill with best maker
		expect(nodesToFillAfter[0].node.order?.orderId).to.equal(4);
		expect(nodesToFillAfter[0].makerNodes[0]?.order?.orderId).to.equal(3);

		// second taker should fill with second best maker
		expect(nodesToFillAfter[1].node.order?.orderId).to.equal(5);
		expect(nodesToFillAfter[1].makerNodes[0]?.order?.orderId).to.equal(2);
	});

	it('Test one market orders fills two limit orders', () => {
		const vAsk = new BN(15);
		const vBid = new BN(10);

		const user0 = Keypair.generate();
		const user1 = Keypair.generate();
		const user2 = Keypair.generate();
		const user3 = Keypair.generate();

		const dlob = new DLOB();
		const marketIndex = 0;

		// insert some limit sells below vAMM ask, above bid
		insertOrderToDLOB(
			dlob,
			user0.publicKey,
			OrderType.LIMIT,
			MarketType.PERP,
			1, // orderId
			marketIndex,
			new BN(14), // price
			BASE_PRECISION, // quantity
			PositionDirection.SHORT,
			vBid,
			vAsk,
			undefined,
			undefined,
			undefined,
			true
		);
		insertOrderToDLOB(
			dlob,
			user1.publicKey,
			OrderType.LIMIT,
			MarketType.PERP,
			2, // orderId
			marketIndex,
			new BN(13), // price
			BASE_PRECISION, // quantity
			PositionDirection.SHORT,
			vBid,
			vAsk,
			undefined,
			undefined,
			undefined,
			true
		);
		insertOrderToDLOB(
			dlob,
			user2.publicKey,
			OrderType.LIMIT,
			MarketType.PERP,
			3, // orderId
			marketIndex,
			new BN(12), // price
			BASE_PRECISION, // quantity
			PositionDirection.SHORT,
			vBid,
			vAsk,
			undefined,
			undefined,
			undefined,
			true
		);

		// auction over
		const endSlot = 12;

		// should have no crossing orders
		const nodesToFillBefore = dlob.findRestingLimitOrderNodesToFill(
			marketIndex,
			endSlot,
			MarketType.PERP,
			{
				price: vBid.add(vAsk).div(new BN(2)),
				slot: new BN(endSlot),
				confidence: new BN(1),
				hasSufficientNumberOfDataPoints: true,
			},
			false,
			10,
			0,
			1,
			undefined,
			undefined
		);
		expect(nodesToFillBefore.length).to.equal(0);

		// place one market buy order eating 2 of the limit orders
		insertOrderToDLOB(
			dlob,
			user3.publicKey,
			OrderType.MARKET,
			MarketType.PERP,
			4, // orderId
			marketIndex,
			new BN(13), // price
			new BN(2).mul(BASE_PRECISION), // quantity
			PositionDirection.LONG,
			vBid,
			vAsk
		);

		const nodesToFillAfter = dlob.findNodesToFill(
			marketIndex,
			undefined,
			undefined,
			endSlot,
			Date.now(),
			MarketType.PERP,
			{
				price: vBid.add(vAsk).div(new BN(2)),
				slot: new BN(endSlot),
				confidence: new BN(1),
				hasSufficientNumberOfDataPoints: true,
			},
			mockStateAccount,
			mockPerpMarkets[marketIndex]
		);
		console.log(`Filled nodes: ${nodesToFillAfter.length}`);
		for (const n of nodesToFillAfter) {
			printCrossedNodes(n, endSlot);
		}
		expect(nodesToFillAfter.length).to.equal(1);

		// taker should fill completely with best maker
		expect(
			nodesToFillAfter[0].node.order?.orderId,
			'wrong taker orderId'
		).to.equal(4);
		expect(
			nodesToFillAfter[0].makerNodes[0]?.order?.orderId,
			'wrong maker orderId'
		).to.equal(3);

		expect(
			nodesToFillAfter[0].makerNodes[1]?.order?.orderId,
			'wrong maker orderId'
		).to.equal(2);
	});

	it('Test two market orders to fill one limit order', () => {
		const vAsk = new BN(15);
		const vBid = new BN(8);

		const user0 = Keypair.generate();
		const user1 = Keypair.generate();
		const user2 = Keypair.generate();
		const user3 = Keypair.generate();
		const user4 = Keypair.generate();

		const dlob = new DLOB();
		const marketIndex = 0;

		const slot = 12;
		const oracle = {
			price: vBid.add(vAsk).div(new BN(2)),
			slot: new BN(slot),
			confidence: new BN(1),
			hasSufficientNumberOfDataPoints: true,
		};

		// insert some limit sells below vAMM ask, above bid
		insertOrderToDLOB(
			dlob,
			user0.publicKey,
			OrderType.LIMIT,
			MarketType.PERP,
			1, // orderId
			marketIndex,
			new BN(14), // price
			BASE_PRECISION, // quantity
			PositionDirection.SHORT,
			vBid,
			vAsk,
			undefined,
			undefined,
			undefined,
			true
		);
		insertOrderToDLOB(
			dlob,
			user1.publicKey,
			OrderType.LIMIT,
			MarketType.PERP,
			2, // orderId
			marketIndex,
			new BN(13), // price
			BASE_PRECISION, // quantity
			PositionDirection.SHORT,
			vBid,
			vAsk,
			undefined,
			undefined,
			undefined,
			true
		);
		insertOrderToDLOB(
			dlob,
			user2.publicKey,
			OrderType.LIMIT,
			MarketType.PERP,
			3, // orderId
			marketIndex,
			new BN(9), // price <-- best price
			new BN(3).mul(BASE_PRECISION), // quantity
			PositionDirection.SHORT,
			vBid,
			vAsk,
			undefined,
			undefined,
			undefined,
			true
		);

		const nodesToFillBefore = dlob.findNodesToFill(
			marketIndex,
			undefined,
			undefined,
			slot, // auction over
			Date.now(),
			MarketType.PERP,
			oracle,
			mockStateAccount,
			mockPerpMarkets[marketIndex]
		);
		expect(nodesToFillBefore.length).to.equal(0);

		// place two market buy orders to eat the best ask
		insertOrderToDLOB(
			dlob,
			user3.publicKey,
			OrderType.MARKET,
			MarketType.PERP,
			4, // orderId
			marketIndex,
			new BN(0), // price
			new BN(1).mul(BASE_PRECISION), // quantity
			PositionDirection.LONG,
			vBid,
			vAsk
		);
		insertOrderToDLOB(
			dlob,
			user4.publicKey,
			OrderType.MARKET,
			MarketType.PERP,
			5, // orderId
			marketIndex,
			new BN(0), // price
			new BN(2).mul(BASE_PRECISION), // quantity
			PositionDirection.LONG,
			vBid,
			vAsk
		);

		const nodesToFillAfter = dlob.findNodesToFill(
			marketIndex,
			undefined,
			undefined,
			slot, // auction over
			Date.now(),
			MarketType.PERP,
			oracle,
			mockStateAccount,
			mockPerpMarkets[marketIndex]
		);
		const mktNodes = dlob.findExpiredNodesToFill(
			marketIndex,
			slot,
			MarketType.PERP
		);
		console.log(`market nodes: ${mktNodes.length}`);

		printBookState(dlob, marketIndex, vBid, vAsk, slot, oracle);

		console.log(`Filled nodes: ${nodesToFillAfter.length}`);
		for (const n of nodesToFillAfter) {
			printCrossedNodes(n, slot);
		}
		expect(nodesToFillAfter.length).to.equal(2);

		// taker should fill completely with best maker
		expect(nodesToFillAfter[0].node.order?.orderId).to.equal(4);
		expect(nodesToFillAfter[0].makerNodes[0]?.order?.orderId).to.equal(3);

		// taker should fill completely with second best maker
		expect(nodesToFillAfter[1].node.order?.orderId).to.equal(5);
		expect(nodesToFillAfter[1].makerNodes[0]?.order?.orderId).to.equal(3);
	});

	it('Test post only bid fills against fallback', async () => {
		const vAsk = new BN(150);
		const vBid = new BN(100);

		const user0 = Keypair.generate();

		const dlob = new DLOB();
		const marketIndex = 0;

		const makerRebateNumerator = 1;
		const makerRebateDenominator = 10;

		// post only bid same as ask
		insertOrderToDLOB(
			dlob,
			user0.publicKey,
			OrderType.LIMIT,
			MarketType.PERP,
			1, // orderId
			marketIndex,
			vAsk, // same price as vAsk
			BASE_PRECISION, // quantity
			PositionDirection.LONG,
			vBid,
			vAsk,
			undefined,
			undefined,
			undefined,
			true
		);

		// should have no crossing orders
		const nodesToFillBefore = dlob.findRestingLimitOrderNodesToFill(
			marketIndex,
			12, // auction over
			MarketType.PERP,
			{
				price: vBid.add(vAsk).div(new BN(2)),
				slot: new BN(12),
				confidence: new BN(1),
				hasSufficientNumberOfDataPoints: true,
			},
			false,
			10,
			makerRebateNumerator,
			makerRebateDenominator,
			vAsk,
			vBid
		);
		expect(nodesToFillBefore.length).to.equal(0);

		// post only bid crosses ask
		const price = vAsk.add(
			vAsk.muln(makerRebateNumerator).divn(makerRebateDenominator)
		);
		insertOrderToDLOB(
			dlob,
			user0.publicKey,
			OrderType.LIMIT,
			MarketType.PERP,
			2, // orderId
			marketIndex,
			price, // crosses vask
			BASE_PRECISION, // quantity
			PositionDirection.LONG,
			vBid,
			vAsk,
			undefined,
			undefined,
			undefined,
			true
		);

		// should have no crossing orders
		const nodesToFillAfter = dlob.findRestingLimitOrderNodesToFill(
			marketIndex,
			12, // auction over
			MarketType.PERP,
			{
				price: vBid.add(vAsk).div(new BN(2)),
				slot: new BN(12),
				confidence: new BN(1),
				hasSufficientNumberOfDataPoints: true,
			},
			false,
			10,
			makerRebateNumerator,
			makerRebateDenominator,
			vAsk,
			vBid
		);
		expect(nodesToFillAfter.length).to.equal(1);
	});

	it('Test post only ask fills against fallback', async () => {
		const vAsk = new BN(150);
		const vBid = new BN(100);

		const user0 = Keypair.generate();

		const dlob = new DLOB();
		const marketIndex = 0;

		const makerRebateNumerator = 1;
		const makerRebateDenominator = 10;

		// post only bid same as ask
		insertOrderToDLOB(
			dlob,
			user0.publicKey,
			OrderType.LIMIT,
			MarketType.PERP,
			1, // orderId
			marketIndex,
			vBid, // same price as vAsk
			BASE_PRECISION, // quantity
			PositionDirection.SHORT,
			vBid,
			vAsk,
			undefined,
			undefined,
			undefined,
			true
		);

		// should have no crossing orders
		const nodesToFillBefore = dlob.findRestingLimitOrderNodesToFill(
			marketIndex,
			12, // auction over
			MarketType.PERP,
			{
				price: vBid.add(vAsk).div(new BN(2)),
				slot: new BN(12),
				confidence: new BN(1),
				hasSufficientNumberOfDataPoints: true,
			},
			false,
			10,
			makerRebateNumerator,
			makerRebateDenominator,
			vAsk,
			vBid
		);
		expect(nodesToFillBefore.length).to.equal(0);

		// post only bid crosses ask
		const price = vBid.sub(
			vAsk.muln(makerRebateNumerator).divn(makerRebateDenominator)
		);
		insertOrderToDLOB(
			dlob,
			user0.publicKey,
			OrderType.LIMIT,
			MarketType.PERP,
			2, // orderId
			marketIndex,
			price, // crosses vask
			BASE_PRECISION, // quantity
			PositionDirection.SHORT,
			vBid,
			vAsk,
			undefined,
			undefined,
			undefined,
			true
		);

		// should have no crossing orders
		const nodesToFillAfter = dlob.findRestingLimitOrderNodesToFill(
			marketIndex,
			12, // auction over
			MarketType.PERP,
			{
				price: vBid.add(vAsk).div(new BN(2)),
				slot: new BN(12),
				confidence: new BN(1),
				hasSufficientNumberOfDataPoints: true,
			},
			false,
			10,
			makerRebateNumerator,
			makerRebateDenominator,
			vAsk,
			vBid
		);
		expect(nodesToFillAfter.length).to.equal(1);
	});

	it('Test trigger orders', () => {
		const vAsk = new BN(15);
		const vBid = new BN(8);

		const user0 = Keypair.generate();
		const user1 = Keypair.generate();
		const user2 = Keypair.generate();
		const user3 = Keypair.generate();
		const user4 = Keypair.generate();
		const user5 = Keypair.generate();
		const user6 = Keypair.generate();
		const user7 = Keypair.generate();
		const user8 = Keypair.generate();
		const user9 = Keypair.generate();
		const user10 = Keypair.generate();
		const user11 = Keypair.generate();

		const dlob = new DLOB();
		const marketIndex = 0;

		const slot = 20;
		const oracle = {
			price: vBid.add(vAsk).div(new BN(2)),
			slot: new BN(slot),
			confidence: new BN(1),
			hasSufficientNumberOfDataPoints: true,
		};

		const orderIdsToTrigger = [1, 2, 3, 4, 5, 6, 7, 8];
		// const orderIdsToNotTrigger = [9, 10, 11, 12];

		// should trigger limit buy with above condition
		insertTriggerOrderToDLOB(
			dlob,
			user0.publicKey,
			OrderType.TRIGGER_LIMIT,
			MarketType.PERP,
			1, //orderId
			marketIndex, // marketIndex
			vBid, // price
			BASE_PRECISION, // baseAssetAmount: BN,
			PositionDirection.LONG,
			oracle.price.sub(new BN(1)), // triggerPrice: BN,
			OrderTriggerCondition.ABOVE, // triggerCondition: OrderTriggerCondition,
			vBid,
			vAsk
		);
		// should trigger limit sell with above condition
		insertTriggerOrderToDLOB(
			dlob,
			user1.publicKey,
			OrderType.TRIGGER_LIMIT,
			MarketType.PERP,
			2, //orderId
			marketIndex, // marketIndex
			vBid, // price
			BASE_PRECISION, // baseAssetAmount: BN,
			PositionDirection.SHORT,
			oracle.price.sub(new BN(1)), // triggerPrice: BN,
			OrderTriggerCondition.ABOVE, // triggerCondition: OrderTriggerCondition,
			vBid,
			vAsk
		);
		// should trigger market buy with above condition
		insertTriggerOrderToDLOB(
			dlob,
			user2.publicKey,
			OrderType.TRIGGER_MARKET,
			MarketType.PERP,
			3, //orderId
			marketIndex, // marketIndex
			vAsk, // price
			BASE_PRECISION, // baseAssetAmount: BN,
			PositionDirection.LONG,
			oracle.price.sub(new BN(1)), // triggerPrice: BN,
			OrderTriggerCondition.ABOVE, // triggerCondition: OrderTriggerCondition,
			vBid,
			vAsk
		);
		// should trigger market sell with above condition
		insertTriggerOrderToDLOB(
			dlob,
			user3.publicKey,
			OrderType.TRIGGER_MARKET,
			MarketType.PERP,
			4, //orderId
			marketIndex, // marketIndex
			vBid, // price
			BASE_PRECISION, // baseAssetAmount: BN,
			PositionDirection.SHORT,
			oracle.price.sub(new BN(1)), // triggerPrice: BN,
			OrderTriggerCondition.ABOVE, // triggerCondition: OrderTriggerCondition,
			vBid,
			vAsk
		);
		// should trigger limit buy with below condition
		insertTriggerOrderToDLOB(
			dlob,
			user4.publicKey,
			OrderType.TRIGGER_LIMIT,
			MarketType.PERP,
			5, //orderId
			marketIndex, // marketIndex
			vBid, // price
			BASE_PRECISION, // baseAssetAmount: BN,
			PositionDirection.LONG,
			oracle.price.add(new BN(1)), // triggerPrice: BN,
			OrderTriggerCondition.BELOW, // triggerCondition: OrderTriggerCondition,
			vBid,
			vAsk
		);
		// should trigger limit sell with below condition
		insertTriggerOrderToDLOB(
			dlob,
			user5.publicKey,
			OrderType.TRIGGER_LIMIT,
			MarketType.PERP,
			6, //orderId
			marketIndex, // marketIndex
			vBid, // price
			BASE_PRECISION, // baseAssetAmount: BN,
			PositionDirection.SHORT,
			oracle.price.add(new BN(1)), // triggerPrice: BN,
			OrderTriggerCondition.BELOW, // triggerCondition: OrderTriggerCondition,
			vBid,
			vAsk
		);
		// should trigger market buy with below condition
		insertTriggerOrderToDLOB(
			dlob,
			user6.publicKey,
			OrderType.TRIGGER_MARKET,
			MarketType.PERP,
			7, //orderId
			marketIndex, // marketIndex
			vBid, // price
			BASE_PRECISION, // baseAssetAmount: BN,
			PositionDirection.LONG,
			oracle.price.add(new BN(1)), // triggerPrice: BN,
			OrderTriggerCondition.BELOW, // triggerCondition: OrderTriggerCondition,
			vBid,
			vAsk
		);
		// should trigger market sell with below condition
		insertTriggerOrderToDLOB(
			dlob,
			user7.publicKey,
			OrderType.TRIGGER_MARKET,
			MarketType.PERP,
			8, //orderId
			marketIndex, // marketIndex
			vBid, // price
			BASE_PRECISION, // baseAssetAmount: BN,
			PositionDirection.LONG,
			oracle.price.add(new BN(1)), // triggerPrice: BN,
			OrderTriggerCondition.BELOW, // triggerCondition: OrderTriggerCondition,
			vBid,
			vAsk
		);

		// should NOT trigger market sell with above condition
		insertTriggerOrderToDLOB(
			dlob,
			user8.publicKey,
			OrderType.TRIGGER_MARKET,
			MarketType.PERP,
			9, //orderId
			marketIndex, // marketIndex
			vBid, // price
			BASE_PRECISION, // baseAssetAmount: BN,
			PositionDirection.SHORT,
			oracle.price.add(new BN(1)), // triggerPrice: BN,
			OrderTriggerCondition.ABOVE, // triggerCondition: OrderTriggerCondition,
			vBid,
			vAsk
		);
		// should NOT trigger market sell with below condition
		insertTriggerOrderToDLOB(
			dlob,
			user9.publicKey,
			OrderType.TRIGGER_MARKET,
			MarketType.PERP,
			10, //orderId
			marketIndex, // marketIndex
			vBid, // price
			BASE_PRECISION, // baseAssetAmount: BN,
			PositionDirection.SHORT,
			oracle.price.sub(new BN(1)), // triggerPrice: BN,
			OrderTriggerCondition.BELOW, // triggerCondition: OrderTriggerCondition,
			vBid,
			vAsk
		);
		// should NOT trigger market buy with above condition
		insertTriggerOrderToDLOB(
			dlob,
			user10.publicKey,
			OrderType.TRIGGER_MARKET,
			MarketType.PERP,
			11, //orderId
			marketIndex, // marketIndex
			vBid, // price
			BASE_PRECISION, // baseAssetAmount: BN,
			PositionDirection.LONG,
			oracle.price.add(new BN(1)), // triggerPrice: BN,
			OrderTriggerCondition.ABOVE, // triggerCondition: OrderTriggerCondition,
			vBid,
			vAsk
		);
		// should NOT trigger market buy with below condition
		insertTriggerOrderToDLOB(
			dlob,
			user11.publicKey,
			OrderType.TRIGGER_MARKET,
			MarketType.PERP,
			12, //orderId
			marketIndex, // marketIndex
			vBid, // price
			BASE_PRECISION, // baseAssetAmount: BN,
			PositionDirection.LONG,
			oracle.price.sub(new BN(1)), // triggerPrice: BN,
			OrderTriggerCondition.BELOW, // triggerCondition: OrderTriggerCondition,
			vBid,
			vAsk
		);

		const nodesToTrigger = dlob.findNodesToTrigger(
			marketIndex,
			slot,
			oracle.price,
			MarketType.PERP,
			mockStateAccount
		);
		console.log(`nodesToTriggeR: ${nodesToTrigger.length}`);
		for (const [idx, n] of nodesToTrigger.entries()) {
			expect(n.node.order?.orderId).to.equal(orderIdsToTrigger[idx]);
		}
	});

	it('Test trigger limit isnt maker', () => {
		const vAsk = new BN(15);
		const vBid = new BN(8);

		const user0 = Keypair.generate();

		const dlob = new DLOB();
		const marketIndex = 0;

		const slot = 20;
		const oracle = {
			price: vBid.add(vAsk).div(new BN(2)),
			slot: new BN(slot),
			confidence: new BN(1),
			hasSufficientNumberOfDataPoints: true,
		};

		// should trigger limit buy with above condition
		insertTriggerOrderToDLOB(
			dlob,
			user0.publicKey,
			OrderType.TRIGGER_LIMIT,
			MarketType.PERP,
			1, //orderId
			marketIndex, // marketIndex
			oracle.price.add(new BN(1)), // price
			BASE_PRECISION, // baseAssetAmount: BN,
			PositionDirection.LONG,
			oracle.price.sub(new BN(1)), // triggerPrice: BN,
			OrderTriggerCondition.TRIGGERED_ABOVE, // triggerCondition: OrderTriggerCondition,
			vBid,
			vAsk,
			new BN(1) // slot
		);

		const restingLimitBids = Array.from(
			dlob.getRestingLimitBids(marketIndex, slot, MarketType.PERP, oracle)
		);
		expect(restingLimitBids.length).to.equal(0);

		const takingBids = Array.from(
			dlob.getTakingBids(marketIndex, MarketType.PERP, slot, oracle)
		);
		expect(takingBids.length).to.equal(1);
		const triggerLimitBid = takingBids[0];
<<<<<<< HEAD
		expect(triggerLimitBid!==undefined);
		expect(isAuctionComplete(triggerLimitBid.order as Order, slot)).to.equal(true);
		expect(isRestingLimitOrder(triggerLimitBid.order as Order, slot)).to.equal(false);
=======
		expect(isAuctionComplete(triggerLimitBid.order!, slot)).to.equal(true);
		expect(isRestingLimitOrder(triggerLimitBid.order!, slot)).to.equal(false);
>>>>>>> 010cb95f
	});

	it('Test will return expired market orders to fill', () => {
		const vAsk = new BN(15);
		const vBid = new BN(8);

		const user0 = Keypair.generate();
		const user1 = Keypair.generate();

		const dlob = new DLOB();
		const marketIndex = 0;

		const slot = 20;
		const ts = 20;
		const maxTs = new BN(30);

		// non crossing bid
		insertOrderToDLOB(
			dlob,
			user0.publicKey,
			OrderType.MARKET,
			MarketType.PERP,
			255, // orderId
			marketIndex,
			new BN(2), // price, very low, don't cross vamm
			BASE_PRECISION, // quantity
			PositionDirection.LONG,
			vBid,
			vAsk,
			new BN(slot),
			maxTs
		);
		insertOrderToDLOB(
			dlob,
			user1.publicKey,
			OrderType.MARKET,
			MarketType.PERP,
			2, // orderId
			marketIndex,
			new BN(30), // price, very high, don't cross vamm
			BASE_PRECISION, // quantity
			PositionDirection.SHORT,
			vAsk,
			vBid,
			new BN(slot),
			maxTs
		);

		// order auction is not yet complete, and order is not expired.
		const slot0 = slot;
		const ts0 = ts;
		const nodesToFillBefore = dlob.findNodesToFill(
			marketIndex,
			vBid,
			vAsk,
			slot0,
			ts0,
			MarketType.PERP,
			{
				price: vBid.add(vAsk).div(new BN(2)),
				slot: new BN(slot0),
				confidence: new BN(1),
				hasSufficientNumberOfDataPoints: true,
			},
			mockStateAccount,
			mockPerpMarkets[marketIndex]
		);
		expect(nodesToFillBefore.length).to.equal(0);

		// should get order to fill after timeInForce
		const slot1 = slot0 + 20;
		const ts1 = ts0 + 20; // overshoots expiry
		const nodesToFillAfter = dlob.findNodesToFill(
			marketIndex,
			vBid,
			vAsk,
			slot1, // auction is over, and order ix expired
			ts1,
			MarketType.PERP,
			{
				price: vBid.add(vAsk).div(new BN(2)),
				slot: new BN(slot1),
				confidence: new BN(1),
				hasSufficientNumberOfDataPoints: true,
			},
			mockStateAccount,
			mockPerpMarkets[marketIndex]
		);
		console.log(`Filled nodes: ${nodesToFillAfter.length}`);
		for (const n of nodesToFillAfter) {
			printCrossedNodes(n, slot1);
		}
		expect(nodesToFillAfter.length).to.equal(2);

		// check that the nodes have no makers
		expect(nodesToFillAfter[0].makerNodes.length).to.equal(0);
		expect(nodesToFillAfter[1].makerNodes.length).to.equal(0);
	});

	it('Test skips vAMM and fills market buy order with floating limit order during auction', () => {
		const vAsk = new BN(15).mul(PRICE_PRECISION);
		const vBid = new BN(8).mul(PRICE_PRECISION);

		const user0 = Keypair.generate();
		const user1 = Keypair.generate();
		const user2 = Keypair.generate();
		const user3 = Keypair.generate();
		const user4 = Keypair.generate();

		const dlob = new DLOB();
		const marketIndex = 0;

		const slot = 12;
		const ts = 12;
		const oracle = {
			price: vBid.add(vAsk).div(new BN(2)),
			slot: new BN(slot),
			confidence: new BN(1),
			hasSufficientNumberOfDataPoints: true,
		};

		// insert some floating limit sells above vAMM ask
		insertOrderToDLOB(
			dlob,
			user0.publicKey,
			OrderType.LIMIT,
			MarketType.PERP,
			1, // orderId
			marketIndex,
			new BN(14).mul(PRICE_PRECISION), // price
			BASE_PRECISION, // quantity
			PositionDirection.SHORT,
			vBid,
			vAsk,
			new BN(slot),
			ZERO,
			new BN(1).mul(PRICE_PRECISION),
			true,
			0
		);
		insertOrderToDLOB(
			dlob,
			user1.publicKey,
			OrderType.LIMIT,
			MarketType.PERP,
			2, // orderId
			marketIndex,
			new BN(13).mul(PRICE_PRECISION), // price
			BASE_PRECISION, // quantity
			PositionDirection.SHORT,
			vBid,
			vAsk,
			new BN(slot),
			ZERO,
			new BN(1).mul(PRICE_PRECISION),
			true,
			0
		);
		insertOrderToDLOB(
			dlob,
			user2.publicKey,
			OrderType.LIMIT,
			MarketType.PERP,
			3, // orderId
			marketIndex,
			new BN(9).mul(PRICE_PRECISION), // price <-- best price
			new BN(3).mul(BASE_PRECISION), // quantity
			PositionDirection.SHORT,
			vBid,
			vAsk,
			new BN(slot),
			ZERO,
			new BN(1).mul(PRICE_PRECISION),
			true,
			0
		);

		// should have no crossing orders
		const nodesToFillBefore = dlob.findNodesToFill(
			marketIndex,
			vBid,
			vAsk,
			slot,
			ts,
			MarketType.PERP,
			{
				price: vBid.add(vAsk).div(new BN(2)),
				slot: new BN(slot),
				confidence: new BN(1),
				hasSufficientNumberOfDataPoints: true,
			},
			mockStateAccount,
			mockPerpMarkets[marketIndex]
		);
		expect(nodesToFillBefore.length).to.equal(0);

		// place two market buy orders to eat the best ask
		insertOrderToDLOB(
			dlob,
			user3.publicKey,
			OrderType.MARKET,
			MarketType.PERP,
			4, // orderId
			marketIndex,
			new BN(15).mul(PRICE_PRECISION), // price
			new BN(1).mul(BASE_PRECISION), // quantity
			PositionDirection.LONG,
			vBid,
			vAsk
		);
		insertOrderToDLOB(
			dlob,
			user4.publicKey,
			OrderType.MARKET,
			MarketType.PERP,
			5, // orderId
			marketIndex,
			new BN(15).mul(PRICE_PRECISION), // price
			new BN(2).mul(BASE_PRECISION), // quantity
			PositionDirection.LONG,
			vBid,
			vAsk
		);

		const nodesToFillAfter = dlob.findNodesToFill(
			marketIndex,
			vBid,
			vAsk,
			slot,
			ts,
			MarketType.PERP,
			{
				price: vBid.add(vAsk).div(new BN(2)),
				slot: new BN(slot),
				confidence: new BN(1),
				hasSufficientNumberOfDataPoints: true,
			},
			mockStateAccount,
			mockPerpMarkets[marketIndex]
		);
		const mktNodes = dlob.findExpiredNodesToFill(
			marketIndex,
			slot,
			MarketType.PERP
		);
		console.log(`market nodes: ${mktNodes.length}`);

		printBookState(dlob, marketIndex, vBid, vAsk, slot, oracle);

		console.log(`Filled nodes: ${nodesToFillAfter.length}`);
		for (const n of nodesToFillAfter) {
			printCrossedNodes(n, slot);
		}
		expect(nodesToFillAfter.length).to.equal(2);

		// taker should fill first order completely with best maker (1/1)
		expect(nodesToFillAfter[0].node.order?.orderId).to.equal(4);
		expect(nodesToFillAfter[0].makerNodes[0]?.order?.orderId).to.equal(1);

		// taker should fill partially with second best maker (1/2)
		expect(nodesToFillAfter[1].node.order?.orderId).to.equal(5);
		expect(nodesToFillAfter[1].makerNodes[0]?.order?.orderId).to.equal(2);

		// taker should fill completely with third best maker (2/2)
		expect(nodesToFillAfter[1].makerNodes[1]?.order?.orderId).to.equal(3);
	});

	it('Test fills market buy order with better priced vAMM after auction', () => {
		const vAsk = new BN(15).mul(PRICE_PRECISION);
		const vBid = new BN(8).mul(PRICE_PRECISION);

		const user0 = Keypair.generate();
		const user1 = Keypair.generate();
		const user2 = Keypair.generate();
		const user3 = Keypair.generate();
		const user4 = Keypair.generate();

		const dlob = new DLOB();
		const marketIndex = 0;

		const slot = 12;
		const ts = 12;
		const oracle = {
			price: vBid.add(vAsk).div(new BN(2)),
			slot: new BN(slot),
			confidence: new BN(1),
			hasSufficientNumberOfDataPoints: true,
		};

		// insert some floating limit sells above vAMM ask
		insertOrderToDLOB(
			dlob,
			user0.publicKey,
			OrderType.LIMIT,
			MarketType.PERP,
			1, // orderId
			marketIndex,
			new BN(14).mul(PRICE_PRECISION), // price
			BASE_PRECISION, // quantity
			PositionDirection.SHORT,
			vBid,
			vAsk,
			new BN(slot),
			ZERO,
			new BN(3).mul(PRICE_PRECISION)
		);
		insertOrderToDLOB(
			dlob,
			user1.publicKey,
			OrderType.LIMIT,
			MarketType.PERP,
			2, // orderId
			marketIndex,
			new BN(13).mul(PRICE_PRECISION), // price
			BASE_PRECISION, // quantity
			PositionDirection.SHORT,
			vBid,
			vAsk,
			new BN(slot),
			ZERO,
			new BN(4).mul(PRICE_PRECISION)
		);
		insertOrderToDLOB(
			dlob,
			user2.publicKey,
			OrderType.LIMIT,
			MarketType.PERP,
			3, // orderId
			marketIndex,
			new BN(9).mul(PRICE_PRECISION), // price <-- best price
			new BN(3).mul(BASE_PRECISION), // quantity
			PositionDirection.SHORT,
			vBid,
			vAsk,
			new BN(slot),
			ZERO,
			new BN(5).mul(PRICE_PRECISION)
		);

		// should have no crossing orders
		const auctionOverSlot = slot * 10;
		const auctionOverTs = ts * 10;
		const nodesToFillBefore = dlob.findRestingLimitOrderNodesToFill(
			marketIndex,
			auctionOverSlot, // auction over
			MarketType.PERP,
			oracle,
			false,
			10,
			0,
			1,
			undefined,
			undefined
		);
		expect(nodesToFillBefore.length).to.equal(0);

		// place two market buy orders
		insertOrderToDLOB(
			dlob,
			user3.publicKey,
			OrderType.MARKET,
			MarketType.PERP,
			4, // orderId
			marketIndex,
			new BN(15).mul(PRICE_PRECISION), // price
			new BN(1).mul(BASE_PRECISION), // quantity
			PositionDirection.LONG,
			vBid,
			vAsk,
			new BN(slot),
			ZERO
		);
		insertOrderToDLOB(
			dlob,
			user4.publicKey,
			OrderType.MARKET,
			MarketType.PERP,
			5, // orderId
			marketIndex,
			new BN(15).mul(PRICE_PRECISION), // price
			new BN(2).mul(BASE_PRECISION), // quantity
			PositionDirection.LONG,
			vBid,
			vAsk,
			new BN(slot),
			ZERO
		);

		const nodesToFillAfter = dlob.findNodesToFill(
			marketIndex,
			vBid,
			vAsk,
			auctionOverTs, // auction in progress
			ts,
			MarketType.PERP,
			oracle,
			mockStateAccount,
			mockPerpMarkets[marketIndex]
		);

		console.log(`Filled nodes: ${nodesToFillAfter.length}`);
		for (const n of nodesToFillAfter) {
			printCrossedNodes(n, auctionOverSlot);
		}
		expect(nodesToFillAfter.length).to.equal(2);

		// taker should fill completely with best maker
		expect(nodesToFillAfter[0].node.order?.orderId).to.equal(4);
		expect(nodesToFillAfter[0].makerNodes[0]?.order?.orderId).to.equal(1);

		// taker should fill the rest with the vAMM
		expect(nodesToFillAfter[1].node.order?.orderId).to.equal(5);
		expect(nodesToFillAfter[1].makerNodes[0]?.order?.orderId).to.equal(
			undefined
		);
	});

	it('Test skips vAMM and fills market sell order with floating limit buys during auction', () => {
		const vAsk = new BN(15).mul(PRICE_PRECISION);
		const vBid = new BN(8).mul(PRICE_PRECISION);

		const user0 = Keypair.generate();
		const user1 = Keypair.generate();
		const user2 = Keypair.generate();
		const user3 = Keypair.generate();
		const user4 = Keypair.generate();

		const dlob = new DLOB();
		const marketIndex = 0;

		const slot = 12;
		const oracle = {
			price: vBid.add(vAsk).div(new BN(2)), // 11.5
			slot: new BN(slot),
			confidence: new BN(1),
			hasSufficientNumberOfDataPoints: true,
		};

		// insert some floating limit buy below vAMM bid
		insertOrderToDLOB(
			dlob,
			user0.publicKey,
			OrderType.LIMIT,
			MarketType.PERP,
			2, // orderId
			marketIndex,
			new BN(0).mul(PRICE_PRECISION), // price, ignored since it's a floating limit
			BASE_PRECISION, // quantity
			PositionDirection.LONG,
			vBid,
			vAsk,
			new BN(slot),
			ZERO,
			new BN(-4).mul(PRICE_PRECISION), // second best bid, but worse than vBid (8): 7.5
			true
		);
		insertOrderToDLOB(
			dlob,
			user1.publicKey,
			OrderType.LIMIT,
			MarketType.PERP,
			3, // orderId
			marketIndex,
			new BN(0).mul(PRICE_PRECISION), // price; ignored since it's a floating limit
			new BN(1).mul(BASE_PRECISION), // quantity
			PositionDirection.LONG,
			vBid,
			vAsk,
			new BN(slot),
			ZERO,
			new BN(-1).mul(PRICE_PRECISION), // best price: 10.5
			true
		);
		insertOrderToDLOB(
			dlob,
			user2.publicKey,
			OrderType.LIMIT,
			MarketType.PERP,
			1, // orderId
			marketIndex,
			new BN(0).mul(PRICE_PRECISION), // price; ignored since it's a floating limit
			BASE_PRECISION, // quantity
			PositionDirection.LONG,
			vBid,
			vAsk,
			new BN(slot),
			ZERO,
			new BN(-5).mul(PRICE_PRECISION), // third best bid, worse than vBid (8): 6.5
			true
		);

		// should have no crossing orders
		const nodesToFillBefore = dlob.findNodesToFill(
			marketIndex,
			undefined,
			undefined,
			slot,
			Date.now(),
			MarketType.PERP,
			oracle,
			mockStateAccount,
			mockPerpMarkets[marketIndex]
		);
		expect(nodesToFillBefore.length).to.equal(0);

		// place two market sell orders to eat the best bid
		insertOrderToDLOB(
			dlob,
			user3.publicKey,
			OrderType.MARKET,
			MarketType.PERP,
			4, // orderId
			marketIndex,
			new BN(5).mul(PRICE_PRECISION), // price
			new BN(1).mul(BASE_PRECISION), // quantity
			PositionDirection.SHORT,
			vBid,
			vAsk
		);
		insertOrderToDLOB(
			dlob,
			user4.publicKey,
			OrderType.MARKET,
			MarketType.PERP,
			5, // orderId
			marketIndex,
			new BN(4).mul(PRICE_PRECISION), // price
			new BN(2).mul(BASE_PRECISION), // quantity
			PositionDirection.SHORT,
			vBid,
			vAsk
		);

		const nodesToFillAfter = dlob.findNodesToFill(
			marketIndex,
			undefined,
			undefined,
			slot, // auction in progress
			Date.now(),
			MarketType.PERP,
			oracle,
			mockStateAccount,
			mockPerpMarkets[marketIndex]
		);
		const mktNodes = dlob.findExpiredNodesToFill(
			marketIndex,
			slot,
			MarketType.PERP
		);
		console.log(`market nodes: ${mktNodes.length}`);

		printBookState(dlob, marketIndex, vBid, vAsk, slot, oracle);

		console.log(`Filled nodes: ${nodesToFillAfter.length}`);
		for (const n of nodesToFillAfter) {
			printCrossedNodes(n, slot);
		}
		expect(nodesToFillAfter.length).to.equal(2);

		// taker should fill first order completely with best maker (1/1)
		expect(
			nodesToFillAfter[0].node.order?.orderId,
			'wrong taker orderId'
		).to.equal(4);
		expect(
			nodesToFillAfter[0].makerNodes[0]?.order?.orderId,
			'wrong maker orderId'
		).to.equal(3);

		// taker should fill partially with second best maker (1/2)
		expect(
			nodesToFillAfter[1].node.order?.orderId,
			'wrong maker orderId'
		).to.equal(5);
		expect(
			nodesToFillAfter[1].makerNodes[0]?.order?.orderId,
			'wrong maker orderId'
		).to.equal(2);

		// taker should fill completely with third best maker (2/2)
		expect(
			nodesToFillAfter[1].makerNodes[1]?.order?.orderId,
			'wrong maker orderId'
		).to.equal(1);
	});

	it('Test fills market sell order with better priced vAMM after auction', () => {
		const vAsk = new BN(15).mul(PRICE_PRECISION);
		const vBid = new BN(8).mul(PRICE_PRECISION);

		const user0 = Keypair.generate();
		const user1 = Keypair.generate();
		const user2 = Keypair.generate();
		const user3 = Keypair.generate();
		const user4 = Keypair.generate();

		const dlob = new DLOB();
		const marketIndex = 0;

		const slot = 12;
		const ts = 12;
		const oracle = {
			price: vBid.add(vAsk).div(new BN(2)), // 11.5
			slot: new BN(slot),
			confidence: new BN(1),
			hasSufficientNumberOfDataPoints: true,
		};

		// insert some floating limit buy below vAMM bid
		insertOrderToDLOB(
			dlob,
			user0.publicKey,
			OrderType.LIMIT,
			MarketType.PERP,
			2, // orderId
			marketIndex,
			new BN(0).mul(PRICE_PRECISION), // price, ignored since it's a floating limit
			BASE_PRECISION, // quantity
			PositionDirection.LONG,
			vBid,
			vAsk,
			new BN(slot),
			ZERO,
			new BN(-4).mul(PRICE_PRECISION), // second best bid, but worse than vBid (8): 7.5
			true
		);
		insertOrderToDLOB(
			dlob,
			user1.publicKey,
			OrderType.LIMIT,
			MarketType.PERP,
			3, // orderId
			marketIndex,
			new BN(0).mul(PRICE_PRECISION), // price; ignored since it's a floating limit
			new BN(1).mul(BASE_PRECISION), // quantity
			PositionDirection.LONG,
			vBid,
			vAsk,
			new BN(slot),
			ZERO,
			new BN(-1).mul(PRICE_PRECISION), // best price: 10.5
			true
		);
		insertOrderToDLOB(
			dlob,
			user2.publicKey,
			OrderType.LIMIT,
			MarketType.PERP,
			1, // orderId
			marketIndex,
			new BN(0).mul(PRICE_PRECISION), // price; ignored since it's a floating limit
			BASE_PRECISION, // quantity
			PositionDirection.LONG,
			vBid,
			vAsk,
			new BN(slot),
			ZERO,
			new BN(-5).mul(PRICE_PRECISION), // third best bid, worse than vBid (8): 6.5
			true
		);

		console.log('DLOB state before fill:');
		printBookState(dlob, marketIndex, vBid, vAsk, slot, oracle);

		const nodesToFillBefore = dlob.findNodesToFill(
			marketIndex,
			vBid,
			vAsk,
			slot,
			ts,
			MarketType.PERP,
			oracle,
			mockStateAccount,
			mockPerpMarkets[marketIndex]
		);
		expect(nodesToFillBefore.length).to.equal(0);

		// place two market sell orders to eat the best bid
		insertOrderToDLOB(
			dlob,
			user3.publicKey,
			OrderType.MARKET,
			MarketType.PERP,
			4, // orderId
			marketIndex,
			new BN(5).mul(PRICE_PRECISION), // price
			new BN(1).mul(BASE_PRECISION), // quantity, should consume best bid floating limit
			PositionDirection.SHORT,
			vBid,
			vAsk,
			new BN(slot)
		);
		insertOrderToDLOB(
			dlob,
			user4.publicKey,
			OrderType.MARKET,
			MarketType.PERP,
			5, // orderId
			marketIndex,
			// new BN(8).mul(PRICE_PRECISION), // price, this price will fill with vamm
			new BN(4).mul(PRICE_PRECISION), // price, this SHOULD fill with vamm
			new BN(2).mul(BASE_PRECISION), // quantity, should be filled with next best bid (vAMM)
			PositionDirection.SHORT,
			vBid,
			vAsk,
			new BN(slot)
		);

		// auction ends, but order not expired
		const afterAuctionSlot = slot + 11;
		const afterAuctionTs = ts + 11;
		printBookState(dlob, marketIndex, vBid, vAsk, afterAuctionSlot, oracle);

		const nodesToFillAfter = dlob.findNodesToFill(
			marketIndex,
			vBid,
			vAsk,
			afterAuctionSlot,
			afterAuctionTs,
			MarketType.PERP,
			oracle,
			mockStateAccount,
			mockPerpMarkets[marketIndex]
		);

		console.log(`Filled nodes: ${nodesToFillAfter.length}`);
		for (const n of nodesToFillAfter) {
			printCrossedNodes(n, afterAuctionSlot);
		}

		// taker should fill first order completely with best maker (1/1)
		expect(
			nodesToFillAfter[0].node.order?.orderId,
			'wrong taker orderId'
		).to.equal(4);
		expect(
			nodesToFillAfter[0].makerNodes[0]?.order?.orderId,
			'wrong maker orderId'
		).to.equal(3);

		// taker should fill second order completely with vamm
		expect(
			nodesToFillAfter[1].node.order?.orderId,
			'wrong taker orderId'
		).to.equal(5);
		expect(
			nodesToFillAfter[1].makerNodes[0]?.order?.orderId,
			'wrong maker orderId'
		).to.equal(2); // filler should match the DLOB makers, protocol will fill the taker with vAMM if it offers a better price.

		expect(nodesToFillAfter.length).to.equal(2);
	});

	it('Test fills crossing bids with vAMM after auction ends', () => {
		const vAsk = new BN(15).mul(PRICE_PRECISION);
		const vBid = new BN(8).mul(PRICE_PRECISION);

		const user0 = Keypair.generate();
		const user1 = Keypair.generate();
		const user2 = Keypair.generate();

		const dlob = new DLOB();
		const marketIndex = 0;

		const slot = 12;
		const ts = 12;
		const oracle = {
			price: vBid.add(vAsk).div(new BN(2)), // 11.5
			slot: new BN(slot),
			confidence: new BN(1),
			hasSufficientNumberOfDataPoints: true,
		};

		// insert some floating limit buy below vAMM bid
		insertOrderToDLOB(
			dlob,
			user0.publicKey,
			OrderType.LIMIT,
			MarketType.PERP,
			2, // orderId
			marketIndex,
			new BN(17).mul(PRICE_PRECISION), // price, crosses vAsk
			BASE_PRECISION, // quantity
			PositionDirection.LONG,
			vBid,
			vAsk,
			new BN(slot),
			new BN(200)
		);
		insertOrderToDLOB(
			dlob,
			user1.publicKey,
			OrderType.LIMIT,
			MarketType.PERP,
			3, // orderId
			marketIndex,
			new BN(19).mul(PRICE_PRECISION), // price; crosses vAsk
			new BN(1).mul(BASE_PRECISION), // quantity
			PositionDirection.LONG,
			vBid,
			vAsk,
			new BN(slot),
			new BN(200)
		);
		insertOrderToDLOB(
			dlob,
			user2.publicKey,
			OrderType.LIMIT,
			MarketType.PERP,
			1, // orderId
			marketIndex,
			new BN(5).mul(PRICE_PRECISION), // price; doens't cross
			BASE_PRECISION, // quantity
			PositionDirection.LONG,
			vBid,
			vAsk,
			new BN(slot),
			new BN(200)
		);
		console.log(`Book state before fill:`);
		printBookState(dlob, marketIndex, vBid, vAsk, slot, oracle);

		const nodesToFillBefore = dlob.findNodesToFill(
			marketIndex,
			vBid,
			vAsk,
			slot,
			ts,
			MarketType.PERP,
			oracle,
			mockStateAccount,
			mockPerpMarkets[marketIndex]
		);
		expect(nodesToFillBefore.length).to.equal(0);

		// auction ends now
		const afterAuctionSlot = 11 + slot;
		const afterAuctionTs = 10 * ts;

		const nodesToFillAfter = dlob.findNodesToFill(
			marketIndex,
			vBid,
			vAsk,
			afterAuctionSlot,
			afterAuctionTs,
			MarketType.PERP,
			oracle,
			mockStateAccount,
			mockPerpMarkets[marketIndex]
		);

		console.log(`Book state after fill:`);
		printBookState(dlob, marketIndex, vBid, vAsk, afterAuctionSlot, oracle);

		console.log(`Filled nodes: ${nodesToFillAfter.length}`);
		for (const n of nodesToFillAfter) {
			printCrossedNodes(n, afterAuctionSlot);
		}

		expect(
			nodesToFillAfter[0].node.order?.orderId,
			'wrong taker orderId'
		).to.equal(3);
		expect(
			nodesToFillAfter[0].makerNodes[0]?.order?.orderId,
			'wrong maker orderId'
		).to.equal(undefined);

		expect(
			nodesToFillAfter[1].node.order?.orderId,
			'wrong taker orderId'
		).to.equal(2);
		expect(
			nodesToFillAfter[1].makerNodes[0]?.order?.orderId,
			'wrong maker orderId'
		).to.equal(undefined);

		expect(nodesToFillAfter.length).to.equal(2);
	});

	it('Test fills two limit orders better than vAmm', () => {
		const vAsk = new BN(20).mul(PRICE_PRECISION);
		const vBid = new BN(5).mul(PRICE_PRECISION);

		const user0 = Keypair.generate();
		const user1 = Keypair.generate();

		const dlob = new DLOB();
		const marketIndex = 0;

		const slot = 12;
		const ts = 12;
		const oracle = {
			price: vBid.add(vAsk).div(new BN(2)), // 11.5
			slot: new BN(slot),
			confidence: new BN(1),
			hasSufficientNumberOfDataPoints: true,
		};

		// insert a sell below the bid, but above vBid
		insertOrderToDLOB(
			dlob,
			user0.publicKey,
			OrderType.LIMIT,
			MarketType.PERP,
			3, // orderId
			marketIndex,
			new BN(10).mul(PRICE_PRECISION), // price; crosses bid
			new BN(1).mul(BASE_PRECISION), // quantity
			PositionDirection.SHORT,
			vAsk,
			vBid,
			new BN(slot),
			new BN(200),
			undefined,
			true,
			0
		);
		// insert a buy above the vBid
		insertOrderToDLOB(
			dlob,
			user1.publicKey,
			OrderType.LIMIT,
			MarketType.PERP,
			2, // orderId
			marketIndex,
			new BN(15).mul(PRICE_PRECISION), // price,
			new BN(8768).mul(BASE_PRECISION).div(new BN(10000)), // quantity
			PositionDirection.LONG,
			vBid,
			vAsk,
			new BN(slot + 1), // later order becomes taker
			new BN(200),
			undefined,
			undefined,
			0
		);

		console.log(`Book state before fill:`);
		printBookState(dlob, marketIndex, vBid, vAsk, slot, oracle);

		const nodesToFillBefore = dlob.findNodesToFill(
			marketIndex,
			vBid,
			vAsk,
			slot,
			ts,
			MarketType.PERP,
			oracle,
			mockStateAccount,
			mockPerpMarkets[marketIndex]
		);
		console.log(`Filled nodes: ${nodesToFillBefore.length}`);
		for (const n of nodesToFillBefore) {
			printCrossedNodes(n, slot);
		}
		expect(nodesToFillBefore.length).to.equal(1);

		// first order is maker, second is taker
		expect(
			nodesToFillBefore[0].node.order?.orderId,
			'wrong taker orderId'
		).to.equal(2);
		expect(
			nodesToFillBefore[0].makerNodes[0]?.order?.orderId,
			'wrong maker orderId'
		).to.equal(3);
	});

	it('Test fills 0 price market order with limit orders better than vAMM', () => {
		const vAsk = new BN(20).mul(PRICE_PRECISION);
		const vBid = new BN(5).mul(PRICE_PRECISION);

		const user0 = Keypair.generate();
		const user1 = Keypair.generate();

		const dlob = new DLOB();
		const marketIndex = 0;

		const slot = 12;
		const ts = 12;
		const oracle = {
			price: vBid.add(vAsk).div(new BN(2)),
			slot: new BN(slot),
			confidence: new BN(1),
			hasSufficientNumberOfDataPoints: true,
		};

		// resting bid above vBid (better)
		insertOrderToDLOB(
			dlob,
			user1.publicKey,
			OrderType.LIMIT,
			MarketType.PERP,
			2, // orderId
			marketIndex,
			new BN(15).mul(PRICE_PRECISION), // price,
			new BN(10).mul(BASE_PRECISION), // quantity
			PositionDirection.LONG,
			vBid,
			vAsk,
			new BN(slot),
			new BN(200),
			undefined,
			true
		);

		// market sell into the resting bid
		insertOrderToDLOB(
			dlob,
			user0.publicKey,
			OrderType.MARKET,
			MarketType.PERP,
			3, // orderId
			marketIndex,
			new BN(0), // price
			new BN(1).mul(BASE_PRECISION), // quantity
			PositionDirection.SHORT,
			vAsk,
			vBid,
			new BN(slot),
			new BN(200)
		);

		console.log(`Book state before taker auction ends:`);
		printBookState(dlob, marketIndex, vBid, vAsk, slot, oracle);

		console.log(``);
		const auctionEndSlot = slot * 2;
		console.log(`Book state after taker auction ends:`);
		printBookState(dlob, marketIndex, vBid, vAsk, auctionEndSlot, oracle);

		const nodesToFillBefore = dlob.findNodesToFill(
			marketIndex,
			vBid,
			vAsk,
			auctionEndSlot, // auction ends
			ts,
			MarketType.PERP,
			oracle,
			mockStateAccount,
			mockPerpMarkets[marketIndex]
		);
		console.log(`Nodes to fill: ${nodesToFillBefore.length}`);
		for (const n of nodesToFillBefore) {
			printCrossedNodes(n, slot);
		}
		expect(nodesToFillBefore.length).to.equal(1);

		// first order is maker, second is taker
		expect(
			nodesToFillBefore[0].node.order?.orderId,
			'wrong taker orderId'
		).to.equal(3);
		expect(
			nodesToFillBefore[0].makerNodes[0]?.order?.orderId,
			'wrong maker orderId'
		).to.equal(2);
	});

	it('Test vamm ask/bid bounds on maker orders', () => {
		const vAsk = new BN(20).mul(PRICE_PRECISION);
		const vBid = new BN(5).mul(PRICE_PRECISION);

		const user0 = Keypair.generate();
		const user1 = Keypair.generate();
		const user2 = Keypair.generate();
		const user3 = Keypair.generate();

		const dlob = new DLOB();
		const marketIndex = 0;

		const slot = 12;
		const oracle = {
			price: vBid.add(vAsk).div(new BN(2)), // 11.5
			slot: new BN(slot),
			confidence: new BN(1),
			hasSufficientNumberOfDataPoints: true,
		};

		// insert a sell that crosses amm bid
		insertOrderToDLOB(
			dlob,
			user0.publicKey,
			OrderType.LIMIT,
			MarketType.PERP,
			1, // orderId
			marketIndex,
			vBid.sub(PRICE_PRECISION),
			new BN(1).mul(BASE_PRECISION), // quantity
			PositionDirection.SHORT,
			ZERO,
			ZERO,
			new BN(slot),
			new BN(200),
			undefined,
			undefined,
			0
		);

		// Market buy right above amm bid. crosses limit sell but can't be used
		insertOrderToDLOB(
			dlob,
			user3.publicKey,
			OrderType.MARKET,
			MarketType.PERP,
			2, // orderId
			marketIndex,
			new BN(0), // price
			new BN(1).mul(BASE_PRECISION), // quantity
			PositionDirection.LONG,
			vBid.add(PRICE_PRECISION),
			vAsk,
			new BN(slot),
			new BN(200)
		);

		// insert a limit buy above the amm ask
		insertOrderToDLOB(
			dlob,
			user1.publicKey,
			OrderType.LIMIT,
			MarketType.PERP,
			3, // orderId
			marketIndex,
			vAsk.add(PRICE_PRECISION), // price,
			new BN(8768).mul(BASE_PRECISION).div(new BN(10000)), // quantity
			PositionDirection.LONG,
			ZERO,
			ZERO,
			new BN(slot),
			undefined,
			undefined,
			undefined,
			0
		);

		// Market sell right below amm ask. crosses limit buy but can't be used
		insertOrderToDLOB(
			dlob,
			user2.publicKey,
			OrderType.MARKET,
			MarketType.PERP,
			4, // orderId
			marketIndex,
			new BN(0), // price
			new BN(1).mul(BASE_PRECISION), // quantity
			PositionDirection.SHORT,
			vAsk.sub(PRICE_PRECISION),
			vBid,
			new BN(slot),
			new BN(200)
		);

		console.log(`Book state before fill:`);
		printBookState(dlob, marketIndex, vBid, vAsk, slot, oracle);

		const nodesToFillBefore = dlob.findTakingNodesToFill(
			marketIndex,
			slot,
			MarketType.PERP,
			oracle,
			false,
			10,
			vAsk,
			vBid
		);

		expect(nodesToFillBefore.length).to.equal(2);
	});

	it('Test limit bid fills during auction', () => {
		const vAsk = new BN(20).mul(PRICE_PRECISION);
		const vBid = new BN(5).mul(PRICE_PRECISION);

		const user0 = Keypair.generate();
		const user1 = Keypair.generate();
		const user2 = Keypair.generate();
		const user3 = Keypair.generate();

		const dlob = new DLOB();
		const marketIndex = 0;

		const slot = 9;
		const ts = 9;
		const oracle = {
			price: vBid.add(vAsk).div(new BN(2)), // 11.5
			slot: new BN(slot),
			confidence: new BN(1),
			hasSufficientNumberOfDataPoints: true,
		};

		insertOrderToDLOB(
			dlob,
			user3.publicKey,
			OrderType.LIMIT,
			MarketType.PERP,
			2, // orderId
			marketIndex,
			vAsk, // price
			new BN(1).mul(BASE_PRECISION), // quantity
			PositionDirection.LONG,
			vBid.add(PRICE_PRECISION),
			vAsk,
			new BN(0),
			new BN(200),
			undefined,
			undefined,
			10
		);

		insertOrderToDLOB(
			dlob,
			user2.publicKey,
			OrderType.LIMIT,
			MarketType.PERP,
			4, // orderId
			marketIndex,
			vBid, // price
			new BN(1).mul(BASE_PRECISION), // quantity
			PositionDirection.SHORT,
			vAsk.sub(PRICE_PRECISION),
			vBid,
			new BN(0),
			new BN(200),
			undefined,
			undefined,
			10
		);

		// insert a sell right above amm bid
		insertOrderToDLOB(
			dlob,
			user0.publicKey,
			OrderType.LIMIT,
			MarketType.PERP,
			5, // orderId
			marketIndex,
			oracle.price,
			new BN(1).mul(BASE_PRECISION), // quantity
			PositionDirection.SHORT,
			ZERO,
			ZERO,
			new BN(slot),
			new BN(200),
			undefined,
			true,
			0
		);

		// insert a buy below the amm ask
		insertOrderToDLOB(
			dlob,
			user1.publicKey,
			OrderType.LIMIT,
			MarketType.PERP,
			6, // orderId
			marketIndex,
			oracle.price, // price,
			new BN(8768).mul(BASE_PRECISION).div(new BN(10000)), // quantity
			PositionDirection.LONG,
			ZERO,
			ZERO,
			new BN(slot),
			undefined,
			undefined,
			true,
			0
		);

		const nodesToFillAfter = dlob.findNodesToFill(
			marketIndex,
			vBid,
			vAsk,
			slot,
			ts,
			MarketType.PERP,
			oracle,
			mockStateAccount,
			mockPerpMarkets[marketIndex]
		);

		expect(nodesToFillAfter.length).to.equal(2);

		expect(
			nodesToFillAfter[0].node.order?.orderId,
			'wrong taker orderId'
		).to.equal(4);
		expect(
			nodesToFillAfter[0].makerNodes[0]?.order?.orderId,
			'wrong maker orderId'
		).to.equal(6);

		expect(
			nodesToFillAfter[1].node.order?.orderId,
			'wrong taker orderId'
		).to.equal(2);
		expect(
			nodesToFillAfter[1].makerNodes[0]?.order?.orderId,
			'wrong maker orderId'
		).to.equal(5);
	});
});

describe('DLOB Spot Tests', () => {
	it('Test proper bids', () => {
		const vAsk = new BN(115);
		const vBid = new BN(100);
		const dlob = new DLOB();
		const marketIndex = 0;

		const slot = 12;
		const oracle = {
			price: vBid.add(vAsk).div(new BN(2)),
			slot: new BN(slot),
			confidence: new BN(1),
			hasSufficientNumberOfDataPoints: true,
		};
		const testCases = [
			{
				expectedIdx: 0,
				orderId: 5,
				price: new BN(0), // will calc 108
				direction: PositionDirection.LONG,
				orderType: OrderType.MARKET,
				slot: new BN(0),
				postOnly: false,
			},
			{
				expectedIdx: 1,
				orderId: 6,
				price: new BN(0), // will calc 108
				direction: PositionDirection.LONG,
				orderType: OrderType.MARKET,
				slot: new BN(1),
				postOnly: false,
			},
			{
				expectedIdx: 2,
				orderId: 7,
				price: new BN(0), // will calc 108
				direction: PositionDirection.LONG,
				orderType: OrderType.MARKET,
				slot: new BN(2),
				postOnly: false,
			},
			{
				expectedIdx: 4,
				orderId: 1,
				price: new BN(110),
				direction: PositionDirection.LONG,
				orderType: OrderType.LIMIT,
				slot: new BN(0),
				postOnly: true,
			},
			{
				expectedIdx: 5,
				orderId: 2,
				price: new BN(109),
				direction: PositionDirection.LONG,
				orderType: OrderType.LIMIT,
				slot: new BN(0),
				postOnly: true,
			},
			{
				expectedIdx: 6,
				orderId: 3,
				price: new BN(107),
				direction: PositionDirection.LONG,
				orderType: OrderType.LIMIT,
				slot: new BN(0),
				postOnly: true,
			},
			{
				expectedIdx: 7,
				orderId: 4,
				price: new BN(106),
				direction: PositionDirection.LONG,
				orderType: OrderType.LIMIT,
				slot: new BN(0),
				postOnly: true,
			},
		];

		for (const t of testCases) {
			const user0 = Keypair.generate();

			insertOrderToDLOB(
				dlob,
				user0.publicKey,
				t.orderType || OrderType.LIMIT,
				MarketType.SPOT,
				t.orderId || 0, // orderId
				marketIndex,
				t.price || new BN(0), // price
				BASE_PRECISION, // quantity
				t.direction || PositionDirection.LONG,
				!t.postOnly ? vBid : ZERO,
				!t.postOnly ? vAsk : ZERO,
				t.slot,
				undefined,
				undefined,
				t.postOnly
			);
		}

		const expectedTestCase = testCases.sort((a, b) => {
			// ascending order
			return a.expectedIdx - b.expectedIdx;
		});
		const bids = dlob.getBids(
			marketIndex,
			undefined,
			slot,
			MarketType.SPOT,
			oracle
		);

		console.log('The Book Bids:');
		let countBids = 0;
		for (const bid of bids) {
			printOrderNode(bid, oracle, slot);

			expect(bid.order?.orderId).to.equal(expectedTestCase[countBids].orderId);
			expect(bid.order?.price.toNumber()).to.equal(
				expectedTestCase[countBids].price?.toNumber()
			);
			expect(bid.order?.direction).to.equal(
				expectedTestCase[countBids].direction
			);
			expect(bid.order?.orderType).to.equal(
				expectedTestCase[countBids].orderType
			);
			countBids++;
		}

		expect(countBids).to.equal(testCases.length);
	});

	it('Test proper bids on multiple markets', () => {
		const vAsk = new BN(15);
		const vBid = new BN(10);
		const dlob = new DLOB();
		const marketIndex0 = 0;
		const marketIndex1 = 1;

		const slot = 12;
		const oracle = {
			price: vBid.add(vAsk).div(new BN(2)),
			slot: new BN(slot),
			confidence: new BN(1),
			hasSufficientNumberOfDataPoints: true,
		};
		const testCases = [
			{
				expectedIdx: 3,
				orderId: 5,
				price: new BN(0),
				direction: PositionDirection.LONG,
				orderType: OrderType.MARKET,
				marketIndex: marketIndex0,
			},
			{
				expectedIdx: 4,
				orderId: 6,
				price: new BN(0),
				direction: PositionDirection.LONG,
				orderType: OrderType.MARKET,
				marketIndex: marketIndex0,
			},
			{
				expectedIdx: 5,
				orderId: 7,
				price: new BN(0),
				direction: PositionDirection.LONG,
				orderType: OrderType.MARKET,
				marketIndex: marketIndex1,
			},
			{
				expectedIdx: 0,
				orderId: 1,
				price: new BN(12),
				direction: PositionDirection.LONG,
				orderType: OrderType.LIMIT,
				marketIndex: marketIndex0,
			},
			{
				expectedIdx: 1,
				orderId: 2,
				price: new BN(11),
				direction: PositionDirection.LONG,
				orderType: OrderType.LIMIT,
				marketIndex: marketIndex0,
			},
			{
				expectedIdx: 7,
				orderId: 3,
				price: new BN(8),
				direction: PositionDirection.LONG,
				orderType: OrderType.LIMIT,
				marketIndex: marketIndex0,
			},
			{
				expectedIdx: 6,
				orderId: 4,
				price: new BN(9),
				direction: PositionDirection.LONG,
				orderType: OrderType.LIMIT,
				marketIndex: marketIndex1,
			},
		];

		for (const t of testCases) {
			const user0 = Keypair.generate();

			insertOrderToDLOB(
				dlob,
				user0.publicKey,
				t.orderType || OrderType.LIMIT,
				MarketType.SPOT,
				t.orderId || 0, // orderId
				t.marketIndex,
				t.price || new BN(0), // price
				BASE_PRECISION, // quantity
				t.direction || PositionDirection.LONG,
				vBid,
				vAsk
			);
		}

		const bids0 = dlob.getBids(
			marketIndex0,
			vBid,
			slot,
			MarketType.SPOT,
			oracle
		);
		let countBids0 = 0;
		for (const bid of bids0) {
			console.log(
				` . vAMMNode? ${bid.isVammNode()}, ${JSON.stringify(
					bid.order?.orderType
				)} , ${bid.order?.orderId.toString()} , vammTestgetPRice: ${bid.getPrice(
					oracle,
					slot
				)}, price: ${bid.order?.price.toString()}, quantity: ${bid.order?.baseAssetAmountFilled.toString()}/${bid.order?.baseAssetAmount.toString()}`
			);
			countBids0++;
		}
		expect(countBids0).to.equal(5);

		const bids1 = dlob.getBids(
			marketIndex1,
			vBid,
			slot,
			MarketType.SPOT,
			oracle
		);
		let countBids1 = 0;
		for (const bid of bids1) {
			console.log(
				` . vAMMNode? ${bid.isVammNode()}, ${JSON.stringify(
					bid.order?.orderType
				)} , ${bid.order?.orderId.toString()} , vammTestgetPRice: ${bid.getPrice(
					oracle,
					slot
				)}, price: ${bid.order?.price.toString()}, quantity: ${bid.order?.baseAssetAmountFilled.toString()}/${bid.order?.baseAssetAmount.toString()}`
			);

			countBids1++;
		}
		expect(countBids1).to.equal(2);
	});

	it('Test proper asks', () => {
		const vAsk = new BN(15);
		const vBid = new BN(10);
		const dlob = new DLOB();
		const marketIndex = 0;

		const slot = 12;
		const oracle = {
			price: vBid.add(vAsk).div(new BN(2)),
			slot: new BN(slot),
			confidence: new BN(1),
			hasSufficientNumberOfDataPoints: true,
		};
		const testCases = [
			{
				expectedIdx: 0,
				orderId: 3,
				price: new BN(0),
				direction: PositionDirection.SHORT,
				orderType: OrderType.MARKET,
				slot: new BN(0),
				postOnly: false,
			},
			{
				expectedIdx: 1,
				orderId: 4,
				price: new BN(0),
				direction: PositionDirection.SHORT,
				orderType: OrderType.MARKET,
				slot: new BN(1),
				postOnly: false,
			},
			{
				expectedIdx: 2,
				orderId: 5,
				price: new BN(0),
				direction: PositionDirection.SHORT,
				orderType: OrderType.MARKET,
				slot: new BN(2),
				postOnly: false,
			},
			{
				expectedIdx: 3,
				orderId: 1,
				price: new BN(13),
				direction: PositionDirection.SHORT,
				orderType: OrderType.LIMIT,
				slot: new BN(3),
				postOnly: false,
			},
			{
				expectedIdx: 6,
				orderId: 6,
				price: new BN(16),
				direction: PositionDirection.SHORT,
				orderType: OrderType.LIMIT,
				slot: new BN(0),
				postOnly: true,
			},
			{
				expectedIdx: 7,
				orderId: 7,
				price: new BN(17),
				direction: PositionDirection.SHORT,
				orderType: OrderType.LIMIT,
				slot: new BN(0),
				postOnly: true,
			},
			{
				expectedIdx: 4,
				orderId: 2,
				price: new BN(14),
				direction: PositionDirection.SHORT,
				orderType: OrderType.LIMIT,
				slot: new BN(0),
				postOnly: true,
			},
		];

		for (const t of testCases) {
			const user0 = Keypair.generate();

			insertOrderToDLOB(
				dlob,
				user0.publicKey,
				t.orderType || OrderType.LIMIT,
				MarketType.SPOT,
				t.orderId || 0, // orderId
				marketIndex,
				t.price || new BN(0), // price
				BASE_PRECISION, // quantity
				t.direction || PositionDirection.SHORT,
				!t.postOnly ? vBid : ZERO,
				!t.postOnly ? vAsk : ZERO,
				t.slot,
				undefined,
				undefined,
				t.postOnly
			);
		}

		const expectedTestCase = testCases.sort((a, b) => {
			// ascending order
			return a.expectedIdx - b.expectedIdx;
		});
		const asks = dlob.getAsks(marketIndex, vAsk, slot, MarketType.SPOT, oracle);

		console.log('The Book Asks:');
		let countAsks = 0;
		for (const ask of asks) {
			console.log(
				` . vAMMNode? ${ask.isVammNode()}, ${JSON.stringify(
					ask.order?.orderType
				)} , ${ask.order?.orderId.toString()} , vammTestgetPRice: ${ask.getPrice(
					oracle,
					slot
				)}, price: ${ask.order?.price.toString()}, quantity: ${ask.order?.baseAssetAmountFilled.toString()}/${ask.order?.baseAssetAmount.toString()}`
			);

			expect(ask.order?.orderId).to.equal(expectedTestCase[countAsks].orderId);
			expect(ask.order?.price.toNumber()).to.equal(
				expectedTestCase[countAsks].price?.toNumber()
			);
			expect(ask.order?.direction).to.equal(
				expectedTestCase[countAsks].direction
			);
			expect(ask.order?.orderType).to.equal(
				expectedTestCase[countAsks].orderType
			);
			countAsks++;
		}

		expect(countAsks).to.equal(testCases.length);
	});

	it('Test insert market orders', () => {
		const slot = 12;
		const vAsk = new BN(110);
		const vBid = new BN(100);
		const oracle = {
			price: vBid.add(vAsk).div(new BN(2)),
			slot: new BN(slot),
			confidence: new BN(1),
			hasSufficientNumberOfDataPoints: true,
		};
		const dlob = new DLOB();
		const marketIndex = 0;

		// 3 mkt buys
		for (let i = 0; i < 3; i++) {
			const user0 = Keypair.generate();

			insertOrderToDLOB(
				dlob,
				user0.publicKey,
				OrderType.MARKET,
				MarketType.SPOT,
				i + 1,
				marketIndex,
				new BN(0),
				BASE_PRECISION,
				PositionDirection.LONG,
				vBid,
				vAsk
			);
		}

		// 3 mkt sells
		for (let i = 0; i < 3; i++) {
			const user0 = Keypair.generate();

			insertOrderToDLOB(
				dlob,
				user0.publicKey,
				OrderType.MARKET,
				MarketType.SPOT,
				i + 1,
				marketIndex,
				new BN(0),
				BASE_PRECISION,
				PositionDirection.SHORT,
				vBid,
				vAsk
			);
		}

		let asks = 0;
		for (const ask of dlob.getAsks(
			marketIndex,
			vAsk,
			2,
			MarketType.SPOT,
			oracle
		)) {
			// vamm node is last in asks
			asks++;

			if (ask.order) {
				// market orders
				expect(getVariant(ask.order?.status)).to.equal('open');
				expect(getVariant(ask.order?.orderType)).to.equal('market');
				expect(getVariant(ask.order?.direction)).to.equal('short');
				expect(ask.order?.orderId).to.equal(asks);
			}
		}
		expect(asks).to.equal(3);

		let bids = 0;
		for (const bid of dlob.getBids(
			marketIndex,
			vBid,
			2,
			MarketType.SPOT,
			oracle
		)) {
			// market orders
			expect(getVariant(bid.order?.status)).to.equal('open');
			expect(getVariant(bid.order?.orderType)).to.equal('market');
			expect(getVariant(bid.order?.direction)).to.equal('long');
			expect(bid.order?.orderId).to.equal(bids + 1);
			bids++;
		}
		expect(bids).to.equal(3); // 3 orders
	});

	it('Test insert limit orders', () => {
		const vAsk = new BN(110);
		const vBid = new BN(100);
		const slot = 12;
		const oracle = {
			price: vBid.add(vAsk).div(new BN(2)),
			slot: new BN(slot),
			confidence: new BN(1),
			hasSufficientNumberOfDataPoints: true,
		};

		const user0 = Keypair.generate();
		const user1 = Keypair.generate();
		const user2 = Keypair.generate();
		const user3 = Keypair.generate();
		const user4 = Keypair.generate();
		const user5 = Keypair.generate();

		const dlob = new DLOB();
		const marketIndex = 0;
		insertOrderToDLOB(
			dlob,
			user0.publicKey,
			OrderType.LIMIT,
			MarketType.SPOT,
			3, // orderId
			marketIndex,
			new BN(50),
			BASE_PRECISION,
			PositionDirection.LONG,
			vBid,
			vAsk
		);

		insertOrderToDLOB(
			dlob,
			user1.publicKey,
			OrderType.LIMIT,
			MarketType.SPOT,
			2, // orderId
			marketIndex,
			new BN(60),
			BASE_PRECISION,
			PositionDirection.LONG,
			vBid,
			vAsk
		);

		insertOrderToDLOB(
			dlob,
			user2.publicKey,
			OrderType.LIMIT,
			MarketType.SPOT,
			1, // orderId
			marketIndex,
			new BN(70),
			BASE_PRECISION,
			PositionDirection.LONG,
			vBid,
			vAsk
		);

		insertOrderToDLOB(
			dlob,
			user3.publicKey,
			OrderType.LIMIT,
			MarketType.SPOT,
			1, // orderId
			marketIndex,
			new BN(120),
			BASE_PRECISION,
			PositionDirection.SHORT,
			vBid,
			vAsk
		);

		insertOrderToDLOB(
			dlob,
			user4.publicKey,
			OrderType.LIMIT,
			MarketType.SPOT,
			2, // orderId
			marketIndex,
			new BN(130),
			BASE_PRECISION,
			PositionDirection.SHORT,
			vBid,
			vAsk
		);

		insertOrderToDLOB(
			dlob,
			user5.publicKey,
			OrderType.LIMIT,
			MarketType.SPOT,
			3, // orderId
			marketIndex,
			new BN(140),
			BASE_PRECISION,
			PositionDirection.SHORT,
			vBid,
			vAsk
		);

		let asks = 0;
		for (const ask of dlob.getAsks(
			marketIndex,
			vAsk,
			slot,
			MarketType.SPOT,
			oracle
		)) {
			if (!ask.order) {
				console.error('wtf ask vamm?');
				continue;
			}
			// market orders
			console.log(`ask price: ${ask.order?.price.toString()}`);
			expect(getVariant(ask.order?.status)).to.equal('open');
			expect(getVariant(ask.order?.orderType)).to.equal('limit');
			expect(getVariant(ask.order?.direction)).to.equal('short');
			expect(ask.order?.orderId).to.equal(asks + 1);
			expect(ask.order?.price.gt(vAsk)).to.equal(true);
			asks++;
		}
		expect(asks).to.equal(3);

		let bids = 0;
		for (const bid of dlob.getBids(
			marketIndex,
			vBid,
			slot,
			MarketType.SPOT,
			oracle
		)) {
			if (!bid.order) {
				console.error('wtf bid vamm?');
				continue;
			}
			// market orders
			console.log(`bid price: ${bid.order?.price.toString()}`);
			expect(getVariant(bid.order?.status)).to.equal('open');
			expect(getVariant(bid.order?.orderType)).to.equal('limit');
			expect(getVariant(bid.order?.direction)).to.equal('long');
			expect(bid.order?.orderId).to.equal(bids + 1);
			expect(bid.order?.price.lt(vBid)).to.equal(true);
			bids++;
		}
		expect(bids).to.equal(3);
	});

	it('Test multiple market orders fill with multiple limit orders', () => {
		const vAsk = new BN(15);
		const vBid = new BN(10);

		const user0 = Keypair.generate();
		const user1 = Keypair.generate();
		const user2 = Keypair.generate();
		const user4 = Keypair.generate();
		const user5 = Keypair.generate();

		const dlob = new DLOB();
		const marketIndex = 0;

		// insert some limit buys above vamm bid, below ask
		insertOrderToDLOB(
			dlob,
			user0.publicKey,
			OrderType.LIMIT,
			MarketType.SPOT,
			1, // orderId
			marketIndex,
			new BN(11), // price
			BASE_PRECISION, // quantity
			PositionDirection.LONG,
			vBid,
			vAsk,
			undefined,
			undefined,
			undefined,
			true
		);
		insertOrderToDLOB(
			dlob,
			user1.publicKey,
			OrderType.LIMIT,
			MarketType.SPOT,
			2, // orderId
			marketIndex,
			new BN(12), // price
			BASE_PRECISION, // quantity
			PositionDirection.LONG,
			vBid,
			vAsk,
			undefined,
			undefined,
			undefined,
			true
		);
		insertOrderToDLOB(
			dlob,
			user2.publicKey,
			OrderType.LIMIT,
			MarketType.SPOT,
			3, // orderId
			marketIndex,
			new BN(13), // price
			BASE_PRECISION, // quantity
			PositionDirection.LONG,
			vBid,
			vAsk,
			undefined,
			undefined,
			undefined,
			true
		);

		// should have no crossing orders
		const nodesToFillBefore = dlob.findNodesToFill(
			marketIndex,
			undefined,
			undefined,
			Date.now(),
			12, // auction over
			MarketType.SPOT,
			{
				price: vBid.add(vAsk).div(new BN(2)),
				slot: new BN(12),
				confidence: new BN(1),
				hasSufficientNumberOfDataPoints: true,
			},
			mockStateAccount,
			mockSpotMarkets[marketIndex]
		);
		expect(nodesToFillBefore.length).to.equal(0);

		// place two market sell order eating 2 of the limit orders
		insertOrderToDLOB(
			dlob,
			user4.publicKey,
			OrderType.MARKET,
			MarketType.SPOT,
			4, // orderId
			marketIndex,
			new BN(12), // price
			new BN(1).mul(BASE_PRECISION), // quantity
			PositionDirection.SHORT,
			vBid,
			vAsk
		);
		insertOrderToDLOB(
			dlob,
			user5.publicKey,
			OrderType.MARKET,
			MarketType.SPOT,
			5, // orderId
			marketIndex,
			new BN(12), // price
			new BN(1).mul(BASE_PRECISION), // quantity
			PositionDirection.SHORT,
			vBid,
			vAsk
		);

		const nodesToFillAfter = dlob.findNodesToFill(
			marketIndex,
			undefined,
			undefined,
			12, // auction over
			Date.now(),
			MarketType.SPOT,
			{
				price: vBid.add(vAsk).div(new BN(2)),
				slot: new BN(12),
				confidence: new BN(1),
				hasSufficientNumberOfDataPoints: true,
			},
			mockStateAccount,
			mockSpotMarkets[marketIndex]
		);
		for (const n of nodesToFillAfter) {
			console.log(
				`cross found: taker orderId: ${n.node.order?.orderId.toString()}: BAA: ${n.node.order?.baseAssetAmount.toString()}, maker orderId: ${n.makerNodes[0]?.order?.orderId.toString()}: BAA: ${n.makerNodes[0]?.order?.baseAssetAmount.toString()}`
			);
		}
		expect(nodesToFillAfter.length).to.equal(2);

		// first taker should fill with best maker
		expect(nodesToFillAfter[0].node.order?.orderId).to.equal(4);
		expect(nodesToFillAfter[0].makerNodes[0]?.order?.orderId).to.equal(3);

		// second taker should fill with second best maker
		expect(nodesToFillAfter[1].node.order?.orderId).to.equal(5);
		expect(nodesToFillAfter[1].makerNodes[0]?.order?.orderId).to.equal(2);
	});

	it('Test one market order fills two limit orders', () => {
		const vAsk = new BN(15);
		const vBid = new BN(10);

		const user0 = Keypair.generate();
		const user1 = Keypair.generate();
		const user2 = Keypair.generate();
		const user3 = Keypair.generate();

		const dlob = new DLOB();
		const marketIndex = 0;

		// insert some limit sells below vAMM ask, above bid
		insertOrderToDLOB(
			dlob,
			user0.publicKey,
			OrderType.LIMIT,
			MarketType.SPOT,
			1, // orderId
			marketIndex,
			new BN(14), // price
			BASE_PRECISION, // quantity
			PositionDirection.SHORT,
			vBid,
			vAsk,
			undefined,
			undefined,
			undefined,
			true
		);
		insertOrderToDLOB(
			dlob,
			user1.publicKey,
			OrderType.LIMIT,
			MarketType.SPOT,
			2, // orderId
			marketIndex,
			new BN(12), // price
			BASE_PRECISION, // quantity
			PositionDirection.SHORT,
			vBid,
			vAsk,
			undefined,
			undefined,
			undefined,
			true
		);
		insertOrderToDLOB(
			dlob,
			user2.publicKey,
			OrderType.LIMIT,
			MarketType.SPOT,
			3, // orderId
			marketIndex,
			new BN(11), // price
			BASE_PRECISION, // quantity
			PositionDirection.SHORT,
			vBid,
			vAsk,
			undefined,
			undefined,
			undefined,
			true
		);

		// should have no crossing orders
		const nodesToFillBefore = dlob.findNodesToFill(
			marketIndex,
			undefined,
			undefined,
			12, // auction over
			Date.now(),
			MarketType.SPOT,
			{
				price: vBid.add(vAsk).div(new BN(2)),
				slot: new BN(12),
				confidence: new BN(1),
				hasSufficientNumberOfDataPoints: true,
			},
			mockStateAccount,
			mockSpotMarkets[marketIndex]
		);
		expect(nodesToFillBefore.length).to.equal(0);

		// place one market buy order eating 2 of the limit orders
		insertOrderToDLOB(
			dlob,
			user3.publicKey,
			OrderType.MARKET,
			MarketType.SPOT,
			4, // orderId
			marketIndex,
			new BN(12), // price
			new BN(2).mul(BASE_PRECISION), // quantity
			PositionDirection.LONG,
			vBid,
			vAsk
		);

		const nodesToFillAfter = dlob.findNodesToFill(
			marketIndex,
			undefined,
			undefined,
			12, // auction over
			Date.now(),
			MarketType.SPOT,
			{
				price: vBid.add(vAsk).div(new BN(2)),
				slot: new BN(12),
				confidence: new BN(1),
				hasSufficientNumberOfDataPoints: true,
			},
			mockStateAccount,
			mockSpotMarkets[marketIndex]
		);
		for (const n of nodesToFillAfter) {
			console.log(
				`cross found: taker orderId: ${n.node.order?.orderId.toString()}: BAA: ${n.node.order?.baseAssetAmountFilled.toString()}/${n.node.order?.baseAssetAmount.toString()}, maker orderId: ${n.makerNodes[0]?.order?.orderId.toString()}: BAA: ${n.makerNodes[0]?.order?.baseAssetAmountFilled.toString()}/${n.makerNodes[0]?.order?.baseAssetAmount.toString()}`
			);
		}
		expect(nodesToFillAfter.length).to.equal(2);

		// taker should fill completely with best maker
		expect(nodesToFillAfter[0].node.order?.orderId).to.equal(4);
		expect(nodesToFillAfter[0].makerNodes[0]?.order?.orderId).to.equal(3);

		// taker should fill completely with second best maker
		expect(nodesToFillAfter[1].node.order?.orderId).to.equal(4);
		expect(nodesToFillAfter[1].makerNodes[0]?.order?.orderId).to.equal(2);
	});

	it('Test two market orders to fill one limit order', () => {
		const fallbackAsk = new BN(15);
		const fallbackBid = new BN(8);

		const user0 = Keypair.generate();
		const user1 = Keypair.generate();
		const user2 = Keypair.generate();
		const user3 = Keypair.generate();
		const user4 = Keypair.generate();

		const dlob = new DLOB();
		const marketIndex = 0;

		const slot = 12;
		const oracle = {
			price: fallbackBid.add(fallbackAsk).div(new BN(2)),
			slot: new BN(slot),
			confidence: new BN(1),
			hasSufficientNumberOfDataPoints: true,
		};

		// insert some limit sells below vAMM ask, above bid
		insertOrderToDLOB(
			dlob,
			user0.publicKey,
			OrderType.LIMIT,
			MarketType.SPOT,
			1, // orderId
			marketIndex,
			new BN(14), // price
			BASE_PRECISION, // quantity
			PositionDirection.SHORT,
			fallbackBid,
			fallbackAsk,
			undefined,
			undefined,
			undefined,
			true
		);
		insertOrderToDLOB(
			dlob,
			user1.publicKey,
			OrderType.LIMIT,
			MarketType.SPOT,
			2, // orderId
			marketIndex,
			new BN(13), // price
			BASE_PRECISION, // quantity
			PositionDirection.SHORT,
			fallbackBid,
			fallbackAsk,
			undefined,
			undefined,
			undefined,
			true
		);
		insertOrderToDLOB(
			dlob,
			user2.publicKey,
			OrderType.LIMIT,
			MarketType.SPOT,
			3, // orderId
			marketIndex,
			new BN(8), // price <-- best price
			new BN(3).mul(BASE_PRECISION), // quantity
			PositionDirection.SHORT,
			fallbackBid,
			fallbackAsk,
			undefined,
			undefined,
			undefined,
			true
		);

		// should have no crossing orders
		const nodesToFillBefore = dlob.findNodesToFill(
			marketIndex,
			undefined,
			undefined,
			12, // auction over
			Date.now(),
			MarketType.SPOT,
			oracle,
			mockStateAccount,
			mockSpotMarkets[marketIndex]
		);
		expect(nodesToFillBefore.length).to.equal(0);

		// place two market buy orders to eat the best ask
		insertOrderToDLOB(
			dlob,
			user3.publicKey,
			OrderType.MARKET,
			MarketType.SPOT,
			4, // orderId
			marketIndex,
			fallbackAsk, // price
			new BN(1).mul(BASE_PRECISION), // quantity
			PositionDirection.LONG,
			fallbackBid,
			fallbackAsk
		);
		insertOrderToDLOB(
			dlob,
			user4.publicKey,
			OrderType.MARKET,
			MarketType.SPOT,
			5, // orderId
			marketIndex,
			fallbackAsk, // price
			new BN(2).mul(BASE_PRECISION), // quantity
			PositionDirection.LONG,
			fallbackBid,
			fallbackAsk
		);

		const nodesToFillAfter = dlob.findNodesToFill(
			marketIndex,
			undefined,
			undefined,
			slot, // auction over
			Date.now(),
			MarketType.SPOT,
			oracle,
			mockStateAccount,
			mockSpotMarkets[marketIndex]
		);
		const mktNodes = dlob.findExpiredNodesToFill(
			marketIndex,
			slot,
			MarketType.SPOT
		);
		console.log(`market nodes: ${mktNodes.length}`);

		printBookState(dlob, marketIndex, fallbackBid, fallbackAsk, slot, oracle);

		for (const n of nodesToFillAfter) {
			console.log(
				`cross found: taker orderId: ${n.node.order?.orderId.toString()}: BAA: ${n.node.order?.baseAssetAmountFilled.toString()}/${n.node.order?.baseAssetAmount.toString()}, maker orderId: ${n.makerNodes[0]?.order?.orderId.toString()}: BAA: ${n.makerNodes[0]?.order?.baseAssetAmountFilled.toString()}/${n.makerNodes[0]?.order?.baseAssetAmount.toString()}`
			);
		}
		expect(nodesToFillAfter.length).to.equal(2);

		// taker should fill completely with best maker
		expect(nodesToFillAfter[0].node.order?.orderId).to.equal(4);
		expect(nodesToFillAfter[0].makerNodes[0]?.order?.orderId).to.equal(3);

		// taker should fill completely with second best maker
		expect(nodesToFillAfter[1].node.order?.orderId).to.equal(5);
		expect(nodesToFillAfter[1].makerNodes[0]?.order?.orderId).to.equal(3);
	});

	it('Test market orders skipping maker with same authority', () => {
		const vAsk = new BN(15);
		const vBid = new BN(8);

		const user0 = Keypair.generate();
		const user1 = Keypair.generate();

		const dlob = new DLOB();
		const marketIndex = 0;

		const slot = 12;
		const oracle = {
			price: vBid.add(vAsk).div(new BN(2)),
			slot: new BN(slot),
			confidence: new BN(1),
			hasSufficientNumberOfDataPoints: true,
		};

		// insert some limit sells below vAMM ask, above bid
		insertOrderToDLOB(
			dlob,
			user0.publicKey,
			OrderType.LIMIT,
			MarketType.PERP,
			1, // orderId
			marketIndex,
			new BN(14), // price
			BASE_PRECISION, // quantity
			PositionDirection.SHORT,
			vBid,
			vAsk,
			undefined,
			undefined,
			undefined,
			true
		);
		insertOrderToDLOB(
			dlob,
			user1.publicKey,
			OrderType.LIMIT,
			MarketType.PERP,
			2, // orderId
			marketIndex,
			new BN(13), // price
			BASE_PRECISION, // quantity
			PositionDirection.SHORT,
			vBid,
			vAsk,
			undefined,
			undefined,
			undefined,
			true
		);

		// should have no crossing orders
		const nodesToFillBefore = dlob.findNodesToFill(
			marketIndex,
			undefined,
			undefined,
			12, // auction over
			Date.now(),
			MarketType.PERP,
			oracle,
			mockStateAccount,
			mockPerpMarkets[marketIndex]
		);
		expect(nodesToFillBefore.length).to.equal(0);

		// place two market buy orders to eat the best ask
		insertOrderToDLOB(
			dlob,
			user1.publicKey,
			OrderType.MARKET,
			MarketType.PERP,
			3, // orderId
			marketIndex,
			new BN(0), // price
			BASE_PRECISION, // quantity
			PositionDirection.LONG,
			vBid,
			vAsk
		);
		insertOrderToDLOB(
			dlob,
			user0.publicKey,
			OrderType.MARKET,
			MarketType.PERP,
			4, // orderId
			marketIndex,
			new BN(0), // price
			BASE_PRECISION, // quantity
			PositionDirection.LONG,
			vBid,
			vAsk
		);

		const nodesToFillAfter = dlob.findNodesToFill(
			marketIndex,
			undefined,
			undefined,
			slot, // auction over
			Date.now(),
			MarketType.PERP,
			oracle,
			mockStateAccount,
			mockPerpMarkets[marketIndex]
		);

		printBookState(dlob, marketIndex, vBid, vAsk, slot, oracle);

		for (const n of nodesToFillAfter) {
			console.log(
				`cross found: taker orderId: ${n.node.order?.orderId.toString()}: BAA: ${n.node.order?.baseAssetAmountFilled.toString()}/${n.node.order?.baseAssetAmount.toString()}, maker orderId: ${n.makerNodes[0]?.order?.orderId.toString()}: BAA: ${n.makerNodes[0]?.order?.baseAssetAmountFilled.toString()}/${n.makerNodes[0]?.order?.baseAssetAmount.toString()}`
			);
		}
		expect(nodesToFillAfter.length).to.equal(2);

		// taker should fill completely with best maker
		expect(nodesToFillAfter[0].node.order?.orderId).to.equal(3);
		expect(nodesToFillAfter[0].makerNodes[0]?.order?.orderId).to.equal(1);

		// taker should fill completely with second best maker
		expect(nodesToFillAfter[1].node.order?.orderId).to.equal(4);
		expect(nodesToFillAfter[1].makerNodes[0]?.order?.orderId).to.equal(2);
	});

	it('Test limit orders skipping maker with same authority', () => {
		const vAsk = new BN(15);
		const vBid = new BN(8);

		const user0 = Keypair.generate();
		const user1 = Keypair.generate();

		const dlob = new DLOB();
		const marketIndex = 0;

		const slot = 12;
		const oracle = {
			price: vBid.add(vAsk).div(new BN(2)),
			slot: new BN(slot),
			confidence: new BN(1),
			hasSufficientNumberOfDataPoints: true,
		};

		// insert some limit sells below vAMM ask, above bid
		insertOrderToDLOB(
			dlob,
			user0.publicKey,
			OrderType.LIMIT,
			MarketType.PERP,
			1, // orderId
			marketIndex,
			new BN(14), // price
			BASE_PRECISION, // quantity
			PositionDirection.SHORT,
			vBid,
			vAsk,
			new BN(1)
		);
		insertOrderToDLOB(
			dlob,
			user1.publicKey,
			OrderType.LIMIT,
			MarketType.PERP,
			2, // orderId
			marketIndex,
			new BN(13), // price
			BASE_PRECISION, // quantity
			PositionDirection.SHORT,
			vBid,
			vAsk,
			new BN(1)
		);

		// should have no crossing orders
		const nodesToFillBefore = dlob.findNodesToFill(
			marketIndex,
			undefined,
			undefined,
			12, // auction over
			Date.now(),
			MarketType.PERP,
			oracle,
			mockStateAccount,
			mockPerpMarkets[marketIndex]
		);
		expect(nodesToFillBefore.length).to.equal(0);

		// place two market buy orders to eat the best ask
		insertOrderToDLOB(
			dlob,
			user1.publicKey,
			OrderType.LIMIT,
			MarketType.PERP,
			3, // orderId
			marketIndex,
			new BN(15), // price
			BASE_PRECISION, // quantity
			PositionDirection.LONG,
			vBid,
			vAsk,
			new BN(0),
			undefined,
			undefined,
			true
		);
		insertOrderToDLOB(
			dlob,
			user0.publicKey,
			OrderType.LIMIT,
			MarketType.PERP,
			4, // orderId
			marketIndex,
			new BN(14), // price
			BASE_PRECISION, // quantity
			PositionDirection.LONG,
			vBid,
			vAsk,
			new BN(0),
			undefined,
			undefined,
			true
		);

		const nodesToFillAfter = dlob.findNodesToFill(
			marketIndex,
			undefined,
			undefined,
			slot, // auction over
			Date.now(),
			MarketType.PERP,
			oracle,
			mockStateAccount,
			mockPerpMarkets[marketIndex]
		);

		printBookState(dlob, marketIndex, vBid, vAsk, slot, oracle);

		for (const n of nodesToFillAfter) {
			console.log(
				`cross found: taker orderId: ${n.node.order?.orderId.toString()}: BAA: ${n.node.order?.baseAssetAmountFilled.toString()}/${n.node.order?.baseAssetAmount.toString()}, maker orderId: ${n.makerNodes[0]?.order?.orderId.toString()}: BAA: ${n.makerNodes[0]?.order?.baseAssetAmountFilled.toString()}/${n.makerNodes[0]?.order?.baseAssetAmount.toString()}`
			);
		}
		expect(nodesToFillAfter.length).to.equal(2);

		// taker should fill completely with best maker
		expect(nodesToFillAfter[0].node.order?.orderId).to.equal(2);
		expect(nodesToFillAfter[0].makerNodes[0]?.order?.orderId).to.equal(4);

		// taker should fill completely with second best maker
		expect(nodesToFillAfter[1].node.order?.orderId).to.equal(1);
		expect(nodesToFillAfter[1].makerNodes[0]?.order?.orderId).to.equal(3);
	});

	// add back if dlob checks limit order age again
	it.skip('Test limit orders skipping more recent post onlys', () => {
		const vAsk = new BN(15);
		const vBid = new BN(8);

		const user0 = Keypair.generate();
		const user1 = Keypair.generate();

		const dlob = new DLOB();
		const marketIndex = 0;

		const slot = 12;
		const oracle = {
			price: vBid.add(vAsk).div(new BN(2)),
			slot: new BN(slot),
			confidence: new BN(1),
			hasSufficientNumberOfDataPoints: true,
		};

		// insert some limit sells below vAMM ask, above bid
		insertOrderToDLOB(
			dlob,
			user0.publicKey,
			OrderType.LIMIT,
			MarketType.PERP,
			1, // orderId
			marketIndex,
			new BN(14), // price
			BASE_PRECISION, // quantity
			PositionDirection.SHORT,
			vBid,
			vAsk,
			new BN(1)
		);
		insertOrderToDLOB(
			dlob,
			user1.publicKey,
			OrderType.LIMIT,
			MarketType.PERP,
			2, // orderId
			marketIndex,
			new BN(13), // price
			BASE_PRECISION, // quantity
			PositionDirection.SHORT,
			vBid,
			vAsk,
			new BN(1)
		);

		// should have no crossing orders
		const nodesToFillBefore = dlob.findNodesToFill(
			marketIndex,
			undefined,
			undefined,
			12, // auction over
			Date.now(),
			MarketType.PERP,
			oracle,
			mockStateAccount,
			mockPerpMarkets[marketIndex]
		);
		expect(nodesToFillBefore.length).to.equal(0);

		// add post only orders that are newer than resting limit orders and thus cant match
		insertOrderToDLOB(
			dlob,
			user1.publicKey,
			OrderType.LIMIT,
			MarketType.PERP,
			3, // orderId
			marketIndex,
			new BN(15), // price
			BASE_PRECISION, // quantity
			PositionDirection.LONG,
			vBid,
			vAsk,
			new BN(2),
			undefined,
			undefined,
			true
		);
		insertOrderToDLOB(
			dlob,
			user0.publicKey,
			OrderType.LIMIT,
			MarketType.PERP,
			4, // orderId
			marketIndex,
			new BN(14), // price
			BASE_PRECISION, // quantity
			PositionDirection.LONG,
			vBid,
			vAsk,
			new BN(2),
			undefined,
			undefined,
			true
		);

		let nodesToFillAfter = dlob.findNodesToFill(
			marketIndex,
			undefined,
			undefined,
			slot, // auction over
			Date.now(),
			MarketType.PERP,
			oracle,
			mockStateAccount,
			mockPerpMarkets[marketIndex]
		);

		expect(nodesToFillAfter.length).to.equal(0);

		// add post only orders that are older than resting limit orders
		insertOrderToDLOB(
			dlob,
			user1.publicKey,
			OrderType.LIMIT,
			MarketType.PERP,
			5, // orderId
			marketIndex,
			new BN(15), // price
			BASE_PRECISION, // quantity
			PositionDirection.LONG,
			vBid,
			vAsk,
			new BN(0),
			undefined,
			undefined,
			true
		);
		insertOrderToDLOB(
			dlob,
			user0.publicKey,
			OrderType.LIMIT,
			MarketType.PERP,
			6, // orderId
			marketIndex,
			new BN(14), // price
			BASE_PRECISION, // quantity
			PositionDirection.LONG,
			vBid,
			vAsk,
			new BN(0),
			undefined,
			undefined,
			true
		);

		nodesToFillAfter = dlob.findNodesToFill(
			marketIndex,
			undefined,
			undefined,
			slot, // auction over
			Date.now(),
			MarketType.PERP,
			oracle,
			mockStateAccount,
			mockPerpMarkets[marketIndex]
		);

		expect(nodesToFillAfter.length).to.equal(2);

		printBookState(dlob, marketIndex, vBid, vAsk, slot, oracle);

		for (const n of nodesToFillAfter) {
			console.log(
				`cross found: taker orderId: ${n.node.order?.orderId.toString()}: BAA: ${n.node.order?.baseAssetAmountFilled.toString()}/${n.node.order?.baseAssetAmount.toString()}, maker orderId: ${n.makerNodes[0]?.order?.orderId.toString()}: BAA: ${n.makerNodes[0]?.order?.baseAssetAmountFilled.toString()}/${n.makerNodes[0]?.order?.baseAssetAmount.toString()}`
			);
		}
		expect(nodesToFillAfter.length).to.equal(2);

		// taker should fill completely with best maker
		expect(nodesToFillAfter[0].node.order?.orderId).to.equal(2);
		expect(nodesToFillAfter[0].makerNodes[0]?.order?.orderId).to.equal(6);

		// taker should fill completely with second best maker
		expect(nodesToFillAfter[1].node.order?.orderId).to.equal(1);
		expect(nodesToFillAfter[1].makerNodes[0]?.order?.orderId).to.equal(5);
	});

	it('Test trigger orders', () => {
		const vAsk = new BN(15);
		const vBid = new BN(8);

		const user0 = Keypair.generate();
		const user1 = Keypair.generate();
		const user2 = Keypair.generate();
		const user3 = Keypair.generate();
		const user4 = Keypair.generate();
		const user5 = Keypair.generate();
		const user6 = Keypair.generate();
		const user7 = Keypair.generate();
		const user8 = Keypair.generate();
		const user9 = Keypair.generate();
		const user10 = Keypair.generate();
		const user11 = Keypair.generate();

		const dlob = new DLOB();
		const marketIndex = 0;

		const slot = 20;
		const oracle = {
			price: vBid.add(vAsk).div(new BN(2)),
			slot: new BN(slot),
			confidence: new BN(1),
			hasSufficientNumberOfDataPoints: true,
		};

		const orderIdsToTrigger = [1, 2, 3, 4, 5, 6, 7, 8];
		// const orderIdsToNotTrigger = [9, 10, 11, 12];

		// should trigger limit buy with above condition
		insertTriggerOrderToDLOB(
			dlob,
			user0.publicKey,
			OrderType.TRIGGER_LIMIT,
			MarketType.SPOT,
			1, //orderId
			marketIndex, // marketIndex
			vBid, // price
			BASE_PRECISION, // baseAssetAmount: BN,
			PositionDirection.LONG,
			oracle.price.sub(new BN(1)), // triggerPrice: BN,
			OrderTriggerCondition.ABOVE, // triggerCondition: OrderTriggerCondition,
			vBid,
			vAsk
		);
		// should trigger limit sell with above condition
		insertTriggerOrderToDLOB(
			dlob,
			user1.publicKey,
			OrderType.TRIGGER_LIMIT,
			MarketType.SPOT,
			2, //orderId
			marketIndex, // marketIndex
			vBid, // price
			BASE_PRECISION, // baseAssetAmount: BN,
			PositionDirection.SHORT,
			oracle.price.sub(new BN(1)), // triggerPrice: BN,
			OrderTriggerCondition.ABOVE, // triggerCondition: OrderTriggerCondition,
			vBid,
			vAsk
		);
		// should trigger market buy with above condition
		insertTriggerOrderToDLOB(
			dlob,
			user2.publicKey,
			OrderType.TRIGGER_MARKET,
			MarketType.SPOT,
			3, //orderId
			marketIndex, // marketIndex
			vAsk, // price
			BASE_PRECISION, // baseAssetAmount: BN,
			PositionDirection.LONG,
			oracle.price.sub(new BN(1)), // triggerPrice: BN,
			OrderTriggerCondition.ABOVE, // triggerCondition: OrderTriggerCondition,
			vBid,
			vAsk
		);
		// should trigger market sell with above condition
		insertTriggerOrderToDLOB(
			dlob,
			user3.publicKey,
			OrderType.TRIGGER_MARKET,
			MarketType.SPOT,
			4, //orderId
			marketIndex, // marketIndex
			vBid, // price
			BASE_PRECISION, // baseAssetAmount: BN,
			PositionDirection.SHORT,
			oracle.price.sub(new BN(1)), // triggerPrice: BN,
			OrderTriggerCondition.ABOVE, // triggerCondition: OrderTriggerCondition,
			vBid,
			vAsk
		);
		// should trigger limit buy with below condition
		insertTriggerOrderToDLOB(
			dlob,
			user4.publicKey,
			OrderType.TRIGGER_LIMIT,
			MarketType.SPOT,
			5, //orderId
			marketIndex, // marketIndex
			vBid, // price
			BASE_PRECISION, // baseAssetAmount: BN,
			PositionDirection.LONG,
			oracle.price.add(new BN(1)), // triggerPrice: BN,
			OrderTriggerCondition.BELOW, // triggerCondition: OrderTriggerCondition,
			vBid,
			vAsk
		);
		// should trigger limit sell with below condition
		insertTriggerOrderToDLOB(
			dlob,
			user5.publicKey,
			OrderType.TRIGGER_LIMIT,
			MarketType.SPOT,
			6, //orderId
			marketIndex, // marketIndex
			vBid, // price
			BASE_PRECISION, // baseAssetAmount: BN,
			PositionDirection.SHORT,
			oracle.price.add(new BN(1)), // triggerPrice: BN,
			OrderTriggerCondition.BELOW, // triggerCondition: OrderTriggerCondition,
			vBid,
			vAsk
		);
		// should trigger market buy with below condition
		insertTriggerOrderToDLOB(
			dlob,
			user6.publicKey,
			OrderType.TRIGGER_MARKET,
			MarketType.SPOT,
			7, //orderId
			marketIndex, // marketIndex
			vBid, // price
			BASE_PRECISION, // baseAssetAmount: BN,
			PositionDirection.LONG,
			oracle.price.add(new BN(1)), // triggerPrice: BN,
			OrderTriggerCondition.BELOW, // triggerCondition: OrderTriggerCondition,
			vBid,
			vAsk
		);
		// should trigger market sell with below condition
		insertTriggerOrderToDLOB(
			dlob,
			user7.publicKey,
			OrderType.TRIGGER_MARKET,
			MarketType.SPOT,
			8, //orderId
			marketIndex, // marketIndex
			vBid, // price
			BASE_PRECISION, // baseAssetAmount: BN,
			PositionDirection.LONG,
			oracle.price.add(new BN(1)), // triggerPrice: BN,
			OrderTriggerCondition.BELOW, // triggerCondition: OrderTriggerCondition,
			vBid,
			vAsk
		);

		// should NOT trigger market sell with above condition
		insertTriggerOrderToDLOB(
			dlob,
			user8.publicKey,
			OrderType.TRIGGER_MARKET,
			MarketType.SPOT,
			9, //orderId
			marketIndex, // marketIndex
			vBid, // price
			BASE_PRECISION, // baseAssetAmount: BN,
			PositionDirection.SHORT,
			oracle.price.add(new BN(1)), // triggerPrice: BN,
			OrderTriggerCondition.ABOVE, // triggerCondition: OrderTriggerCondition,
			vBid,
			vAsk
		);
		// should NOT trigger market sell with below condition
		insertTriggerOrderToDLOB(
			dlob,
			user9.publicKey,
			OrderType.TRIGGER_MARKET,
			MarketType.SPOT,
			10, //orderId
			marketIndex, // marketIndex
			vBid, // price
			BASE_PRECISION, // baseAssetAmount: BN,
			PositionDirection.SHORT,
			oracle.price.sub(new BN(1)), // triggerPrice: BN,
			OrderTriggerCondition.BELOW, // triggerCondition: OrderTriggerCondition,
			vBid,
			vAsk
		);
		// should NOT trigger market buy with above condition
		insertTriggerOrderToDLOB(
			dlob,
			user10.publicKey,
			OrderType.TRIGGER_MARKET,
			MarketType.SPOT,
			11, //orderId
			marketIndex, // marketIndex
			vBid, // price
			BASE_PRECISION, // baseAssetAmount: BN,
			PositionDirection.LONG,
			oracle.price.add(new BN(1)), // triggerPrice: BN,
			OrderTriggerCondition.ABOVE, // triggerCondition: OrderTriggerCondition,
			vBid,
			vAsk
		);
		// should NOT trigger market buy with below condition
		insertTriggerOrderToDLOB(
			dlob,
			user11.publicKey,
			OrderType.TRIGGER_MARKET,
			MarketType.SPOT,
			12, //orderId
			marketIndex, // marketIndex
			vBid, // price
			BASE_PRECISION, // baseAssetAmount: BN,
			PositionDirection.LONG,
			oracle.price.sub(new BN(1)), // triggerPrice: BN,
			OrderTriggerCondition.BELOW, // triggerCondition: OrderTriggerCondition,
			vBid,
			vAsk
		);

		const nodesToTrigger = dlob.findNodesToTrigger(
			marketIndex,
			slot,
			oracle.price,
			MarketType.SPOT,
			mockStateAccount
		);
		for (const [idx, n] of nodesToTrigger.entries()) {
			expect(n.node.order?.orderId).to.equal(orderIdsToTrigger[idx]);
		}
	});

	it('Test will return expired market orders to fill', () => {
		const vAsk = new BN(15);
		const vBid = new BN(8);

		const user0 = Keypair.generate();
		const user1 = Keypair.generate();

		const dlob = new DLOB();
		const marketIndex = 0;

		const slot = 20;
		const ts = 20;
		const maxTs = new BN(30);

		// non crossing bid
		insertOrderToDLOB(
			dlob,
			user0.publicKey,
			OrderType.MARKET,
			MarketType.SPOT,
			255, // orderId
			marketIndex,
			new BN(2), // price, very low, don't cross vamm
			BASE_PRECISION, // quantity
			PositionDirection.LONG,
			vBid,
			vAsk,
			new BN(slot),
			maxTs
		);
		insertOrderToDLOB(
			dlob,
			user1.publicKey,
			OrderType.MARKET,
			MarketType.SPOT,
			2, // orderId
			marketIndex,
			new BN(30), // price, very high, don't cross vamm
			BASE_PRECISION, // quantity
			PositionDirection.SHORT,
			vAsk,
			vBid,
			new BN(slot),
			maxTs
		);

		// order auction is not yet complete, and order is not expired.
		const slot0 = slot;
		const ts0 = ts;
		const nodesToFillBefore = dlob.findNodesToFill(
			marketIndex,
			vBid,
			vAsk,
			slot0,
			ts0,
			MarketType.SPOT,
			{
				price: vBid.add(vAsk).div(new BN(2)),
				slot: new BN(slot0),
				confidence: new BN(1),
				hasSufficientNumberOfDataPoints: true,
			},
			mockStateAccount,
			mockSpotMarkets[marketIndex]
		);
		expect(nodesToFillBefore.length).to.equal(0);

		// should get order to fill after timeInForce
		const slot1 = slot0 + slot * 2; // overshoots expiry
		const ts1 = ts + ts * 2;
		const nodesToFillAfter = dlob.findNodesToFill(
			marketIndex,
			vBid,
			vAsk,
			slot1,
			ts1,
			MarketType.SPOT,
			{
				price: vBid.add(vAsk).div(new BN(2)),
				slot: new BN(slot1),
				confidence: new BN(1),
				hasSufficientNumberOfDataPoints: true,
			},
			mockStateAccount,
			mockSpotMarkets[marketIndex]
		);
		expect(nodesToFillAfter.length).to.equal(2);

		// check that the nodes have no makers
		expect(nodesToFillAfter[0].makerNodes.length).to.equal(0);
		expect(nodesToFillAfter[1].makerNodes.length).to.equal(0);
	});

	it('DLOB estimateFillExactBaseAmount spot buy', () => {
		const vAsk = new BN(20790000);
		const vBid = new BN(20580000);

		let slot = 1;
		const oracle = {
			price: vBid.add(vAsk).div(new BN(2)),
			slot: new BN(slot),
			confidence: new BN(1),
			hasSufficientNumberOfDataPoints: true,
		};

		const user0 = Keypair.generate();
		const user1 = Keypair.generate();
		const user2 = Keypair.generate();

		const dlob = new DLOB();
		const marketIndex = 0;
		const marketType = MarketType.SPOT;

		const b1 = BASE_PRECISION;
		insertOrderToDLOB(
			dlob,
			user0.publicKey,
			OrderType.LIMIT,
			marketType,
			1, // orderId
			marketIndex,
			new BN(20690000), // price
			b1, // quantity
			PositionDirection.SHORT,
			vAsk,
			vBid,
			new BN(1)
		);
		const b2 = new BN(2).mul(BASE_PRECISION);
		insertOrderToDLOB(
			dlob,
			user1.publicKey,
			OrderType.LIMIT,
			marketType,
			2, // orderId
			marketIndex,
			new BN(20700000), // price
			b2, // quantity
			PositionDirection.SHORT,
			vAsk,
			vBid,
			new BN(1)
		);
		const b3 = new BN(3).mul(BASE_PRECISION);
		insertOrderToDLOB(
			dlob,
			user2.publicKey,
			OrderType.LIMIT,
			marketType,
			3, // orderId
			marketIndex,
			new BN(20710000), // price
			b3, // quantity
			PositionDirection.SHORT,
			vAsk,
			vBid,
			new BN(1)
		);

		slot += 11;

		const restingAsks = Array.from(
			dlob.getRestingLimitAsks(marketIndex, slot, marketType, oracle)
		);

		expect(restingAsks.length).to.equal(3);

		const baseAmount = new BN(4).mul(BASE_PRECISION);
		const out = dlob.estimateFillWithExactBaseAmount({
			marketIndex,
			marketType,
			baseAmount,
			orderDirection: PositionDirection.LONG,
			slot,
			oraclePriceData: oracle,
		});
		const quoteAmtOut = convertToNumber(out, QUOTE_PRECISION);

		// 1 * 20.69 + 2 * 20.70 + 1 * 20.71 = 82.8
		expect(quoteAmtOut === 82.8).to.be.true;
	});

	it('DLOB estimateFillExactBaseAmount spot sell', () => {
		const vAsk = new BN(20790000);
		const vBid = new BN(20580000);

		let slot = 1;
		const oracle = {
			price: vBid.add(vAsk).div(new BN(2)),
			slot: new BN(slot),
			confidence: new BN(1),
			hasSufficientNumberOfDataPoints: true,
		};

		const user0 = Keypair.generate();
		const user1 = Keypair.generate();
		const user2 = Keypair.generate();

		const dlob = new DLOB();
		const marketIndex = 0;
		const marketType = MarketType.SPOT;

		const b1 = BASE_PRECISION;
		insertOrderToDLOB(
			dlob,
			user0.publicKey,
			OrderType.LIMIT,
			marketType,
			1, // orderId
			marketIndex,
			new BN(20690000), // price
			b1, // quantity
			PositionDirection.LONG,
			vBid,
			vAsk,
			new BN(1)
		);
		const b2 = new BN(2).mul(BASE_PRECISION);
		insertOrderToDLOB(
			dlob,
			user1.publicKey,
			OrderType.LIMIT,
			marketType,
			2, // orderId
			marketIndex,
			new BN(20680000), // price
			b2, // quantity
			PositionDirection.LONG,
			vBid,
			vAsk,
			new BN(1)
		);
		const b3 = new BN(3).mul(BASE_PRECISION);
		insertOrderToDLOB(
			dlob,
			user2.publicKey,
			OrderType.LIMIT,
			marketType,
			3, // orderId
			marketIndex,
			new BN(20670000), // price
			b3, // quantity
			PositionDirection.LONG,
			vBid,
			vAsk,
			new BN(1)
		);

		slot += 11;

		const restingBids = Array.from(
			dlob.getRestingLimitBids(marketIndex, slot, marketType, oracle)
		);

		expect(restingBids.length).to.equal(3);

		const baseAmount = new BN(4).mul(BASE_PRECISION);
		const out = dlob.estimateFillWithExactBaseAmount({
			marketIndex,
			marketType,
			baseAmount,
			orderDirection: PositionDirection.SHORT,
			slot,
			oraclePriceData: oracle,
		});
		const quoteAmtOut = convertToNumber(out, QUOTE_PRECISION);

		// 1 * 20.69 + 2 * 20.68 + 1 * 20.67 = 82.72
		expect(quoteAmtOut === 82.72).to.be.true;
	});
});<|MERGE_RESOLUTION|>--- conflicted
+++ resolved
@@ -2740,14 +2740,13 @@
 		);
 		expect(takingBids.length).to.equal(1);
 		const triggerLimitBid = takingBids[0];
-<<<<<<< HEAD
-		expect(triggerLimitBid!==undefined);
-		expect(isAuctionComplete(triggerLimitBid.order as Order, slot)).to.equal(true);
-		expect(isRestingLimitOrder(triggerLimitBid.order as Order, slot)).to.equal(false);
-=======
-		expect(isAuctionComplete(triggerLimitBid.order!, slot)).to.equal(true);
-		expect(isRestingLimitOrder(triggerLimitBid.order!, slot)).to.equal(false);
->>>>>>> 010cb95f
+		expect(triggerLimitBid !== undefined);
+		expect(isAuctionComplete(triggerLimitBid.order as Order, slot)).to.equal(
+			true
+		);
+		expect(isRestingLimitOrder(triggerLimitBid.order as Order, slot)).to.equal(
+			false
+		);
 	});
 
 	it('Test will return expired market orders to fill', () => {
