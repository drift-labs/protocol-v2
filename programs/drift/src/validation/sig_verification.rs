use crate::error::ErrorCode;
use crate::state::order_params::{
    OrderParams, SignedMsgOrderParamsDelegateMessage, SignedMsgOrderParamsMessage,
    SignedMsgTriggerOrderParams,
};
use anchor_lang::prelude::*;
use bytemuck::try_cast_slice;
use bytemuck::{Pod, Zeroable};
use byteorder::ByteOrder;
use byteorder::LE;
use solana_program::ed25519_program::ID as ED25519_ID;
use solana_program::instruction::Instruction;
use solana_program::program_memory::sol_memcmp;
use solana_program::sysvar;
use std::convert::TryInto;

#[cfg(test)]
mod tests;

const ED25519_PROGRAM_INPUT_HEADER_LEN: usize = 2;

const SIGNATURE_LEN: u16 = 64;
const PUBKEY_LEN: u16 = 32;
const MESSAGE_SIZE_LEN: u16 = 2;

/// Part of the inputs to the built-in `ed25519_program` on Solana that represents a single
/// signature verification request.
///
/// `ed25519_program` does not receive the signature data directly. Instead, it receives
/// these fields that indicate the location of the signature data within data of other
/// instructions within the same transaction.
#[derive(Debug, Clone, Copy, Zeroable, Pod)]
#[repr(C)]
pub struct Ed25519SignatureOffsets {
    /// Offset to the ed25519 signature within the instruction data.
    pub signature_offset: u16,
    /// Index of the instruction that contains the signature.
    pub signature_instruction_index: u16,
    /// Offset to the public key within the instruction data.
    pub public_key_offset: u16,
    /// Index of the instruction that contains the public key.
    pub public_key_instruction_index: u16,
    /// Offset to the signed payload within the instruction data.
    pub message_data_offset: u16,
    // Size of the signed payload.
    pub message_data_size: u16,
    /// Index of the instruction that contains the signed payload.
    pub message_instruction_index: u16,
}

#[derive(Debug)]
pub struct VerifiedMessage {
    pub signed_msg_order_params: OrderParams,
    pub sub_account_id: Option<u16>,
    pub delegate_signed_taker_pubkey: Option<Pubkey>,
    pub slot: u64,
    pub uuid: [u8; 8],
    pub take_profit_order_params: Option<SignedMsgTriggerOrderParams>,
    pub stop_loss_order_params: Option<SignedMsgTriggerOrderParams>,
    pub max_margin_ratio: Option<u16>,
    pub signature: [u8; 64],
}

fn slice_eq(a: &[u8], b: &[u8]) -> bool {
    a.len() == b.len() && sol_memcmp(a, b, a.len()) == 0
}

pub fn deserialize_into_verified_message(
    payload: Vec<u8>,
    signature: &[u8; 64],
    is_delegate_signer: bool,
) -> Result<VerifiedMessage> {
    if is_delegate_signer {
        if payload.len() < 8 {
            return Err(SignatureVerificationError::InvalidMessageDataSize.into());
        }
        let min_len: usize = std::mem::size_of::<SignedMsgOrderParamsDelegateMessage>();
        let mut owned = payload;
        if owned.len() < min_len {
            owned.resize(min_len, 0);
        }
        let deserialized = SignedMsgOrderParamsDelegateMessage::deserialize(
            &mut &owned[8..], // 8 byte manual discriminator
        )
        .map_err(|_| {
            msg!("Invalid message encoding for is_delegate_signer = true");
            SignatureVerificationError::InvalidMessageDataSize
        })?;

        return Ok(VerifiedMessage {
            signed_msg_order_params: deserialized.signed_msg_order_params,
            sub_account_id: None,
            delegate_signed_taker_pubkey: Some(deserialized.taker_pubkey),
            slot: deserialized.slot,
            uuid: deserialized.uuid,
            take_profit_order_params: deserialized.take_profit_order_params,
            stop_loss_order_params: deserialized.stop_loss_order_params,
<<<<<<< HEAD
=======
            max_margin_ratio: deserialized.max_margin_ratio,
>>>>>>> e67e5321
            signature: *signature,
        });
    } else {
        if payload.len() < 8 {
            return Err(SignatureVerificationError::InvalidMessageDataSize.into());
        }
        let min_len: usize = std::mem::size_of::<SignedMsgOrderParamsMessage>();
        let mut owned = payload;
        if owned.len() < min_len {
            owned.resize(min_len, 0);
        }
        let deserialized = SignedMsgOrderParamsMessage::deserialize(
            &mut &owned[8..], // 8 byte manual discriminator
        )
        .map_err(|_| {
            msg!("Invalid delegate message encoding for with is_delegate_signer = false");
            SignatureVerificationError::InvalidMessageDataSize
        })?;
        return Ok(VerifiedMessage {
            signed_msg_order_params: deserialized.signed_msg_order_params,
            sub_account_id: Some(deserialized.sub_account_id),
            delegate_signed_taker_pubkey: None,
            slot: deserialized.slot,
            uuid: deserialized.uuid,
            take_profit_order_params: deserialized.take_profit_order_params,
            stop_loss_order_params: deserialized.stop_loss_order_params,
<<<<<<< HEAD
=======
            max_margin_ratio: deserialized.max_margin_ratio,
>>>>>>> e67e5321
            signature: *signature,
        });
    }
}

/// Check Ed25519Program instruction data verifies the given msg
///
/// `ix` an Ed25519Program instruction [see](https://github.com/solana-labs/solana/blob/master/sdk/src/ed25519_instruction.rs))
///
/// `msg` expected msg signed by the offchain client e.g 'sha256(appMessage.serialize())' for a digest
///
/// `pubkey` expected pubkey of the signer
///
pub fn verify_and_decode_ed25519_msg(
    ed25519_ix: &Instruction,
    instructions_sysvar: &AccountInfo,
    current_ix_index: u16,
    signer: &[u8; 32],
    msg: &[u8],
    is_delegate_signer: bool,
) -> Result<VerifiedMessage> {
    if ed25519_ix.program_id != ED25519_ID || ed25519_ix.accounts.len() != 0 {
        msg!("Invalid Ix: program ID: {:?}", ed25519_ix.program_id);
        msg!("Invalid Ix: accounts: {:?}", ed25519_ix.accounts.len());
        return Err(ErrorCode::SigVerificationFailed.into());
    }

    let ed25519_ix_data = &ed25519_ix.data;
    // According to this layout used by the Ed25519Program]
    if ed25519_ix_data.len() < 2 {
        msg!(
            "Invalid Ix, should be header len = 2. data: {:?}",
            ed25519_ix.data.len(),
        );
        return Err(SignatureVerificationError::InvalidEd25519InstructionDataLength.into());
    }

    // Parse the ix data into the offsets
    let num_signatures = ed25519_ix_data[0];
    let signature_index = 0;
    if signature_index >= num_signatures {
        return Err(SignatureVerificationError::InvalidSignatureIndex.into());
    }
    let args: &[Ed25519SignatureOffsets] =
        try_cast_slice(&ed25519_ix_data[ED25519_PROGRAM_INPUT_HEADER_LEN..]).map_err(|_| {
            msg!("Invalid Ix: failed to cast slice");
            ErrorCode::SigVerificationFailed
        })?;

    let args_len = args
        .len()
        .try_into()
        .map_err(|_| SignatureVerificationError::InvalidEd25519InstructionDataLength)?;
    if signature_index >= args_len {
        return Err(SignatureVerificationError::InvalidSignatureIndex.into());
    }

    let offsets = &args[0];
    let message_offset = offsets.signature_offset;
    if offsets.signature_offset != message_offset {
        msg!(
            "Invalid Ix: signature offset: {:?}",
            offsets.signature_offset
        );
        return Err(ErrorCode::SigVerificationFailed.into());
    }

    let self_instruction = sysvar::instructions::load_instruction_at_checked(
        current_ix_index.into(),
        instructions_sysvar,
    )
    .map_err(|_| SignatureVerificationError::LoadInstructionAtFailed)?;

    let message_end_offset = offsets
        .message_data_offset
        .checked_add(offsets.message_data_size)
        .ok_or(SignatureVerificationError::MessageOffsetOverflow)?;
    let expected_message_data = self_instruction
        .data
        .get(usize::from(message_offset)..usize::from(message_end_offset))
        .ok_or(SignatureVerificationError::InvalidMessageOffset)?;
    if !slice_eq(expected_message_data, msg) {
        return Err(SignatureVerificationError::InvalidMessageData.into());
    }

    let expected_public_key_offset = offsets
        .signature_offset
        .checked_add(SIGNATURE_LEN)
        .ok_or(SignatureVerificationError::MessageOffsetOverflow)?;
    if offsets.public_key_offset != expected_public_key_offset {
        msg!(
            "Invalid Ix: public key offset: {:?}, expected: {:?}",
            offsets.public_key_offset,
            expected_public_key_offset
        );
        return Err(ErrorCode::SigVerificationFailed.into());
    }

    let expected_message_size_offset = expected_public_key_offset
        .checked_add(PUBKEY_LEN)
        .ok_or(ErrorCode::SigVerificationFailed)?;

    let expected_message_data_offset = expected_message_size_offset
        .checked_add(MESSAGE_SIZE_LEN)
        .ok_or(SignatureVerificationError::MessageOffsetOverflow)?;
    if offsets.message_data_offset != expected_message_data_offset {
        return Err(SignatureVerificationError::InvalidMessageOffset.into());
    }

    let expected_message_size: u16 = {
        let start = usize::from(
            expected_message_size_offset
                .checked_sub(message_offset)
                .unwrap(),
        );
        let end = usize::from(
            expected_message_data_offset
                .checked_sub(message_offset)
                .unwrap(),
        );
        LE::read_u16(&msg[start..end])
    };
    if offsets.message_data_size != expected_message_size {
        return Err(SignatureVerificationError::InvalidMessageDataSize.into());
    }
    if offsets.signature_instruction_index != current_ix_index
        || offsets.public_key_instruction_index != current_ix_index
        || offsets.message_instruction_index != current_ix_index
    {
        return Err(SignatureVerificationError::InvalidInstructionIndex.into());
    }

    let public_key = {
        let start = usize::from(
            expected_public_key_offset
                .checked_sub(message_offset)
                .unwrap(),
        );
        let end = start
            .checked_add(anchor_lang::solana_program::pubkey::PUBKEY_BYTES)
            .ok_or(SignatureVerificationError::MessageOffsetOverflow)?;
        &msg[start..end]
    };
    let payload = {
        let start = usize::from(
            expected_message_data_offset
                .checked_sub(message_offset)
                .unwrap(),
        );
        let end = start
            .checked_add(expected_message_size.into())
            .ok_or(SignatureVerificationError::MessageOffsetOverflow)?;
        &msg[start..end]
    };

    if public_key != signer {
        msg!("Invalid Ix: message signed by: {:?}", public_key);
        msg!("Invalid Ix: expected pubkey: {:?}", signer);
        return Err(ErrorCode::SigVerificationFailed.into());
    }

    let signature = {
        let start = usize::from(
            offsets
                .signature_offset
                .checked_sub(message_offset)
                .unwrap(),
        );
        let end = start
            .checked_add(SIGNATURE_LEN.into())
            .ok_or(SignatureVerificationError::InvalidSignatureOffset)?;
        &msg[start..end].try_into().unwrap()
    };

    let payload =
        hex::decode(payload).map_err(|_| SignatureVerificationError::InvalidMessageHex)?;

    deserialize_into_verified_message(payload, signature, is_delegate_signer)
}

#[error_code]
#[derive(PartialEq, Eq)]
pub enum SignatureVerificationError {
    #[msg("invalid ed25519 instruction program")]
    InvalidEd25519InstructionProgramId,
    #[msg("invalid ed25519 instruction data length")]
    InvalidEd25519InstructionDataLength,
    #[msg("invalid signature index")]
    InvalidSignatureIndex,
    #[msg("invalid signature offset")]
    InvalidSignatureOffset,
    #[msg("invalid public key offset")]
    InvalidPublicKeyOffset,
    #[msg("invalid message offset")]
    InvalidMessageOffset,
    #[msg("invalid message data size")]
    InvalidMessageDataSize,
    #[msg("invalid instruction index")]
    InvalidInstructionIndex,
    #[msg("message offset overflow")]
    MessageOffsetOverflow,
    #[msg("invalid message hex")]
    InvalidMessageHex,
    #[msg("invalid message data")]
    InvalidMessageData,
    #[msg("loading custom ix at index failed")]
    LoadInstructionAtFailed,
}<|MERGE_RESOLUTION|>--- conflicted
+++ resolved
@@ -95,10 +95,7 @@
             uuid: deserialized.uuid,
             take_profit_order_params: deserialized.take_profit_order_params,
             stop_loss_order_params: deserialized.stop_loss_order_params,
-<<<<<<< HEAD
-=======
             max_margin_ratio: deserialized.max_margin_ratio,
->>>>>>> e67e5321
             signature: *signature,
         });
     } else {
@@ -125,10 +122,7 @@
             uuid: deserialized.uuid,
             take_profit_order_params: deserialized.take_profit_order_params,
             stop_loss_order_params: deserialized.stop_loss_order_params,
-<<<<<<< HEAD
-=======
             max_margin_ratio: deserialized.max_margin_ratio,
->>>>>>> e67e5321
             signature: *signature,
         });
     }
