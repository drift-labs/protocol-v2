use crate::error::{DriftResult, ErrorCode};
use crate::math::casting::Cast;
use crate::math::constants::{
<<<<<<< HEAD
    BASE_PRECISION_I128, PERCENTAGE_PRECISION_I128, PERCENTAGE_PRECISION_I64, PRICE_PRECISION_I64,
=======
    PERCENTAGE_PRECISION_I128, PERCENTAGE_PRECISION_I64, PRICE_PRECISION_I64, QUOTE_PRECISION,
>>>>>>> dce24429
};
use crate::math::safe_math::SafeMath;
use crate::math::spot_balance::get_token_amount;
use anchor_lang::prelude::*;
use anchor_spl::token::Mint;
use borsh::{BorshDeserialize, BorshSerialize};

use super::oracle::OraclePriceData;
<<<<<<< HEAD
use super::oracle_map::OracleMap;
use super::spot_market::{self, SpotMarket};
=======
use super::spot_market::SpotMarket;
>>>>>>> dce24429
use super::zero_copy::{AccountZeroCopy, AccountZeroCopyMut, HasLen};
use crate::state::spot_market::{SpotBalance, SpotBalanceType};
use crate::state::traits::Size;
use crate::{impl_zero_copy_loader, validate};

pub const AMM_MAP_PDA_SEED: &str = "AMM_MAP";
pub const CONSTITUENT_PDA_SEED: &str = "CONSTITUENT";
pub const CONSTITUENT_TARGET_WEIGHT_PDA_SEED: &str = "CONSTITUENT_TARGET_WEIGHTS";
pub const CONSTITUENT_VAULT_PDA_SEED: &str = "CONSTITUENT_VAULT";
pub const LP_POOL_TOKEN_VAULT_PDA_SEED: &str = "LP_POOL_TOKEN_VAULT";

#[cfg(test)]
mod tests;

#[account(zero_copy(unsafe))]
#[derive(Default, Debug)]
#[repr(C)]
pub struct LPPool {
    /// name of vault, TODO: check type + size
    pub name: [u8; 32], // 32
    /// address of the vault.
    pub pubkey: Pubkey, // 32, 64
    // vault token mint
    pub mint: Pubkey, // 32, 96

    /// token_supply? to simplify NAV calculation, or load from mint account
    /// token_total_supply: u64

    /// The current number of VaultConstituents in the vault, each constituent is pda(LPPool.address, constituent_index)
    /// which constituent is the quote, receives revenue pool distributions. (maybe this should just be implied idx 0)
    /// pub quote_constituent_index: u16,

    /// QUOTE_PRECISION: Max AUM, Prohibit minting new DLP beyond this
    pub max_aum: u128, // 8, 136

    /// QUOTE_PRECISION: AUM of the vault in USD, updated lazily
    pub last_aum: u128, // 8, 144

    /// timestamp of last AUM slot
    pub last_aum_slot: u64, // 8, 152
    /// timestamp of last AUM update
    pub last_aum_ts: i64, // 8, 160

    /// Oldest slot of constituent oracles
    pub oldest_oracle_slot: u64,

    /// timestamp of last vAMM revenue rebalance
    pub last_revenue_rebalance_ts: u64, // 8, 168
    pub revenue_rebalance_period: u64,

    /// Every mint/redeem has a monotonically increasing id. This is the next id to use
    pub next_mint_redeem_id: u64,

    /// all revenue settles recieved
    pub total_fees_received: u128, // 16, 176
    /// all revenues paid out
    pub total_fees_paid: u128, // 16, 192

    pub total_mint_redeem_fees_paid: i128,

    pub min_mint_fee: i64,
    pub max_mint_fee_premium: i64,

    pub constituents: u16, // 2, 194

    pub bump: u8,

    pub _padding: [u8; 12],
}

impl Size for LPPool {
    const SIZE: usize = 296;
}

impl LPPool {
    pub fn get_nav(&self, mint: &Mint) -> Result<u128> {
        match mint.supply {
            0 => Ok(0),
            supply => {
                // TODO: assuming mint decimals = quote decimals = 6
                self.last_aum
                    .checked_div(supply.into())
                    .ok_or(ErrorCode::MathError.into())
            }
        }
    }

    /// Get the swap price between two (non-LP token) constituents.
    /// Accounts for precision differences between in and out constituents
    /// returns swap price in PRICE_PRECISION
    pub fn get_swap_price(
        &self,
        in_decimals: u32,
        out_decimals: u32,
        in_oracle: &OraclePriceData,
        out_oracle: &OraclePriceData,
    ) -> DriftResult<(u64, u64)> {
        let in_price = in_oracle.price.cast::<u64>()?;
        let out_price = out_oracle.price.cast::<u64>()?;

        let (prec_diff_numerator, prec_diff_denominator) = if out_decimals > in_decimals {
            (10_u64.pow(out_decimals - in_decimals), 1)
        } else {
            (1, 10_u64.pow(in_decimals - out_decimals))
        };

        let swap_price_num = in_price.safe_mul(prec_diff_numerator)?;
        let swap_price_denom = out_price.safe_mul(prec_diff_denominator)?;

        Ok((swap_price_num, swap_price_denom))
    }

    /// in the respective token units. Amounts are gross fees and in
    /// token mint precision.
    /// Positive fees are paid, negative fees are rebated
    /// Returns (in_amount out_amount, in_fee, out_fee)
    pub fn get_swap_amount(
        &self,
        in_oracle: &OraclePriceData,
        out_oracle: &OraclePriceData,
        in_constituent: &Constituent,
        out_constituent: &Constituent,
        in_spot_market: &SpotMarket,
        out_spot_market: &SpotMarket,
        in_target_weight: i64,
        out_target_weight: i64,
        in_amount: u64,
    ) -> DriftResult<(u64, u64, i64, i64)> {
        let (swap_price_num, swap_price_denom) = self.get_swap_price(
            in_spot_market.decimals,
            out_spot_market.decimals,
            in_oracle,
            out_oracle,
        )?;

        let in_fee = self.get_swap_fees(
            in_spot_market,
            in_oracle,
            in_constituent,
            in_amount.cast::<i64>()?,
            in_target_weight,
        )?;
        let in_fee_amount = in_amount
            .cast::<i64>()?
            .safe_mul(in_fee)?
            .safe_div(PERCENTAGE_PRECISION_I64.cast::<i64>()?)?;

        let out_amount = in_amount
            .cast::<i64>()?
            .safe_sub(in_fee_amount)?
            .safe_mul(swap_price_num.cast::<i64>()?)?
            .safe_div(swap_price_denom.cast::<i64>()?)?
            .cast::<u64>()?;
        let out_fee = self.get_swap_fees(
            out_spot_market,
            out_oracle,
            out_constituent,
            out_amount
                .cast::<i64>()?
                .checked_neg()
                .ok_or(ErrorCode::MathError.into())?,
            out_target_weight,
        )?;

        msg!("in_fee: {}, out_fee: {}", in_fee, out_fee);
        let out_fee_amount = out_amount
            .cast::<i64>()?
            .safe_mul(out_fee)?
            .safe_div(PERCENTAGE_PRECISION_I64.cast::<i64>()?)?;

        Ok((in_amount, out_amount, in_fee_amount, out_fee_amount))
    }

    /// Calculates the amount of LP tokens to mint for a given input of constituent tokens.
    /// Returns the mint_amount in lp token precision and fee to charge in constituent mint precision
    pub fn get_add_liquidity_mint_amount(
        &self,
        now: i64,
        in_spot_market: &SpotMarket,
        in_constituent: &Constituent,
        in_amount: u64,
        in_oracle: &OraclePriceData,
        in_target_weight: i64,
        dlp_total_supply: u64,
    ) -> DriftResult<(u64, u64, i64, i64)> {
        let in_fee_pct = self.get_swap_fees(
            in_spot_market,
            in_oracle,
            in_constituent,
            in_amount.cast::<i64>()?,
            in_target_weight,
        )?;
        let in_fee_amount = in_amount
            .cast::<i64>()?
            .safe_mul(in_fee_pct)?
            .safe_div(PERCENTAGE_PRECISION_I64.cast::<i64>()?)?;

        let in_amount_less_fees = in_amount
            .cast::<i128>()?
            .safe_sub(in_fee_amount as i128)?
            .cast::<u128>()?;

        let token_precision_denominator = 10_u128.pow(in_spot_market.decimals);
        let token_amount_usd = in_oracle
            .price
            .cast::<u128>()?
            .safe_mul(in_amount_less_fees)?;
        let lp_amount = if self.last_aum == 0 {
            token_amount_usd.safe_div(token_precision_denominator)?
        } else {
            token_amount_usd
                .safe_mul(dlp_total_supply as u128)?
                .safe_div(self.last_aum.safe_mul(token_precision_denominator)?)?
        };

        let lp_fee_to_charge_pct = self.get_mint_redeem_fee(now, true)?;
        let lp_fee_to_charge = lp_amount
            .cast::<i64>()?
            .safe_mul(lp_fee_to_charge_pct)?
            .safe_div(PERCENTAGE_PRECISION_I64)?;

        Ok((
            lp_amount.cast::<u64>()?,
            in_amount,
            lp_fee_to_charge,
            in_fee_amount,
        ))
    }

    /// Calculates the amount of constituent tokens to receive for a given amount of LP tokens to burn
    /// Returns the mint_amount in lp token precision and fee to charge in constituent mint precision
    pub fn get_remove_liquidity_amount(
        &self,
        now: i64,
        out_spot_market: &SpotMarket,
        out_constituent: &Constituent,
        lp_burn_amount: u64,
        out_oracle: &OraclePriceData,
        out_target_weight: i64,
        dlp_total_supply: u64,
    ) -> DriftResult<(u64, u64, i64, i64)> {
        let lp_fee_to_charge_pct = self.get_mint_redeem_fee(now, false)?;
        let lp_fee_to_charge = lp_burn_amount
            .cast::<i64>()?
            .safe_mul(lp_fee_to_charge_pct)?
            .safe_div(PERCENTAGE_PRECISION_I64)?;

        let lp_amount_less_fees = (lp_burn_amount as i128).safe_sub(lp_fee_to_charge as i128)?;

        let token_precision_denominator = 10_u128.pow(out_spot_market.decimals);

        // Calculate proportion of LP tokens being burned
        let proportion = lp_amount_less_fees
            .cast::<u128>()?
            .safe_mul(QUOTE_PRECISION)?
            .safe_div(dlp_total_supply as u128)?;
        msg!("proportion: {}", proportion);

        // Apply proportion to AUM and convert to token amount
        let out_amount = self
            .last_aum
            .safe_mul(proportion)?
            .safe_div(out_oracle.price.cast::<u128>()?)?;
        // .safe_div(token_precision_denominator)?;
        msg!("out_amount: {}", out_amount);

        let out_fee_pct = self.get_swap_fees(
            out_spot_market,
            out_oracle,
            out_constituent,
            out_amount.cast::<i64>()?,
            out_target_weight,
        )?;
        let out_fee_amount = out_amount
            .cast::<i64>()?
            .safe_mul(out_fee_pct)?
            .safe_div(PERCENTAGE_PRECISION_I64.cast::<i64>()?)?;

        Ok((
            lp_burn_amount,
            out_amount.cast::<u64>()?,
            lp_fee_to_charge,
            out_fee_amount,
        ))
    }

    /// returns fee in PERCENTAGE_PRECISION
    pub fn get_swap_fees(
        &self,
        spot_market: &SpotMarket,
        oracle: &OraclePriceData,
        constituent: &Constituent,
        amount: i64,
        target_weight: i64,
    ) -> DriftResult<i64> {
        // +4,976 CUs to log weight_before
        let weight_before = constituent.get_weight(oracle.price, spot_market, 0, self.last_aum)?;
        msg!(
            "constituent {}: weight_before: {} target_weight: {}",
            constituent.constituent_index,
            weight_before,
            target_weight
        );

        let weight_after =
            constituent.get_weight(oracle.price, spot_market, amount, self.last_aum)?;
        msg!(
            "constituent {}: weight_after: {} target_weight: {}",
            constituent.constituent_index,
            weight_after,
            target_weight
        );
        let fee = constituent.get_fee_to_charge(weight_after, target_weight)?;

        Ok(fee)
    }

    /// Returns the fee to charge for a mint or redeem in PERCENTAGE_PRECISION
    pub fn get_mint_redeem_fee(&self, now: i64, is_minting: bool) -> DriftResult<i64> {
        let time_since_last_rebalance =
            now.safe_sub(self.last_revenue_rebalance_ts.cast::<i64>()?)?;
        if is_minting {
            // mint fee
            self.min_mint_fee.safe_add(
                self.max_mint_fee_premium.min(
                    self.max_mint_fee_premium
                        .safe_mul(time_since_last_rebalance)?
                        .safe_div(self.revenue_rebalance_period.cast::<i64>()?)?,
                ),
            )
        } else {
            // burn fee
            self.min_mint_fee.safe_add(
                0_i64.max(
                    self.max_mint_fee_premium.min(
                        self.revenue_rebalance_period
                            .cast::<i64>()?
                            .safe_sub(time_since_last_rebalance)?
                            .cast::<i64>()?
                            .safe_mul(self.max_mint_fee_premium.cast::<i64>()?)?
                            .safe_div(self.revenue_rebalance_period.cast::<i64>()?)?,
                    ),
                ),
            )
        }
    }

    pub fn record_mint_redeem_fees(&mut self, amount: i64) -> DriftResult {
        self.total_mint_redeem_fees_paid = self
            .total_mint_redeem_fees_paid
            .safe_add(amount.cast::<i128>()?)?;
        Ok(())
    }
}

#[zero_copy(unsafe)]
#[derive(Default, Eq, PartialEq, Debug, BorshDeserialize, BorshSerialize)]
#[repr(C)]
pub struct BLPosition {
    /// The scaled balance of the position. To get the token amount, multiply by the cumulative deposit/borrow
    /// interest of corresponding market.
    /// precision: token precision
    pub scaled_balance: u128,
    /// The cumulative deposits/borrows a user has made into a market
    /// precision: token mint precision
    pub cumulative_deposits: i64,
    /// The market index of the corresponding spot market
    pub market_index: u16,
    /// Whether the position is deposit or borrow
    pub balance_type: SpotBalanceType,
    pub padding: [u8; 5],
}

impl SpotBalance for BLPosition {
    fn market_index(&self) -> u16 {
        self.market_index
    }

    fn balance_type(&self) -> &SpotBalanceType {
        &self.balance_type
    }

    fn balance(&self) -> u128 {
        self.scaled_balance as u128
    }

    fn increase_balance(&mut self, delta: u128) -> DriftResult {
        self.scaled_balance = self.scaled_balance.safe_add(delta)?;
        Ok(())
    }

    fn decrease_balance(&mut self, delta: u128) -> DriftResult {
        self.scaled_balance = self.scaled_balance.safe_sub(delta)?;
        Ok(())
    }

    fn update_balance_type(&mut self, balance_type: SpotBalanceType) -> DriftResult {
        self.balance_type = balance_type;
        Ok(())
    }
}

impl BLPosition {
    pub fn get_token_amount(&self, spot_market: &SpotMarket) -> DriftResult<u128> {
        get_token_amount(self.scaled_balance, spot_market, &self.balance_type)
    }
}

#[account(zero_copy(unsafe))]
#[derive(Default, Debug, BorshDeserialize, BorshSerialize)]
#[repr(C)]
pub struct Constituent {
    /// address of the constituent
    pub pubkey: Pubkey,
    /// underlying drift spot market index.
    /// TODO: redundant with spot_balance.market_index
    pub spot_market_index: u16,
    /// idx in LPPool.constituents
    pub constituent_index: u16,

    pub decimals: u8,
    pub bump: u8,
    _padding1: [u8; 2],

    /// max deviation from target_weight allowed for the constituent
    /// precision: PERCENTAGE_PRECISION
    pub max_weight_deviation: i64,
    /// min fee charged on swaps to/from this constituent
    /// precision: PERCENTAGE_PRECISION
    pub swap_fee_min: i64,
    /// max fee charged on swaps to/from this constituent
    /// precision: PERCENTAGE_PRECISION
    pub swap_fee_max: i64,

    /// total fees received by the constituent. Positive = fees received, Negative = fees paid
    pub total_swap_fees: i128,

    /// ata token balance in token precision
    pub token_balance: u64,

    /// spot borrow-lend balance for constituent
    pub spot_balance: BLPosition, // should be in constituent base asset

    pub last_oracle_price: i64,
    pub last_oracle_slot: u64,

    pub mint: Pubkey,

    pub oracle_staleness_threshold: u64,

    pub lp_pool: Pubkey,
    _padding2: [u8; 8],
}

impl Size for Constituent {
    const SIZE: usize = 224;
}

impl Constituent {
    /// Returns the full balance of the Constituent, the total of the amount in Constituent's token
    /// account and in Drift Borrow-Lend.
    pub fn get_full_balance(&self, spot_market: &SpotMarket) -> DriftResult<i128> {
        match self.spot_balance.balance_type() {
            SpotBalanceType::Deposit => self.token_balance.cast::<i128>()?.safe_add(
                self.spot_balance
                    .get_token_amount(spot_market)?
                    .cast::<i128>()?,
            ),
            SpotBalanceType::Borrow => self.token_balance.cast::<i128>()?.safe_sub(
                self.spot_balance
                    .get_token_amount(spot_market)?
                    .cast::<i128>()?,
            ),
        }
    }

    pub fn record_swap_fees(&mut self, amount: i64) -> DriftResult {
        self.total_swap_fees = self.total_swap_fees.safe_add(amount.cast::<i128>()?)?;
        Ok(())
    }

    /// Current weight of this constituent = price * token_balance / lp_pool_aum
    /// Note: lp_pool_aum is from LPPool.last_aum, which is a lagged value updated via crank
    pub fn get_weight(
        &self,
        price: i64,
        spot_market: &SpotMarket,
        token_amount_delta: i64,
        lp_pool_aum: u128,
    ) -> DriftResult<i64> {
        if lp_pool_aum == 0 {
            return Ok(0);
        }

        let balance = self.get_full_balance(spot_market)?.cast::<i128>()?;
        let token_precision = 10_i128.pow(self.decimals as u32);

        let value_usd = balance
            .safe_add(token_amount_delta.cast::<i128>()?)?
            .safe_mul(price.cast::<i128>()?)?;

        value_usd
            .safe_mul(PERCENTAGE_PRECISION_I64.cast::<i128>()?)?
            .safe_div(lp_pool_aum.cast::<i128>()?.safe_mul(token_precision)?)?
            .cast::<i64>()
    }

    /// Returns the fee to charge for a swap to/from this constituent
    /// The fee is a linear interpolation between the swap_fee_min and swap_fee_max based on the post-swap deviation from the target weight
    /// precision: PERCENTAGE_PRECISION
    pub fn get_fee_to_charge(&self, post_swap_weight: i64, target_weight: i64) -> DriftResult<i64> {
        let min_weight = target_weight.safe_sub(self.max_weight_deviation as i64)?;
        let max_weight = target_weight.safe_add(self.max_weight_deviation as i64)?;
        let (slope_numerator, slope_denominator) = if post_swap_weight > target_weight {
            let num = self.swap_fee_max.safe_sub(self.swap_fee_min)?;
            let denom = max_weight.safe_sub(target_weight)?;
            (num, denom)
        } else {
            let num = self.swap_fee_min.safe_sub(self.swap_fee_max)?;
            let denom = target_weight.safe_sub(min_weight)?;
            (num, denom)
        };
        if slope_denominator == 0 {
            return Ok(self.swap_fee_min);
        }
        let b = self
            .swap_fee_min
            .safe_mul(slope_denominator)?
            .safe_sub(target_weight.safe_mul(slope_numerator)?)?;
        Ok(post_swap_weight
            .safe_mul(slope_numerator)?
            .safe_add(b)?
            .safe_div(slope_denominator)?
            .clamp(self.swap_fee_min, self.swap_fee_max))
    }

    pub fn sync_token_balance(&mut self, token_account_amount: u64) {
        self.token_balance = token_account_amount;
    }
}

//   pub struct PerpConstituent {
//   }

#[zero_copy]
#[derive(Debug, Default, BorshDeserialize, BorshSerialize)]
#[repr(C)]
pub struct AmmConstituentDatum {
    pub perp_market_index: u16,
    pub constituent_index: u16,
    pub _padding: [u8; 4],
    pub last_slot: u64,
    /// PERCENTAGE_PRECISION. The weight this constituent has on the perp market
    pub weight: i64,
}

#[zero_copy]
#[derive(Debug, Default)]
#[repr(C)]
pub struct AmmConstituentMappingFixed {
    pub bump: u8,
    pub _pad: [u8; 3],
    pub len: u32,
}

impl HasLen for AmmConstituentMappingFixed {
    fn len(&self) -> u32 {
        self.len
    }
}

#[account]
#[derive(Debug)]
#[repr(C)]
pub struct AmmConstituentMapping {
    pub bump: u8,
    _padding: [u8; 3],
    // PERCENTAGE_PRECISION. Each datum represents the target weight for a single (AMM, Constituent) pair.
    // An AMM may be partially backed by multiple Constituents
    pub weights: Vec<AmmConstituentDatum>,
}

impl AmmConstituentMapping {
    pub fn space(num_constituents: usize) -> usize {
        8 + 8 + 4 + num_constituents * 24
    }

    pub fn validate(&self) -> DriftResult<()> {
        validate!(
            self.weights.len() <= 128,
            ErrorCode::DefaultError,
            "Number of constituents len must be between 1 and 128"
        )?;
        Ok(())
    }
}

impl_zero_copy_loader!(
    AmmConstituentMapping,
    crate::id,
    AmmConstituentMappingFixed,
    AmmConstituentDatum
);

#[zero_copy]
#[derive(Debug, Default, BorshDeserialize, BorshSerialize)]
#[repr(C)]
pub struct WeightDatum {
    pub last_slot: u64,
    pub weight: i64,
}

#[zero_copy]
#[derive(Debug, Default)]
#[repr(C)]
pub struct ConstituentTargetWeightsFixed {
    pub bump: u8,
    _pad: [u8; 3],
    /// total elements in the flattened `data` vec
    pub len: u32,
}

impl HasLen for ConstituentTargetWeightsFixed {
    fn len(&self) -> u32 {
        self.len
    }
}

#[account]
#[derive(Debug)]
#[repr(C)]
pub struct ConstituentTargetWeights {
    pub bump: u8,
    _padding: [u8; 3],
    // PERCENTAGE_PRECISION. The weights of the target weight matrix. Updated async
    pub weights: Vec<WeightDatum>,
}

impl ConstituentTargetWeights {
    pub fn space(num_constituents: usize) -> usize {
        8 + 8 + 4 + num_constituents * 16
    }

    pub fn validate(&self) -> DriftResult<()> {
        validate!(
            self.weights.len() <= 128,
            ErrorCode::DefaultError,
            "Number of constituents len must be between 1 and 128"
        )?;
        Ok(())
    }
}

impl_zero_copy_loader!(
    ConstituentTargetWeights,
    crate::id,
    ConstituentTargetWeightsFixed,
    WeightDatum
);

impl Default for ConstituentTargetWeights {
    fn default() -> Self {
        ConstituentTargetWeights {
            bump: 0,
            _padding: [0; 3],
            weights: Vec::with_capacity(0),
        }
    }
}

#[derive(Clone, Copy, BorshSerialize, BorshDeserialize, PartialEq, Debug, Eq)]
pub enum WeightValidationFlags {
    NONE = 0b0000_0000,
    EnforceTotalWeight100 = 0b0000_0001,
    NoNegativeWeights = 0b0000_0010,
    NoOverweight = 0b0000_0100,
}

impl<'a> AccountZeroCopy<'a, WeightDatum, ConstituentTargetWeightsFixed> {
    pub fn get_target_weight(
        &self,
        constituent_index: u16,
        spot_market: &SpotMarket,
        price: i64,
        aum: u128,
    ) -> DriftResult<i64> {
        validate!(
            constituent_index < self.len() as u16,
            ErrorCode::InvalidConstituent,
            "Invalid constituent_index = {}, ConstituentTargetWeights len = {}",
            constituent_index,
            self.len()
        )?;
        // TODO: validate spot market
        let datum = self.get(constituent_index as u32);
        let target_weight = calculate_target_weight(
            datum.weight,
            &spot_market,
            price,
            aum,
            WeightValidationFlags::NONE,
        )?;
        Ok(target_weight)
    }
}

pub fn calculate_target_weight(
    target_base: i64,
    spot_market: &SpotMarket,
    price: i64,
    lp_pool_aum: u128,
    validation_flags: WeightValidationFlags,
) -> DriftResult<i64> {
    //.clamp(-PERCENTAGE_PRECISION_I128, PERCENTAGE_PRECISION_I128) as i64;

    // assumes PRICE_PRECISION = PERCENTAGE_PRECISION
    let token_precision = 10_i128.pow(spot_market.decimals as u32);

    let value_usd = target_base.cast::<i128>()?.safe_mul(price.cast::<i128>()?)?;

    let target_weight = value_usd
        .cast::<i128>()?
        .safe_mul(PERCENTAGE_PRECISION_I64.cast::<i128>()?)?
        .safe_div(lp_pool_aum.cast::<i128>()?.safe_mul(token_precision)?)?
        .cast::<i64>()?;

    // if (validation_flags as u8 & (WeightValidationFlags::NoNegativeWeights as u8) != 0)
    //     && target_weight < 0
    // {
    //     return Err(ErrorCode::DefaultError);
    // }
    // if (validation_flags as u8 & (WeightValidationFlags::NoOverweight as u8) != 0)
    //     && target_weight > PERCENTAGE_PRECISION_I64 as i128
    // {
    //     return Err(ErrorCode::DefaultError);
    // }

    // if (validation_flags as u8) & WeightValidationFlags::EnforceTotalWeight100 as u8 != 0 {
    //     let deviation = (total_weight - PERCENTAGE_PRECISION_I128).abs();
    //     let tolerance = 100;
    //     if deviation > tolerance {
    //         return Err(ErrorCode::DefaultError);
    //     }
    // }

    Ok(target_weight)
}

/// Update target base based on amm_inventory and mapping
impl<'a> AccountZeroCopyMut<'a, WeightDatum, ConstituentTargetWeightsFixed> {
    pub fn update_target_base(
        &mut self,
        mapping: &AccountZeroCopy<'a, AmmConstituentDatum, AmmConstituentMappingFixed>,
        // (perp market index, inventory, price)
        amm_inventory: &[(u16, i64)],
        constituents_indexes: &[u16],
        slot: u64,
    ) -> DriftResult<i128> {
        let mut total_base: i128 = 0;

        for (i, constituent_index) in constituents_indexes.iter().enumerate() {
            let mut target_amount = 0i128;

            for (perp_market_index, inventory) in amm_inventory.iter() {
                let idx = mapping
                    .iter()
                    .position(|d| &d.perp_market_index == perp_market_index)
                    .expect("missing mapping for this market index");
                let weight = mapping.get(idx as u32).weight; // PERCENTAGE_PRECISION

                target_amount += (*inventory as i128)
                    .saturating_mul(weight as i128)
                    .saturating_div(PERCENTAGE_PRECISION_I64 as i128);
            }

            let cell = self.get_mut(i as u32);
            msg!(
                "updating constituent index {} target amount to {}",
                constituent_index,
                target_amount
            );
            cell.weight = target_amount as i64;

            cell.last_slot = slot;

            total_base = total_base.saturating_add(total_base);
        }

        Ok(total_base)
    }
}

impl<'a> AccountZeroCopyMut<'a, AmmConstituentDatum, AmmConstituentMappingFixed> {
    pub fn add_amm_constituent_datum(&mut self, datum: AmmConstituentDatum) -> DriftResult<()> {
        let len = self.len();

        let mut open_slot_index: Option<u32> = None;
        for i in 0..len {
            let cell = self.get(i as u32);
            if cell.constituent_index == datum.constituent_index {
                return Err(ErrorCode::DefaultError);
            }
            if cell.last_slot == 0 && open_slot_index.is_none() {
                open_slot_index = Some(i);
            }
        }
        let open_slot = open_slot_index.ok_or_else(|| ErrorCode::DefaultError.into())?;

        let cell = self.get_mut(open_slot);
        *cell = datum;

        Ok(())
    }
}<|MERGE_RESOLUTION|>--- conflicted
+++ resolved
@@ -1,11 +1,7 @@
 use crate::error::{DriftResult, ErrorCode};
 use crate::math::casting::Cast;
 use crate::math::constants::{
-<<<<<<< HEAD
-    BASE_PRECISION_I128, PERCENTAGE_PRECISION_I128, PERCENTAGE_PRECISION_I64, PRICE_PRECISION_I64,
-=======
     PERCENTAGE_PRECISION_I128, PERCENTAGE_PRECISION_I64, PRICE_PRECISION_I64, QUOTE_PRECISION,
->>>>>>> dce24429
 };
 use crate::math::safe_math::SafeMath;
 use crate::math::spot_balance::get_token_amount;
@@ -14,12 +10,8 @@
 use borsh::{BorshDeserialize, BorshSerialize};
 
 use super::oracle::OraclePriceData;
-<<<<<<< HEAD
 use super::oracle_map::OracleMap;
 use super::spot_market::{self, SpotMarket};
-=======
-use super::spot_market::SpotMarket;
->>>>>>> dce24429
 use super::zero_copy::{AccountZeroCopy, AccountZeroCopyMut, HasLen};
 use crate::state::spot_market::{SpotBalance, SpotBalanceType};
 use crate::state::traits::Size;
@@ -738,7 +730,9 @@
     // assumes PRICE_PRECISION = PERCENTAGE_PRECISION
     let token_precision = 10_i128.pow(spot_market.decimals as u32);
 
-    let value_usd = target_base.cast::<i128>()?.safe_mul(price.cast::<i128>()?)?;
+    let value_usd = target_base
+        .cast::<i128>()?
+        .safe_mul(price.cast::<i128>()?)?;
 
     let target_weight = value_usd
         .cast::<i128>()?
