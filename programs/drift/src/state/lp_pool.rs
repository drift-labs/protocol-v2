use crate::error::{DriftResult, ErrorCode};
use crate::math::casting::Cast;
use crate::math::constants::{
    PERCENTAGE_PRECISION_I128, PERCENTAGE_PRECISION_I64, PRICE_PRECISION, PRICE_PRECISION_I64,
};
use crate::math::safe_math::SafeMath;
use crate::math::spot_balance::get_token_amount;
use anchor_lang::prelude::*;
use anchor_spl::token::Mint;
use borsh::{BorshDeserialize, BorshSerialize};

use super::oracle::OraclePriceData;
use super::oracle_map::OracleMap;
use super::spot_market::SpotMarket;
use super::zero_copy::{AccountZeroCopy, AccountZeroCopyMut, HasLen};
use crate::state::spot_market::{SpotBalance, SpotBalanceType};
use crate::state::traits::Size;
use crate::{impl_zero_copy_loader, validate};

pub const AMM_MAP_PDA_SEED: &str = "AMM_MAP";
pub const CONSTITUENT_PDA_SEED: &str = "CONSTITUENT";
pub const CONSTITUENT_TARGET_WEIGHT_PDA_SEED: &str = "CONSTITUENT_TARGET_WEIGHTS";
pub const CONSTITUENT_VAULT_PDA_SEED: &str = "CONSTITUENT_VAULT";

#[cfg(test)]
mod tests;

#[account(zero_copy(unsafe))]
#[derive(Default, Debug)]
#[repr(C)]
pub struct LPPool {
    /// name of vault, TODO: check type + size
    pub name: [u8; 32], // 32
    /// address of the vault.
    pub pubkey: Pubkey, // 32, 64
    // vault token mint
    pub mint: Pubkey, // 32, 96
    /// LPPool's token account
    // pub token_vault: Pubkey, // 32, 128

    /// token_supply? to simplify NAV calculation, or load from mint account
    /// token_total_supply: u64

    /// The current number of VaultConstituents in the vault, each constituent is pda(LPPool.address, constituent_index)
    /// which constituent is the quote, receives revenue pool distributions. (maybe this should just be implied idx 0)
    /// pub quote_constituent_index: u16,

    /// QUOTE_PRECISION: Max AUM, Prohibit minting new DLP beyond this
    pub max_aum: u128, // 8, 136

    /// QUOTE_PRECISION: AUM of the vault in USD, updated lazily
    pub last_aum: u128, // 8, 144

    /// timestamp of last AUM slot
    pub last_aum_slot: u64, // 8, 152
    /// timestamp of last AUM update
    pub last_aum_ts: i64, // 8, 160

    /// Oldest slot of constituent oracles
    pub oldest_oracle_slot: u64,

    /// timestamp of last vAMM revenue rebalance
    pub last_revenue_rebalance_ts: u64, // 8, 168

    /// all revenue settles recieved
    pub total_fees_received: u128, // 16, 176
    /// all revenues paid out
    pub total_fees_paid: u128, // 16, 192

    pub constituents: u16, // 2, 194

    pub _padding: [u8; 13],
}

impl Size for LPPool {
    const SIZE: usize = 216;
}

impl LPPool {
    pub fn get_nav(&self, mint: &Mint) -> Result<u128> {
        match mint.supply {
            0 => Ok(0),
            supply => {
                // TODO: assuming mint decimals = quote decimals = 6
                self.last_aum
                    .checked_div(supply.into())
                    .ok_or(ErrorCode::MathError.into())
            }
        }
    }

    /// Get the swap price between two (non-LP token) constituents.
    /// Accounts for precision differences between in and out constituents
    /// returns swap price in PRICE_PRECISION
    pub fn get_swap_price(
        &self,
        in_decimals: u32,
        out_decimals: u32,
        in_oracle: &OraclePriceData,
        out_oracle: &OraclePriceData,
    ) -> DriftResult<(u64, u64)> {
        let in_price = in_oracle.price.cast::<u64>()?;
        let out_price = out_oracle.price.cast::<u64>()?;

        let (prec_diff_numerator, prec_diff_denominator) = if out_decimals > in_decimals {
            (10_u64.pow(out_decimals - in_decimals), 1)
        } else {
            (1, 10_u64.pow(in_decimals - out_decimals))
        };

        let swap_price_num = in_price.safe_mul(prec_diff_numerator)?;
        let swap_price_denom = out_price.safe_mul(prec_diff_denominator)?;

        Ok((swap_price_num, swap_price_denom))
    }

    /// in the respective token units. Amounts are gross fees and in
    /// token mint precision.
    /// Positive fees are paid, negative fees are rebated
    /// Returns (in_amount out_amount, in_fee, out_fee)
    pub fn get_swap_amount(
        &self,
        in_oracle: &OraclePriceData,
        out_oracle: &OraclePriceData,
        in_constituent: &Constituent,
        out_constituent: &Constituent,
        in_spot_market: &SpotMarket,
        out_spot_market: &SpotMarket,
        in_target_weight: i64,
        out_target_weight: i64,
        in_amount: u64,
    ) -> DriftResult<(u64, u64, i64, i64)> {
        let (swap_price_num, swap_price_denom) = self.get_swap_price(
            in_spot_market.decimals,
            out_spot_market.decimals,
            in_oracle,
            out_oracle,
        )?;

        let in_fee = self.get_swap_fees(
            in_spot_market,
            in_oracle,
            in_constituent,
            in_amount.cast::<i64>()?,
            in_target_weight,
        )?;
        let in_fee_amount = in_amount
            .cast::<i64>()?
            .safe_mul(in_fee)?
            .safe_div(PERCENTAGE_PRECISION_I64.cast::<i64>()?)?;

        let out_amount = in_amount
            .cast::<i64>()?
            .safe_sub(in_fee_amount)?
            .safe_mul(swap_price_num.cast::<i64>()?)?
            .safe_div(swap_price_denom.cast::<i64>()?)?
            .cast::<u64>()?;
        let out_fee = self.get_swap_fees(
            out_spot_market,
            out_oracle,
            out_constituent,
            out_amount
                .cast::<i64>()?
                .checked_neg()
                .ok_or(ErrorCode::MathError.into())?,
            out_target_weight,
        )?;

        let out_fee_amount = out_amount
            .cast::<i64>()?
            .safe_mul(out_fee)?
            .safe_div(PERCENTAGE_PRECISION_I64.cast::<i64>()?)?;

        Ok((in_amount, out_amount, in_fee_amount, out_fee_amount))
    }

    /// returns fee in PERCENTAGE_PRECISION
    pub fn get_swap_fees(
        &self,
        spot_market: &SpotMarket,
        oracle: &OraclePriceData,
        constituent: &Constituent,
        amount: i64,
        target_weight: i64,
    ) -> DriftResult<i64> {
        let weight_after =
            constituent.get_weight(oracle.price, spot_market, amount, self.last_aum)?;
        msg!(
            "constituent {}: weight_after: {} target_weight: {}",
            constituent.constituent_index,
            weight_after,
            target_weight
        );
        let fee = constituent.get_fee_to_charge(weight_after, target_weight)?;

        Ok(fee)
    }
}

#[zero_copy(unsafe)]
#[derive(Default, Eq, PartialEq, Debug, BorshDeserialize, BorshSerialize)]
#[repr(C)]
pub struct BLPosition {
    /// The scaled balance of the position. To get the token amount, multiply by the cumulative deposit/borrow
    /// interest of corresponding market.
    /// precision: token precision
    pub scaled_balance: u128,
    /// The cumulative deposits/borrows a user has made into a market
    /// precision: token mint precision
    pub cumulative_deposits: i64,
    /// The market index of the corresponding spot market
    pub market_index: u16,
    /// Whether the position is deposit or borrow
    pub balance_type: SpotBalanceType,
    pub padding: [u8; 5],
}

impl SpotBalance for BLPosition {
    fn market_index(&self) -> u16 {
        self.market_index
    }

    fn balance_type(&self) -> &SpotBalanceType {
        &self.balance_type
    }

    fn balance(&self) -> u128 {
        self.scaled_balance as u128
    }

    fn increase_balance(&mut self, delta: u128) -> DriftResult {
        self.scaled_balance = self.scaled_balance.safe_add(delta)?;
        Ok(())
    }

    fn decrease_balance(&mut self, delta: u128) -> DriftResult {
        self.scaled_balance = self.scaled_balance.safe_sub(delta)?;
        Ok(())
    }

    fn update_balance_type(&mut self, balance_type: SpotBalanceType) -> DriftResult {
        self.balance_type = balance_type;
        Ok(())
    }
}

impl BLPosition {
    pub fn get_token_amount(&self, spot_market: &SpotMarket) -> DriftResult<u128> {
        get_token_amount(self.scaled_balance, spot_market, &self.balance_type)
    }
}

#[account(zero_copy(unsafe))]
#[derive(Default, Debug, BorshDeserialize, BorshSerialize)]
#[repr(C)]
pub struct Constituent {
    /// address of the constituent
    pub pubkey: Pubkey,
    /// underlying drift spot market index.
    /// TODO: redundant with spot_balance.market_index
    pub spot_market_index: u16,
    /// idx in LPPool.constituents
    pub constituent_index: u16,

    pub decimals: u8,
    _padding1: [u8; 3],

    /// max deviation from target_weight allowed for the constituent
    /// precision: PERCENTAGE_PRECISION
    pub max_weight_deviation: i64,
    /// min fee charged on swaps to/from this constituent
    /// precision: PERCENTAGE_PRECISION
    pub swap_fee_min: i64,
    /// max fee charged on swaps to/from this constituent
    /// precision: PERCENTAGE_PRECISION
    pub swap_fee_max: i64,

<<<<<<< HEAD
    /// total fees received by the constituent. Positive = fees received, Negative = fees paid
    pub total_swap_fees: i128,

    /// ata token balance in SPOT_BALANCE_PRECISION
    pub token_balance: u64,
=======
    /// ata token balance in token precision
    pub token_balance: u128,
>>>>>>> 420b85fe

    /// spot borrow-lend balance for constituent
    pub spot_balance: BLPosition, // should be in constituent base asset

    pub last_oracle_price: i64,
    pub last_oracle_slot: u64,

<<<<<<< HEAD
    pub mint: Pubkey,
}

impl Size for Constituent {
    const SIZE: usize = 168;
=======
    pub oracle_staleness_threshold: u64,
    _padding2: [u8; 8],
}

impl Size for Constituent {
    const SIZE: usize = 152;
>>>>>>> 420b85fe
}

impl Constituent {
    /// Returns the full balance of the Constituent, the total of the amount in Constituent's token
    /// account and in Drift Borrow-Lend.
    pub fn get_full_balance(&self, spot_market: &SpotMarket) -> DriftResult<i128> {
        match self.spot_balance.balance_type() {
            SpotBalanceType::Deposit => self.token_balance.cast::<i128>()?.safe_add(
                self.spot_balance
                    .get_token_amount(spot_market)?
                    .cast::<i128>()?,
            ),
            SpotBalanceType::Borrow => self.token_balance.cast::<i128>()?.safe_sub(
                self.spot_balance
                    .get_token_amount(spot_market)?
                    .cast::<i128>()?,
            ),
        }
    }

    pub fn record_swap_fees(&mut self, amount: i64) -> DriftResult {
        self.total_swap_fees = self.total_swap_fees.safe_add(amount.cast::<i128>()?)?;
        Ok(())
    }

    /// Current weight of this constituent = price * token_balance / lp_pool_aum
    /// Note: lp_pool_aum is from LPPool.last_aum, which is a lagged value updated via crank
    pub fn get_weight(
        &self,
        price: i64,
        spot_market: &SpotMarket,
        token_amount_delta: i64,
        lp_pool_aum: u128,
    ) -> DriftResult<i64> {
        let balance = self.get_full_balance(spot_market)?.cast::<i128>()?;
        let token_precision = 10_i128.pow(self.decimals as u32);

        let value_usd = balance
            .safe_add(token_amount_delta.cast::<i128>()?)?
            .safe_mul(price.cast::<i128>()?)?;

        value_usd
            .safe_mul(PERCENTAGE_PRECISION_I64.cast::<i128>()?)?
            .safe_div(lp_pool_aum.cast::<i128>()?.safe_mul(token_precision)?)?
            .cast::<i64>()
    }

    /// Returns the fee to charge for a swap to/from this constituent
    /// The fee is a linear interpolation between the swap_fee_min and swap_fee_max based on the post-swap deviation from the target weight
    /// precision: PERCENTAGE_PRECISION
    pub fn get_fee_to_charge(&self, post_swap_weight: i64, target_weight: i64) -> DriftResult<i64> {
        let min_weight = target_weight.safe_sub(self.max_weight_deviation as i64)?;
        let max_weight = target_weight.safe_add(self.max_weight_deviation as i64)?;
        let (slope_numerator, slope_denominator) = if post_swap_weight > target_weight {
            let num = self.swap_fee_max.safe_sub(self.swap_fee_min)?;
            let denom = max_weight.safe_sub(target_weight)?;
            (num, denom)
        } else {
            let num = self.swap_fee_min.safe_sub(self.swap_fee_max)?;
            let denom = target_weight.safe_sub(min_weight)?;
            (num, denom)
        };
        if slope_denominator == 0 {
            return Ok(self.swap_fee_min);
        }
        let b = self
            .swap_fee_min
            .safe_mul(slope_denominator)?
            .safe_sub(target_weight.safe_mul(slope_numerator)?)?;
        Ok(post_swap_weight
            .safe_mul(slope_numerator)?
            .safe_add(b)?
            .safe_div(slope_denominator)?)
    }
}

//   pub struct PerpConstituent {
//   }

#[zero_copy]
#[derive(Debug, Default, BorshDeserialize, BorshSerialize)]
#[repr(C)]
pub struct AmmConstituentDatum {
    pub perp_market_index: u16,
    pub constituent_index: u16,
    pub _padding: [u8; 4],
    pub last_slot: u64,
    /// PERCENTAGE_PRECISION. The weight this constituent has on the perp market
    pub weight: i64,
}

#[zero_copy]
#[derive(Debug, Default)]
#[repr(C)]
pub struct AmmConstituentMappingFixed {
    pub len: u32,
    pub _pad: [u8; 4],
}

impl HasLen for AmmConstituentMappingFixed {
    fn len(&self) -> u32 {
        self.len
    }
}

#[account]
#[derive(Debug)]
#[repr(C)]
pub struct AmmConstituentMapping {
    // PERCENTAGE_PRECISION. Each datum represents the target weight for a single (AMM, Constituent) pair.
    // An AMM may be partially backed by multiple Constituents
    pub weights: Vec<AmmConstituentDatum>,
}

impl AmmConstituentMapping {
    pub fn space(num_constituents: usize) -> usize {
        8 + 8 + 4 + num_constituents * 24
    }

    pub fn validate(&self) -> DriftResult<()> {
        validate!(
            self.weights.len() <= 128,
            ErrorCode::DefaultError,
            "Number of constituents len must be between 1 and 128"
        )?;
        Ok(())
    }
}

impl_zero_copy_loader!(
    AmmConstituentMapping,
    crate::id,
    AmmConstituentMappingFixed,
    AmmConstituentDatum
);

#[zero_copy]
#[derive(Debug, Default, BorshDeserialize, BorshSerialize)]
#[repr(C)]
pub struct WeightDatum {
    pub last_slot: u64,
    pub weight: i64,
}

#[zero_copy]
#[derive(Debug, Default)]
#[repr(C)]
pub struct ConstituentTargetWeightsFixed {
    /// total elements in the flattened `data` vec
    pub len: u32,
    pub _pad: [u8; 4],
}

impl HasLen for ConstituentTargetWeightsFixed {
    fn len(&self) -> u32 {
        self.len
    }
}

#[account]
#[derive(Debug)]
#[repr(C)]
pub struct ConstituentTargetWeights {
    // PERCENTAGE_PRECISION. The weights of the target weight matrix. Updated async
    pub weights: Vec<WeightDatum>,
}

impl ConstituentTargetWeights {
    pub fn space(num_constituents: usize) -> usize {
        8 + 8 + 4 + num_constituents * 16
    }

    pub fn validate(&self) -> DriftResult<()> {
        validate!(
            self.weights.len() <= 128,
            ErrorCode::DefaultError,
            "Number of constituents len must be between 1 and 128"
        )?;
        Ok(())
    }
}

impl_zero_copy_loader!(
    ConstituentTargetWeights,
    crate::id,
    ConstituentTargetWeightsFixed,
    WeightDatum
);

impl Default for ConstituentTargetWeights {
    fn default() -> Self {
        ConstituentTargetWeights {
            weights: Vec::with_capacity(0),
        }
    }
}

#[derive(Clone, Copy, BorshSerialize, BorshDeserialize, PartialEq, Debug, Eq)]
pub enum WeightValidationFlags {
    NONE = 0b0000_0000,
    EnforceTotalWeight100 = 0b0000_0001,
    NoNegativeWeights = 0b0000_0010,
    NoOverweight = 0b0000_0100,
}

impl<'a> AccountZeroCopy<'a, WeightDatum, ConstituentTargetWeightsFixed> {
    pub fn get_target_weight(&self, constituent_index: u16) -> DriftResult<i64> {
        validate!(
            constituent_index < self.len() as u16,
            ErrorCode::InvalidConstituent,
            "Invalid constituent_index = {}, ConstituentTargetWeights len = {}",
            constituent_index,
            self.len()
        )?;
        let datum = self.get(constituent_index as u32);
        Ok(datum.weight)
    }
}

/// Update target weights based on amm_inventory and mapping
impl<'a> AccountZeroCopyMut<'a, WeightDatum, ConstituentTargetWeightsFixed> {
    pub fn update_target_weights(
        &mut self,
        mapping: &AccountZeroCopy<'a, AmmConstituentDatum, AmmConstituentMappingFixed>,
        // (perp market index, inventory, price)
        amm_inventory: &[(u16, i64)],
        constituents_indexes: &[u16],
        prices: &[i64],
        aum: u128,
        slot: u64,
        validation_flags: WeightValidationFlags,
    ) -> DriftResult<i128> {
        let mut total_weight: i128 = 0;
        let aum_i128 = aum.cast::<i128>()?;
        for (i, constituent_index) in constituents_indexes.iter().enumerate() {
            let mut target_amount = 0i128;

            for (perp_market_index, inventory) in amm_inventory.iter() {
                let idx = mapping
                    .iter()
                    .position(|d| &d.perp_market_index == perp_market_index)
                    .expect("missing mapping for this market index");
                let weight = mapping.get(idx as u32).weight; // PERCENTAGE_PRECISION

                target_amount += (*inventory as i128)
                    .saturating_mul(weight as i128)
                    .saturating_div(PERCENTAGE_PRECISION_I64 as i128);
            }

            let price = prices[i] as i128;

            // assumes PRICE_PRECISION = PERCENTAGE_PRECISION
            let target_weight: i128 = if aum > 0 {
                target_amount.saturating_mul(price).saturating_div(aum_i128)
            } else {
                0
            };

            if (validation_flags as u8 & (WeightValidationFlags::NoNegativeWeights as u8) != 0)
                && target_weight < 0
            {
                return Err(ErrorCode::DefaultError);
            }
            if (validation_flags as u8 & (WeightValidationFlags::NoOverweight as u8) != 0)
                && target_weight > PERCENTAGE_PRECISION_I64 as i128
            {
                return Err(ErrorCode::DefaultError);
            }

            let cell = self.get_mut(i as u32);
            msg!(
                "updating constituent index {} target weight to {}",
                constituent_index,
                target_weight
            );
            cell.weight =
                target_weight.clamp(-PERCENTAGE_PRECISION_I128, PERCENTAGE_PRECISION_I128) as i64;
            cell.last_slot = slot;

            total_weight = total_weight.saturating_add(target_weight);
        }

        if (validation_flags as u8) & WeightValidationFlags::EnforceTotalWeight100 as u8 != 0 {
            let deviation = (total_weight - PERCENTAGE_PRECISION_I128).abs();
            let tolerance = 100;
            if deviation > tolerance {
                return Err(ErrorCode::DefaultError);
            }
        }

        Ok(total_weight)
    }
}

impl<'a> AccountZeroCopyMut<'a, AmmConstituentDatum, AmmConstituentMappingFixed> {
    pub fn add_amm_constituent_datum(&mut self, datum: AmmConstituentDatum) -> DriftResult<()> {
        let len = self.len();

        let mut open_slot_index: Option<u32> = None;
        for i in 0..len {
            let cell = self.get(i as u32);
            if cell.constituent_index == datum.constituent_index {
                return Err(ErrorCode::DefaultError);
            }
            if cell.last_slot == 0 && open_slot_index.is_none() {
                open_slot_index = Some(i);
            }
        }
        let open_slot = open_slot_index.ok_or_else(|| ErrorCode::DefaultError.into())?;

        let cell = self.get_mut(open_slot);
        *cell = datum;

        Ok(())
    }
}<|MERGE_RESOLUTION|>--- conflicted
+++ resolved
@@ -275,16 +275,11 @@
     /// precision: PERCENTAGE_PRECISION
     pub swap_fee_max: i64,
 
-<<<<<<< HEAD
     /// total fees received by the constituent. Positive = fees received, Negative = fees paid
     pub total_swap_fees: i128,
 
-    /// ata token balance in SPOT_BALANCE_PRECISION
+    /// ata token balance in token precision
     pub token_balance: u64,
-=======
-    /// ata token balance in token precision
-    pub token_balance: u128,
->>>>>>> 420b85fe
 
     /// spot borrow-lend balance for constituent
     pub spot_balance: BLPosition, // should be in constituent base asset
@@ -292,20 +287,14 @@
     pub last_oracle_price: i64,
     pub last_oracle_slot: u64,
 
-<<<<<<< HEAD
     pub mint: Pubkey,
-}
-
-impl Size for Constituent {
-    const SIZE: usize = 168;
-=======
+
     pub oracle_staleness_threshold: u64,
     _padding2: [u8; 8],
 }
 
 impl Size for Constituent {
-    const SIZE: usize = 152;
->>>>>>> 420b85fe
+    const SIZE: usize = 184;
 }
 
 impl Constituent {
