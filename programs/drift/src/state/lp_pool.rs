use crate::error::{DriftResult, ErrorCode};
use crate::math::casting::Cast;
use crate::math::constants::{PERCENTAGE_PRECISION_I64, PRICE_PRECISION, PRICE_PRECISION_I64};
use crate::math::safe_math::SafeMath;
use anchor_lang::prelude::*;
use anchor_spl::token::Mint;
use borsh::{BorshDeserialize, BorshSerialize};

use super::oracle::OraclePriceData;
use super::oracle_map::OracleMap;
use super::spot_market::SpotMarket;
use super::zero_copy::{AccountZeroCopy, AccountZeroCopyMut, HasLen};
use crate::state::spot_market::{SpotBalance, SpotBalanceType};
use crate::state::traits::Size;
use crate::{impl_zero_copy_loader, validate};

pub const AMM_MAP_PDA_SEED: &str = "AMM_MAP";
pub const CONSTITUENT_PDA_SEED: &str = "CONSTITUENT";
pub const CONSTITUENT_TARGET_WEIGHT_PDA_SEED: &str = "CONSTITUENT_TARGET_WEIGHTS";
<<<<<<< HEAD
pub const CONSTITUENT_VAULT_PDA_SEED: &str = "VAULT";
=======
pub const CONSTITUENT_VAULT_PDA_SEED: &str = "CONSTITUENT_VAULT";
>>>>>>> e950e5d2

#[cfg(test)]
mod tests;

#[account(zero_copy(unsafe))]
#[derive(Default, Debug)]
#[repr(C)]
pub struct LPPool {
    /// name of vault, TODO: check type + size
    pub name: [u8; 32], // 32
    /// address of the vault.
    pub pubkey: Pubkey, // 32, 64
    // vault token mint
    pub mint: Pubkey, // 32, 96
    /// LPPool's token account
    // pub token_vault: Pubkey, // 32, 128

    /// token_supply? to simplify NAV calculation, or load from mint account
    /// token_total_supply: u64

    /// The current number of VaultConstituents in the vault, each constituent is pda(LPPool.address, constituent_index)
    /// which constituent is the quote, receives revenue pool distributions. (maybe this should just be implied idx 0)
    /// pub quote_constituent_index: u16,

    /// QUOTE_PRECISION: Max AUM, Prohibit minting new DLP beyond this
    pub max_aum: u64, // 8, 136

    /// QUOTE_PRECISION: AUM of the vault in USD, updated lazily
    pub last_aum: u64, // 8, 144

    /// timestamp of last AUM slot
    pub last_aum_slot: u64, // 8, 152
    /// timestamp of last AUM update
    pub last_aum_ts: u64, // 8, 160

    /// timestamp of last vAMM revenue rebalance
    pub last_revenue_rebalance_ts: u64, // 8, 168

    /// all revenue settles recieved
    pub total_fees_received: u128, // 16, 176
    /// all revenues paid out
    pub total_fees_paid: u128, // 16, 192

    pub constituents: u16, // 2, 194
    pub _padding: [u8; 6],
}

impl Size for LPPool {
    const SIZE: usize = 192;
}

impl LPPool {
    pub fn get_nav(&self, mint: &Mint) -> Result<u64> {
        match mint.supply {
            0 => Ok(0),
            supply => {
                // TODO: assuming mint decimals = quote decimals = 6
                self.last_aum
                    .checked_div(supply)
                    .ok_or(ErrorCode::MathError.into())
            }
        }
    }

    /// get the swap price between two (non-LP token) constituents
    /// returns swap price in PRICE_PRECISION
    pub fn get_swap_price(
        &self,
        in_spot_market: &SpotMarket,
        out_spot_market: &SpotMarket,
        in_oracle: &OraclePriceData,
        out_oracle: &OraclePriceData,
        in_amount: u64,
    ) -> DriftResult<u64> {
        let in_price = in_oracle.price.cast::<u64>()?;
        let out_price = out_oracle.price.cast::<u64>()?;

        let (prec_diff_numerator, prec_diff_denominator) =
            if out_spot_market.decimals > in_spot_market.decimals {
                (
                    10_u64.pow(out_spot_market.decimals as u32 - in_spot_market.decimals as u32),
                    1,
                )
            } else {
                (
                    1,
                    10_u64.pow(in_spot_market.decimals as u32 - out_spot_market.decimals as u32),
                )
            };

        let swap_price = in_amount
            .safe_mul(in_price)?
            .safe_mul(prec_diff_numerator)?
            .safe_div(out_price.safe_mul(prec_diff_denominator)?)?;

        Ok(swap_price)
    }

    /// in the respective token units. Amounts are gross fees and in
    /// token mint precision.
    /// Positive fees are paid, negative fees are rebated
    /// Returns (in_amount out_amount, in_fee, out_fee)
    pub fn get_swap_amount(
        &self,
        in_oracle: &OraclePriceData,
        out_oracle: &OraclePriceData,
        in_constituent: &Constituent,
        out_constituent: &Constituent,
        in_spot_market: &SpotMarket,
        out_spot_market: &SpotMarket,
        in_token_balance: u64,
        out_token_balance: u64,
        in_target_weight: i64,
        out_target_weight: i64,
        in_amount: u64,
    ) -> DriftResult<(u64, u64, i64, i64)> {
        let swap_price = self.get_swap_price(
            in_spot_market,
            out_spot_market,
            in_oracle,
            out_oracle,
            in_amount,
        )?;

        let in_fee = self.get_swap_fees(
            in_oracle,
            in_constituent,
            in_token_balance,
            in_amount.cast::<i64>()?,
            in_target_weight,
        )?;
        let out_amount = in_amount
            .cast::<i64>()?
            .safe_sub(in_fee)?
            .safe_mul(swap_price.cast::<i64>()?)?
            .safe_div(PRICE_PRECISION_I64)?
            .cast::<u64>()?;
        let out_fee = self.get_swap_fees(
            out_oracle,
            out_constituent,
            out_token_balance,
            out_amount
                .cast::<i64>()?
                .checked_neg()
                .ok_or(ErrorCode::MathError.into())?,
            out_target_weight,
        )?;

        // TODO: additional spot quoter logic can go here
        // TODO: emit swap event

        Ok((in_amount, out_amount, in_fee, out_fee))
    }

    /// returns fee in PERCENTAGE_PRECISION
    pub fn get_swap_fees(
        &self,
        oracle: &OraclePriceData,
        constituent: &Constituent,
        token_balance: u64,
        amount: i64,
        target_weight: i64,
    ) -> DriftResult<i64> {
        let weight_after =
            constituent.get_weight(oracle.price, token_balance, amount, self.last_aum)?;
        let fee = constituent.get_fee_to_charge(weight_after, target_weight)?;

        Ok(fee)
    }
}

#[zero_copy(unsafe)]
#[derive(Default, Eq, PartialEq, Debug, BorshDeserialize, BorshSerialize)]
#[repr(C)]
pub struct BLPosition {
    /// The scaled balance of the position. To get the token amount, multiply by the cumulative deposit/borrow
    /// interest of corresponding market.
    /// precision: SPOT_BALANCE_PRECISION
    pub scaled_balance: u64,
    /// The cumulative deposits/borrows a user has made into a market
    /// precision: token mint precision
    pub cumulative_deposits: i64,
    /// The market index of the corresponding spot market
    pub market_index: u16,
    /// Whether the position is deposit or borrow
    pub balance_type: SpotBalanceType,
    pub padding: [u8; 5],
}

impl SpotBalance for BLPosition {
    fn market_index(&self) -> u16 {
        self.market_index
    }

    fn balance_type(&self) -> &SpotBalanceType {
        &self.balance_type
    }

    fn balance(&self) -> u128 {
        self.scaled_balance as u128
    }

    fn increase_balance(&mut self, delta: u128) -> DriftResult {
        self.scaled_balance = self.scaled_balance.safe_add(delta.cast()?)?;
        Ok(())
    }

    fn decrease_balance(&mut self, delta: u128) -> DriftResult {
        self.scaled_balance = self.scaled_balance.safe_sub(delta.cast()?)?;
        Ok(())
    }

    fn update_balance_type(&mut self, balance_type: SpotBalanceType) -> DriftResult {
        self.balance_type = balance_type;
        Ok(())
    }
}

#[account(zero_copy(unsafe))]
#[derive(Default, Debug, BorshDeserialize, BorshSerialize)]
#[repr(C)]
pub struct Constituent {
    /// address of the constituent
    pub pubkey: Pubkey,
    pub mint: Pubkey,
    /// underlying drift spot market index
    pub spot_market_index: u16,
    /// idx in LPPool.constituents
    pub constituent_index: u16,

    pub decimals: u8,

    /// max deviation from target_weight allowed for the constituent
    /// precision: PERCENTAGE_PRECISION
    pub max_weight_deviation: i64,
    /// min fee charged on swaps to/from this constituent
    /// precision: PERCENTAGE_PRECISION
    pub swap_fee_min: i64,
    /// max fee charged on swaps to/from this constituent
    /// precision: PERCENTAGE_PRECISION
    pub swap_fee_max: i64,

    /// total fees received by the constituent. Positive = fees received, Negative = fees paid
    pub total_swap_fees: i128,

    /// spot borrow-lend balance for constituent
    pub spot_balance: BLPosition, // should be in constituent base asset

    pub padding: [u8; 16],
}

impl Size for Constituent {
    const SIZE: usize = 168;
}

impl Constituent {
    /// Returns the full balance of the Constituent, the total of the amount in Constituent's token
    /// account and in Drift Borrow-Lend.
    pub fn get_full_balance(&self, token_balance: u64) -> DriftResult<i128> {
        match self.spot_balance.balance_type() {
            SpotBalanceType::Deposit => token_balance
                .cast::<i128>()?
                .safe_add(self.spot_balance.balance().cast::<i128>()?),
            SpotBalanceType::Borrow => token_balance
                .cast::<i128>()?
                .safe_sub(self.spot_balance.balance().cast::<i128>()?),
        }
    }

    pub fn record_swap_fees(&mut self, amount: i64) -> DriftResult {
        self.total_swap_fees = self.total_swap_fees.safe_add(amount.cast::<i128>()?)?;
        Ok(())
    }

    /// Current weight of this constituent = price * token_balance / lp_pool_aum
    /// Note: lp_pool_aum is from LPPool.last_aum, which is a lagged value updated via crank
    pub fn get_weight(
        &self,
        price: i64,
        token_balance: u64,
        token_amount_delta: i64,
        lp_pool_aum: u64,
    ) -> DriftResult<i64> {
        let balance = self.get_full_balance(token_balance)?.cast::<i128>()?;
        let token_precision = 10_i128.pow(self.decimals as u32);

        let value_usd = balance
            .safe_add(token_amount_delta.cast::<i128>()?)?
            .safe_mul(price.cast::<i128>()?)?;

        value_usd
            .safe_mul(PERCENTAGE_PRECISION_I64.cast::<i128>()?)?
            .safe_div(lp_pool_aum.cast::<i128>()?.safe_mul(token_precision)?)?
            .cast::<i64>()
    }

    /// Returns the fee to charge for a swap to/from this constituent
    /// The fee is a linear interpolation between the swap_fee_min and swap_fee_max based on the post-swap deviation from the target weight
    /// precision: PERCENTAGE_PRECISION
    pub fn get_fee_to_charge(&self, post_swap_weight: i64, target_weight: i64) -> DriftResult<i64> {
        let min_weight = target_weight.safe_sub(self.max_weight_deviation as i64)?;
        let max_weight = target_weight.safe_add(self.max_weight_deviation as i64)?;
        let (slope_numerator, slope_denominator) = if post_swap_weight > target_weight {
            let num = self.swap_fee_max.safe_sub(self.swap_fee_min)?;
            let denom = max_weight.safe_sub(target_weight)?;
            (num, denom)
        } else {
            let num = self.swap_fee_min.safe_sub(self.swap_fee_max)?;
            let denom = target_weight.safe_sub(min_weight)?;
            (num, denom)
        };

        let b = self
            .swap_fee_min
            .safe_mul(slope_denominator)?
            .safe_sub(target_weight.safe_mul(slope_numerator)?)?;
        Ok(post_swap_weight
            .safe_mul(slope_numerator)?
            .safe_add(b)?
            .safe_div(slope_denominator)?)
    }

    /// Calculates the amount to transfer to (SpotBalanceType::Deposit) or from (SpotBalanceType::Borrow)
    /// the constituent's SpotBalance to stay within limits.
    pub fn get_amount_to_rebalance_borrow_lend(
        &self,
        token_balance: u64,
        amount: u64,
    ) -> DriftResult<(SpotBalanceType, u64)> {
        // i.e. max +90% lending, 10% in token account
        // i.e. max -90% borrowed
        Ok((SpotBalanceType::Deposit, 0))
    }

    /// Calculates the amount to withdraw from BorrowLend, and the Constituent TokenAccount. The TokenAccount
    /// will be exhausted before funds are pulled from BorrowLend.
    pub fn get_amount_from_vaults_to_withdraw(
        &self,
        constituent_token_balance: u64,
        amount_to_withdraw: u64,
    ) -> DriftResult<(u64, u64)> {
        if amount_to_withdraw <= constituent_token_balance {
            Ok((0, amount_to_withdraw))
        } else {
            let amount_from_borrow_lend = amount_to_withdraw.safe_sub(constituent_token_balance)?;
            Ok((amount_from_borrow_lend, constituent_token_balance))
        }
    }
}

//   pub struct PerpConstituent {
//   }

#[zero_copy]
#[derive(Debug, Default, BorshDeserialize, BorshSerialize)]
#[repr(C)]
pub struct AmmConstituentDatum {
    pub perp_market_index: u16,
    pub constituent_index: u16,
    pub padding: [u8; 4],
    /// PERCENTAGE_PRECISION. The weight this constituent has on the perp market
    pub weight: i64,
    pub last_slot: u64,
}

#[zero_copy]
#[derive(Debug, Default)]
#[repr(C)]
pub struct AmmConstituentMappingFixed {
    pub len: u32,
    pub _pad: [u8; 4],
}

impl HasLen for AmmConstituentMappingFixed {
    fn len(&self) -> u32 {
        self.len
    }
}

#[account]
#[derive(Debug)]
#[repr(C)]
pub struct AmmConstituentMapping {
    // PERCENTAGE_PRECISION. Each datum represents the target weight for a single (AMM, Constituent) pair.
    // An AMM may be partially backed by multiple Constituents
    pub weights: Vec<AmmConstituentDatum>,
}

impl AmmConstituentMapping {
    pub fn space(num_constituents: usize) -> usize {
        8 + 8 + 4 + num_constituents * 24
    }

    pub fn validate(&self) -> DriftResult<()> {
        validate!(
            self.weights.len() <= 128,
            ErrorCode::DefaultError,
            "Number of constituents len must be between 1 and 128"
        )?;
        Ok(())
    }
}

impl_zero_copy_loader!(
    AmmConstituentMapping,
    crate::id,
    AmmConstituentMappingFixed,
    AmmConstituentDatum
);

#[zero_copy]
#[derive(Debug, Default, BorshDeserialize, BorshSerialize)]
#[repr(C)]
pub struct WeightDatum {
    pub weight: i64,
    pub last_slot: u64,
}

#[zero_copy]
#[derive(Debug, Default)]
#[repr(C)]
pub struct ConstituentTargetWeightsFixed {
    /// total elements in the flattened `data` vec
    pub len: u32,
    pub _pad: [u8; 4],
}

impl HasLen for ConstituentTargetWeightsFixed {
    fn len(&self) -> u32 {
        self.len
    }
}

#[account]
#[derive(Debug)]
#[repr(C)]
pub struct ConstituentTargetWeights {
    // PERCENTAGE_PRECISION. The weights of the target weight matrix. Updated async
    pub weights: Vec<WeightDatum>,
}

impl ConstituentTargetWeights {
    pub fn space(num_constituents: usize) -> usize {
        8 + 8 + 4 + num_constituents * 16
    }

    pub fn validate(&self) -> DriftResult<()> {
        validate!(
            self.weights.len() <= 128,
            ErrorCode::DefaultError,
            "Number of constituents len must be between 1 and 128"
        )?;
        Ok(())
    }
}

impl_zero_copy_loader!(
    ConstituentTargetWeights,
    crate::id,
    ConstituentTargetWeightsFixed,
    WeightDatum
);

impl Default for ConstituentTargetWeights {
    fn default() -> Self {
        ConstituentTargetWeights {
            weights: Vec::with_capacity(0),
        }
    }
}

#[derive(Clone, Copy, BorshSerialize, BorshDeserialize, PartialEq, Debug, Eq)]
pub enum WeightValidationFlags {
    NONE = 0b0000_0000,
    EnforceTotalWeight100 = 0b0000_0001,
    NoNegativeWeights = 0b0000_0010,
    NoOverweight = 0b0000_0100,
}

impl<'a> AccountZeroCopy<'a, WeightDatum, ConstituentTargetWeightsFixed> {
    pub fn get_target_weight(&self, constituent_index: u16) -> DriftResult<i64> {
        validate!(
            constituent_index < self.len() as u16,
            ErrorCode::InvalidConstituent,
            "Invalid constituent_index = {}, ConstituentTargetWeights len = {}",
            constituent_index,
            self.len()
        )?;
        let datum = self.get(constituent_index as u32);
        Ok(datum.weight)
    }
}

/// Update target weights based on amm_inventory and mapping
impl<'a> AccountZeroCopyMut<'a, WeightDatum, ConstituentTargetWeightsFixed> {
    pub fn update_target_weights(
        &mut self,
        mapping: &AccountZeroCopy<'a, AmmConstituentDatum, AmmConstituentMappingFixed>,
        // (perp market index, inventory, price)
        amm_inventory: &[(u16, i64)],
        constituents_indexes: &[u16],
        prices: &[i64],
        aum: u64,
        slot: u64,
        validation_flags: WeightValidationFlags,
    ) -> DriftResult<i128> {
        let mut total_weight: i128 = 0;
        for (i, constituent_index) in constituents_indexes.iter().enumerate() {
            let mut target_amount = 0i128;

            for (perp_market_index, inventory) in amm_inventory.iter() {
                let idx = mapping
                    .iter()
                    .position(|d| &d.perp_market_index == perp_market_index)
                    .expect("missing mapping for this market index");
                let weight = mapping.get(idx as u32).weight; // PERCENTAGE_PRECISION

                target_amount += (*inventory as i128)
                    .saturating_mul(weight as i128)
                    .saturating_div(PERCENTAGE_PRECISION_I64 as i128);
            }

            let price = prices[i] as i128;

            // assumes PRICE_PRECISION = PERCENTAGE_PRECISION
            let target_weight = if aum > 0 {
                target_amount
                    .saturating_mul(price)
                    .saturating_div(aum as i128)
            } else {
                0
            };

            if (validation_flags as u8 & (WeightValidationFlags::NoNegativeWeights as u8) != 0)
                && target_weight < 0
            {
                return Err(ErrorCode::DefaultError);
            }
            if (validation_flags as u8 & (WeightValidationFlags::NoOverweight as u8) != 0)
                && target_weight > PERCENTAGE_PRECISION_I64 as i128
            {
                return Err(ErrorCode::DefaultError);
            }

            let cell = self.get_mut(i as u32);
            cell.weight = target_weight as i64;
            cell.last_slot = slot;

            total_weight = total_weight.saturating_add(target_weight);
        }

        if (validation_flags as u8) & WeightValidationFlags::EnforceTotalWeight100 as u8 != 0 {
            let deviation = (total_weight - PERCENTAGE_PRECISION_I64 as i128).abs();
            let tolerance = 100;
            if deviation > tolerance {
                return Err(ErrorCode::DefaultError);
            }
        }

        Ok(total_weight)
    }
}

impl<'a> AccountZeroCopyMut<'a, AmmConstituentDatum, AmmConstituentMappingFixed> {
    pub fn add_amm_constituent_datum(&mut self, datum: AmmConstituentDatum) -> DriftResult<()> {
        let len = self.len();

        let mut open_slot_index: Option<u32> = None;
        for i in 0..len {
            let cell = self.get(i as u32);
            if cell.constituent_index == datum.constituent_index {
                return Err(ErrorCode::DefaultError);
            }
            if cell.last_slot == 0 && open_slot_index.is_none() {
                open_slot_index = Some(i);
            }
        }
        let open_slot = open_slot_index.ok_or_else(|| ErrorCode::DefaultError.into())?;

        let cell = self.get_mut(open_slot);
        *cell = datum;

        Ok(())
    }
}<|MERGE_RESOLUTION|>--- conflicted
+++ resolved
@@ -17,11 +17,7 @@
 pub const AMM_MAP_PDA_SEED: &str = "AMM_MAP";
 pub const CONSTITUENT_PDA_SEED: &str = "CONSTITUENT";
 pub const CONSTITUENT_TARGET_WEIGHT_PDA_SEED: &str = "CONSTITUENT_TARGET_WEIGHTS";
-<<<<<<< HEAD
-pub const CONSTITUENT_VAULT_PDA_SEED: &str = "VAULT";
-=======
 pub const CONSTITUENT_VAULT_PDA_SEED: &str = "CONSTITUENT_VAULT";
->>>>>>> e950e5d2
 
 #[cfg(test)]
 mod tests;
