--- conflicted
+++ resolved
@@ -530,15 +530,8 @@
             let price = prices[i] as i128;
 
             // assumes PRICE_PRECISION = PERCENTAGE_PRECISION
-<<<<<<< HEAD
             let target_weight: i128 = if aum > 0 {
                 target_amount.saturating_mul(price).saturating_div(aum_i128)
-=======
-            let target_weight = if aum > 0 {
-                target_amount
-                    .saturating_mul(price)
-                    .saturating_div(aum as i128)
->>>>>>> e950e5d2
             } else {
                 0
             };
