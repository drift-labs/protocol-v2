use std::collections::BTreeMap;

use crate::error::{DriftResult, ErrorCode};
use crate::math::casting::Cast;
use crate::math::constants::{
    BASE_PRECISION_I128, PERCENTAGE_PRECISION, PERCENTAGE_PRECISION_I128, PERCENTAGE_PRECISION_I64,
    PERCENTAGE_PRECISION_U64, PRICE_PRECISION, QUOTE_PRECISION_I128,
};
use crate::math::safe_math::SafeMath;
use crate::math::safe_unwrap::SafeUnwrap;
use crate::math::spot_balance::{get_signed_token_amount, get_token_amount};
use crate::state::amm_cache::{AmmCacheFixed, CacheInfo};
use crate::state::constituent_map::ConstituentMap;
use crate::state::paused_operations::ConstituentLpOperation;
use crate::state::spot_market_map::SpotMarketMap;
use anchor_lang::prelude::*;
use borsh::{BorshDeserialize, BorshSerialize};
use enumflags2::BitFlags;

use super::oracle::OraclePriceData;
use super::spot_market::SpotMarket;
use super::zero_copy::{AccountZeroCopy, AccountZeroCopyMut, HasLen};
use crate::state::spot_market::{SpotBalance, SpotBalanceType};
use crate::state::traits::Size;
use crate::{impl_zero_copy_loader, validate};

pub const LP_POOL_PDA_SEED: &str = "lp_pool";
pub const AMM_MAP_PDA_SEED: &str = "AMM_MAP";
pub const CONSTITUENT_PDA_SEED: &str = "CONSTITUENT";
pub const CONSTITUENT_TARGET_BASE_PDA_SEED: &str = "constituent_target_base";
pub const CONSTITUENT_CORRELATIONS_PDA_SEED: &str = "constituent_correlations";
pub const CONSTITUENT_VAULT_PDA_SEED: &str = "CONSTITUENT_VAULT";
pub const LP_POOL_TOKEN_VAULT_PDA_SEED: &str = "LP_POOL_TOKEN_VAULT";

pub const BASE_SWAP_FEE: i128 = 300; // 0.75% in PERCENTAGE_PRECISION
pub const MAX_SWAP_FEE: i128 = 75_000; // 0.75% in PERCENTAGE_PRECISION
pub const MIN_SWAP_FEE: i128 = 200; // 0.75% in PERCENTAGE_PRECISION

pub const MIN_AUM_EXECUTION_FEE: u128 = 10_000_000_000_000;

// Delay constants
#[cfg(feature = "anchor-test")]
pub const SETTLE_AMM_ORACLE_MAX_DELAY: u64 = 100;
#[cfg(not(feature = "anchor-test"))]
pub const SETTLE_AMM_ORACLE_MAX_DELAY: u64 = 10;
pub const LP_POOL_SWAP_AUM_UPDATE_DELAY: u64 = 0;
#[cfg(feature = "anchor-test")]
pub const MAX_AMM_CACHE_STALENESS_FOR_TARGET_CALC: u64 = 10000u64;
#[cfg(not(feature = "anchor-test"))]
pub const MAX_AMM_CACHE_STALENESS_FOR_TARGET_CALC: u64 = 0u64;

#[cfg(feature = "anchor-test")]
pub const MAX_AMM_CACHE_ORACLE_STALENESS_FOR_TARGET_CALC: u64 = 10000u64;
#[cfg(not(feature = "anchor-test"))]
pub const MAX_AMM_CACHE_ORACLE_STALENESS_FOR_TARGET_CALC: u64 = 10u64;

#[cfg(test)]
mod tests;

#[account(zero_copy(unsafe))]
#[derive(Default, Debug)]
#[repr(C)]
pub struct LPPool {
    /// name of vault, TODO: check type + size
    pub name: [u8; 32],
    /// address of the vault.
    pub pubkey: Pubkey,
    // vault token mint
    pub mint: Pubkey, // 32, 96
    // whitelist mint
    pub whitelist_mint: Pubkey,
    // constituent target base pubkey
    pub constituent_target_base: Pubkey,
    // constituent correlations pubkey
    pub constituent_correlations: Pubkey,

    /// The current number of VaultConstituents in the vault, each constituent is pda(LPPool.address, constituent_index)
    /// which constituent is the quote, receives revenue pool distributions. (maybe this should just be implied idx 0)
    /// pub quote_constituent_index: u16,

    /// QUOTE_PRECISION: Max AUM, Prohibit minting new DLP beyond this
    pub max_aum: u128,

    /// QUOTE_PRECISION: AUM of the vault in USD, updated lazily
    pub last_aum: u128,

    /// QUOTE PRECISION: Cumulative quotes from settles
    pub cumulative_quote_sent_to_perp_markets: u128,
    pub cumulative_quote_received_from_perp_markets: u128,

    /// QUOTE_PRECISION: Total fees paid for minting and redeeming LP tokens
    pub total_mint_redeem_fees_paid: i128,

    /// timestamp of last AUM slot
    pub last_aum_slot: u64,

    pub max_settle_quote_amount: u64,

    /// timestamp of last vAMM revenue rebalance
    pub last_hedge_ts: u64,

    /// Every mint/redeem has a monotonically increasing id. This is the next id to use
    pub mint_redeem_id: u64,
    pub settle_id: u64,

    /// PERCENTAGE_PRECISION
    pub min_mint_fee: i64,
    pub token_supply: u64,

    // PERCENTAGE_PRECISION: percentage precision const = 100%
    pub volatility: u64,

    pub constituents: u16,
    pub quote_consituent_index: u16,

    pub bump: u8,

    // No precision - just constant
    pub gamma_execution: u8,
    // No precision - just constant
    pub xi: u8,

    pub padding: u8,
}

impl Size for LPPool {
    const SIZE: usize = 376;
}

impl LPPool {
    pub fn sync_token_supply(&mut self, supply: u64) {
        self.token_supply = supply;
    }

    pub fn get_price(&self, mint_supply: u64) -> Result<u128> {
        match mint_supply {
            0 => Ok(0),
            supply => {
                // TODO: assuming mint decimals = quote decimals = 6
                Ok(self
                    .last_aum
                    .safe_mul(PRICE_PRECISION)?
                    .safe_div(supply as u128)?)
            }
        }
    }

    /// Get the swap price between two (non-LP token) constituents.
    /// Accounts for precision differences between in and out constituents
    /// returns swap price in PRICE_PRECISION
    pub fn get_swap_price(
        &self,
        in_decimals: u32,
        out_decimals: u32,
        in_oracle: &OraclePriceData,
        out_oracle: &OraclePriceData,
    ) -> DriftResult<(u128, u128)> {
        let in_price = in_oracle.price.cast::<u128>()?;
        let out_price = out_oracle.price.cast::<u128>()?;

        let (prec_diff_numerator, prec_diff_denominator) = if out_decimals > in_decimals {
            (10_u128.pow(out_decimals - in_decimals), 1)
        } else {
            (1, 10_u128.pow(in_decimals - out_decimals))
        };

        let swap_price_num = in_price.safe_mul(prec_diff_numerator)?;
        let swap_price_denom = out_price.safe_mul(prec_diff_denominator)?;

        Ok((swap_price_num, swap_price_denom))
    }

    /// in the respective token units. Amounts are gross fees and in
    /// token mint precision.
    /// Positive fees are paid, negative fees are rebated
    /// Returns (in_amount out_amount, in_fee, out_fee)
    pub fn get_swap_amount(
        &self,
        in_oracle: &OraclePriceData,
        out_oracle: &OraclePriceData,
        in_constituent: &Constituent,
        out_constituent: &Constituent,
        in_spot_market: &SpotMarket,
        out_spot_market: &SpotMarket,
        in_target_weight: i64,
        out_target_weight: i64,
        in_amount: u128,
        correlation: i64,
    ) -> DriftResult<(u128, u128, i128, i128)> {
        let (swap_price_num, swap_price_denom) = self.get_swap_price(
            in_spot_market.decimals,
            out_spot_market.decimals,
            in_oracle,
            out_oracle,
        )?;

        let (in_fee, out_fee) = self.get_swap_fees(
            in_spot_market,
            in_oracle.price,
            in_constituent,
            in_amount.cast::<i128>()?,
            in_target_weight,
            Some(out_spot_market),
            Some(out_oracle.price),
            Some(out_constituent),
            Some(out_target_weight),
            correlation,
        )?;
        let in_fee_amount = in_amount
            .cast::<i128>()?
            .safe_mul(in_fee)?
            .safe_div(PERCENTAGE_PRECISION_I128)?;

        let out_amount = in_amount
            .cast::<i128>()?
            .safe_sub(in_fee_amount)?
            .cast::<u128>()?
            .safe_mul(swap_price_num)?
            .safe_div(swap_price_denom)?;

        let out_fee_amount = out_amount
            .cast::<i128>()?
            .safe_mul(out_fee as i128)?
            .safe_div(PERCENTAGE_PRECISION_I128)?;

        Ok((in_amount, out_amount, in_fee_amount, out_fee_amount))
    }

    /// Calculates the amount of LP tokens to mint for a given input of constituent tokens.
    /// Returns the mint_amount in lp token precision and fee to charge in constituent mint precision
    pub fn get_add_liquidity_mint_amount(
        &self,
        in_spot_market: &SpotMarket,
        in_constituent: &Constituent,
        in_amount: u128,
        in_oracle: &OraclePriceData,
        in_target_weight: i64,
        dlp_total_supply: u64,
    ) -> DriftResult<(u64, u128, i64, i128)> {
        let (in_fee_pct, out_fee_pct) = if self.last_aum == 0 {
            (0, 0)
        } else {
            self.get_swap_fees(
                in_spot_market,
                in_oracle.price,
                in_constituent,
                in_amount.cast::<i128>()?,
                in_target_weight,
                None,
                None,
                None,
                None,
                0,
            )?
        };
        let in_fee_pct = in_fee_pct.safe_add(out_fee_pct)?;
        let in_fee_amount = in_amount
            .cast::<i128>()?
            .safe_mul(in_fee_pct)?
            .safe_div(PERCENTAGE_PRECISION_I128)?;

        let in_amount_less_fees = in_amount
            .cast::<i128>()?
            .safe_sub(in_fee_amount)?
            .max(0)
            .cast::<u128>()?;

        let token_precision_denominator = 10_u128.pow(in_spot_market.decimals);
        let token_amount_usd = in_oracle
            .price
            .cast::<u128>()?
            .safe_mul(in_amount_less_fees)?;
        let lp_amount = if self.last_aum == 0 {
            token_amount_usd.safe_div(token_precision_denominator)?
        } else {
            token_amount_usd
                .safe_mul(dlp_total_supply.max(1) as u128)?
                .safe_div(self.last_aum)?
                .safe_div(token_precision_denominator)?
        };

        let lp_fee_to_charge_pct = self.min_mint_fee;
        // let lp_fee_to_charge_pct = self.get_mint_redeem_fee(now, true)?;
        let lp_fee_to_charge = lp_amount
            .safe_mul(lp_fee_to_charge_pct as u128)?
            .safe_div(PERCENTAGE_PRECISION)?
            .cast::<i64>()?;

        Ok((
            lp_amount.cast::<u64>()?,
            in_amount,
            lp_fee_to_charge,
            in_fee_amount,
        ))
    }

    /// Calculates the amount of constituent tokens to receive for a given amount of LP tokens to burn
    /// Returns the mint_amount in lp token precision and fee to charge in constituent mint precision
    pub fn get_remove_liquidity_amount(
        &self,
        out_spot_market: &SpotMarket,
        out_constituent: &Constituent,
        lp_burn_amount: u64,
        out_oracle: &OraclePriceData,
        out_target_weight: i64,
        dlp_total_supply: u64,
    ) -> DriftResult<(u64, u128, i64, i128)> {
<<<<<<< HEAD
        let lp_fee_to_charge_pct = self.get_mint_redeem_fee(now, false)?;
        let mut lp_fee_to_charge = lp_burn_amount
=======
        let lp_fee_to_charge_pct = self.min_mint_fee;
        // let lp_fee_to_charge_pct = self.get_mint_redeem_fee(now, false)?;
        let lp_fee_to_charge = lp_burn_amount
>>>>>>> 48ea0e04
            .cast::<i128>()?
            .safe_mul(lp_fee_to_charge_pct.cast::<i128>()?)?
            .safe_div(PERCENTAGE_PRECISION_I128)?
            .cast::<i64>()?;

        if dlp_total_supply.saturating_sub(lp_burn_amount) <= QUOTE_PRECISION_U64
            && lp_fee_to_charge <= (QUOTE_PRECISION_U64 as i64)
        {
            lp_fee_to_charge = (lp_burn_amount.min(QUOTE_PRECISION_U64) as i64);
        }

        let lp_amount_less_fees = (lp_burn_amount as i128).safe_sub(lp_fee_to_charge as i128)?;

        let token_precision_denominator = 10_u128.pow(out_spot_market.decimals);

        // Calculate proportion of LP tokens being burned
        let proportion = lp_amount_less_fees
            .cast::<u128>()?
            .safe_mul(10u128.pow(3))?
            .safe_mul(PERCENTAGE_PRECISION)?
            .safe_div(dlp_total_supply as u128)?;

        // Apply proportion to AUM and convert to token amount
        let out_amount = self
            .last_aum
            .safe_mul(proportion)?
            .safe_mul(token_precision_denominator)?
            .safe_div(PERCENTAGE_PRECISION)?
            .safe_div(10u128.pow(3))?
            .safe_div(out_oracle.price.cast::<u128>()?)?;

        let (in_fee_pct, out_fee_pct) = self.get_swap_fees(
            out_spot_market,
            out_oracle.price,
            out_constituent,
            out_amount.cast::<i128>()?.safe_mul(-1_i128)?,
            out_target_weight,
            None,
            None,
            None,
            None,
            0,
        )?;
        let out_fee_pct = in_fee_pct.safe_add(out_fee_pct)?;
        let out_fee_amount = out_amount
            .cast::<i128>()?
            .safe_mul(out_fee_pct)?
            .safe_div(PERCENTAGE_PRECISION_I128)?;

        Ok((lp_burn_amount, out_amount, lp_fee_to_charge, out_fee_amount))
    }

    pub fn get_quadratic_fee_inventory(
        &self,
        gamma_covar: [[i128; 2]; 2],
        pre_notional_errors: [i128; 2],
        post_notional_errors: [i128; 2],
        trade_notional: u128,
    ) -> DriftResult<(i128, i128)> {
        let gamma_covar_error_pre_in = gamma_covar[0][0]
            .safe_mul(pre_notional_errors[0])?
            .safe_add(gamma_covar[0][1].safe_mul(pre_notional_errors[1])?)?
            .safe_div(PERCENTAGE_PRECISION_I128)?;
        let gamma_covar_error_pre_out = gamma_covar[1][0]
            .safe_mul(pre_notional_errors[0])?
            .safe_add(gamma_covar[1][1].safe_mul(pre_notional_errors[1])?)?
            .safe_div(PERCENTAGE_PRECISION_I128)?;

        let gamma_covar_error_post_in = gamma_covar[0][0]
            .safe_mul(post_notional_errors[0])?
            .safe_add(gamma_covar[0][1].safe_mul(post_notional_errors[1])?)?
            .safe_div(PERCENTAGE_PRECISION_I128)?;
        let gamma_covar_error_post_out = gamma_covar[1][0]
            .safe_mul(post_notional_errors[0])?
            .safe_add(gamma_covar[1][1].safe_mul(post_notional_errors[1])?)?
            .safe_div(PERCENTAGE_PRECISION_I128)?;

        let c_pre_in: i128 = gamma_covar_error_pre_in
            .safe_mul(pre_notional_errors[0])?
            .safe_div(2)?
            .safe_div(QUOTE_PRECISION_I128)?;
        let c_pre_out = gamma_covar_error_pre_out
            .safe_mul(pre_notional_errors[1])?
            .safe_div(2)?
            .safe_div(QUOTE_PRECISION_I128)?;

        let c_post_in: i128 = gamma_covar_error_post_in
            .safe_mul(post_notional_errors[0])?
            .safe_div(2)?
            .safe_div(QUOTE_PRECISION_I128)?;
        let c_post_out = gamma_covar_error_post_out
            .safe_mul(post_notional_errors[1])?
            .safe_div(2)?
            .safe_div(QUOTE_PRECISION_I128)?;

        let in_fee = c_post_in
            .safe_sub(c_pre_in)?
            .safe_mul(PERCENTAGE_PRECISION_I128)?
            .safe_div(trade_notional.cast::<i128>()?)?
            .safe_mul(QUOTE_PRECISION_I128)?
            .safe_div(self.last_aum.cast::<i128>()?)?;
        let out_fee = c_post_out
            .safe_sub(c_pre_out)?
            .safe_mul(PERCENTAGE_PRECISION_I128)?
            .safe_div(trade_notional.cast::<i128>()?)?
            .safe_mul(QUOTE_PRECISION_I128)?
            .safe_div(self.last_aum.cast::<i128>()?)?;

        Ok((in_fee, out_fee))
    }

    pub fn get_linear_fee_execution(
        &self,
        trade_ratio: i128,
        kappa_execution: u128,
        xi: u8,
    ) -> DriftResult<i128> {
        trade_ratio
            .safe_mul(kappa_execution.safe_mul(xi as u128)?.cast::<i128>()?)?
            .safe_div(PERCENTAGE_PRECISION_I128)
    }

    pub fn get_quadratic_fee_execution(
        &self,
        trade_ratio: i128,
        kappa_execution: u128,
        xi: u8,
    ) -> DriftResult<i128> {
        kappa_execution
            .cast::<i128>()?
            .safe_mul(xi.safe_mul(xi)?.cast::<i128>()?)?
            .safe_mul(trade_ratio.safe_mul(trade_ratio)?)?
            .safe_div(PERCENTAGE_PRECISION_I128)?
            .safe_div(PERCENTAGE_PRECISION_I128)
    }

    /// returns fee in PERCENTAGE_PRECISION
    pub fn get_swap_fees(
        &self,
        in_spot_market: &SpotMarket,
        in_oracle_price: i64,
        in_constituent: &Constituent,
        in_amount: i128,
        in_target_weight: i64,
        out_spot_market: Option<&SpotMarket>,
        out_oracle_price: Option<i64>,
        out_constituent: Option<&Constituent>,
        out_target_weight: Option<i64>,
        correlation: i64,
    ) -> DriftResult<(i128, i128)> {
        let notional_trade_size = in_constituent.get_notional(in_oracle_price, in_amount)?;
        let in_volatility = in_constituent.volatility;

        let (
            mint_redeem,
            out_volatility,
            out_gamma_execution,
            out_gamma_inventory,
            out_xi,
            out_notional_target,
            out_notional_pre,
            out_notional_post,
        ) = if let Some(out_constituent) = out_constituent {
            let out_spot_market = out_spot_market.unwrap();
            let out_oracle_price = out_oracle_price.unwrap();
            let out_amount = notional_trade_size
                .safe_mul(10_i128.pow(out_spot_market.decimals as u32))?
                .safe_div(out_oracle_price.cast::<i128>()?)?;
            (
                false,
                out_constituent.volatility,
                out_constituent.gamma_execution,
                out_constituent.gamma_inventory,
                out_constituent.xi,
                out_target_weight
                    .unwrap()
                    .cast::<i128>()?
                    .safe_mul(self.last_aum.cast::<i128>()?)?
                    .safe_div(PERCENTAGE_PRECISION_I128)?,
                out_constituent.get_notional_with_delta(out_oracle_price, out_spot_market, 0)?,
                out_constituent.get_notional_with_delta(
                    out_oracle_price,
                    out_spot_market,
                    out_amount.safe_mul(-1)?,
                )?,
            )
        } else {
            (
                true,
                self.volatility,
                self.gamma_execution,
                0,
                self.xi,
                0,
                0,
                0,
            )
        };

        let in_kappa_execution: u128 = (in_volatility as u128)
            .safe_mul(in_volatility as u128)?
            .safe_mul(in_constituent.gamma_execution as u128)?
            .safe_div(PERCENTAGE_PRECISION)?
            .safe_div(2u128)?;

        let out_kappa_execution: u128 = (out_volatility as u128)
            .safe_mul(out_volatility as u128)?
            .safe_mul(out_gamma_execution as u128)?
            .safe_div(PERCENTAGE_PRECISION)?
            .safe_div(2u128)?;

        // Compute notional targets and errors
        let in_notional_target = in_target_weight
            .cast::<i128>()?
            .safe_mul(self.last_aum.cast::<i128>()?)?
            .safe_div(PERCENTAGE_PRECISION_I128)?;
        let in_notional_pre =
            in_constituent.get_notional_with_delta(in_oracle_price, in_spot_market, 0)?;
        let in_notional_post =
            in_constituent.get_notional_with_delta(in_oracle_price, in_spot_market, in_amount)?;
        let in_notional_error_pre = in_notional_pre.safe_sub(in_notional_target)?;

        // keep aum fixed if it's a swap for calculating post error, othwerise
        // increase aum first
        let in_notional_error_post = if !mint_redeem {
            in_notional_post.safe_sub(in_notional_target)?
        } else {
            let adjusted_aum = self
                .last_aum
                .cast::<i128>()?
                .safe_add(notional_trade_size)?;
            let in_notional_target_post_mint_redeem = in_target_weight
                .cast::<i128>()?
                .safe_mul(adjusted_aum)?
                .safe_div(PERCENTAGE_PRECISION_I128)?;
            in_notional_post.safe_sub(in_notional_target_post_mint_redeem)?
        };

        let out_notional_error_pre = out_notional_pre.safe_sub(out_notional_target)?;
        let out_notional_error_post = out_notional_post.safe_sub(out_notional_target)?;

        let trade_ratio: i128 = notional_trade_size
            .abs()
            .safe_mul(PERCENTAGE_PRECISION_I128)?
            .safe_div(self.last_aum.max(MIN_AUM_EXECUTION_FEE).cast::<i128>()?)?;

        // Linear fee computation amount
        let in_fee_execution_linear =
            self.get_linear_fee_execution(trade_ratio, in_kappa_execution, in_constituent.xi)?;

        let out_fee_execution_linear =
            self.get_linear_fee_execution(trade_ratio, out_kappa_execution, out_xi)?;

        // Quadratic fee components
        let in_fee_execution_quadratic =
            self.get_quadratic_fee_execution(trade_ratio, in_kappa_execution, in_constituent.xi)?;
        let out_fee_execution_quadratic =
            self.get_quadratic_fee_execution(trade_ratio, out_kappa_execution, out_xi)?;
        let (in_quadratic_inventory_fee, out_quadratic_inventory_fee) = self
            .get_quadratic_fee_inventory(
                get_gamma_covar_matrix(
                    correlation,
                    in_constituent.gamma_inventory,
                    out_gamma_inventory,
                    in_constituent.volatility,
                    out_volatility,
                )?,
                [in_notional_error_pre, out_notional_error_pre],
                [in_notional_error_post, out_notional_error_post],
                notional_trade_size.abs().cast::<u128>()?,
            )?;

        msg!(
            "fee breakdown - in_exec_linear: {}, in_exec_quad: {}, in_inv_quad: {}, out_exec_linear: {}, out_exec_quad: {}, out_inv_quad: {}",
            in_fee_execution_linear,
            in_fee_execution_quadratic,
            in_quadratic_inventory_fee,
            out_fee_execution_linear,
            out_fee_execution_quadratic,
            out_quadratic_inventory_fee
        );
        let total_in_fee = in_fee_execution_linear
            .safe_add(in_fee_execution_quadratic)?
            .safe_add(in_quadratic_inventory_fee)?
            .safe_add(BASE_SWAP_FEE.safe_div(2)?)?;
        let total_out_fee = out_fee_execution_linear
            .safe_add(out_fee_execution_quadratic)?
            .safe_add(out_quadratic_inventory_fee)?
            .safe_add(BASE_SWAP_FEE.safe_div(2)?)?;

        Ok((
            total_in_fee.min(MAX_SWAP_FEE.safe_div(2)?),
            total_out_fee.min(MAX_SWAP_FEE.safe_div(2)?),
        ))
    }

    pub fn record_mint_redeem_fees(&mut self, amount: i64) -> DriftResult {
        self.total_mint_redeem_fees_paid = self
            .total_mint_redeem_fees_paid
            .safe_add(amount.cast::<i128>()?)?;
        Ok(())
    }

    pub fn update_aum(
        &mut self,
        slot: u64,
        constituent_map: &ConstituentMap,
        spot_market_map: &SpotMarketMap,
        constituent_target_base: &AccountZeroCopyMut<'_, TargetsDatum, ConstituentTargetBaseFixed>,
        amm_cache: &AccountZeroCopyMut<'_, CacheInfo, AmmCacheFixed>,
    ) -> DriftResult<(u128, i128, BTreeMap<u16, Vec<u16>>)> {
        let mut aum: i128 = 0;
        let mut crypto_delta = 0_i128;
        let mut derivative_groups: BTreeMap<u16, Vec<u16>> = BTreeMap::new();
        for i in 0..self.constituents as usize {
            let constituent = constituent_map.get_ref(&(i as u16))?;
            if slot.saturating_sub(constituent.last_oracle_slot)
                > constituent.oracle_staleness_threshold
            {
                msg!(
                    "Constituent {} oracle slot is too stale: {}, current slot: {}",
                    constituent.constituent_index,
                    constituent.last_oracle_slot,
                    slot
                );
                return Err(ErrorCode::ConstituentOracleStale.into());
            }

            if constituent.constituent_derivative_index >= 0 && constituent.derivative_weight != 0 {
                if !derivative_groups
                    .contains_key(&(constituent.constituent_derivative_index as u16))
                {
                    derivative_groups.insert(
                        constituent.constituent_derivative_index as u16,
                        vec![constituent.constituent_index],
                    );
                } else {
                    derivative_groups
                        .get_mut(&(constituent.constituent_derivative_index as u16))
                        .unwrap()
                        .push(constituent.constituent_index);
                }
            }

            let spot_market = spot_market_map.get_ref(&constituent.spot_market_index)?;

            let constituent_aum = constituent
                .get_full_token_amount(&spot_market)?
                .safe_mul(constituent.last_oracle_price as i128)?
                .safe_div(10_i128.pow(spot_market.decimals))?;
            msg!(
                "constituent: {}, balance: {}, aum: {}, deriv index: {}, bl token balance {}, bl balance type {}, vault balance: {}",
                constituent.constituent_index,
                constituent.get_full_token_amount(&spot_market)?,
                constituent_aum,
                constituent.constituent_derivative_index,
                constituent.spot_balance.get_token_amount(&spot_market)?,
                constituent.spot_balance.balance_type,
                constituent.vault_token_balance
            );

            // sum up crypto deltas (notional exposures for all non-stablecoins)
            if constituent.constituent_index != self.quote_consituent_index
                && constituent.constituent_derivative_index != self.quote_consituent_index as i16
            {
                let constituent_target_notional = constituent_target_base
                    .get(constituent.constituent_index as u32)
                    .target_base
                    .cast::<i128>()?
                    .safe_mul(constituent.last_oracle_price.cast::<i128>()?)?
                    .safe_div(10_i128.pow(constituent.decimals as u32))?
                    .cast::<i64>()?;
                crypto_delta = crypto_delta.safe_add(constituent_target_notional.cast()?)?;
            }
            aum = aum.safe_add(constituent_aum)?;
        }

        msg!("Aum before quote owed from lp pool: {}", aum);

        for cache_datum in amm_cache.iter() {
            aum = aum.saturating_sub(cache_datum.quote_owed_from_lp_pool as i128);
        }

        let aum_u128 = aum.max(0i128).cast::<u128>()?;
        self.last_aum = aum_u128;
        self.last_aum_slot = slot;

        Ok((aum_u128, crypto_delta, derivative_groups))
    }

    pub fn get_lp_pool_signer_seeds<'a>(name: &'a [u8; 32], bump: &'a u8) -> [&'a [u8]; 3] {
        [LP_POOL_PDA_SEED.as_ref(), name, bytemuck::bytes_of(bump)]
    }
}

#[zero_copy(unsafe)]
#[derive(Default, Eq, PartialEq, Debug, BorshDeserialize, BorshSerialize)]
#[repr(C)]
pub struct ConstituentSpotBalance {
    /// The scaled balance of the position. To get the token amount, multiply by the cumulative deposit/borrow
    /// interest of corresponding market.
    /// precision: token precision
    pub scaled_balance: u128,
    /// The cumulative deposits/borrows a user has made into a market
    /// precision: token mint precision
    pub cumulative_deposits: i64,
    /// The market index of the corresponding spot market
    pub market_index: u16,
    /// Whether the position is deposit or borrow
    pub balance_type: SpotBalanceType,
    pub padding: [u8; 5],
}

impl SpotBalance for ConstituentSpotBalance {
    fn market_index(&self) -> u16 {
        self.market_index
    }

    fn balance_type(&self) -> &SpotBalanceType {
        &self.balance_type
    }

    fn balance(&self) -> u128 {
        self.scaled_balance as u128
    }

    fn increase_balance(&mut self, delta: u128) -> DriftResult {
        self.scaled_balance = self.scaled_balance.safe_add(delta)?;
        Ok(())
    }

    fn decrease_balance(&mut self, delta: u128) -> DriftResult {
        self.scaled_balance = self.scaled_balance.safe_sub(delta)?;
        Ok(())
    }

    fn update_balance_type(&mut self, balance_type: SpotBalanceType) -> DriftResult {
        self.balance_type = balance_type;
        Ok(())
    }
}

impl ConstituentSpotBalance {
    pub fn get_token_amount(&self, spot_market: &SpotMarket) -> DriftResult<u128> {
        get_token_amount(self.scaled_balance, spot_market, &self.balance_type)
    }

    pub fn get_signed_token_amount(&self, spot_market: &SpotMarket) -> DriftResult<i128> {
        let token_amount = self.get_token_amount(spot_market)?;
        get_signed_token_amount(token_amount, &self.balance_type)
    }
}

#[account(zero_copy(unsafe))]
#[derive(Default, Debug, BorshDeserialize, BorshSerialize)]
#[repr(C)]
pub struct Constituent {
    /// address of the constituent
    pub pubkey: Pubkey,
    pub mint: Pubkey,
    pub lp_pool: Pubkey,
    pub vault: Pubkey,

    /// total fees received by the constituent. Positive = fees received, Negative = fees paid
    pub total_swap_fees: i128,

    /// spot borrow-lend balance for constituent
    pub spot_balance: ConstituentSpotBalance, // should be in constituent base asset

    /// max deviation from target_weight allowed for the constituent
    /// precision: PERCENTAGE_PRECISION
    pub max_weight_deviation: i64,
    /// min fee charged on swaps to/from this constituent
    /// precision: PERCENTAGE_PRECISION
    pub swap_fee_min: i64,
    /// max fee charged on swaps to/from this constituent
    /// precision: PERCENTAGE_PRECISION
    pub swap_fee_max: i64,

    /// Max Borrow amount:
    /// precision: token precision
    pub max_borrow_token_amount: u64,

    /// ata token balance in token precision
    pub vault_token_balance: u64,

    pub last_oracle_price: i64,
    pub last_oracle_slot: u64,

    pub oracle_staleness_threshold: u64,

    pub flash_loan_initial_token_amount: u64,
    /// Every swap to/from this constituent has a monotonically increasing id. This is the next id to use
    pub next_swap_id: u64,

    /// percentable of derivatve weight to go to this specific derivative PERCENTAGE_PRECISION. Zero if no derivative weight
    pub derivative_weight: u64,

    pub volatility: u64, // volatility in PERCENTAGE_PRECISION 1=1%

    // depeg threshold in relation top parent in PERCENTAGE_PRECISION
    pub constituent_derivative_depeg_threshold: u64,

    /// The `constituent_index` of the parent constituent. -1 if it is a parent index
    /// Example: if in a pool with SOL (parent) and dSOL (derivative),
    /// SOL.constituent_index = 1, SOL.constituent_derivative_index = -1,
    /// dSOL.constituent_index = 2, dSOL.constituent_derivative_index = 1
    pub constituent_derivative_index: i16,

    pub spot_market_index: u16,
    pub constituent_index: u16,

    pub decimals: u8,
    pub bump: u8,
    pub vault_bump: u8,

    // Fee params
    pub gamma_inventory: u8,
    pub gamma_execution: u8,
    pub xi: u8,

    // Status
    pub status: u8,
    pub paused_operations: u8,
    pub _padding: [u8; 2],
}

impl Size for Constituent {
    const SIZE: usize = 304;
}

#[derive(BitFlags, Clone, Copy, PartialEq, Debug, Eq)]
pub enum ConstituentStatus {
    /// fills only able to reduce liability
    ReduceOnly = 0b00000001,
    /// market has no remaining participants
    Decommissioned = 0b00000010,
}

impl Constituent {
    pub fn get_status(&self) -> DriftResult<BitFlags<ConstituentStatus>> {
        BitFlags::<ConstituentStatus>::from_bits(usize::from(self.status)).safe_unwrap()
    }

    pub fn is_decommissioned(&self) -> DriftResult<bool> {
        Ok(self
            .get_status()?
            .contains(ConstituentStatus::Decommissioned))
    }

    pub fn is_reduce_only(&self) -> DriftResult<bool> {
        Ok(self.get_status()?.contains(ConstituentStatus::ReduceOnly))
    }

    pub fn does_constituent_allow_operation(
        &self,
        operation: ConstituentLpOperation,
    ) -> DriftResult<()> {
        if self.is_decommissioned()? {
            msg!(
                "Constituent {:?}, spot market {}, is decommissioned",
                self.pubkey,
                self.spot_market_index
            );
            return Err(ErrorCode::InvalidConstituentOperation.into());
        } else if ConstituentLpOperation::is_operation_paused(self.paused_operations, operation) {
            msg!(
                "Constituent {:?}, spot market {}, is paused for operation {:?}",
                self.pubkey,
                self.spot_market_index,
                operation
            );
            return Err(ErrorCode::InvalidConstituentOperation.into());
        } else {
            Ok(())
        }
    }

    pub fn is_operation_reducing(
        &self,
        spot_market: &SpotMarket,
        is_increasing: bool,
    ) -> DriftResult<bool> {
        let current_balance_sign = self.get_full_token_amount(spot_market)?.signum();
        if current_balance_sign > 0 {
            Ok(!is_increasing)
        } else {
            Ok(is_increasing)
        }
    }

    /// Returns the full balance of the Constituent, the total of the amount in Constituent's token
    /// account and in Drift Borrow-Lend.
    pub fn get_full_token_amount(&self, spot_market: &SpotMarket) -> DriftResult<i128> {
        let token_amount = self.spot_balance.get_signed_token_amount(spot_market)?;
        let vault_balance = self.vault_token_balance.cast::<i128>()?;
        token_amount.safe_add(vault_balance)
    }

    pub fn record_swap_fees(&mut self, amount: i128) -> DriftResult {
        self.total_swap_fees = self.total_swap_fees.safe_add(amount)?;
        Ok(())
    }

    /// Current weight of this constituent = price * token_balance / lp_pool_aum
    /// Note: lp_pool_aum is from LPPool.last_aum, which is a lagged value updated via crank
    pub fn get_weight(
        &self,
        price: i64,
        spot_market: &SpotMarket,
        token_amount_delta: i128,
        lp_pool_aum: u128,
    ) -> DriftResult<i64> {
        if lp_pool_aum == 0 {
            return Ok(0);
        }
        let value_usd = self.get_notional_with_delta(price, spot_market, token_amount_delta)?;

        value_usd
            .safe_mul(PERCENTAGE_PRECISION_I64.cast::<i128>()?)?
            .safe_div(lp_pool_aum.cast::<i128>()?)?
            .cast::<i64>()
    }

    pub fn get_notional(&self, price: i64, token_amount: i128) -> DriftResult<i128> {
        let token_precision = 10_i128.pow(self.decimals as u32);
        let value_usd = token_amount.safe_mul(price.cast::<i128>()?)?;
        value_usd.safe_div(token_precision)
    }

    pub fn get_notional_with_delta(
        &self,
        price: i64,
        spot_market: &SpotMarket,
        token_amount: i128,
    ) -> DriftResult<i128> {
        let token_precision = 10_i128.pow(self.decimals as u32);
        let balance = self.get_full_token_amount(spot_market)?.cast::<i128>()?;
        let amount = balance.safe_add(token_amount)?;
        let value_usd = amount.safe_mul(price.cast::<i128>()?)?;
        value_usd.safe_div(token_precision)
    }

    pub fn sync_token_balance(&mut self, token_account_amount: u64) {
        self.vault_token_balance = token_account_amount;
    }

    pub fn get_vault_signer_seeds<'a>(
        lp_pool: &'a Pubkey,
        spot_market_index: &'a u16,
        bump: &'a u8,
    ) -> [&'a [u8]; 4] {
        [
            CONSTITUENT_VAULT_PDA_SEED.as_ref(),
            lp_pool.as_ref(),
            bytemuck::bytes_of(spot_market_index),
            bytemuck::bytes_of(bump),
        ]
    }

    pub fn get_max_transfer(&self, spot_market: &SpotMarket) -> DriftResult<u64> {
        let token_amount = self.get_full_token_amount(spot_market)?;

        let max_transfer = if self.spot_balance.balance_type == SpotBalanceType::Borrow {
            self.max_borrow_token_amount
                .saturating_sub(token_amount as u64)
        } else {
            self.max_borrow_token_amount
                .saturating_add(token_amount as u64)
        };

        Ok(max_transfer)
    }
}

#[zero_copy]
#[derive(Debug, BorshDeserialize, BorshSerialize)]
#[repr(C)]
pub struct AmmConstituentDatum {
    pub perp_market_index: u16,
    pub constituent_index: u16,
    pub _padding: [u8; 4],
    pub last_slot: u64,
    /// PERCENTAGE_PRECISION. The weight this constituent has on the perp market
    pub weight: i64,
}

impl Default for AmmConstituentDatum {
    fn default() -> Self {
        AmmConstituentDatum {
            perp_market_index: u16::MAX,
            constituent_index: u16::MAX,
            _padding: [0; 4],
            last_slot: 0,
            weight: 0,
        }
    }
}

#[zero_copy]
#[derive(Debug, Default)]
#[repr(C)]
pub struct AmmConstituentMappingFixed {
    pub lp_pool: Pubkey,
    pub bump: u8,
    pub _pad: [u8; 3],
    pub len: u32,
}

impl HasLen for AmmConstituentMappingFixed {
    fn len(&self) -> u32 {
        self.len
    }
}

#[account]
#[derive(Debug)]
#[repr(C)]
pub struct AmmConstituentMapping {
    pub lp_pool: Pubkey,
    pub bump: u8,
    _padding: [u8; 3],
    // PERCENTAGE_PRECISION. Each datum represents the target weight for a single (AMM, Constituent) pair.
    // An AMM may be partially backed by multiple Constituents
    pub weights: Vec<AmmConstituentDatum>,
}

impl AmmConstituentMapping {
    pub fn space(num_constituents: usize) -> usize {
        8 + 40 + num_constituents * 24
    }

    pub fn validate(&self) -> DriftResult<()> {
        validate!(
            self.weights.len() <= 128,
            ErrorCode::DefaultError,
            "Number of constituents len must be between 1 and 128"
        )?;
        Ok(())
    }

    pub fn sort(&mut self) {
        self.weights.sort_by_key(|datum| datum.constituent_index);
    }
}

impl_zero_copy_loader!(
    AmmConstituentMapping,
    crate::id,
    AmmConstituentMappingFixed,
    AmmConstituentDatum
);

#[zero_copy]
#[derive(Debug, Default, BorshDeserialize, BorshSerialize)]
#[repr(C)]
pub struct TargetsDatum {
    pub cost_to_trade_bps: i32,
    pub _padding: [u8; 4],
    pub last_slot: u64,
    pub target_base: i64,
}

#[zero_copy]
#[derive(Debug, Default)]
#[repr(C)]
pub struct ConstituentTargetBaseFixed {
    pub lp_pool: Pubkey,
    pub bump: u8,
    _pad: [u8; 3],
    /// total elements in the flattened `data` vec
    pub len: u32,
}

impl HasLen for ConstituentTargetBaseFixed {
    fn len(&self) -> u32 {
        self.len
    }
}

#[account]
#[derive(Debug)]
#[repr(C)]
pub struct ConstituentTargetBase {
    pub lp_pool: Pubkey,
    pub bump: u8,
    _padding: [u8; 3],
    // PERCENTAGE_PRECISION. The weights of the target weight matrix. Updated async
    pub targets: Vec<TargetsDatum>,
}

impl ConstituentTargetBase {
    pub fn space(num_constituents: usize) -> usize {
        8 + 40 + num_constituents * 24
    }

    pub fn validate(&self) -> DriftResult<()> {
        validate!(
            self.targets.len() <= 128,
            ErrorCode::DefaultError,
            "Number of constituents len must be between 1 and 128"
        )?;

        validate!(
            !self.targets.iter().any(|t| t.cost_to_trade_bps == 0),
            ErrorCode::DefaultError,
            "cost_to_trade_bps must be non-zero"
        )?;

        Ok(())
    }
}

impl_zero_copy_loader!(
    ConstituentTargetBase,
    crate::id,
    ConstituentTargetBaseFixed,
    TargetsDatum
);

impl Default for ConstituentTargetBase {
    fn default() -> Self {
        ConstituentTargetBase {
            lp_pool: Pubkey::default(),
            bump: 0,
            _padding: [0; 3],
            targets: Vec::with_capacity(0),
        }
    }
}

#[derive(Clone, Copy, BorshSerialize, BorshDeserialize, PartialEq, Debug, Eq)]
pub enum WeightValidationFlags {
    NONE = 0b0000_0000,
    EnforceTotalWeight100 = 0b0000_0001,
    NoNegativeWeights = 0b0000_0010,
    NoOverweight = 0b0000_0100,
}

impl<'a> AccountZeroCopy<'a, TargetsDatum, ConstituentTargetBaseFixed> {
    pub fn get_target_weight(
        &self,
        constituent_index: u16,
        spot_market: &SpotMarket,
        price: i64,
        aum: u128,
    ) -> DriftResult<i64> {
        validate!(
            constituent_index < self.len() as u16,
            ErrorCode::InvalidConstituent,
            "Invalid constituent_index = {}, ConstituentTargetBase len = {}",
            constituent_index,
            self.len()
        )?;

        // TODO: validate spot market
        let datum = self.get(constituent_index as u32);
        let target_weight = calculate_target_weight(datum.target_base, &spot_market, price, aum)?;
        Ok(target_weight)
    }
}

pub fn calculate_target_weight(
    target_base: i64,
    spot_market: &SpotMarket,
    price: i64,
    lp_pool_aum: u128,
) -> DriftResult<i64> {
    if lp_pool_aum == 0 {
        return Ok(0);
    }
    let notional: i128 = (target_base as i128)
        .safe_mul(price as i128)?
        .safe_div(10_i128.pow(spot_market.decimals))?;

    let target_weight = notional
        .safe_mul(PERCENTAGE_PRECISION_I128)?
        .safe_div(lp_pool_aum.cast::<i128>()?)?
        .cast::<i64>()?
        .clamp(-1 * PERCENTAGE_PRECISION_I64, PERCENTAGE_PRECISION_I64);

    Ok(target_weight)
}

/// Update target base based on amm_inventory and mapping
pub struct AmmInventoryAndPrices {
    pub inventory: i64,
    pub price: i64,
}

pub struct ConstituentIndexAndDecimalAndPrice {
    pub constituent_index: u16,
    pub decimals: u8,
    pub price: i64,
}

impl<'a> AccountZeroCopyMut<'a, TargetsDatum, ConstituentTargetBaseFixed> {
    pub fn update_target_base(
        &mut self,
        mapping: &AccountZeroCopy<'a, AmmConstituentDatum, AmmConstituentMappingFixed>,
        amm_inventory_and_prices: &[AmmInventoryAndPrices],
        constituents_indexes_and_decimals_and_prices: &mut [ConstituentIndexAndDecimalAndPrice],
        slot: u64,
    ) -> DriftResult<()> {
        // Sorts by constituent index
        constituents_indexes_and_decimals_and_prices.sort_by_key(|c| c.constituent_index);

        // Precompute notional by perp market index
        let mut notionals: Vec<i128> = Vec::with_capacity(amm_inventory_and_prices.len());
        for &AmmInventoryAndPrices { inventory, price } in amm_inventory_and_prices.iter() {
            let notional = (inventory as i128)
                .safe_mul(price as i128)?
                .safe_div(BASE_PRECISION_I128)?;
            notionals.push(notional);
        }

        let mut mapping_index = 0;
        for (
            i,
            &ConstituentIndexAndDecimalAndPrice {
                constituent_index,
                decimals,
                price,
            },
        ) in constituents_indexes_and_decimals_and_prices
            .iter()
            .enumerate()
        {
            let mut target_notional = 0i128;

            let mut j = mapping_index;
            while j < mapping.len() {
                let d = mapping.get(j);
                if d.constituent_index != constituent_index {
                    while j < mapping.len() && mapping.get(j).constituent_index < constituent_index
                    {
                        j += 1;
                    }
                    break;
                }
                if let Some(perp_notional) = notionals.get(d.perp_market_index as usize) {
                    target_notional = target_notional
                        .saturating_add(perp_notional.saturating_mul(d.weight as i128));
                }
                j += 1;
            }
            mapping_index = j;

            let cell = self.get_mut(i as u32);
            let target_base = target_notional
                .safe_div(PERCENTAGE_PRECISION_I128)?
                .safe_mul(10_i128.pow(decimals as u32))?
                .safe_div(price as i128)?
                * -1; // Want to target opposite sign of total scaled notional inventory

            msg!(
                "updating constituent index {} target base to {} from aggregated perp notional {}",
                constituent_index,
                target_base,
                target_notional,
            );
            cell.target_base = target_base.cast::<i64>()?;
            cell.last_slot = slot;
        }

        Ok(())
    }
}

impl<'a> AccountZeroCopyMut<'a, AmmConstituentDatum, AmmConstituentMappingFixed> {
    #[cfg(test)]
    pub fn add_amm_constituent_datum(&mut self, datum: AmmConstituentDatum) -> DriftResult<()> {
        let len = self.len();

        let mut open_slot_index: Option<u32> = None;
        for i in 0..len {
            let cell = self.get(i as u32);
            if cell.constituent_index == datum.constituent_index
                && cell.perp_market_index == datum.perp_market_index
            {
                return Err(ErrorCode::DefaultError);
            }
            if cell.last_slot == 0 && open_slot_index.is_none() {
                open_slot_index = Some(i);
            }
        }
        let open_slot = open_slot_index.ok_or_else(|| ErrorCode::DefaultError.into())?;

        let cell = self.get_mut(open_slot);
        *cell = datum;

        self.sort()?;
        Ok(())
    }

    #[cfg(test)]
    pub fn sort(&mut self) -> DriftResult<()> {
        let len = self.len();
        let mut data: Vec<AmmConstituentDatum> = Vec::with_capacity(len as usize);
        for i in 0..len {
            data.push(*self.get(i as u32));
        }
        data.sort_by_key(|datum| datum.constituent_index);
        for i in 0..len {
            let cell = self.get_mut(i as u32);
            *cell = data[i as usize];
        }
        Ok(())
    }
}

#[zero_copy]
#[derive(Debug, Default)]
#[repr(C)]
pub struct ConstituentCorrelationsFixed {
    pub lp_pool: Pubkey,
    pub bump: u8,
    _pad: [u8; 3],
    /// total elements in the flattened `data` vec
    pub len: u32,
}

impl HasLen for ConstituentCorrelationsFixed {
    fn len(&self) -> u32 {
        self.len
    }
}

#[account]
#[derive(Debug)]
#[repr(C)]
pub struct ConstituentCorrelations {
    pub lp_pool: Pubkey,
    pub bump: u8,
    _padding: [u8; 3],
    // PERCENTAGE_PRECISION. The weights of the target weight matrix. Updated async
    pub correlations: Vec<i64>,
}

impl HasLen for ConstituentCorrelations {
    fn len(&self) -> u32 {
        self.correlations.len() as u32
    }
}

impl_zero_copy_loader!(
    ConstituentCorrelations,
    crate::id,
    ConstituentCorrelationsFixed,
    i64
);

impl ConstituentCorrelations {
    pub fn space(num_constituents: usize) -> usize {
        8 + 40 + num_constituents * num_constituents * 8
    }

    pub fn validate(&self) -> DriftResult<()> {
        let len = self.correlations.len();
        let num_constituents = (len as f32).sqrt() as usize; // f32 is plenty precise for matrix dims < 2^16
        validate!(
            num_constituents * num_constituents == self.correlations.len(),
            ErrorCode::DefaultError,
            "ConstituentCorrelation correlations len must be a perfect square"
        )?;

        for i in 0..num_constituents {
            for j in 0..num_constituents {
                let corr = self.correlations[i * num_constituents + j];
                validate!(
                    corr <= PERCENTAGE_PRECISION_I64,
                    ErrorCode::DefaultError,
                    "ConstituentCorrelation correlations must be between 0 and PERCENTAGE_PRECISION"
                )?;
                let corr_ji = self.correlations[j * num_constituents + i];
                validate!(
                    corr == corr_ji,
                    ErrorCode::DefaultError,
                    "ConstituentCorrelation correlations must be symmetric"
                )?;
            }
            let corr_ii = self.correlations[i * num_constituents + i];
            validate!(
                corr_ii == PERCENTAGE_PRECISION_I64,
                ErrorCode::DefaultError,
                "ConstituentCorrelation correlations diagonal must be PERCENTAGE_PRECISION"
            )?;
        }

        Ok(())
    }

    pub fn add_new_constituent(&mut self, new_constituent_correlations: &[i64]) -> DriftResult {
        // Add a new constituent at index N (where N = old size),
        // given a slice `new_corrs` of length `N` such that
        // new_corrs[i] == correlation[i, N].
        //
        // On entry:
        //   self.correlations.len() == N*N
        //
        // After:
        //   self.correlations.len() == (N+1)*(N+1)
        let len = self.correlations.len();
        let n = (len as f64).sqrt() as usize;
        validate!(
            n * n == len,
            ErrorCode::DefaultError,
            "existing correlations len must be a perfect square"
        )?;
        validate!(
            new_constituent_correlations.len() == n,
            ErrorCode::DefaultError,
            "new_corrs length must equal number of number of other constituents ({})",
            n
        )?;
        for &c in new_constituent_correlations {
            validate!(
                c <= PERCENTAGE_PRECISION_I64,
                ErrorCode::DefaultError,
                "correlation must be ≤ PERCENTAGE_PRECISION"
            )?;
        }

        let new_n = n + 1;
        let mut buf = Vec::with_capacity(new_n * new_n);

        for i in 0..n {
            buf.extend_from_slice(&self.correlations[i * n..i * n + n]);
            buf.push(new_constituent_correlations[i]);
        }

        buf.extend_from_slice(new_constituent_correlations);
        buf.push(PERCENTAGE_PRECISION_I64);

        self.correlations = buf;

        debug_assert_eq!(self.correlations.len(), new_n * new_n);

        Ok(())
    }

    pub fn set_correlation(&mut self, i: u16, j: u16, corr: i64) -> DriftResult {
        let num_constituents = (self.correlations.len() as f64).sqrt() as usize;
        validate!(
            i < num_constituents as u16,
            ErrorCode::InvalidConstituent,
            "Invalid constituent_index i = {}, ConstituentCorrelation len = {}",
            i,
            num_constituents
        )?;
        validate!(
            j < num_constituents as u16,
            ErrorCode::InvalidConstituent,
            "Invalid constituent_index j = {}, ConstituentCorrelation len = {}",
            j,
            num_constituents
        )?;
        validate!(
            corr <= PERCENTAGE_PRECISION_I64,
            ErrorCode::DefaultError,
            "ConstituentCorrelation correlations must be between 0 and PERCENTAGE_PRECISION"
        )?;

        self.correlations[(i as usize * num_constituents + j as usize) as usize] = corr;
        self.correlations[(j as usize * num_constituents + i as usize) as usize] = corr;

        self.validate()?;

        Ok(())
    }
}

impl<'a> AccountZeroCopy<'a, i64, ConstituentCorrelationsFixed> {
    pub fn get_correlation(&self, i: u16, j: u16) -> DriftResult<i64> {
        let num_constituents = (self.len() as f64).sqrt() as usize;
        validate!(
            i < num_constituents as u16,
            ErrorCode::InvalidConstituent,
            "Invalid constituent_index i = {}, ConstituentCorrelation len = {}",
            i,
            num_constituents
        )?;
        validate!(
            j < num_constituents as u16,
            ErrorCode::InvalidConstituent,
            "Invalid constituent_index j = {}, ConstituentCorrelation len = {}",
            j,
            num_constituents
        )?;

        let corr = self.get((i as usize * num_constituents + j as usize) as u32);
        Ok(*corr)
    }
}

pub fn get_gamma_covar_matrix(
    correlation_ij: i64,
    gamma_i: u8,
    gamma_j: u8,
    vol_i: u64,
    vol_j: u64,
) -> DriftResult<[[i128; 2]; 2]> {
    // Build the covariance matrix
    let mut covar_matrix = [[0i128; 2]; 2];
    let scaled_vol_i = vol_i as i128;
    let scaled_vol_j = vol_j as i128;
    covar_matrix[0][0] = scaled_vol_i
        .safe_mul(scaled_vol_i)?
        .safe_div(PERCENTAGE_PRECISION_I128)?;
    covar_matrix[1][1] = scaled_vol_j
        .safe_mul(scaled_vol_j)?
        .safe_div(PERCENTAGE_PRECISION_I128)?;
    covar_matrix[0][1] = scaled_vol_i
        .safe_mul(scaled_vol_j)?
        .safe_mul(correlation_ij as i128)?
        .safe_div(PERCENTAGE_PRECISION_I128)?
        .safe_div(PERCENTAGE_PRECISION_I128)?;
    covar_matrix[1][0] = covar_matrix[0][1];

    // Build the gamma matrix as a diagonal matrix
    let gamma_matrix = [[gamma_i as i128, 0i128], [0i128, gamma_j as i128]];

    // Multiply gamma_matrix with covar_matrix: product = gamma_matrix * covar_matrix
    let mut product = [[0i128; 2]; 2];
    for i in 0..2 {
        for j in 0..2 {
            for k in 0..2 {
                product[i][j] = product[i][j]
                    .checked_add(
                        gamma_matrix[i][k]
                            .checked_mul(covar_matrix[k][j])
                            .ok_or(ErrorCode::MathError)?,
                    )
                    .ok_or(ErrorCode::MathError)?;
            }
        }
    }

    Ok(product)
}

pub fn update_constituent_target_base_for_derivatives(
    aum: u128,
    derivative_groups: &BTreeMap<u16, Vec<u16>>,
    constituent_map: &ConstituentMap,
    spot_market_map: &SpotMarketMap,
    constituent_target_base: &mut AccountZeroCopyMut<'_, TargetsDatum, ConstituentTargetBaseFixed>,
) -> DriftResult<()> {
    for (parent_index, constituent_indexes) in derivative_groups.iter() {
        let parent_constituent = constituent_map.get_ref(&(parent_index))?;
        let parent_target_base = constituent_target_base
            .get(*parent_index as u32)
            .target_base;
        let target_parent_weight = calculate_target_weight(
            parent_target_base,
            &*spot_market_map.get_ref(&parent_constituent.spot_market_index)?,
            parent_constituent.last_oracle_price,
            aum,
        )?;
        let mut derivative_weights_sum: u64 = 0;
        for constituent_index in constituent_indexes {
            let constituent = constituent_map.get_ref(constituent_index)?;
            if constituent.last_oracle_price
                < parent_constituent
                    .last_oracle_price
                    .safe_mul(constituent.constituent_derivative_depeg_threshold as i64)?
                    .safe_div(PERCENTAGE_PRECISION_I64)?
            {
                msg!(
                    "Constituent {} last oracle price {} is too low compared to parent constituent {} last oracle price {}. Assuming depegging and setting target base to 0.",
                    constituent.constituent_index,
                    constituent.last_oracle_price,
                    parent_constituent.constituent_index,
                    parent_constituent.last_oracle_price
                );
                constituent_target_base
                    .get_mut(*constituent_index as u32)
                    .target_base = 0_i64;
                continue;
            }

            derivative_weights_sum =
                derivative_weights_sum.saturating_add(constituent.derivative_weight);

            let target_weight = (target_parent_weight as i128)
                .safe_mul(constituent.derivative_weight.cast::<i128>()?)?
                .safe_div(PERCENTAGE_PRECISION_I128)?;

            msg!(
                "constituent: {}, target weight: {}",
                constituent_index,
                target_weight,
            );
            let target_base = aum
                .cast::<i128>()?
                .safe_mul(target_weight)?
                .safe_div(PERCENTAGE_PRECISION_I128)?
                .safe_mul(10_i128.pow(constituent.decimals as u32))?
                .safe_div(constituent.last_oracle_price as i128)?;

            msg!(
                "constituent: {}, target base: {}",
                constituent_index,
                target_base
            );
            constituent_target_base
                .get_mut(*constituent_index as u32)
                .target_base = target_base.cast::<i64>()?;
        }

        validate!(
            derivative_weights_sum <= PERCENTAGE_PRECISION_U64,
            ErrorCode::InvalidConstituentDerivativeWeights,
            "derivative_weights_sum for parent constituent {} must be less than or equal to 100%",
            parent_index
        )?;

        constituent_target_base
            .get_mut(*parent_index as u32)
            .target_base = parent_target_base
            .safe_mul(PERCENTAGE_PRECISION_U64.safe_sub(derivative_weights_sum)? as i64)?
            .safe_div(PERCENTAGE_PRECISION_I64)?;
    }

    Ok(())
}<|MERGE_RESOLUTION|>--- conflicted
+++ resolved
@@ -4,7 +4,7 @@
 use crate::math::casting::Cast;
 use crate::math::constants::{
     BASE_PRECISION_I128, PERCENTAGE_PRECISION, PERCENTAGE_PRECISION_I128, PERCENTAGE_PRECISION_I64,
-    PERCENTAGE_PRECISION_U64, PRICE_PRECISION, QUOTE_PRECISION_I128,
+    PERCENTAGE_PRECISION_U64, PRICE_PRECISION, QUOTE_PRECISION_I128, QUOTE_PRECISION_U64,
 };
 use crate::math::safe_math::SafeMath;
 use crate::math::safe_unwrap::SafeUnwrap;
@@ -305,14 +305,9 @@
         out_target_weight: i64,
         dlp_total_supply: u64,
     ) -> DriftResult<(u64, u128, i64, i128)> {
-<<<<<<< HEAD
-        let lp_fee_to_charge_pct = self.get_mint_redeem_fee(now, false)?;
-        let mut lp_fee_to_charge = lp_burn_amount
-=======
         let lp_fee_to_charge_pct = self.min_mint_fee;
         // let lp_fee_to_charge_pct = self.get_mint_redeem_fee(now, false)?;
-        let lp_fee_to_charge = lp_burn_amount
->>>>>>> 48ea0e04
+        let mut lp_fee_to_charge = lp_burn_amount
             .cast::<i128>()?
             .safe_mul(lp_fee_to_charge_pct.cast::<i128>()?)?
             .safe_div(PERCENTAGE_PRECISION_I128)?
