--- conflicted
+++ resolved
@@ -749,13 +749,6 @@
     pub fn is_liquidation(&self) -> bool {
         self.explanation == OrderActionExplanation::Liquidation
     }
-<<<<<<< HEAD
-}
-
-pub enum PlaceAndTakeOrderSuccessCondition {
-    PartialFill = 1,
-    FullFill = 2,
-=======
 
     pub fn set_order_slot(&mut self, slot: u64) {
         self.swift_taker_order_slot = Some(slot);
@@ -768,5 +761,9 @@
         }
         min_order_slot
     }
->>>>>>> 8ba48bce
+}
+
+pub enum PlaceAndTakeOrderSuccessCondition {
+    PartialFill = 1,
+    FullFill = 2,
 }