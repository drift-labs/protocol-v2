--- conflicted
+++ resolved
@@ -374,13 +374,8 @@
     pub market_index: u16,
     pub pnl: i128,
     pub if_payment: u128,
-<<<<<<< HEAD
-    pub delever_user_key: Option<Pubkey>,
-    pub delever_user_payment: Option<u128>,
-=======
     pub clawback_user: Option<Pubkey>,
     pub clawback_user_payment: Option<u128>,
->>>>>>> b40d3729
     pub cumulative_funding_rate_delta: i128,
 }
 
