use anchor_lang::prelude::*;
use bytemuck::{Pod, Zeroable};
use std::cell::Ref;
use std::convert::TryFrom;

use crate::error::{DriftResult, ErrorCode};
use crate::math::casting::Cast;
use crate::math::constants::{
    PERCENTAGE_PRECISION, PRICE_PRECISION, PRICE_PRECISION_I64, PRICE_PRECISION_U64,
};
use crate::math::safe_math::SafeMath;
use switchboard::{AggregatorAccountData, SwitchboardDecimal};
use switchboard_on_demand::{PullFeedAccountData, SB_ON_DEMAND_PRECISION};

use crate::error::ErrorCode::{InvalidOracle, UnableToLoadOracle};
use crate::math::oracle::{is_oracle_valid_for_action, DriftAction, OracleValidity};
use crate::math::safe_unwrap::SafeUnwrap;
use crate::state::load_ref::load_ref;
use crate::state::perp_market::PerpMarket;
use crate::state::pyth_lazer_oracle::PythLazerOracle;
use crate::state::traits::Size;
use crate::validate;

#[cfg(test)]
mod tests;

#[derive(Default, AnchorSerialize, AnchorDeserialize, Clone, Copy, Eq, PartialEq, Debug)]
pub struct HistoricalOracleData {
    /// precision: PRICE_PRECISION
    pub last_oracle_price: i64,
    /// precision: PRICE_PRECISION
    pub last_oracle_conf: u64,
    /// number of slots since last update
    pub last_oracle_delay: i64,
    /// precision: PRICE_PRECISION
    pub last_oracle_price_twap: i64,
    /// precision: PRICE_PRECISION
    pub last_oracle_price_twap_5min: i64,
    /// unix_timestamp of last snapshot
    pub last_oracle_price_twap_ts: i64,
}

impl HistoricalOracleData {
    pub fn default_quote_oracle() -> Self {
        HistoricalOracleData {
            last_oracle_price: PRICE_PRECISION_I64,
            last_oracle_conf: 0,
            last_oracle_delay: 0,
            last_oracle_price_twap: PRICE_PRECISION_I64,
            last_oracle_price_twap_5min: PRICE_PRECISION_I64,
            ..HistoricalOracleData::default()
        }
    }

    pub fn default_price(price: i64) -> Self {
        HistoricalOracleData {
            last_oracle_price: price,
            last_oracle_conf: 0,
            last_oracle_delay: 10,
            last_oracle_price_twap: price,
            last_oracle_price_twap_5min: price,
            ..HistoricalOracleData::default()
        }
    }

    pub fn default_with_current_oracle(oracle_price_data: OraclePriceData) -> Self {
        HistoricalOracleData {
            last_oracle_price: oracle_price_data.price,
            last_oracle_conf: oracle_price_data.confidence,
            last_oracle_delay: oracle_price_data.delay,
            last_oracle_price_twap: oracle_price_data.price,
            last_oracle_price_twap_5min: oracle_price_data.price,
            // last_oracle_price_twap_ts: now,
            ..HistoricalOracleData::default()
        }
    }
}

#[derive(Default, AnchorSerialize, AnchorDeserialize, Clone, Copy, Eq, PartialEq, Debug)]
pub struct HistoricalIndexData {
    /// precision: PRICE_PRECISION
    pub last_index_bid_price: u64,
    /// precision: PRICE_PRECISION
    pub last_index_ask_price: u64,
    /// precision: PRICE_PRECISION
    pub last_index_price_twap: u64,
    /// precision: PRICE_PRECISION
    pub last_index_price_twap_5min: u64,
    /// unix_timestamp of last snapshot
    pub last_index_price_twap_ts: i64,
}

impl HistoricalIndexData {
    pub fn default_quote_oracle() -> Self {
        HistoricalIndexData {
            last_index_bid_price: PRICE_PRECISION_U64,
            last_index_ask_price: PRICE_PRECISION_U64,
            last_index_price_twap: PRICE_PRECISION_U64,
            last_index_price_twap_5min: PRICE_PRECISION_U64,
            ..HistoricalIndexData::default()
        }
    }

    pub fn default_with_current_oracle(oracle_price_data: OraclePriceData) -> DriftResult<Self> {
        let price = oracle_price_data.price.cast::<u64>().safe_unwrap()?;
        Ok(HistoricalIndexData {
            last_index_bid_price: price,
            last_index_ask_price: price,
            last_index_price_twap: price,
            last_index_price_twap_5min: price,
            ..HistoricalIndexData::default()
        })
    }
}

#[derive(
    AnchorSerialize, AnchorDeserialize, Clone, Copy, Eq, PartialEq, Debug, Default, Ord, PartialOrd,
)]
pub enum OracleSource {
    #[default]
    Pyth,
    Switchboard,
    QuoteAsset,
    Pyth1K,
    Pyth1M,
    PythStableCoin,
    Prelaunch,
    PythPull,
    Pyth1KPull,
    Pyth1MPull,
    PythStableCoinPull,
    SwitchboardOnDemand,
    PythLazer,
    PythLazer1K,
    PythLazer1M,
    PythLazerStableCoin,
}

impl OracleSource {
    pub fn is_pyth_pull_oracle(&self) -> bool {
        matches!(
            self,
            OracleSource::PythPull
                | OracleSource::Pyth1KPull
                | OracleSource::Pyth1MPull
                | OracleSource::PythStableCoinPull
        )
    }

    pub fn is_pyth_push_oracle(&self) -> bool {
        matches!(
            self,
            OracleSource::Pyth
                | OracleSource::Pyth1K
                | OracleSource::Pyth1M
                | OracleSource::PythStableCoin
        )
    }

    pub fn get_pyth_multiple(&self) -> u128 {
        match self {
            OracleSource::Pyth
            | OracleSource::PythPull
            | OracleSource::PythLazer
            | OracleSource::PythStableCoin
            | OracleSource::PythStableCoinPull
            | OracleSource::PythLazerStableCoin => 1,
            OracleSource::Pyth1K | OracleSource::Pyth1KPull | OracleSource::PythLazer1K => 1000,
            OracleSource::Pyth1M | OracleSource::Pyth1MPull | OracleSource::PythLazer1M => 1000000,
            _ => {
                panic!("Calling get_pyth_multiple on non-pyth oracle source");
            }
        }
    }
}

<<<<<<< HEAD
impl TryFrom<u8> for OracleSource {
    type Error = ErrorCode;

    fn try_from(v: u8) -> DriftResult<Self> {
        match v {
            0 => Ok(OracleSource::Pyth),
            1 => Ok(OracleSource::Switchboard),
            2 => Ok(OracleSource::QuoteAsset),
            3 => Ok(OracleSource::Pyth1K),
            4 => Ok(OracleSource::Pyth1M),
            5 => Ok(OracleSource::PythStableCoin),
            6 => Ok(OracleSource::Prelaunch),
            7 => Ok(OracleSource::PythPull),
            8 => Ok(OracleSource::Pyth1KPull),
            9 => Ok(OracleSource::Pyth1MPull),
            10 => Ok(OracleSource::PythStableCoinPull),
            11 => Ok(OracleSource::SwitchboardOnDemand),
            12 => Ok(OracleSource::PythLazer),
            13 => Ok(OracleSource::PythLazer1K),
            14 => Ok(OracleSource::PythLazer1M),
            15 => Ok(OracleSource::PythLazerStableCoin),
            _ => Err(ErrorCode::InvalidOracle),
        }
    }
}

impl From<OracleSource> for u8 {
    fn from(src: OracleSource) -> u8 {
        match src {
            OracleSource::Pyth => 0,
            OracleSource::Switchboard => 1,
            OracleSource::QuoteAsset => 2,
            OracleSource::Pyth1K => 3,
            OracleSource::Pyth1M => 4,
            OracleSource::PythStableCoin => 5,
            OracleSource::Prelaunch => 6,
            OracleSource::PythPull => 7,
            OracleSource::Pyth1KPull => 8,
            OracleSource::Pyth1MPull => 9,
            OracleSource::PythStableCoinPull => 10,
            OracleSource::SwitchboardOnDemand => 11,
            OracleSource::PythLazer => 12,
            OracleSource::PythLazer1K => 13,
            OracleSource::PythLazer1M => 14,
            OracleSource::PythLazerStableCoin => 15,
        }
    }
}

=======
const MM_EXCHANGE_FALLBACK_THRESHOLD: u128 = PERCENTAGE_PRECISION / 100; // 1%
>>>>>>> 55885746
#[derive(Default, Clone, Copy, Debug)]
pub struct MMOraclePriceData {
    mm_oracle_price: i64,
    mm_oracle_delay: i64,
    mm_oracle_validity: OracleValidity,
    mm_exchange_diff_bps: u128,
    exchange_oracle_price_data: OraclePriceData,
    safe_oracle_price_data: OraclePriceData,
}

impl MMOraclePriceData {
    pub fn new(
        mm_oracle_price: i64,
        mm_oracle_delay: i64,
        mm_oracle_validity: OracleValidity,
        oracle_price_data: OraclePriceData,
    ) -> DriftResult<Self> {
        let price_diff = mm_oracle_price.safe_sub(oracle_price_data.price)?;
        let price_diff_bps = price_diff
            .abs()
            .cast::<u128>()?
            .safe_mul(PERCENTAGE_PRECISION)?
            .safe_div(oracle_price_data.price.abs().max(1).cast::<u128>()?)?;
        let safe_oracle_price_data = if mm_oracle_delay > oracle_price_data.delay
            || mm_oracle_price == 0i64
            || !is_oracle_valid_for_action(mm_oracle_validity, Some(DriftAction::UseMMOraclePrice))?
            || price_diff_bps > MM_EXCHANGE_FALLBACK_THRESHOLD
        // 1% price difference
        {
            oracle_price_data
        } else {
            let mm_oracle_diff_premium = mm_oracle_price.abs_diff(oracle_price_data.price);
            let adjusted_confidence = oracle_price_data
                .confidence
                .safe_add(mm_oracle_diff_premium)?;

            OraclePriceData {
                price: mm_oracle_price,
                confidence: adjusted_confidence,
                delay: mm_oracle_delay,
                has_sufficient_number_of_data_points: true,
            }
        };

        Ok(MMOraclePriceData {
            mm_oracle_price,
            mm_oracle_delay,
            mm_oracle_validity,
            mm_exchange_diff_bps: price_diff_bps,
            exchange_oracle_price_data: oracle_price_data,
            safe_oracle_price_data,
        })
    }

    pub fn get_price(&self) -> i64 {
        self.safe_oracle_price_data.price
    }

    pub fn get_delay(&self) -> i64 {
        self.safe_oracle_price_data.delay
    }

    pub fn get_confidence(&self) -> u64 {
        self.safe_oracle_price_data.confidence
    }

    pub fn get_safe_oracle_price_data(&self) -> OraclePriceData {
        self.safe_oracle_price_data
    }

    pub fn get_exchange_oracle_price_data(&self) -> OraclePriceData {
        self.exchange_oracle_price_data
    }

    pub fn get_mm_oracle_validity(&self) -> OracleValidity {
        self.mm_oracle_validity
    }

    pub fn get_mm_exchange_diff_bps(&self) -> u128 {
        self.mm_exchange_diff_bps
    }

    pub fn is_mm_exchange_diff_bps_high(&self) -> bool {
        self.mm_exchange_diff_bps > MM_EXCHANGE_FALLBACK_THRESHOLD
    }

    pub fn is_mm_oracle_as_recent(&self) -> bool {
        self.mm_oracle_delay <= self.safe_oracle_price_data.delay
    }

    pub fn is_enabled(&self) -> bool {
        self.mm_oracle_price != 0 && self.mm_oracle_delay >= 0
    }

    // For potential future observability
    pub fn _get_mm_oracle_price(&self) -> i64 {
        self.mm_oracle_price
    }

    pub fn get_mm_oracle_delay(&self) -> i64 {
        self.mm_oracle_delay
    }
}

#[derive(Default, Clone, Copy, Debug)]
pub struct OraclePriceData {
    pub price: i64,
    pub confidence: u64,
    pub delay: i64,
    pub has_sufficient_number_of_data_points: bool,
}

pub fn get_oracle_price(
    oracle_source: &OracleSource,
    price_oracle: &AccountInfo,
    clock_slot: u64,
) -> DriftResult<OraclePriceData> {
    match oracle_source {
        OracleSource::Pyth => get_pyth_price(price_oracle, clock_slot, oracle_source),
        OracleSource::Pyth1K => get_pyth_price(price_oracle, clock_slot, oracle_source),
        OracleSource::Pyth1M => get_pyth_price(price_oracle, clock_slot, oracle_source),
        OracleSource::PythStableCoin => {
            get_pyth_stable_coin_price(price_oracle, clock_slot, oracle_source)
        }
        OracleSource::Switchboard => get_switchboard_price(price_oracle, clock_slot),
        OracleSource::SwitchboardOnDemand => get_sb_on_demand_price(price_oracle, clock_slot),
        OracleSource::QuoteAsset => Ok(OraclePriceData {
            price: PRICE_PRECISION_I64,
            confidence: 1,
            delay: 0,
            has_sufficient_number_of_data_points: true,
        }),
        OracleSource::Prelaunch => get_prelaunch_price(price_oracle, clock_slot),
        OracleSource::PythPull => get_pyth_price(price_oracle, clock_slot, oracle_source),
        OracleSource::Pyth1KPull => get_pyth_price(price_oracle, clock_slot, oracle_source),
        OracleSource::Pyth1MPull => get_pyth_price(price_oracle, clock_slot, oracle_source),
        OracleSource::PythStableCoinPull => {
            get_pyth_stable_coin_price(price_oracle, clock_slot, oracle_source)
        }
        OracleSource::PythLazer => get_pyth_price(price_oracle, clock_slot, oracle_source),
        OracleSource::PythLazer1K => get_pyth_price(price_oracle, clock_slot, oracle_source),
        OracleSource::PythLazer1M => get_pyth_price(price_oracle, clock_slot, oracle_source),
        OracleSource::PythLazerStableCoin => {
            get_pyth_stable_coin_price(price_oracle, clock_slot, oracle_source)
        }
    }
}

pub fn get_pyth_price(
    price_oracle: &AccountInfo,
    clock_slot: u64,
    oracle_source: &OracleSource,
) -> DriftResult<OraclePriceData> {
    let multiple = oracle_source.get_pyth_multiple();
    let mut pyth_price_data: &[u8] = &price_oracle
        .try_borrow_data()
        .or(Err(crate::error::ErrorCode::UnableToLoadOracle))?;

    let oracle_price: i64;
    let oracle_conf: u64;
    let mut has_sufficient_number_of_data_points: bool = true;
    let mut oracle_precision: u128;
    let published_slot: u64;

    if oracle_source.is_pyth_pull_oracle() {
        let price_message = pyth_solana_receiver_sdk::price_update::PriceUpdateV2::try_deserialize(
            &mut pyth_price_data,
        )
        .unwrap();
        oracle_price = price_message.price_message.price;
        oracle_conf = price_message.price_message.conf;
        oracle_precision = 10_u128.pow(price_message.price_message.exponent.unsigned_abs());
        published_slot = price_message.posted_slot;
    } else if oracle_source.is_pyth_push_oracle() {
        let price_data = pyth_client::cast::<pyth_client::Price>(pyth_price_data);
        oracle_price = price_data.agg.price;
        oracle_conf = price_data.agg.conf;
        let min_publishers = price_data.num.min(3);
        let publisher_count = price_data.num_qt;

        #[cfg(feature = "mainnet-beta")]
        {
            has_sufficient_number_of_data_points = publisher_count >= min_publishers;
        }
        #[cfg(not(feature = "mainnet-beta"))]
        {
            has_sufficient_number_of_data_points = true;
        }

        oracle_precision = 10_u128.pow(price_data.expo.unsigned_abs());
        published_slot = price_data.valid_slot;
    } else {
        let price_data = PythLazerOracle::try_deserialize(&mut pyth_price_data).unwrap();
        oracle_price = price_data.price;
        oracle_conf = price_data.conf;
        oracle_precision = 10_u128.pow(price_data.exponent.unsigned_abs());
        published_slot = price_data.posted_slot;
    }

    if oracle_precision <= multiple {
        msg!("Multiple larger than oracle precision");
        return Err(crate::error::ErrorCode::InvalidOracle);
    }
    oracle_precision = oracle_precision.safe_div(multiple)?;

    let mut oracle_scale_mult = 1;
    let mut oracle_scale_div = 1;

    if oracle_precision > PRICE_PRECISION {
        oracle_scale_div = oracle_precision.safe_div(PRICE_PRECISION)?;
    } else {
        oracle_scale_mult = PRICE_PRECISION.safe_div(oracle_precision)?;
    }

    let oracle_price_scaled = (oracle_price)
        .cast::<i128>()?
        .safe_mul(oracle_scale_mult.cast()?)?
        .safe_div(oracle_scale_div.cast()?)?
        .cast::<i64>()?;

    let oracle_conf_scaled = (oracle_conf)
        .cast::<u128>()?
        .safe_mul(oracle_scale_mult)?
        .safe_div(oracle_scale_div)?
        .cast::<u64>()?;

    let oracle_delay: i64 = clock_slot.cast::<i64>()?.safe_sub(published_slot.cast()?)?;

    Ok(OraclePriceData {
        price: oracle_price_scaled,
        confidence: oracle_conf_scaled,
        delay: oracle_delay,
        has_sufficient_number_of_data_points,
    })
}

pub fn get_pyth_stable_coin_price(
    price_oracle: &AccountInfo,
    clock_slot: u64,
    oracle_source: &OracleSource,
) -> DriftResult<OraclePriceData> {
    let mut oracle_price_data = get_pyth_price(price_oracle, clock_slot, oracle_source)?;

    let price = oracle_price_data.price;
    let confidence = oracle_price_data.confidence;
    let five_bps = 500_i64;

    if price.safe_sub(PRICE_PRECISION_I64)?.abs() <= five_bps.min(confidence.cast()?) {
        oracle_price_data.price = PRICE_PRECISION_I64;
    }

    Ok(oracle_price_data)
}

pub fn get_switchboard_price(
    price_oracle: &AccountInfo,
    clock_slot: u64,
) -> DriftResult<OraclePriceData> {
    let aggregator_data: Ref<AggregatorAccountData> =
        load_ref(price_oracle).or(Err(ErrorCode::UnableToLoadOracle))?;

    let price = convert_switchboard_decimal(&aggregator_data.latest_confirmed_round.result)?
        .cast::<i64>()?;
    let confidence =
        convert_switchboard_decimal(&aggregator_data.latest_confirmed_round.std_deviation)?
            .cast::<i64>()?;

    // std deviation should always be positive, if we get a negative make it u128::MAX so it's flagged as bad value
    let confidence = if confidence < 0 {
        u64::MAX
    } else {
        let price_10bps = price.unsigned_abs().safe_div(1000)?;
        confidence.unsigned_abs().max(price_10bps)
    };

    let delay = clock_slot.cast::<i64>()?.safe_sub(
        aggregator_data
            .latest_confirmed_round
            .round_open_slot
            .cast()?,
    )?;

    let has_sufficient_number_of_data_points =
        aggregator_data.latest_confirmed_round.num_success >= aggregator_data.min_oracle_results;

    Ok(OraclePriceData {
        price,
        confidence,
        delay,
        has_sufficient_number_of_data_points,
    })
}

pub fn get_sb_on_demand_price(
    price_oracle: &AccountInfo,
    clock_slot: u64,
) -> DriftResult<OraclePriceData> {
    let pull_feed_account_info: Ref<PullFeedAccountData> =
        load_ref(price_oracle).or(Err(ErrorCode::UnableToLoadOracle))?;

    let latest_oracle_submssions: Vec<switchboard_on_demand::OracleSubmission> =
        pull_feed_account_info.latest_submissions();
    let average_price = latest_oracle_submssions
        .iter()
        .map(|submission| submission.value)
        .sum::<i128>()
        / latest_oracle_submssions.len() as i128;

    let price = convert_sb_i128(&average_price)?.cast::<i64>()?;

    let confidence = convert_sb_i128(
        &pull_feed_account_info
            .range()
            .ok_or(ErrorCode::UnableToLoadOracle)?,
    )?
    .cast::<i64>()?
    .unsigned_abs();

    let delay = clock_slot
        .cast::<i64>()?
        .safe_sub(latest_oracle_submssions[0].landed_at.cast()?)?;

    let has_sufficient_number_of_data_points = true;

    Ok(OraclePriceData {
        price,
        confidence,
        delay,
        has_sufficient_number_of_data_points,
    })
}

/// Given a decimal number represented as a mantissa (the digits) plus an
/// original_precision (10.pow(some number of decimals)), scale the
/// mantissa/digits to make sense with a new_precision.
fn convert_switchboard_decimal(switchboard_decimal: &SwitchboardDecimal) -> DriftResult<i128> {
    let switchboard_precision = 10_u128.pow(switchboard_decimal.scale);
    if switchboard_precision > PRICE_PRECISION {
        switchboard_decimal
            .mantissa
            .safe_div((switchboard_precision / PRICE_PRECISION) as i128)
    } else {
        switchboard_decimal
            .mantissa
            .safe_mul((PRICE_PRECISION / switchboard_precision) as i128)
    }
}

/// Given a decimal number represented as a mantissa (the digits) plus an
/// original_precision (10.pow(some number of decimals)), scale the
/// mantissa/digits to make sense with a new_precision.
fn convert_sb_i128(switchboard_i128: &i128) -> DriftResult<i128> {
    let switchboard_precision = 10_u128.pow(SB_ON_DEMAND_PRECISION);
    if switchboard_precision > PRICE_PRECISION {
        switchboard_i128.safe_div((switchboard_precision / PRICE_PRECISION) as i128)
    } else {
        switchboard_i128.safe_mul((PRICE_PRECISION / switchboard_precision) as i128)
    }
}

pub fn get_prelaunch_price(price_oracle: &AccountInfo, slot: u64) -> DriftResult<OraclePriceData> {
    let oracle: Ref<PrelaunchOracle> = load_ref(price_oracle).or(Err(UnableToLoadOracle))?;

    Ok(OraclePriceData {
        price: oracle.price,
        confidence: oracle.confidence,
        delay: oracle.amm_last_update_slot.saturating_sub(slot).cast()?,
        has_sufficient_number_of_data_points: true,
    })
}

#[derive(Clone, Copy)]
pub struct StrictOraclePrice {
    pub current: i64,
    pub twap_5min: Option<i64>,
}

impl StrictOraclePrice {
    pub fn new(price: i64, twap_5min: i64, enabled: bool) -> Self {
        Self {
            current: price,
            twap_5min: if enabled { Some(twap_5min) } else { None },
        }
    }

    pub fn max(&self) -> i64 {
        match self.twap_5min {
            Some(twap) => self.current.max(twap),
            None => self.current,
        }
    }

    pub fn min(&self) -> i64 {
        match self.twap_5min {
            Some(twap) => self.current.min(twap),
            None => self.current,
        }
    }

    pub fn validate(&self) -> DriftResult {
        validate!(
            self.current > 0,
            ErrorCode::InvalidOracle,
            "oracle_price_data={} (<= 0)",
            self.current,
        )?;

        if let Some(twap) = self.twap_5min {
            validate!(
                twap > 0,
                ErrorCode::InvalidOracle,
                "oracle_price_twap={} (<= 0)",
                twap
            )?;
        }

        Ok(())
    }
}

#[cfg(test)]
impl StrictOraclePrice {
    pub fn test(price: i64) -> Self {
        Self {
            current: price,
            twap_5min: None,
        }
    }
}

#[account(zero_copy(unsafe))]
#[derive(Eq, PartialEq, Debug)]
#[repr(C)]
pub struct PrelaunchOracle {
    pub price: i64,
    pub max_price: i64,
    pub confidence: u64,
    // last slot oracle was updated, should be greater than or equal to last_update_slot
    pub last_update_slot: u64,
    // amm.last_update_slot at time oracle was updated
    pub amm_last_update_slot: u64,
    pub perp_market_index: u16,
    pub padding: [u8; 70],
}

impl Default for PrelaunchOracle {
    fn default() -> Self {
        PrelaunchOracle {
            price: 0,
            max_price: 0,
            confidence: 0,
            last_update_slot: 0,
            amm_last_update_slot: 0,
            perp_market_index: 0,
            padding: [0; 70],
        }
    }
}

impl Size for PrelaunchOracle {
    const SIZE: usize = 112 + 8;
}

impl PrelaunchOracle {
    pub fn update(&mut self, perp_market: &PerpMarket, slot: u64) -> DriftResult {
        let last_twap = perp_market.amm.last_mark_price_twap.cast::<i64>()?;
        let new_price = if self.max_price <= last_twap {
            msg!(
                "mark twap {} >= max price {}, using max",
                last_twap,
                self.max_price
            );
            self.max_price
        } else {
            last_twap
        };

        self.price = new_price;

        let spread_twap = perp_market
            .amm
            .last_ask_price_twap
            .cast::<i64>()?
            .safe_sub(perp_market.amm.last_bid_price_twap.cast()?)?
            .unsigned_abs();

        let mark_std = perp_market.amm.mark_std;

        self.confidence = spread_twap.max(mark_std);

        self.amm_last_update_slot = perp_market.amm.last_update_slot;
        self.last_update_slot = slot;

        msg!(
            "setting price = {} confidence = {}",
            self.price,
            self.confidence
        );

        Ok(())
    }

    pub fn validate(&self) -> DriftResult {
        validate!(self.price != 0, InvalidOracle, "price == 0",)?;

        validate!(self.max_price != 0, InvalidOracle, "max price == 0",)?;

        validate!(
            self.price <= self.max_price,
            InvalidOracle,
            "price {} > max price {}",
            self.price,
            self.max_price
        )?;

        Ok(())
    }
}

#[derive(Debug, Clone, Copy, AnchorSerialize, AnchorDeserialize, PartialEq, Eq)]
pub struct PrelaunchOracleParams {
    pub perp_market_index: u16,
    pub price: Option<i64>,
    pub max_price: Option<i64>,
}<|MERGE_RESOLUTION|>--- conflicted
+++ resolved
@@ -174,7 +174,6 @@
     }
 }
 
-<<<<<<< HEAD
 impl TryFrom<u8> for OracleSource {
     type Error = ErrorCode;
 
@@ -224,9 +223,7 @@
     }
 }
 
-=======
 const MM_EXCHANGE_FALLBACK_THRESHOLD: u128 = PERCENTAGE_PRECISION / 100; // 1%
->>>>>>> 55885746
 #[derive(Default, Clone, Copy, Debug)]
 pub struct MMOraclePriceData {
     mm_oracle_price: i64,
