use crate::controller::position::{add_new_position, get_position_index, PositionDirection};
use crate::error::{DriftResult, ErrorCode};
use crate::math::auction::{calculate_auction_price, is_auction_complete};
use crate::math::casting::Cast;
use crate::math::constants::{
    EPOCH_DURATION, FUEL_OVERFLOW_THRESHOLD_U32, FUEL_START_TS, OPEN_ORDER_MARGIN_REQUIREMENT,
    PRICE_TIMES_AMM_TO_QUOTE_PRECISION_RATIO, QUOTE_PRECISION, QUOTE_SPOT_MARKET_INDEX, THIRTY_DAY,
};
use crate::math::margin::MarginRequirementType;
use crate::math::orders::{
    apply_protected_maker_limit_price_offset, standardize_base_asset_amount, standardize_price,
};
use crate::math::position::{
    calculate_base_asset_value_and_pnl_with_oracle_price, calculate_perp_liability_value,
};
use crate::math::safe_math::SafeMath;
use crate::math::spot_balance::{
    get_signed_token_amount, get_strict_token_value, get_token_amount, get_token_value,
};
use crate::math::stats::calculate_rolling_sum;
use crate::msg;
use crate::state::oracle::StrictOraclePrice;
use crate::state::perp_market::ContractType;
use crate::state::spot_market::{SpotBalance, SpotBalanceType, SpotMarket};
use crate::state::traits::Size;
use crate::{get_then_update_id, ID, QUOTE_PRECISION_U64};
use crate::{math_error, SPOT_WEIGHT_PRECISION_I128};
use crate::{safe_increment, SPOT_WEIGHT_PRECISION};
use crate::{validate, MAX_PREDICTION_MARKET_PRICE};
use anchor_lang::prelude::*;
use borsh::{BorshDeserialize, BorshSerialize};
use std::cmp::max;
use std::fmt;
use std::ops::Neg;
use std::panic::Location;

use crate::math::margin::{
    calculate_margin_requirement_and_total_collateral_and_liability_info,
    validate_any_isolated_tier_requirements,
};
use crate::state::margin_calculation::{MarginCalculation, MarginContext};
use crate::state::oracle_map::OracleMap;
use crate::state::perp_market_map::PerpMarketMap;
use crate::state::spot_market_map::SpotMarketMap;

#[cfg(test)]
mod tests;

#[derive(Clone, Copy, BorshSerialize, BorshDeserialize, PartialEq, Debug, Eq)]
pub enum UserStatus {
    // Active = 0
    BeingLiquidated = 0b00000001,
    Bankrupt = 0b00000010,
    ReduceOnly = 0b00000100,
    AdvancedLp = 0b00001000,
    ProtectedMakerOrders = 0b00010000,
}

// implement SIZE const for User
impl Size for User {
    const SIZE: usize = 4376;
}

#[account(zero_copy(unsafe))]
#[derive(Default, Eq, PartialEq, Debug)]
#[repr(C)]
pub struct User {
    /// The owner/authority of the account
    pub authority: Pubkey,
    /// An addresses that can control the account on the authority's behalf. Has limited power, cant withdraw
    pub delegate: Pubkey,
    /// Encoded display name e.g. "toly"
    pub name: [u8; 32],
    /// The user's spot positions
    pub spot_positions: [SpotPosition; 8],
    /// The user's perp positions
    pub perp_positions: [PerpPosition; 8],
    /// The user's orders
    pub orders: [Order; 32],
    /// The last time the user added perp lp positions
    pub last_add_perp_lp_shares_ts: i64,
    /// The total values of deposits the user has made
    /// precision: QUOTE_PRECISION
    pub total_deposits: u64,
    /// The total values of withdrawals the user has made
    /// precision: QUOTE_PRECISION
    pub total_withdraws: u64,
    /// The total socialized loss the users has incurred upon the protocol
    /// precision: QUOTE_PRECISION
    pub total_social_loss: u64,
    /// Fees (taker fees, maker rebate, referrer reward, filler reward) and pnl for perps
    /// precision: QUOTE_PRECISION
    pub settled_perp_pnl: i64,
    /// Fees (taker fees, maker rebate, filler reward) for spot
    /// precision: QUOTE_PRECISION
    pub cumulative_spot_fees: i64,
    /// Cumulative funding paid/received for perps
    /// precision: QUOTE_PRECISION
    pub cumulative_perp_funding: i64,
    /// The amount of margin freed during liquidation. Used to force the liquidation to occur over a period of time
    /// Defaults to zero when not being liquidated
    /// precision: QUOTE_PRECISION
    pub liquidation_margin_freed: u64,
    /// The last slot a user was active. Used to determine if a user is idle
    pub last_active_slot: u64,
    /// Every user order has an order id. This is the next order id to be used
    pub next_order_id: u32,
    /// Custom max initial margin ratio for the user
    pub max_margin_ratio: u32,
    /// The next liquidation id to be used for user
    pub next_liquidation_id: u16,
    /// The sub account id for this user
    pub sub_account_id: u16,
    /// Whether the user is active, being liquidated or bankrupt
    pub status: u8,
    /// Whether the user has enabled margin trading
    pub is_margin_trading_enabled: bool,
    /// User is idle if they haven't interacted with the protocol in 1 week and they have no orders, perp positions or borrows
    /// Off-chain keeper bots can ignore users that are idle
    pub idle: bool,
    /// number of open orders
    pub open_orders: u8,
    /// Whether or not user has open order
    pub has_open_order: bool,
    /// number of open orders with auction
    pub open_auctions: u8,
    /// Whether or not user has open order with auction
    pub has_open_auction: bool,
    pub margin_mode: MarginMode,
    pub pool_id: u8,
    pub padding1: [u8; 3],
    pub last_fuel_bonus_update_ts: u32,
    pub padding: [u8; 12],
}

impl User {
    pub fn is_being_liquidated(&self) -> bool {
        self.is_cross_margin_being_liquidated() || self.has_isolated_margin_being_liquidated()
    }

    pub fn is_cross_margin_being_liquidated(&self) -> bool {
        self.status & (UserStatus::BeingLiquidated as u8 | UserStatus::Bankrupt as u8) > 0
    }

    pub fn is_bankrupt(&self) -> bool {
        self.is_cross_margin_bankrupt() || self.has_isolated_margin_bankrupt()
    }

    pub fn is_cross_margin_bankrupt(&self) -> bool {
        self.status & (UserStatus::Bankrupt as u8) > 0
    }

    pub fn is_reduce_only(&self) -> bool {
        self.status & (UserStatus::ReduceOnly as u8) > 0
    }

    pub fn is_advanced_lp(&self) -> bool {
        self.status & (UserStatus::AdvancedLp as u8) > 0
    }

    pub fn is_protected_maker(&self) -> bool {
        self.status & (UserStatus::ProtectedMakerOrders as u8) > 0
    }

    pub fn add_user_status(&mut self, status: UserStatus) {
        self.status |= status as u8;
    }

    pub fn remove_user_status(&mut self, status: UserStatus) {
        self.status &= !(status as u8);
    }

    pub fn get_spot_position_index(&self, market_index: u16) -> DriftResult<usize> {
        // first spot position is always quote asset
        if market_index == 0 {
            validate!(
                self.spot_positions[0].market_index == 0,
                ErrorCode::DefaultError,
                "User position 0 not market_index=0"
            )?;
            return Ok(0);
        }

        self.spot_positions
            .iter()
            .position(|spot_position| spot_position.market_index == market_index)
            .ok_or(ErrorCode::CouldNotFindSpotPosition)
    }

    pub fn get_spot_position(&self, market_index: u16) -> DriftResult<&SpotPosition> {
        self.get_spot_position_index(market_index)
            .map(|market_index| &self.spot_positions[market_index])
    }

    pub fn get_spot_position_mut(&mut self, market_index: u16) -> DriftResult<&mut SpotPosition> {
        self.get_spot_position_index(market_index)
            .map(move |market_index| &mut self.spot_positions[market_index])
    }

    pub fn get_quote_spot_position(&self) -> &SpotPosition {
        match self.get_spot_position(QUOTE_SPOT_MARKET_INDEX) {
            Ok(position) => position,
            Err(_) => unreachable!(),
        }
    }

    pub fn get_quote_spot_position_mut(&mut self) -> &mut SpotPosition {
        match self.get_spot_position_mut(QUOTE_SPOT_MARKET_INDEX) {
            Ok(position) => position,
            Err(_) => unreachable!(),
        }
    }

    pub fn add_spot_position(
        &mut self,
        market_index: u16,
        balance_type: SpotBalanceType,
    ) -> DriftResult<usize> {
        let new_spot_position_index = self
            .spot_positions
            .iter()
            .enumerate()
            .position(|(index, spot_position)| index != 0 && spot_position.is_available())
            .ok_or(ErrorCode::NoSpotPositionAvailable)?;

        let new_spot_position = SpotPosition {
            market_index,
            balance_type,
            ..SpotPosition::default()
        };

        self.spot_positions[new_spot_position_index] = new_spot_position;

        Ok(new_spot_position_index)
    }

    pub fn force_get_spot_position_mut(
        &mut self,
        market_index: u16,
    ) -> DriftResult<&mut SpotPosition> {
        self.get_spot_position_index(market_index)
            .or_else(|_| self.add_spot_position(market_index, SpotBalanceType::Deposit))
            .map(move |market_index| &mut self.spot_positions[market_index])
    }

    pub fn force_get_spot_position_index(&mut self, market_index: u16) -> DriftResult<usize> {
        self.get_spot_position_index(market_index)
            .or_else(|_| self.add_spot_position(market_index, SpotBalanceType::Deposit))
    }

    pub fn get_perp_position(&self, market_index: u16) -> DriftResult<&PerpPosition> {
        Ok(&self.perp_positions[get_position_index(&self.perp_positions, market_index)?])
    }

    pub fn get_perp_position_mut(&mut self, market_index: u16) -> DriftResult<&mut PerpPosition> {
        Ok(&mut self.perp_positions[get_position_index(&self.perp_positions, market_index)?])
    }

    pub fn force_get_perp_position_mut(
        &mut self,
        market_index: u16,
    ) -> DriftResult<&mut PerpPosition> {
        let position_index = get_position_index(&self.perp_positions, market_index)
            .or_else(|_| add_new_position(&mut self.perp_positions, market_index))?;
        Ok(&mut self.perp_positions[position_index])
    }

    pub fn force_get_isolated_perp_position_mut(
        &mut self,
        perp_market_index: u16,
    ) -> DriftResult<&mut PerpPosition> {
        if let Ok(position_index) = get_position_index(&self.perp_positions, perp_market_index) {
            let perp_position = &mut self.perp_positions[position_index];
            validate!(
                perp_position.is_isolated(),
                ErrorCode::InvalidPerpPosition,
                "perp position is not isolated"
            )?;

            Ok(&mut self.perp_positions[position_index])
        } else {
            let position_index = add_new_position(&mut self.perp_positions, perp_market_index)?;

            let perp_position = &mut self.perp_positions[position_index];
            perp_position.position_flag = PositionFlag::IsolatedPosition as u8;

            Ok(&mut self.perp_positions[position_index])
        }
    }

    pub fn get_isolated_perp_position(&self, perp_market_index: u16) -> DriftResult<&PerpPosition> {
        let position_index = get_position_index(&self.perp_positions, perp_market_index)?;
        validate!(
            self.perp_positions[position_index].is_isolated(),
            ErrorCode::InvalidPerpPosition,
            "perp position is not isolated"
        )?;

        Ok(&self.perp_positions[position_index])
    }

    pub fn get_order_index(&self, order_id: u32) -> DriftResult<usize> {
        self.orders
            .iter()
            .position(|order| order.order_id == order_id && order.status == OrderStatus::Open)
            .ok_or(ErrorCode::OrderDoesNotExist)
    }

    pub fn get_order_index_by_user_order_id(&self, user_order_id: u8) -> DriftResult<usize> {
        self.orders
            .iter()
            .position(|order| {
                order.user_order_id == user_order_id && order.status == OrderStatus::Open
            })
            .ok_or(ErrorCode::OrderDoesNotExist)
    }

    pub fn get_order(&self, order_id: u32) -> Option<&Order> {
        self.orders
            .iter()
            .find(|order| order.order_id == order_id && order.status == OrderStatus::Open)
    }

    pub fn get_last_order_id(&self) -> u32 {
        if self.next_order_id == 1 {
            u32::MAX
        } else {
            self.next_order_id - 1
        }
    }

    pub fn increment_total_deposits(
        &mut self,
        amount: u64,
        price: i64,
        precision: u128,
    ) -> DriftResult {
        let value = amount
            .cast::<u128>()?
            .safe_mul(price.cast::<u128>()?)?
            .safe_div(precision)?
            .cast::<u64>()?;
        self.total_deposits = self.total_deposits.saturating_add(value);

        Ok(())
    }

    pub fn increment_total_withdraws(
        &mut self,
        amount: u64,
        price: i64,
        precision: u128,
    ) -> DriftResult {
        let value = amount
            .cast::<u128>()?
            .safe_mul(price.cast()?)?
            .safe_div(precision)?
            .cast::<u64>()?;
        self.total_withdraws = self.total_withdraws.saturating_add(value);

        Ok(())
    }

    pub fn increment_total_socialized_loss(&mut self, value: u64) -> DriftResult {
        self.total_social_loss = self.total_social_loss.saturating_add(value);

        Ok(())
    }

    pub fn update_cumulative_spot_fees(&mut self, amount: i64) -> DriftResult {
        safe_increment!(self.cumulative_spot_fees, amount);
        Ok(())
    }

    pub fn update_cumulative_perp_funding(&mut self, amount: i64) -> DriftResult {
        safe_increment!(self.cumulative_perp_funding, amount);
        Ok(())
    }

    pub fn enter_cross_margin_liquidation(&mut self, slot: u64) -> DriftResult<u16> {
        if self.is_cross_margin_being_liquidated() {
            return self.next_liquidation_id.safe_sub(1);
        }

        self.add_user_status(UserStatus::BeingLiquidated);
        self.liquidation_margin_freed = 0;

        let liquidation_id = if self.has_isolated_margin_being_liquidated() {
            self.next_liquidation_id.safe_sub(1)?
        } else {
            self.last_active_slot = slot;
            get_then_update_id!(self, next_liquidation_id)
        };

        Ok(liquidation_id)
    }

    pub fn exit_cross_margin_liquidation(&mut self) {
        self.remove_user_status(UserStatus::BeingLiquidated);
        self.remove_user_status(UserStatus::Bankrupt);
        self.liquidation_margin_freed = 0;
    }

    pub fn enter_cross_margin_bankruptcy(&mut self) {
        self.remove_user_status(UserStatus::BeingLiquidated);
        self.add_user_status(UserStatus::Bankrupt);
    }

    pub fn exit_cross_margin_bankruptcy(&mut self) {
        self.remove_user_status(UserStatus::BeingLiquidated);
        self.remove_user_status(UserStatus::Bankrupt);
        self.liquidation_margin_freed = 0;
    }

    pub fn has_isolated_margin_being_liquidated(&self) -> bool {
        self.perp_positions
            .iter()
            .any(|position| position.is_isolated() && position.is_being_liquidated())
    }

    pub fn enter_isolated_margin_liquidation(
        &mut self,
        perp_market_index: u16,
        slot: u64,
    ) -> DriftResult<u16> {
        if self.is_isolated_margin_being_liquidated(perp_market_index)? {
            return self.next_liquidation_id.safe_sub(1);
        }

        let liquidation_id = if self.is_cross_margin_being_liquidated()
            || self.has_isolated_margin_being_liquidated()
        {
            self.next_liquidation_id.safe_sub(1)?
        } else {
            self.last_active_slot = slot;
            get_then_update_id!(self, next_liquidation_id)
        };

        let perp_position = self.force_get_isolated_perp_position_mut(perp_market_index)?;

        perp_position.position_flag |= PositionFlag::BeingLiquidated as u8;

        Ok(liquidation_id)
    }

    pub fn exit_isolated_margin_liquidation(&mut self, perp_market_index: u16) -> DriftResult {
        let perp_position = self.force_get_isolated_perp_position_mut(perp_market_index)?;
        perp_position.position_flag &= !(PositionFlag::BeingLiquidated as u8);
        perp_position.position_flag &= !(PositionFlag::Bankrupt as u8);
        Ok(())
    }

    pub fn is_isolated_margin_being_liquidated(&self, perp_market_index: u16) -> DriftResult<bool> {
        if let Ok(perp_position) = self.get_isolated_perp_position(perp_market_index) {
            Ok(perp_position.is_being_liquidated())
        } else {
            Ok(false)
        }
    }

    pub fn has_isolated_margin_bankrupt(&self) -> bool {
        self.perp_positions
            .iter()
            .any(|position| position.is_isolated() && position.is_bankrupt())
    }

    pub fn enter_isolated_margin_bankruptcy(&mut self, perp_market_index: u16) -> DriftResult {
        let perp_position = self.force_get_isolated_perp_position_mut(perp_market_index)?;
        perp_position.position_flag &= !(PositionFlag::BeingLiquidated as u8);
        perp_position.position_flag |= PositionFlag::Bankrupt as u8;
        Ok(())
    }

    pub fn exit_isolated_margin_bankruptcy(&mut self, perp_market_index: u16) -> DriftResult {
        let perp_position = self.force_get_isolated_perp_position_mut(perp_market_index)?;
        perp_position.position_flag &= !(PositionFlag::Bankrupt as u8);
        Ok(())
    }

    pub fn is_isolated_margin_bankrupt(&self, perp_market_index: u16) -> DriftResult<bool> {
        let perp_position = self.get_isolated_perp_position(perp_market_index)?;
        Ok(perp_position.position_flag & (PositionFlag::Bankrupt as u8) != 0)
    }

    pub fn increment_margin_freed(&mut self, margin_free: u64) -> DriftResult {
        self.liquidation_margin_freed = self.liquidation_margin_freed.safe_add(margin_free)?;
        Ok(())
    }

    pub fn update_last_active_slot(&mut self, slot: u64) {
        if !self.is_being_liquidated() {
            self.last_active_slot = slot;
        }
        self.idle = false;
    }

    pub fn increment_open_orders(&mut self, is_auction: bool) {
        self.open_orders = self.open_orders.saturating_add(1);
        self.has_open_order = self.open_orders > 0;
        if is_auction {
            self.increment_open_auctions();
        }
    }

    pub fn increment_open_auctions(&mut self) {
        self.open_auctions = self.open_auctions.saturating_add(1);
        self.has_open_auction = self.open_auctions > 0;
    }

    pub fn decrement_open_orders(&mut self, is_auction: bool) {
        self.open_orders = self.open_orders.saturating_sub(1);
        self.has_open_order = self.open_orders > 0;
        if is_auction {
            self.open_auctions = self.open_auctions.saturating_sub(1);
            self.has_open_auction = self.open_auctions > 0;
        }
    }

    pub fn update_reduce_only_status(&mut self, reduce_only: bool) -> DriftResult {
        if reduce_only {
            self.add_user_status(UserStatus::ReduceOnly);
        } else {
            self.remove_user_status(UserStatus::ReduceOnly);
        }

        Ok(())
    }

    pub fn update_advanced_lp_status(&mut self, advanced_lp: bool) -> DriftResult {
        if advanced_lp {
            self.add_user_status(UserStatus::AdvancedLp);
        } else {
            self.remove_user_status(UserStatus::AdvancedLp);
        }

        Ok(())
    }

    pub fn update_protected_maker_orders_status(
        &mut self,
        protected_maker_orders: bool,
    ) -> DriftResult {
        if protected_maker_orders {
            self.add_user_status(UserStatus::ProtectedMakerOrders);
        } else {
            self.remove_user_status(UserStatus::ProtectedMakerOrders);
        }

        Ok(())
    }

    pub fn has_room_for_new_order(&self) -> bool {
        for order in self.orders.iter() {
            if order.is_available() {
                return true;
            }
        }

        false
    }

    pub fn is_high_leverage_mode(&self, margin_type: MarginRequirementType) -> bool {
        self.margin_mode == MarginMode::HighLeverage
            || (margin_type == MarginRequirementType::Maintenance
                && self.margin_mode == MarginMode::HighLeverageMaintenance)
    }

    pub fn get_fuel_bonus_numerator(&self, now: i64) -> DriftResult<i64> {
        if self.last_fuel_bonus_update_ts > 0 {
            now.safe_sub(self.last_fuel_bonus_update_ts.cast()?)
        } else {
            // start ts for existing accounts pre fuel
            if now > FUEL_START_TS {
                now.safe_sub(FUEL_START_TS)
            } else {
                Ok(0)
            }
        }
    }

    pub fn calculate_margin_and_increment_fuel_bonus(
        &mut self,
        perp_market_map: &PerpMarketMap,
        spot_market_map: &SpotMarketMap,
        oracle_map: &mut OracleMap,
        context: MarginContext,
        user_stats: &mut UserStats,
        now: i64,
    ) -> DriftResult<MarginCalculation> {
        let fuel_bonus_numerator = self.get_fuel_bonus_numerator(now)?;

        validate!(
            context.fuel_bonus_numerator == fuel_bonus_numerator,
            ErrorCode::DefaultError,
            "Bad fuel bonus update attempt {} != {} (last_fuel_bonus_update_ts = {} vs now = {})",
            context.fuel_bonus_numerator,
            fuel_bonus_numerator,
            self.last_fuel_bonus_update_ts,
            now
        )?;

        let margin_calculation =
            calculate_margin_requirement_and_total_collateral_and_liability_info(
                self,
                perp_market_map,
                spot_market_map,
                oracle_map,
                context,
            )?;

        user_stats.update_fuel_bonus(
            self,
            margin_calculation.fuel_deposits,
            margin_calculation.fuel_borrows,
            margin_calculation.fuel_positions,
            now,
        )?;

        Ok(margin_calculation)
    }
    pub fn meets_withdraw_margin_requirement_and_increment_fuel_bonus_swap(
        &mut self,
        perp_market_map: &PerpMarketMap,
        spot_market_map: &SpotMarketMap,
        oracle_map: &mut OracleMap,
        margin_requirement_type: MarginRequirementType,
        in_market_index: u16,
        in_delta: i128,
        out_market_index: u16,
        out_delta: i128,
        user_stats: &mut UserStats,
        now: i64,
    ) -> DriftResult<bool> {
        let strict = margin_requirement_type == MarginRequirementType::Initial;
        let context = MarginContext::standard(margin_requirement_type)
            .strict(strict)
            .ignore_invalid_deposit_oracles(true)
            .fuel_spot_deltas([(in_market_index, in_delta), (out_market_index, out_delta)])
            .fuel_numerator(self, now);

        let calculation = calculate_margin_requirement_and_total_collateral_and_liability_info(
            self,
            perp_market_map,
            spot_market_map,
            oracle_map,
            context,
        )?;

        if calculation.margin_requirement > 0 || calculation.get_num_of_liabilities()? > 0 {
            validate!(
                calculation.all_liability_oracles_valid,
                ErrorCode::InvalidOracle,
                "User attempting to withdraw with outstanding liabilities when an oracle is invalid"
            )?;
        }

        validate_any_isolated_tier_requirements(self, &calculation)?;

        validate!(
            calculation.meets_margin_requirement(),
            ErrorCode::InsufficientCollateral,
            "margin calculation: {:?}",
            calculation
        )?;

        user_stats.update_fuel_bonus(
            self,
            calculation.fuel_deposits,
            calculation.fuel_borrows,
            calculation.fuel_positions,
            now,
        )?;

        Ok(true)
    }

    pub fn meets_withdraw_margin_requirement_and_increment_fuel_bonus(
        &mut self,
        perp_market_map: &PerpMarketMap,
        spot_market_map: &SpotMarketMap,
        oracle_map: &mut OracleMap,
        margin_requirement_type: MarginRequirementType,
        withdraw_market_index: u16,
        withdraw_amount: u128,
        user_stats: &mut UserStats,
        now: i64,
    ) -> DriftResult<bool> {
        let strict = margin_requirement_type == MarginRequirementType::Initial;
        let context = MarginContext::standard(margin_requirement_type)
            .strict(strict)
            .ignore_invalid_deposit_oracles(true)
            .fuel_spot_delta(withdraw_market_index, withdraw_amount.cast::<i128>()?)
            .fuel_numerator(self, now);

        let calculation = calculate_margin_requirement_and_total_collateral_and_liability_info(
            self,
            perp_market_map,
            spot_market_map,
            oracle_map,
            context,
        )?;

        if calculation.margin_requirement > 0 || calculation.get_num_of_liabilities()? > 0 {
            validate!(
                calculation.all_liability_oracles_valid,
                ErrorCode::InvalidOracle,
                "User attempting to withdraw with outstanding liabilities when an oracle is invalid"
            )?;
        }

        validate_any_isolated_tier_requirements(self, &calculation)?;

        validate!(
            calculation.meets_margin_requirement(),
            ErrorCode::InsufficientCollateral,
            "margin calculation: {:?}",
            calculation
        )?;

        user_stats.update_fuel_bonus(
            self,
            calculation.fuel_deposits,
            calculation.fuel_borrows,
            calculation.fuel_positions,
            now,
        )?;

        Ok(true)
    }

    pub fn can_skip_auction_duration(&self, user_stats: &UserStats) -> DriftResult<bool> {
        if user_stats.disable_update_perp_bid_ask_twap {
            return Ok(false);
        }

        return Ok(true);
    }

    pub fn update_perp_position_max_margin_ratio(
        &mut self,
        market_index: u16,
        margin_ratio: u16,
    ) -> DriftResult<()> {
        if self.max_margin_ratio > margin_ratio as u32 {
            msg!("user.max_margin_ratio ({}) > margin_ratio ({}), setting user.max_margin_ratio to margin_ratio", self.max_margin_ratio, margin_ratio);
            self.max_margin_ratio = margin_ratio as u32;
        }

        let perp_position = self.force_get_perp_position_mut(market_index)?;
        msg!(
            "perp_position.max_margin_ratio ({}) -> {}",
            perp_position.max_margin_ratio,
            margin_ratio
        );
        perp_position.max_margin_ratio = margin_ratio;

        Ok(())
    }
}

pub fn derive_user_account(authority: &Pubkey, sub_account_id: u16) -> Pubkey {
    let (account_drift_pda, _seed) = Pubkey::find_program_address(
        &[
            &b"user"[..],
            authority.as_ref(),
            &sub_account_id.to_le_bytes(),
        ],
        &ID,
    );
    account_drift_pda
}

#[zero_copy(unsafe)]
#[derive(Default, Eq, PartialEq, Debug)]
#[repr(C)]
pub struct UserFees {
    /// Total taker fee paid
    /// precision: QUOTE_PRECISION
    pub total_fee_paid: u64,
    /// Total maker fee rebate
    /// precision: QUOTE_PRECISION
    pub total_fee_rebate: u64,
    /// Total discount from holding token
    /// precision: QUOTE_PRECISION
    pub total_token_discount: u64,
    /// Total discount from being referred
    /// precision: QUOTE_PRECISION
    pub total_referee_discount: u64,
    /// Total reward to referrer
    /// precision: QUOTE_PRECISION
    pub total_referrer_reward: u64,
    /// Total reward to referrer this epoch
    /// precision: QUOTE_PRECISION
    pub current_epoch_referrer_reward: u64,
}

#[zero_copy(unsafe)]
#[derive(Default, Eq, PartialEq, Debug)]
#[repr(C)]
pub struct SpotPosition {
    /// The scaled balance of the position. To get the token amount, multiply by the cumulative deposit/borrow
    /// interest of corresponding market.
    /// precision: SPOT_BALANCE_PRECISION
    pub scaled_balance: u64,
    /// How many spot non reduce only trigger orders the user has open
    /// precision: token mint precision
    pub open_bids: i64,
    /// How many spot non reduce only trigger orders the user has open
    /// precision: token mint precision
    pub open_asks: i64,
    /// The cumulative deposits/borrows a user has made into a market
    /// precision: token mint precision
    pub cumulative_deposits: i64,
    /// The market index of the corresponding spot market
    pub market_index: u16,
    /// Whether the position is deposit or borrow
    pub balance_type: SpotBalanceType,
    /// Number of open orders
    pub open_orders: u8,
    pub padding: [u8; 4],
}

impl SpotBalance for SpotPosition {
    fn market_index(&self) -> u16 {
        self.market_index
    }

    fn balance_type(&self) -> &SpotBalanceType {
        &self.balance_type
    }

    fn balance(&self) -> u128 {
        self.scaled_balance as u128
    }

    fn increase_balance(&mut self, delta: u128) -> DriftResult {
        self.scaled_balance = self.scaled_balance.safe_add(delta.cast()?)?;
        Ok(())
    }

    fn decrease_balance(&mut self, delta: u128) -> DriftResult {
        self.scaled_balance = self.scaled_balance.safe_sub(delta.cast()?)?;
        Ok(())
    }

    fn update_balance_type(&mut self, balance_type: SpotBalanceType) -> DriftResult {
        self.balance_type = balance_type;
        Ok(())
    }
}

#[derive(Clone, Copy, Default, Eq, PartialEq, Debug)]
pub struct OrderFillSimulation {
    pub token_amount: i128,
    pub orders_value: i128,
    pub token_value: i128,
    pub weighted_token_value: i128,
    pub free_collateral_contribution: i128,
}

impl OrderFillSimulation {
    pub fn riskier_side(ask: Self, bid: Self) -> Self {
        if ask.free_collateral_contribution <= bid.free_collateral_contribution {
            ask
        } else {
            bid
        }
    }

    pub fn risk_increasing(&self, after: Self) -> bool {
        after.free_collateral_contribution < self.free_collateral_contribution
    }

    pub fn apply_user_custom_margin_ratio(
        mut self,
        spot_market: &SpotMarket,
        oracle_price: i64,
        user_custom_margin_ratio: u32,
    ) -> DriftResult<Self> {
        if user_custom_margin_ratio == 0 {
            return Ok(self);
        }

        if self.weighted_token_value < 0 {
            let max_liability_weight = spot_market
                .get_liability_weight(
                    self.token_amount.unsigned_abs(),
                    &MarginRequirementType::Initial,
                )?
                .max(user_custom_margin_ratio.safe_add(SPOT_WEIGHT_PRECISION)?);

            self.weighted_token_value = self
                .token_value
                .safe_mul(max_liability_weight.cast()?)?
                .safe_div(SPOT_WEIGHT_PRECISION_I128)?;
        } else if self.weighted_token_value > 0 {
            let min_asset_weight = spot_market
                .get_asset_weight(
                    self.token_amount.unsigned_abs(),
                    oracle_price,
                    &MarginRequirementType::Initial,
                )?
                .min(SPOT_WEIGHT_PRECISION.saturating_sub(user_custom_margin_ratio));

            self.weighted_token_value = self
                .token_value
                .safe_mul(min_asset_weight.cast()?)?
                .safe_div(SPOT_WEIGHT_PRECISION_I128)?;
        }

        self.free_collateral_contribution =
            self.weighted_token_value.safe_add(self.orders_value)?;

        Ok(self)
    }
}

impl SpotPosition {
    pub fn is_available(&self) -> bool {
        self.scaled_balance == 0 && self.open_orders == 0
    }

    pub fn has_open_order(&self) -> bool {
        self.open_orders != 0 || self.open_bids != 0 || self.open_asks != 0
    }

    pub fn margin_requirement_for_open_orders(&self) -> DriftResult<u128> {
        self.open_orders
            .cast::<u128>()?
            .safe_mul(OPEN_ORDER_MARGIN_REQUIREMENT)
    }

    pub fn get_token_amount(&self, spot_market: &SpotMarket) -> DriftResult<u128> {
        get_token_amount(self.scaled_balance.cast()?, spot_market, &self.balance_type)
    }

    pub fn get_signed_token_amount(&self, spot_market: &SpotMarket) -> DriftResult<i128> {
        get_signed_token_amount(
            get_token_amount(self.scaled_balance.cast()?, spot_market, &self.balance_type)?,
            &self.balance_type,
        )
    }

    pub fn get_worst_case_fill_simulation(
        &self,
        spot_market: &SpotMarket,
        strict_oracle_price: &StrictOraclePrice,
        token_amount: Option<i128>,
        margin_type: MarginRequirementType,
    ) -> DriftResult<OrderFillSimulation> {
        let [bid_simulation, ask_simulation] = self.simulate_fills_both_sides(
            spot_market,
            strict_oracle_price,
            token_amount,
            margin_type,
        )?;

        Ok(OrderFillSimulation::riskier_side(
            ask_simulation,
            bid_simulation,
        ))
    }

    pub fn simulate_fills_both_sides(
        &self,
        spot_market: &SpotMarket,
        strict_oracle_price: &StrictOraclePrice,
        token_amount: Option<i128>,
        margin_type: MarginRequirementType,
    ) -> DriftResult<[OrderFillSimulation; 2]> {
        let token_amount = match token_amount {
            Some(token_amount) => token_amount,
            None => self.get_signed_token_amount(spot_market)?,
        };

        let token_value =
            get_strict_token_value(token_amount, spot_market.decimals, strict_oracle_price)?;

        let calculate_weighted_token_value = |token_amount: i128, token_value: i128| {
            if token_value > 0 {
                let asset_weight = spot_market.get_asset_weight(
                    token_amount.unsigned_abs(),
                    strict_oracle_price.current,
                    &margin_type,
                )?;

                token_value
                    .safe_mul(asset_weight.cast()?)?
                    .safe_div(SPOT_WEIGHT_PRECISION_I128)
            } else if token_value < 0 {
                let liability_weight =
                    spot_market.get_liability_weight(token_amount.unsigned_abs(), &margin_type)?;

                token_value
                    .safe_mul(liability_weight.cast()?)?
                    .safe_div(SPOT_WEIGHT_PRECISION_I128)
            } else {
                Ok(0)
            }
        };

        if self.open_bids == 0 && self.open_asks == 0 {
            let weighted_token_value = calculate_weighted_token_value(token_amount, token_value)?;

            let calculation = OrderFillSimulation {
                token_amount,
                orders_value: 0,
                token_value,
                weighted_token_value,
                free_collateral_contribution: weighted_token_value,
            };

            return Ok([calculation, calculation]);
        }

        let simulate_side = |strict_oracle_price: &StrictOraclePrice,
                             token_amount: i128,
                             open_orders: i128| {
            let order_value = get_token_value(
                -open_orders,
                spot_market.decimals,
                strict_oracle_price.max(),
            )?;
            let token_amount_after_fill = token_amount.safe_add(open_orders)?;
            let token_value_after_fill = token_value.safe_add(order_value.neg())?;

            let weighted_token_value_after_fill =
                calculate_weighted_token_value(token_amount_after_fill, token_value_after_fill)?;

            let free_collateral_contribution =
                weighted_token_value_after_fill.safe_add(order_value)?;

            Ok(OrderFillSimulation {
                token_amount: token_amount_after_fill,
                orders_value: order_value,
                token_value: token_value_after_fill,
                weighted_token_value: weighted_token_value_after_fill,
                free_collateral_contribution,
            })
        };

        let bid_simulation =
            simulate_side(strict_oracle_price, token_amount, self.open_bids.cast()?)?;

        let ask_simulation =
            simulate_side(strict_oracle_price, token_amount, self.open_asks.cast()?)?;

        Ok([bid_simulation, ask_simulation])
    }

    pub fn is_borrow(&self) -> bool {
        self.scaled_balance > 0 && self.balance_type == SpotBalanceType::Borrow
    }
}

#[zero_copy(unsafe)]
#[derive(Default, Debug, Eq, PartialEq)]
#[repr(C)]
pub struct PerpPosition {
    /// The perp market's last cumulative funding rate. Used to calculate the funding payment owed to user
    /// precision: FUNDING_RATE_PRECISION
    pub last_cumulative_funding_rate: i64,
    /// the size of the users perp position
    /// precision: BASE_PRECISION
    pub base_asset_amount: i64,
    /// Used to calculate the users pnl. Upon entry, is equal to base_asset_amount * avg entry price - fees
    /// Updated when the user open/closes position or settles pnl. Includes fees/funding
    /// precision: QUOTE_PRECISION
    pub quote_asset_amount: i64,
    /// The amount of quote the user would need to exit their position at to break even
    /// Updated when the user open/closes position or settles pnl. Includes fees/funding
    /// precision: QUOTE_PRECISION
    pub quote_break_even_amount: i64,
    /// The amount quote the user entered the position with. Equal to base asset amount * avg entry price
    /// Updated when the user open/closes position. Excludes fees/funding
    /// precision: QUOTE_PRECISION
    pub quote_entry_amount: i64,
    /// The amount of non reduce only trigger orders the user has open
    /// precision: BASE_PRECISION
    pub open_bids: i64,
    /// The amount of non reduce only trigger orders the user has open
    /// precision: BASE_PRECISION
    pub open_asks: i64,
    /// The amount of pnl settled in this market since opening the position
    /// precision: QUOTE_PRECISION
    pub settled_pnl: i64,
    /// The number of lp (liquidity provider) shares the user has in this perp market
    /// LP shares allow users to provide liquidity via the AMM
    /// precision: BASE_PRECISION
    pub lp_shares: u64,
    /// The last base asset amount per lp the amm had
    /// Used to settle the users lp position
    /// precision: SPOT_BALANCE_PRECISION
    pub isolated_position_scaled_balance: u64,
    /// The last quote asset amount per lp the amm had
    /// Used to settle the users lp position
    /// precision: QUOTE_PRECISION
    pub last_quote_asset_amount_per_lp: i64,
    pub padding: [u8; 2],
    // custom max margin ratio for perp market
    pub max_margin_ratio: u16,
    /// The market index for the perp market
    pub market_index: u16,
    /// The number of open orders
    pub open_orders: u8,
    pub position_flag: u8,
}

impl PerpPosition {
    pub fn is_for(&self, market_index: u16) -> bool {
        self.market_index == market_index && !self.is_available()
    }

    pub fn is_available(&self) -> bool {
<<<<<<< HEAD
        !self.is_open_position() && !self.has_open_order() && !self.has_unsettled_pnl() && self.isolated_position_scaled_balance == 0
=======
        !self.is_open_position() && !self.has_open_order() && !self.has_unsettled_pnl()
>>>>>>> 1e129e32
    }

    pub fn is_open_position(&self) -> bool {
        self.base_asset_amount != 0
    }

    pub fn has_open_order(&self) -> bool {
        self.open_orders != 0 || self.open_bids != 0 || self.open_asks != 0
    }

    pub fn margin_requirement_for_open_orders(&self) -> DriftResult<u128> {
        self.open_orders
            .cast::<u128>()?
            .safe_mul(OPEN_ORDER_MARGIN_REQUIREMENT)
    }

    pub fn has_unsettled_pnl(&self) -> bool {
        self.base_asset_amount == 0 && self.quote_asset_amount != 0
    }

    pub fn worst_case_base_asset_amount(
        &self,
        oracle_price: i64,
        contract_type: ContractType,
    ) -> DriftResult<i128> {
        self.worst_case_liability_value(oracle_price, contract_type)
            .map(|v| v.0)
    }

    pub fn worst_case_liability_value(
        &self,
        oracle_price: i64,
        contract_type: ContractType,
    ) -> DriftResult<(i128, u128)> {
        let base_asset_amount_all_bids_fill = self
            .base_asset_amount
            .safe_add(self.open_bids)?
            .cast::<i128>()?;
        let base_asset_amount_all_asks_fill = self
            .base_asset_amount
            .safe_add(self.open_asks)?
            .cast::<i128>()?;

        let liability_value_all_bids_fill = calculate_perp_liability_value(
            base_asset_amount_all_bids_fill,
            oracle_price,
            contract_type,
        )?;

        let liability_value_all_asks_fill = calculate_perp_liability_value(
            base_asset_amount_all_asks_fill,
            oracle_price,
            contract_type,
        )?;

        if liability_value_all_asks_fill >= liability_value_all_bids_fill {
            Ok((
                base_asset_amount_all_asks_fill,
                liability_value_all_asks_fill,
            ))
        } else {
            Ok((
                base_asset_amount_all_bids_fill,
                liability_value_all_bids_fill,
            ))
        }
    }

    pub fn get_direction(&self) -> PositionDirection {
        if self.base_asset_amount >= 0 {
            PositionDirection::Long
        } else {
            PositionDirection::Short
        }
    }

    pub fn get_direction_to_close(&self) -> PositionDirection {
        if self.base_asset_amount >= 0 {
            PositionDirection::Short
        } else {
            PositionDirection::Long
        }
    }

    pub fn get_unrealized_pnl(&self, oracle_price: i64) -> DriftResult<i128> {
        let (_, unrealized_pnl) =
            calculate_base_asset_value_and_pnl_with_oracle_price(self, oracle_price)?;

        Ok(unrealized_pnl)
    }

    pub fn get_base_asset_amount(&self) -> DriftResult<i128> {
        self.base_asset_amount.cast::<i128>()
    }

    pub fn get_base_asset_amount_abs(&self) -> DriftResult<i128> {
        Ok(self.get_base_asset_amount()?.abs())
    }

    pub fn get_claimable_pnl(&self, oracle_price: i64, pnl_pool_excess: i128) -> DriftResult<i128> {
        let (_, unrealized_pnl) =
            calculate_base_asset_value_and_pnl_with_oracle_price(self, oracle_price)?;
        if unrealized_pnl > 0 {
            // this limits the amount of positive pnl that can be settled to be the amount of positive pnl
            // realized by reducing/closing position
            let max_positive_pnl = self
                .quote_asset_amount
                .cast::<i128>()?
                .safe_sub(self.quote_entry_amount.cast()?)
                .map(|delta| delta.max(0))?
                .safe_add(pnl_pool_excess.max(0))?;

            if max_positive_pnl < unrealized_pnl {
                msg!(
                    "Claimable pnl below position upnl: {} < {}",
                    max_positive_pnl,
                    unrealized_pnl
                );
            }

            Ok(unrealized_pnl.min(max_positive_pnl))
        } else {
            Ok(unrealized_pnl)
        }
    }

    pub fn get_existing_position_params_for_order_action(
        &self,
        fill_direction: PositionDirection,
    ) -> Option<(u64, u64)> {
        if self.base_asset_amount == 0 {
            return None;
        }

        if self.get_direction_to_close() == fill_direction {
            Some((
                self.quote_entry_amount.unsigned_abs(),
                self.base_asset_amount.unsigned_abs(),
            ))
        } else {
            None
        }
    }

    pub fn is_isolated(&self) -> bool {
        self.position_flag & PositionFlag::IsolatedPosition as u8 > 0
    }

    pub fn get_isolated_token_amount(&self, spot_market: &SpotMarket) -> DriftResult<u128> {
        get_token_amount(
            self.isolated_position_scaled_balance as u128,
            spot_market,
            &SpotBalanceType::Deposit,
        )
    }

    pub fn is_being_liquidated(&self) -> bool {
        self.position_flag & (PositionFlag::BeingLiquidated as u8 | PositionFlag::Bankrupt as u8)
            > 0
    }

    pub fn is_bankrupt(&self) -> bool {
        self.position_flag & PositionFlag::Bankrupt as u8 > 0
    }
}

impl SpotBalance for PerpPosition {
    fn market_index(&self) -> u16 {
        QUOTE_SPOT_MARKET_INDEX
    }

    fn balance_type(&self) -> &SpotBalanceType {
        &SpotBalanceType::Deposit
    }

    fn balance(&self) -> u128 {
        self.isolated_position_scaled_balance as u128
    }

    fn increase_balance(&mut self, delta: u128) -> DriftResult {
        self.isolated_position_scaled_balance = self
            .isolated_position_scaled_balance
            .safe_add(delta.cast::<u64>()?)?;
        Ok(())
    }

    fn decrease_balance(&mut self, delta: u128) -> DriftResult {
        self.isolated_position_scaled_balance = self
            .isolated_position_scaled_balance
            .safe_sub(delta.cast::<u64>()?)?;
        Ok(())
    }

    fn update_balance_type(&mut self, _balance_type: SpotBalanceType) -> DriftResult {
        Err(ErrorCode::CantUpdateSpotBalanceType)
    }
}

pub(crate) type PerpPositions = [PerpPosition; 8];

#[cfg(test)]
use crate::math::constants::{AMM_TO_QUOTE_PRECISION_RATIO_I128, PRICE_PRECISION_I128};

use super::protected_maker_mode_config::ProtectedMakerParams;
#[cfg(test)]
impl PerpPosition {
    pub fn get_breakeven_price(&self) -> DriftResult<i128> {
        let base_with_remainder = self.get_base_asset_amount()?;
        if base_with_remainder == 0 {
            return Ok(0);
        }

        (-self.quote_break_even_amount.cast::<i128>()?)
            .safe_mul(PRICE_PRECISION_I128)?
            .safe_mul(AMM_TO_QUOTE_PRECISION_RATIO_I128)?
            .safe_div(base_with_remainder)
    }

    pub fn get_entry_price(&self) -> DriftResult<i128> {
        let base_with_remainder = self.get_base_asset_amount()?;
        if base_with_remainder == 0 {
            return Ok(0);
        }

        (-self.quote_entry_amount.cast::<i128>()?)
            .safe_mul(PRICE_PRECISION_I128)?
            .safe_mul(AMM_TO_QUOTE_PRECISION_RATIO_I128)?
            .safe_div(base_with_remainder)
    }

    pub fn get_cost_basis(&self) -> DriftResult<i128> {
        if self.base_asset_amount == 0 {
            return Ok(0);
        }

        (-self.quote_asset_amount.cast::<i128>()?)
            .safe_mul(PRICE_PRECISION_I128)?
            .safe_mul(AMM_TO_QUOTE_PRECISION_RATIO_I128)?
            .safe_div(self.base_asset_amount.cast()?)
    }
}

#[zero_copy(unsafe)]
#[repr(C)]
#[derive(AnchorSerialize, AnchorDeserialize, PartialEq, Debug, Eq)]
pub struct Order {
    /// The slot the order was placed
    pub slot: u64,
    /// The limit price for the order (can be 0 for market orders)
    /// For orders with an auction, this price isn't used until the auction is complete
    /// precision: PRICE_PRECISION
    pub price: u64,
    /// The size of the order
    /// precision for perps: BASE_PRECISION
    /// precision for spot: token mint precision
    pub base_asset_amount: u64,
    /// The amount of the order filled
    /// precision for perps: BASE_PRECISION
    /// precision for spot: token mint precision
    pub base_asset_amount_filled: u64,
    /// The amount of quote filled for the order
    /// precision: QUOTE_PRECISION
    pub quote_asset_amount_filled: u64,
    /// At what price the order will be triggered. Only relevant for trigger orders
    /// precision: PRICE_PRECISION
    pub trigger_price: u64,
    /// The start price for the auction. Only relevant for market/oracle orders
    /// precision: PRICE_PRECISION
    pub auction_start_price: i64,
    /// The end price for the auction. Only relevant for market/oracle orders
    /// precision: PRICE_PRECISION
    pub auction_end_price: i64,
    /// The time when the order will expire
    pub max_ts: i64,
    /// If set, the order limit price is the oracle price + this offset
    /// precision: PRICE_PRECISION
    pub oracle_price_offset: i32,
    /// The id for the order. Each users has their own order id space
    pub order_id: u32,
    /// The perp/spot market index
    pub market_index: u16,
    /// Whether the order is open or unused
    pub status: OrderStatus,
    /// The type of order
    pub order_type: OrderType,
    /// Whether market is spot or perp
    pub market_type: MarketType,
    /// User generated order id. Can make it easier to place/cancel orders
    pub user_order_id: u8,
    /// What the users position was when the order was placed
    pub existing_position_direction: PositionDirection,
    /// Whether the user is going long or short. LONG = bid, SHORT = ask
    pub direction: PositionDirection,
    /// Whether the order is allowed to only reduce position size
    pub reduce_only: bool,
    /// Whether the order must be a maker
    pub post_only: bool,
    /// Whether the order must be canceled the same slot it is placed
    pub immediate_or_cancel: bool,
    /// Whether the order is triggered above or below the trigger price. Only relevant for trigger orders
    pub trigger_condition: OrderTriggerCondition,
    /// How many slots the auction lasts
    pub auction_duration: u8,
    /// Last 8 bits of the slot the order was posted on-chain (not order slot for signed msg orders)
    pub posted_slot_tail: u8,
    /// Bitflags for further classification
    /// 0: is_signed_message
    pub bit_flags: u8,
    pub padding: [u8; 1],
}

#[derive(Clone, Copy, BorshSerialize, BorshDeserialize, PartialEq, Eq, Debug)]
pub enum AssetType {
    Base,
    Quote,
}

impl Order {
    pub fn seconds_til_expiry(self, now: i64) -> i64 {
        (self.max_ts - now).max(0)
    }

    pub fn has_oracle_price_offset(self) -> bool {
        self.oracle_price_offset != 0
    }

    pub fn get_limit_price(
        &self,
        valid_oracle_price: Option<i64>,
        fallback_price: Option<u64>,
        slot: u64,
        tick_size: u64,
        is_prediction_market: bool,
        pmm_params: Option<ProtectedMakerParams>,
    ) -> DriftResult<Option<u64>> {
        let price = if self.has_auction_price(self.slot, self.auction_duration, slot)? {
            Some(calculate_auction_price(
                self,
                slot,
                tick_size,
                valid_oracle_price,
                is_prediction_market,
            )?)
        } else if self.has_oracle_price_offset() {
            let oracle_price = valid_oracle_price.ok_or_else(|| {
                msg!("Could not find oracle too calculate oracle offset limit price");
                ErrorCode::OracleNotFound
            })?;

            let mut limit_price = oracle_price
                .safe_add(self.oracle_price_offset.cast()?)?
                .max(tick_size.cast()?)
                .cast::<u64>()?;

            if is_prediction_market {
                limit_price = limit_price.min(MAX_PREDICTION_MARKET_PRICE)
            }

            if let Some(pmm_params) = pmm_params {
                limit_price = apply_protected_maker_limit_price_offset(
                    limit_price,
                    self.direction,
                    pmm_params,
                    false,
                )?;
            }

            Some(standardize_price(limit_price, tick_size, self.direction)?)
        } else if self.price == 0 {
            match fallback_price {
                Some(price) => Some(standardize_price(price, tick_size, self.direction)?),
                None => None,
            }
        } else {
            let mut price = self.price;

            if let Some(pmm_params) = pmm_params {
                price = apply_protected_maker_limit_price_offset(
                    price,
                    self.direction,
                    pmm_params,
                    true,
                )?;
            }

            Some(price)
        };

        Ok(price)
    }

    #[track_caller]
    #[inline(always)]
    pub fn force_get_limit_price(
        &self,
        valid_oracle_price: Option<i64>,
        fallback_price: Option<u64>,
        slot: u64,
        tick_size: u64,
        is_prediction_market: bool,
        pmm_params: Option<ProtectedMakerParams>,
    ) -> DriftResult<u64> {
        match self.get_limit_price(
            valid_oracle_price,
            fallback_price,
            slot,
            tick_size,
            is_prediction_market,
            pmm_params,
        )? {
            Some(price) => Ok(price),
            None => {
                let caller = Location::caller();
                msg!(
                    "Could not get limit price at {}:{}",
                    caller.file(),
                    caller.line()
                );
                Err(ErrorCode::UnableToGetLimitPrice)
            }
        }
    }

    pub fn has_limit_price(self, slot: u64) -> DriftResult<bool> {
        Ok(self.price > 0
            || self.has_oracle_price_offset()
            || !is_auction_complete(self.slot, self.auction_duration, slot)?)
    }

    pub fn is_auction_complete(self, slot: u64) -> DriftResult<bool> {
        is_auction_complete(self.slot, self.auction_duration, slot)
    }

    pub fn has_auction(&self) -> bool {
        self.auction_duration != 0
    }

    pub fn has_auction_price(
        &self,
        order_slot: u64,
        auction_duration: u8,
        slot: u64,
    ) -> DriftResult<bool> {
        let auction_complete = is_auction_complete(order_slot, auction_duration, slot)?;
        let has_auction_prices = self.auction_start_price != 0 || self.auction_end_price != 0;
        Ok(!auction_complete && has_auction_prices)
    }

    /// Passing in an existing_position forces the function to consider the order's reduce only status
    pub fn get_base_asset_amount_unfilled(
        &self,
        existing_position: Option<i64>,
    ) -> DriftResult<u64> {
        let base_asset_amount_unfilled = self
            .base_asset_amount
            .safe_sub(self.base_asset_amount_filled)?;

        let existing_position = match existing_position {
            Some(existing_position) => existing_position,
            None => {
                return Ok(base_asset_amount_unfilled);
            }
        };

        if !self.reduce_only {
            return Ok(base_asset_amount_unfilled);
        }

        if existing_position == 0 {
            return Ok(0);
        }

        match self.direction {
            PositionDirection::Long => {
                if existing_position > 0 {
                    Ok(0)
                } else {
                    Ok(base_asset_amount_unfilled.min(existing_position.unsigned_abs()))
                }
            }
            PositionDirection::Short => {
                if existing_position < 0 {
                    Ok(0)
                } else {
                    Ok(base_asset_amount_unfilled.min(existing_position.unsigned_abs()))
                }
            }
        }
    }

    /// Stardardizes the base asset amount unfilled to the nearest step size
    /// Particularly important for spot positions where existing position can be dust
    pub fn get_standardized_base_asset_amount_unfilled(
        &self,
        existing_position: Option<i64>,
        step_size: u64,
    ) -> DriftResult<u64> {
        standardize_base_asset_amount(
            self.get_base_asset_amount_unfilled(existing_position)?,
            step_size,
        )
    }

    pub fn must_be_triggered(&self) -> bool {
        matches!(
            self.order_type,
            OrderType::TriggerMarket | OrderType::TriggerLimit
        )
    }

    pub fn triggered(&self) -> bool {
        matches!(
            self.trigger_condition,
            OrderTriggerCondition::TriggeredAbove | OrderTriggerCondition::TriggeredBelow
        )
    }

    pub fn is_jit_maker(&self) -> bool {
        self.post_only && self.immediate_or_cancel
    }

    pub fn is_open_order_for_market(&self, market_index: u16, market_type: &MarketType) -> bool {
        self.market_index == market_index
            && self.status == OrderStatus::Open
            && &self.market_type == market_type
    }

    pub fn get_spot_position_update_direction(&self, asset_type: AssetType) -> SpotBalanceType {
        match (self.direction, asset_type) {
            (PositionDirection::Long, AssetType::Base) => SpotBalanceType::Deposit,
            (PositionDirection::Long, AssetType::Quote) => SpotBalanceType::Borrow,
            (PositionDirection::Short, AssetType::Base) => SpotBalanceType::Borrow,
            (PositionDirection::Short, AssetType::Quote) => SpotBalanceType::Deposit,
        }
    }

    pub fn is_market_order(&self) -> bool {
        matches!(
            self.order_type,
            OrderType::Market | OrderType::TriggerMarket | OrderType::Oracle
        )
    }

    pub fn is_limit_order(&self) -> bool {
        matches!(self.order_type, OrderType::Limit | OrderType::TriggerLimit)
    }

    pub fn is_resting_limit_order(&self, slot: u64) -> DriftResult<bool> {
        if !self.is_limit_order() {
            return Ok(false);
        }

        Ok(self.post_only || self.is_auction_complete(slot)?)
    }

    pub fn is_signed_msg(&self) -> bool {
        self.is_bit_flag_set(OrderBitFlag::SignedMessage)
    }

    pub fn add_bit_flag(&mut self, flag: OrderBitFlag) {
        self.bit_flags |= flag as u8;
    }

    pub fn is_bit_flag_set(&self, flag: OrderBitFlag) -> bool {
        (self.bit_flags & flag as u8) != 0
    }

    pub fn is_available(&self) -> bool {
        self.status != OrderStatus::Open
    }

    pub fn update_open_bids_and_asks(&self) -> bool {
        !self.must_be_triggered()
            || (self.triggered()
                && !(self.reduce_only && self.is_bit_flag_set(OrderBitFlag::NewTriggerReduceOnly)))
    }
}

impl Default for Order {
    fn default() -> Self {
        Self {
            status: OrderStatus::Init,
            order_type: OrderType::Limit,
            market_type: MarketType::Perp,
            slot: 0,
            order_id: 0,
            user_order_id: 0,
            market_index: 0,
            price: 0,
            existing_position_direction: PositionDirection::Long,
            base_asset_amount: 0,
            base_asset_amount_filled: 0,
            quote_asset_amount_filled: 0,
            direction: PositionDirection::Long,
            reduce_only: false,
            post_only: false,
            immediate_or_cancel: false,
            trigger_price: 0,
            trigger_condition: OrderTriggerCondition::Above,
            oracle_price_offset: 0,
            auction_start_price: 0,
            auction_end_price: 0,
            auction_duration: 0,
            max_ts: 0,
            posted_slot_tail: 0,
            bit_flags: 0,
            padding: [0; 1],
        }
    }
}

#[derive(Clone, Copy, BorshSerialize, BorshDeserialize, PartialEq, Eq, Debug)]
pub enum OrderStatus {
    /// The order is not in use
    Init,
    /// Order is open
    Open,
    /// Order has been filled
    Filled,
    /// Order has been canceled
    Canceled,
}

#[derive(Clone, Copy, BorshSerialize, BorshDeserialize, PartialEq, Debug, Eq, Default)]
pub enum OrderType {
    Market,
    #[default]
    Limit,
    TriggerMarket,
    TriggerLimit,
    /// Market order where the auction prices are oracle offsets
    Oracle,
}

#[derive(Clone, Copy, BorshSerialize, BorshDeserialize, PartialEq, Debug, Eq, Default)]
pub enum OrderTriggerCondition {
    #[default]
    Above,
    Below,
    TriggeredAbove, // above condition has been triggered
    TriggeredBelow, // below condition has been triggered
}

#[derive(Default, Clone, Copy, BorshSerialize, BorshDeserialize, PartialEq, Debug, Eq)]
pub enum MarketType {
    #[default]
    Spot,
    Perp,
}

impl fmt::Display for MarketType {
    fn fmt(&self, f: &mut fmt::Formatter<'_>) -> fmt::Result {
        match self {
            MarketType::Spot => write!(f, "Spot"),
            MarketType::Perp => write!(f, "Perp"),
        }
    }
}

#[derive(Clone, Copy, BorshSerialize, BorshDeserialize, PartialEq, Debug, Eq)]
pub enum OrderBitFlag {
    SignedMessage = 0b00000001,
    OracleTriggerMarket = 0b00000010,
    SafeTriggerOrder = 0b00000100,
    NewTriggerReduceOnly = 0b00001000,
}

#[derive(Clone, Copy, BorshSerialize, BorshDeserialize, PartialEq, Debug, Eq)]
pub enum PositionFlag {
    IsolatedPosition = 0b00000001,
    BeingLiquidated = 0b00000010,
    Bankrupt = 0b00000100,
}

#[account(zero_copy(unsafe))]
#[derive(Eq, PartialEq, Debug)]
#[repr(C)]
#[derive(Default)]
pub struct UserStats {
    /// The authority for all of a users sub accounts
    pub authority: Pubkey,
    /// The address that referred this user
    pub referrer: Pubkey,
    /// Stats on the fees paid by the user
    pub fees: UserFees,

    /// The timestamp of the next epoch
    /// Epoch is used to limit referrer rewards earned in single epoch
    pub next_epoch_ts: i64,

    /// Rolling 30day maker volume for user
    /// precision: QUOTE_PRECISION
    pub maker_volume_30d: u64,
    /// Rolling 30day taker volume for user
    /// precision: QUOTE_PRECISION
    pub taker_volume_30d: u64,
    /// Rolling 30day filler volume for user
    /// precision: QUOTE_PRECISION
    pub filler_volume_30d: u64,
    /// last time the maker volume was updated
    pub last_maker_volume_30d_ts: i64,
    /// last time the taker volume was updated
    pub last_taker_volume_30d_ts: i64,
    /// last time the filler volume was updated
    pub last_filler_volume_30d_ts: i64,

    /// The amount of tokens staked in the quote spot markets if
    pub if_staked_quote_asset_amount: u64,
    /// The current number of sub accounts
    pub number_of_sub_accounts: u16,
    /// The number of sub accounts created. Can be greater than the number of sub accounts if user
    /// has deleted sub accounts
    pub number_of_sub_accounts_created: u16,
    /// Flags for referrer status:
    /// First bit (LSB): 1 if user is a referrer, 0 otherwise
    /// Second bit: 1 if user was referred, 0 otherwise
    pub referrer_status: u8,
    pub disable_update_perp_bid_ask_twap: bool,
    pub padding1: [u8; 1],
    /// whether the user has a FuelOverflow account
    pub fuel_overflow_status: u8,
    /// accumulated fuel for token amounts of insurance
    pub fuel_insurance: u32,
    /// accumulated fuel for notional of deposits
    pub fuel_deposits: u32,
    /// accumulate fuel bonus for notional of borrows
    pub fuel_borrows: u32,
    /// accumulated fuel for perp open interest
    pub fuel_positions: u32,
    /// accumulate fuel bonus for taker volume
    pub fuel_taker: u32,
    /// accumulate fuel bonus for maker volume
    pub fuel_maker: u32,

    /// The amount of tokens staked in the governance spot markets if
    pub if_staked_gov_token_amount: u64,

    /// last unix ts user stats data was used to update if fuel (u32 to save space)
    pub last_fuel_if_bonus_update_ts: u32,

    pub padding: [u8; 12],
}

#[derive(Clone, Copy, BorshSerialize, BorshDeserialize, PartialEq, Debug, Eq)]
#[repr(u8)]
pub enum ReferrerStatus {
    IsReferrer = 0b00000001,
    IsReferred = 0b00000010,
}

impl ReferrerStatus {
    pub fn is_referrer(status: u8) -> bool {
        status & ReferrerStatus::IsReferrer as u8 != 0
    }

    pub fn is_referred(status: u8) -> bool {
        status & ReferrerStatus::IsReferred as u8 != 0
    }
}

impl Size for UserStats {
    const SIZE: usize = 240;
}

impl UserStats {
    pub fn get_fuel_bonus_numerator(
        self,
        last_fuel_bonus_update_ts: i64,
        now: i64,
    ) -> DriftResult<i64> {
        if last_fuel_bonus_update_ts != 0 {
            let since_last = now.safe_sub(last_fuel_bonus_update_ts)?;
            return Ok(since_last);
        }

        Ok(0)
    }

    pub fn update_fuel_bonus_trade(&mut self, fuel_taker: u32, fuel_maker: u32) -> DriftResult {
        self.fuel_taker = self.fuel_taker.saturating_add(fuel_taker);
        self.fuel_maker = self.fuel_maker.saturating_add(fuel_maker);

        Ok(())
    }

    pub fn update_fuel_bonus(
        &mut self,
        user: &mut User,
        fuel_deposits: u32,
        fuel_borrows: u32,
        fuel_positions: u32,
        now: i64,
    ) -> DriftResult {
        if user.last_fuel_bonus_update_ts != 0 || now > FUEL_START_TS {
            self.fuel_deposits = self.fuel_deposits.saturating_add(fuel_deposits);
            self.fuel_borrows = self.fuel_borrows.saturating_add(fuel_borrows);
            self.fuel_positions = self.fuel_positions.saturating_add(fuel_positions);

            user.last_fuel_bonus_update_ts = now.cast()?;
        }

        Ok(())
    }

    pub fn update_fuel_maker_bonus(
        &mut self,
        fuel_boost: u8,
        quote_asset_amount: u64,
    ) -> DriftResult {
        if fuel_boost > 0 {
            self.fuel_maker = self.fuel_maker.saturating_add(
                fuel_boost
                    .cast::<u64>()?
                    .saturating_mul(quote_asset_amount / QUOTE_PRECISION_U64)
                    .cast::<u32>()
                    .unwrap_or(u32::MAX),
            ); // todo of ratio
        }
        Ok(())
    }

    pub fn update_fuel_taker_bonus(
        &mut self,
        fuel_boost: u8,
        quote_asset_amount: u64,
    ) -> DriftResult {
        if fuel_boost > 0 {
            self.fuel_taker = self.fuel_taker.saturating_add(
                fuel_boost
                    .cast::<u64>()?
                    .saturating_mul(quote_asset_amount / QUOTE_PRECISION_U64)
                    .cast::<u32>()
                    .unwrap_or(u32::MAX),
            ); // todo of ratio
        }
        Ok(())
    }

    pub fn update_maker_volume_30d(
        &mut self,
        fuel_boost: u8,
        quote_asset_amount: u64,
        now: i64,
    ) -> DriftResult {
        let since_last = max(1_i64, now.safe_sub(self.last_maker_volume_30d_ts)?);

        self.update_fuel_maker_bonus(fuel_boost, quote_asset_amount)?;

        self.maker_volume_30d = calculate_rolling_sum(
            self.maker_volume_30d,
            quote_asset_amount,
            since_last,
            THIRTY_DAY,
        )?;
        self.last_maker_volume_30d_ts = now;

        Ok(())
    }

    pub fn update_taker_volume_30d(
        &mut self,
        fuel_boost: u8,
        quote_asset_amount: u64,
        now: i64,
    ) -> DriftResult {
        let since_last = max(1_i64, now.safe_sub(self.last_taker_volume_30d_ts)?);

        self.update_fuel_taker_bonus(fuel_boost, quote_asset_amount)?;

        self.taker_volume_30d = calculate_rolling_sum(
            self.taker_volume_30d,
            quote_asset_amount,
            since_last,
            THIRTY_DAY,
        )?;
        self.last_taker_volume_30d_ts = now;

        Ok(())
    }

    pub fn update_filler_volume(&mut self, quote_asset_amount: u64, now: i64) -> DriftResult {
        let since_last = max(1_i64, now.safe_sub(self.last_filler_volume_30d_ts)?);

        self.filler_volume_30d = calculate_rolling_sum(
            self.filler_volume_30d,
            quote_asset_amount,
            since_last,
            THIRTY_DAY,
        )?;

        self.last_filler_volume_30d_ts = now;

        Ok(())
    }

    pub fn increment_total_fees(&mut self, fee: u64) -> DriftResult {
        self.fees.total_fee_paid = self.fees.total_fee_paid.safe_add(fee)?;

        Ok(())
    }

    pub fn increment_total_rebate(&mut self, fee: u64) -> DriftResult {
        self.fees.total_fee_rebate = self.fees.total_fee_rebate.safe_add(fee)?;

        Ok(())
    }

    pub fn increment_total_referrer_reward(&mut self, reward: u64, now: i64) -> DriftResult {
        self.fees.total_referrer_reward = self.fees.total_referrer_reward.safe_add(reward)?;

        self.fees.current_epoch_referrer_reward =
            self.fees.current_epoch_referrer_reward.safe_add(reward)?;

        if now > self.next_epoch_ts {
            let n_epoch_durations = now
                .safe_sub(self.next_epoch_ts)?
                .safe_div(EPOCH_DURATION)?
                .safe_add(1)?;

            self.next_epoch_ts = self
                .next_epoch_ts
                .safe_add(EPOCH_DURATION.safe_mul(n_epoch_durations)?)?;

            self.fees.current_epoch_referrer_reward = 0;
        }

        Ok(())
    }

    pub fn increment_total_referee_discount(&mut self, discount: u64) -> DriftResult {
        self.fees.total_referee_discount = self.fees.total_referee_discount.safe_add(discount)?;

        Ok(())
    }

    pub fn has_referrer(&self) -> bool {
        !self.referrer.eq(&Pubkey::default())
    }

    pub fn get_total_30d_volume(&self) -> DriftResult<u64> {
        self.taker_volume_30d.safe_add(self.maker_volume_30d)
    }

    pub fn get_age_ts(&self, now: i64) -> i64 {
        // upper bound of age of the user stats account
        let min_action_ts: i64 = self
            .last_filler_volume_30d_ts
            .min(self.last_maker_volume_30d_ts)
            .min(self.last_taker_volume_30d_ts);
        now.saturating_sub(min_action_ts).max(0)
    }

    pub fn is_referrer(&self) -> bool {
        ReferrerStatus::is_referrer(self.referrer_status)
    }

    pub fn update_referrer_status(&mut self) {
        if !self.referrer.eq(&Pubkey::default()) {
            self.referrer_status |= ReferrerStatus::IsReferred as u8;
        } else {
            self.referrer_status &= !(ReferrerStatus::IsReferred as u8);
        }
    }

    pub fn update_fuel_overflow_status(&mut self, has_overflow: bool) {
        if has_overflow {
            self.fuel_overflow_status |= FuelOverflowStatus::Exists as u8;
        } else {
            self.fuel_overflow_status &= !(FuelOverflowStatus::Exists as u8);
        }
    }

    pub fn can_sweep_fuel(&self) -> bool {
        if self.fuel_insurance > FUEL_OVERFLOW_THRESHOLD_U32 {
            return true;
        }
        if self.fuel_deposits > FUEL_OVERFLOW_THRESHOLD_U32 {
            return true;
        }
        if self.fuel_borrows > FUEL_OVERFLOW_THRESHOLD_U32 {
            return true;
        }
        if self.fuel_positions > FUEL_OVERFLOW_THRESHOLD_U32 {
            return true;
        }
        if self.fuel_taker > FUEL_OVERFLOW_THRESHOLD_U32 {
            return true;
        }
        if self.fuel_maker > FUEL_OVERFLOW_THRESHOLD_U32 {
            return true;
        }
        false
    }

    pub fn reset_fuel(&mut self) {
        self.fuel_insurance = 0;
        self.fuel_deposits = 0;
        self.fuel_borrows = 0;
        self.fuel_positions = 0;
        self.fuel_taker = 0;
        self.fuel_maker = 0;
    }

    pub fn total_fuel(&self) -> DriftResult<u128> {
        self.fuel_insurance
            .cast::<u128>()?
            .safe_add(self.fuel_deposits.cast::<u128>()?)?
            .safe_add(self.fuel_borrows.cast::<u128>()?)?
            .safe_add(self.fuel_positions.cast::<u128>()?)?
            .safe_add(self.fuel_taker.cast::<u128>()?)?
            .safe_add(self.fuel_maker.cast::<u128>()?)
    }

    pub fn validate_fuel_overflow(
        &self,
        fuel_overflow: &Option<AccountLoader<FuelOverflow>>,
    ) -> DriftResult<()> {
        match fuel_overflow {
            None => {
                if FuelOverflowStatus::exists(self.fuel_overflow_status) {
                    let ec = ErrorCode::FuelOverflowAccountNotFound;
                    msg!("Error {} thrown at {}:{}", ec, file!(), line!());
                    msg!("FuelOverflow missing in remaining accounts");
                    return Err(ec);
                } else {
                    // no FuelOverflow account and none was given
                    Ok(())
                }
            }
            Some(fuel_overflow) => {
                if FuelOverflowStatus::exists(self.fuel_overflow_status) {
                    // check PDA matches
                    let (expected, _) = Pubkey::find_program_address(
                        &[b"fuel_overflow", self.authority.as_ref()],
                        &crate::id(),
                    );
                    let actual = fuel_overflow.to_account_info().key();
                    if actual != expected {
                        let ec = ErrorCode::InvalidPDA;
                        msg!("Error {} thrown at {}:{}", ec, file!(), line!());
                        msg!("PDA mismatch. Expected: {}, Actual: {}", expected, actual);
                        return Err(ec);
                    } else {
                        Ok(())
                    }
                } else {
                    // no FuelOverflow account but one was provided
                    let ec = ErrorCode::FuelOverflowAccountNotFound;
                    msg!("Error {} thrown at {}:{}", ec, file!(), line!());
                    msg!("Unexpected FuelOverflow account provided in remaining accounts");
                    return Err(ec);
                }
            }
        }
    }
}

pub trait FuelOverflowProvider<'a> {
    fn fuel_overflow(&self) -> Option<AccountLoader<'a, FuelOverflow>>;
}

impl<'a: 'info, 'info, T: anchor_lang::Bumps> FuelOverflowProvider<'a>
    for Context<'_, '_, 'a, 'info, T>
{
    fn fuel_overflow(&self) -> Option<AccountLoader<'a, FuelOverflow>> {
        let acct = match self.remaining_accounts.get(0) {
            Some(acct) => acct,
            None => return None,
        };
        AccountLoader::<'a, FuelOverflow>::try_from(acct).ok()
    }
}

#[account(zero_copy(unsafe))]
#[derive(Default, Eq, PartialEq, Debug)]
#[repr(C)]
pub struct ReferrerName {
    pub authority: Pubkey,
    pub user: Pubkey,
    pub user_stats: Pubkey,
    pub name: [u8; 32],
}

impl Size for ReferrerName {
    const SIZE: usize = 136;
}

#[derive(Clone, Copy, BorshSerialize, BorshDeserialize, PartialEq, Debug, Eq, Default)]
pub enum MarginMode {
    #[default]
    Default,
    HighLeverage,
    HighLeverageMaintenance,
}

#[derive(Clone, Copy, BorshSerialize, BorshDeserialize, PartialEq, Debug, Eq)]
#[repr(u8)]
pub enum FuelOverflowStatus {
    Exists = 0b00000001,
}

impl FuelOverflowStatus {
    pub fn exists(status: u8) -> bool {
        status & FuelOverflowStatus::Exists as u8 != 0
    }
}
#[account(zero_copy(unsafe))]
#[derive(Default, Debug)]
#[repr(C)]
pub struct FuelOverflow {
    /// The authority of this overflow account
    pub authority: Pubkey,

    pub fuel_insurance: u128,
    pub fuel_deposits: u128,
    pub fuel_borrows: u128,
    pub fuel_positions: u128,
    pub fuel_taker: u128,
    pub fuel_maker: u128,
    pub last_fuel_sweep_ts: u32,
    pub last_reset_ts: u32,
    pub padding: [u128; 6],
}

impl Size for FuelOverflow {
    const SIZE: usize = 240;
}

impl FuelOverflow {
    pub fn update_from_user_stats(&mut self, user_stats: &UserStats, now: u32) -> DriftResult<()> {
        self.fuel_insurance = self
            .fuel_insurance
            .safe_add(user_stats.fuel_insurance.cast()?)?;
        self.fuel_deposits = self
            .fuel_deposits
            .safe_add(user_stats.fuel_deposits.cast()?)?;
        self.fuel_borrows = self
            .fuel_borrows
            .safe_add(user_stats.fuel_borrows.cast()?)?;
        self.fuel_positions = self
            .fuel_positions
            .safe_add(user_stats.fuel_positions.cast()?)?;
        self.fuel_taker = self.fuel_taker.safe_add(user_stats.fuel_taker.cast()?)?;
        self.fuel_maker = self.fuel_maker.safe_add(user_stats.fuel_maker.cast()?)?;
        self.last_fuel_sweep_ts = now;

        Ok(())
    }

    pub fn reset_fuel(&mut self, now: u32) {
        self.fuel_insurance = 0;
        self.fuel_deposits = 0;
        self.fuel_borrows = 0;
        self.fuel_positions = 0;
        self.fuel_taker = 0;
        self.fuel_maker = 0;
        self.last_reset_ts = now;
    }

    pub fn total_fuel(&self) -> DriftResult<u128> {
        self.fuel_insurance
            .safe_add(self.fuel_deposits)?
            .safe_add(self.fuel_borrows)?
            .safe_add(self.fuel_positions)?
            .safe_add(self.fuel_taker)?
            .safe_add(self.fuel_maker)
    }
}<|MERGE_RESOLUTION|>--- conflicted
+++ resolved
@@ -1112,11 +1112,7 @@
     }
 
     pub fn is_available(&self) -> bool {
-<<<<<<< HEAD
         !self.is_open_position() && !self.has_open_order() && !self.has_unsettled_pnl() && self.isolated_position_scaled_balance == 0
-=======
-        !self.is_open_position() && !self.has_open_order() && !self.has_unsettled_pnl()
->>>>>>> 1e129e32
     }
 
     pub fn is_open_position(&self) -> bool {
