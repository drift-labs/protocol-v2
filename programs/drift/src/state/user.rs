--- conflicted
+++ resolved
@@ -484,15 +484,6 @@
 }
 
 impl OrderFillSimulation {
-<<<<<<< HEAD
-    pub fn riskier(self, other: Self) -> Self {
-        if self.free_collateral_contribution <= other.free_collateral_contribution {
-            self
-        } else {
-            other
-        }
-    }
-=======
     pub fn riskier_side(ask: Self, bid: Self) -> Self {
         if ask.free_collateral_contribution <= bid.free_collateral_contribution {
             ask
@@ -504,7 +495,6 @@
     pub fn risk_increasing(&self, after: Self) -> bool {
         after.free_collateral_contribution < self.free_collateral_contribution
     }
->>>>>>> b29d2e10
 }
 
 impl SpotPosition {
@@ -537,7 +527,6 @@
         &self,
         spot_market: &SpotMarket,
         strict_oracle_price: &StrictOraclePrice,
-<<<<<<< HEAD
         token_amount: Option<i128>,
         margin_type: MarginRequirementType,
     ) -> DriftResult<OrderFillSimulation> {
@@ -548,7 +537,10 @@
             margin_type,
         )?;
 
-        Ok(ask_simulation.riskier(bid_simulation))
+        Ok(OrderFillSimulation::riskier_side(
+            ask_simulation,
+            bid_simulation,
+        ))
     }
 
     pub fn simulate_fills_both_sides(
@@ -557,30 +549,6 @@
         strict_oracle_price: &StrictOraclePrice,
         token_amount: Option<i128>,
         margin_type: MarginRequirementType,
-=======
-        token_amount: Option<i128>,
-        margin_type: MarginRequirementType,
-    ) -> DriftResult<OrderFillSimulation> {
-        let (bid_simulation, ask_simulation) = self.simulate_fills_both_sides(
-            spot_market,
-            strict_oracle_price,
-            token_amount,
-            margin_type,
-        )?;
-
-        Ok(OrderFillSimulation::riskier_side(
-            ask_simulation,
-            bid_simulation,
-        ))
-    }
-
-    pub fn simulate_fills_both_sides(
-        &self,
-        spot_market: &SpotMarket,
-        strict_oracle_price: &StrictOraclePrice,
-        token_amount: Option<i128>,
-        margin_type: MarginRequirementType,
->>>>>>> b29d2e10
     ) -> DriftResult<(OrderFillSimulation, OrderFillSimulation)> {
         let token_amount = match token_amount {
             Some(token_amount) => token_amount,
