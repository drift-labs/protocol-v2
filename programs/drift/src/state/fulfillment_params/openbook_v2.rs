#![allow(unused)] // unused when target_os is not solana
use crate::controller::position::PositionDirection;
use crate::error::{DriftResult, ErrorCode};
use crate::instructions::SpotFulfillmentType;
use crate::math::safe_math::SafeMath;
use crate::math::serum::{
    calculate_price_from_serum_limit_price, calculate_serum_limit_price,
    calculate_serum_max_coin_qty,
};
use crate::math::spot_withdraw::validate_spot_market_vault_amount;
use crate::signer::get_signer_seeds;
use crate::state::events::OrderActionExplanation;
use crate::state::load_ref::load_ref;
use crate::state::spot_fulfillment_params::{ExternalSpotFill, SpotFulfillmentParams};
use crate::state::spot_market::{SpotBalanceType, SpotFulfillmentConfigStatus, SpotMarket};
use crate::state::state::State;
use crate::state::traits::Size;
use crate::{load, validate};
use anchor_lang::prelude::*;
use anchor_lang::prelude::{Account, Program, System};
use anchor_lang::{account, InstructionData, Key};
use anchor_spl::token::{Token, TokenAccount};
use arrayref::array_ref;
use openbook_v2_light::instruction::PlaceTakeOrder;
use openbook_v2_light::{
    BookSide, Market, PlaceOrderType, Side, OPEN_ORDERS_ACCOUNT_DISCRIMINATOR,
};
use solana_program::account_info::AccountInfo;
use solana_program::instruction::{AccountMeta, Instruction};
use solana_program::program::invoke_signed_unchecked;
use solana_program::pubkey::Pubkey;
use std::cell::Ref;
use std::convert::TryFrom;

#[account(zero_copy(unsafe))]
#[derive(Default, PartialEq, Eq, Debug)]
#[repr(C)]
pub struct OpenbookV2FulfillmentConfig {
    pub pubkey: Pubkey,                        //32
    pub openbook_v2_program_id: Pubkey,        // 64
    pub openbook_v2_market: Pubkey,            // 96
    pub openbook_v2_market_authority: Pubkey,  // 128
    pub openbook_v2_event_heap: Pubkey,        // 160
    pub openbook_v2_bids: Pubkey,              // 192
    pub openbook_v2_asks: Pubkey,              // 224
    pub openbook_v2_base_vault: Pubkey,        // 256
    pub openbook_v2_quote_vault: Pubkey,       // 288
    pub market_index: u16,                     // 290
    pub fulfillment_type: SpotFulfillmentType, // 291
    pub status: SpotFulfillmentConfigStatus,   // 292
    pub padding: [u8; 4],                      // 296
}

impl Size for OpenbookV2FulfillmentConfig {
    const SIZE: usize = 304;
}

pub struct OpenbookV2Context<'a, 'b> {
    pub openbook_v2_program: &'a AccountInfo<'b>,
    pub openbook_v2_market: &'a AccountInfo<'b>,
}

impl<'a, 'b> OpenbookV2Context<'a, 'b> {
    pub fn load_openbook_v2_market(&self) -> DriftResult<Market> {
        let market =
            load_ref(self.openbook_v2_market).map_err(|_| ErrorCode::FailedOpenbookV2CPI)?;
        Ok(*market)
    }

    pub fn to_openbook_v2_fulfillment_config(
        &self,
        openbook_v2_fulfillment_config_key: &Pubkey,
        market_index: u16,
    ) -> DriftResult<OpenbookV2FulfillmentConfig> {
        let market = self
            .load_openbook_v2_market()
            .map_err(|_| ErrorCode::FailedOpenbookV2CPI)?;
        Ok(OpenbookV2FulfillmentConfig {
            pubkey: *openbook_v2_fulfillment_config_key,
            openbook_v2_program_id: *self.openbook_v2_program.key,
            openbook_v2_market: *self.openbook_v2_market.key,
            openbook_v2_market_authority: market.market_authority,
            openbook_v2_event_heap: market.event_heap,
            openbook_v2_bids: market.bids,
            openbook_v2_asks: market.asks,
            openbook_v2_base_vault: market.market_base_vault,
            openbook_v2_quote_vault: market.market_quote_vault,
            market_index,
            fulfillment_type: SpotFulfillmentType::OpenbookV2,
            status: SpotFulfillmentConfigStatus::Enabled,
            padding: [0; 4],
        })
    }
}

pub struct OpenbookV2FulfillmentParams<'a, 'b> {
    pub drift_signer: &'a AccountInfo<'b>, // same as penalty payer
    pub openbook_v2_context: OpenbookV2Context<'a, 'b>,
    pub openbook_v2_market_authority: &'a AccountInfo<'b>,
    pub openbook_v2_event_heap: &'a AccountInfo<'b>,
    pub openbook_v2_bids: &'a AccountInfo<'b>,
    pub openbook_v2_asks: &'a AccountInfo<'b>,
    pub openbook_v2_base_vault: &'a AccountInfo<'b>,
    pub openbook_v2_quote_vault: &'a AccountInfo<'b>,
    pub base_market_vault: Box<Account<'b, TokenAccount>>,
    pub quote_market_vault: Box<Account<'b, TokenAccount>>,
    pub token_program: Program<'b, Token>,
    pub system_program: Program<'b, System>,
    pub signer_nonce: u8,
    pub now: i64,
    pub remaining_ooa_accounts: Vec<UncheckedAccount<'b>>,
}

impl<'a, 'b> OpenbookV2FulfillmentParams<'a, 'b> {
    #[allow(clippy::type_complexity)]
    pub fn new<'c: 'b>(
        account_info_iter: &'a mut std::iter::Peekable<std::slice::Iter<'c, AccountInfo<'b>>>,
        state: &State,
        base_market: &SpotMarket,
        quote_market: &SpotMarket,
        now: i64,
    ) -> DriftResult<Self> {
        let account_info_vec = account_info_iter.collect::<Vec<_>>();
        let mut remaining_ooa_accounts = account_info_vec
            .iter()
            .skip(14)
            .filter(|acc| {
                acc.data
                    .borrow()
                    .starts_with(&OPEN_ORDERS_ACCOUNT_DISCRIMINATOR)
<<<<<<< HEAD
            }).copied()
=======
            })
            .map(|acc| UncheckedAccount::try_from(*acc))
>>>>>>> a5a074de
            .collect::<Vec<_>>();
        remaining_ooa_accounts.truncate(3);
        let account_infos = array_ref![account_info_vec, 0, 14];
        let [openbook_v2_fulfillment_config, drift_signer, openbook_v2_program, openbook_v2_market, openbook_v2_market_authority, openbook_v2_event_heap, openbook_v2_bids, openbook_v2_asks, openbook_v2_base_vault, openbook_v2_quote_vault, base_market_vault, quote_market_vault, token_program, system_program] =
            account_infos;
        let openbook_v2_fulfillment_config_loader: AccountLoader<OpenbookV2FulfillmentConfig> =
            AccountLoader::try_from(openbook_v2_fulfillment_config).map_err(|e| {
                msg!("{:?}", e);
                ErrorCode::InvalidFulfillmentConfig
            })?;
        let openbook_v2_fulfillment_config = load!(openbook_v2_fulfillment_config_loader)?;

        validate!(
            openbook_v2_fulfillment_config.status == SpotFulfillmentConfigStatus::Enabled,
            ErrorCode::SpotFulfillmentConfigDisabled
        )?;

        validate!(
            &state.signer == drift_signer.key,
            ErrorCode::InvalidFulfillmentConfig
        )?;

        validate!(
            openbook_v2_fulfillment_config.market_index == base_market.market_index,
            ErrorCode::InvalidFulfillmentConfig,
            "config market index {} does not equal base asset index {}",
            openbook_v2_fulfillment_config.market_index,
            base_market.market_index
        )?;

        validate!(
            &base_market.vault == base_market_vault.key,
            ErrorCode::InvalidFulfillmentConfig
        )?;

        validate!(
            &quote_market.vault == quote_market_vault.key,
            ErrorCode::InvalidFulfillmentConfig
        )?;
        validate!(
            &openbook_v2_fulfillment_config.openbook_v2_program_id == openbook_v2_program.key,
            ErrorCode::InvalidFulfillmentConfig
        )?;

        validate!(
            &openbook_v2_fulfillment_config.openbook_v2_market_authority
                == openbook_v2_market_authority.key,
            ErrorCode::InvalidFulfillmentConfig
        )?;

        validate!(
            &openbook_v2_fulfillment_config.openbook_v2_event_heap == openbook_v2_event_heap.key,
            ErrorCode::InvalidFulfillmentConfig,
            "Openbook V2 eventheap key does not match"
        )?;
        validate!(
            &openbook_v2_fulfillment_config.openbook_v2_bids == openbook_v2_bids.key,
            ErrorCode::InvalidFulfillmentConfig,
            "Openbook V2 bids key does not match"
        )?;
        validate!(
            &openbook_v2_fulfillment_config.openbook_v2_asks == openbook_v2_asks.key,
            ErrorCode::InvalidFulfillmentConfig,
            "Openbook V2 asks key does not match"
        )?;
        validate!(
            &openbook_v2_fulfillment_config.openbook_v2_base_vault == openbook_v2_base_vault.key,
            ErrorCode::InvalidFulfillmentConfig,
            "OpenbookV2 quote vault key does not match"
        )?;

        validate!(
            &openbook_v2_fulfillment_config.openbook_v2_quote_vault == openbook_v2_quote_vault.key,
            ErrorCode::InvalidFulfillmentConfig,
            "OpenbookV2 quote vault key does not match"
        )?;

        validate!(
            &openbook_v2_fulfillment_config.openbook_v2_market == openbook_v2_market.key,
            ErrorCode::InvalidFulfillmentConfig
        )?;
        let base_market_vault: Box<Account<TokenAccount>> =
            Box::new(Account::try_from(base_market_vault).map_err(|e| {
                msg!("{:?}", e);
                ErrorCode::InvalidFulfillmentConfig
            })?);
        let quote_market_vault: Box<Account<TokenAccount>> =
            Box::new(Account::try_from(quote_market_vault).map_err(|e| {
                msg!("{:?}", e);
                ErrorCode::InvalidFulfillmentConfig
            })?);
        let token_program: Program<Token> = Program::try_from(*token_program).map_err(|e| {
            msg!("{:?}", e);
            ErrorCode::InvalidFulfillmentConfig
        })?;
        let system_program: Program<System> = Program::try_from(*system_program).map_err(|e| {
            msg!("{:?}", e);
            ErrorCode::InvalidFulfillmentConfig
        })?;
        Ok(OpenbookV2FulfillmentParams {
            drift_signer,
            openbook_v2_context: OpenbookV2Context {
                openbook_v2_program,
                openbook_v2_market,
            },
            openbook_v2_market_authority,
            openbook_v2_event_heap,
            openbook_v2_bids,
            openbook_v2_asks,
            openbook_v2_base_vault,
            openbook_v2_quote_vault,
            base_market_vault,
            quote_market_vault,
            token_program,
            system_program,
            signer_nonce: state.signer_nonce,
            now,
            remaining_ooa_accounts,
        })
    }
}

impl<'a, 'b> OpenbookV2FulfillmentParams<'a, 'b> {
    pub fn invoke_new_order(&self, data: Vec<u8>) -> DriftResult {
        let mut accounts = vec![
            AccountMeta::new(*self.drift_signer.key, true),
            AccountMeta::new(*self.drift_signer.key, true),
            AccountMeta::new(*self.openbook_v2_context.openbook_v2_market.key, false),
            AccountMeta::new_readonly(*self.openbook_v2_market_authority.key, false),
            AccountMeta::new(*self.openbook_v2_bids.key, false),
            AccountMeta::new(*self.openbook_v2_asks.key, false),
            AccountMeta::new(*self.openbook_v2_base_vault.key, false),
            AccountMeta::new(*self.openbook_v2_quote_vault.key, false),
            AccountMeta::new(*self.openbook_v2_event_heap.key, false),
            AccountMeta::new(self.base_market_vault.key(), false),
            AccountMeta::new(self.quote_market_vault.key(), false),
            AccountMeta::new_readonly(*self.openbook_v2_context.openbook_v2_program.key, false),
            AccountMeta::new_readonly(*self.openbook_v2_context.openbook_v2_program.key, false),
            AccountMeta::new_readonly(*self.token_program.key, false),
            AccountMeta::new_readonly(*self.system_program.key, false),
            AccountMeta::new_readonly(*self.openbook_v2_context.openbook_v2_program.key, false),
        ];
        let mut account_infos = vec![
            self.openbook_v2_context.openbook_v2_program.clone(),
            self.drift_signer.clone(),
            self.drift_signer.clone(),
            self.openbook_v2_context.openbook_v2_market.clone(),
            self.openbook_v2_market_authority.clone(),
            self.openbook_v2_bids.clone(),
            self.openbook_v2_asks.clone(),
            self.openbook_v2_base_vault.clone(),
            self.openbook_v2_quote_vault.clone(),
            self.openbook_v2_event_heap.clone(),
            self.base_market_vault.to_account_info(),
            self.quote_market_vault.to_account_info(),
            self.openbook_v2_context.openbook_v2_program.clone(),
            self.openbook_v2_context.openbook_v2_program.clone(),
            self.token_program.to_account_info(),
            self.system_program.to_account_info(),
            self.openbook_v2_context.openbook_v2_program.clone(),
        ];
        for unchecked_account in self.remaining_ooa_accounts.iter() {
            accounts.push(AccountMeta::new(*unchecked_account.key, false));
            account_infos.push(unchecked_account.to_account_info());
        }
        let new_place_take_order_instruction = Instruction {
            program_id: *self.openbook_v2_context.openbook_v2_program.key,
            accounts,
            data,
        };
        let signer_seeds = get_signer_seeds(&self.signer_nonce);
        let signers_seeds = &[&signer_seeds[..]];

        invoke_signed_unchecked(
            &new_place_take_order_instruction,
            &account_infos,
            signers_seeds,
        )
        .map_err(|e| {
            msg!("{:?}", e);
            ErrorCode::FailedOpenbookV2CPI
        })?;

        Ok(())
    }
}

impl<'a, 'b> SpotFulfillmentParams for OpenbookV2FulfillmentParams<'a, 'b> {
    fn is_external(&self) -> bool {
        true
    }
    fn fulfill_order(
        &mut self,
        taker_direction: PositionDirection,
        taker_price: u64,
        taker_base_asset_amount: u64,
        taker_max_quote_asset_amount: u64,
    ) -> DriftResult<ExternalSpotFill> {
        // load openbook v2 market
        let market = self.openbook_v2_context.load_openbook_v2_market()?;
        // coin - base
        // pc - quote

        let serum_max_coin_qty =
            calculate_serum_max_coin_qty(taker_base_asset_amount, market.base_lot_size as u64)?;

        let price_lots = calculate_serum_limit_price(
            taker_price,
            market.quote_lot_size as u64,
            market.base_decimals as u32,
            market.base_lot_size as u64,
            taker_direction,
        )?;

        let max_quote_lots_including_fees = (market.quote_lot_size as u64)
            .safe_mul(price_lots)?
            .safe_mul(serum_max_coin_qty)?
            .min(taker_max_quote_asset_amount) as i64;
        let max_base_lots = taker_base_asset_amount as i64 / market.base_lot_size;
        // let max_quote_lots_including_fees = if taker_max_quote_asset_amount == u64::MAX { (price_lots as i64 * max_base_lots)/market.quote_lot_size } else {taker_max_quote_asset_amount as i64/market.quote_lot_size};

        let openbook_v2_order_side = match taker_direction {
            PositionDirection::Long => Side::Bid,
            PositionDirection::Short => Side::Ask,
        };
        // the openbook v2 will take care of what is better if the price_lots or max_base or max_quote
        let args = PlaceTakeOrder {
            side: openbook_v2_order_side,
            price_lots: price_lots as i64, // i64::MAX, // 8
            // price_lots: i64::MAX,
            max_base_lots,                      // 8
            max_quote_lots_including_fees,      // 8
            order_type: PlaceOrderType::Market, // 1
            limit: 20,                          // why 50?
                                                // total - 27
        };
        let data = args.data();
        let base_before = self.base_market_vault.amount;
        let quote_before = self.quote_market_vault.amount;

        self.invoke_new_order(data)?;

        self.base_market_vault.reload().map_err(|_e| {
            msg!("Failed to reload base_market_vault");
            ErrorCode::FailedOpenbookV2CPI
        })?;
        self.quote_market_vault.reload().map_err(|_e| {
            msg!("Failed to reload quote_market_vault");
            ErrorCode::FailedOpenbookV2CPI
        })?;

        let base_after = self.base_market_vault.amount;
        let quote_after = self.quote_market_vault.amount;

        let (base_update_direction, base_asset_amount_filled) = if base_after > base_before {
            (SpotBalanceType::Deposit, base_after.safe_sub(base_before)?)
        } else {
            (SpotBalanceType::Borrow, base_before.safe_sub(base_after)?)
        };

        if base_asset_amount_filled == 0 {
            msg!("No base filled on openbook v2");
            return Ok(ExternalSpotFill::empty());
        }

        let (quote_update_direction, quote_asset_amount_filled) =
            if base_update_direction == SpotBalanceType::Borrow {
                let quote_asset_amount_delta = quote_after.safe_sub(quote_before)?;
                (SpotBalanceType::Deposit, quote_asset_amount_delta)
            } else {
                let quote_asset_amount_delta = quote_before.safe_sub(quote_after)?;
                (SpotBalanceType::Borrow, quote_asset_amount_delta)
            };
        Ok(ExternalSpotFill {
            base_asset_amount_filled,
            quote_asset_amount_filled,
            base_update_direction,
            quote_update_direction,
            fee: 0,
            unsettled_referrer_rebate: 0,
            settled_referrer_rebate: 0,
        })
    }
    fn get_best_bid_and_ask(&self) -> DriftResult<(Option<u64>, Option<u64>)> {
        let market = self.openbook_v2_context.load_openbook_v2_market()?;
        let bid_data = self.openbook_v2_bids.data.borrow();
        let bid = bytemuck::try_from_bytes::<BookSide>(&bid_data[8..]).map_err(|_| {
            msg!("Failed to parse OpenbookV2 bids");
            ErrorCode::FailedOpenbookV2CPI
        })?;
        let ask_data = self.openbook_v2_asks.data.borrow();
        let ask = bytemuck::try_from_bytes::<BookSide>(&ask_data[8..]).map_err(|_| {
            msg!("Failed to parse OpenbookV2 asks");
            ErrorCode::FailedOpenbookV2CPI
        })?;
        let bid_price: Option<u64> = match bid.find_max() {
            Some(bid) => {
                let bid_price = calculate_price_from_serum_limit_price(
                    bid,
                    market.quote_lot_size as u64,
                    market.base_decimals as u32,
                    market.base_lot_size as u64,
                )?;
                Some(bid_price)
            }
            None => None,
        };
        let ask_price: Option<u64> = match ask.find_min() {
            Some(ask) => {
                let ask_price = calculate_price_from_serum_limit_price(
                    ask,
                    market.quote_lot_size as u64,
                    market.base_decimals as u32,
                    market.base_lot_size as u64,
                )?;
                Some(ask_price)
            }
            None => None,
        };
        Ok((bid_price, ask_price))
    }

    fn get_order_action_explanation(&self) -> DriftResult<OrderActionExplanation> {
        Ok(OrderActionExplanation::OrderFilledWithOpenbookV2)
    }

    fn validate_vault_amounts(
        &self,
        base_market: &Ref<SpotMarket>,
        quote_market: &Ref<SpotMarket>,
    ) -> DriftResult {
        validate_spot_market_vault_amount(base_market, self.base_market_vault.amount)?;
        validate_spot_market_vault_amount(quote_market, self.quote_market_vault.amount)?;
        Ok(())
    }
}

#[cfg(test)]
mod openbook_v2_test {
    use crate::math::serum::calculate_price_from_serum_limit_price;

    #[test]
    fn test_calculate_price_from_serum_limit_price() {
        // price +- 6.6.2024 170.0
        let openbook_v2_price = 170_000;
        // values from https://solscan.io/account/CFSMrBssNG8Ud1edW59jNLnq2cwrQ9uY5cM3wXmqRJj3#anchorData
        let price = calculate_price_from_serum_limit_price(
            openbook_v2_price,
            1,       // quote_lot_size
            9,       // base decimals
            1000000, // base_lot_size
        )
        .unwrap();
        assert_eq!(170_000_000, price);
    }
}<|MERGE_RESOLUTION|>--- conflicted
+++ resolved
@@ -128,12 +128,8 @@
                 acc.data
                     .borrow()
                     .starts_with(&OPEN_ORDERS_ACCOUNT_DISCRIMINATOR)
-<<<<<<< HEAD
-            }).copied()
-=======
             })
             .map(|acc| UncheckedAccount::try_from(*acc))
->>>>>>> a5a074de
             .collect::<Vec<_>>();
         remaining_ooa_accounts.truncate(3);
         let account_infos = array_ref![account_info_vec, 0, 14];
