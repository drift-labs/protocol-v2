#[cfg(test)]
mod tests {
<<<<<<< HEAD
    use super::*;
    use crate::create_account_info;
    use crate::state::lp_pool::*;
    use crate::state::oracle::OracleSource;
    use crate::state::spot_market::SpotBalanceType;
    use crate::test_utils::*;
    use anchor_lang::prelude::Pubkey;
=======
    use crate::state::lp_pool::*;
    use std::{cell::RefCell, marker::PhantomData, vec};
>>>>>>> 73b32d5e

    const PERCENTAGE_PRECISION_I64: i64 = 1_000_000;

    fn amm_const_datum(
        perp_market_index: u16,
        constituent_index: u16,
        data: i64,
        last_slot: u64,
    ) -> AmmConstituentDatum {
        AmmConstituentDatum {
            perp_market_index,
            constituent_index,
            padding: [0; 4],
            data,
            last_slot,
        }
    }

<<<<<<< HEAD
    fn dummy_constituent(index: u16, decimals: u8) -> Constituent {
        Constituent {
            pubkey: Pubkey::default(),
            constituent_index: index,
            oracle: Pubkey::default(),
            oracle_source: OracleSource::default(),
            decimals,
            max_weight_deviation: PERCENTAGE_PRECISION_U64.safe_div(10).unwrap(), // 10% deviation allowed
            swap_fee_min: 0,
            max_fee_premium: 0,
            spot_market_index: index,
            spot_balance: BLPosition {
                scaled_balance: 0,
                cumulative_deposits: 0,
                market_index: index,
                balance_type: SpotBalanceType::Deposit,
                padding: [0; 4],
            },
            padding: [0; 16],
        }
    }

    fn dummy_lp_pool() -> LPPool {
        LPPool {
            name: [0; 32],
            pubkey: Pubkey::new_unique(),
            mint: Pubkey::new_unique(),
            max_aum: 100_000_000_000_000,
            last_aum: 1_000_000_000_000,
            last_aum_slot: 0,
            last_aum_ts: 0,
            last_revenue_rebalance_ts: 0,
            total_fees_received: 0,
            total_fees_paid: 0,
            constituents: 0,
            padding: [0; 6],
        }
    }

    fn dummy_target_weights(weights: Vec<(u16, i64)>) -> ConstituentTargetWeights {
        ConstituentTargetWeights {
            data: weights
                .into_iter()
                .enumerate()
                .map(|(_i, w)| weight_datum(w.0, w.1, 0))
                .collect(),
        }
    }

=======
>>>>>>> 73b32d5e
    #[test]
    fn test_single_zero_weight() {
        let amm_datum = amm_const_datum(0, 1, 0, 0);
        let mapping_fixed = RefCell::new(AmmConstituentMappingFixed {
            len: 1,
            ..AmmConstituentMappingFixed::default()
        });
        let mapping_data = RefCell::new([0u8; 24]);
        {
            let mut mapping_zc_mut =
                AccountZeroCopyMut::<'_, AmmConstituentDatum, AmmConstituentMappingFixed> {
                    fixed: mapping_fixed.borrow_mut(),
                    data: mapping_data.borrow_mut(),
                    _marker: PhantomData::<AmmConstituentDatum>,
                };
            mapping_zc_mut.add_amm_constituent_datum(amm_datum).unwrap();
        }

        let mapping_zc = {
            let fixed_ref = mapping_fixed.borrow();
            let data_ref = mapping_data.borrow();
            AccountZeroCopy {
                fixed: fixed_ref,
                data: data_ref,
                _marker: PhantomData::<AmmConstituentDatum>,
            }
        };

        let amm_inventory: Vec<(u16, i64)> = vec![(0, 1_000_000)];
        let prices = vec![1_000_000];
<<<<<<< HEAD
        let constituents = vec![dummy_constituent(0, 6)];
=======
        let constituent_indexes = vec![1];
>>>>>>> 73b32d5e
        let aum = 1_000_000;
        let now_ts = 1000;

        let target_fixed = RefCell::new(ConstituentTargetWeightsFixed {
            len: 1,
            ..ConstituentTargetWeightsFixed::default()
        });
        let target_data = RefCell::new([0u8; 24]);
        let mut target_zc_mut =
            AccountZeroCopyMut::<'_, WeightDatum, ConstituentTargetWeightsFixed> {
                fixed: target_fixed.borrow_mut(),
                data: target_data.borrow_mut(),
                _marker: PhantomData::<WeightDatum>,
            };

        target_zc_mut
            .update_target_weights(
                &mapping_zc,
                &amm_inventory,
                &constituent_indexes,
                &prices,
                aum,
                now_ts,
                WeightValidationFlags::NONE,
            )
            .unwrap();

        assert_eq!(target_zc_mut.len(), 1);
        assert_eq!(target_zc_mut.get(0).data, 0);
        assert_eq!(target_zc_mut.get(0).last_slot, now_ts);
    }

    #[test]
    fn test_single_full_weight() {
        let amm_datum = amm_const_datum(0, 1, PERCENTAGE_PRECISION_I64, 0);
        let mapping_fixed = RefCell::new(AmmConstituentMappingFixed {
            len: 1,
            ..AmmConstituentMappingFixed::default()
        });
        let mapping_data = RefCell::new([0u8; 24]);
        {
            let mut mapping_zc_mut =
                AccountZeroCopyMut::<'_, AmmConstituentDatum, AmmConstituentMappingFixed> {
                    fixed: mapping_fixed.borrow_mut(),
                    data: mapping_data.borrow_mut(),
                    _marker: PhantomData::<AmmConstituentDatum>,
                };
            mapping_zc_mut.add_amm_constituent_datum(amm_datum).unwrap();
        }

        let mapping_zc = {
            let fixed_ref = mapping_fixed.borrow();
            let data_ref = mapping_data.borrow();
            AccountZeroCopy {
                fixed: fixed_ref,
                data: data_ref,
                _marker: PhantomData::<AmmConstituentDatum>,
            }
        };

        let amm_inventory = vec![(0, 1_000_000)];
        let prices = vec![1_000_000];
<<<<<<< HEAD
        let constituents = vec![dummy_constituent(0, 6)];
=======
        let constituent_indexes = [1u16];
>>>>>>> 73b32d5e
        let aum = 1_000_000;
        let now_ts = 1234;

        let target_fixed = RefCell::new(ConstituentTargetWeightsFixed {
            len: 1,
            ..ConstituentTargetWeightsFixed::default()
        });
        let target_data = RefCell::new([0u8; 24]);
        let mut target_zc_mut =
            AccountZeroCopyMut::<'_, WeightDatum, ConstituentTargetWeightsFixed> {
                fixed: target_fixed.borrow_mut(),
                data: target_data.borrow_mut(),
                _marker: PhantomData::<WeightDatum>,
            };

        target_zc_mut
            .update_target_weights(
                &mapping_zc,
                &amm_inventory,
                &constituent_indexes,
                &prices,
                aum,
                now_ts,
                WeightValidationFlags::NONE,
            )
            .unwrap();

        assert_eq!(target_zc_mut.len(), 1);
        assert_eq!(target_zc_mut.get(0).data, PERCENTAGE_PRECISION_I64);
        assert_eq!(target_zc_mut.get(0).last_slot, now_ts);
    }

    #[test]
    fn test_multiple_constituents_partial_weights() {
        let amm_mapping_data = vec![
            amm_const_datum(0, 1, PERCENTAGE_PRECISION_I64 / 2, 111),
            amm_const_datum(0, 2, PERCENTAGE_PRECISION_I64 / 2, 111),
        ];

        let mapping_fixed = RefCell::new(AmmConstituentMappingFixed {
            len: amm_mapping_data.len() as u32,
            ..AmmConstituentMappingFixed::default()
        });

        // 48 = size_of::<AmmConstituentDatum>() * amm_mapping_data.len()
        let mapping_data = RefCell::new([0u8; 48]);

        {
            let mut mapping_zc_mut =
                AccountZeroCopyMut::<'_, AmmConstituentDatum, AmmConstituentMappingFixed> {
                    fixed: mapping_fixed.borrow_mut(),
                    data: mapping_data.borrow_mut(),
                    _marker: PhantomData::<AmmConstituentDatum>,
                };
            for amm_datum in &amm_mapping_data {
                mapping_zc_mut
                    .add_amm_constituent_datum(*amm_datum)
                    .unwrap();
            }
        }

        let mapping_zc = {
            let fixed_ref = mapping_fixed.borrow();
            let data_ref = mapping_data.borrow();
            AccountZeroCopy {
                fixed: fixed_ref,
                data: data_ref,
                _marker: PhantomData::<AmmConstituentDatum>,
            }
        };

        let amm_inventory = vec![(0, 1_000_000)];
        let prices = vec![1_000_000, 1_000_000];
<<<<<<< HEAD
        let constituents = vec![dummy_constituent(0, 6), dummy_constituent(1, 6)];
=======
        let constituent_indexes = vec![1, 2];
>>>>>>> 73b32d5e
        let aum = 1_000_000;
        let now_ts = 999;

        let target_fixed = RefCell::new(ConstituentTargetWeightsFixed {
            len: amm_mapping_data.len() as u32,
            ..ConstituentTargetWeightsFixed::default()
        });
        let target_data = RefCell::new([0u8; 48]);
        let mut target_zc_mut =
            AccountZeroCopyMut::<'_, WeightDatum, ConstituentTargetWeightsFixed> {
                fixed: target_fixed.borrow_mut(),
                data: target_data.borrow_mut(),
                _marker: PhantomData::<WeightDatum>,
            };

        target_zc_mut
            .update_target_weights(
                &mapping_zc,
                &amm_inventory,
                &constituent_indexes,
                &prices,
                aum,
                now_ts,
                WeightValidationFlags::NONE,
            )
            .unwrap();

        assert_eq!(target_zc_mut.len(), 2);

        for i in 0..target_zc_mut.len() {
            assert_eq!(target_zc_mut.get(i).data, PERCENTAGE_PRECISION_I64 / 2);
            assert_eq!(target_zc_mut.get(i).last_slot, now_ts);
        }
    }

    #[test]
    fn test_zero_aum_safe() {
        let amm_datum = amm_const_datum(0, 1, PERCENTAGE_PRECISION_I64, 0);
        let mapping_fixed = RefCell::new(AmmConstituentMappingFixed {
            len: 1,
            ..AmmConstituentMappingFixed::default()
        });
        let mapping_data = RefCell::new([0u8; 24]);
        {
            let mut mapping_zc_mut =
                AccountZeroCopyMut::<'_, AmmConstituentDatum, AmmConstituentMappingFixed> {
                    fixed: mapping_fixed.borrow_mut(),
                    data: mapping_data.borrow_mut(),
                    _marker: PhantomData::<AmmConstituentDatum>,
                };
            mapping_zc_mut.add_amm_constituent_datum(amm_datum).unwrap();
        }

        let mapping_zc = {
            let fixed_ref = mapping_fixed.borrow();
            let data_ref = mapping_data.borrow();
            AccountZeroCopy {
                fixed: fixed_ref,
                data: data_ref,
                _marker: PhantomData::<AmmConstituentDatum>,
            }
        };

        let amm_inventory = vec![(0, 1_000_000)];
<<<<<<< HEAD
        let prices = vec![1_000_000];
        let constituents = vec![dummy_constituent(0, 6)];
=======
        let prices = vec![142_000_000];
        let constituent_indexes = vec![1u16];
>>>>>>> 73b32d5e
        let aum = 0;
        let now_ts = 111;

        let target_fixed = RefCell::new(ConstituentTargetWeightsFixed {
            len: 1,
            ..ConstituentTargetWeightsFixed::default()
        });
        let target_data = RefCell::new([0u8; 24]);
        let mut target_zc_mut =
            AccountZeroCopyMut::<'_, WeightDatum, ConstituentTargetWeightsFixed> {
                fixed: target_fixed.borrow_mut(),
                data: target_data.borrow_mut(),
                _marker: PhantomData::<WeightDatum>,
            };

        target_zc_mut
            .update_target_weights(
                &mapping_zc,
                &amm_inventory,
                &constituent_indexes,
                &prices,
                aum,
                now_ts,
                WeightValidationFlags::NONE,
            )
            .unwrap();

        assert_eq!(target_zc_mut.len(), 1);
        assert_eq!(target_zc_mut.get(0).data, 0); // no target
        assert_eq!(target_zc_mut.get(0).last_slot, now_ts);
    }

    #[test]
    fn test_overflow_protection() {
        let amm_datum = amm_const_datum(0, 1, i64::MAX, 0);
        let mapping_fixed = RefCell::new(AmmConstituentMappingFixed {
            len: 1,
            ..AmmConstituentMappingFixed::default()
        });
        let mapping_data = RefCell::new([0u8; 24]);
        {
            let mut mapping_zc_mut =
                AccountZeroCopyMut::<'_, AmmConstituentDatum, AmmConstituentMappingFixed> {
                    fixed: mapping_fixed.borrow_mut(),
                    data: mapping_data.borrow_mut(),
                    _marker: PhantomData::<AmmConstituentDatum>,
                };
            mapping_zc_mut.add_amm_constituent_datum(amm_datum).unwrap();
        }

        let mapping_zc = {
            let fixed_ref = mapping_fixed.borrow();
            let data_ref = mapping_data.borrow();
            AccountZeroCopy {
                fixed: fixed_ref,
                data: data_ref,
                _marker: PhantomData::<AmmConstituentDatum>,
            }
        };

        let amm_inventory = vec![(0, i64::MAX)];
<<<<<<< HEAD
        let prices = vec![u64::MAX];
        let constituents = vec![dummy_constituent(0, 6)];
=======
        let prices = vec![i64::MAX];
        let constituent_indexes = vec![1u16];
>>>>>>> 73b32d5e
        let aum = 1;
        let now_ts = 222;

        let target_fixed = RefCell::new(ConstituentTargetWeightsFixed {
            len: 1,
            ..ConstituentTargetWeightsFixed::default()
        });
        let target_data = RefCell::new([0u8; 24]);
        let mut target_zc_mut =
            AccountZeroCopyMut::<'_, WeightDatum, ConstituentTargetWeightsFixed> {
                fixed: target_fixed.borrow_mut(),
                data: target_data.borrow_mut(),
                _marker: PhantomData::<WeightDatum>,
            };

        target_zc_mut
            .update_target_weights(
                &mapping_zc,
                &amm_inventory,
                &constituent_indexes,
                &prices,
                aum,
                now_ts,
                WeightValidationFlags::NONE,
            )
            .unwrap();

        assert_eq!(target_zc_mut.len(), 1);
        assert!(target_zc_mut.get(0).data <= PERCENTAGE_PRECISION_I64);
        assert_eq!(target_zc_mut.get(0).last_slot, now_ts);
    }

    #[test]
    fn test_get_weight() {
        let price = 1_000_000;
        let lp_pool_aum = 1_000_000_000_000;

        // 10 bps of aum, 6 decimals token
        let constituent = dummy_constituent(0, 6);
        let token_amount = 1_000_000_000;
        let weight = constituent
            .get_weight(price, token_amount, 0, lp_pool_aum)
            .unwrap();
        assert_eq!(weight, 1000);

        // 10 bps of aum, 4 decimals token
        let constituent = dummy_constituent(0, 4);
        let token_amount = 10_000_000;
        let weight = constituent
            .get_weight(price, token_amount, 0, lp_pool_aum)
            .unwrap();
        assert_eq!(weight, 1000);

        // 10 bps of aum, 9 decimals token
        let constituent = dummy_constituent(0, 8);
        let token_amount = 100_000_000_000;
        let weight = constituent
            .get_weight(price, token_amount, 0, lp_pool_aum)
            .unwrap();
        assert_eq!(weight, 1000);
    }

    fn setup_constituents(
        sol_oracle_key: Pubkey,
        btc_oracle_key: Pubkey,
    ) -> (Constituent, Constituent) {
        let mut in_constituent = dummy_constituent(0, 9);
        in_constituent.swap_fee_min = 100; // 0.01% min fee
        in_constituent.max_fee_premium = 5000; // 0.5% max premium
        in_constituent.oracle = sol_oracle_key;
        in_constituent.oracle_source = OracleSource::Pyth;

        let mut out_constituent = dummy_constituent(1, 8);
        out_constituent.swap_fee_min = 100; // 0.01% min fee
        out_constituent.max_fee_premium = 5000; // 0.5% max premium
        out_constituent.oracle = btc_oracle_key;
        out_constituent.oracle_source = OracleSource::Pyth;

        (in_constituent, out_constituent)
    }

    fn setup_lp_pool() -> LPPool {
        let mut lp_pool = dummy_lp_pool();
        lp_pool.last_aum = 1_000_000_000_000;
        lp_pool
    }

    fn run_swap_fee_test(
        target_weight: i64,
        in_token_balance: u64,
        out_token_balance: u64,
        expected_in_fee: i64,
        expected_out_fee: i64,
    ) {
        let oracle_program = crate::ids::pyth_program::id();
        let sol_oracle_key = Pubkey::new_unique();
        create_account_info!(
            get_pyth_price(200, 6),
            &sol_oracle_key,
            &oracle_program,
            sol_oracle_account_info
        );
        let btc_oracle_key = Pubkey::new_unique();
        create_account_info!(
            get_pyth_price(100_000, 6),
            &btc_oracle_key,
            &oracle_program,
            btc_oracle_account_info
        );

        let mut oracle_map = OracleMap::load(
            &mut vec![sol_oracle_account_info, btc_oracle_account_info]
                .iter()
                .peekable(),
            0,
            None,
        )
        .expect("failed to load oracle map");
        let (in_constituent, out_constituent) = setup_constituents(sol_oracle_key, btc_oracle_key);
        let mut lp_pool = setup_lp_pool();

        let target_weights = dummy_target_weights(vec![(0, target_weight), (1, target_weight)]);

        let in_amount = 1_000_000_000; // 1 SOL
        let out_amount = 200_000; // 0.2 BTC

        let (in_fee, out_fee) = lp_pool
            .get_swap_fees(
                &mut oracle_map,
                &target_weights,
                in_constituent,
                in_token_balance,
                out_constituent,
                out_token_balance,
                in_amount,
                out_amount,
            )
            .expect("failed to get swap fees");

        assert_eq!(
            in_fee, expected_in_fee,
            "in_fee: {}, expected_in_fee: {}",
            in_fee, expected_in_fee
        );
        assert_eq!(
            out_fee, expected_out_fee,
            "out_fee: {}, expected_out_fee: {}",
            out_fee, expected_out_fee
        );
    }

    #[test]
    fn test_get_swap_fees_pos_weights_1() {
        run_swap_fee_test(
            PERCENTAGE_PRECISION_I64.safe_div(2).unwrap(), // 50%
            1_000_000_000,                                 // 1 SOL ($200)
            1_000_000_000,                                 // 10 BTC ($1M)
            -5000,                                         // -0.5% fee rebate to balance pool
            5000,                                          // 0.5% fee on output (max fee premium)
        );
    }

    #[test]
    fn test_get_swap_fees_pos_weights_2() {
        run_swap_fee_test(
            PERCENTAGE_PRECISION_I64.safe_div(2).unwrap(), // 50%
            5_000_000_000_000,                             // 50 SOL ($1M)
            200_000,                                       // 0.2 BTC ($200)
            5000,                                          // 0.5% fee on input (max fee premium)
            -5000,                                         // -0.5% fee rebate to balance pool
        );
    }

    #[test]
    fn test_get_swap_fees_neg_weights_1() {
        run_swap_fee_test(
            -PERCENTAGE_PRECISION_I64.safe_div(2).unwrap(), // -50%
            1_000_000_000,                                  // 1 SOL ($200)
            1_000_000_000,                                  // 10 BTC ($1M)
            5000,                                           // 0.5% fee on input (max fee premium)
            -5000,                                          // -0.5% fee rebate to balance pool
        );
    }

    #[test]
    fn test_get_swap_fees_neg_weights_2() {
        run_swap_fee_test(
            -PERCENTAGE_PRECISION_I64.safe_div(2).unwrap(), // -50%
            50_000_000_000,                                 // 50 SOL ($1M)
            20_000,                                         // 0.2 BTC ($200)
            5000,                                           // -0.5% fee rebate to balance pool
            5000,                                           // 0.5% fee on output (max fee premium)
        );
    }
}<|MERGE_RESOLUTION|>--- conflicted
+++ resolved
@@ -1,17 +1,7 @@
 #[cfg(test)]
 mod tests {
-<<<<<<< HEAD
-    use super::*;
-    use crate::create_account_info;
-    use crate::state::lp_pool::*;
-    use crate::state::oracle::OracleSource;
-    use crate::state::spot_market::SpotBalanceType;
-    use crate::test_utils::*;
-    use anchor_lang::prelude::Pubkey;
-=======
     use crate::state::lp_pool::*;
     use std::{cell::RefCell, marker::PhantomData, vec};
->>>>>>> 73b32d5e
 
     const PERCENTAGE_PRECISION_I64: i64 = 1_000_000;
 
@@ -30,58 +20,6 @@
         }
     }
 
-<<<<<<< HEAD
-    fn dummy_constituent(index: u16, decimals: u8) -> Constituent {
-        Constituent {
-            pubkey: Pubkey::default(),
-            constituent_index: index,
-            oracle: Pubkey::default(),
-            oracle_source: OracleSource::default(),
-            decimals,
-            max_weight_deviation: PERCENTAGE_PRECISION_U64.safe_div(10).unwrap(), // 10% deviation allowed
-            swap_fee_min: 0,
-            max_fee_premium: 0,
-            spot_market_index: index,
-            spot_balance: BLPosition {
-                scaled_balance: 0,
-                cumulative_deposits: 0,
-                market_index: index,
-                balance_type: SpotBalanceType::Deposit,
-                padding: [0; 4],
-            },
-            padding: [0; 16],
-        }
-    }
-
-    fn dummy_lp_pool() -> LPPool {
-        LPPool {
-            name: [0; 32],
-            pubkey: Pubkey::new_unique(),
-            mint: Pubkey::new_unique(),
-            max_aum: 100_000_000_000_000,
-            last_aum: 1_000_000_000_000,
-            last_aum_slot: 0,
-            last_aum_ts: 0,
-            last_revenue_rebalance_ts: 0,
-            total_fees_received: 0,
-            total_fees_paid: 0,
-            constituents: 0,
-            padding: [0; 6],
-        }
-    }
-
-    fn dummy_target_weights(weights: Vec<(u16, i64)>) -> ConstituentTargetWeights {
-        ConstituentTargetWeights {
-            data: weights
-                .into_iter()
-                .enumerate()
-                .map(|(_i, w)| weight_datum(w.0, w.1, 0))
-                .collect(),
-        }
-    }
-
-=======
->>>>>>> 73b32d5e
     #[test]
     fn test_single_zero_weight() {
         let amm_datum = amm_const_datum(0, 1, 0, 0);
@@ -112,11 +50,7 @@
 
         let amm_inventory: Vec<(u16, i64)> = vec![(0, 1_000_000)];
         let prices = vec![1_000_000];
-<<<<<<< HEAD
-        let constituents = vec![dummy_constituent(0, 6)];
-=======
         let constituent_indexes = vec![1];
->>>>>>> 73b32d5e
         let aum = 1_000_000;
         let now_ts = 1000;
 
@@ -179,11 +113,7 @@
 
         let amm_inventory = vec![(0, 1_000_000)];
         let prices = vec![1_000_000];
-<<<<<<< HEAD
-        let constituents = vec![dummy_constituent(0, 6)];
-=======
         let constituent_indexes = [1u16];
->>>>>>> 73b32d5e
         let aum = 1_000_000;
         let now_ts = 1234;
 
@@ -257,11 +187,7 @@
 
         let amm_inventory = vec![(0, 1_000_000)];
         let prices = vec![1_000_000, 1_000_000];
-<<<<<<< HEAD
-        let constituents = vec![dummy_constituent(0, 6), dummy_constituent(1, 6)];
-=======
         let constituent_indexes = vec![1, 2];
->>>>>>> 73b32d5e
         let aum = 1_000_000;
         let now_ts = 999;
 
@@ -326,13 +252,8 @@
         };
 
         let amm_inventory = vec![(0, 1_000_000)];
-<<<<<<< HEAD
-        let prices = vec![1_000_000];
-        let constituents = vec![dummy_constituent(0, 6)];
-=======
         let prices = vec![142_000_000];
         let constituent_indexes = vec![1u16];
->>>>>>> 73b32d5e
         let aum = 0;
         let now_ts = 111;
 
@@ -394,13 +315,8 @@
         };
 
         let amm_inventory = vec![(0, i64::MAX)];
-<<<<<<< HEAD
-        let prices = vec![u64::MAX];
-        let constituents = vec![dummy_constituent(0, 6)];
-=======
         let prices = vec![i64::MAX];
         let constituent_indexes = vec![1u16];
->>>>>>> 73b32d5e
         let aum = 1;
         let now_ts = 222;
 
@@ -432,167 +348,4 @@
         assert!(target_zc_mut.get(0).data <= PERCENTAGE_PRECISION_I64);
         assert_eq!(target_zc_mut.get(0).last_slot, now_ts);
     }
-
-    #[test]
-    fn test_get_weight() {
-        let price = 1_000_000;
-        let lp_pool_aum = 1_000_000_000_000;
-
-        // 10 bps of aum, 6 decimals token
-        let constituent = dummy_constituent(0, 6);
-        let token_amount = 1_000_000_000;
-        let weight = constituent
-            .get_weight(price, token_amount, 0, lp_pool_aum)
-            .unwrap();
-        assert_eq!(weight, 1000);
-
-        // 10 bps of aum, 4 decimals token
-        let constituent = dummy_constituent(0, 4);
-        let token_amount = 10_000_000;
-        let weight = constituent
-            .get_weight(price, token_amount, 0, lp_pool_aum)
-            .unwrap();
-        assert_eq!(weight, 1000);
-
-        // 10 bps of aum, 9 decimals token
-        let constituent = dummy_constituent(0, 8);
-        let token_amount = 100_000_000_000;
-        let weight = constituent
-            .get_weight(price, token_amount, 0, lp_pool_aum)
-            .unwrap();
-        assert_eq!(weight, 1000);
-    }
-
-    fn setup_constituents(
-        sol_oracle_key: Pubkey,
-        btc_oracle_key: Pubkey,
-    ) -> (Constituent, Constituent) {
-        let mut in_constituent = dummy_constituent(0, 9);
-        in_constituent.swap_fee_min = 100; // 0.01% min fee
-        in_constituent.max_fee_premium = 5000; // 0.5% max premium
-        in_constituent.oracle = sol_oracle_key;
-        in_constituent.oracle_source = OracleSource::Pyth;
-
-        let mut out_constituent = dummy_constituent(1, 8);
-        out_constituent.swap_fee_min = 100; // 0.01% min fee
-        out_constituent.max_fee_premium = 5000; // 0.5% max premium
-        out_constituent.oracle = btc_oracle_key;
-        out_constituent.oracle_source = OracleSource::Pyth;
-
-        (in_constituent, out_constituent)
-    }
-
-    fn setup_lp_pool() -> LPPool {
-        let mut lp_pool = dummy_lp_pool();
-        lp_pool.last_aum = 1_000_000_000_000;
-        lp_pool
-    }
-
-    fn run_swap_fee_test(
-        target_weight: i64,
-        in_token_balance: u64,
-        out_token_balance: u64,
-        expected_in_fee: i64,
-        expected_out_fee: i64,
-    ) {
-        let oracle_program = crate::ids::pyth_program::id();
-        let sol_oracle_key = Pubkey::new_unique();
-        create_account_info!(
-            get_pyth_price(200, 6),
-            &sol_oracle_key,
-            &oracle_program,
-            sol_oracle_account_info
-        );
-        let btc_oracle_key = Pubkey::new_unique();
-        create_account_info!(
-            get_pyth_price(100_000, 6),
-            &btc_oracle_key,
-            &oracle_program,
-            btc_oracle_account_info
-        );
-
-        let mut oracle_map = OracleMap::load(
-            &mut vec![sol_oracle_account_info, btc_oracle_account_info]
-                .iter()
-                .peekable(),
-            0,
-            None,
-        )
-        .expect("failed to load oracle map");
-        let (in_constituent, out_constituent) = setup_constituents(sol_oracle_key, btc_oracle_key);
-        let mut lp_pool = setup_lp_pool();
-
-        let target_weights = dummy_target_weights(vec![(0, target_weight), (1, target_weight)]);
-
-        let in_amount = 1_000_000_000; // 1 SOL
-        let out_amount = 200_000; // 0.2 BTC
-
-        let (in_fee, out_fee) = lp_pool
-            .get_swap_fees(
-                &mut oracle_map,
-                &target_weights,
-                in_constituent,
-                in_token_balance,
-                out_constituent,
-                out_token_balance,
-                in_amount,
-                out_amount,
-            )
-            .expect("failed to get swap fees");
-
-        assert_eq!(
-            in_fee, expected_in_fee,
-            "in_fee: {}, expected_in_fee: {}",
-            in_fee, expected_in_fee
-        );
-        assert_eq!(
-            out_fee, expected_out_fee,
-            "out_fee: {}, expected_out_fee: {}",
-            out_fee, expected_out_fee
-        );
-    }
-
-    #[test]
-    fn test_get_swap_fees_pos_weights_1() {
-        run_swap_fee_test(
-            PERCENTAGE_PRECISION_I64.safe_div(2).unwrap(), // 50%
-            1_000_000_000,                                 // 1 SOL ($200)
-            1_000_000_000,                                 // 10 BTC ($1M)
-            -5000,                                         // -0.5% fee rebate to balance pool
-            5000,                                          // 0.5% fee on output (max fee premium)
-        );
-    }
-
-    #[test]
-    fn test_get_swap_fees_pos_weights_2() {
-        run_swap_fee_test(
-            PERCENTAGE_PRECISION_I64.safe_div(2).unwrap(), // 50%
-            5_000_000_000_000,                             // 50 SOL ($1M)
-            200_000,                                       // 0.2 BTC ($200)
-            5000,                                          // 0.5% fee on input (max fee premium)
-            -5000,                                         // -0.5% fee rebate to balance pool
-        );
-    }
-
-    #[test]
-    fn test_get_swap_fees_neg_weights_1() {
-        run_swap_fee_test(
-            -PERCENTAGE_PRECISION_I64.safe_div(2).unwrap(), // -50%
-            1_000_000_000,                                  // 1 SOL ($200)
-            1_000_000_000,                                  // 10 BTC ($1M)
-            5000,                                           // 0.5% fee on input (max fee premium)
-            -5000,                                          // -0.5% fee rebate to balance pool
-        );
-    }
-
-    #[test]
-    fn test_get_swap_fees_neg_weights_2() {
-        run_swap_fee_test(
-            -PERCENTAGE_PRECISION_I64.safe_div(2).unwrap(), // -50%
-            50_000_000_000,                                 // 50 SOL ($1M)
-            20_000,                                         // 0.2 BTC ($200)
-            5000,                                           // -0.5% fee rebate to balance pool
-            5000,                                           // 0.5% fee on output (max fee premium)
-        );
-    }
 }