--- conflicted
+++ resolved
@@ -1268,109 +1268,6 @@
             PERCENTAGE_PRECISION_U64 * 4 / 100, // volatility
         );
     }
-<<<<<<< HEAD
-}
-
-#[cfg(test)]
-mod swap_fee_tests {
-    use crate::state::lp_pool::*;
-
-    #[test]
-    fn test_get_gamma_covar_matrix() {
-        // in = sol, out = btc
-        let covar_matrix = get_gamma_covar_matrix(
-            PERCENTAGE_PRECISION_I64,
-            2,                                  // gamma sol
-            2,                                  // gamma btc
-            4 * PERCENTAGE_PRECISION_U64 / 100, // vol sol
-            3 * PERCENTAGE_PRECISION_U64 / 100, // vol btc
-        )
-        .unwrap();
-        assert_eq!(covar_matrix, [[3200, 2400], [2400, 1800]]);
-    }
-
-    #[test]
-    fn test_lp_pool_get_linear_fee_execution() {
-        let lp_pool = LPPool {
-            last_aum: 10_000_000 * QUOTE_PRECISION, // $10,000,000
-            ..LPPool::default()
-        };
-
-        let fee_execution_linear = lp_pool
-            .get_linear_fee_execution(
-                5_000_000 * QUOTE_PRECISION_I128,
-                1600, // 0.0016
-                2,
-                15_000_000 * QUOTE_PRECISION,
-            )
-            .unwrap();
-
-        assert_eq!(fee_execution_linear, 1066); // 10.667 bps
-    }
-
-    #[test]
-    fn test_lp_pool_get_quadratic_fee_execution() {
-        let lp_pool = LPPool {
-            last_aum: 10_000_000 * QUOTE_PRECISION, // $10,000,000
-            ..LPPool::default()
-        };
-
-        let fee_execution_quadratic = lp_pool
-            .get_quadratic_fee_execution(
-                5_000_000 * QUOTE_PRECISION_I128,
-                1600, // 0.0016
-                2,
-                15_000_000 * QUOTE_PRECISION,
-            )
-            .unwrap();
-
-        assert_eq!(fee_execution_quadratic, 711); // 7.1 bps
-    }
-
-    #[test]
-    fn test_lp_pool_get_linear_fee_inventory() {
-        let lp_pool = LPPool {
-            last_aum: 10_000_000 * QUOTE_PRECISION, // $10,000,000
-            ..LPPool::default()
-        };
-
-        let fee_inventory_linear = lp_pool
-            .get_linear_fee_inventory(
-                1_000_000 * QUOTE_PRECISION_I128,
-                5_000_000 * QUOTE_PRECISION_I128,
-                2, // this should be gamma, fixed precision?
-            )
-            .unwrap();
-
-        assert_eq!(fee_inventory_linear, -2 * PERCENTAGE_PRECISION_I128 / 10000);
-        // -2 bps
-    }
-
-    #[test]
-    fn test_lp_pool_get_quadratic_fee_inventory() {
-        let lp_pool = LPPool {
-            last_aum: 10_000_000 * QUOTE_PRECISION, // $10,000,000
-            ..LPPool::default()
-        };
-
-        let (fee_in, fee_out) = lp_pool
-            .get_quadratic_fee_inventory(
-                [[3200, 2400], [2400, 1800]],
-                [
-                    1_000_000 * QUOTE_PRECISION_I128,
-                    -500_000 * QUOTE_PRECISION_I128,
-                ],
-                [
-                    -4_000_000 * QUOTE_PRECISION_I128,
-                    4_500_000 * QUOTE_PRECISION_I128,
-                ],
-                5_000_000 * QUOTE_PRECISION_I128,
-            )
-            .unwrap();
-
-        assert_eq!(fee_in, 6 * PERCENTAGE_PRECISION_I128 / 100000); // 0.6 bps
-        assert_eq!(fee_out, -6 * PERCENTAGE_PRECISION_I128 / 100000); // -0.6 bps
-=======
 
     fn round_to_sig(x: i128, sig: u32) -> i128 {
         if x == 0 {
@@ -1737,6 +1634,107 @@
                 }
             }
         }
->>>>>>> 6e6813a2
+    }
+}
+
+#[cfg(test)]
+mod swap_fee_tests {
+    use crate::state::lp_pool::*;
+
+    #[test]
+    fn test_get_gamma_covar_matrix() {
+        // in = sol, out = btc
+        let covar_matrix = get_gamma_covar_matrix(
+            PERCENTAGE_PRECISION_I64,
+            2,                                  // gamma sol
+            2,                                  // gamma btc
+            4 * PERCENTAGE_PRECISION_U64 / 100, // vol sol
+            3 * PERCENTAGE_PRECISION_U64 / 100, // vol btc
+        )
+        .unwrap();
+        assert_eq!(covar_matrix, [[3200, 2400], [2400, 1800]]);
+    }
+
+    #[test]
+    fn test_lp_pool_get_linear_fee_execution() {
+        let lp_pool = LPPool {
+            last_aum: 10_000_000 * QUOTE_PRECISION, // $10,000,000
+            ..LPPool::default()
+        };
+
+        let fee_execution_linear = lp_pool
+            .get_linear_fee_execution(
+                5_000_000 * QUOTE_PRECISION_I128,
+                1600, // 0.0016
+                2,
+                15_000_000 * QUOTE_PRECISION,
+            )
+            .unwrap();
+
+        assert_eq!(fee_execution_linear, 1066); // 10.667 bps
+    }
+
+    #[test]
+    fn test_lp_pool_get_quadratic_fee_execution() {
+        let lp_pool = LPPool {
+            last_aum: 10_000_000 * QUOTE_PRECISION, // $10,000,000
+            ..LPPool::default()
+        };
+
+        let fee_execution_quadratic = lp_pool
+            .get_quadratic_fee_execution(
+                5_000_000 * QUOTE_PRECISION_I128,
+                1600, // 0.0016
+                2,
+                15_000_000 * QUOTE_PRECISION,
+            )
+            .unwrap();
+
+        assert_eq!(fee_execution_quadratic, 711); // 7.1 bps
+    }
+
+    #[test]
+    fn test_lp_pool_get_linear_fee_inventory() {
+        let lp_pool = LPPool {
+            last_aum: 10_000_000 * QUOTE_PRECISION, // $10,000,000
+            ..LPPool::default()
+        };
+
+        let fee_inventory_linear = lp_pool
+            .get_linear_fee_inventory(
+                1_000_000 * QUOTE_PRECISION_I128,
+                5_000_000 * QUOTE_PRECISION_I128,
+                2, // this should be gamma, fixed precision?
+            )
+            .unwrap();
+
+        assert_eq!(fee_inventory_linear, -2 * PERCENTAGE_PRECISION_I128 / 10000);
+        // -2 bps
+    }
+
+    #[test]
+    fn test_lp_pool_get_quadratic_fee_inventory() {
+        let lp_pool = LPPool {
+            last_aum: 10_000_000 * QUOTE_PRECISION, // $10,000,000
+            ..LPPool::default()
+        };
+
+        let (fee_in, fee_out) = lp_pool
+            .get_quadratic_fee_inventory(
+                [[3200, 2400], [2400, 1800]],
+                [
+                    1_000_000 * QUOTE_PRECISION_I128,
+                    -500_000 * QUOTE_PRECISION_I128,
+                ],
+                [
+                    -4_000_000 * QUOTE_PRECISION_I128,
+                    4_500_000 * QUOTE_PRECISION_I128,
+                ],
+                5_000_000 * QUOTE_PRECISION_I128,
+            )
+            .unwrap();
+
+        assert_eq!(fee_in, 6 * PERCENTAGE_PRECISION_I128 / 100000); // 0.6 bps
+        assert_eq!(fee_out, -6 * PERCENTAGE_PRECISION_I128 / 100000); // -0.6 bps
     }
 }