mod get_claimable_pnl {
    use crate::math::amm::calculate_net_user_pnl;
    use crate::math::constants::{
        AMM_RESERVE_PRECISION, BASE_PRECISION_I64, MAX_CONCENTRATION_COEFFICIENT,
        PRICE_PRECISION_I64, QUOTE_PRECISION, QUOTE_PRECISION_I128, QUOTE_PRECISION_I64,
        QUOTE_SPOT_MARKET_INDEX, SPOT_BALANCE_PRECISION, SPOT_CUMULATIVE_INTEREST_PRECISION,
        SPOT_WEIGHT_PRECISION,
    };
    use crate::math::position::calculate_base_asset_value_and_pnl_with_oracle_price;
    use crate::math::spot_balance::get_token_amount;
    use crate::state::oracle::OracleSource;
    use crate::state::perp_market::{PerpMarket, PoolBalance, AMM};
    use crate::state::spot_market::{SpotBalance, SpotMarket};
    use crate::state::user::{PerpPosition, User};
    use crate::test_utils::get_positions;

    #[test]
    fn long_negative_unrealized_pnl() {
        let user = User {
            perp_positions: get_positions(PerpPosition {
                base_asset_amount: BASE_PRECISION_I64,
                quote_asset_amount: -100 * QUOTE_PRECISION_I64,
                quote_entry_amount: -100 * QUOTE_PRECISION_I64,
                quote_break_even_amount: -100 * QUOTE_PRECISION_I64,
                ..PerpPosition::default()
            }),
            ..User::default()
        };
        let oracle_price = 50 * PRICE_PRECISION_I64;
        let unsettled_pnl = user.perp_positions[0]
            .get_claimable_pnl(oracle_price, 0)
            .unwrap();
        assert_eq!(unsettled_pnl, -50 * QUOTE_PRECISION_I128);
    }

    #[test]
    fn long_positive_unrealized_pnl_more_than_max_pnl_to_settle() {
        let user = User {
            perp_positions: get_positions(PerpPosition {
                base_asset_amount: BASE_PRECISION_I64,
                quote_asset_amount: -50 * QUOTE_PRECISION_I64,
                quote_entry_amount: -100 * QUOTE_PRECISION_I64,
                ..PerpPosition::default()
            }),
            ..User::default()
        };
        let oracle_price = 150 * PRICE_PRECISION_I64;
        let unsettled_pnl = user.perp_positions[0]
            .get_claimable_pnl(oracle_price, 0)
            .unwrap();
        assert_eq!(unsettled_pnl, 50 * QUOTE_PRECISION_I128);
    }

    #[test]
    fn long_positive_unrealized_pnl_more_than_max_pnl_and_pool_excess_to_settle() {
        let user = User {
            perp_positions: get_positions(PerpPosition {
                base_asset_amount: BASE_PRECISION_I64,
                quote_asset_amount: -50 * QUOTE_PRECISION_I64,
                quote_entry_amount: -100 * QUOTE_PRECISION_I64,
                ..PerpPosition::default()
            }),
            ..User::default()
        };
        let oracle_price = 150 * PRICE_PRECISION_I64;
        let (base_asset_value, unrealized_pnl) =
            calculate_base_asset_value_and_pnl_with_oracle_price(
                &user.perp_positions[0],
                oracle_price,
            )
            .unwrap();
        assert_eq!(base_asset_value, 150 * QUOTE_PRECISION);
        assert_eq!(unrealized_pnl, 100 * QUOTE_PRECISION_I128);

        let excess_pnl_pool = 49 * QUOTE_PRECISION_I128;
        let unsettled_pnl = user.perp_positions[0]
            .get_claimable_pnl(oracle_price, excess_pnl_pool)
            .unwrap();
        assert_eq!(unsettled_pnl, 99 * QUOTE_PRECISION_I128);
    }

    #[test]
    fn long_positive_unrealized_pnl_less_than_max_pnl_to_settle() {
        let user = User {
            perp_positions: get_positions(PerpPosition {
                base_asset_amount: BASE_PRECISION_I64,
                quote_asset_amount: -50 * QUOTE_PRECISION_I64,
                quote_entry_amount: -100 * QUOTE_PRECISION_I64,
                ..PerpPosition::default()
            }),
            ..User::default()
        };
        let oracle_price = 75 * PRICE_PRECISION_I64;
        let unsettled_pnl = user.perp_positions[0]
            .get_claimable_pnl(oracle_price, 0)
            .unwrap();
        assert_eq!(unsettled_pnl, 25 * QUOTE_PRECISION_I128);
    }

    #[test]
    fn long_positive_unrealized_pnl_less_than_max_pnl_and_pool_excess_to_settle() {
        let user = User {
            perp_positions: get_positions(PerpPosition {
                base_asset_amount: BASE_PRECISION_I64,
                quote_asset_amount: -50 * QUOTE_PRECISION_I64,
                quote_entry_amount: -100 * QUOTE_PRECISION_I64,
                ..PerpPosition::default()
            }),
            ..User::default()
        };
        let oracle_price = 75 * PRICE_PRECISION_I64;
        let unsettled_pnl = user.perp_positions[0]
            .get_claimable_pnl(oracle_price, QUOTE_PRECISION_I128)
            .unwrap();
        assert_eq!(unsettled_pnl, 25 * QUOTE_PRECISION_I128);
    }

    #[test]
    fn long_no_negative_pnl_if_already_settled_to_oracle() {
        let user = User {
            perp_positions: get_positions(PerpPosition {
                base_asset_amount: BASE_PRECISION_I64,
                quote_asset_amount: -150 * QUOTE_PRECISION_I64,
                quote_entry_amount: -100 * QUOTE_PRECISION_I64,
                quote_break_even_amount: -100 * QUOTE_PRECISION_I64,
                ..PerpPosition::default()
            }),
            ..User::default()
        };
        let oracle_price = 150 * PRICE_PRECISION_I64;
        let unsettled_pnl = user.perp_positions[0]
            .get_claimable_pnl(oracle_price, 0)
            .unwrap();
        assert_eq!(unsettled_pnl, 0);
    }

    #[test]
    fn short_negative_unrealized_pnl() {
        let user = User {
            perp_positions: get_positions(PerpPosition {
                base_asset_amount: -BASE_PRECISION_I64,
                quote_asset_amount: 100 * QUOTE_PRECISION_I64,
                quote_entry_amount: 100 * QUOTE_PRECISION_I64,
                quote_break_even_amount: 100 * QUOTE_PRECISION_I64,
                ..PerpPosition::default()
            }),
            ..User::default()
        };
        let oracle_price = 150 * PRICE_PRECISION_I64;
        let unsettled_pnl = user.perp_positions[0]
            .get_claimable_pnl(oracle_price, 0)
            .unwrap();
        assert_eq!(unsettled_pnl, -50 * QUOTE_PRECISION_I128);
    }

    #[test]
    fn short_positive_unrealized_pnl_more_than_max_pnl_to_settle() {
        let user = User {
            perp_positions: get_positions(PerpPosition {
                base_asset_amount: -BASE_PRECISION_I64,
                quote_asset_amount: 150 * QUOTE_PRECISION_I64,
                quote_entry_amount: 100 * QUOTE_PRECISION_I64,
                ..PerpPosition::default()
            }),
            ..User::default()
        };
        let oracle_price = 50 * PRICE_PRECISION_I64;
        let unsettled_pnl = user.perp_positions[0]
            .get_claimable_pnl(oracle_price, 0)
            .unwrap();
        assert_eq!(unsettled_pnl, 50 * QUOTE_PRECISION_I128);
    }

    #[test]
    fn short_positive_unrealized_pnl_less_than_max_pnl_to_settle() {
        let user = User {
            perp_positions: get_positions(PerpPosition {
                base_asset_amount: -BASE_PRECISION_I64,
                quote_asset_amount: 150 * QUOTE_PRECISION_I64,
                quote_entry_amount: 100 * QUOTE_PRECISION_I64,
                quote_break_even_amount: 100 * QUOTE_PRECISION_I64,
                ..PerpPosition::default()
            }),
            ..User::default()
        };
        let oracle_price = 125 * PRICE_PRECISION_I64;
        let unsettled_pnl = user.perp_positions[0]
            .get_claimable_pnl(oracle_price, 0)
            .unwrap();
        assert_eq!(unsettled_pnl, 25 * QUOTE_PRECISION_I128);
    }

    #[test]
    fn short_no_negative_pnl_if_already_settled_to_oracle() {
        let user = User {
            perp_positions: get_positions(PerpPosition {
                base_asset_amount: -BASE_PRECISION_I64,
                quote_asset_amount: 150 * QUOTE_PRECISION_I64,
                quote_entry_amount: 100 * QUOTE_PRECISION_I64,
                quote_break_even_amount: 100 * QUOTE_PRECISION_I64,
                ..PerpPosition::default()
            }),
            ..User::default()
        };
        let oracle_price = 150 * PRICE_PRECISION_I64;
        let unsettled_pnl = user.perp_positions[0]
            .get_claimable_pnl(oracle_price, 0)
            .unwrap();
        assert_eq!(unsettled_pnl, 0);
    }

    #[test]
    fn multiple_users_test_no_claimable() {
        let usdc_market = SpotMarket {
            market_index: 0,
            oracle_source: OracleSource::QuoteAsset,
            cumulative_deposit_interest: SPOT_CUMULATIVE_INTEREST_PRECISION,
            decimals: 6,
            initial_asset_weight: SPOT_WEIGHT_PRECISION,
            maintenance_asset_weight: SPOT_WEIGHT_PRECISION,
            deposit_balance: 1000 * SPOT_BALANCE_PRECISION,
            liquidator_fee: 0,
            ..SpotMarket::default()
        };

        let perp_market = PerpMarket {
            amm: AMM {
                base_asset_reserve: 99 * AMM_RESERVE_PRECISION,
                quote_asset_reserve: 101 * AMM_RESERVE_PRECISION,
                sqrt_k: 100 * AMM_RESERVE_PRECISION,
                peg_multiplier: 150_000,
                concentration_coef: MAX_CONCENTRATION_COEFFICIENT,
                total_fee_minus_distributions: 1000 * QUOTE_PRECISION_I128,
                curve_update_intensity: 100,
                base_asset_amount_with_amm: AMM_RESERVE_PRECISION as i128,
                quote_asset_amount: -100 * QUOTE_PRECISION_I128,
                ..AMM::default()
            },
            pnl_pool: PoolBalance {
                scaled_balance: (10 * SPOT_BALANCE_PRECISION),
                market_index: QUOTE_SPOT_MARKET_INDEX,
                ..PoolBalance::default()
            },
            ..PerpMarket::default()
        };

        let user1 = User {
            perp_positions: get_positions(PerpPosition {
                base_asset_amount: -BASE_PRECISION_I64,
                quote_asset_amount: 150 * QUOTE_PRECISION_I64,
                quote_entry_amount: 100 * QUOTE_PRECISION_I64,
                quote_break_even_amount: 100 * QUOTE_PRECISION_I64,
                ..PerpPosition::default()
            }),
            ..User::default()
        };

        let user2 = User {
            perp_positions: get_positions(PerpPosition {
                base_asset_amount: BASE_PRECISION_I64,
                quote_asset_amount: -150 * QUOTE_PRECISION_I64,
                quote_entry_amount: -50 * QUOTE_PRECISION_I64,
                quote_break_even_amount: -50 * QUOTE_PRECISION_I64,
                ..PerpPosition::default()
            }),
            ..User::default()
        };

        let user3 = User {
            perp_positions: get_positions(PerpPosition {
                base_asset_amount: BASE_PRECISION_I64,
                quote_asset_amount: -100 * QUOTE_PRECISION_I64,
                quote_entry_amount: -100 * QUOTE_PRECISION_I64,
                quote_break_even_amount: -100 * QUOTE_PRECISION_I64,
                ..PerpPosition::default()
            }),
            ..User::default()
        };

        let oracle_price = 150 * PRICE_PRECISION_I64;

        let pnl_pool_token_amount = get_token_amount(
            perp_market.pnl_pool.scaled_balance,
            &usdc_market,
            perp_market.pnl_pool.balance_type(),
        )
        .unwrap() as i128;
        assert_eq!(pnl_pool_token_amount, 10000000);

        let net_user_pnl = calculate_net_user_pnl(&perp_market.amm, oracle_price).unwrap();
        assert_eq!(net_user_pnl, 50000000);

        let max_pnl_pool_excess = if net_user_pnl < pnl_pool_token_amount {
            pnl_pool_token_amount
                .checked_sub(net_user_pnl.max(0))
                .unwrap()
        } else {
            0
        };
        assert_eq!(max_pnl_pool_excess, 0);

        let unsettled_pnl1 = user1.perp_positions[0]
            .get_claimable_pnl(oracle_price, max_pnl_pool_excess)
            .unwrap();
        assert_eq!(unsettled_pnl1, 0);

        let unsettled_pnl2 = user2.perp_positions[0]
            .get_claimable_pnl(oracle_price, max_pnl_pool_excess)
            .unwrap();
        assert_eq!(unsettled_pnl2, 0);

        let unsettled_pnl3 = user3.perp_positions[0]
            .get_claimable_pnl(oracle_price, max_pnl_pool_excess)
            .unwrap();
        assert_eq!(unsettled_pnl3, 0);
    }

    #[test]
    fn multiple_users_test_partially_claimable_from_pnl_pool_excess() {
        let usdc_market = SpotMarket {
            market_index: 0,
            oracle_source: OracleSource::QuoteAsset,
            cumulative_deposit_interest: SPOT_CUMULATIVE_INTEREST_PRECISION,
            decimals: 6,
            initial_asset_weight: SPOT_WEIGHT_PRECISION,
            maintenance_asset_weight: SPOT_WEIGHT_PRECISION,
            deposit_balance: 1000 * SPOT_BALANCE_PRECISION,
            liquidator_fee: 0,
            ..SpotMarket::default()
        };

        let mut perp_market = PerpMarket {
            amm: AMM {
                base_asset_reserve: 99 * AMM_RESERVE_PRECISION,
                quote_asset_reserve: 101 * AMM_RESERVE_PRECISION,
                sqrt_k: 100 * AMM_RESERVE_PRECISION,
                peg_multiplier: 150_000,
                concentration_coef: MAX_CONCENTRATION_COEFFICIENT,
                total_fee_minus_distributions: 1000 * QUOTE_PRECISION_I128,
                curve_update_intensity: 100,
                base_asset_amount_with_amm: AMM_RESERVE_PRECISION as i128,
                quote_asset_amount: -99 * QUOTE_PRECISION_I128,
                ..AMM::default()
            },
            pnl_pool: PoolBalance {
                scaled_balance: (60 * SPOT_BALANCE_PRECISION),
                market_index: QUOTE_SPOT_MARKET_INDEX,
                ..PoolBalance::default()
            },
            ..PerpMarket::default()
        };

        let user1 = User {
            perp_positions: get_positions(PerpPosition {
                base_asset_amount: -BASE_PRECISION_I64,
                quote_asset_amount: 150 * QUOTE_PRECISION_I64,
                quote_entry_amount: 100 * QUOTE_PRECISION_I64,
                quote_break_even_amount: 100 * QUOTE_PRECISION_I64,
                ..PerpPosition::default()
            }),
            ..User::default()
        };

        let user2 = User {
            perp_positions: get_positions(PerpPosition {
                base_asset_amount: BASE_PRECISION_I64,
                quote_asset_amount: -149 * QUOTE_PRECISION_I64,
                quote_entry_amount: -150 * QUOTE_PRECISION_I64,
                quote_break_even_amount: -150 * QUOTE_PRECISION_I64,
                ..PerpPosition::default()
            }),
            ..User::default()
        };

        let user3 = User {
            perp_positions: get_positions(PerpPosition {
                base_asset_amount: BASE_PRECISION_I64,
                quote_asset_amount: -100 * QUOTE_PRECISION_I64,
                quote_entry_amount: -100 * QUOTE_PRECISION_I64,
                quote_break_even_amount: -100 * QUOTE_PRECISION_I64,
                ..PerpPosition::default()
            }),
            ..User::default()
        };

        let oracle_price = 150 * PRICE_PRECISION_I64;

        let pnl_pool_token_amount = get_token_amount(
            perp_market.pnl_pool.scaled_balance,
            &usdc_market,
            perp_market.pnl_pool.balance_type(),
        )
        .unwrap() as i128;
        assert_eq!(pnl_pool_token_amount, 60000000);

        let net_user_pnl = calculate_net_user_pnl(&perp_market.amm, oracle_price).unwrap();
        assert_eq!(net_user_pnl, 51000000);

        let max_pnl_pool_excess = if net_user_pnl < pnl_pool_token_amount {
            pnl_pool_token_amount
                .checked_sub(net_user_pnl.max(0))
                .unwrap()
        } else {
            0
        };
        assert_eq!(max_pnl_pool_excess, 9_000_000);
        assert_eq!(max_pnl_pool_excess - net_user_pnl, -42_000_000);

        let unsettled_pnl1 = user1.perp_positions[0]
            .get_claimable_pnl(oracle_price, max_pnl_pool_excess)
            .unwrap();
        assert_eq!(
            user1.perp_positions[0]
                .get_unrealized_pnl(oracle_price)
                .unwrap(),
            0
        );
        assert_eq!(unsettled_pnl1, 0);

        let unsettled_pnl2 = user2.perp_positions[0]
            .get_claimable_pnl(oracle_price, max_pnl_pool_excess)
            .unwrap();
        assert_eq!(
            user2.perp_positions[0]
                .get_unrealized_pnl(oracle_price)
                .unwrap(),
            1_000_000
        );
        assert_eq!(unsettled_pnl2, 1_000_000);

        let unsettled_pnl3 = user3.perp_positions[0]
            .get_claimable_pnl(oracle_price, max_pnl_pool_excess)
            .unwrap();

        assert_eq!(
            user3.perp_positions[0]
                .get_unrealized_pnl(oracle_price)
                .unwrap(),
            50_000_000
        );
        assert_eq!(unsettled_pnl3, 9_000_000);

        perp_market.amm.quote_asset_amount = -100 * QUOTE_PRECISION_I128;
        let net_user_pnl = calculate_net_user_pnl(&perp_market.amm, oracle_price).unwrap();
        assert_eq!(net_user_pnl, 50000000);
        let max_pnl_pool_excess = if net_user_pnl < pnl_pool_token_amount {
            (pnl_pool_token_amount - QUOTE_PRECISION_I128)
                .checked_sub(net_user_pnl.max(0))
                .unwrap()
        } else {
            0
        };

        assert_eq!(max_pnl_pool_excess, 9_000_000);

        let unsettled_pnl3 = user3.perp_positions[0]
            .get_claimable_pnl(oracle_price, max_pnl_pool_excess)
            .unwrap();

        assert_eq!(
            user3.perp_positions[0]
                .get_unrealized_pnl(oracle_price)
                .unwrap(),
            50_000_000
        );
        assert_eq!(unsettled_pnl3, 9_000_000);
    }

    #[test]
    fn multiple_users_test_fully_claimable_from_pnl_pool_excess() {
        let usdc_market = SpotMarket {
            market_index: 0,
            oracle_source: OracleSource::QuoteAsset,
            cumulative_deposit_interest: SPOT_CUMULATIVE_INTEREST_PRECISION,
            decimals: 6,
            initial_asset_weight: SPOT_WEIGHT_PRECISION,
            maintenance_asset_weight: SPOT_WEIGHT_PRECISION,
            deposit_balance: 1000 * SPOT_BALANCE_PRECISION,
            liquidator_fee: 0,
            ..SpotMarket::default()
        };

        let perp_market = PerpMarket {
            amm: AMM {
                base_asset_reserve: 99 * AMM_RESERVE_PRECISION,
                quote_asset_reserve: 101 * AMM_RESERVE_PRECISION,
                sqrt_k: 100 * AMM_RESERVE_PRECISION,
                peg_multiplier: 150_000,
                concentration_coef: MAX_CONCENTRATION_COEFFICIENT,
                total_fee_minus_distributions: 1000 * QUOTE_PRECISION_I128,
                curve_update_intensity: 100,
                base_asset_amount_with_amm: AMM_RESERVE_PRECISION as i128,
                quote_asset_amount: -100 * QUOTE_PRECISION_I128,
                ..AMM::default()
            },
            pnl_pool: PoolBalance {
                scaled_balance: (1000 * SPOT_BALANCE_PRECISION),
                market_index: 0,
                ..PoolBalance::default()
            },
            ..PerpMarket::default()
        };

        let user1 = User {
            perp_positions: get_positions(PerpPosition {
                base_asset_amount: -BASE_PRECISION_I64,
                quote_asset_amount: 150 * QUOTE_PRECISION_I64,
                quote_entry_amount: 100 * QUOTE_PRECISION_I64,
                quote_break_even_amount: 100 * QUOTE_PRECISION_I64,
                ..PerpPosition::default()
            }),
            ..User::default()
        };

        let user2 = User {
            perp_positions: get_positions(PerpPosition {
                base_asset_amount: BASE_PRECISION_I64,
                quote_asset_amount: -150 * QUOTE_PRECISION_I64,
                quote_entry_amount: -160 * QUOTE_PRECISION_I64,
                quote_break_even_amount: -160 * QUOTE_PRECISION_I64,
                ..PerpPosition::default()
            }),
            ..User::default()
        };

        let user3 = User {
            perp_positions: get_positions(PerpPosition {
                base_asset_amount: BASE_PRECISION_I64,
                quote_asset_amount: -100 * QUOTE_PRECISION_I64,
                quote_entry_amount: -100 * QUOTE_PRECISION_I64,
                quote_break_even_amount: -100 * QUOTE_PRECISION_I64,
                ..PerpPosition::default()
            }),
            ..User::default()
        };

        let oracle_price = 160 * PRICE_PRECISION_I64;

        let pnl_pool_token_amount = get_token_amount(
            perp_market.pnl_pool.scaled_balance,
            &usdc_market,
            perp_market.pnl_pool.balance_type(),
        )
        .unwrap() as i128;
        assert_eq!(pnl_pool_token_amount, 1000000000);

        let net_user_pnl = calculate_net_user_pnl(&perp_market.amm, oracle_price).unwrap();
        assert_eq!(net_user_pnl, 60000000);

        let max_pnl_pool_excess = if net_user_pnl < pnl_pool_token_amount {
            pnl_pool_token_amount
                .checked_sub(net_user_pnl.max(0))
                .unwrap()
        } else {
            0
        };
        assert_eq!(max_pnl_pool_excess, 940000000);
        assert_eq!(max_pnl_pool_excess - net_user_pnl, 880000000);

        let unsettled_pnl1 = user1.perp_positions[0]
            .get_claimable_pnl(oracle_price, max_pnl_pool_excess)
            .unwrap();
        assert_eq!(
            user1.perp_positions[0]
                .get_unrealized_pnl(oracle_price)
                .unwrap(),
            -10000000
        );
        assert_eq!(unsettled_pnl1, -10000000);

        let unsettled_pnl2 = user2.perp_positions[0]
            .get_claimable_pnl(oracle_price, max_pnl_pool_excess)
            .unwrap();
        assert_eq!(
            user2.perp_positions[0]
                .get_unrealized_pnl(oracle_price)
                .unwrap(),
            10000000
        );
        assert_eq!(unsettled_pnl2, 10000000);

        let unsettled_pnl3 = user3.perp_positions[0]
            .get_claimable_pnl(oracle_price, max_pnl_pool_excess)
            .unwrap();

        assert_eq!(
            user3.perp_positions[0]
                .get_unrealized_pnl(oracle_price)
                .unwrap(),
            60000000
        );
        assert_eq!(unsettled_pnl3, 60000000);
    }
}

mod get_worst_case_fill_simulation {
    use crate::math::constants::{
        PRICE_PRECISION_I64, QUOTE_PRECISION_I128, SPOT_BALANCE_PRECISION_U64,
    };
    use crate::math::margin::MarginRequirementType;
    use crate::state::oracle::{OraclePriceData, StrictOraclePrice};
    use crate::state::spot_market::{SpotBalanceType, SpotMarket};
    use crate::state::user::{OrderFillSimulation, SpotPosition};

    #[test]
    fn no_token_open_bid() {
        let spot_position = SpotPosition {
            market_index: 1,
            balance_type: SpotBalanceType::Deposit,
            scaled_balance: 0,
            open_orders: 1,
            open_bids: 10_i64.pow(9),
            open_asks: 0,
            ..SpotPosition::default()
        };

        let spot_market = SpotMarket::default_base_market();

        let oracle_price_data = OraclePriceData {
            price: 100 * PRICE_PRECISION_I64,
            confidence: 1,
            delay: 0,
            has_sufficient_number_of_data_points: true,
            sequence_id: None,
        };

        let strict_price = StrictOraclePrice {
            current: oracle_price_data.price,
            twap_5min: None,
        };
        let OrderFillSimulation {
            token_amount: worst_case_token_amount,
            orders_value: worst_case_orders_value,
            token_value: worst_case_token_value,
            weighted_token_value: worst_case_weighted_token_value,
            free_collateral_contribution,
        } = spot_position
            .get_worst_case_fill_simulation(
                &spot_market,
                &strict_price,
                None,
                MarginRequirementType::Initial,
            )
            .unwrap();

        assert_eq!(worst_case_token_amount, 10_i128.pow(9));
        assert_eq!(worst_case_orders_value, -100 * QUOTE_PRECISION_I128);
        assert_eq!(worst_case_token_value, 100 * QUOTE_PRECISION_I128);
        assert_eq!(worst_case_weighted_token_value, 80 * QUOTE_PRECISION_I128);
        assert_eq!(free_collateral_contribution, -20 * QUOTE_PRECISION_I128);

        let strict_price = StrictOraclePrice {
            current: oracle_price_data.price,
            twap_5min: Some(110 * PRICE_PRECISION_I64),
        };
        let OrderFillSimulation {
            token_amount: worst_case_token_amount,
            orders_value: worst_case_orders_value,
            token_value: worst_case_token_value,
            weighted_token_value: worst_case_weighted_token_value,
            free_collateral_contribution,
        } = spot_position
            .get_worst_case_fill_simulation(
                &spot_market,
                &strict_price,
                None,
                MarginRequirementType::Initial,
            )
            .unwrap();

        assert_eq!(worst_case_token_amount, 10_i128.pow(9));
        assert_eq!(worst_case_orders_value, -110 * QUOTE_PRECISION_I128);
        assert_eq!(worst_case_token_value, 110 * QUOTE_PRECISION_I128);
        assert_eq!(worst_case_weighted_token_value, 88 * QUOTE_PRECISION_I128);
        assert_eq!(free_collateral_contribution, -22 * QUOTE_PRECISION_I128);

        let strict_price = StrictOraclePrice {
            current: oracle_price_data.price,
            twap_5min: Some(90 * PRICE_PRECISION_I64),
        };
        let OrderFillSimulation {
            token_amount: worst_case_token_amount,
            orders_value: worst_case_orders_value,
            token_value: worst_case_token_value,
            weighted_token_value: worst_case_weighted_token_value,
            free_collateral_contribution,
        } = spot_position
            .get_worst_case_fill_simulation(
                &spot_market,
                &strict_price,
                None,
                MarginRequirementType::Initial,
            )
            .unwrap();

        assert_eq!(worst_case_token_amount, 10_i128.pow(9));
        assert_eq!(worst_case_orders_value, -100 * QUOTE_PRECISION_I128);
        assert_eq!(worst_case_token_value, 100 * QUOTE_PRECISION_I128);
        assert_eq!(worst_case_weighted_token_value, 80 * QUOTE_PRECISION_I128);
        assert_eq!(free_collateral_contribution, -20 * QUOTE_PRECISION_I128);
    }

    #[test]
    fn no_token_open_ask() {
        let spot_position = SpotPosition {
            market_index: 1,
            balance_type: SpotBalanceType::Deposit,
            scaled_balance: 0,
            open_orders: 1,
            open_bids: 0,
            open_asks: -(10_i64.pow(9)),
            ..SpotPosition::default()
        };

        let spot_market = SpotMarket::default_base_market();

        let oracle_price_data = OraclePriceData {
            price: 100 * PRICE_PRECISION_I64,
            confidence: 1,
            delay: 0,
            has_sufficient_number_of_data_points: true,
            sequence_id: None,
        };

        let strict_price = StrictOraclePrice {
            current: oracle_price_data.price,
            twap_5min: None,
        };

        let OrderFillSimulation {
            token_amount: worst_case_token_amount,
            orders_value: worst_case_orders_value,
            token_value: worst_case_token_value,
            weighted_token_value: worst_case_weighted_token_value,
            free_collateral_contribution,
        } = spot_position
            .get_worst_case_fill_simulation(
                &spot_market,
                &strict_price,
                None,
                MarginRequirementType::Initial,
            )
            .unwrap();

        assert_eq!(worst_case_token_amount, -(10_i128.pow(9)));
        assert_eq!(worst_case_orders_value, 100 * QUOTE_PRECISION_I128);
        assert_eq!(worst_case_token_value, -100 * QUOTE_PRECISION_I128);
        assert_eq!(worst_case_weighted_token_value, -120 * QUOTE_PRECISION_I128);
        assert_eq!(free_collateral_contribution, -20 * QUOTE_PRECISION_I128);

        let strict_price = StrictOraclePrice {
            current: oracle_price_data.price,
            twap_5min: Some(110 * PRICE_PRECISION_I64),
        };

        let OrderFillSimulation {
            token_amount: worst_case_token_amount,
            orders_value: worst_case_orders_value,
            token_value: worst_case_token_value,
            weighted_token_value: worst_case_weighted_token_value,
            free_collateral_contribution,
        } = spot_position
            .get_worst_case_fill_simulation(
                &spot_market,
                &strict_price,
                None,
                MarginRequirementType::Initial,
            )
            .unwrap();

        assert_eq!(worst_case_token_amount, -(10_i128.pow(9)));
        assert_eq!(worst_case_orders_value, 110 * QUOTE_PRECISION_I128);
        assert_eq!(worst_case_token_value, -110 * QUOTE_PRECISION_I128);
        assert_eq!(worst_case_weighted_token_value, -132 * QUOTE_PRECISION_I128);
        assert_eq!(free_collateral_contribution, -22 * QUOTE_PRECISION_I128);

        let strict_price = StrictOraclePrice {
            current: oracle_price_data.price,
            twap_5min: Some(90 * PRICE_PRECISION_I64),
        };

        let OrderFillSimulation {
            token_amount: worst_case_token_amount,
            orders_value: worst_case_orders_value,
            token_value: worst_case_token_value,
            weighted_token_value: worst_case_weighted_token_value,
            free_collateral_contribution,
        } = spot_position
            .get_worst_case_fill_simulation(
                &spot_market,
                &strict_price,
                None,
                MarginRequirementType::Initial,
            )
            .unwrap();

        assert_eq!(worst_case_token_amount, -(10_i128.pow(9)));
        assert_eq!(worst_case_orders_value, 100 * QUOTE_PRECISION_I128);
        assert_eq!(worst_case_token_value, -100 * QUOTE_PRECISION_I128);
        assert_eq!(worst_case_weighted_token_value, -120 * QUOTE_PRECISION_I128);
        assert_eq!(free_collateral_contribution, -20 * QUOTE_PRECISION_I128);
    }

    #[test]
    fn deposit_and_open_ask() {
        let spot_position = SpotPosition {
            market_index: 1,
            balance_type: SpotBalanceType::Deposit,
            scaled_balance: 2 * SPOT_BALANCE_PRECISION_U64,
            open_orders: 1,
            open_bids: 0,
            open_asks: -(10_i64.pow(9)),
            ..SpotPosition::default()
        };

        let spot_market = SpotMarket::default_base_market();

        let oracle_price_data = OraclePriceData {
            price: 100 * PRICE_PRECISION_I64,
            confidence: 1,
            delay: 0,
            has_sufficient_number_of_data_points: true,
            sequence_id: None,
        };

        let strict_price = StrictOraclePrice {
            current: oracle_price_data.price,
            twap_5min: None,
        };
        let OrderFillSimulation {
            token_amount: worst_case_token_amount,
            orders_value: worst_case_orders_value,
            token_value: worst_case_token_value,
            weighted_token_value: worst_case_weighted_token_value,
            free_collateral_contribution,
        } = spot_position
            .get_worst_case_fill_simulation(
                &spot_market,
                &strict_price,
                None,
                MarginRequirementType::Initial,
            )
            .unwrap();

        assert_eq!(worst_case_token_amount, 2 * 10_i128.pow(9));
        assert_eq!(worst_case_orders_value, 0);
        assert_eq!(worst_case_token_value, 200 * QUOTE_PRECISION_I128);
        assert_eq!(worst_case_weighted_token_value, 160 * QUOTE_PRECISION_I128);
        assert_eq!(free_collateral_contribution, 160 * QUOTE_PRECISION_I128);

        let strict_price = StrictOraclePrice {
            current: oracle_price_data.price,
            twap_5min: Some(110 * PRICE_PRECISION_I64),
        };
        let OrderFillSimulation {
            token_amount: worst_case_token_amount,
            orders_value: worst_case_orders_value,
            token_value: worst_case_token_value,
            weighted_token_value: worst_case_weighted_token_value,
            free_collateral_contribution,
        } = spot_position
            .get_worst_case_fill_simulation(
                &spot_market,
                &strict_price,
                None,
                MarginRequirementType::Initial,
            )
            .unwrap();

        assert_eq!(worst_case_token_amount, 2 * 10_i128.pow(9));
        assert_eq!(worst_case_orders_value, 0);
        assert_eq!(worst_case_token_value, 200 * QUOTE_PRECISION_I128);
        assert_eq!(worst_case_weighted_token_value, 160 * QUOTE_PRECISION_I128);
        assert_eq!(free_collateral_contribution, 160 * QUOTE_PRECISION_I128);

        let strict_price = StrictOraclePrice {
            current: oracle_price_data.price,
            twap_5min: Some(90 * PRICE_PRECISION_I64),
        };
        let OrderFillSimulation {
            token_amount: worst_case_token_amount,
            orders_value: worst_case_orders_value,
            token_value: worst_case_token_value,
            weighted_token_value: worst_case_weighted_token_value,
            free_collateral_contribution,
        } = spot_position
            .get_worst_case_fill_simulation(
                &spot_market,
                &strict_price,
                None,
                MarginRequirementType::Initial,
            )
            .unwrap();

        assert_eq!(worst_case_token_amount, 2 * 10_i128.pow(9));
        assert_eq!(worst_case_orders_value, 0);
        assert_eq!(worst_case_token_value, 180 * QUOTE_PRECISION_I128);
        assert_eq!(worst_case_weighted_token_value, 144 * QUOTE_PRECISION_I128);
        assert_eq!(free_collateral_contribution, 144 * QUOTE_PRECISION_I128);
    }

    #[test]
    fn deposit_and_open_ask_flips_to_borrow() {
        let spot_position = SpotPosition {
            market_index: 1,
            balance_type: SpotBalanceType::Deposit,
            scaled_balance: SPOT_BALANCE_PRECISION_U64,
            open_orders: 1,
            open_bids: 0,
            open_asks: -2 * 10_i64.pow(9),
            ..SpotPosition::default()
        };

        let spot_market = SpotMarket::default_base_market();

        let oracle_price_data = OraclePriceData {
            price: 100 * PRICE_PRECISION_I64,
            confidence: 1,
            delay: 0,
            has_sufficient_number_of_data_points: true,
            sequence_id: None,
        };

        let strict_price = StrictOraclePrice {
            current: oracle_price_data.price,
            twap_5min: None,
        };
        let OrderFillSimulation {
            token_amount: worst_case_token_amount,
            orders_value: worst_case_orders_value,
            token_value: worst_case_token_value,
            weighted_token_value: worst_case_weighted_token_value,
            free_collateral_contribution,
        } = spot_position
            .get_worst_case_fill_simulation(
                &spot_market,
                &strict_price,
                None,
                MarginRequirementType::Initial,
            )
            .unwrap();

        assert_eq!(worst_case_token_amount, -(10_i128.pow(9)));
        assert_eq!(worst_case_orders_value, 200 * QUOTE_PRECISION_I128);
        assert_eq!(worst_case_token_value, -100 * QUOTE_PRECISION_I128);
        assert_eq!(worst_case_weighted_token_value, -120 * QUOTE_PRECISION_I128);
        assert_eq!(free_collateral_contribution, 80 * QUOTE_PRECISION_I128);

        let strict_price = StrictOraclePrice {
            current: oracle_price_data.price,
            twap_5min: Some(110 * PRICE_PRECISION_I64),
        };
        let OrderFillSimulation {
            token_amount: worst_case_token_amount,
            orders_value: worst_case_orders_value,
            token_value: worst_case_token_value,
            weighted_token_value: worst_case_weighted_token_value,
            free_collateral_contribution,
        } = spot_position
            .get_worst_case_fill_simulation(
                &spot_market,
                &strict_price,
                None,
                MarginRequirementType::Initial,
            )
            .unwrap();

        assert_eq!(worst_case_token_amount, -(10_i128.pow(9)));
        assert_eq!(worst_case_orders_value, 220 * QUOTE_PRECISION_I128);
        assert_eq!(worst_case_token_value, -120 * QUOTE_PRECISION_I128);
        assert_eq!(worst_case_weighted_token_value, -144 * QUOTE_PRECISION_I128);
        assert_eq!(free_collateral_contribution, 76 * QUOTE_PRECISION_I128);

        let strict_price = StrictOraclePrice {
            current: oracle_price_data.price,
            twap_5min: Some(90 * PRICE_PRECISION_I64),
        };
        let OrderFillSimulation {
            token_amount: worst_case_token_amount,
            orders_value: worst_case_orders_value,
            token_value: worst_case_token_value,
            weighted_token_value: worst_case_weighted_token_value,
            free_collateral_contribution,
        } = spot_position
            .get_worst_case_fill_simulation(
                &spot_market,
                &strict_price,
                None,
                MarginRequirementType::Initial,
            )
            .unwrap();

        assert_eq!(worst_case_token_amount, -(10_i128.pow(9)));
        assert_eq!(worst_case_orders_value, 200 * QUOTE_PRECISION_I128);
        assert_eq!(worst_case_token_value, -110 * QUOTE_PRECISION_I128);
        assert_eq!(worst_case_weighted_token_value, -132 * QUOTE_PRECISION_I128);
        assert_eq!(free_collateral_contribution, 68 * QUOTE_PRECISION_I128);
    }

    #[test]
    fn deposit_and_open_bid() {
        let spot_position = SpotPosition {
            market_index: 0,
            balance_type: SpotBalanceType::Deposit,
            scaled_balance: 2 * SPOT_BALANCE_PRECISION_U64,
            open_orders: 1,
            open_bids: 10_i64.pow(9),
            open_asks: 0,
            ..SpotPosition::default()
        };

        let spot_market = SpotMarket::default_base_market();

        let oracle_price_data = OraclePriceData {
            price: 100 * PRICE_PRECISION_I64,
            confidence: 1,
            delay: 0,
            has_sufficient_number_of_data_points: true,
            sequence_id: None,
        };

        let strict_price = StrictOraclePrice {
            current: oracle_price_data.price,
            twap_5min: None,
        };
        let OrderFillSimulation {
            token_amount: worst_case_token_amount,
            orders_value: worst_case_orders_value,
            token_value: worst_case_token_value,
            weighted_token_value: worst_case_weighted_token_value,
            free_collateral_contribution,
        } = spot_position
            .get_worst_case_fill_simulation(
                &spot_market,
                &strict_price,
                None,
                MarginRequirementType::Initial,
            )
            .unwrap();

        assert_eq!(worst_case_token_amount, 3 * 10_i128.pow(9));
        assert_eq!(worst_case_orders_value, -100 * QUOTE_PRECISION_I128);
        assert_eq!(worst_case_token_value, 300 * QUOTE_PRECISION_I128);
        assert_eq!(worst_case_weighted_token_value, 240 * QUOTE_PRECISION_I128);
        assert_eq!(free_collateral_contribution, 140 * QUOTE_PRECISION_I128);

        let strict_price = StrictOraclePrice {
            current: oracle_price_data.price,
            twap_5min: Some(110 * PRICE_PRECISION_I64),
        };
        let OrderFillSimulation {
            token_amount: worst_case_token_amount,
            orders_value: worst_case_orders_value,
            token_value: worst_case_token_value,
            weighted_token_value: worst_case_weighted_token_value,
            free_collateral_contribution,
        } = spot_position
            .get_worst_case_fill_simulation(
                &spot_market,
                &strict_price,
                None,
                MarginRequirementType::Initial,
            )
            .unwrap();

        assert_eq!(worst_case_token_amount, 3 * 10_i128.pow(9));
        assert_eq!(worst_case_orders_value, -110 * QUOTE_PRECISION_I128);
        assert_eq!(worst_case_token_value, 310 * QUOTE_PRECISION_I128);
        assert_eq!(worst_case_weighted_token_value, 248 * QUOTE_PRECISION_I128);
        assert_eq!(free_collateral_contribution, 138 * QUOTE_PRECISION_I128);

        let strict_price = StrictOraclePrice {
            current: oracle_price_data.price,
            twap_5min: Some(90 * PRICE_PRECISION_I64),
        };
        let OrderFillSimulation {
            token_amount: worst_case_token_amount,
            orders_value: worst_case_orders_value,
            token_value: worst_case_token_value,
            weighted_token_value: worst_case_weighted_token_value,
            free_collateral_contribution,
        } = spot_position
            .get_worst_case_fill_simulation(
                &spot_market,
                &strict_price,
                None,
                MarginRequirementType::Initial,
            )
            .unwrap();

        assert_eq!(worst_case_token_amount, 3 * 10_i128.pow(9));
        assert_eq!(worst_case_orders_value, -100 * QUOTE_PRECISION_I128);
        assert_eq!(worst_case_token_value, 280 * QUOTE_PRECISION_I128);
        assert_eq!(worst_case_weighted_token_value, 224 * QUOTE_PRECISION_I128);
        assert_eq!(free_collateral_contribution, 124 * QUOTE_PRECISION_I128);
    }

    #[test]
    fn borrow_and_open_bid() {
        let spot_position = SpotPosition {
            market_index: 1,
            balance_type: SpotBalanceType::Borrow,
            scaled_balance: 2 * SPOT_BALANCE_PRECISION_U64,
            open_orders: 1,
            open_bids: 10_i64.pow(9),
            open_asks: 0,
            ..SpotPosition::default()
        };

        let spot_market = SpotMarket::default_base_market();

        let oracle_price_data = OraclePriceData {
            price: 100 * PRICE_PRECISION_I64,
            confidence: 1,
            delay: 0,
            has_sufficient_number_of_data_points: true,
            sequence_id: None,
        };

        let strict_price = StrictOraclePrice {
            current: oracle_price_data.price,
            twap_5min: None,
        };
        let OrderFillSimulation {
            token_amount: worst_case_token_amount,
            orders_value: worst_case_orders_value,
            token_value: worst_case_token_value,
            weighted_token_value: worst_case_weighted_token_value,
            free_collateral_contribution,
        } = spot_position
            .get_worst_case_fill_simulation(
                &spot_market,
                &strict_price,
                None,
                MarginRequirementType::Initial,
            )
            .unwrap();

        assert_eq!(worst_case_token_amount, -2 * 10_i128.pow(9));
        assert_eq!(worst_case_orders_value, 0);
        assert_eq!(worst_case_token_value, -200 * QUOTE_PRECISION_I128);
        assert_eq!(worst_case_weighted_token_value, -240 * QUOTE_PRECISION_I128);
        assert_eq!(free_collateral_contribution, -240 * QUOTE_PRECISION_I128);

        let strict_price = StrictOraclePrice {
            current: oracle_price_data.price,
            twap_5min: Some(110 * PRICE_PRECISION_I64),
        };
        let OrderFillSimulation {
            token_amount: worst_case_token_amount,
            orders_value: worst_case_orders_value,
            token_value: worst_case_token_value,
            weighted_token_value: worst_case_weighted_token_value,
            free_collateral_contribution,
        } = spot_position
            .get_worst_case_fill_simulation(
                &spot_market,
                &strict_price,
                None,
                MarginRequirementType::Initial,
            )
            .unwrap();

        assert_eq!(worst_case_token_amount, -2 * 10_i128.pow(9));
        assert_eq!(worst_case_orders_value, 0);
        assert_eq!(worst_case_token_value, -220 * QUOTE_PRECISION_I128);
        assert_eq!(worst_case_weighted_token_value, -264 * QUOTE_PRECISION_I128);
        assert_eq!(free_collateral_contribution, -264 * QUOTE_PRECISION_I128);

        let strict_price = StrictOraclePrice {
            current: oracle_price_data.price,
            twap_5min: Some(90 * PRICE_PRECISION_I64),
        };
        let OrderFillSimulation {
            token_amount: worst_case_token_amount,
            orders_value: worst_case_orders_value,
            token_value: worst_case_token_value,
            weighted_token_value: worst_case_weighted_token_value,
            free_collateral_contribution,
        } = spot_position
            .get_worst_case_fill_simulation(
                &spot_market,
                &strict_price,
                None,
                MarginRequirementType::Initial,
            )
            .unwrap();

        assert_eq!(worst_case_token_amount, -2 * 10_i128.pow(9));
        assert_eq!(worst_case_orders_value, 0);
        assert_eq!(worst_case_token_value, -200 * QUOTE_PRECISION_I128);
        assert_eq!(worst_case_weighted_token_value, -240 * QUOTE_PRECISION_I128);
        assert_eq!(free_collateral_contribution, -240 * QUOTE_PRECISION_I128);
    }

    #[test]
    fn borrow_and_open_bid_flips_to_deposit() {
        let spot_position = SpotPosition {
            market_index: 1,
            balance_type: SpotBalanceType::Borrow,
            scaled_balance: 2 * SPOT_BALANCE_PRECISION_U64,
            open_orders: 1,
            open_bids: 5 * 10_i64.pow(9),
            open_asks: 0,
            ..SpotPosition::default()
        };

        let spot_market = SpotMarket::default_base_market();

        let oracle_price_data = OraclePriceData {
            price: 100 * PRICE_PRECISION_I64,
            confidence: 1,
            delay: 0,
            has_sufficient_number_of_data_points: true,
            sequence_id: None,
        };

        let strict_price = StrictOraclePrice {
            current: oracle_price_data.price,
            twap_5min: None,
        };
        let OrderFillSimulation {
            token_amount: worst_case_token_amount,
            orders_value: worst_case_orders_value,
            token_value: worst_case_token_value,
            weighted_token_value: worst_case_weighted_token_value,
            free_collateral_contribution,
        } = spot_position
            .get_worst_case_fill_simulation(
                &spot_market,
                &strict_price,
                None,
                MarginRequirementType::Initial,
            )
            .unwrap();

        assert_eq!(worst_case_token_amount, 3 * 10_i128.pow(9));
        assert_eq!(worst_case_orders_value, -500 * QUOTE_PRECISION_I128);
        assert_eq!(worst_case_token_value, 300 * QUOTE_PRECISION_I128);
        assert_eq!(worst_case_weighted_token_value, 240 * QUOTE_PRECISION_I128);
        assert_eq!(free_collateral_contribution, -260 * QUOTE_PRECISION_I128);

        let strict_price = StrictOraclePrice {
            current: oracle_price_data.price,
            twap_5min: Some(110 * PRICE_PRECISION_I64),
        };
        let OrderFillSimulation {
            token_amount: worst_case_token_amount,
            orders_value: worst_case_orders_value,
            token_value: worst_case_token_value,
            weighted_token_value: worst_case_weighted_token_value,
            free_collateral_contribution,
        } = spot_position
            .get_worst_case_fill_simulation(
                &spot_market,
                &strict_price,
                None,
                MarginRequirementType::Initial,
            )
            .unwrap();

        assert_eq!(worst_case_token_amount, 3 * 10_i128.pow(9));
        assert_eq!(worst_case_orders_value, -550 * QUOTE_PRECISION_I128);
        assert_eq!(worst_case_token_value, 330 * QUOTE_PRECISION_I128);
        assert_eq!(worst_case_weighted_token_value, 264 * QUOTE_PRECISION_I128);
        assert_eq!(free_collateral_contribution, -286 * QUOTE_PRECISION_I128);

        let strict_price = StrictOraclePrice {
            current: oracle_price_data.price,
            twap_5min: Some(90 * PRICE_PRECISION_I64),
        };
        let OrderFillSimulation {
            token_amount: worst_case_token_amount,
            orders_value: worst_case_orders_value,
            token_value: worst_case_token_value,
            weighted_token_value: worst_case_weighted_token_value,
            free_collateral_contribution,
        } = spot_position
            .get_worst_case_fill_simulation(
                &spot_market,
                &strict_price,
                None,
                MarginRequirementType::Initial,
            )
            .unwrap();

        assert_eq!(worst_case_token_amount, 3 * 10_i128.pow(9));
        assert_eq!(worst_case_orders_value, -500 * QUOTE_PRECISION_I128);
        assert_eq!(worst_case_token_value, 300 * QUOTE_PRECISION_I128);
        assert_eq!(worst_case_weighted_token_value, 240 * QUOTE_PRECISION_I128);
        assert_eq!(free_collateral_contribution, -260 * QUOTE_PRECISION_I128);
    }

    #[test]
    fn borrow_and_open_ask() {
        let spot_position = SpotPosition {
            market_index: 1,
            balance_type: SpotBalanceType::Borrow,
            scaled_balance: 2 * SPOT_BALANCE_PRECISION_U64,
            open_orders: 1,
            open_bids: 0,
            open_asks: -(10_i64.pow(9)),
            ..SpotPosition::default()
        };

        let spot_market = SpotMarket::default_base_market();

        let oracle_price_data = OraclePriceData {
            price: 100 * PRICE_PRECISION_I64,
            confidence: 1,
            delay: 0,
            has_sufficient_number_of_data_points: true,
            sequence_id: None,
        };

        let strict_price = StrictOraclePrice {
            current: oracle_price_data.price,
            twap_5min: None,
        };
        let OrderFillSimulation {
            token_amount: worst_case_token_amount,
            orders_value: worst_case_orders_value,
            token_value: worst_case_token_value,
            weighted_token_value: worst_case_weighted_token_value,
            free_collateral_contribution,
        } = spot_position
            .get_worst_case_fill_simulation(
                &spot_market,
                &strict_price,
                None,
                MarginRequirementType::Initial,
            )
            .unwrap();

        assert_eq!(worst_case_token_amount, -3 * 10_i128.pow(9));
        assert_eq!(worst_case_orders_value, 100 * QUOTE_PRECISION_I128);
        assert_eq!(worst_case_token_value, -300 * QUOTE_PRECISION_I128);
        assert_eq!(worst_case_weighted_token_value, -360 * QUOTE_PRECISION_I128);
        assert_eq!(free_collateral_contribution, -260 * QUOTE_PRECISION_I128);

        let strict_price = StrictOraclePrice {
            current: oracle_price_data.price,
            twap_5min: Some(110 * PRICE_PRECISION_I64),
        };
        let OrderFillSimulation {
            token_amount: worst_case_token_amount,
            orders_value: worst_case_orders_value,
            token_value: worst_case_token_value,
            weighted_token_value: worst_case_weighted_token_value,
            free_collateral_contribution,
        } = spot_position
            .get_worst_case_fill_simulation(
                &spot_market,
                &strict_price,
                None,
                MarginRequirementType::Initial,
            )
            .unwrap();

        assert_eq!(worst_case_token_amount, -3 * 10_i128.pow(9));
        assert_eq!(worst_case_orders_value, 110 * QUOTE_PRECISION_I128);
        assert_eq!(worst_case_token_value, -330 * QUOTE_PRECISION_I128);
        assert_eq!(worst_case_weighted_token_value, -396 * QUOTE_PRECISION_I128);
        assert_eq!(free_collateral_contribution, -286 * QUOTE_PRECISION_I128);

        let strict_price = StrictOraclePrice {
            current: oracle_price_data.price,
            twap_5min: Some(90 * PRICE_PRECISION_I64),
        };
        let OrderFillSimulation {
            token_amount: worst_case_token_amount,
            orders_value: worst_case_orders_value,
            token_value: worst_case_token_value,
            weighted_token_value: worst_case_weighted_token_value,
            free_collateral_contribution,
        } = spot_position
            .get_worst_case_fill_simulation(
                &spot_market,
                &strict_price,
                None,
                MarginRequirementType::Initial,
            )
            .unwrap();

        assert_eq!(worst_case_token_amount, -3 * 10_i128.pow(9));
        assert_eq!(worst_case_orders_value, 100 * QUOTE_PRECISION_I128);
        assert_eq!(worst_case_token_value, -300 * QUOTE_PRECISION_I128);
        assert_eq!(worst_case_weighted_token_value, -360 * QUOTE_PRECISION_I128);
        assert_eq!(free_collateral_contribution, -260 * QUOTE_PRECISION_I128);
    }
}

mod apply_user_custom_margin_ratio {
    use crate::math::constants::{PRICE_PRECISION_I64, QUOTE_PRECISION_I128};
    use crate::state::spot_market::SpotMarket;
    use crate::state::user::OrderFillSimulation;
    use crate::MARGIN_PRECISION;

    #[test]
    fn test() {
        let sol = SpotMarket::default_base_market();
        let oracle_price = 100 * PRICE_PRECISION_I64;
        let custom_margin_ratio = MARGIN_PRECISION / 2; // 2x
        let deposit = OrderFillSimulation {
            token_value: 100 * QUOTE_PRECISION_I128,
            weighted_token_value: 80 * QUOTE_PRECISION_I128,
            free_collateral_contribution: 80 * QUOTE_PRECISION_I128,
            ..OrderFillSimulation::default()
        };

        let expected = OrderFillSimulation {
            token_value: 100 * QUOTE_PRECISION_I128,
            weighted_token_value: 50 * QUOTE_PRECISION_I128,
            free_collateral_contribution: 50 * QUOTE_PRECISION_I128,
            ..OrderFillSimulation::default()
        };

        let actual = deposit
            .apply_user_custom_margin_ratio(&sol, oracle_price, custom_margin_ratio)
            .unwrap();

        assert_eq!(actual, expected);

        let borrow = OrderFillSimulation {
            token_value: -100 * QUOTE_PRECISION_I128,
            weighted_token_value: -120 * QUOTE_PRECISION_I128,
            free_collateral_contribution: -120 * QUOTE_PRECISION_I128,
            ..OrderFillSimulation::default()
        };

        let expected = OrderFillSimulation {
            token_value: -100 * QUOTE_PRECISION_I128,
            weighted_token_value: -150 * QUOTE_PRECISION_I128,
            free_collateral_contribution: -150 * QUOTE_PRECISION_I128,
            ..OrderFillSimulation::default()
        };

        let actual = borrow
            .apply_user_custom_margin_ratio(&sol, oracle_price, custom_margin_ratio)
            .unwrap();

        assert_eq!(actual, expected);

        let bid = OrderFillSimulation {
            token_value: 100 * QUOTE_PRECISION_I128,
            weighted_token_value: 80 * QUOTE_PRECISION_I128,
            orders_value: -100 * QUOTE_PRECISION_I128,
            free_collateral_contribution: -20 * QUOTE_PRECISION_I128,
            ..OrderFillSimulation::default()
        };

        let expected = OrderFillSimulation {
            token_value: 100 * QUOTE_PRECISION_I128,
            weighted_token_value: 50 * QUOTE_PRECISION_I128,
            free_collateral_contribution: -50 * QUOTE_PRECISION_I128,
            orders_value: -100 * QUOTE_PRECISION_I128,
            ..OrderFillSimulation::default()
        };

        let actual = bid
            .apply_user_custom_margin_ratio(&sol, oracle_price, custom_margin_ratio)
            .unwrap();

        assert_eq!(actual, expected);

        let ask = OrderFillSimulation {
            token_value: -100 * QUOTE_PRECISION_I128,
            weighted_token_value: -120 * QUOTE_PRECISION_I128,
            free_collateral_contribution: -20 * QUOTE_PRECISION_I128,
            orders_value: 100 * QUOTE_PRECISION_I128,
            ..OrderFillSimulation::default()
        };

        let expected = OrderFillSimulation {
            token_value: -100 * QUOTE_PRECISION_I128,
            weighted_token_value: -150 * QUOTE_PRECISION_I128,
            free_collateral_contribution: -50 * QUOTE_PRECISION_I128,
            orders_value: 100 * QUOTE_PRECISION_I128,
            ..OrderFillSimulation::default()
        };

        let actual = ask
            .apply_user_custom_margin_ratio(&sol, oracle_price, custom_margin_ratio)
            .unwrap();

        assert_eq!(actual, expected);

        let no_custom_margin_ratio = OrderFillSimulation {
            token_value: -100 * QUOTE_PRECISION_I128,
            weighted_token_value: -120 * QUOTE_PRECISION_I128,
            free_collateral_contribution: -20 * QUOTE_PRECISION_I128,
            orders_value: 100 * QUOTE_PRECISION_I128,
            ..OrderFillSimulation::default()
        };

        let expected = no_custom_margin_ratio;

        let actual = no_custom_margin_ratio
            .apply_user_custom_margin_ratio(&sol, oracle_price, 0)
            .unwrap();

        assert_eq!(actual, expected);
    }
}

mod get_base_asset_amount_unfilled {
    use crate::controller::position::PositionDirection;
    use crate::state::user::Order;

    #[test]
    fn existing_position_is_none() {
        let order = Order {
            base_asset_amount: 1,
            base_asset_amount_filled: 0,
            ..Order::default()
        };

        assert_eq!(order.get_base_asset_amount_unfilled(None).unwrap(), 1)
    }

    #[test]
    fn order_is_not_reduce_only() {
        let order = Order {
            base_asset_amount: 1,
            base_asset_amount_filled: 0,
            reduce_only: false,
            ..Order::default()
        };

        assert_eq!(order.get_base_asset_amount_unfilled(Some(1)).unwrap(), 1)
    }

    #[test]
    fn order_is_reduce_only_and_post_only() {
        let order = Order {
            base_asset_amount: 1,
            base_asset_amount_filled: 0,
            reduce_only: true,
            post_only: true,
            ..Order::default()
        };

        assert_eq!(order.get_base_asset_amount_unfilled(Some(1)).unwrap(), 0)
    }

    #[test]
    fn no_existing_position() {
        let order = Order {
            base_asset_amount: 1,
            base_asset_amount_filled: 0,
            reduce_only: true,
            ..Order::default()
        };

        assert_eq!(order.get_base_asset_amount_unfilled(Some(0)).unwrap(), 0)
    }

    #[test]
    fn bid_with_long_existing_position() {
        let order = Order {
            base_asset_amount: 1,
            base_asset_amount_filled: 0,
            reduce_only: true,
            direction: PositionDirection::Long,
            ..Order::default()
        };

        assert_eq!(order.get_base_asset_amount_unfilled(Some(1)).unwrap(), 0)
    }

    #[test]
    fn bid_with_smaller_short_existing_position() {
        let order = Order {
            base_asset_amount: 5,
            base_asset_amount_filled: 0,
            reduce_only: true,
            direction: PositionDirection::Long,
            ..Order::default()
        };

        assert_eq!(order.get_base_asset_amount_unfilled(Some(-3)).unwrap(), 3)
    }

    #[test]
    fn bid_with_larger_short_existing_position() {
        let order = Order {
            base_asset_amount: 5,
            base_asset_amount_filled: 0,
            reduce_only: true,
            direction: PositionDirection::Long,
            ..Order::default()
        };

        assert_eq!(order.get_base_asset_amount_unfilled(Some(-6)).unwrap(), 5)
    }

    #[test]
    fn ask_with_short_existing_position() {
        let order = Order {
            base_asset_amount: 1,
            base_asset_amount_filled: 0,
            reduce_only: true,
            direction: PositionDirection::Short,
            ..Order::default()
        };

        assert_eq!(order.get_base_asset_amount_unfilled(Some(-1)).unwrap(), 0)
    }

    #[test]
    fn ask_with_smaller_long_existing_position() {
        let order = Order {
            base_asset_amount: 5,
            base_asset_amount_filled: 0,
            reduce_only: true,
            direction: PositionDirection::Short,
            ..Order::default()
        };

        assert_eq!(order.get_base_asset_amount_unfilled(Some(3)).unwrap(), 3)
    }

    #[test]
    fn ask_with_larger_long_existing_position() {
        let order = Order {
            base_asset_amount: 5,
            base_asset_amount_filled: 0,
            reduce_only: true,
            direction: PositionDirection::Short,
            ..Order::default()
        };

        assert_eq!(order.get_base_asset_amount_unfilled(Some(6)).unwrap(), 5)
    }
}

mod open_orders {
    use crate::state::user::User;

    #[test]
    fn test() {
        let mut user = User::default();

        user.increment_open_orders(false);

        assert_eq!(user.open_orders, 1);
        assert!(user.has_open_order);
        assert_eq!(user.open_auctions, 0);
        assert!(!user.has_open_auction);

        user.increment_open_orders(true);

        assert_eq!(user.open_orders, 2);
        assert!(user.has_open_order);
        assert_eq!(user.open_auctions, 1);
        assert!(user.has_open_auction);

        user.decrement_open_orders(false);

        assert_eq!(user.open_orders, 1);
        assert!(user.has_open_order);
        assert_eq!(user.open_auctions, 1);
        assert!(user.has_open_auction);

        user.decrement_open_orders(true);

        assert_eq!(user.open_orders, 0);
        assert!(!user.has_open_order);
        assert_eq!(user.open_auctions, 0);
        assert!(!user.has_open_auction);
    }
}

mod update_user_status {
    use crate::state::user::{User, UserStatus};

    #[test]
    fn test() {
        let mut user = User::default();
        assert_eq!(user.status, 0);

        user.enter_cross_margin_liquidation(0).unwrap();

        assert_eq!(user.status, UserStatus::BeingLiquidated as u8);
        assert!(user.is_cross_margin_being_liquidated());

        user.enter_cross_margin_bankruptcy();

        assert_eq!(user.status, UserStatus::Bankrupt as u8);
        assert!(user.is_cross_margin_being_liquidated());
        assert!(user.is_cross_margin_bankrupt());

        let mut user = User {
            status: UserStatus::ReduceOnly as u8,
            ..User::default()
        };

        user.enter_cross_margin_liquidation(0).unwrap();

        assert!(user.is_cross_margin_being_liquidated());
        assert!(user.status & UserStatus::ReduceOnly as u8 > 0);

        user.enter_cross_margin_bankruptcy();

        assert!(user.is_cross_margin_being_liquidated());
        assert!(user.is_cross_margin_bankrupt());
        assert!(user.status & UserStatus::ReduceOnly as u8 > 0);

        user.exit_cross_margin_liquidation();
        assert!(!user.is_cross_margin_being_liquidated());
        assert!(!user.is_cross_margin_bankrupt());
        assert!(user.status & UserStatus::ReduceOnly as u8 > 0);
    }
}

mod resting_limit_order {
    use crate::state::user::{Order, OrderType};
    use crate::PositionDirection;

    #[test]
    fn test() {
        let order = Order {
            order_type: OrderType::Market,
            ..Order::default()
        };
        let slot = 0;

        assert!(!order.is_resting_limit_order(slot).unwrap());

        let order = Order {
            order_type: OrderType::TriggerMarket,
            ..Order::default()
        };

        assert!(!order.is_resting_limit_order(slot).unwrap());

        let order = Order {
            order_type: OrderType::Oracle,
            ..Order::default()
        };

        assert!(!order.is_resting_limit_order(slot).unwrap());

        // limit order before end of auction
        let order = Order {
            order_type: OrderType::Limit,
            post_only: false,
            auction_duration: 10,
            slot: 1,
            ..Order::default()
        };
        let slot = 2;

        assert!(!order.is_resting_limit_order(slot).unwrap());

        // limit order after end of auction
        let order = Order {
            order_type: OrderType::Limit,
            post_only: false,
            auction_duration: 10,
            slot: 1,
            ..Order::default()
        };
        let slot = 12;

        assert!(order.is_resting_limit_order(slot).unwrap());

        // limit order post only
        let order = Order {
            order_type: OrderType::Limit,
            post_only: true,
            ..Order::default()
        };
        let slot = 1;

        assert!(order.is_resting_limit_order(slot).unwrap());

        // trigger order long crosses trigger, auction complete
        let order = Order {
            order_type: OrderType::TriggerLimit,
            direction: PositionDirection::Long,
            trigger_price: 100,
            price: 110,
            slot: 1,
            auction_duration: 10,
            ..Order::default()
        };

        let slot = 12;

        assert!(order.is_resting_limit_order(slot).unwrap());

        // trigger order long doesnt cross trigger, auction complete
        let order = Order {
            order_type: OrderType::TriggerLimit,
            direction: PositionDirection::Long,
            trigger_price: 100,
            price: 90,
            slot: 1,
            auction_duration: 10,
            ..Order::default()
        };

        let slot = 12;

        assert!(order.is_resting_limit_order(slot).unwrap());

        // trigger order short crosses trigger, auction complete
        let order = Order {
            order_type: OrderType::TriggerLimit,
            direction: PositionDirection::Short,
            trigger_price: 100,
            price: 90,
            slot: 1,
            auction_duration: 10,
            ..Order::default()
        };

        let slot = 12;

        assert!(order.is_resting_limit_order(slot).unwrap());

        // trigger order long doesnt cross trigger, auction complete
        let order = Order {
            order_type: OrderType::TriggerLimit,
            direction: PositionDirection::Short,
            trigger_price: 100,
            price: 110,
            slot: 1,
            auction_duration: 10,
            ..Order::default()
        };

        let slot = 12;

        assert!(order.is_resting_limit_order(slot).unwrap());
    }
}

mod get_user_stats_age_ts {
    use crate::state::user::UserStats;

    #[test]
    fn test() {
        let user_stats = UserStats::default();

        let now = 1;

        let age = user_stats.get_age_ts(now);

        assert_eq!(age, 1);

        let user_stats = UserStats {
            last_filler_volume_30d_ts: 2,
            last_maker_volume_30d_ts: 3,
            last_taker_volume_30d_ts: 4,
            ..UserStats::default()
        };

        let now = 5;
        let age = user_stats.get_age_ts(now);
        assert_eq!(age, 3);

        let now = 1;
        let age = user_stats.get_age_ts(now);
        assert_eq!(age, 0);
    }
}

mod fuel {
    use crate::state::user::UserStats;
    use crate::QUOTE_PRECISION_U64;

    #[test]
    fn test() {
        let mut user_stats = UserStats::default();

        user_stats
            .update_fuel_maker_bonus(0, QUOTE_PRECISION_U64)
            .unwrap();

        assert_eq!(user_stats.fuel_maker, 0);

        user_stats
            .update_fuel_maker_bonus(1, QUOTE_PRECISION_U64)
            .unwrap();

        assert_eq!(user_stats.fuel_maker, 1);

        user_stats
            .update_fuel_taker_bonus(0, QUOTE_PRECISION_U64)
            .unwrap();

        assert_eq!(user_stats.fuel_taker, 0);

        user_stats
            .update_fuel_taker_bonus(1, QUOTE_PRECISION_U64)
            .unwrap();

        assert_eq!(user_stats.fuel_taker, 1);
    }
}

mod worst_case_liability_value {
    use crate::state::perp_market::ContractType;
    use crate::state::user::PerpPosition;
    use crate::{
        BASE_PRECISION_I128, BASE_PRECISION_I64, MAX_PREDICTION_MARKET_PRICE_I64,
        MAX_PREDICTION_MARKET_PRICE_U128, PRICE_PRECISION_I64, QUOTE_PRECISION,
    };

    #[test]
    fn prediction() {
        let contract_type = ContractType::Prediction;
        let position = PerpPosition {
            base_asset_amount: 0,
            open_bids: BASE_PRECISION_I64,
            open_asks: -BASE_PRECISION_I64,
            ..PerpPosition::default()
        };

        let price = MAX_PREDICTION_MARKET_PRICE_I64 * 3 / 4;

        let (worst_case_base_asset_amount, worst_case_loss) = position
            .worst_case_liability_value(price, contract_type)
            .unwrap();

        assert_eq!(worst_case_base_asset_amount, BASE_PRECISION_I128);
        assert_eq!(worst_case_loss, MAX_PREDICTION_MARKET_PRICE_U128 * 3 / 4);

        let price = MAX_PREDICTION_MARKET_PRICE_I64 / 4;

        let (worst_case_base_asset_amount, worst_case_loss) = position
            .worst_case_liability_value(price, contract_type)
            .unwrap();

        assert_eq!(worst_case_base_asset_amount, -BASE_PRECISION_I128);
        assert_eq!(worst_case_loss, MAX_PREDICTION_MARKET_PRICE_U128 * 3 / 4);

        let position = PerpPosition {
            base_asset_amount: 98 * BASE_PRECISION_I64,
            open_bids: 0,
            open_asks: -99 * BASE_PRECISION_I64,
            ..PerpPosition::default()
        };

        let price = MAX_PREDICTION_MARKET_PRICE_I64 / 100;

        let (worst_case_base_asset_amount, worst_case_loss) = position
            .worst_case_liability_value(price, contract_type)
            .unwrap();

        assert_eq!(worst_case_base_asset_amount, -BASE_PRECISION_I128);
        assert_eq!(worst_case_loss, MAX_PREDICTION_MARKET_PRICE_U128 * 99 / 100);

        let position = PerpPosition {
            base_asset_amount: -98 * BASE_PRECISION_I64,
            open_bids: 99 * BASE_PRECISION_I64,
            open_asks: 0,
            ..PerpPosition::default()
        };

        let price = MAX_PREDICTION_MARKET_PRICE_I64 * 99 / 100;

        let (worst_case_base_asset_amount, worst_case_loss) = position
            .worst_case_liability_value(price, contract_type)
            .unwrap();

        assert_eq!(worst_case_base_asset_amount, BASE_PRECISION_I128);
        assert_eq!(worst_case_loss, MAX_PREDICTION_MARKET_PRICE_U128 * 99 / 100);
    }

    #[test]
    fn perp() {
        let contract_type = ContractType::Perpetual;
        let position = PerpPosition {
            base_asset_amount: 0,
            open_bids: BASE_PRECISION_I64,
            open_asks: -BASE_PRECISION_I64,
            ..PerpPosition::default()
        };

        let price = 100 * PRICE_PRECISION_I64;

        let (worst_case_base_asset_amount, worst_case_liability) = position
            .worst_case_liability_value(price, contract_type)
            .unwrap();

        assert_eq!(worst_case_base_asset_amount, -BASE_PRECISION_I128);
        assert_eq!(worst_case_liability, 100 * QUOTE_PRECISION);

        let contract_type = ContractType::Perpetual;
        let position = PerpPosition {
            base_asset_amount: 0,
            open_bids: 2 * BASE_PRECISION_I64,
            open_asks: -BASE_PRECISION_I64,
            ..PerpPosition::default()
        };

        let price = 100 * PRICE_PRECISION_I64;

        let (worst_case_base_asset_amount, worst_case_liability) = position
            .worst_case_liability_value(price, contract_type)
            .unwrap();

        assert_eq!(worst_case_base_asset_amount, 2 * BASE_PRECISION_I128);
        assert_eq!(worst_case_liability, 200 * QUOTE_PRECISION);

        let position = PerpPosition {
            base_asset_amount: 98 * BASE_PRECISION_I64,
            open_bids: 0,
            open_asks: -99 * BASE_PRECISION_I64,
            ..PerpPosition::default()
        };

        let price = 100 * PRICE_PRECISION_I64;

        let (worst_case_base_asset_amount, worst_case_loss) = position
            .worst_case_liability_value(price, contract_type)
            .unwrap();

        assert_eq!(worst_case_base_asset_amount, 98 * BASE_PRECISION_I128);
        assert_eq!(worst_case_loss, 98 * 100 * QUOTE_PRECISION);

        let position = PerpPosition {
            base_asset_amount: -98 * BASE_PRECISION_I64,
            open_bids: 99 * BASE_PRECISION_I64,
            open_asks: 0,
            ..PerpPosition::default()
        };

        let price = 100 * PRICE_PRECISION_I64;

        let (worst_case_base_asset_amount, worst_case_loss) = position
            .worst_case_liability_value(price, contract_type)
            .unwrap();

        assert_eq!(worst_case_base_asset_amount, -98 * BASE_PRECISION_I128);
        assert_eq!(worst_case_loss, 98 * 100 * QUOTE_PRECISION);
    }
}

mod get_limit_price {
    use crate::state::protected_maker_mode_config::ProtectedMakerParams;
    use crate::state::user::{Order, OrderType};
    use crate::{
        PositionDirection, MAX_PREDICTION_MARKET_PRICE, MAX_PREDICTION_MARKET_PRICE_I64,
        PRICE_PRECISION, PRICE_PRECISION_U64,
    };

    #[test]
    fn protected_maker_limit_fixed_price() {
        let long_order = Order {
            direction: PositionDirection::Long,
            order_type: OrderType::Limit,
            price: (100 * PRICE_PRECISION) as u64,
            ..Order::default()
        };

        let oracle_price: Option<i64> = Some((101 * PRICE_PRECISION) as i64);

        let limit_price = long_order
            .get_limit_price(oracle_price, None, 0, 1, false, None)
            .unwrap();

        assert_eq!(limit_price, Some(long_order.price));

        let long_order = Order {
            direction: PositionDirection::Long,
            order_type: OrderType::Limit,
            price: (100 * PRICE_PRECISION) as u64,
            ..Order::default()
        };

        let limit_price = long_order
            .get_limit_price(
                oracle_price,
                None,
                0,
                1,
                false,
                Some(ProtectedMakerParams {
                    limit_price_divisor: 10,
                    tick_size: 1,
                    ..ProtectedMakerParams::default()
                }),
            )
            .unwrap();

        assert_ne!(limit_price, Some(long_order.price));
        assert_eq!(limit_price, Some(99900000));

        // double check no mut or state issues
        let limit_price = long_order
            .get_limit_price(oracle_price, None, 0, 1, false, None)
            .unwrap();

        assert_eq!(limit_price, Some(long_order.price));
    }

    #[test]
    fn protected_maker_limit_fixed_price_short() {
        let short_order = Order {
            direction: PositionDirection::Short,
            order_type: OrderType::Limit,
            price: (100 * PRICE_PRECISION) as u64,
            ..Order::default()
        };

        let oracle_price: Option<i64> = Some((99 * PRICE_PRECISION) as i64);

        // Case 1: Protected maker mode disabled
        let limit_price = short_order
            .get_limit_price(oracle_price, None, 0, 1, false, None)
            .unwrap();

        assert_eq!(limit_price, Some(short_order.price));

        // Case 2: Protected maker mode enabled
        let limit_price = short_order
            .get_limit_price(
                oracle_price,
                None,
                0,
                1,
                false,
                Some(ProtectedMakerParams {
                    limit_price_divisor: 10,
                    tick_size: 1,
                    ..ProtectedMakerParams::default()
                }),
            )
            .unwrap();
        assert_ne!(limit_price, Some(short_order.price));
        assert_eq!(limit_price, Some(100100000)); // 10bps adjusted price

        // Double-check no mutation or state issues
        let limit_price = short_order
            .get_limit_price(oracle_price, None, 0, 1, false, None)
            .unwrap();

        assert_eq!(limit_price, Some(short_order.price));
    }

    #[test]
    fn protected_maker_limit_oracle_offset() {
        let long_order_small = Order {
            direction: PositionDirection::Long,
            order_type: OrderType::Limit,
            oracle_price_offset: (PRICE_PRECISION_U64 / 10) as i32,
            ..Order::default()
        };

        let oracle_price: Option<i64> =
            Some((PRICE_PRECISION_U64 * 10 + PRICE_PRECISION_U64 / 150) as i64);

        // test min price
        let limit_price = long_order_small
            .get_limit_price(oracle_price, None, 0, 100, false, None)
            .unwrap();

        assert_eq!(limit_price, Some(10106600));

        // test min price
        let limit_price = long_order_small
            .get_limit_price(
                oracle_price,
                None,
                0,
                100,
                false,
                Some(ProtectedMakerParams {
                    limit_price_divisor: 10,
                    ..ProtectedMakerParams::default()
                }),
            )
            .unwrap();

        assert_eq!(limit_price, Some(10096500));
    }

    #[test]
    fn protected_maker_limit_oracle_offset_small_ticks() {
        let long_order_small = Order {
            direction: PositionDirection::Long,
            order_type: OrderType::Limit,
            oracle_price_offset: (PRICE_PRECISION_U64 / 100) as i32,
            ..Order::default()
        };

        let oracle_price: Option<i64> =
            Some((PRICE_PRECISION_U64 / 100 + PRICE_PRECISION_U64 / 1500) as i64);

        // test min price
        let limit_price = long_order_small
            .get_limit_price(oracle_price, None, 0, 10000, false, None)
            .unwrap();

        assert_eq!(limit_price, Some(20000));

        // test min price
        let limit_price = long_order_small
            .get_limit_price(
                oracle_price,
                None,
                0,
                10000,
                false,
                Some(ProtectedMakerParams {
                    limit_price_divisor: 10,
                    tick_size: 10000,
                    ..ProtectedMakerParams::default()
                }),
            )
            .unwrap();
        assert_eq!(limit_price, Some(10000));
    }

    #[test]
    fn prediction_market() {
        let order = Order {
            order_type: OrderType::Limit,
            oracle_price_offset: MAX_PREDICTION_MARKET_PRICE as i32,
            ..Order::default()
        };

        let oracle_price = Some(MAX_PREDICTION_MARKET_PRICE_I64 / 2);

        let limit_price = order
            .get_limit_price(oracle_price, None, 0, 1, true, None)
            .unwrap();

        assert_eq!(limit_price, Some(MAX_PREDICTION_MARKET_PRICE));

        let order = Order {
            order_type: OrderType::Limit,
            oracle_price_offset: -(MAX_PREDICTION_MARKET_PRICE as i32),
            ..Order::default()
        };

        let limit_price = order
            .get_limit_price(oracle_price, None, 0, 1, true, None)
            .unwrap();

        assert_eq!(limit_price, Some(1));

        let order = Order {
            order_type: OrderType::Oracle,
            auction_start_price: MAX_PREDICTION_MARKET_PRICE_I64,
            auction_end_price: MAX_PREDICTION_MARKET_PRICE_I64,
            oracle_price_offset: MAX_PREDICTION_MARKET_PRICE as i32,
            slot: 1,
            auction_duration: 10,
            ..Order::default()
        };

        let limit_price = order
            .get_limit_price(oracle_price, None, 2, 1, true, None)
            .unwrap();

        assert_eq!(limit_price, Some(MAX_PREDICTION_MARKET_PRICE));

        let order = Order {
            order_type: OrderType::Oracle,
            direction: PositionDirection::Short,
            auction_start_price: -MAX_PREDICTION_MARKET_PRICE_I64,
            auction_end_price: -MAX_PREDICTION_MARKET_PRICE_I64,
            oracle_price_offset: -(MAX_PREDICTION_MARKET_PRICE as i32),
            slot: 1,
            auction_duration: 10,
            ..Order::default()
        };

        let limit_price = order
            .get_limit_price(oracle_price, None, 2, 1, true, None)
            .unwrap();

        assert_eq!(limit_price, Some(1));
    }
}

mod update_referrer_status {
    use anchor_lang::prelude::Pubkey;

    use crate::state::user::{ReferrerStatus, UserStats};

    #[test]
    fn test() {
        let mut user_stats = UserStats {
            referrer: Pubkey::new_unique(),
            referrer_status: 0,
            ..UserStats::default()
        };

        user_stats.update_referrer_status();

        assert_eq!(user_stats.referrer_status, ReferrerStatus::IsReferred as u8);

        let mut user_stats = UserStats {
            referrer: Pubkey::default(),
            referrer_status: ReferrerStatus::IsReferred as u8,
            ..UserStats::default()
        };

        user_stats.update_referrer_status();

        assert_eq!(user_stats.referrer_status, 0);

        let mut user_stats = UserStats {
            referrer: Pubkey::default(),
            referrer_status: 3,
            ..UserStats::default()
        };

        user_stats.update_referrer_status();

        assert_eq!(user_stats.referrer_status, 1);
    }
}

<<<<<<< HEAD
mod next_liquidation_id {
    use crate::state::user::{PerpPosition, PositionFlag, User};

    #[test]
    fn test() {
        let mut user = User::default();
        user.next_liquidation_id = 1;
        let isolated_position = PerpPosition {
            market_index: 1,
            position_flag: PositionFlag::IsolatedPosition as u8,
            base_asset_amount: 1,
            ..PerpPosition::default()
        };
        user.perp_positions[0] = isolated_position;
        let isolated_position_2 = PerpPosition {
            market_index: 2,
            position_flag: PositionFlag::IsolatedPosition as u8,
            base_asset_amount: 1,
            ..PerpPosition::default()
        };
        user.perp_positions[1] = isolated_position_2;

        let liquidation_id = user.enter_cross_margin_liquidation(2).unwrap();
        assert_eq!(liquidation_id, 1);
        assert_eq!(user.last_active_slot, 2);

        let liquidation_id = user.enter_isolated_margin_liquidation(1, 3).unwrap();
        assert_eq!(liquidation_id, 1);
        assert_eq!(user.last_active_slot, 2);

        user.exit_isolated_margin_liquidation(1).unwrap();

        user.exit_cross_margin_liquidation();

        let liquidation_id = user.enter_isolated_margin_liquidation(1, 4).unwrap();
        assert_eq!(liquidation_id, 2);
        assert_eq!(user.last_active_slot, 4);

        let liquidation_id = user.enter_isolated_margin_liquidation(2, 5).unwrap();
        assert_eq!(liquidation_id, 2);
        assert_eq!(user.last_active_slot, 4);

        let liquidation_id = user.enter_cross_margin_liquidation(6).unwrap();
        assert_eq!(liquidation_id, 2);
        assert_eq!(user.last_active_slot, 4);
    }
}

mod force_get_isolated_perp_position_mut {
    use crate::state::user::{PerpPosition, PositionFlag, User};

    #[test]
    fn test() {
        let mut user = User::default();

        let isolated_position = PerpPosition {
            market_index: 1,
            position_flag: PositionFlag::IsolatedPosition as u8,
            base_asset_amount: 1,
            ..PerpPosition::default()
        };
        user.perp_positions[0] = isolated_position;

        {
            let isolated_position_mut = user.force_get_isolated_perp_position_mut(1).unwrap();
            assert_eq!(isolated_position_mut.base_asset_amount, 1);
        }

        {
            let isolated_position = user.get_isolated_perp_position(1).unwrap();
            assert_eq!(isolated_position.base_asset_amount, 1);
        }

        {
            let isolated_position = user.get_isolated_perp_position(2);
            assert_eq!(isolated_position.is_err(), true);
        }

        {
            let isolated_position_mut = user.force_get_isolated_perp_position_mut(2).unwrap();
            assert_eq!(isolated_position_mut.market_index, 2);
            assert_eq!(
                isolated_position_mut.position_flag,
                PositionFlag::IsolatedPosition as u8
            );
        }

        let isolated_position = PerpPosition {
            market_index: 1,
            base_asset_amount: 1,
            ..PerpPosition::default()
        };

        user.perp_positions[0] = isolated_position;

        {
            let isolated_position_mut = user.force_get_isolated_perp_position_mut(1);
            assert_eq!(isolated_position_mut.is_err(), true);
        }
    }
}

pub mod meets_withdraw_margin_requirement_and_increment_fuel_bonus {
    use crate::math::constants::ONE_HOUR;
    use crate::state::state::State;
    use std::collections::BTreeSet;
    use std::str::FromStr;

    use anchor_lang::Owner;
    use solana_program::pubkey::Pubkey;

    use crate::controller::liquidation::{liquidate_perp, liquidate_spot};
    use crate::controller::position::PositionDirection;
    use crate::create_anchor_account_info;
    use crate::error::ErrorCode;
    use crate::math::constants::{
        AMM_RESERVE_PRECISION, BASE_PRECISION_I128, BASE_PRECISION_I64, BASE_PRECISION_U64,
        LIQUIDATION_FEE_PRECISION, LIQUIDATION_PCT_PRECISION, MARGIN_PRECISION,
        MARGIN_PRECISION_U128, PEG_PRECISION, PRICE_PRECISION, PRICE_PRECISION_U64,
        QUOTE_PRECISION, QUOTE_PRECISION_I128, QUOTE_PRECISION_I64, SPOT_BALANCE_PRECISION_U64,
        SPOT_CUMULATIVE_INTEREST_PRECISION, SPOT_WEIGHT_PRECISION,
    };
    use crate::math::liquidation::is_cross_margin_being_liquidated;
    use crate::math::margin::{
        calculate_margin_requirement_and_total_collateral_and_liability_info, MarginRequirementType,
    };
    use crate::math::position::calculate_base_asset_value_with_oracle_price;
    use crate::state::margin_calculation::{MarginCalculation, MarginContext};
    use crate::state::oracle::{HistoricalOracleData, OracleSource};
    use crate::state::oracle_map::OracleMap;
    use crate::state::perp_market::{MarketStatus, PerpMarket, AMM};
    use crate::state::perp_market_map::PerpMarketMap;
    use crate::state::spot_market::{SpotBalanceType, SpotMarket};
    use crate::state::spot_market_map::SpotMarketMap;
    use crate::state::user::{
        MarginMode, Order, OrderStatus, OrderType, PerpPosition, PositionFlag, SpotPosition, User,
        UserStats,
    };
    use crate::test_utils::*;
    use crate::test_utils::{get_orders, get_positions, get_pyth_price, get_spot_positions};
    use crate::{create_account_info, PRICE_PRECISION_I64};

    #[test]
    pub fn unhealthy_isolated_perp_blocks_withdraw() {
        let now = 0_i64;
        let slot = 0_u64;

        let mut oracle_price = get_pyth_price(100, 6);
        let oracle_price_key =
            Pubkey::from_str("J83w4HKfqxwcq3BEMMkPFSppX3gqekLyLJBexebFVkix").unwrap();
        let pyth_program = crate::ids::pyth_program::id();
        create_account_info!(
            oracle_price,
            &oracle_price_key,
            &pyth_program,
            oracle_account_info
        );
        let mut oracle_map = OracleMap::load_one(&oracle_account_info, slot, None).unwrap();

        let mut market = PerpMarket {
            amm: AMM {
                base_asset_reserve: 100 * AMM_RESERVE_PRECISION,
                quote_asset_reserve: 100 * AMM_RESERVE_PRECISION,
                bid_base_asset_reserve: 101 * AMM_RESERVE_PRECISION,
                bid_quote_asset_reserve: 99 * AMM_RESERVE_PRECISION,
                ask_base_asset_reserve: 99 * AMM_RESERVE_PRECISION,
                ask_quote_asset_reserve: 101 * AMM_RESERVE_PRECISION,
                sqrt_k: 100 * AMM_RESERVE_PRECISION,
                peg_multiplier: 100 * PEG_PRECISION,
                max_slippage_ratio: 50,
                max_fill_reserve_fraction: 100,
                order_step_size: 10000000,
                quote_asset_amount: -150 * QUOTE_PRECISION_I128,
                base_asset_amount_with_amm: BASE_PRECISION_I128,
                oracle: oracle_price_key,
                historical_oracle_data: HistoricalOracleData::default_price(oracle_price.agg.price),
                ..AMM::default()
            },
            margin_ratio_initial: 1000,
            margin_ratio_maintenance: 500,
            number_of_users_with_base: 1,
            status: MarketStatus::Initialized,
            liquidator_fee: LIQUIDATION_FEE_PRECISION / 100,
            if_liquidation_fee: LIQUIDATION_FEE_PRECISION / 100,
            ..PerpMarket::default()
        };
        create_anchor_account_info!(market, PerpMarket, market_account_info);

        let mut market2 = market.clone();
        market2.market_index = 1;
        create_anchor_account_info!(market2, PerpMarket, market2_account_info);

        let market_account_infos = vec![market_account_info, market2_account_info];
        let market_set = BTreeSet::default();
        let perp_market_map =
            PerpMarketMap::load(&market_set, &mut market_account_infos.iter().peekable()).unwrap();

        let mut spot_market = SpotMarket {
            market_index: 0,
            oracle_source: OracleSource::QuoteAsset,
            cumulative_deposit_interest: SPOT_CUMULATIVE_INTEREST_PRECISION,
            cumulative_borrow_interest: SPOT_CUMULATIVE_INTEREST_PRECISION,
            decimals: 6,
            initial_asset_weight: SPOT_WEIGHT_PRECISION,
            maintenance_asset_weight: SPOT_WEIGHT_PRECISION,
            initial_liability_weight: SPOT_WEIGHT_PRECISION,
            maintenance_liability_weight: SPOT_WEIGHT_PRECISION,
            historical_oracle_data: HistoricalOracleData {
                last_oracle_price_twap: PRICE_PRECISION_I64,
                last_oracle_price_twap_5min: PRICE_PRECISION_I64,
                ..HistoricalOracleData::default()
            },
            ..SpotMarket::default()
        };
        create_anchor_account_info!(spot_market, SpotMarket, spot_market_account_info);

        let mut spot_market2 = spot_market.clone();
        spot_market2.market_index = 1;
        create_anchor_account_info!(spot_market2, SpotMarket, spot_market2_account_info);

        let spot_market_account_infos = vec![spot_market_account_info, spot_market2_account_info];
        let mut spot_market_set = BTreeSet::default();
        spot_market_set.insert(0);
        spot_market_set.insert(1);
        let spot_market_map = SpotMarketMap::load(
            &spot_market_set,
            &mut spot_market_account_infos.iter().peekable(),
        )
        .unwrap();

        let mut user = User {
            orders: get_orders(Order {
                market_index: 0,
                status: OrderStatus::Open,
                order_type: OrderType::Limit,
                direction: PositionDirection::Long,
                base_asset_amount: BASE_PRECISION_U64,
                slot: 0,
                ..Order::default()
            }),
            perp_positions: get_positions(PerpPosition {
                market_index: 0,
                base_asset_amount: BASE_PRECISION_I64,
                quote_asset_amount: -150 * QUOTE_PRECISION_I64,
                quote_entry_amount: -150 * QUOTE_PRECISION_I64,
                quote_break_even_amount: -150 * QUOTE_PRECISION_I64,
                open_orders: 1,
                open_bids: BASE_PRECISION_I64,
                position_flag: PositionFlag::IsolatedPosition as u8,
                ..PerpPosition::default()
            }),
            spot_positions: get_spot_positions(SpotPosition {
                market_index: 0,
                balance_type: SpotBalanceType::Deposit,
                scaled_balance: 100 * SPOT_BALANCE_PRECISION_U64,
                ..SpotPosition::default()
            }),

            ..User::default()
        };

        user.spot_positions[1] = SpotPosition {
            market_index: 1,
            balance_type: SpotBalanceType::Borrow,
            scaled_balance: 1 * SPOT_BALANCE_PRECISION_U64,
            ..SpotPosition::default()
        };

        user.perp_positions[1] = PerpPosition {
            market_index: 1,
            base_asset_amount: BASE_PRECISION_I64,
            quote_asset_amount: -100 * QUOTE_PRECISION_I64,
            quote_entry_amount: -100 * QUOTE_PRECISION_I64,
            quote_break_even_amount: -100 * QUOTE_PRECISION_I64,
            ..PerpPosition::default()
        };

        let mut liquidator = User {
            spot_positions: get_spot_positions(SpotPosition {
                market_index: 0,
                balance_type: SpotBalanceType::Deposit,
                scaled_balance: 50 * SPOT_BALANCE_PRECISION_U64,
                ..SpotPosition::default()
            }),
            ..User::default()
        };

        let user_key = Pubkey::default();
        let liquidator_key = Pubkey::default();

        let mut user_stats = UserStats::default();
        let mut liquidator_stats = UserStats::default();
        let state = State {
            liquidation_margin_buffer_ratio: 10,
            initial_pct_to_liquidate: LIQUIDATION_PCT_PRECISION as u16,
            liquidation_duration: 150,
            ..Default::default()
        };

        let result = user.meets_withdraw_margin_requirement_and_increment_fuel_bonus(
            &perp_market_map,
            &spot_market_map,
            &mut oracle_map,
            MarginRequirementType::Initial,
            1,
            0,
            &mut user_stats,
            now,
        );

        assert_eq!(result, Err(ErrorCode::InsufficientCollateral));

        let result: Result<bool, ErrorCode> = user
            .meets_withdraw_margin_requirement_and_increment_fuel_bonus_swap(
                &perp_market_map,
                &spot_market_map,
                &mut oracle_map,
                MarginRequirementType::Initial,
                0,
                0,
                0,
                0,
                &mut user_stats,
                now,
            );

        assert_eq!(result, Err(ErrorCode::InsufficientCollateral));
=======
mod update_open_bids_and_asks {
    use crate::state::user::{
        Order, OrderBitFlag, OrderTriggerCondition, OrderType, PositionDirection,
    };

    #[test]
    fn test_regular_limit_order() {
        let order = Order {
            order_type: OrderType::Limit,
            trigger_condition: OrderTriggerCondition::Above,
            reduce_only: false,
            bit_flags: 0,
            ..Order::default()
        };

        assert!(order.update_open_bids_and_asks());
    }

    #[test]
    fn test_regular_market_order() {
        let order = Order {
            order_type: OrderType::Market,
            trigger_condition: OrderTriggerCondition::Above,
            reduce_only: false,
            bit_flags: 0,
            ..Order::default()
        };

        assert!(order.update_open_bids_and_asks());
    }

    #[test]
    fn test_trigger_market_order_not_triggered() {
        let order = Order {
            order_type: OrderType::TriggerMarket,
            trigger_condition: OrderTriggerCondition::Above,
            reduce_only: false,
            bit_flags: 0,
            ..Order::default()
        };

        assert!(!order.update_open_bids_and_asks());
    }

    #[test]
    fn test_trigger_market_order_triggered_above() {
        let order = Order {
            order_type: OrderType::TriggerMarket,
            trigger_condition: OrderTriggerCondition::TriggeredAbove,
            reduce_only: false,
            bit_flags: 0,
            ..Order::default()
        };

        assert!(order.update_open_bids_and_asks());
    }

    #[test]
    fn test_trigger_market_order_triggered_below() {
        let order = Order {
            order_type: OrderType::TriggerMarket,
            trigger_condition: OrderTriggerCondition::TriggeredBelow,
            reduce_only: false,
            bit_flags: 0,
            ..Order::default()
        };

        assert!(order.update_open_bids_and_asks());
    }

    #[test]
    fn test_trigger_limit_order_not_triggered() {
        let order = Order {
            order_type: OrderType::TriggerLimit,
            trigger_condition: OrderTriggerCondition::Below,
            reduce_only: false,
            bit_flags: 0,
            ..Order::default()
        };

        assert!(!order.update_open_bids_and_asks());
    }

    #[test]
    fn test_trigger_limit_order_triggered() {
        let order = Order {
            order_type: OrderType::TriggerLimit,
            trigger_condition: OrderTriggerCondition::TriggeredBelow,
            reduce_only: false,
            bit_flags: 0,
            ..Order::default()
        };

        assert!(order.update_open_bids_and_asks());
    }

    #[test]
    fn test_reduce_only_order_without_new_reduce_only_flag() {
        let order = Order {
            order_type: OrderType::Limit,
            trigger_condition: OrderTriggerCondition::Above,
            reduce_only: true,
            bit_flags: 0,
            ..Order::default()
        };

        assert!(order.update_open_bids_and_asks());
    }

    #[test]
    fn test_reduce_only_order_with_new_reduce_only_flag() {
        let mut order = Order {
            order_type: OrderType::Limit,
            trigger_condition: OrderTriggerCondition::Above,
            reduce_only: true,
            bit_flags: 0,
            ..Order::default()
        };
        order.add_bit_flag(OrderBitFlag::NewTriggerReduceOnly);

        assert!(order.update_open_bids_and_asks());
    }

    #[test]
    fn test_triggered_reduce_only_order_with_new_reduce_only_flag() {
        let mut order = Order {
            order_type: OrderType::TriggerMarket,
            trigger_condition: OrderTriggerCondition::TriggeredAbove,
            reduce_only: true,
            bit_flags: 0,
            ..Order::default()
        };
        order.add_bit_flag(OrderBitFlag::NewTriggerReduceOnly);

        assert!(!order.update_open_bids_and_asks());
    }

    #[test]
    fn test_oracle_order() {
        let order = Order {
            order_type: OrderType::Oracle,
            trigger_condition: OrderTriggerCondition::Above,
            reduce_only: false,
            bit_flags: 0,
            ..Order::default()
        };

        assert!(order.update_open_bids_and_asks());
    }

    #[test]
    fn test_order_with_other_bit_flags() {
        let mut order = Order {
            order_type: OrderType::Limit,
            trigger_condition: OrderTriggerCondition::Above,
            reduce_only: false,
            bit_flags: 0,
            ..Order::default()
        };
        order.add_bit_flag(OrderBitFlag::SignedMessage);
        order.add_bit_flag(OrderBitFlag::OracleTriggerMarket);
        order.add_bit_flag(OrderBitFlag::SafeTriggerOrder);

        assert!(order.update_open_bids_and_asks());
    }

    #[test]
    fn test_reduce_only_order_with_other_bit_flags() {
        let mut order = Order {
            order_type: OrderType::Limit,
            trigger_condition: OrderTriggerCondition::Above,
            reduce_only: true,
            bit_flags: 0,
            ..Order::default()
        };
        order.add_bit_flag(OrderBitFlag::SignedMessage);
        order.add_bit_flag(OrderBitFlag::OracleTriggerMarket);
        order.add_bit_flag(OrderBitFlag::SafeTriggerOrder);

        assert!(order.update_open_bids_and_asks());
>>>>>>> 1e129e32
    }
}

mod force_get_user_perp_position_mut {
<<<<<<< HEAD
    use crate::state::user::{PerpPosition, PositionFlag, User};
=======
    use crate::state::user::{PerpPosition, User};
>>>>>>> 1e129e32

    #[test]
    fn test() {
        let mut user = User::default();

        let perp_position = PerpPosition {
            market_index: 0,
            max_margin_ratio: 1,
            ..PerpPosition::default()
        };
        user.perp_positions[0] = perp_position;

        // if next available slot is same market index and has max margin ratio, persist it
        {
            let perp_position_mut = user.force_get_perp_position_mut(0).unwrap();
            assert_eq!(perp_position_mut.max_margin_ratio, 1);
        }

        // if next available slot is has max margin but different market index, dont persist it
        {
            let perp_position_mut = user.force_get_perp_position_mut(2).unwrap();
            assert_eq!(perp_position_mut.max_margin_ratio, 0);
        }
<<<<<<< HEAD
        
=======

>>>>>>> 1e129e32
        assert_eq!(user.perp_positions[0].market_index, 2);
        assert_eq!(user.perp_positions[0].max_margin_ratio, 0);
    }
}<|MERGE_RESOLUTION|>--- conflicted
+++ resolved
@@ -2318,7 +2318,6 @@
     }
 }
 
-<<<<<<< HEAD
 mod next_liquidation_id {
     use crate::state::user::{PerpPosition, PositionFlag, User};
 
@@ -2646,7 +2645,9 @@
             );
 
         assert_eq!(result, Err(ErrorCode::InsufficientCollateral));
-=======
+    }
+}
+
 mod update_open_bids_and_asks {
     use crate::state::user::{
         Order, OrderBitFlag, OrderTriggerCondition, OrderType, PositionDirection,
@@ -2827,16 +2828,11 @@
         order.add_bit_flag(OrderBitFlag::SafeTriggerOrder);
 
         assert!(order.update_open_bids_and_asks());
->>>>>>> 1e129e32
     }
 }
 
 mod force_get_user_perp_position_mut {
-<<<<<<< HEAD
-    use crate::state::user::{PerpPosition, PositionFlag, User};
-=======
     use crate::state::user::{PerpPosition, User};
->>>>>>> 1e129e32
 
     #[test]
     fn test() {
@@ -2860,11 +2856,7 @@
             let perp_position_mut = user.force_get_perp_position_mut(2).unwrap();
             assert_eq!(perp_position_mut.max_margin_ratio, 0);
         }
-<<<<<<< HEAD
-        
-=======
-
->>>>>>> 1e129e32
+
         assert_eq!(user.perp_positions[0].market_index, 2);
         assert_eq!(user.perp_positions[0].max_margin_ratio, 0);
     }
