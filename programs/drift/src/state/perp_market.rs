--- conflicted
+++ resolved
@@ -109,7 +109,6 @@
 #[derive(Eq, PartialEq, Debug)]
 #[repr(C)]
 pub struct PerpMarket {
-<<<<<<< HEAD
     /// The perp market's address. It is a pda of the market index
     pub pubkey: Pubkey,
     /// The automated market maker
@@ -139,40 +138,6 @@
     pub next_curve_record_id: u64,
     /// The initial margin fraction factor. Used to increase margin ratio for large positions
     /// precision: MARGIN_PRECISION
-=======
-    /// The address of the perp market
-    pub pubkey: Pubkey,
-    /// Protocol's automated market maker
-    pub amm: AMM,
-    /// The pnl pool that users settle pnl with
-    /// If a user settles negative pnl, the pool increases
-    /// If a user settles positive pnl, the pool decreases
-    /// The pool can not go negative, so for a user with positive pnl to settle, there must be
-    /// users with negative pnl already settled
-    pub pnl_pool: PoolBalance,
-    /// Display name
-    pub name: [u8; 32],
-    /// The markets claim on the insurance fund
-    pub insurance_claim: InsuranceClaim,
-    /// pnl imbalance occurs when the long's pnl does not equal the short's pnl
-    /// this happens because the amm takes on a position and has pnl
-    /// the max imbalance is the max difference between the long and short pnl
-    /// before the asset weight for positive pnl is reduced
-    /// PRECISION: QUOTE_PRECISION
-    pub unrealized_pnl_max_imbalance: u64,
-    /// When the market will expire, only set if market is in reduce only mode
-    pub expiry_ts: i64,
-    /// The price the market will settle at, only set if market is expired
-    pub expiry_price: i64,
-    /// Each trade has a fill record id. This is the next id to be used
-    pub next_fill_record_id: u64,
-    /// Each funding rate update has a record id. This is the next id to be used
-    pub next_funding_rate_record_id: u64,
-    /// Each amm k update has a record id. This is the next id to be used
-    pub next_curve_record_id: u64,
-    /// The initial margin fraction factor. Used to increase the margin requirement for large positions
-    /// PRECISION: 1e6
->>>>>>> 1e8b2ffa
     pub imf_factor: u32,
     /// The imf factor for unrealized pnl. Used to discount asset weight for large positive pnl
     /// precision: MARGIN_PRECISION
