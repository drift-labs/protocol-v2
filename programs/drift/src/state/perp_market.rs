use anchor_lang::prelude::*;

use std::cmp::max;

use crate::controller::position::PositionDirection;
use crate::error::{DriftResult, ErrorCode};
use crate::math::amm;
use crate::math::casting::Cast;
#[cfg(test)]
use crate::math::constants::{
    AMM_RESERVE_PRECISION, MAX_CONCENTRATION_COEFFICIENT, PRICE_PRECISION_I64,
};
use crate::math::constants::{
    BASE_PRECISION, BID_ASK_SPREAD_PRECISION_U128, MARGIN_PRECISION_U128, SPOT_WEIGHT_PRECISION,
    TWENTY_FOUR_HOUR,
};
use crate::math::helpers::get_proportion_i128;
use crate::math::spot_balance::get_token_amount;

use crate::math::margin::{
    calculate_size_discount_asset_weight, calculate_size_premium_liability_weight,
    MarginRequirementType,
};
use crate::math::safe_math::SafeMath;
use crate::math::stats;
use crate::state::events::OrderActionExplanation;

use crate::state::oracle::{HistoricalOracleData, OracleSource};
use crate::state::spot_market::{AssetTier, SpotBalance, SpotBalanceType};
use crate::state::traits::{MarketIndexOffset, Size};
use crate::{AMM_TO_QUOTE_PRECISION_RATIO, PRICE_PRECISION};
use borsh::{BorshDeserialize, BorshSerialize};

use super::spot_market::SpotMarket;

#[derive(Clone, Copy, BorshSerialize, BorshDeserialize, PartialEq, Debug, Eq)]
pub enum MarketStatus {
    /// warm up period for initialization, fills are paused
    Initialized,
    /// all operations allowed
    Active,
    /// funding rate updates are paused
    FundingPaused,
    /// amm fills are prevented/blocked
    AmmPaused,
    /// fills are blocked
    FillPaused,
    /// perp: pause settling negative pnl | spot: pause depositing asset
    WithdrawPaused,
    /// fills only able to reduce liability
    ReduceOnly,
    /// market has determined settlement price and positions are expired must be settled
    Settlement,
    /// market has no remaining participants
    Delisted,
}

impl Default for MarketStatus {
    fn default() -> Self {
        MarketStatus::Initialized
    }
}

#[derive(Clone, Copy, BorshSerialize, BorshDeserialize, PartialEq, Debug, Eq)]
pub enum ContractType {
    Perpetual,
    Future,
}

impl Default for ContractType {
    fn default() -> Self {
        ContractType::Perpetual
    }
}

#[derive(Clone, Copy, BorshSerialize, BorshDeserialize, PartialEq, Debug, Eq, PartialOrd, Ord)]
pub enum ContractTier {
    /// max insurance capped at A level
    A,
    /// max insurance capped at B level
    B,
    /// max insurance capped at C level
    C,
    /// no insurance
    Speculative,
    /// no insurance, only single position allowed
    Isolated,
}

impl ContractTier {
    pub fn default() -> Self {
        ContractTier::Speculative
    }

    pub fn is_as_safe_as(&self, best_contract: &ContractTier, best_asset: &AssetTier) -> bool {
        self.is_as_safe_as_contract(best_contract) && self.is_as_safe_as_asset(best_asset)
    }

    pub fn is_as_safe_as_contract(&self, other: &ContractTier) -> bool {
        // Contract Tier A safest
        self <= other
    }
    pub fn is_as_safe_as_asset(&self, other: &AssetTier) -> bool {
        // allow Contract Tier A,B,C to rank above Assets below Collateral status
        if other == &AssetTier::Unlisted {
            true
        } else {
            other >= &AssetTier::Cross && self <= &ContractTier::C
        }
    }
}

#[derive(Clone, Copy, BorshSerialize, BorshDeserialize, PartialEq, Debug, Eq, PartialOrd, Ord)]
pub enum AMMLiquiditySplit {
    ProtocolOwned,
    LPOwned,
    Shared,
}

impl AMMLiquiditySplit {
    pub fn get_order_action_explanation(&self) -> OrderActionExplanation {
        match &self {
            AMMLiquiditySplit::ProtocolOwned => OrderActionExplanation::OrderFilledWithAMMJit,
            AMMLiquiditySplit::LPOwned => OrderActionExplanation::OrderFilledWithLPJit,
            AMMLiquiditySplit::Shared => OrderActionExplanation::OrderFilledWithAMMJitLPSplit,
        }
    }
}

#[account(zero_copy)]
#[derive(Eq, PartialEq, Debug)]
#[repr(C)]
pub struct PerpMarket {
    /// The perp market's address. It is a pda of the market index
    pub pubkey: Pubkey,
    /// The automated market maker
    pub amm: AMM,
    /// The market's pnl pool. When users settle negative pnl, the balance increases.
    /// When users settle positive pnl, the balance decreases. Can not go negative.
    pub pnl_pool: PoolBalance,
    /// Encoded display name for the perp market e.g. SOL-PERP
    pub name: [u8; 32],
    /// The perp market's claim on the insurance fund
    pub insurance_claim: InsuranceClaim,
    /// The max pnl imbalance before positive pnl asset weight is discounted
    /// pnl imbalance is the difference between long and short pnl. When it's greater than 0,
    /// the amm has negative pnl and the initial asset weight for positive pnl is discounted
    /// precision = QUOTE_PRECISION
    pub unrealized_pnl_max_imbalance: u64,
    /// The ts when the market will be expired. Only set if market is in reduce only mode
    pub expiry_ts: i64,
    /// The price at which positions will be settled. Only set if market is expired
    /// precision = PRICE_PRECISION
    pub expiry_price: i64,
    /// Every trade has a fill record id. This is the next id to be used
    pub next_fill_record_id: u64,
    /// Every funding rate update has a record id. This is the next id to be used
    pub next_funding_rate_record_id: u64,
    /// Every amm k updated has a record id. This is the next id to be used
    pub next_curve_record_id: u64,
    /// The initial margin fraction factor. Used to increase margin ratio for large positions
    /// precision: MARGIN_PRECISION
    pub imf_factor: u32,
    /// The imf factor for unrealized pnl. Used to discount asset weight for large positive pnl
    /// precision: MARGIN_PRECISION
    pub unrealized_pnl_imf_factor: u32,
    /// The fee the liquidator is paid for taking over perp position
    /// precision: LIQUIDATOR_FEE_PRECISION
    pub liquidator_fee: u32,
    /// The fee the insurance fund receives from liquidation
    /// precision: LIQUIDATOR_FEE_PRECISION
    pub if_liquidation_fee: u32,
    /// The margin ratio which determines how much collateral is required to open a position
    /// e.g. margin ratio of .1 means a user must have $100 of total collateral to open a $1000 position
    /// precision: MARGIN_PRECISION
    pub margin_ratio_initial: u32,
    /// The margin ratio which determines when a user will be liquidated
    /// e.g. margin ratio of .05 means a user must have $50 of total collateral to maintain a $1000 position
    /// else they will be liquidated
    /// precision: MARGIN_PRECISION
    pub margin_ratio_maintenance: u32,
    /// The initial asset weight for positive pnl. Negative pnl always has an asset weight of 1
    /// precision: SPOT_WEIGHT_PRECISION
    pub unrealized_pnl_initial_asset_weight: u32,
    /// The maintenance asset weight for positive pnl. Negative pnl always has an asset weight of 1
    /// precision: SPOT_WEIGHT_PRECISION
    pub unrealized_pnl_maintenance_asset_weight: u32,
    /// number of users in a position (base)
    pub number_of_users_with_base: u32,
    /// number of users in a position (pnl) or pnl (quote)
    pub number_of_users: u32,
    pub market_index: u16,
    /// Whether a market is active, reduce only, expired, etc
    /// Affects whether users can open/close positions
    pub status: MarketStatus,
    /// Currently only Perpetual markets are supported
    pub contract_type: ContractType,
    /// The contract tier determines how much insurance a market can receive, with more speculative markets receiving less insurance
    /// It also influences the order perp markets can be liquidated, with less speculative markets being liquidated first
    pub contract_tier: ContractTier,
    pub padding1: bool,
    /// The spot market that pnl is settled in
    pub quote_spot_market_index: u16,
    pub padding: [u8; 48],
}

impl Default for PerpMarket {
    fn default() -> Self {
        PerpMarket {
            pubkey: Pubkey::default(),
            amm: AMM::default(),
            pnl_pool: PoolBalance::default(),
            name: [0; 32],
            insurance_claim: InsuranceClaim::default(),
            unrealized_pnl_max_imbalance: 0,
            expiry_ts: 0,
            expiry_price: 0,
            next_fill_record_id: 0,
            next_funding_rate_record_id: 0,
            next_curve_record_id: 0,
            imf_factor: 0,
            unrealized_pnl_imf_factor: 0,
            liquidator_fee: 0,
            if_liquidation_fee: 0,
            margin_ratio_initial: 0,
            margin_ratio_maintenance: 0,
            unrealized_pnl_initial_asset_weight: 0,
            unrealized_pnl_maintenance_asset_weight: 0,
            number_of_users_with_base: 0,
            number_of_users: 0,
            market_index: 0,
            status: MarketStatus::default(),
            contract_type: ContractType::default(),
            contract_tier: ContractTier::default(),
            padding1: false,
            quote_spot_market_index: 0,
            padding: [0; 48],
        }
    }
}

impl Size for PerpMarket {
    const SIZE: usize = 1216;
}

impl MarketIndexOffset for PerpMarket {
    const MARKET_INDEX_OFFSET: usize = 1160;
}

impl PerpMarket {
    pub fn is_active(&self, now: i64) -> DriftResult<bool> {
        let status_ok = !matches!(
            self.status,
            MarketStatus::Settlement | MarketStatus::Delisted
        );
        let not_expired = self.expiry_ts == 0 || now < self.expiry_ts;
        Ok(status_ok && not_expired)
    }

    pub fn is_reduce_only(&self) -> DriftResult<bool> {
        Ok(self.status == MarketStatus::ReduceOnly)
    }

    pub fn get_sanitize_clamp_denominator(self) -> DriftResult<Option<i64>> {
        Ok(match self.contract_tier {
            ContractTier::A => Some(10_i64),   // 10%
            ContractTier::B => Some(5_i64),    // 20%
            ContractTier::C => Some(2_i64),    // 50%
            ContractTier::Speculative => None, // DEFAULT_MAX_TWAP_UPDATE_PRICE_BAND_DENOMINATOR
            ContractTier::Isolated => None,    // DEFAULT_MAX_TWAP_UPDATE_PRICE_BAND_DENOMINATOR
        })
    }

    pub fn get_margin_ratio(
        &self,
        size: u128,
        margin_type: MarginRequirementType,
    ) -> DriftResult<u32> {
        if self.status == MarketStatus::Settlement {
            return Ok(0); // no liability weight on size
        }

        let default_margin_ratio = match margin_type {
            MarginRequirementType::Initial => self.margin_ratio_initial,
            MarginRequirementType::Fill => {
                self.margin_ratio_initial
                    .safe_add(self.margin_ratio_maintenance)?
                    / 2
            }
            MarginRequirementType::Maintenance => self.margin_ratio_maintenance,
        };

        let size_adj_margin_ratio = calculate_size_premium_liability_weight(
            size,
            self.imf_factor,
            default_margin_ratio,
            MARGIN_PRECISION_U128,
        )?;

        let margin_ratio = default_margin_ratio.max(size_adj_margin_ratio);

        Ok(margin_ratio)
    }

    pub fn get_unrealized_asset_weight(
        &self,
        unrealized_pnl: i128,
        margin_type: MarginRequirementType,
    ) -> DriftResult<u32> {
        let mut margin_asset_weight = match margin_type {
            MarginRequirementType::Initial | MarginRequirementType::Fill => {
                self.unrealized_pnl_initial_asset_weight
            }
            MarginRequirementType::Maintenance => self.unrealized_pnl_maintenance_asset_weight,
        };

        if margin_asset_weight > 0
            && matches!(
                margin_type,
                MarginRequirementType::Fill | MarginRequirementType::Initial
            )
            && self.unrealized_pnl_max_imbalance > 0
        {
            let net_unsettled_pnl = amm::calculate_net_user_pnl(
                &self.amm,
                self.amm.historical_oracle_data.last_oracle_price,
            )?;

            if net_unsettled_pnl > self.unrealized_pnl_max_imbalance.cast::<i128>()? {
                margin_asset_weight = margin_asset_weight
                    .cast::<u128>()?
                    .safe_mul(self.unrealized_pnl_max_imbalance.cast()?)?
                    .safe_div(net_unsettled_pnl.unsigned_abs())?
                    .cast()?;
            }
        }

        // the asset weight for a position's unrealized pnl + unsettled pnl in the margin system
        // > 0 (positive balance)
        // < 0 (negative balance) always has asset weight = 1
        let unrealized_asset_weight = if unrealized_pnl > 0 {
            // todo: only discount the initial margin s.t. no one gets liquidated over upnl?

            // a larger imf factor -> lower asset weight
            match margin_type {
                MarginRequirementType::Initial | MarginRequirementType::Fill => {
                    if margin_asset_weight > 0 {
                        calculate_size_discount_asset_weight(
                            unrealized_pnl
                                .unsigned_abs()
                                .safe_mul(AMM_TO_QUOTE_PRECISION_RATIO)?,
                            self.unrealized_pnl_imf_factor,
                            margin_asset_weight,
                        )?
                    } else {
                        0
                    }
                }
                MarginRequirementType::Maintenance => self.unrealized_pnl_maintenance_asset_weight,
            }
        } else {
            SPOT_WEIGHT_PRECISION
        };

        Ok(unrealized_asset_weight)
    }

    pub fn get_open_interest(&self) -> u128 {
        self.amm
            .base_asset_amount_long
            .abs()
            .max(self.amm.base_asset_amount_short.abs())
            .unsigned_abs()
    }

    pub fn aum(&self, spot_market: &SpotMarket) -> DriftResult<i128> {
        let amm_fee_pool = get_token_amount(
            self.amm.fee_pool.balance(),
            spot_market,
            self.amm.fee_pool.balance_type(),
        )?
        .cast::<i128>()?;

        let market_pnl_pool = get_token_amount(
            self.pnl_pool.balance(),
            spot_market,
            self.pnl_pool.balance_type(),
        )?
        .cast::<i128>()?;

        let user_pnl = amm::calculate_net_user_pnl(
            &self.amm,
            self.amm.historical_oracle_data.last_oracle_price,
        )?;

        crate::dlog!(market_pnl_pool, amm_fee_pool, user_pnl);

        let assets = market_pnl_pool.safe_add(amm_fee_pool)?;
        let liab = user_pnl;

        let aum = assets.safe_sub(liab)?;

        Ok(aum)
    }
}

#[cfg(test)]
impl PerpMarket {
    pub fn default_test() -> Self {
        let amm = AMM::default_test();
        PerpMarket {
            amm,
            margin_ratio_initial: 1000,
            margin_ratio_maintenance: 500,
            ..PerpMarket::default()
        }
    }

    pub fn default_btc_test() -> Self {
        let amm = AMM::default_btc_test();
        PerpMarket {
            amm,
            margin_ratio_initial: 1000,    // 10x
            margin_ratio_maintenance: 500, // 5x
            status: MarketStatus::Initialized,
            ..PerpMarket::default()
        }
    }
}

#[zero_copy]
#[derive(Default, Eq, PartialEq, Debug)]
#[repr(C)]
pub struct InsuranceClaim {
    /// The amount of revenue last settled
    /// Positive if funds left the perp market,
    /// negative if funds were pulled into the perp market
    /// precision: QUOTE_PRECISION  
    pub revenue_withdraw_since_last_settle: i64,
    /// The max amount of revenue that can be withdrawn per period
    /// precision: QUOTE_PRECISION  
    pub max_revenue_withdraw_per_period: u64,
    /// The max amount of insurance that perp market can use to resolve bankruptcy and pnl deficits
    /// precision: QUOTE_PRECISION  
    pub quote_max_insurance: u64,
    /// The amount of insurance that has been used to resolve bankruptcy and pnl deficits
    /// precision: QUOTE_PRECISION  
    pub quote_settled_insurance: u64,
    /// The last time revenue was settled in/out of market
    pub last_revenue_withdraw_ts: i64,
}

#[zero_copy]
#[derive(Default, Eq, PartialEq, Debug)]
#[repr(C)]
pub struct PoolBalance {
    /// To get the pool's token amount, you must multiply the scaled balance by the market's cumulative
    /// deposit interest
    /// precision: SPOT_BALANCE_PRECISION
    pub scaled_balance: u128,
    /// The spot market the pool is for
    pub market_index: u16,
    pub padding: [u8; 6],
}

impl SpotBalance for PoolBalance {
    fn market_index(&self) -> u16 {
        self.market_index
    }

    fn balance_type(&self) -> &SpotBalanceType {
        &SpotBalanceType::Deposit
    }

    fn balance(&self) -> u128 {
        self.scaled_balance
    }

    fn increase_balance(&mut self, delta: u128) -> DriftResult {
        self.scaled_balance = self.scaled_balance.safe_add(delta)?;
        Ok(())
    }

    fn decrease_balance(&mut self, delta: u128) -> DriftResult {
        self.scaled_balance = self.scaled_balance.safe_sub(delta)?;
        Ok(())
    }

    fn update_balance_type(&mut self, _balance_type: SpotBalanceType) -> DriftResult {
        Err(ErrorCode::CantUpdatePoolBalanceType)
    }
}

#[zero_copy]
#[derive(Debug, PartialEq, Eq)]
#[repr(C)]
pub struct AMM {
    /// oracle price data public key
    pub oracle: Pubkey,
    /// stores historically witnessed oracle data
    pub historical_oracle_data: HistoricalOracleData,
    /// accumulated base asset amount since inception per lp share
    pub base_asset_amount_per_lp: i128,
    /// accumulated quote asset amount since inception per lp share
    pub quote_asset_amount_per_lp: i128,
    /// partition of fees from perp market trading moved from pnl settlements
    pub fee_pool: PoolBalance,
    /// `x` reserves for constant product mm formula (x * y = k)
    pub base_asset_reserve: u128,
    /// `y` reserves for constant product mm formula (x * y = k)
    pub quote_asset_reserve: u128,
    /// determines how close the min/max base asset reserve sit vs base reserves
    /// allow for decreasing slippage without increasing liquidity and v.v.
    pub concentration_coef: u128,
    /// minimum base_asset_reserve allowed before AMM is unavailable
    pub min_base_asset_reserve: u128,
    /// maximum base_asset_reserve allowed before AMM is unavailable
    pub max_base_asset_reserve: u128,
    /// `sqrt(k)` in constant product mm formula (x * y = k). stored to avoid drift caused by integer math issues
    pub sqrt_k: u128,
    /// normalizing numerical factor for y, its use offers lowest slippage in cp-curve when market is balanced
    pub peg_multiplier: u128,
    /// y when market is balanced. stored to save computation
    pub terminal_quote_asset_reserve: u128,
    /// tracks number of total longs in market (regardless of counterparty)
    pub base_asset_amount_long: i128,
    /// tracks number of total shorts in market (regardless of counterparty)
    pub base_asset_amount_short: i128,
    /// tracks net position (longs-shorts) in market with AMM as counterparty
    pub base_asset_amount_with_amm: i128,
    /// tracks net position (longs-shorts) in market with LPs as counterparty
    pub base_asset_amount_with_unsettled_lp: i128,
    /// max allowed open interest, blocks trades that breach this value
    pub max_open_interest: u128,
    /// sum of all user's perp quote_asset_amount in market
    pub quote_asset_amount: i128,
    /// sum of all long user's quote_entry_amount in market
    pub quote_entry_amount_long: i128,
    /// sum of all short user's quote_entry_amount in market
    pub quote_entry_amount_short: i128,
    /// sum of all long user's quote_break_even_amount in market
    pub quote_break_even_amount_long: i128,
    /// sum of all short user's quote_break_even_amount in market
    pub quote_break_even_amount_short: i128,
    /// total user lp shares of sqrt_k (protocol owned liquidity = sqrt_k - last_funding_rate)
    pub user_lp_shares: u128,
    /// last funding rate in this perp market (unit is quote per base)
    pub last_funding_rate: i64,
    /// last funding rate for longs in this perp market (unit is quote per base)
    pub last_funding_rate_long: i64,
    /// last funding rate for shorts in this perp market (unit is quote per base)
    pub last_funding_rate_short: i64,
    /// estimate of last 24h of funding rate perp market (unit is quote per base)
    pub last_24h_avg_funding_rate: i64,
    /// total fees collected by this perp market
    pub total_fee: i128,
    /// total fees collected by the vAMM's bid/ask spread
    pub total_mm_fee: i128,
    /// total fees collected by exchange fee schedule
    pub total_exchange_fee: u128,
    /// total fees minus any recognized upnl and pool withdraws
    pub total_fee_minus_distributions: i128,
    /// sum of all fees from fee pool withdrawn to revenue pool
    pub total_fee_withdrawn: u128,
    /// all fees collected by market for liquidations
    pub total_liquidation_fee: u128,
    /// accumulated funding rate for longs since inception in market
    pub cumulative_funding_rate_long: i128,
    /// accumulated funding rate for shorts since inception in market
    pub cumulative_funding_rate_short: i128,
    /// accumulated social loss paid by users since inception in market
    pub total_social_loss: u128,
    /// transformed base_asset_reserve for users going long
    pub ask_base_asset_reserve: u128,
    /// transformed quote_asset_reserve for users going long
    pub ask_quote_asset_reserve: u128,
    /// transformed base_asset_reserve for users going short
    pub bid_base_asset_reserve: u128,
    /// transformed quote_asset_reserve for users going short
    pub bid_quote_asset_reserve: u128,
    /// the last seen oracle price partially shrunk toward the amm reserve price
    /// precision: PRICE_PRECISION
    pub last_oracle_normalised_price: i64,
    /// the gap between the oracle price and the reserve price = y * peg_multiplier / x
    pub last_oracle_reserve_price_spread_pct: i64,
    /// average estimate of bid price over funding_period
    /// precision: PRICE_PRECISION
    pub last_bid_price_twap: u64,
    /// average estimate of ask price over funding_period
    /// precision: PRICE_PRECISION
    pub last_ask_price_twap: u64,
    /// average estimate of (bid+ask)/2 price over funding_period
    /// precision: PRICE_PRECISION
    pub last_mark_price_twap: u64,
    /// average estimate of (bid+ask)/2 price over FIVE_MINUTES
    pub last_mark_price_twap_5min: u64,
    /// the last blockchain slot the amm was updated
    pub last_update_slot: u64,
    /// the pct size of the oracle confidence interval
    /// precision: PERCENTAGE_PRECISION
    pub last_oracle_conf_pct: u64,
    /// the total_fee_minus_distribution change since the last funding update
    /// precision: QUOTE_PRECISION
    pub net_revenue_since_last_funding: i64,
    /// the last funding rate update unix_timestamp
    pub last_funding_rate_ts: i64,
    /// the peridocity of the funding rate updates
    pub funding_period: i64,
    /// the base step size (increment) of orders
    /// precision: BASE_PRECISION
    pub order_step_size: u64,
    /// the price tick size of orders
    /// precision: PRICE_PRECISION
    pub order_tick_size: u64,
    /// the minimum base size of an order
    /// precision: BASE_PRECISION
    pub min_order_size: u64,
    /// the max base size a single user can have
    /// precision: BASE_PRECISION
    pub max_position_size: u64,
    /// estimated total of volume in market
    /// QUOTE_PRECISION
    pub volume_24h: u64,
    /// the volume intensity of long fills against AMM
    pub long_intensity_volume: u64,
    /// the volume intensity of short fills against AMM
    pub short_intensity_volume: u64,
    /// the blockchain unix timestamp at the time of the last trade
    pub last_trade_ts: i64,
    /// estimate of standard deviation of the fill (mark) prices
    /// precision: PRICE_PRECISION
    pub mark_std: u64,
    /// estimate of standard deviation of the oracle price at each update
    /// precision: PRICE_PRECISION
    pub oracle_std: u64,
    /// the last unix_timestamp the mark twap was updated
    pub last_mark_price_twap_ts: i64,
    /// the minimum spread the AMM can quote. also used as step size for some spread logic increases.
    pub base_spread: u32,
    /// the maximum spread the AMM can quote
    pub max_spread: u32,
    /// the spread for asks vs the reserve price
    pub long_spread: u32,
    /// the spread for bids vs the reserve price
    pub short_spread: u32,
    /// the count intensity of long fills against AMM
    pub long_intensity_count: u32,
    /// the count intensity of short fills against AMM
    pub short_intensity_count: u32,
    /// the fraction of total available liquidity a single fill on the AMM can consume
    pub max_fill_reserve_fraction: u16,
    /// the maximum slippage a single fill on the AMM can push
    pub max_slippage_ratio: u16,
    /// the update intensity of AMM formulaic updates (adjusting k). 0-100
    pub curve_update_intensity: u8,
    /// the jit intensity of AMM. larger intensity means larger participation in jit. 0 means no jit participation.
    /// (0, 100] is intensity for protocol-owned AMM. (100, 200] is intensity for user LP-owned AMM.  
    pub amm_jit_intensity: u8,
    /// the oracle provider information. used to decode/scale the oracle public key
    pub oracle_source: OracleSource,
    /// tracks whether the oracle was considered valid at the last AMM update
    pub last_oracle_valid: bool,
    /// the target value for `base_asset_amount_per_lp`, used during AMM JIT with LP split
    /// precision: BASE_PRECISION
    pub target_base_asset_amount_per_lp: i32,
    pub padding1: u32,
<<<<<<< HEAD
    pub net_unsettled_funding_pnl: i64,
=======
    pub total_fee_earned_per_lp: u64,
>>>>>>> c1778da0
    pub padding: [u8; 32],
}

impl Default for AMM {
    fn default() -> Self {
        AMM {
            oracle: Pubkey::default(),
            historical_oracle_data: HistoricalOracleData::default(),
            base_asset_amount_per_lp: 0,
            quote_asset_amount_per_lp: 0,
            fee_pool: PoolBalance::default(),
            base_asset_reserve: 0,
            quote_asset_reserve: 0,
            concentration_coef: 0,
            min_base_asset_reserve: 0,
            max_base_asset_reserve: 0,
            sqrt_k: 0,
            peg_multiplier: 0,
            terminal_quote_asset_reserve: 0,
            base_asset_amount_long: 0,
            base_asset_amount_short: 0,
            base_asset_amount_with_amm: 0,
            base_asset_amount_with_unsettled_lp: 0,
            max_open_interest: 0,
            quote_asset_amount: 0,
            quote_entry_amount_long: 0,
            quote_entry_amount_short: 0,
            quote_break_even_amount_long: 0,
            quote_break_even_amount_short: 0,
            user_lp_shares: 0,
            last_funding_rate: 0,
            last_funding_rate_long: 0,
            last_funding_rate_short: 0,
            last_24h_avg_funding_rate: 0,
            total_fee: 0,
            total_mm_fee: 0,
            total_exchange_fee: 0,
            total_fee_minus_distributions: 0,
            total_fee_withdrawn: 0,
            total_liquidation_fee: 0,
            cumulative_funding_rate_long: 0,
            cumulative_funding_rate_short: 0,
            total_social_loss: 0,
            ask_base_asset_reserve: 0,
            ask_quote_asset_reserve: 0,
            bid_base_asset_reserve: 0,
            bid_quote_asset_reserve: 0,
            last_oracle_normalised_price: 0,
            last_oracle_reserve_price_spread_pct: 0,
            last_bid_price_twap: 0,
            last_ask_price_twap: 0,
            last_mark_price_twap: 0,
            last_mark_price_twap_5min: 0,
            last_update_slot: 0,
            last_oracle_conf_pct: 0,
            net_revenue_since_last_funding: 0,
            last_funding_rate_ts: 0,
            funding_period: 0,
            order_step_size: 0,
            order_tick_size: 0,
            min_order_size: 1,
            max_position_size: 0,
            volume_24h: 0,
            long_intensity_volume: 0,
            short_intensity_volume: 0,
            last_trade_ts: 0,
            mark_std: 0,
            oracle_std: 0,
            last_mark_price_twap_ts: 0,
            base_spread: 0,
            max_spread: 0,
            long_spread: 0,
            short_spread: 0,
            long_intensity_count: 0,
            short_intensity_count: 0,
            max_fill_reserve_fraction: 0,
            max_slippage_ratio: 0,
            curve_update_intensity: 0,
            amm_jit_intensity: 0,
            oracle_source: OracleSource::default(),
            last_oracle_valid: false,
            target_base_asset_amount_per_lp: 0,
            padding1: 0,
<<<<<<< HEAD
            net_unsettled_funding_pnl: 0,
=======
            total_fee_earned_per_lp: 0,
>>>>>>> c1778da0
            padding: [0; 32],
        }
    }
}

impl AMM {
    pub fn imbalanced_base_asset_amount_with_lp(&self) -> DriftResult<i128> {
        let target_lp_gap = self
            .base_asset_amount_per_lp
            .safe_sub(self.target_base_asset_amount_per_lp.cast()?)?;

        get_proportion_i128(target_lp_gap, self.user_lp_shares, BASE_PRECISION)
    }

    pub fn amm_wants_to_jit_make(&self, taker_direction: PositionDirection) -> DriftResult<bool> {
        let amm_wants_to_jit_make = match taker_direction {
            PositionDirection::Long => {
                self.base_asset_amount_with_amm < -(self.order_step_size.cast()?)
            }
            PositionDirection::Short => {
                self.base_asset_amount_with_amm > (self.order_step_size.cast()?)
            }
        };
        Ok(amm_wants_to_jit_make && self.amm_jit_is_active())
    }

    pub fn amm_lp_wants_to_jit_make(
        &self,
        taker_direction: PositionDirection,
    ) -> DriftResult<bool> {
        if self.user_lp_shares == 0 {
            return Ok(false);
        }

        let amm_lp_wants_to_jit_make = match taker_direction {
            PositionDirection::Long => {
                self.base_asset_amount_per_lp > self.target_base_asset_amount_per_lp.cast()?
            }
            PositionDirection::Short => {
                self.base_asset_amount_per_lp < self.target_base_asset_amount_per_lp.cast()?
            }
        };
        Ok(amm_lp_wants_to_jit_make && self.amm_lp_jit_is_active())
    }

    pub fn amm_lp_allowed_to_jit_make(&self, amm_wants_to_jit_make: bool) -> DriftResult<bool> {
        // only allow lps to make when the amm inventory is below a certain level of available liquidity
        // i.e. 10%
        if amm_wants_to_jit_make {
            // inventory scale
            let (max_bids, max_asks) = amm::_calculate_market_open_bids_asks(
                self.base_asset_reserve,
                self.min_base_asset_reserve,
                self.max_base_asset_reserve,
            )?;

            let min_side_liquidity = max_bids.min(max_asks.abs());
            let protocol_owned_min_side_liquidity = get_proportion_i128(
                min_side_liquidity,
                self.sqrt_k.safe_sub(self.user_lp_shares)?,
                self.sqrt_k,
            )?;

            Ok(self.base_asset_amount_with_amm.abs()
                < protocol_owned_min_side_liquidity.safe_div(10)?)
        } else {
            Ok(true)
        }
    }

    pub fn amm_jit_is_active(&self) -> bool {
        self.amm_jit_intensity > 0
    }

    pub fn amm_lp_jit_is_active(&self) -> bool {
        self.amm_jit_intensity > 100
    }

    pub fn reserve_price(&self) -> DriftResult<u64> {
        amm::calculate_price(
            self.quote_asset_reserve,
            self.base_asset_reserve,
            self.peg_multiplier,
        )
    }

    pub fn bid_price(&self, reserve_price: u64) -> DriftResult<u64> {
        reserve_price
            .cast::<u128>()?
            .safe_mul(BID_ASK_SPREAD_PRECISION_U128.safe_sub(self.short_spread.cast()?)?)?
            .safe_div(BID_ASK_SPREAD_PRECISION_U128)?
            .cast()
    }

    pub fn ask_price(&self, reserve_price: u64) -> DriftResult<u64> {
        reserve_price
            .cast::<u128>()?
            .safe_mul(BID_ASK_SPREAD_PRECISION_U128.safe_add(self.long_spread.cast()?)?)?
            .safe_div(BID_ASK_SPREAD_PRECISION_U128)?
            .cast::<u64>()
    }

    pub fn bid_ask_price(&self, reserve_price: u64) -> DriftResult<(u64, u64)> {
        let bid_price = self.bid_price(reserve_price)?;
        let ask_price = self.ask_price(reserve_price)?;
        Ok((bid_price, ask_price))
    }

    pub fn can_lower_k(&self) -> DriftResult<bool> {
        let (max_bids, max_asks) = amm::calculate_market_open_bids_asks(self)?;
        let can_lower = self.base_asset_amount_with_amm.unsigned_abs()
            < max_bids.unsigned_abs().min(max_asks.unsigned_abs())
            && self.base_asset_amount_with_amm.unsigned_abs()
                < self.sqrt_k.safe_sub(self.user_lp_shares)?;
        Ok(can_lower)
    }

    pub fn get_oracle_twap(&self, price_oracle: &AccountInfo) -> DriftResult<Option<i64>> {
        match self.oracle_source {
            OracleSource::Pyth | OracleSource::PythStableCoin => {
                Ok(Some(self.get_pyth_twap(price_oracle, 1)?))
            }
            OracleSource::Pyth1K => Ok(Some(self.get_pyth_twap(price_oracle, 1000)?)),
            OracleSource::Pyth1M => Ok(Some(self.get_pyth_twap(price_oracle, 1000000)?)),
            OracleSource::Switchboard => Ok(None),
            OracleSource::QuoteAsset => {
                msg!("Can't get oracle twap for quote asset");
                Err(ErrorCode::DefaultError)
            }
        }
    }

    pub fn get_pyth_twap(&self, price_oracle: &AccountInfo, multiple: u128) -> DriftResult<i64> {
        let pyth_price_data = price_oracle
            .try_borrow_data()
            .or(Err(ErrorCode::UnableToLoadOracle))?;
        let price_data = pyth_client::cast::<pyth_client::Price>(&pyth_price_data);

        let oracle_twap = price_data.twap.val;

        assert!(oracle_twap > price_data.agg.price / 10);

        let oracle_precision = 10_u128
            .pow(price_data.expo.unsigned_abs())
            .safe_div(multiple)?;

        let mut oracle_scale_mult = 1;
        let mut oracle_scale_div = 1;

        if oracle_precision > PRICE_PRECISION {
            oracle_scale_div = oracle_precision.safe_div(PRICE_PRECISION)?;
        } else {
            oracle_scale_mult = PRICE_PRECISION.safe_div(oracle_precision)?;
        }

        oracle_twap
            .cast::<i128>()?
            .safe_mul(oracle_scale_mult.cast()?)?
            .safe_div(oracle_scale_div.cast()?)?
            .cast::<i64>()
    }

    pub fn update_volume_24h(
        &mut self,
        quote_asset_amount: u64,
        position_direction: PositionDirection,
        now: i64,
    ) -> DriftResult {
        let since_last = max(1_i64, now.safe_sub(self.last_trade_ts)?);

        amm::update_amm_long_short_intensity(self, now, quote_asset_amount, position_direction)?;

        self.volume_24h = stats::calculate_rolling_sum(
            self.volume_24h,
            quote_asset_amount,
            since_last,
            TWENTY_FOUR_HOUR,
        )?;

        self.last_trade_ts = now;

        Ok(())
    }

    pub fn get_implicit_position(&self) -> DriftResult<i128> {
        self.base_asset_amount_with_amm
            .safe_add(self.base_asset_amount_with_unsettled_lp)
    }

    pub fn terminal_aum(&self) -> DriftResult<i128> {
        self.total_fee_minus_distributions
            .safe_sub(self.total_fee_withdrawn.cast()?)
    }
}

#[cfg(test)]
impl AMM {
    pub fn default_test() -> Self {
        let default_reserves = 100 * AMM_RESERVE_PRECISION;
        // make sure tests dont have the default sqrt_k = 0
        AMM {
            base_asset_reserve: default_reserves,
            quote_asset_reserve: default_reserves,
            sqrt_k: default_reserves,
            concentration_coef: MAX_CONCENTRATION_COEFFICIENT,
            order_step_size: 1,
            order_tick_size: 1,
            max_base_asset_reserve: u64::MAX as u128,
            min_base_asset_reserve: 0,
            terminal_quote_asset_reserve: default_reserves,
            peg_multiplier: crate::math::constants::PEG_PRECISION,
            max_fill_reserve_fraction: 1,
            max_spread: 1000,
            historical_oracle_data: HistoricalOracleData {
                last_oracle_price: PRICE_PRECISION_I64,
                ..HistoricalOracleData::default()
            },
            last_oracle_valid: true,
            ..AMM::default()
        }
    }

    pub fn default_btc_test() -> Self {
        AMM {
            base_asset_reserve: 65 * AMM_RESERVE_PRECISION,
            quote_asset_reserve: 63015384615,
            terminal_quote_asset_reserve: 64 * AMM_RESERVE_PRECISION,
            sqrt_k: 64 * AMM_RESERVE_PRECISION,

            peg_multiplier: 19_400_000_000,

            concentration_coef: MAX_CONCENTRATION_COEFFICIENT,
            max_base_asset_reserve: 90 * AMM_RESERVE_PRECISION,
            min_base_asset_reserve: 45 * AMM_RESERVE_PRECISION,

            base_asset_amount_with_amm: -(AMM_RESERVE_PRECISION as i128),
            mark_std: PRICE_PRECISION as u64,

            quote_asset_amount: 19_000_000_000, // short 1 BTC @ $19000
            historical_oracle_data: HistoricalOracleData {
                last_oracle_price: 19_400 * PRICE_PRECISION_I64,
                last_oracle_price_twap: 19_400 * PRICE_PRECISION_I64,
                last_oracle_price_twap_ts: 1662800000_i64,
                ..HistoricalOracleData::default()
            },
            last_mark_price_twap_ts: 1662800000,

            curve_update_intensity: 100,

            base_spread: 250,
            max_spread: 975,
            funding_period: 3600,
            last_oracle_valid: true,
            ..AMM::default()
        }
    }
}<|MERGE_RESOLUTION|>--- conflicted
+++ resolved
@@ -664,12 +664,9 @@
     /// precision: BASE_PRECISION
     pub target_base_asset_amount_per_lp: i32,
     pub padding1: u32,
-<<<<<<< HEAD
+    pub total_fee_earned_per_lp: u64,
     pub net_unsettled_funding_pnl: i64,
-=======
-    pub total_fee_earned_per_lp: u64,
->>>>>>> c1778da0
-    pub padding: [u8; 32],
+    pub padding: [u8; 24],
 }
 
 impl Default for AMM {
@@ -752,12 +749,9 @@
             last_oracle_valid: false,
             target_base_asset_amount_per_lp: 0,
             padding1: 0,
-<<<<<<< HEAD
+            total_fee_earned_per_lp: 0,
             net_unsettled_funding_pnl: 0,
-=======
-            total_fee_earned_per_lp: 0,
->>>>>>> c1778da0
-            padding: [0; 32],
+            padding: [0; 24],
         }
     }
 }
