use crate::state::pyth_lazer_oracle::PythLazerOracle;
use crate::state::user::MarketType;
use anchor_lang::prelude::*;

use crate::state::state::{State, ValidityGuardRails};
use std::cmp::max;

use crate::controller::position::{PositionDelta, PositionDirection};
use crate::error::{DriftResult, ErrorCode};
use crate::math::amm;
use crate::math::casting::Cast;
#[cfg(test)]
use crate::math::constants::{AMM_RESERVE_PRECISION, MAX_CONCENTRATION_COEFFICIENT};
use crate::math::constants::{
    AMM_RESERVE_PRECISION_I128, AMM_TO_QUOTE_PRECISION_RATIO, BID_ASK_SPREAD_PRECISION,
    BID_ASK_SPREAD_PRECISION_I128, BID_ASK_SPREAD_PRECISION_U128,
    DEFAULT_REVENUE_SINCE_LAST_FUNDING_SPREAD_RETREAT, FUNDING_RATE_BUFFER_I128,
    FUNDING_RATE_OFFSET_PERCENTAGE, LIQUIDATION_FEE_PRECISION,
    LIQUIDATION_FEE_TO_MARGIN_PRECISION_RATIO, LP_FEE_SLICE_DENOMINATOR, LP_FEE_SLICE_NUMERATOR,
    MARGIN_PRECISION, MARGIN_PRECISION_U128, MAX_LIQUIDATION_MULTIPLIER, PEG_PRECISION,
    PERCENTAGE_PRECISION, PERCENTAGE_PRECISION_I128, PERCENTAGE_PRECISION_I64,
    PERCENTAGE_PRECISION_U64, PRICE_PRECISION, PRICE_PRECISION_I128, PRICE_PRECISION_I64,
    SPOT_WEIGHT_PRECISION, TWENTY_FOUR_HOUR,
};
use crate::math::helpers::get_proportion_i128;
use crate::math::margin::{
    calculate_size_discount_asset_weight, calculate_size_premium_liability_weight,
    MarginRequirementType,
};
use crate::math::safe_math::SafeMath;
use crate::math::stats;
use crate::state::events::OrderActionExplanation;
use num_integer::Roots;

use crate::state::oracle::{
    get_prelaunch_price, get_sb_on_demand_price, get_switchboard_price, HistoricalOracleData,
    MMOraclePriceData, OraclePriceData, OracleSource,
};
use crate::state::spot_market::{AssetTier, SpotBalance, SpotBalanceType};
use crate::state::traits::{MarketIndexOffset, Size};
use borsh::{BorshDeserialize, BorshSerialize};

use crate::state::paused_operations::PerpOperation;
use drift_macros::assert_no_slop;
use static_assertions::const_assert_eq;

use super::oracle_map::OracleIdentifier;
use super::protected_maker_mode_config::ProtectedMakerParams;
use crate::math::oracle::{oracle_validity, LogMode, OracleValidity};

#[cfg(test)]
mod tests;

#[derive(Clone, Copy, BorshSerialize, BorshDeserialize, PartialEq, Debug, Eq, Default)]
pub enum MarketStatus {
    /// warm up period for initialization, fills are paused
    #[default]
    Initialized,
    /// all operations allowed
    Active,
    /// Deprecated in favor of PausedOperations
    FundingPaused,
    /// Deprecated in favor of PausedOperations
    AmmPaused,
    /// Deprecated in favor of PausedOperations
    FillPaused,
    /// Deprecated in favor of PausedOperations
    WithdrawPaused,
    /// fills only able to reduce liability
    ReduceOnly,
    /// market has determined settlement price and positions are expired must be settled
    Settlement,
    /// market has no remaining participants
    Delisted,
}

impl MarketStatus {
    pub fn validate_not_deprecated(&self) -> DriftResult {
        if matches!(
            self,
            MarketStatus::FundingPaused
                | MarketStatus::AmmPaused
                | MarketStatus::FillPaused
                | MarketStatus::WithdrawPaused
        ) {
            msg!("MarketStatus is deprecated");
            Err(ErrorCode::DefaultError)
        } else {
            Ok(())
        }
    }
}

#[derive(Clone, Copy, BorshSerialize, BorshDeserialize, PartialEq, Debug, Eq, Default)]
pub enum ContractType {
    #[default]
    Perpetual,
    Future,
    Prediction,
}

#[derive(
    Clone, Copy, BorshSerialize, BorshDeserialize, PartialEq, Debug, Eq, PartialOrd, Ord, Default,
)]
pub enum ContractTier {
    /// max insurance capped at A level
    A,
    /// max insurance capped at B level
    B,
    /// max insurance capped at C level
    C,
    /// no insurance
    Speculative,
    /// no insurance, another tranches below
    #[default]
    HighlySpeculative,
    /// no insurance, only single position allowed
    Isolated,
}

impl ContractTier {
    pub fn is_as_safe_as(&self, best_contract: &ContractTier, best_asset: &AssetTier) -> bool {
        self.is_as_safe_as_contract(best_contract) && self.is_as_safe_as_asset(best_asset)
    }

    pub fn is_as_safe_as_contract(&self, other: &ContractTier) -> bool {
        // Contract Tier A safest
        self <= other
    }
    pub fn is_as_safe_as_asset(&self, other: &AssetTier) -> bool {
        // allow Contract Tier A,B,C to rank above Assets below Collateral status
        if other == &AssetTier::Unlisted {
            true
        } else {
            other >= &AssetTier::Cross && self <= &ContractTier::C
        }
    }
}

#[derive(Clone, Copy, BorshSerialize, BorshDeserialize, PartialEq, Debug, Eq, PartialOrd, Ord)]
pub enum AMMAvailability {
    Immediate,
    AfterMinDuration,
    Unavailable,
}

#[account(zero_copy(unsafe))]
#[derive(Eq, PartialEq, Debug)]
#[repr(C)]
pub struct PerpMarket {
    /// The perp market's address. It is a pda of the market index
    pub pubkey: Pubkey,
    /// The automated market maker
    pub amm: AMM,
    /// The market's pnl pool. When users settle negative pnl, the balance increases.
    /// When users settle positive pnl, the balance decreases. Can not go negative.
    pub pnl_pool: PoolBalance,
    /// Encoded display name for the perp market e.g. SOL-PERP
    pub name: [u8; 32],
    /// The perp market's claim on the insurance fund
    pub insurance_claim: InsuranceClaim,
    /// The max pnl imbalance before positive pnl asset weight is discounted
    /// pnl imbalance is the difference between long and short pnl. When it's greater than 0,
    /// the amm has negative pnl and the initial asset weight for positive pnl is discounted
    /// precision = QUOTE_PRECISION
    pub unrealized_pnl_max_imbalance: u64,
    /// The ts when the market will be expired. Only set if market is in reduce only mode
    pub expiry_ts: i64,
    /// The price at which positions will be settled. Only set if market is expired
    /// precision = PRICE_PRECISION
    pub expiry_price: i64,
    /// Every trade has a fill record id. This is the next id to be used
    pub next_fill_record_id: u64,
    /// Every funding rate update has a record id. This is the next id to be used
    pub next_funding_rate_record_id: u64,
    /// Every amm k updated has a record id. This is the next id to be used
    pub next_curve_record_id: u64,
    /// The initial margin fraction factor. Used to increase margin ratio for large positions
    /// precision: MARGIN_PRECISION
    pub imf_factor: u32,
    /// The imf factor for unrealized pnl. Used to discount asset weight for large positive pnl
    /// precision: MARGIN_PRECISION
    pub unrealized_pnl_imf_factor: u32,
    /// The fee the liquidator is paid for taking over perp position
    /// precision: LIQUIDATOR_FEE_PRECISION
    pub liquidator_fee: u32,
    /// The fee the insurance fund receives from liquidation
    /// precision: LIQUIDATOR_FEE_PRECISION
    pub if_liquidation_fee: u32,
    /// The margin ratio which determines how much collateral is required to open a position
    /// e.g. margin ratio of .1 means a user must have $100 of total collateral to open a $1000 position
    /// precision: MARGIN_PRECISION
    pub margin_ratio_initial: u32,
    /// The margin ratio which determines when a user will be liquidated
    /// e.g. margin ratio of .05 means a user must have $50 of total collateral to maintain a $1000 position
    /// else they will be liquidated
    /// precision: MARGIN_PRECISION
    pub margin_ratio_maintenance: u32,
    /// The initial asset weight for positive pnl. Negative pnl always has an asset weight of 1
    /// precision: SPOT_WEIGHT_PRECISION
    pub unrealized_pnl_initial_asset_weight: u32,
    /// The maintenance asset weight for positive pnl. Negative pnl always has an asset weight of 1
    /// precision: SPOT_WEIGHT_PRECISION
    pub unrealized_pnl_maintenance_asset_weight: u32,
    /// number of users in a position (base)
    pub number_of_users_with_base: u32,
    /// number of users in a position (pnl) or pnl (quote)
    pub number_of_users: u32,
    pub market_index: u16,
    /// Whether a market is active, reduce only, expired, etc
    /// Affects whether users can open/close positions
    pub status: MarketStatus,
    /// Currently only Perpetual markets are supported
    pub contract_type: ContractType,
    /// The contract tier determines how much insurance a market can receive, with more speculative markets receiving less insurance
    /// It also influences the order perp markets can be liquidated, with less speculative markets being liquidated first
    pub contract_tier: ContractTier,
    pub paused_operations: u8,
    /// The spot market that pnl is settled in
    pub quote_spot_market_index: u16,
    /// Between -100 and 100, represents what % to increase/decrease the fee by
    /// E.g. if this is -50 and the fee is 5bps, the new fee will be 2.5bps
    /// if this is 50 and the fee is 5bps, the new fee will be 7.5bps
    pub fee_adjustment: i16,
    /// fuel multiplier for perp funding
    /// precision: 10
    pub fuel_boost_position: u8,
    /// fuel multiplier for perp taker
    /// precision: 10
    pub fuel_boost_taker: u8,
    /// fuel multiplier for perp maker
    /// precision: 10
    pub fuel_boost_maker: u8,
    pub pool_id: u8,
    pub high_leverage_margin_ratio_initial: u16,
    pub high_leverage_margin_ratio_maintenance: u16,
    pub protected_maker_limit_price_divisor: u8,
    pub protected_maker_dynamic_divisor: u8,
    pub padding1: u32,
    pub last_fill_price: u64,
    pub padding: [u8; 24],
}

impl Default for PerpMarket {
    fn default() -> Self {
        PerpMarket {
            pubkey: Pubkey::default(),
            amm: AMM::default(),
            pnl_pool: PoolBalance::default(),
            name: [0; 32],
            insurance_claim: InsuranceClaim::default(),
            unrealized_pnl_max_imbalance: 0,
            expiry_ts: 0,
            expiry_price: 0,
            next_fill_record_id: 0,
            next_funding_rate_record_id: 0,
            next_curve_record_id: 0,
            imf_factor: 0,
            unrealized_pnl_imf_factor: 0,
            liquidator_fee: 0,
            if_liquidation_fee: 0,
            margin_ratio_initial: 0,
            margin_ratio_maintenance: 0,
            unrealized_pnl_initial_asset_weight: 0,
            unrealized_pnl_maintenance_asset_weight: 0,
            number_of_users_with_base: 0,
            number_of_users: 0,
            market_index: 0,
            status: MarketStatus::default(),
            contract_type: ContractType::default(),
            contract_tier: ContractTier::default(),
            paused_operations: 0,
            quote_spot_market_index: 0,
            fee_adjustment: 0,
            fuel_boost_position: 0,
            fuel_boost_taker: 0,
            fuel_boost_maker: 0,
            pool_id: 0,
            high_leverage_margin_ratio_initial: 0,
            high_leverage_margin_ratio_maintenance: 0,
            protected_maker_limit_price_divisor: 0,
            protected_maker_dynamic_divisor: 0,
            padding1: 0,
            last_fill_price: 0,
            padding: [0; 24],
        }
    }
}

impl Size for PerpMarket {
    const SIZE: usize = 1216;
}

impl MarketIndexOffset for PerpMarket {
    const MARKET_INDEX_OFFSET: usize = 1160;
}

impl PerpMarket {
    pub fn oracle_id(&self) -> OracleIdentifier {
        (self.amm.oracle, self.amm.oracle_source)
    }

    pub fn is_in_settlement(&self, now: i64) -> bool {
        let in_settlement = matches!(
            self.status,
            MarketStatus::Settlement | MarketStatus::Delisted
        );
        let expired = self.expiry_ts != 0 && now >= self.expiry_ts;
        in_settlement || expired
    }

    pub fn is_reduce_only(&self) -> DriftResult<bool> {
        Ok(self.status == MarketStatus::ReduceOnly)
    }

    pub fn is_operation_paused(&self, operation: PerpOperation) -> bool {
        PerpOperation::is_operation_paused(self.paused_operations, operation)
    }

    pub fn can_skip_auction_duration(
        &self,
        state: &State,
        amm_has_low_enough_inventory: bool,
    ) -> DriftResult<bool> {
        if state.amm_immediate_fill_paused()? {
            return Ok(false);
        }

        let amm_low_inventory_and_profitable = self.amm.net_revenue_since_last_funding
            >= DEFAULT_REVENUE_SINCE_LAST_FUNDING_SPREAD_RETREAT
            && amm_has_low_enough_inventory;
        let amm_oracle_no_latency = self.amm.oracle_source == OracleSource::Prelaunch
            || (self.amm.historical_oracle_data.last_oracle_delay == 0
                && self.amm.oracle_source == OracleSource::PythLazer);
        let can_skip = amm_low_inventory_and_profitable || amm_oracle_no_latency;

        if can_skip {
            msg!("market {} amm skipping auction duration", self.market_index);
        }

        Ok(can_skip)
    }

    pub fn has_too_much_drawdown(&self) -> DriftResult<bool> {
        let quote_drawdown_limit_breached = match self.contract_tier {
            ContractTier::A | ContractTier::B => {
                self.amm.net_revenue_since_last_funding
                    <= DEFAULT_REVENUE_SINCE_LAST_FUNDING_SPREAD_RETREAT * 400
            }
            _ => {
                self.amm.net_revenue_since_last_funding
                    <= DEFAULT_REVENUE_SINCE_LAST_FUNDING_SPREAD_RETREAT * 200
            }
        };

        if quote_drawdown_limit_breached {
            let percent_drawdown = self
                .amm
                .net_revenue_since_last_funding
                .cast::<i128>()?
                .safe_mul(PERCENTAGE_PRECISION_I128)?
                .safe_div(self.amm.total_fee_minus_distributions.max(1))?;

            let percent_drawdown_limit_breached = match self.contract_tier {
                ContractTier::A => percent_drawdown <= -PERCENTAGE_PRECISION_I128 / 50,
                ContractTier::B => percent_drawdown <= -PERCENTAGE_PRECISION_I128 / 33,
                ContractTier::C => percent_drawdown <= -PERCENTAGE_PRECISION_I128 / 25,
                _ => percent_drawdown <= -PERCENTAGE_PRECISION_I128 / 20,
            };

            if percent_drawdown_limit_breached {
                msg!("AMM has too much on-the-hour drawdown (percentage={}, quote={}) to accept fills",
                percent_drawdown,
                self.amm.net_revenue_since_last_funding
            );
                return Ok(true);
            }
        }

        Ok(false)
    }

    pub fn get_max_confidence_interval_multiplier(self) -> DriftResult<u64> {
        // assuming validity_guard_rails max confidence pct is 2%
        Ok(match self.contract_tier {
            ContractTier::A => 1,                  // 2%
            ContractTier::B => 1,                  // 2%
            ContractTier::C => 2,                  // 4%
            ContractTier::Speculative => 10,       // 20%
            ContractTier::HighlySpeculative => 50, // 100%
            ContractTier::Isolated => 50,          // 100%
        })
    }

    pub fn get_sanitize_clamp_denominator(self) -> DriftResult<Option<i64>> {
        Ok(match self.contract_tier {
            ContractTier::A => Some(10_i64),         // 10%
            ContractTier::B => Some(5_i64),          // 20%
            ContractTier::C => Some(2_i64),          // 50%
            ContractTier::Speculative => None, // DEFAULT_MAX_TWAP_UPDATE_PRICE_BAND_DENOMINATOR
            ContractTier::HighlySpeculative => None, // DEFAULT_MAX_TWAP_UPDATE_PRICE_BAND_DENOMINATOR
            ContractTier::Isolated => None, // DEFAULT_MAX_TWAP_UPDATE_PRICE_BAND_DENOMINATOR
        })
    }

    pub fn get_auction_end_min_max_divisors(self) -> DriftResult<(u64, u64)> {
        Ok(match self.contract_tier {
            ContractTier::A => (1000, 50),              // 10 bps, 2%
            ContractTier::B => (1000, 20),              // 10 bps, 5%
            ContractTier::C => (500, 20),               // 50 bps, 5%
            ContractTier::Speculative => (100, 10),     // 1%, 10%
            ContractTier::HighlySpeculative => (50, 5), // 2%, 20%
            ContractTier::Isolated => (50, 5),          // 2%, 20%
        })
    }

    pub fn get_max_price_divergence_for_funding_rate(
        self,
        oracle_price_twap: i64,
    ) -> DriftResult<i64> {
        // clamp to 3% price divergence for safer markets and higher for lower contract tiers
        if self.contract_tier.is_as_safe_as_contract(&ContractTier::B) {
            oracle_price_twap.safe_div(33) // 3%
        } else if self.contract_tier.is_as_safe_as_contract(&ContractTier::C) {
            oracle_price_twap.safe_div(20) // 5%
        } else {
            oracle_price_twap.safe_div(10) // 10%
        }
    }

    pub fn is_high_leverage_mode_enabled(&self) -> bool {
        self.high_leverage_margin_ratio_initial > 0
            && self.high_leverage_margin_ratio_maintenance > 0
    }

    pub fn get_margin_ratio(
        &self,
        size: u128,
        margin_type: MarginRequirementType,
        user_high_leverage_mode: bool,
    ) -> DriftResult<u32> {
        if self.status == MarketStatus::Settlement {
            return Ok(0); // no liability weight on size
        }

        let (margin_ratio_initial, margin_ratio_maintenance) =
            if user_high_leverage_mode && self.is_high_leverage_mode_enabled() {
                (
                    self.high_leverage_margin_ratio_initial.cast::<u32>()?,
                    self.high_leverage_margin_ratio_maintenance.cast::<u32>()?,
                )
            } else {
                (self.margin_ratio_initial, self.margin_ratio_maintenance)
            };

        let default_margin_ratio = match margin_type {
            MarginRequirementType::Initial => margin_ratio_initial,
            MarginRequirementType::Fill => {
                margin_ratio_initial.safe_add(margin_ratio_maintenance)? / 2
            }
            MarginRequirementType::Maintenance => margin_ratio_maintenance,
        };

        let size_adj_margin_ratio = calculate_size_premium_liability_weight(
            size,
            self.imf_factor,
            default_margin_ratio,
            MARGIN_PRECISION_U128,
        )?;

        let margin_ratio = default_margin_ratio.max(size_adj_margin_ratio);

        Ok(margin_ratio)
    }

    pub fn get_base_liquidator_fee(&self, user_high_leverage_mode: bool) -> u32 {
        if user_high_leverage_mode && self.is_high_leverage_mode_enabled() {
            // min(liquidator_fee, .8 * high_leverage_margin_ratio_maintenance)
            let margin_ratio = (self.high_leverage_margin_ratio_maintenance as u32)
                .saturating_mul(LIQUIDATION_FEE_TO_MARGIN_PRECISION_RATIO);
            self.liquidator_fee
                .min(margin_ratio.saturating_sub(margin_ratio / 5))
        } else {
            self.liquidator_fee
        }
    }

    pub fn get_max_liquidation_fee(&self) -> DriftResult<u32> {
        let max_liquidation_fee = (self.liquidator_fee.safe_mul(MAX_LIQUIDATION_MULTIPLIER)?).min(
            self.margin_ratio_maintenance
                .safe_mul(LIQUIDATION_FEE_PRECISION / MARGIN_PRECISION)
                .unwrap_or(u32::MAX),
        );
        Ok(max_liquidation_fee)
    }

    pub fn get_unrealized_asset_weight(
        &self,
        unrealized_pnl: i128,
        margin_type: MarginRequirementType,
    ) -> DriftResult<u32> {
        let mut margin_asset_weight = match margin_type {
            MarginRequirementType::Initial | MarginRequirementType::Fill => {
                self.unrealized_pnl_initial_asset_weight
            }
            MarginRequirementType::Maintenance => self.unrealized_pnl_maintenance_asset_weight,
        };

        if margin_asset_weight > 0
            && matches!(
                margin_type,
                MarginRequirementType::Fill | MarginRequirementType::Initial
            )
            && self.unrealized_pnl_max_imbalance > 0
        {
            let net_unsettled_pnl = amm::calculate_net_user_pnl(
                &self.amm,
                self.amm.historical_oracle_data.last_oracle_price,
            )?;

            if net_unsettled_pnl > self.unrealized_pnl_max_imbalance.cast::<i128>()? {
                margin_asset_weight = margin_asset_weight
                    .cast::<u128>()?
                    .safe_mul(self.unrealized_pnl_max_imbalance.cast()?)?
                    .safe_div(net_unsettled_pnl.unsigned_abs())?
                    .cast()?;
            }
        }

        // the asset weight for a position's unrealized pnl + unsettled pnl in the margin system
        // > 0 (positive balance)
        // < 0 (negative balance) always has asset weight = 1
        let unrealized_asset_weight = if unrealized_pnl > 0 {
            // todo: only discount the initial margin s.t. no one gets liquidated over upnl?

            // a larger imf factor -> lower asset weight
            match margin_type {
                MarginRequirementType::Initial | MarginRequirementType::Fill => {
                    if margin_asset_weight > 0 {
                        calculate_size_discount_asset_weight(
                            unrealized_pnl
                                .unsigned_abs()
                                .safe_mul(AMM_TO_QUOTE_PRECISION_RATIO)?,
                            self.unrealized_pnl_imf_factor,
                            margin_asset_weight,
                        )?
                    } else {
                        0
                    }
                }
                MarginRequirementType::Maintenance => self.unrealized_pnl_maintenance_asset_weight,
            }
        } else {
            SPOT_WEIGHT_PRECISION
        };

        Ok(unrealized_asset_weight)
    }

    pub fn get_open_interest(&self) -> u128 {
        self.amm
            .base_asset_amount_long
            .abs()
            .max(self.amm.base_asset_amount_short.abs())
            .unsigned_abs()
    }

    pub fn get_market_depth_for_funding_rate(&self) -> DriftResult<u64> {
        // base amount used on user orders for funding calculation

        let open_interest = self.get_open_interest();

        let depth = (open_interest.safe_div(1000)?.cast::<u64>()?).clamp(
            self.amm.min_order_size.safe_mul(100)?,
            self.amm.min_order_size.safe_mul(5000)?,
        );

        Ok(depth)
    }

    pub fn is_price_divergence_ok_for_settle_pnl(&self, oracle_price: i64) -> DriftResult<bool> {
        let oracle_divergence = oracle_price
            .safe_sub(self.amm.historical_oracle_data.last_oracle_price_twap_5min)?
            .safe_mul(PERCENTAGE_PRECISION_I64)?
            .safe_div(
                self.amm
                    .historical_oracle_data
                    .last_oracle_price_twap_5min
                    .min(oracle_price),
            )?
            .unsigned_abs();

        let oracle_divergence_limit = match self.contract_tier {
            ContractTier::A => PERCENTAGE_PRECISION_U64 / 200, // 50 bps
            ContractTier::B => PERCENTAGE_PRECISION_U64 / 200, // 50 bps
            ContractTier::C => PERCENTAGE_PRECISION_U64 / 100, // 100 bps
            ContractTier::Speculative => PERCENTAGE_PRECISION_U64 / 40, // 250 bps
            ContractTier::HighlySpeculative => PERCENTAGE_PRECISION_U64 / 40, // 250 bps
            ContractTier::Isolated => PERCENTAGE_PRECISION_U64 / 40, // 250 bps
        };

        if oracle_divergence >= oracle_divergence_limit {
            msg!(
                "market_index={} price divergence too large to safely settle pnl: {} >= {}",
                self.market_index,
                oracle_divergence,
                oracle_divergence_limit
            );
            return Ok(false);
        }

        let min_price =
            oracle_price.min(self.amm.historical_oracle_data.last_oracle_price_twap_5min);

        let std_limit = match self.contract_tier {
            ContractTier::A => min_price / 50,                 // 200 bps
            ContractTier::B => min_price / 50,                 // 200 bps
            ContractTier::C => min_price / 20,                 // 500 bps
            ContractTier::Speculative => min_price / 10,       // 1000 bps
            ContractTier::HighlySpeculative => min_price / 10, // 1000 bps
            ContractTier::Isolated => min_price / 10,          // 1000 bps
        }
        .unsigned_abs();

        if self.amm.oracle_std.max(self.amm.mark_std) >= std_limit {
            msg!(
                "market_index={} std too large to safely settle pnl: {} >= {}",
                self.market_index,
                self.amm.oracle_std.max(self.amm.mark_std),
                std_limit
            );
            return Ok(false);
        }

        Ok(true)
    }

    pub fn can_sanitize_market_order_auctions(&self) -> bool {
        self.amm.oracle_source != OracleSource::Prelaunch
    }

    pub fn is_prediction_market(&self) -> bool {
        self.contract_type == ContractType::Prediction
    }

    pub fn get_quote_asset_reserve_prediction_market_bounds(
        &self,
        direction: PositionDirection,
    ) -> DriftResult<(u128, u128)> {
        let mut quote_asset_reserve_lower_bound = 0_u128;

        //precision scaling: 1e6 -> 1e12 -> 1e6
        let peg_sqrt = (self
            .amm
            .peg_multiplier
            .safe_mul(PEG_PRECISION)?
            .saturating_add(1))
        .nth_root(2)
        .saturating_add(1);

        // $1 limit
        let mut quote_asset_reserve_upper_bound = self
            .amm
            .sqrt_k
            .safe_mul(peg_sqrt)?
            .safe_div(self.amm.peg_multiplier)?;

        // for price [0,1] maintain following invariants:
        if direction == PositionDirection::Long {
            // lowest ask price is $0.05
            quote_asset_reserve_lower_bound = self
                .amm
                .sqrt_k
                .safe_mul(22361)?
                .safe_mul(peg_sqrt)?
                .safe_div(100000)?
                .safe_div(self.amm.peg_multiplier)?
        } else {
            // highest bid price is $0.95
            quote_asset_reserve_upper_bound = self
                .amm
                .sqrt_k
                .safe_mul(97467)?
                .safe_mul(peg_sqrt)?
                .safe_div(100000)?
                .safe_div(self.amm.peg_multiplier)?
        }

        Ok((
            quote_asset_reserve_lower_bound,
            quote_asset_reserve_upper_bound,
        ))
    }

    pub fn get_protected_maker_params(&self) -> ProtectedMakerParams {
        let dynamic_offset = if self.protected_maker_dynamic_divisor > 0 {
            self.amm.oracle_std.max(self.amm.mark_std) / self.protected_maker_dynamic_divisor as u64
        } else {
            0
        };

        ProtectedMakerParams {
            limit_price_divisor: self.protected_maker_limit_price_divisor,
            dynamic_offset,
            tick_size: self.amm.order_tick_size,
        }
    }

    pub fn get_min_perp_auction_duration(&self, default_min_auction_duration: u8) -> u8 {
        if self.amm.taker_speed_bump_override != 0 {
            self.amm.taker_speed_bump_override.max(0).unsigned_abs()
        } else {
            default_min_auction_duration
        }
    }

    pub fn get_trigger_price(
        &self,
        oracle_price: i64,
        now: i64,
        use_median_price: bool,
    ) -> DriftResult<u64> {
        if !use_median_price {
            return oracle_price.cast::<u64>();
        }

        let last_fill_price = self.last_fill_price;

        let mark_price_5min_twap = self.amm.last_mark_price_twap_5min;
        let last_oracle_price_twap_5min =
            self.amm.historical_oracle_data.last_oracle_price_twap_5min;

        let basis_5min = mark_price_5min_twap
            .cast::<i64>()?
            .safe_sub(last_oracle_price_twap_5min)?;

        let oracle_plus_basis_5min = oracle_price.safe_add(basis_5min)?.cast::<u64>()?;

        let last_funding_basis = self.get_last_funding_basis(oracle_price, now)?;

        let oracle_plus_funding_basis = oracle_price.safe_add(last_funding_basis)?.cast::<u64>()?;

        let median_price = if last_fill_price > 0 {
            println!(
                "last_fill_price: {} oracle_plus_funding_basis: {} oracle_plus_basis_5min: {}",
                last_fill_price, oracle_plus_funding_basis, oracle_plus_basis_5min
            );
            let mut prices = [
                last_fill_price,
                oracle_plus_funding_basis,
                oracle_plus_basis_5min,
            ];
            prices.sort_unstable();

            prices[1]
        } else {
            let mut prices = [
                oracle_price.unsigned_abs(),
                oracle_plus_funding_basis,
                oracle_plus_basis_5min,
            ];
            prices.sort_unstable();

            prices[1]
        };

        self.clamp_trigger_price(oracle_price.unsigned_abs(), median_price)
    }

    #[inline(always)]
    fn get_last_funding_basis(&self, oracle_price: i64, now: i64) -> DriftResult<i64> {
        if self.amm.last_funding_oracle_twap > 0 {
            let last_funding_rate = self
                .amm
                .last_funding_rate
                .cast::<i128>()?
                .safe_mul(PRICE_PRECISION_I128)?
                .safe_div(self.amm.last_funding_oracle_twap.cast::<i128>()?)?
                .safe_mul(24)?;
            let last_funding_rate_pre_adj =
                last_funding_rate.safe_sub(FUNDING_RATE_OFFSET_PERCENTAGE as i128)?;

            let time_left_until_funding_update = now
                .safe_sub(self.amm.last_funding_rate_ts)?
                .min(self.amm.funding_period);

            let last_funding_basis = oracle_price
                .cast::<i128>()?
                .safe_mul(last_funding_rate_pre_adj)?
                .safe_div(PERCENTAGE_PRECISION_I128)?
                .safe_mul(
                    self.amm
                        .funding_period
                        .safe_sub(time_left_until_funding_update)?
                        .cast::<i128>()?,
                )?
                .safe_div(self.amm.funding_period.cast::<i128>()?)?
                / FUNDING_RATE_BUFFER_I128;

            last_funding_basis.cast::<i64>()
        } else {
            Ok(0)
        }
    }

    #[inline(always)]
    fn clamp_trigger_price(&self, oracle_price: u64, median_price: u64) -> DriftResult<u64> {
        let max_bps_diff = if matches!(self.contract_tier, ContractTier::A | ContractTier::B) {
            500 // 20 BPS
        } else if matches!(self.contract_tier, ContractTier::C) {
            100 // 100 BPS
        } else {
            40 // 250 BPS
        };
        let max_oracle_diff = oracle_price / max_bps_diff;

        Ok(median_price.clamp(
            oracle_price.safe_sub(max_oracle_diff)?,
            oracle_price.safe_add(max_oracle_diff)?,
        ))
    }

    #[inline(always)]
    pub fn get_mm_oracle_price_data(
        &self,
        oracle_price_data: OraclePriceData,
        clock_slot: u64,
        oracle_guard_rails: &ValidityGuardRails,
    ) -> DriftResult<MMOraclePriceData> {
        let delay = clock_slot
            .cast::<i64>()?
            .safe_sub(self.amm.mm_oracle_slot.cast::<i64>()?)?;
        let oracle_data = OraclePriceData {
            price: self.amm.mm_oracle_price,
            delay,
            sequence_id: None,
            confidence: oracle_price_data.confidence,
            has_sufficient_number_of_data_points: true,
        };
        let oracle_validity = if self.amm.mm_oracle_price == 0 {
            OracleValidity::NonPositive
        } else {
            oracle_validity(
                MarketType::Perp,
                self.market_index,
                self.amm.historical_oracle_data.last_oracle_price_twap,
                &oracle_data,
                &oracle_guard_rails,
                self.get_max_confidence_interval_multiplier()?,
                &self.amm.oracle_source,
                LogMode::MMOracle,
                self.amm.oracle_slot_delay_override,
            )?
        };
        Ok(MMOraclePriceData::new(
            self.amm.mm_oracle_price,
            delay,
            self.amm.mm_oracle_sequence_id,
            oracle_validity,
            oracle_price_data,
        )?)
    }
}

#[cfg(test)]
impl PerpMarket {
    pub fn default_test() -> Self {
        let amm = AMM::default_test();
        PerpMarket {
            amm,
            margin_ratio_initial: 1000,
            margin_ratio_maintenance: 500,
            ..PerpMarket::default()
        }
    }

    pub fn default_btc_test() -> Self {
        let amm = AMM::default_btc_test();
        PerpMarket {
            amm,
            margin_ratio_initial: 1000,    // 10x
            margin_ratio_maintenance: 500, // 5x
            status: MarketStatus::Initialized,
            ..PerpMarket::default()
        }
    }
}

#[zero_copy(unsafe)]
#[derive(Default, Eq, PartialEq, Debug)]
#[repr(C)]
pub struct InsuranceClaim {
    /// The amount of revenue last settled
    /// Positive if funds left the perp market,
    /// negative if funds were pulled into the perp market
    /// precision: QUOTE_PRECISION
    pub revenue_withdraw_since_last_settle: i64,
    /// The max amount of revenue that can be withdrawn per period
    /// precision: QUOTE_PRECISION
    pub max_revenue_withdraw_per_period: u64,
    /// The max amount of insurance that perp market can use to resolve bankruptcy and pnl deficits
    /// precision: QUOTE_PRECISION
    pub quote_max_insurance: u64,
    /// The amount of insurance that has been used to resolve bankruptcy and pnl deficits
    /// precision: QUOTE_PRECISION
    pub quote_settled_insurance: u64,
    /// The last time revenue was settled in/out of market
    pub last_revenue_withdraw_ts: i64,
}

#[zero_copy(unsafe)]
#[derive(Default, Eq, PartialEq, Debug)]
#[repr(C)]
pub struct PoolBalance {
    /// To get the pool's token amount, you must multiply the scaled balance by the market's cumulative
    /// deposit interest
    /// precision: SPOT_BALANCE_PRECISION
    pub scaled_balance: u128,
    /// The spot market the pool is for
    pub market_index: u16,
    pub padding: [u8; 6],
}

impl SpotBalance for PoolBalance {
    fn market_index(&self) -> u16 {
        self.market_index
    }

    fn balance_type(&self) -> &SpotBalanceType {
        &SpotBalanceType::Deposit
    }

    fn balance(&self) -> u128 {
        self.scaled_balance
    }

    fn increase_balance(&mut self, delta: u128) -> DriftResult {
        self.scaled_balance = self.scaled_balance.safe_add(delta)?;
        Ok(())
    }

    fn decrease_balance(&mut self, delta: u128) -> DriftResult {
        self.scaled_balance = self.scaled_balance.safe_sub(delta)?;
        Ok(())
    }

    fn update_balance_type(&mut self, _balance_type: SpotBalanceType) -> DriftResult {
        Err(ErrorCode::CantUpdateSpotBalanceType)
    }
}

#[assert_no_slop]
#[zero_copy(unsafe)]
#[derive(Debug, PartialEq, Eq)]
#[repr(C)]
pub struct AMM {
    /// oracle price data public key
    pub oracle: Pubkey,
    /// stores historically witnessed oracle data
    pub historical_oracle_data: HistoricalOracleData,
    /// accumulated base asset amount since inception per lp share
    /// precision: QUOTE_PRECISION
    pub base_asset_amount_per_lp: i128,
    /// accumulated quote asset amount since inception per lp share
    /// precision: QUOTE_PRECISION
    pub quote_asset_amount_per_lp: i128,
    /// partition of fees from perp market trading moved from pnl settlements
    pub fee_pool: PoolBalance,
    /// `x` reserves for constant product mm formula (x * y = k)
    /// precision: AMM_RESERVE_PRECISION
    pub base_asset_reserve: u128,
    /// `y` reserves for constant product mm formula (x * y = k)
    /// precision: AMM_RESERVE_PRECISION
    pub quote_asset_reserve: u128,
    /// determines how close the min/max base asset reserve sit vs base reserves
    /// allow for decreasing slippage without increasing liquidity and v.v.
    /// precision: PERCENTAGE_PRECISION
    pub concentration_coef: u128,
    /// minimum base_asset_reserve allowed before AMM is unavailable
    /// precision: AMM_RESERVE_PRECISION
    pub min_base_asset_reserve: u128,
    /// maximum base_asset_reserve allowed before AMM is unavailable
    /// precision: AMM_RESERVE_PRECISION
    pub max_base_asset_reserve: u128,
    /// `sqrt(k)` in constant product mm formula (x * y = k). stored to avoid drift caused by integer math issues
    /// precision: AMM_RESERVE_PRECISION
    pub sqrt_k: u128,
    /// normalizing numerical factor for y, its use offers lowest slippage in cp-curve when market is balanced
    /// precision: PEG_PRECISION
    pub peg_multiplier: u128,
    /// y when market is balanced. stored to save computation
    /// precision: AMM_RESERVE_PRECISION
    pub terminal_quote_asset_reserve: u128,
    /// always non-negative. tracks number of total longs in market (regardless of counterparty)
    /// precision: BASE_PRECISION
    pub base_asset_amount_long: i128,
    /// always non-positive. tracks number of total shorts in market (regardless of counterparty)
    /// precision: BASE_PRECISION
    pub base_asset_amount_short: i128,
    /// tracks net position (longs-shorts) in market with AMM as counterparty
    /// precision: BASE_PRECISION
    pub base_asset_amount_with_amm: i128,
    /// tracks net position (longs-shorts) in market with LPs as counterparty
    /// precision: BASE_PRECISION
    pub base_asset_amount_with_unsettled_lp: i128,
    /// max allowed open interest, blocks trades that breach this value
    /// precision: BASE_PRECISION
    pub max_open_interest: u128,
    /// sum of all user's perp quote_asset_amount in market
    /// precision: QUOTE_PRECISION
    pub quote_asset_amount: i128,
    /// sum of all long user's quote_entry_amount in market
    /// precision: QUOTE_PRECISION
    pub quote_entry_amount_long: i128,
    /// sum of all short user's quote_entry_amount in market
    /// precision: QUOTE_PRECISION
    pub quote_entry_amount_short: i128,
    /// sum of all long user's quote_break_even_amount in market
    /// precision: QUOTE_PRECISION
    pub quote_break_even_amount_long: i128,
    /// sum of all short user's quote_break_even_amount in market
    /// precision: QUOTE_PRECISION
    pub quote_break_even_amount_short: i128,
    /// total user lp shares of sqrt_k (protocol owned liquidity = sqrt_k - last_funding_rate)
    /// precision: AMM_RESERVE_PRECISION
    pub user_lp_shares: u128,
    /// last funding rate in this perp market (unit is quote per base)
    /// precision: FUNDING_RATE_PRECISION
    pub last_funding_rate: i64,
    /// last funding rate for longs in this perp market (unit is quote per base)
    /// precision: FUNDING_RATE_PRECISION
    pub last_funding_rate_long: i64,
    /// last funding rate for shorts in this perp market (unit is quote per base)
    /// precision: QUOTE_PRECISION
    pub last_funding_rate_short: i64,
    /// estimate of last 24h of funding rate perp market (unit is quote per base)
    /// precision: QUOTE_PRECISION
    pub last_24h_avg_funding_rate: i64,
    /// total fees collected by this perp market
    /// precision: QUOTE_PRECISION
    pub total_fee: i128,
    /// total fees collected by the vAMM's bid/ask spread
    /// precision: QUOTE_PRECISION
    pub total_mm_fee: i128,
    /// total fees collected by exchange fee schedule
    /// precision: QUOTE_PRECISION
    pub total_exchange_fee: u128,
    /// total fees minus any recognized upnl and pool withdraws
    /// precision: QUOTE_PRECISION
    pub total_fee_minus_distributions: i128,
    /// sum of all fees from fee pool withdrawn to revenue pool
    /// precision: QUOTE_PRECISION
    pub total_fee_withdrawn: u128,
    /// all fees collected by market for liquidations
    /// precision: QUOTE_PRECISION
    pub total_liquidation_fee: u128,
    /// accumulated funding rate for longs since inception in market
    pub cumulative_funding_rate_long: i128,
    /// accumulated funding rate for shorts since inception in market
    pub cumulative_funding_rate_short: i128,
    /// accumulated social loss paid by users since inception in market
    pub total_social_loss: u128,
    /// transformed base_asset_reserve for users going long
    /// precision: AMM_RESERVE_PRECISION
    pub ask_base_asset_reserve: u128,
    /// transformed quote_asset_reserve for users going long
    /// precision: AMM_RESERVE_PRECISION
    pub ask_quote_asset_reserve: u128,
    /// transformed base_asset_reserve for users going short
    /// precision: AMM_RESERVE_PRECISION
    pub bid_base_asset_reserve: u128,
    /// transformed quote_asset_reserve for users going short
    /// precision: AMM_RESERVE_PRECISION
    pub bid_quote_asset_reserve: u128,
    /// the last seen oracle price partially shrunk toward the amm reserve price
    /// precision: PRICE_PRECISION
    pub last_oracle_normalised_price: i64,
    /// the gap between the oracle price and the reserve price = y * peg_multiplier / x
    pub last_oracle_reserve_price_spread_pct: i64,
    /// average estimate of bid price over funding_period
    /// precision: PRICE_PRECISION
    pub last_bid_price_twap: u64,
    /// average estimate of ask price over funding_period
    /// precision: PRICE_PRECISION
    pub last_ask_price_twap: u64,
    /// average estimate of (bid+ask)/2 price over funding_period
    /// precision: PRICE_PRECISION
    pub last_mark_price_twap: u64,
    /// average estimate of (bid+ask)/2 price over FIVE_MINUTES
    pub last_mark_price_twap_5min: u64,
    /// the last blockchain slot the amm was updated
    pub last_update_slot: u64,
    /// the pct size of the oracle confidence interval
    /// precision: PERCENTAGE_PRECISION
    pub last_oracle_conf_pct: u64,
    /// the total_fee_minus_distribution change since the last funding update
    /// precision: QUOTE_PRECISION
    pub net_revenue_since_last_funding: i64,
    /// the last funding rate update unix_timestamp
    pub last_funding_rate_ts: i64,
    /// the peridocity of the funding rate updates
    pub funding_period: i64,
    /// the base step size (increment) of orders
    /// precision: BASE_PRECISION
    pub order_step_size: u64,
    /// the price tick size of orders
    /// precision: PRICE_PRECISION
    pub order_tick_size: u64,
    /// the minimum base size of an order
    /// precision: BASE_PRECISION
    pub min_order_size: u64,
    /// the max base size a single user can have
    /// precision: BASE_PRECISION
    pub mm_oracle_slot: u64,
    /// estimated total of volume in market
    /// QUOTE_PRECISION
    pub volume_24h: u64,
    /// the volume intensity of long fills against AMM
    pub long_intensity_volume: u64,
    /// the volume intensity of short fills against AMM
    pub short_intensity_volume: u64,
    /// the blockchain unix timestamp at the time of the last trade
    pub last_trade_ts: i64,
    /// estimate of standard deviation of the fill (mark) prices
    /// precision: PRICE_PRECISION
    pub mark_std: u64,
    /// estimate of standard deviation of the oracle price at each update
    /// precision: PRICE_PRECISION
    pub oracle_std: u64,
    /// the last unix_timestamp the mark twap was updated
    pub last_mark_price_twap_ts: i64,
    /// the minimum spread the AMM can quote. also used as step size for some spread logic increases.
    pub base_spread: u32,
    /// the maximum spread the AMM can quote
    pub max_spread: u32,
    /// the spread for asks vs the reserve price
    pub long_spread: u32,
    /// the spread for bids vs the reserve price
    pub short_spread: u32,
    /// MM oracle price
    pub mm_oracle_price: i64,
    /// the fraction of total available liquidity a single fill on the AMM can consume
    pub max_fill_reserve_fraction: u16,
    /// the maximum slippage a single fill on the AMM can push
    pub max_slippage_ratio: u16,
    /// the update intensity of AMM formulaic updates (adjusting k). 0-100
    pub curve_update_intensity: u8,
    /// the jit intensity of AMM. larger intensity means larger participation in jit. 0 means no jit participation.
    /// (0, 100] is intensity for protocol-owned AMM. (100, 200] is intensity for user LP-owned AMM.
    pub amm_jit_intensity: u8,
    /// the oracle provider information. used to decode/scale the oracle public key
    pub oracle_source: OracleSource,
    /// tracks whether the oracle was considered valid at the last AMM update
    pub last_oracle_valid: bool,
    /// the target value for `base_asset_amount_per_lp`, used during AMM JIT with LP split
    /// precision: BASE_PRECISION
    pub target_base_asset_amount_per_lp: i32,
    /// expo for unit of per_lp, base 10 (if per_lp_base=X, then per_lp unit is 10^X)
    pub per_lp_base: i8,
    /// the override for the state.min_perp_auction_duration
    /// 0 is no override, -1 is disable speed bump, 1-100 is literal speed bump
    pub taker_speed_bump_override: i8,
    /// signed scale amm_spread similar to fee_adjustment logic (-100 = 0, 100 = double)
    pub amm_spread_adjustment: i8,
    pub oracle_slot_delay_override: i8,
    pub mm_oracle_sequence_id: u64,
    pub net_unsettled_funding_pnl: i64,
    pub quote_asset_amount_with_unsettled_lp: i64,
    pub reference_price_offset: i32,
    /// signed scale amm_spread similar to fee_adjustment logic (-100 = 0, 100 = double)
    pub amm_inventory_spread_adjustment: i8,
    pub padding: [u8; 3],
    pub last_funding_oracle_twap: i64,
}

impl Default for AMM {
    fn default() -> Self {
        AMM {
            oracle: Pubkey::default(),
            historical_oracle_data: HistoricalOracleData::default(),
            base_asset_amount_per_lp: 0,
            quote_asset_amount_per_lp: 0,
            fee_pool: PoolBalance::default(),
            base_asset_reserve: 0,
            quote_asset_reserve: 0,
            concentration_coef: 0,
            min_base_asset_reserve: 0,
            max_base_asset_reserve: 0,
            sqrt_k: 0,
            peg_multiplier: 0,
            terminal_quote_asset_reserve: 0,
            base_asset_amount_long: 0,
            base_asset_amount_short: 0,
            base_asset_amount_with_amm: 0,
            base_asset_amount_with_unsettled_lp: 0,
            max_open_interest: 0,
            quote_asset_amount: 0,
            quote_entry_amount_long: 0,
            quote_entry_amount_short: 0,
            quote_break_even_amount_long: 0,
            quote_break_even_amount_short: 0,
            user_lp_shares: 0,
            last_funding_rate: 0,
            last_funding_rate_long: 0,
            last_funding_rate_short: 0,
            last_24h_avg_funding_rate: 0,
            total_fee: 0,
            total_mm_fee: 0,
            total_exchange_fee: 0,
            total_fee_minus_distributions: 0,
            total_fee_withdrawn: 0,
            total_liquidation_fee: 0,
            cumulative_funding_rate_long: 0,
            cumulative_funding_rate_short: 0,
            total_social_loss: 0,
            ask_base_asset_reserve: 0,
            ask_quote_asset_reserve: 0,
            bid_base_asset_reserve: 0,
            bid_quote_asset_reserve: 0,
            last_oracle_normalised_price: 0,
            last_oracle_reserve_price_spread_pct: 0,
            last_bid_price_twap: 0,
            last_ask_price_twap: 0,
            last_mark_price_twap: 0,
            last_mark_price_twap_5min: 0,
            last_update_slot: 0,
            last_oracle_conf_pct: 0,
            net_revenue_since_last_funding: 0,
            last_funding_rate_ts: 0,
            funding_period: 0,
            order_step_size: 0,
            order_tick_size: 0,
            min_order_size: 1,
            volume_24h: 0,
            long_intensity_volume: 0,
            short_intensity_volume: 0,
            last_trade_ts: 0,
            mark_std: 0,
            oracle_std: 0,
            last_mark_price_twap_ts: 0,
            base_spread: 0,
            max_spread: 0,
            long_spread: 0,
            short_spread: 0,
            mm_oracle_price: 0,
            mm_oracle_slot: 0,
            max_fill_reserve_fraction: 0,
            max_slippage_ratio: 0,
            curve_update_intensity: 0,
            amm_jit_intensity: 0,
            oracle_source: OracleSource::default(),
            last_oracle_valid: false,
            target_base_asset_amount_per_lp: 0,
            per_lp_base: 0,
            taker_speed_bump_override: 0,
            amm_spread_adjustment: 0,
            oracle_slot_delay_override: 0,
            mm_oracle_sequence_id: 0,
            net_unsettled_funding_pnl: 0,
            quote_asset_amount_with_unsettled_lp: 0,
            reference_price_offset: 0,
            amm_inventory_spread_adjustment: 0,
            padding: [0; 3],
            last_funding_oracle_twap: 0,
        }
    }
}

impl AMM {
    pub fn get_fallback_price(
        self,
        direction: &PositionDirection,
        amm_available_liquidity: u64,
        oracle_price: i64,
        seconds_til_order_expiry: i64,
    ) -> DriftResult<u64> {
        // PRICE_PRECISION
        if direction.eq(&PositionDirection::Long) {
            // pick amm ask + buffer if theres liquidity
            // otherwise be aggressive vs oracle + 1hr premium
            if amm_available_liquidity >= self.min_order_size {
                let reserve_price = self.reserve_price()?;
                let amm_ask_price: i64 = self.ask_price(reserve_price)?.cast()?;
                amm_ask_price
                    .safe_add(amm_ask_price / (seconds_til_order_expiry * 20).clamp(100, 200))?
                    .cast::<u64>()
            } else {
                oracle_price
                    .safe_add(
                        self.last_ask_price_twap
                            .cast::<i64>()?
                            .safe_sub(self.historical_oracle_data.last_oracle_price_twap)?
                            .max(0),
                    )?
                    .safe_add(oracle_price / (seconds_til_order_expiry * 2).clamp(10, 50))?
                    .cast::<u64>()
            }
        } else {
            // pick amm bid - buffer if theres liquidity
            // otherwise be aggressive vs oracle + 1hr bid premium
            if amm_available_liquidity >= self.min_order_size {
                let reserve_price = self.reserve_price()?;
                let amm_bid_price: i64 = self.bid_price(reserve_price)?.cast()?;
                amm_bid_price
                    .safe_sub(amm_bid_price / (seconds_til_order_expiry * 20).clamp(100, 200))?
                    .cast::<u64>()
            } else {
                oracle_price
                    .safe_add(
                        self.last_bid_price_twap
                            .cast::<i64>()?
                            .safe_sub(self.historical_oracle_data.last_oracle_price_twap)?
                            .min(0),
                    )?
                    .safe_sub(oracle_price / (seconds_til_order_expiry * 2).clamp(10, 50))?
                    .max(0)
                    .cast::<u64>()
            }
        }
    }

    pub fn get_lower_bound_sqrt_k(self) -> DriftResult<u128> {
<<<<<<< HEAD
        Ok(self.sqrt_k)
=======
        Ok(self.sqrt_k.min(
            (self.min_order_size.cast::<u128>()?)
                .max(self.base_asset_amount_with_amm.unsigned_abs()),
        ))
>>>>>>> 1e129e32
    }

    pub fn get_protocol_owned_position(self) -> DriftResult<i64> {
        self.base_asset_amount_with_amm.cast::<i64>()
    }

    pub fn get_max_reference_price_offset(self) -> DriftResult<i64> {
        if self.curve_update_intensity <= 100 {
            return Ok(0);
        }

        let lower_bound_multiplier: i64 =
            self.curve_update_intensity.safe_sub(100)?.cast::<i64>()?;

        // always higher of 1-100 bps of price offset and half of the market's max_spread
        let lb_bps =
            (PERCENTAGE_PRECISION.cast::<i64>()? / 10000).safe_mul(lower_bound_multiplier)?;
        let max_offset = (self.max_spread.cast::<i64>()? / 2).max(lb_bps);

        Ok(max_offset)
    }

    pub fn amm_wants_to_jit_make(&self, taker_direction: PositionDirection) -> DriftResult<bool> {
        let amm_wants_to_jit_make = match taker_direction {
            PositionDirection::Long => {
                self.base_asset_amount_with_amm < -(self.order_step_size.cast()?)
            }
            PositionDirection::Short => {
                self.base_asset_amount_with_amm > (self.order_step_size.cast()?)
            }
        };
        Ok(amm_wants_to_jit_make && self.amm_jit_is_active())
    }

<<<<<<< HEAD
    pub fn amm_lp_allowed_to_jit_make(&self, amm_wants_to_jit_make: bool) -> DriftResult<bool> {
        // only allow lps to make when the amm inventory is below a certain level of available liquidity
=======
    pub fn amm_has_low_enough_inventory(&self, amm_wants_to_jit_make: bool) -> DriftResult<bool> {
        // mark low inventory if below a certain level of available liquidity
>>>>>>> 1e129e32
        // i.e. 10%
        if amm_wants_to_jit_make {
            // inventory scale
            let (max_bids, max_asks) = amm::_calculate_market_open_bids_asks(
                self.base_asset_reserve,
                self.min_base_asset_reserve,
                self.max_base_asset_reserve,
            )?;

            let protocol_owned_min_side_liquidity = max_bids.min(max_asks.abs());

            Ok(self.base_asset_amount_with_amm.abs()
                < protocol_owned_min_side_liquidity.safe_div(10)?)
        } else {
            Ok(true)
        }
    }

    pub fn amm_jit_is_active(&self) -> bool {
        self.amm_jit_intensity > 0
    }

    pub fn reserve_price(&self) -> DriftResult<u64> {
        amm::calculate_price(
            self.quote_asset_reserve,
            self.base_asset_reserve,
            self.peg_multiplier,
        )
    }

    pub fn bid_price(&self, reserve_price: u64) -> DriftResult<u64> {
        let adjusted_spread =
            (-(self.short_spread.cast::<i32>()?)).safe_add(self.reference_price_offset)?;
        let multiplier = BID_ASK_SPREAD_PRECISION_I128.safe_add(adjusted_spread.cast::<i128>()?)?;

        reserve_price
            .cast::<u128>()?
            .safe_mul(multiplier.cast::<u128>()?)?
            .safe_div(BID_ASK_SPREAD_PRECISION_U128)?
            .cast()
    }

    pub fn ask_price(&self, reserve_price: u64) -> DriftResult<u64> {
        let adjusted_spread = self
            .long_spread
            .cast::<i32>()?
            .safe_add(self.reference_price_offset)?;

        let multiplier = BID_ASK_SPREAD_PRECISION_I128.safe_add(adjusted_spread.cast::<i128>()?)?;

        reserve_price
            .cast::<u128>()?
            .safe_mul(multiplier.cast::<u128>()?)?
            .safe_div(BID_ASK_SPREAD_PRECISION_U128)?
            .cast()
    }

    pub fn bid_ask_price(&self, reserve_price: u64) -> DriftResult<(u64, u64)> {
        let bid_price = self.bid_price(reserve_price)?;
        let ask_price = self.ask_price(reserve_price)?;
        Ok((bid_price, ask_price))
    }

    pub fn last_ask_premium(&self) -> DriftResult<i64> {
        let reserve_price = self.reserve_price()?;
        let ask_price = self.ask_price(reserve_price)?.cast::<i64>()?;
        ask_price.safe_sub(self.historical_oracle_data.last_oracle_price)
    }

    pub fn last_bid_discount(&self) -> DriftResult<i64> {
        let reserve_price = self.reserve_price()?;
        let bid_price = self.bid_price(reserve_price)?.cast::<i64>()?;
        self.historical_oracle_data
            .last_oracle_price
            .safe_sub(bid_price)
    }

    pub fn can_lower_k(&self) -> DriftResult<bool> {
        let (max_bids, max_asks) = amm::calculate_market_open_bids_asks(self)?;
        let min_order_size_u128 = self.min_order_size.cast::<u128>()?;

        let can_lower = (self.base_asset_amount_with_amm.unsigned_abs()
            < max_bids.unsigned_abs().min(max_asks.unsigned_abs()))
            && (self
                .base_asset_amount_with_amm
                .unsigned_abs()
                .max(min_order_size_u128)
                < self.sqrt_k)
            && (min_order_size_u128 < max_bids.unsigned_abs().max(max_asks.unsigned_abs()));

        Ok(can_lower)
    }

    pub fn get_oracle_twap(
        &self,
        price_oracle: &AccountInfo,
        slot: u64,
    ) -> DriftResult<Option<i64>> {
        match self.oracle_source {
            OracleSource::Pyth | OracleSource::PythStableCoin => {
                Ok(Some(self.get_pyth_twap(price_oracle, &OracleSource::Pyth)?))
            }
            OracleSource::Pyth1K => Ok(Some(
                self.get_pyth_twap(price_oracle, &OracleSource::Pyth1K)?,
            )),
            OracleSource::Pyth1M => Ok(Some(
                self.get_pyth_twap(price_oracle, &OracleSource::Pyth1M)?,
            )),
            OracleSource::Switchboard => Ok(Some(get_switchboard_price(price_oracle, slot)?.price)),
            OracleSource::SwitchboardOnDemand => {
                Ok(Some(get_sb_on_demand_price(price_oracle, slot)?.price))
            }
            OracleSource::QuoteAsset => {
                msg!("Can't get oracle twap for quote asset");
                Err(ErrorCode::DefaultError)
            }
            OracleSource::Prelaunch => Ok(Some(get_prelaunch_price(price_oracle, slot)?.price)),
            OracleSource::PythPull | OracleSource::PythStableCoinPull => Ok(Some(
                self.get_pyth_twap(price_oracle, &OracleSource::PythPull)?,
            )),
            OracleSource::Pyth1KPull => Ok(Some(
                self.get_pyth_twap(price_oracle, &OracleSource::Pyth1KPull)?,
            )),
            OracleSource::Pyth1MPull => Ok(Some(
                self.get_pyth_twap(price_oracle, &OracleSource::Pyth1MPull)?,
            )),
            OracleSource::PythLazer => Ok(Some(
                self.get_pyth_twap(price_oracle, &OracleSource::PythLazer)?,
            )),
            OracleSource::PythLazer1K => Ok(Some(
                self.get_pyth_twap(price_oracle, &OracleSource::PythLazer1K)?,
            )),
            OracleSource::PythLazer1M => Ok(Some(
                self.get_pyth_twap(price_oracle, &OracleSource::PythLazer1M)?,
            )),
            OracleSource::PythLazerStableCoin => Ok(Some(
                self.get_pyth_twap(price_oracle, &OracleSource::PythLazerStableCoin)?,
            )),
        }
    }

    pub fn get_pyth_twap(
        &self,
        price_oracle: &AccountInfo,
        oracle_source: &OracleSource,
    ) -> DriftResult<i64> {
        let multiple = oracle_source.get_pyth_multiple();
        let mut pyth_price_data: &[u8] = &price_oracle
            .try_borrow_data()
            .or(Err(ErrorCode::UnableToLoadOracle))?;

        let oracle_price: i64;
        let oracle_twap: i64;
        let oracle_exponent: i32;

        if oracle_source.is_pyth_pull_oracle() {
            let price_message =
                pyth_solana_receiver_sdk::price_update::PriceUpdateV2::try_deserialize(
                    &mut pyth_price_data,
                )
                .or(Err(crate::error::ErrorCode::UnableToLoadOracle))?;
            oracle_price = price_message.price_message.price;
            oracle_twap = price_message.price_message.ema_price;
            oracle_exponent = price_message.price_message.exponent;
        } else if oracle_source.is_pyth_push_oracle() {
            let price_data = pyth_client::cast::<pyth_client::Price>(pyth_price_data);
            oracle_price = price_data.agg.price;
            oracle_twap = price_data.twap.val;
            oracle_exponent = price_data.expo;
        } else {
            let price_data = PythLazerOracle::try_deserialize(&mut pyth_price_data)
                .or(Err(ErrorCode::UnableToLoadOracle))?;
            oracle_price = price_data.price;
            oracle_twap = price_data.price;
            oracle_exponent = price_data.exponent;
        }

        assert!(oracle_twap > oracle_price / 10);

        let oracle_precision = 10_u128
            .pow(oracle_exponent.unsigned_abs())
            .safe_div(multiple)?;

        let mut oracle_scale_mult = 1;
        let mut oracle_scale_div = 1;

        if oracle_precision > PRICE_PRECISION {
            oracle_scale_div = oracle_precision.safe_div(PRICE_PRECISION)?;
        } else {
            oracle_scale_mult = PRICE_PRECISION.safe_div(oracle_precision)?;
        }

        oracle_twap
            .cast::<i128>()?
            .safe_mul(oracle_scale_mult.cast()?)?
            .safe_div(oracle_scale_div.cast()?)?
            .cast::<i64>()
    }

    pub fn update_volume_24h(
        &mut self,
        quote_asset_amount: u64,
        position_direction: PositionDirection,
        now: i64,
    ) -> DriftResult {
        let since_last = max(1_i64, now.safe_sub(self.last_trade_ts)?);

        amm::update_amm_long_short_intensity(self, now, quote_asset_amount, position_direction)?;

        self.volume_24h = stats::calculate_rolling_sum(
            self.volume_24h,
            quote_asset_amount,
            since_last,
            TWENTY_FOUR_HOUR,
        )?;

        self.last_trade_ts = now;

        Ok(())
    }

    pub fn get_new_oracle_conf_pct(
        &self,
        confidence: u64,    // price precision
        reserve_price: u64, // price precision
        now: i64,
    ) -> DriftResult<u64> {
        // use previous value decayed as lower bound to avoid shrinking too quickly
        let upper_bound_divisor = 21_u64;
        let lower_bound_divisor = 5_u64;
        let since_last = now
            .safe_sub(self.historical_oracle_data.last_oracle_price_twap_ts)?
            .max(0);

        let confidence_lower_bound = if since_last > 0 {
            let confidence_divisor = upper_bound_divisor
                .saturating_sub(since_last.cast::<u64>()?)
                .max(lower_bound_divisor);
            self.last_oracle_conf_pct
                .safe_sub(self.last_oracle_conf_pct / confidence_divisor)?
        } else {
            self.last_oracle_conf_pct
        };

        Ok(confidence
            .safe_mul(BID_ASK_SPREAD_PRECISION)?
            .safe_div(reserve_price)?
            .max(confidence_lower_bound))
    }

    pub fn is_recent_oracle_valid(&self, current_slot: u64) -> DriftResult<bool> {
        Ok(self.last_oracle_valid && current_slot == self.last_update_slot)
    }

    pub fn update_mm_oracle_info(
        &mut self,
        mm_oracle_price: i64,
        mm_oracle_slot: u64,
    ) -> DriftResult {
        self.mm_oracle_price = mm_oracle_price;
        self.mm_oracle_slot = mm_oracle_slot;
        Ok(())
    }
}

#[cfg(test)]
impl AMM {
    pub fn default_test() -> Self {
        let default_reserves = 100 * AMM_RESERVE_PRECISION;
        // make sure tests dont have the default sqrt_k = 0
        AMM {
            base_asset_reserve: default_reserves,
            quote_asset_reserve: default_reserves,
            sqrt_k: default_reserves,
            concentration_coef: MAX_CONCENTRATION_COEFFICIENT,
            order_step_size: 1,
            order_tick_size: 1,
            max_base_asset_reserve: u64::MAX as u128,
            min_base_asset_reserve: 0,
            terminal_quote_asset_reserve: default_reserves,
            peg_multiplier: crate::math::constants::PEG_PRECISION,
            max_fill_reserve_fraction: 1,
            max_spread: 1000,
            historical_oracle_data: HistoricalOracleData {
                last_oracle_price: PRICE_PRECISION_I64,
                ..HistoricalOracleData::default()
            },
            last_oracle_valid: true,
            ..AMM::default()
        }
    }

    pub fn default_btc_test() -> Self {
        AMM {
            base_asset_reserve: 65 * AMM_RESERVE_PRECISION,
            quote_asset_reserve: 63015384615,
            terminal_quote_asset_reserve: 64 * AMM_RESERVE_PRECISION,
            sqrt_k: 64 * AMM_RESERVE_PRECISION,

            peg_multiplier: 19_400_000_000,

            concentration_coef: MAX_CONCENTRATION_COEFFICIENT,
            max_base_asset_reserve: 90 * AMM_RESERVE_PRECISION,
            min_base_asset_reserve: 45 * AMM_RESERVE_PRECISION,

            base_asset_amount_with_amm: -(AMM_RESERVE_PRECISION as i128),
            mark_std: PRICE_PRECISION as u64,

            quote_asset_amount: 19_000_000_000, // short 1 BTC @ $19000
            historical_oracle_data: HistoricalOracleData {
                last_oracle_price: 19_400 * PRICE_PRECISION_I64,
                last_oracle_price_twap: 19_400 * PRICE_PRECISION_I64,
                last_oracle_price_twap_5min: 19_400 * PRICE_PRECISION_I64,
                last_oracle_price_twap_ts: 1662800000_i64,
                ..HistoricalOracleData::default()
            },
            last_mark_price_twap_ts: 1662800000,

            curve_update_intensity: 100,

            base_spread: 250,
            max_spread: 975,
            funding_period: 3600,
            last_oracle_valid: true,
            ..AMM::default()
        }
    }
}<|MERGE_RESOLUTION|>--- conflicted
+++ resolved
@@ -1320,14 +1320,10 @@
     }
 
     pub fn get_lower_bound_sqrt_k(self) -> DriftResult<u128> {
-<<<<<<< HEAD
-        Ok(self.sqrt_k)
-=======
         Ok(self.sqrt_k.min(
             (self.min_order_size.cast::<u128>()?)
                 .max(self.base_asset_amount_with_amm.unsigned_abs()),
         ))
->>>>>>> 1e129e32
     }
 
     pub fn get_protocol_owned_position(self) -> DriftResult<i64> {
@@ -1362,13 +1358,8 @@
         Ok(amm_wants_to_jit_make && self.amm_jit_is_active())
     }
 
-<<<<<<< HEAD
-    pub fn amm_lp_allowed_to_jit_make(&self, amm_wants_to_jit_make: bool) -> DriftResult<bool> {
-        // only allow lps to make when the amm inventory is below a certain level of available liquidity
-=======
     pub fn amm_has_low_enough_inventory(&self, amm_wants_to_jit_make: bool) -> DriftResult<bool> {
         // mark low inventory if below a certain level of available liquidity
->>>>>>> 1e129e32
         // i.e. 10%
         if amm_wants_to_jit_make {
             // inventory scale
