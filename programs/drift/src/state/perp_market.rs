use crate::math::spot_balance::get_token_amount;
use crate::state::pyth_lazer_oracle::PythLazerOracle;
use crate::state::user::MarketType;
use crate::state::zero_copy::{AccountZeroCopy, AccountZeroCopyMut};
use crate::{impl_zero_copy_loader, validate};
use anchor_lang::prelude::*;

use crate::state::state::{State, ValidityGuardRails};
use std::cmp::max;
use std::convert::TryFrom;

use crate::controller::position::{PositionDelta, PositionDirection};
use crate::error::{DriftResult, ErrorCode};
use crate::math::amm::{self, calculate_net_user_pnl};
use crate::math::casting::Cast;
#[cfg(test)]
use crate::math::constants::{AMM_RESERVE_PRECISION, MAX_CONCENTRATION_COEFFICIENT};
use crate::math::constants::{
    AMM_RESERVE_PRECISION_I128, AMM_TO_QUOTE_PRECISION_RATIO, BID_ASK_SPREAD_PRECISION,
    BID_ASK_SPREAD_PRECISION_I128, BID_ASK_SPREAD_PRECISION_U128,
    DEFAULT_REVENUE_SINCE_LAST_FUNDING_SPREAD_RETREAT, FUNDING_RATE_BUFFER_I128,
    FUNDING_RATE_OFFSET_PERCENTAGE, LIQUIDATION_FEE_PRECISION,
    LIQUIDATION_FEE_TO_MARGIN_PRECISION_RATIO, LP_FEE_SLICE_DENOMINATOR, LP_FEE_SLICE_NUMERATOR,
    MARGIN_PRECISION, MARGIN_PRECISION_U128, MAX_LIQUIDATION_MULTIPLIER, PEG_PRECISION,
    PERCENTAGE_PRECISION, PERCENTAGE_PRECISION_I128, PERCENTAGE_PRECISION_I64,
    PERCENTAGE_PRECISION_U64, PRICE_PRECISION, PRICE_PRECISION_I128, PRICE_PRECISION_I64,
    SPOT_WEIGHT_PRECISION, TWENTY_FOUR_HOUR,
};
use crate::math::helpers::get_proportion_i128;
use crate::math::margin::{
    calculate_size_discount_asset_weight, calculate_size_premium_liability_weight,
    MarginRequirementType,
};
use crate::math::safe_math::SafeMath;
use crate::math::stats;
use crate::state::events::OrderActionExplanation;
use num_integer::Roots;

use crate::state::oracle::{
    get_prelaunch_price, get_sb_on_demand_price, get_switchboard_price, HistoricalOracleData,
    MMOraclePriceData, OraclePriceData, OracleSource,
};
use crate::state::spot_market::{AssetTier, SpotBalance, SpotBalanceType, SpotMarket};
use crate::state::traits::{MarketIndexOffset, Size};
use borsh::{BorshDeserialize, BorshSerialize};

use crate::state::paused_operations::PerpOperation;
use drift_macros::assert_no_slop;
use static_assertions::const_assert_eq;

use super::oracle_map::OracleIdentifier;
use super::protected_maker_mode_config::ProtectedMakerParams;
use super::zero_copy::HasLen;
use crate::math::oracle::{oracle_validity, LogMode, OracleValidity};

#[cfg(test)]
mod tests;

#[derive(Clone, Copy, BorshSerialize, BorshDeserialize, PartialEq, Debug, Eq, Default)]
pub enum MarketStatus {
    /// warm up period for initialization, fills are paused
    #[default]
    Initialized,
    /// all operations allowed
    Active,
    /// Deprecated in favor of PausedOperations
    FundingPaused,
    /// Deprecated in favor of PausedOperations
    AmmPaused,
    /// Deprecated in favor of PausedOperations
    FillPaused,
    /// Deprecated in favor of PausedOperations
    WithdrawPaused,
    /// fills only able to reduce liability
    ReduceOnly,
    /// market has determined settlement price and positions are expired must be settled
    Settlement,
    /// market has no remaining participants
    Delisted,
}

impl MarketStatus {
    pub fn validate_not_deprecated(&self) -> DriftResult {
        if matches!(
            self,
            MarketStatus::FundingPaused
                | MarketStatus::AmmPaused
                | MarketStatus::FillPaused
                | MarketStatus::WithdrawPaused
        ) {
            msg!("MarketStatus is deprecated");
            Err(ErrorCode::DefaultError)
        } else {
            Ok(())
        }
    }
}

#[derive(Clone, Copy, BorshSerialize, BorshDeserialize, PartialEq, Debug, Eq, Default)]
pub enum ContractType {
    #[default]
    Perpetual,
    Future,
    Prediction,
}

#[derive(
    Clone, Copy, BorshSerialize, BorshDeserialize, PartialEq, Debug, Eq, PartialOrd, Ord, Default,
)]
pub enum ContractTier {
    /// max insurance capped at A level
    A,
    /// max insurance capped at B level
    B,
    /// max insurance capped at C level
    C,
    /// no insurance
    Speculative,
    /// no insurance, another tranches below
    #[default]
    HighlySpeculative,
    /// no insurance, only single position allowed
    Isolated,
}

impl ContractTier {
    pub fn is_as_safe_as(&self, best_contract: &ContractTier, best_asset: &AssetTier) -> bool {
        self.is_as_safe_as_contract(best_contract) && self.is_as_safe_as_asset(best_asset)
    }

    pub fn is_as_safe_as_contract(&self, other: &ContractTier) -> bool {
        // Contract Tier A safest
        self <= other
    }
    pub fn is_as_safe_as_asset(&self, other: &AssetTier) -> bool {
        // allow Contract Tier A,B,C to rank above Assets below Collateral status
        if other == &AssetTier::Unlisted {
            true
        } else {
            other >= &AssetTier::Cross && self <= &ContractTier::C
        }
    }
}

#[derive(Clone, Copy, BorshSerialize, BorshDeserialize, PartialEq, Debug, Eq, PartialOrd, Ord)]
pub enum AMMLiquiditySplit {
    ProtocolOwned,
    LPOwned,
    Shared,
}

impl AMMLiquiditySplit {
    pub fn get_order_action_explanation(&self) -> OrderActionExplanation {
        match &self {
            AMMLiquiditySplit::ProtocolOwned => OrderActionExplanation::OrderFilledWithAMMJit,
            AMMLiquiditySplit::LPOwned => OrderActionExplanation::OrderFilledWithLPJit,
            AMMLiquiditySplit::Shared => OrderActionExplanation::OrderFilledWithAMMJitLPSplit,
        }
    }
}

#[derive(Clone, Copy, BorshSerialize, BorshDeserialize, PartialEq, Debug, Eq, PartialOrd, Ord)]
pub enum AMMAvailability {
    Immediate,
    AfterMinDuration,
    Unavailable,
}

#[account(zero_copy(unsafe))]
#[derive(Eq, PartialEq, Debug)]
#[repr(C)]
pub struct PerpMarket {
    /// The perp market's address. It is a pda of the market index
    pub pubkey: Pubkey,
    /// The automated market maker
    pub amm: AMM,
    /// The market's pnl pool. When users settle negative pnl, the balance increases.
    /// When users settle positive pnl, the balance decreases. Can not go negative.
    pub pnl_pool: PoolBalance,
    /// Encoded display name for the perp market e.g. SOL-PERP
    pub name: [u8; 32],
    /// The perp market's claim on the insurance fund
    pub insurance_claim: InsuranceClaim,
    /// The max pnl imbalance before positive pnl asset weight is discounted
    /// pnl imbalance is the difference between long and short pnl. When it's greater than 0,
    /// the amm has negative pnl and the initial asset weight for positive pnl is discounted
    /// precision = QUOTE_PRECISION
    pub unrealized_pnl_max_imbalance: u64,
    /// The ts when the market will be expired. Only set if market is in reduce only mode
    pub expiry_ts: i64,
    /// The price at which positions will be settled. Only set if market is expired
    /// precision = PRICE_PRECISION
    pub expiry_price: i64,
    /// Every trade has a fill record id. This is the next id to be used
    pub next_fill_record_id: u64,
    /// Every funding rate update has a record id. This is the next id to be used
    pub next_funding_rate_record_id: u64,
    /// Every amm k updated has a record id. This is the next id to be used
    pub next_curve_record_id: u64,
    /// The initial margin fraction factor. Used to increase margin ratio for large positions
    /// precision: MARGIN_PRECISION
    pub imf_factor: u32,
    /// The imf factor for unrealized pnl. Used to discount asset weight for large positive pnl
    /// precision: MARGIN_PRECISION
    pub unrealized_pnl_imf_factor: u32,
    /// The fee the liquidator is paid for taking over perp position
    /// precision: LIQUIDATOR_FEE_PRECISION
    pub liquidator_fee: u32,
    /// The fee the insurance fund receives from liquidation
    /// precision: LIQUIDATOR_FEE_PRECISION
    pub if_liquidation_fee: u32,
    /// The margin ratio which determines how much collateral is required to open a position
    /// e.g. margin ratio of .1 means a user must have $100 of total collateral to open a $1000 position
    /// precision: MARGIN_PRECISION
    pub margin_ratio_initial: u32,
    /// The margin ratio which determines when a user will be liquidated
    /// e.g. margin ratio of .05 means a user must have $50 of total collateral to maintain a $1000 position
    /// else they will be liquidated
    /// precision: MARGIN_PRECISION
    pub margin_ratio_maintenance: u32,
    /// The initial asset weight for positive pnl. Negative pnl always has an asset weight of 1
    /// precision: SPOT_WEIGHT_PRECISION
    pub unrealized_pnl_initial_asset_weight: u32,
    /// The maintenance asset weight for positive pnl. Negative pnl always has an asset weight of 1
    /// precision: SPOT_WEIGHT_PRECISION
    pub unrealized_pnl_maintenance_asset_weight: u32,
    /// number of users in a position (base)
    pub number_of_users_with_base: u32,
    /// number of users in a position (pnl) or pnl (quote)
    pub number_of_users: u32,
    pub market_index: u16,
    /// Whether a market is active, reduce only, expired, etc
    /// Affects whether users can open/close positions
    pub status: MarketStatus,
    /// Currently only Perpetual markets are supported
    pub contract_type: ContractType,
    /// The contract tier determines how much insurance a market can receive, with more speculative markets receiving less insurance
    /// It also influences the order perp markets can be liquidated, with less speculative markets being liquidated first
    pub contract_tier: ContractTier,
    pub paused_operations: u8,
    /// The spot market that pnl is settled in
    pub quote_spot_market_index: u16,
    /// Between -100 and 100, represents what % to increase/decrease the fee by
    /// E.g. if this is -50 and the fee is 5bps, the new fee will be 2.5bps
    /// if this is 50 and the fee is 5bps, the new fee will be 7.5bps
    pub fee_adjustment: i16,
    /// fuel multiplier for perp funding
    /// precision: 10
    pub fuel_boost_position: u8,
    /// fuel multiplier for perp taker
    /// precision: 10
    pub fuel_boost_taker: u8,
    /// fuel multiplier for perp maker
    /// precision: 10
    pub fuel_boost_maker: u8,
    pub pool_id: u8,
    pub high_leverage_margin_ratio_initial: u16,
    pub high_leverage_margin_ratio_maintenance: u16,
    pub protected_maker_limit_price_divisor: u8,
    pub protected_maker_dynamic_divisor: u8,
<<<<<<< HEAD
    pub lp_fee_transfer_scalar: u8,
    pub lp_status: u8,
    pub padding: [u8; 34],
=======
    pub padding1: u32,
    pub last_fill_price: u64,
    pub padding: [u8; 24],
>>>>>>> 8a5ab7c2
}

impl Default for PerpMarket {
    fn default() -> Self {
        PerpMarket {
            pubkey: Pubkey::default(),
            amm: AMM::default(),
            pnl_pool: PoolBalance::default(),
            name: [0; 32],
            insurance_claim: InsuranceClaim::default(),
            unrealized_pnl_max_imbalance: 0,
            expiry_ts: 0,
            expiry_price: 0,
            next_fill_record_id: 0,
            next_funding_rate_record_id: 0,
            next_curve_record_id: 0,
            imf_factor: 0,
            unrealized_pnl_imf_factor: 0,
            liquidator_fee: 0,
            if_liquidation_fee: 0,
            margin_ratio_initial: 0,
            margin_ratio_maintenance: 0,
            unrealized_pnl_initial_asset_weight: 0,
            unrealized_pnl_maintenance_asset_weight: 0,
            number_of_users_with_base: 0,
            number_of_users: 0,
            market_index: 0,
            status: MarketStatus::default(),
            contract_type: ContractType::default(),
            contract_tier: ContractTier::default(),
            paused_operations: 0,
            quote_spot_market_index: 0,
            fee_adjustment: 0,
            fuel_boost_position: 0,
            fuel_boost_taker: 0,
            fuel_boost_maker: 0,
            pool_id: 0,
            high_leverage_margin_ratio_initial: 0,
            high_leverage_margin_ratio_maintenance: 0,
            protected_maker_limit_price_divisor: 0,
            protected_maker_dynamic_divisor: 0,
<<<<<<< HEAD
            lp_fee_transfer_scalar: 1,
            lp_status: 0,
            padding: [0; 34],
=======
            padding1: 0,
            last_fill_price: 0,
            padding: [0; 24],
>>>>>>> 8a5ab7c2
        }
    }
}

impl Size for PerpMarket {
    const SIZE: usize = 1216;
}

impl MarketIndexOffset for PerpMarket {
    const MARKET_INDEX_OFFSET: usize = 1160;
}

impl PerpMarket {
    pub fn oracle_id(&self) -> OracleIdentifier {
        (self.amm.oracle, self.amm.oracle_source)
    }

    pub fn is_in_settlement(&self, now: i64) -> bool {
        let in_settlement = matches!(
            self.status,
            MarketStatus::Settlement | MarketStatus::Delisted
        );
        let expired = self.expiry_ts != 0 && now >= self.expiry_ts;
        in_settlement || expired
    }

    pub fn is_reduce_only(&self) -> DriftResult<bool> {
        Ok(self.status == MarketStatus::ReduceOnly)
    }

    pub fn is_operation_paused(&self, operation: PerpOperation) -> bool {
        PerpOperation::is_operation_paused(self.paused_operations, operation)
    }

    pub fn can_skip_auction_duration(
        &self,
        state: &State,
        amm_lp_allowed_to_jit_make: bool,
    ) -> DriftResult<bool> {
        if state.amm_immediate_fill_paused()? {
            return Ok(false);
        }

        let amm_low_inventory_and_profitable = self.amm.net_revenue_since_last_funding
            >= DEFAULT_REVENUE_SINCE_LAST_FUNDING_SPREAD_RETREAT
            && amm_lp_allowed_to_jit_make;
        let amm_oracle_no_latency = self.amm.oracle_source == OracleSource::Prelaunch
            || (self.amm.historical_oracle_data.last_oracle_delay == 0
                && self.amm.oracle_source == OracleSource::PythLazer);
        let can_skip = amm_low_inventory_and_profitable || amm_oracle_no_latency;

        if can_skip {
            msg!("market {} amm skipping auction duration", self.market_index);
        }

        Ok(can_skip)
    }

    pub fn has_too_much_drawdown(&self) -> DriftResult<bool> {
        let quote_drawdown_limit_breached = match self.contract_tier {
            ContractTier::A | ContractTier::B => {
                self.amm.net_revenue_since_last_funding
                    <= DEFAULT_REVENUE_SINCE_LAST_FUNDING_SPREAD_RETREAT * 400
            }
            _ => {
                self.amm.net_revenue_since_last_funding
                    <= DEFAULT_REVENUE_SINCE_LAST_FUNDING_SPREAD_RETREAT * 200
            }
        };

        if quote_drawdown_limit_breached {
            let percent_drawdown = self
                .amm
                .net_revenue_since_last_funding
                .cast::<i128>()?
                .safe_mul(PERCENTAGE_PRECISION_I128)?
                .safe_div(self.amm.total_fee_minus_distributions.max(1))?;

            let percent_drawdown_limit_breached = match self.contract_tier {
                ContractTier::A => percent_drawdown <= -PERCENTAGE_PRECISION_I128 / 50,
                ContractTier::B => percent_drawdown <= -PERCENTAGE_PRECISION_I128 / 33,
                ContractTier::C => percent_drawdown <= -PERCENTAGE_PRECISION_I128 / 25,
                _ => percent_drawdown <= -PERCENTAGE_PRECISION_I128 / 20,
            };

            if percent_drawdown_limit_breached {
                msg!("AMM has too much on-the-hour drawdown (percentage={}, quote={}) to accept fills",
                percent_drawdown,
                self.amm.net_revenue_since_last_funding
            );
                return Ok(true);
            }
        }

        Ok(false)
    }

    pub fn get_max_confidence_interval_multiplier(self) -> DriftResult<u64> {
        // assuming validity_guard_rails max confidence pct is 2%
        Ok(match self.contract_tier {
            ContractTier::A => 1,                  // 2%
            ContractTier::B => 1,                  // 2%
            ContractTier::C => 2,                  // 4%
            ContractTier::Speculative => 10,       // 20%
            ContractTier::HighlySpeculative => 50, // 100%
            ContractTier::Isolated => 50,          // 100%
        })
    }

    pub fn get_sanitize_clamp_denominator(self) -> DriftResult<Option<i64>> {
        Ok(match self.contract_tier {
            ContractTier::A => Some(10_i64),         // 10%
            ContractTier::B => Some(5_i64),          // 20%
            ContractTier::C => Some(2_i64),          // 50%
            ContractTier::Speculative => None, // DEFAULT_MAX_TWAP_UPDATE_PRICE_BAND_DENOMINATOR
            ContractTier::HighlySpeculative => None, // DEFAULT_MAX_TWAP_UPDATE_PRICE_BAND_DENOMINATOR
            ContractTier::Isolated => None, // DEFAULT_MAX_TWAP_UPDATE_PRICE_BAND_DENOMINATOR
        })
    }

    pub fn get_auction_end_min_max_divisors(self) -> DriftResult<(u64, u64)> {
        Ok(match self.contract_tier {
            ContractTier::A => (1000, 50),              // 10 bps, 2%
            ContractTier::B => (1000, 20),              // 10 bps, 5%
            ContractTier::C => (500, 20),               // 50 bps, 5%
            ContractTier::Speculative => (100, 10),     // 1%, 10%
            ContractTier::HighlySpeculative => (50, 5), // 2%, 20%
            ContractTier::Isolated => (50, 5),          // 2%, 20%
        })
    }

    pub fn get_max_price_divergence_for_funding_rate(
        self,
        oracle_price_twap: i64,
    ) -> DriftResult<i64> {
        // clamp to 3% price divergence for safer markets and higher for lower contract tiers
        if self.contract_tier.is_as_safe_as_contract(&ContractTier::B) {
            oracle_price_twap.safe_div(33) // 3%
        } else if self.contract_tier.is_as_safe_as_contract(&ContractTier::C) {
            oracle_price_twap.safe_div(20) // 5%
        } else {
            oracle_price_twap.safe_div(10) // 10%
        }
    }

    pub fn is_high_leverage_mode_enabled(&self) -> bool {
        self.high_leverage_margin_ratio_initial > 0
            && self.high_leverage_margin_ratio_maintenance > 0
    }

    pub fn get_margin_ratio(
        &self,
        size: u128,
        margin_type: MarginRequirementType,
        user_high_leverage_mode: bool,
    ) -> DriftResult<u32> {
        if self.status == MarketStatus::Settlement {
            return Ok(0); // no liability weight on size
        }

        let (margin_ratio_initial, margin_ratio_maintenance) =
            if user_high_leverage_mode && self.is_high_leverage_mode_enabled() {
                (
                    self.high_leverage_margin_ratio_initial.cast::<u32>()?,
                    self.high_leverage_margin_ratio_maintenance.cast::<u32>()?,
                )
            } else {
                (self.margin_ratio_initial, self.margin_ratio_maintenance)
            };

        let default_margin_ratio = match margin_type {
            MarginRequirementType::Initial => margin_ratio_initial,
            MarginRequirementType::Fill => {
                margin_ratio_initial.safe_add(margin_ratio_maintenance)? / 2
            }
            MarginRequirementType::Maintenance => margin_ratio_maintenance,
        };

        let size_adj_margin_ratio = calculate_size_premium_liability_weight(
            size,
            self.imf_factor,
            default_margin_ratio,
            MARGIN_PRECISION_U128,
        )?;

        let margin_ratio = default_margin_ratio.max(size_adj_margin_ratio);

        Ok(margin_ratio)
    }

    pub fn get_base_liquidator_fee(&self, user_high_leverage_mode: bool) -> u32 {
        if user_high_leverage_mode && self.is_high_leverage_mode_enabled() {
            // min(liquidator_fee, .8 * high_leverage_margin_ratio_maintenance)
            let margin_ratio = (self.high_leverage_margin_ratio_maintenance as u32)
                .saturating_mul(LIQUIDATION_FEE_TO_MARGIN_PRECISION_RATIO);
            self.liquidator_fee
                .min(margin_ratio.saturating_sub(margin_ratio / 5))
        } else {
            self.liquidator_fee
        }
    }

    pub fn get_max_liquidation_fee(&self) -> DriftResult<u32> {
        let max_liquidation_fee = (self.liquidator_fee.safe_mul(MAX_LIQUIDATION_MULTIPLIER)?).min(
            self.margin_ratio_maintenance
                .safe_mul(LIQUIDATION_FEE_PRECISION / MARGIN_PRECISION)
                .unwrap_or(u32::MAX),
        );
        Ok(max_liquidation_fee)
    }

    pub fn get_unrealized_asset_weight(
        &self,
        unrealized_pnl: i128,
        margin_type: MarginRequirementType,
    ) -> DriftResult<u32> {
        let mut margin_asset_weight = match margin_type {
            MarginRequirementType::Initial | MarginRequirementType::Fill => {
                self.unrealized_pnl_initial_asset_weight
            }
            MarginRequirementType::Maintenance => self.unrealized_pnl_maintenance_asset_weight,
        };

        if margin_asset_weight > 0
            && matches!(
                margin_type,
                MarginRequirementType::Fill | MarginRequirementType::Initial
            )
            && self.unrealized_pnl_max_imbalance > 0
        {
            let net_unsettled_pnl = amm::calculate_net_user_pnl(
                &self.amm,
                self.amm.historical_oracle_data.last_oracle_price,
            )?;

            if net_unsettled_pnl > self.unrealized_pnl_max_imbalance.cast::<i128>()? {
                margin_asset_weight = margin_asset_weight
                    .cast::<u128>()?
                    .safe_mul(self.unrealized_pnl_max_imbalance.cast()?)?
                    .safe_div(net_unsettled_pnl.unsigned_abs())?
                    .cast()?;
            }
        }

        // the asset weight for a position's unrealized pnl + unsettled pnl in the margin system
        // > 0 (positive balance)
        // < 0 (negative balance) always has asset weight = 1
        let unrealized_asset_weight = if unrealized_pnl > 0 {
            // todo: only discount the initial margin s.t. no one gets liquidated over upnl?

            // a larger imf factor -> lower asset weight
            match margin_type {
                MarginRequirementType::Initial | MarginRequirementType::Fill => {
                    if margin_asset_weight > 0 {
                        calculate_size_discount_asset_weight(
                            unrealized_pnl
                                .unsigned_abs()
                                .safe_mul(AMM_TO_QUOTE_PRECISION_RATIO)?,
                            self.unrealized_pnl_imf_factor,
                            margin_asset_weight,
                        )?
                    } else {
                        0
                    }
                }
                MarginRequirementType::Maintenance => self.unrealized_pnl_maintenance_asset_weight,
            }
        } else {
            SPOT_WEIGHT_PRECISION
        };

        Ok(unrealized_asset_weight)
    }

    pub fn get_open_interest(&self) -> u128 {
        self.amm
            .base_asset_amount_long
            .abs()
            .max(self.amm.base_asset_amount_short.abs())
            .unsigned_abs()
    }

    pub fn get_market_depth_for_funding_rate(&self) -> DriftResult<u64> {
        // base amount used on user orders for funding calculation

        let open_interest = self.get_open_interest();

        let depth = (open_interest.safe_div(1000)?.cast::<u64>()?).clamp(
            self.amm.min_order_size.safe_mul(100)?,
            self.amm.min_order_size.safe_mul(5000)?,
        );

        Ok(depth)
    }

    pub fn update_market_with_counterparty(
        &mut self,
        delta: &PositionDelta,
        new_settled_base_asset_amount: i64,
    ) -> DriftResult {
        // indicates that position delta is settling lp counterparty
        if delta.remainder_base_asset_amount.is_some() {
            // todo: name for this is confusing, but adding is correct as is
            // definition: net position of users in the market that has the LP as a counterparty (which have NOT settled)
            self.amm.base_asset_amount_with_unsettled_lp = self
                .amm
                .base_asset_amount_with_unsettled_lp
                .safe_add(new_settled_base_asset_amount.cast()?)?;

            self.amm.quote_asset_amount_with_unsettled_lp = self
                .amm
                .quote_asset_amount_with_unsettled_lp
                .safe_add(delta.quote_asset_amount.cast()?)?;
        }

        Ok(())
    }

    pub fn is_price_divergence_ok_for_settle_pnl(&self, oracle_price: i64) -> DriftResult<bool> {
        let oracle_divergence = oracle_price
            .safe_sub(self.amm.historical_oracle_data.last_oracle_price_twap_5min)?
            .safe_mul(PERCENTAGE_PRECISION_I64)?
            .safe_div(
                self.amm
                    .historical_oracle_data
                    .last_oracle_price_twap_5min
                    .min(oracle_price),
            )?
            .unsigned_abs();

        let oracle_divergence_limit = match self.contract_tier {
            ContractTier::A => PERCENTAGE_PRECISION_U64 / 200, // 50 bps
            ContractTier::B => PERCENTAGE_PRECISION_U64 / 200, // 50 bps
            ContractTier::C => PERCENTAGE_PRECISION_U64 / 100, // 100 bps
            ContractTier::Speculative => PERCENTAGE_PRECISION_U64 / 40, // 250 bps
            ContractTier::HighlySpeculative => PERCENTAGE_PRECISION_U64 / 40, // 250 bps
            ContractTier::Isolated => PERCENTAGE_PRECISION_U64 / 40, // 250 bps
        };

        if oracle_divergence >= oracle_divergence_limit {
            msg!(
                "market_index={} price divergence too large to safely settle pnl: {} >= {}",
                self.market_index,
                oracle_divergence,
                oracle_divergence_limit
            );
            return Ok(false);
        }

        let min_price =
            oracle_price.min(self.amm.historical_oracle_data.last_oracle_price_twap_5min);

        let std_limit = match self.contract_tier {
            ContractTier::A => min_price / 50,                 // 200 bps
            ContractTier::B => min_price / 50,                 // 200 bps
            ContractTier::C => min_price / 20,                 // 500 bps
            ContractTier::Speculative => min_price / 10,       // 1000 bps
            ContractTier::HighlySpeculative => min_price / 10, // 1000 bps
            ContractTier::Isolated => min_price / 10,          // 1000 bps
        }
        .unsigned_abs();

        if self.amm.oracle_std.max(self.amm.mark_std) >= std_limit {
            msg!(
                "market_index={} std too large to safely settle pnl: {} >= {}",
                self.market_index,
                self.amm.oracle_std.max(self.amm.mark_std),
                std_limit
            );
            return Ok(false);
        }

        Ok(true)
    }

    pub fn can_sanitize_market_order_auctions(&self) -> bool {
        self.amm.oracle_source != OracleSource::Prelaunch
    }

    pub fn is_prediction_market(&self) -> bool {
        self.contract_type == ContractType::Prediction
    }

    pub fn get_quote_asset_reserve_prediction_market_bounds(
        &self,
        direction: PositionDirection,
    ) -> DriftResult<(u128, u128)> {
        let mut quote_asset_reserve_lower_bound = 0_u128;

        //precision scaling: 1e6 -> 1e12 -> 1e6
        let peg_sqrt = (self
            .amm
            .peg_multiplier
            .safe_mul(PEG_PRECISION)?
            .saturating_add(1))
        .nth_root(2)
        .saturating_add(1);

        // $1 limit
        let mut quote_asset_reserve_upper_bound = self
            .amm
            .sqrt_k
            .safe_mul(peg_sqrt)?
            .safe_div(self.amm.peg_multiplier)?;

        // for price [0,1] maintain following invariants:
        if direction == PositionDirection::Long {
            // lowest ask price is $0.05
            quote_asset_reserve_lower_bound = self
                .amm
                .sqrt_k
                .safe_mul(22361)?
                .safe_mul(peg_sqrt)?
                .safe_div(100000)?
                .safe_div(self.amm.peg_multiplier)?
        } else {
            // highest bid price is $0.95
            quote_asset_reserve_upper_bound = self
                .amm
                .sqrt_k
                .safe_mul(97467)?
                .safe_mul(peg_sqrt)?
                .safe_div(100000)?
                .safe_div(self.amm.peg_multiplier)?
        }

        Ok((
            quote_asset_reserve_lower_bound,
            quote_asset_reserve_upper_bound,
        ))
    }

    pub fn get_protected_maker_params(&self) -> ProtectedMakerParams {
        let dynamic_offset = if self.protected_maker_dynamic_divisor > 0 {
            self.amm.oracle_std.max(self.amm.mark_std) / self.protected_maker_dynamic_divisor as u64
        } else {
            0
        };

        ProtectedMakerParams {
            limit_price_divisor: self.protected_maker_limit_price_divisor,
            dynamic_offset,
            tick_size: self.amm.order_tick_size,
        }
    }

    pub fn get_min_perp_auction_duration(&self, default_min_auction_duration: u8) -> u8 {
        if self.amm.taker_speed_bump_override != 0 {
            self.amm.taker_speed_bump_override.max(0).unsigned_abs()
        } else {
            default_min_auction_duration
        }
    }

    pub fn get_trigger_price(
        &self,
        oracle_price: i64,
        now: i64,
        use_median_price: bool,
    ) -> DriftResult<u64> {
        if !use_median_price {
            return oracle_price.cast::<u64>();
        }

        let last_fill_price = self.last_fill_price;

        let mark_price_5min_twap = self.amm.last_mark_price_twap;
        let last_oracle_price_twap_5min =
            self.amm.historical_oracle_data.last_oracle_price_twap_5min;

        let basis_5min = mark_price_5min_twap
            .cast::<i64>()?
            .safe_sub(last_oracle_price_twap_5min)?;

        let oracle_plus_basis_5min = oracle_price.safe_add(basis_5min)?.cast::<u64>()?;

        let last_funding_basis = self.get_last_funding_basis(oracle_price, now)?;

        let oracle_plus_funding_basis = oracle_price.safe_add(last_funding_basis)?.cast::<u64>()?;

        let median_price = if last_fill_price > 0 {
            let mut prices = [
                last_fill_price,
                oracle_plus_funding_basis,
                oracle_plus_basis_5min,
            ];
            prices.sort_unstable();

            prices[1]
        } else {
            let mut prices = [
                oracle_price.unsigned_abs(),
                oracle_plus_funding_basis,
                oracle_plus_basis_5min,
            ];
            prices.sort_unstable();

            prices[1]
        };

        self.clamp_trigger_price(oracle_price.unsigned_abs(), median_price)
    }

    #[inline(always)]
    fn get_last_funding_basis(&self, oracle_price: i64, now: i64) -> DriftResult<i64> {
        if self.amm.last_funding_oracle_twap > 0 {
            let last_funding_rate = self
                .amm
                .last_funding_rate
                .cast::<i128>()?
                .safe_mul(PRICE_PRECISION_I128)?
                .safe_div(self.amm.last_funding_oracle_twap.cast::<i128>()?)?
                .safe_mul(24)?;
            let last_funding_rate_pre_adj =
                last_funding_rate.safe_sub(FUNDING_RATE_OFFSET_PERCENTAGE as i128)?;

            let time_left_until_funding_update = now
                .safe_sub(self.amm.last_funding_rate_ts)?
                .min(self.amm.funding_period);

            let last_funding_basis = oracle_price
                .cast::<i128>()?
                .safe_mul(last_funding_rate_pre_adj)?
                .safe_div(PERCENTAGE_PRECISION_I128)?
                .safe_mul(
                    self.amm
                        .funding_period
                        .safe_sub(time_left_until_funding_update)?
                        .cast::<i128>()?,
                )?
                .safe_div(self.amm.funding_period.cast::<i128>()?)?
                / FUNDING_RATE_BUFFER_I128;

            last_funding_basis.cast::<i64>()
        } else {
            Ok(0)
        }
    }

    #[inline(always)]
    fn clamp_trigger_price(&self, oracle_price: u64, median_price: u64) -> DriftResult<u64> {
        let max_bps_diff = if matches!(self.contract_tier, ContractTier::A | ContractTier::B) {
            500 // 20 BPS
        } else if matches!(self.contract_tier, ContractTier::C) {
            100 // 100 BPS
        } else {
            40 // 250 BPS
        };
        let max_oracle_diff = oracle_price / max_bps_diff;

        Ok(median_price.clamp(
            oracle_price.safe_sub(max_oracle_diff)?,
            oracle_price.safe_add(max_oracle_diff)?,
        ))
    }

    #[inline(always)]
    pub fn get_mm_oracle_price_data(
        &self,
        oracle_price_data: OraclePriceData,
        clock_slot: u64,
        oracle_guard_rails: &ValidityGuardRails,
    ) -> DriftResult<MMOraclePriceData> {
        let delay = clock_slot
            .cast::<i64>()?
            .safe_sub(self.amm.mm_oracle_slot.cast::<i64>()?)?;
        let oracle_data = OraclePriceData {
            price: self.amm.mm_oracle_price,
            delay,
            confidence: oracle_price_data.confidence,
            has_sufficient_number_of_data_points: true,
        };
        let oracle_validity = if self.amm.mm_oracle_price == 0 {
            OracleValidity::NonPositive
        } else {
            oracle_validity(
                MarketType::Perp,
                self.market_index,
                self.amm.historical_oracle_data.last_oracle_price_twap,
                &oracle_data,
                &oracle_guard_rails,
                self.get_max_confidence_interval_multiplier()?,
                &self.amm.oracle_source,
                LogMode::MMOracle,
                self.amm.oracle_slot_delay_override,
            )?
        };
        Ok(MMOraclePriceData::new(
            self.amm.mm_oracle_price,
            delay,
            oracle_validity,
            oracle_price_data,
        )?)
    }
}

#[cfg(test)]
impl PerpMarket {
    pub fn default_test() -> Self {
        let amm = AMM::default_test();
        PerpMarket {
            amm,
            margin_ratio_initial: 1000,
            margin_ratio_maintenance: 500,
            ..PerpMarket::default()
        }
    }

    pub fn default_btc_test() -> Self {
        let amm = AMM::default_btc_test();
        PerpMarket {
            amm,
            margin_ratio_initial: 1000,    // 10x
            margin_ratio_maintenance: 500, // 5x
            status: MarketStatus::Initialized,
            ..PerpMarket::default()
        }
    }
}

#[zero_copy(unsafe)]
#[derive(Default, Eq, PartialEq, Debug)]
#[repr(C)]
pub struct InsuranceClaim {
    /// The amount of revenue last settled
    /// Positive if funds left the perp market,
    /// negative if funds were pulled into the perp market
    /// precision: QUOTE_PRECISION
    pub revenue_withdraw_since_last_settle: i64,
    /// The max amount of revenue that can be withdrawn per period
    /// precision: QUOTE_PRECISION
    pub max_revenue_withdraw_per_period: u64,
    /// The max amount of insurance that perp market can use to resolve bankruptcy and pnl deficits
    /// precision: QUOTE_PRECISION
    pub quote_max_insurance: u64,
    /// The amount of insurance that has been used to resolve bankruptcy and pnl deficits
    /// precision: QUOTE_PRECISION
    pub quote_settled_insurance: u64,
    /// The last time revenue was settled in/out of market
    pub last_revenue_withdraw_ts: i64,
}

#[zero_copy(unsafe)]
#[derive(Default, Eq, PartialEq, Debug)]
#[repr(C)]
pub struct PoolBalance {
    /// To get the pool's token amount, you must multiply the scaled balance by the market's cumulative
    /// deposit interest
    /// precision: SPOT_BALANCE_PRECISION
    pub scaled_balance: u128,
    /// The spot market the pool is for
    pub market_index: u16,
    pub padding: [u8; 6],
}

impl SpotBalance for PoolBalance {
    fn market_index(&self) -> u16 {
        self.market_index
    }

    fn balance_type(&self) -> &SpotBalanceType {
        &SpotBalanceType::Deposit
    }

    fn balance(&self) -> u128 {
        self.scaled_balance
    }

    fn increase_balance(&mut self, delta: u128) -> DriftResult {
        self.scaled_balance = self.scaled_balance.safe_add(delta)?;
        Ok(())
    }

    fn decrease_balance(&mut self, delta: u128) -> DriftResult {
        self.scaled_balance = self.scaled_balance.safe_sub(delta)?;
        Ok(())
    }

    fn update_balance_type(&mut self, _balance_type: SpotBalanceType) -> DriftResult {
        Err(ErrorCode::CantUpdatePoolBalanceType)
    }
}

#[assert_no_slop]
#[zero_copy(unsafe)]
#[derive(Debug, PartialEq, Eq)]
#[repr(C)]
pub struct AMM {
    /// oracle price data public key
    pub oracle: Pubkey,
    /// stores historically witnessed oracle data
    pub historical_oracle_data: HistoricalOracleData,
    /// accumulated base asset amount since inception per lp share
    /// precision: QUOTE_PRECISION
    pub base_asset_amount_per_lp: i128,
    /// accumulated quote asset amount since inception per lp share
    /// precision: QUOTE_PRECISION
    pub quote_asset_amount_per_lp: i128,
    /// partition of fees from perp market trading moved from pnl settlements
    pub fee_pool: PoolBalance,
    /// `x` reserves for constant product mm formula (x * y = k)
    /// precision: AMM_RESERVE_PRECISION
    pub base_asset_reserve: u128,
    /// `y` reserves for constant product mm formula (x * y = k)
    /// precision: AMM_RESERVE_PRECISION
    pub quote_asset_reserve: u128,
    /// determines how close the min/max base asset reserve sit vs base reserves
    /// allow for decreasing slippage without increasing liquidity and v.v.
    /// precision: PERCENTAGE_PRECISION
    pub concentration_coef: u128,
    /// minimum base_asset_reserve allowed before AMM is unavailable
    /// precision: AMM_RESERVE_PRECISION
    pub min_base_asset_reserve: u128,
    /// maximum base_asset_reserve allowed before AMM is unavailable
    /// precision: AMM_RESERVE_PRECISION
    pub max_base_asset_reserve: u128,
    /// `sqrt(k)` in constant product mm formula (x * y = k). stored to avoid drift caused by integer math issues
    /// precision: AMM_RESERVE_PRECISION
    pub sqrt_k: u128,
    /// normalizing numerical factor for y, its use offers lowest slippage in cp-curve when market is balanced
    /// precision: PEG_PRECISION
    pub peg_multiplier: u128,
    /// y when market is balanced. stored to save computation
    /// precision: AMM_RESERVE_PRECISION
    pub terminal_quote_asset_reserve: u128,
    /// always non-negative. tracks number of total longs in market (regardless of counterparty)
    /// precision: BASE_PRECISION
    pub base_asset_amount_long: i128,
    /// always non-positive. tracks number of total shorts in market (regardless of counterparty)
    /// precision: BASE_PRECISION
    pub base_asset_amount_short: i128,
    /// tracks net position (longs-shorts) in market with AMM as counterparty
    /// precision: BASE_PRECISION
    pub base_asset_amount_with_amm: i128,
    /// tracks net position (longs-shorts) in market with LPs as counterparty
    /// precision: BASE_PRECISION
    pub base_asset_amount_with_unsettled_lp: i128,
    /// max allowed open interest, blocks trades that breach this value
    /// precision: BASE_PRECISION
    pub max_open_interest: u128,
    /// sum of all user's perp quote_asset_amount in market
    /// precision: QUOTE_PRECISION
    pub quote_asset_amount: i128,
    /// sum of all long user's quote_entry_amount in market
    /// precision: QUOTE_PRECISION
    pub quote_entry_amount_long: i128,
    /// sum of all short user's quote_entry_amount in market
    /// precision: QUOTE_PRECISION
    pub quote_entry_amount_short: i128,
    /// sum of all long user's quote_break_even_amount in market
    /// precision: QUOTE_PRECISION
    pub quote_break_even_amount_long: i128,
    /// sum of all short user's quote_break_even_amount in market
    /// precision: QUOTE_PRECISION
    pub quote_break_even_amount_short: i128,
    /// total user lp shares of sqrt_k (protocol owned liquidity = sqrt_k - last_funding_rate)
    /// precision: AMM_RESERVE_PRECISION
    pub user_lp_shares: u128,
    /// last funding rate in this perp market (unit is quote per base)
    /// precision: FUNDING_RATE_PRECISION
    pub last_funding_rate: i64,
    /// last funding rate for longs in this perp market (unit is quote per base)
    /// precision: FUNDING_RATE_PRECISION
    pub last_funding_rate_long: i64,
    /// last funding rate for shorts in this perp market (unit is quote per base)
    /// precision: QUOTE_PRECISION
    pub last_funding_rate_short: i64,
    /// estimate of last 24h of funding rate perp market (unit is quote per base)
    /// precision: QUOTE_PRECISION
    pub last_24h_avg_funding_rate: i64,
    /// total fees collected by this perp market
    /// precision: QUOTE_PRECISION
    pub total_fee: i128,
    /// total fees collected by the vAMM's bid/ask spread
    /// precision: QUOTE_PRECISION
    pub total_mm_fee: i128,
    /// total fees collected by exchange fee schedule
    /// precision: QUOTE_PRECISION
    pub total_exchange_fee: u128,
    /// total fees minus any recognized upnl and pool withdraws
    /// precision: QUOTE_PRECISION
    pub total_fee_minus_distributions: i128,
    /// sum of all fees from fee pool withdrawn to revenue pool
    /// precision: QUOTE_PRECISION
    pub total_fee_withdrawn: u128,
    /// all fees collected by market for liquidations
    /// precision: QUOTE_PRECISION
    pub total_liquidation_fee: u128,
    /// accumulated funding rate for longs since inception in market
    pub cumulative_funding_rate_long: i128,
    /// accumulated funding rate for shorts since inception in market
    pub cumulative_funding_rate_short: i128,
    /// accumulated social loss paid by users since inception in market
    pub total_social_loss: u128,
    /// transformed base_asset_reserve for users going long
    /// precision: AMM_RESERVE_PRECISION
    pub ask_base_asset_reserve: u128,
    /// transformed quote_asset_reserve for users going long
    /// precision: AMM_RESERVE_PRECISION
    pub ask_quote_asset_reserve: u128,
    /// transformed base_asset_reserve for users going short
    /// precision: AMM_RESERVE_PRECISION
    pub bid_base_asset_reserve: u128,
    /// transformed quote_asset_reserve for users going short
    /// precision: AMM_RESERVE_PRECISION
    pub bid_quote_asset_reserve: u128,
    /// the last seen oracle price partially shrunk toward the amm reserve price
    /// precision: PRICE_PRECISION
    pub last_oracle_normalised_price: i64,
    /// the gap between the oracle price and the reserve price = y * peg_multiplier / x
    pub last_oracle_reserve_price_spread_pct: i64,
    /// average estimate of bid price over funding_period
    /// precision: PRICE_PRECISION
    pub last_bid_price_twap: u64,
    /// average estimate of ask price over funding_period
    /// precision: PRICE_PRECISION
    pub last_ask_price_twap: u64,
    /// average estimate of (bid+ask)/2 price over funding_period
    /// precision: PRICE_PRECISION
    pub last_mark_price_twap: u64,
    /// average estimate of (bid+ask)/2 price over FIVE_MINUTES
    pub last_mark_price_twap_5min: u64,
    /// the last blockchain slot the amm was updated
    pub last_update_slot: u64,
    /// the pct size of the oracle confidence interval
    /// precision: PERCENTAGE_PRECISION
    pub last_oracle_conf_pct: u64,
    /// the total_fee_minus_distribution change since the last funding update
    /// precision: QUOTE_PRECISION
    pub net_revenue_since_last_funding: i64,
    /// the last funding rate update unix_timestamp
    pub last_funding_rate_ts: i64,
    /// the peridocity of the funding rate updates
    pub funding_period: i64,
    /// the base step size (increment) of orders
    /// precision: BASE_PRECISION
    pub order_step_size: u64,
    /// the price tick size of orders
    /// precision: PRICE_PRECISION
    pub order_tick_size: u64,
    /// the minimum base size of an order
    /// precision: BASE_PRECISION
    pub min_order_size: u64,
    /// the max base size a single user can have
    /// precision: BASE_PRECISION
    pub mm_oracle_slot: u64,
    /// estimated total of volume in market
    /// QUOTE_PRECISION
    pub volume_24h: u64,
    /// the volume intensity of long fills against AMM
    pub long_intensity_volume: u64,
    /// the volume intensity of short fills against AMM
    pub short_intensity_volume: u64,
    /// the blockchain unix timestamp at the time of the last trade
    pub last_trade_ts: i64,
    /// estimate of standard deviation of the fill (mark) prices
    /// precision: PRICE_PRECISION
    pub mark_std: u64,
    /// estimate of standard deviation of the oracle price at each update
    /// precision: PRICE_PRECISION
    pub oracle_std: u64,
    /// the last unix_timestamp the mark twap was updated
    pub last_mark_price_twap_ts: i64,
    /// the minimum spread the AMM can quote. also used as step size for some spread logic increases.
    pub base_spread: u32,
    /// the maximum spread the AMM can quote
    pub max_spread: u32,
    /// the spread for asks vs the reserve price
    pub long_spread: u32,
    /// the spread for bids vs the reserve price
    pub short_spread: u32,
    /// MM oracle price
    pub mm_oracle_price: i64,
    /// the fraction of total available liquidity a single fill on the AMM can consume
    pub max_fill_reserve_fraction: u16,
    /// the maximum slippage a single fill on the AMM can push
    pub max_slippage_ratio: u16,
    /// the update intensity of AMM formulaic updates (adjusting k). 0-100
    pub curve_update_intensity: u8,
    /// the jit intensity of AMM. larger intensity means larger participation in jit. 0 means no jit participation.
    /// (0, 100] is intensity for protocol-owned AMM. (100, 200] is intensity for user LP-owned AMM.
    pub amm_jit_intensity: u8,
    /// the oracle provider information. used to decode/scale the oracle public key
    pub oracle_source: OracleSource,
    /// tracks whether the oracle was considered valid at the last AMM update
    pub last_oracle_valid: bool,
    /// the target value for `base_asset_amount_per_lp`, used during AMM JIT with LP split
    /// precision: BASE_PRECISION
    pub target_base_asset_amount_per_lp: i32,
    /// expo for unit of per_lp, base 10 (if per_lp_base=X, then per_lp unit is 10^X)
    pub per_lp_base: i8,
    /// the override for the state.min_perp_auction_duration
    /// 0 is no override, -1 is disable speed bump, 1-100 is literal speed bump
    pub taker_speed_bump_override: i8,
    /// signed scale amm_spread similar to fee_adjustment logic (-100 = 0, 100 = double)
    pub amm_spread_adjustment: i8,
    pub oracle_slot_delay_override: i8,
    pub mm_oracle_sequence_id: u64,
    pub net_unsettled_funding_pnl: i64,
    pub quote_asset_amount_with_unsettled_lp: i64,
    pub reference_price_offset: i32,
    /// signed scale amm_spread similar to fee_adjustment logic (-100 = 0, 100 = double)
    pub amm_inventory_spread_adjustment: i8,
    pub padding: [u8; 3],
    pub last_funding_oracle_twap: i64,
}

impl Default for AMM {
    fn default() -> Self {
        AMM {
            oracle: Pubkey::default(),
            historical_oracle_data: HistoricalOracleData::default(),
            base_asset_amount_per_lp: 0,
            quote_asset_amount_per_lp: 0,
            fee_pool: PoolBalance::default(),
            base_asset_reserve: 0,
            quote_asset_reserve: 0,
            concentration_coef: 0,
            min_base_asset_reserve: 0,
            max_base_asset_reserve: 0,
            sqrt_k: 0,
            peg_multiplier: 0,
            terminal_quote_asset_reserve: 0,
            base_asset_amount_long: 0,
            base_asset_amount_short: 0,
            base_asset_amount_with_amm: 0,
            base_asset_amount_with_unsettled_lp: 0,
            max_open_interest: 0,
            quote_asset_amount: 0,
            quote_entry_amount_long: 0,
            quote_entry_amount_short: 0,
            quote_break_even_amount_long: 0,
            quote_break_even_amount_short: 0,
            user_lp_shares: 0,
            last_funding_rate: 0,
            last_funding_rate_long: 0,
            last_funding_rate_short: 0,
            last_24h_avg_funding_rate: 0,
            total_fee: 0,
            total_mm_fee: 0,
            total_exchange_fee: 0,
            total_fee_minus_distributions: 0,
            total_fee_withdrawn: 0,
            total_liquidation_fee: 0,
            cumulative_funding_rate_long: 0,
            cumulative_funding_rate_short: 0,
            total_social_loss: 0,
            ask_base_asset_reserve: 0,
            ask_quote_asset_reserve: 0,
            bid_base_asset_reserve: 0,
            bid_quote_asset_reserve: 0,
            last_oracle_normalised_price: 0,
            last_oracle_reserve_price_spread_pct: 0,
            last_bid_price_twap: 0,
            last_ask_price_twap: 0,
            last_mark_price_twap: 0,
            last_mark_price_twap_5min: 0,
            last_update_slot: 0,
            last_oracle_conf_pct: 0,
            net_revenue_since_last_funding: 0,
            last_funding_rate_ts: 0,
            funding_period: 0,
            order_step_size: 0,
            order_tick_size: 0,
            min_order_size: 1,
            volume_24h: 0,
            long_intensity_volume: 0,
            short_intensity_volume: 0,
            last_trade_ts: 0,
            mark_std: 0,
            oracle_std: 0,
            last_mark_price_twap_ts: 0,
            base_spread: 0,
            max_spread: 0,
            long_spread: 0,
            short_spread: 0,
            mm_oracle_price: 0,
            mm_oracle_slot: 0,
            max_fill_reserve_fraction: 0,
            max_slippage_ratio: 0,
            curve_update_intensity: 0,
            amm_jit_intensity: 0,
            oracle_source: OracleSource::default(),
            last_oracle_valid: false,
            target_base_asset_amount_per_lp: 0,
            per_lp_base: 0,
            taker_speed_bump_override: 0,
            amm_spread_adjustment: 0,
            oracle_slot_delay_override: 0,
            mm_oracle_sequence_id: 0,
            net_unsettled_funding_pnl: 0,
            quote_asset_amount_with_unsettled_lp: 0,
            reference_price_offset: 0,
            amm_inventory_spread_adjustment: 0,
            padding: [0; 3],
            last_funding_oracle_twap: 0,
        }
    }
}

impl AMM {
    pub fn get_fallback_price(
        self,
        direction: &PositionDirection,
        amm_available_liquidity: u64,
        oracle_price: i64,
        seconds_til_order_expiry: i64,
    ) -> DriftResult<u64> {
        // PRICE_PRECISION
        if direction.eq(&PositionDirection::Long) {
            // pick amm ask + buffer if theres liquidity
            // otherwise be aggressive vs oracle + 1hr premium
            if amm_available_liquidity >= self.min_order_size {
                let reserve_price = self.reserve_price()?;
                let amm_ask_price: i64 = self.ask_price(reserve_price)?.cast()?;
                amm_ask_price
                    .safe_add(amm_ask_price / (seconds_til_order_expiry * 20).clamp(100, 200))?
                    .cast::<u64>()
            } else {
                oracle_price
                    .safe_add(
                        self.last_ask_price_twap
                            .cast::<i64>()?
                            .safe_sub(self.historical_oracle_data.last_oracle_price_twap)?
                            .max(0),
                    )?
                    .safe_add(oracle_price / (seconds_til_order_expiry * 2).clamp(10, 50))?
                    .cast::<u64>()
            }
        } else {
            // pick amm bid - buffer if theres liquidity
            // otherwise be aggressive vs oracle + 1hr bid premium
            if amm_available_liquidity >= self.min_order_size {
                let reserve_price = self.reserve_price()?;
                let amm_bid_price: i64 = self.bid_price(reserve_price)?.cast()?;
                amm_bid_price
                    .safe_sub(amm_bid_price / (seconds_til_order_expiry * 20).clamp(100, 200))?
                    .cast::<u64>()
            } else {
                oracle_price
                    .safe_add(
                        self.last_bid_price_twap
                            .cast::<i64>()?
                            .safe_sub(self.historical_oracle_data.last_oracle_price_twap)?
                            .min(0),
                    )?
                    .safe_sub(oracle_price / (seconds_til_order_expiry * 2).clamp(10, 50))?
                    .max(0)
                    .cast::<u64>()
            }
        }
    }

    pub fn get_lower_bound_sqrt_k(self) -> DriftResult<u128> {
        Ok(self.sqrt_k.min(
            self.user_lp_shares
                .safe_add(self.user_lp_shares.safe_div(1000)?)?
                .max(self.min_order_size.cast()?)
                .max(self.base_asset_amount_with_amm.unsigned_abs().cast()?),
        ))
    }

    pub fn get_protocol_owned_position(self) -> DriftResult<i64> {
        self.base_asset_amount_with_amm
            .safe_add(self.base_asset_amount_with_unsettled_lp)?
            .cast::<i64>()
    }

    pub fn get_max_reference_price_offset(self) -> DriftResult<i64> {
        if self.curve_update_intensity <= 100 {
            return Ok(0);
        }

        let lower_bound_multiplier: i64 =
            self.curve_update_intensity.safe_sub(100)?.cast::<i64>()?;

        // always higher of 1-100 bps of price offset and half of the market's max_spread
        let lb_bps =
            (PERCENTAGE_PRECISION.cast::<i64>()? / 10000).safe_mul(lower_bound_multiplier)?;
        let max_offset = (self.max_spread.cast::<i64>()? / 2).max(lb_bps);

        Ok(max_offset)
    }

    pub fn get_per_lp_base_unit(self) -> DriftResult<i128> {
        let scalar: i128 = 10_i128.pow(self.per_lp_base.abs().cast()?);

        if self.per_lp_base > 0 {
            AMM_RESERVE_PRECISION_I128.safe_mul(scalar)
        } else {
            AMM_RESERVE_PRECISION_I128.safe_div(scalar)
        }
    }

    pub fn calculate_lp_base_delta(
        &self,
        per_lp_delta_base: i128,
        base_unit: i128,
    ) -> DriftResult<i128> {
        // calculate dedicated for user lp shares
        let lp_delta_base =
            get_proportion_i128(per_lp_delta_base, self.user_lp_shares, base_unit.cast()?)?;

        Ok(lp_delta_base)
    }

    pub fn calculate_per_lp_delta(
        &self,
        delta: &PositionDelta,
        fee_to_market: i128,
        liquidity_split: AMMLiquiditySplit,
        base_unit: i128,
    ) -> DriftResult<(i128, i128, i128)> {
        let total_lp_shares = if liquidity_split == AMMLiquiditySplit::LPOwned {
            self.user_lp_shares
        } else {
            self.sqrt_k
        };

        // update Market per lp position
        let per_lp_delta_base = get_proportion_i128(
            delta.base_asset_amount.cast()?,
            base_unit.cast()?,
            total_lp_shares, //.safe_div_ceil(rebase_divisor.cast()?)?,
        )?;

        let mut per_lp_delta_quote = get_proportion_i128(
            delta.quote_asset_amount.cast()?,
            base_unit.cast()?,
            total_lp_shares, //.safe_div_ceil(rebase_divisor.cast()?)?,
        )?;

        // user position delta is short => lp position delta is long
        if per_lp_delta_base < 0 {
            // add one => lp subtract 1
            per_lp_delta_quote = per_lp_delta_quote.safe_add(1)?;
        }

        // 1/5 of fee auto goes to market
        // the rest goes to lps/market proportional
        let per_lp_fee: i128 = if fee_to_market > 0 {
            get_proportion_i128(
                fee_to_market,
                LP_FEE_SLICE_NUMERATOR,
                LP_FEE_SLICE_DENOMINATOR,
            )?
            .safe_mul(base_unit)?
            .safe_div(total_lp_shares.cast::<i128>()?)?
        } else {
            0
        };

        Ok((per_lp_delta_base, per_lp_delta_quote, per_lp_fee))
    }

    pub fn get_target_base_asset_amount_per_lp(&self) -> DriftResult<i128> {
        if self.target_base_asset_amount_per_lp == 0 {
            return Ok(0_i128);
        }

        let target_base_asset_amount_per_lp: i128 = if self.per_lp_base > 0 {
            let rebase_divisor = 10_i128.pow(self.per_lp_base.abs().cast()?);
            self.target_base_asset_amount_per_lp
                .cast::<i128>()?
                .safe_mul(rebase_divisor)?
        } else if self.per_lp_base < 0 {
            let rebase_divisor = 10_i128.pow(self.per_lp_base.abs().cast()?);
            self.target_base_asset_amount_per_lp
                .cast::<i128>()?
                .safe_div(rebase_divisor)?
        } else {
            self.target_base_asset_amount_per_lp.cast::<i128>()?
        };

        Ok(target_base_asset_amount_per_lp)
    }

    pub fn imbalanced_base_asset_amount_with_lp(&self) -> DriftResult<i128> {
        let target_lp_gap = self
            .base_asset_amount_per_lp
            .safe_sub(self.get_target_base_asset_amount_per_lp()?)?;

        let base_unit = self.get_per_lp_base_unit()?.cast()?;

        get_proportion_i128(target_lp_gap, self.user_lp_shares, base_unit)
    }

    pub fn amm_wants_to_jit_make(&self, taker_direction: PositionDirection) -> DriftResult<bool> {
        let amm_wants_to_jit_make = match taker_direction {
            PositionDirection::Long => {
                self.base_asset_amount_with_amm < -(self.order_step_size.cast()?)
            }
            PositionDirection::Short => {
                self.base_asset_amount_with_amm > (self.order_step_size.cast()?)
            }
        };
        Ok(amm_wants_to_jit_make && self.amm_jit_is_active())
    }

    pub fn amm_lp_wants_to_jit_make(
        &self,
        taker_direction: PositionDirection,
    ) -> DriftResult<bool> {
        if self.user_lp_shares == 0 {
            return Ok(false);
        }

        let amm_lp_wants_to_jit_make = match taker_direction {
            PositionDirection::Long => {
                self.base_asset_amount_per_lp > self.get_target_base_asset_amount_per_lp()?
            }
            PositionDirection::Short => {
                self.base_asset_amount_per_lp < self.get_target_base_asset_amount_per_lp()?
            }
        };
        Ok(amm_lp_wants_to_jit_make && self.amm_lp_jit_is_active())
    }

    pub fn amm_lp_allowed_to_jit_make(&self, amm_wants_to_jit_make: bool) -> DriftResult<bool> {
        // only allow lps to make when the amm inventory is below a certain level of available liquidity
        // i.e. 10%
        if amm_wants_to_jit_make {
            // inventory scale
            let (max_bids, max_asks) = amm::_calculate_market_open_bids_asks(
                self.base_asset_reserve,
                self.min_base_asset_reserve,
                self.max_base_asset_reserve,
            )?;

            let min_side_liquidity = max_bids.min(max_asks.abs());
            let protocol_owned_min_side_liquidity = get_proportion_i128(
                min_side_liquidity,
                self.sqrt_k.safe_sub(self.user_lp_shares)?,
                self.sqrt_k,
            )?;

            Ok(self.base_asset_amount_with_amm.abs()
                < protocol_owned_min_side_liquidity.safe_div(10)?)
        } else {
            Ok(true)
        }
    }

    pub fn amm_jit_is_active(&self) -> bool {
        self.amm_jit_intensity > 0
    }

    pub fn amm_lp_jit_is_active(&self) -> bool {
        self.amm_jit_intensity > 100
    }

    pub fn reserve_price(&self) -> DriftResult<u64> {
        amm::calculate_price(
            self.quote_asset_reserve,
            self.base_asset_reserve,
            self.peg_multiplier,
        )
    }

    pub fn bid_price(&self, reserve_price: u64) -> DriftResult<u64> {
        let adjusted_spread =
            (-(self.short_spread.cast::<i32>()?)).safe_add(self.reference_price_offset)?;
        let multiplier = BID_ASK_SPREAD_PRECISION_I128.safe_add(adjusted_spread.cast::<i128>()?)?;

        reserve_price
            .cast::<u128>()?
            .safe_mul(multiplier.cast::<u128>()?)?
            .safe_div(BID_ASK_SPREAD_PRECISION_U128)?
            .cast()
    }

    pub fn ask_price(&self, reserve_price: u64) -> DriftResult<u64> {
        let adjusted_spread = self
            .long_spread
            .cast::<i32>()?
            .safe_add(self.reference_price_offset)?;

        let multiplier = BID_ASK_SPREAD_PRECISION_I128.safe_add(adjusted_spread.cast::<i128>()?)?;

        reserve_price
            .cast::<u128>()?
            .safe_mul(multiplier.cast::<u128>()?)?
            .safe_div(BID_ASK_SPREAD_PRECISION_U128)?
            .cast()
    }

    pub fn bid_ask_price(&self, reserve_price: u64) -> DriftResult<(u64, u64)> {
        let bid_price = self.bid_price(reserve_price)?;
        let ask_price = self.ask_price(reserve_price)?;
        Ok((bid_price, ask_price))
    }

    pub fn last_ask_premium(&self) -> DriftResult<i64> {
        let reserve_price = self.reserve_price()?;
        let ask_price = self.ask_price(reserve_price)?.cast::<i64>()?;
        ask_price.safe_sub(self.historical_oracle_data.last_oracle_price)
    }

    pub fn last_bid_discount(&self) -> DriftResult<i64> {
        let reserve_price = self.reserve_price()?;
        let bid_price = self.bid_price(reserve_price)?.cast::<i64>()?;
        self.historical_oracle_data
            .last_oracle_price
            .safe_sub(bid_price)
    }

    pub fn can_lower_k(&self) -> DriftResult<bool> {
        let (max_bids, max_asks) = amm::calculate_market_open_bids_asks(self)?;
        let min_order_size_u128 = self.min_order_size.cast::<u128>()?;

        let can_lower = (self.base_asset_amount_with_amm.unsigned_abs()
            < max_bids.unsigned_abs().min(max_asks.unsigned_abs()))
            && (self
                .base_asset_amount_with_amm
                .unsigned_abs()
                .max(min_order_size_u128)
                < self.sqrt_k.safe_sub(self.user_lp_shares)?)
            && (min_order_size_u128 < max_bids.unsigned_abs().max(max_asks.unsigned_abs()));

        Ok(can_lower)
    }

    pub fn get_oracle_twap(
        &self,
        price_oracle: &AccountInfo,
        slot: u64,
    ) -> DriftResult<Option<i64>> {
        match self.oracle_source {
            OracleSource::Pyth | OracleSource::PythStableCoin => {
                Ok(Some(self.get_pyth_twap(price_oracle, &OracleSource::Pyth)?))
            }
            OracleSource::Pyth1K => Ok(Some(
                self.get_pyth_twap(price_oracle, &OracleSource::Pyth1K)?,
            )),
            OracleSource::Pyth1M => Ok(Some(
                self.get_pyth_twap(price_oracle, &OracleSource::Pyth1M)?,
            )),
            OracleSource::Switchboard => Ok(Some(get_switchboard_price(price_oracle, slot)?.price)),
            OracleSource::SwitchboardOnDemand => {
                Ok(Some(get_sb_on_demand_price(price_oracle, slot)?.price))
            }
            OracleSource::QuoteAsset => {
                msg!("Can't get oracle twap for quote asset");
                Err(ErrorCode::DefaultError)
            }
            OracleSource::Prelaunch => Ok(Some(get_prelaunch_price(price_oracle, slot)?.price)),
            OracleSource::PythPull | OracleSource::PythStableCoinPull => Ok(Some(
                self.get_pyth_twap(price_oracle, &OracleSource::PythPull)?,
            )),
            OracleSource::Pyth1KPull => Ok(Some(
                self.get_pyth_twap(price_oracle, &OracleSource::Pyth1KPull)?,
            )),
            OracleSource::Pyth1MPull => Ok(Some(
                self.get_pyth_twap(price_oracle, &OracleSource::Pyth1MPull)?,
            )),
            OracleSource::PythLazer => Ok(Some(
                self.get_pyth_twap(price_oracle, &OracleSource::PythLazer)?,
            )),
            OracleSource::PythLazer1K => Ok(Some(
                self.get_pyth_twap(price_oracle, &OracleSource::PythLazer1K)?,
            )),
            OracleSource::PythLazer1M => Ok(Some(
                self.get_pyth_twap(price_oracle, &OracleSource::PythLazer1M)?,
            )),
            OracleSource::PythLazerStableCoin => Ok(Some(
                self.get_pyth_twap(price_oracle, &OracleSource::PythLazerStableCoin)?,
            )),
        }
    }

    pub fn get_pyth_twap(
        &self,
        price_oracle: &AccountInfo,
        oracle_source: &OracleSource,
    ) -> DriftResult<i64> {
        let multiple = oracle_source.get_pyth_multiple();
        let mut pyth_price_data: &[u8] = &price_oracle
            .try_borrow_data()
            .or(Err(ErrorCode::UnableToLoadOracle))?;

        let oracle_price: i64;
        let oracle_twap: i64;
        let oracle_exponent: i32;

        if oracle_source.is_pyth_pull_oracle() {
            let price_message =
                pyth_solana_receiver_sdk::price_update::PriceUpdateV2::try_deserialize(
                    &mut pyth_price_data,
                )
                .or(Err(crate::error::ErrorCode::UnableToLoadOracle))?;
            oracle_price = price_message.price_message.price;
            oracle_twap = price_message.price_message.ema_price;
            oracle_exponent = price_message.price_message.exponent;
        } else if oracle_source.is_pyth_push_oracle() {
            let price_data = pyth_client::cast::<pyth_client::Price>(pyth_price_data);
            oracle_price = price_data.agg.price;
            oracle_twap = price_data.twap.val;
            oracle_exponent = price_data.expo;
        } else {
            let price_data = PythLazerOracle::try_deserialize(&mut pyth_price_data)
                .or(Err(ErrorCode::UnableToLoadOracle))?;
            oracle_price = price_data.price;
            oracle_twap = price_data.price;
            oracle_exponent = price_data.exponent;
        }

        assert!(oracle_twap > oracle_price / 10);

        let oracle_precision = 10_u128
            .pow(oracle_exponent.unsigned_abs())
            .safe_div(multiple)?;

        let mut oracle_scale_mult = 1;
        let mut oracle_scale_div = 1;

        if oracle_precision > PRICE_PRECISION {
            oracle_scale_div = oracle_precision.safe_div(PRICE_PRECISION)?;
        } else {
            oracle_scale_mult = PRICE_PRECISION.safe_div(oracle_precision)?;
        }

        oracle_twap
            .cast::<i128>()?
            .safe_mul(oracle_scale_mult.cast()?)?
            .safe_div(oracle_scale_div.cast()?)?
            .cast::<i64>()
    }

    pub fn update_volume_24h(
        &mut self,
        quote_asset_amount: u64,
        position_direction: PositionDirection,
        now: i64,
    ) -> DriftResult {
        let since_last = max(1_i64, now.safe_sub(self.last_trade_ts)?);

        amm::update_amm_long_short_intensity(self, now, quote_asset_amount, position_direction)?;

        self.volume_24h = stats::calculate_rolling_sum(
            self.volume_24h,
            quote_asset_amount,
            since_last,
            TWENTY_FOUR_HOUR,
        )?;

        self.last_trade_ts = now;

        Ok(())
    }

    pub fn get_new_oracle_conf_pct(
        &self,
        confidence: u64,    // price precision
        reserve_price: u64, // price precision
        now: i64,
    ) -> DriftResult<u64> {
        // use previous value decayed as lower bound to avoid shrinking too quickly
        let upper_bound_divisor = 21_u64;
        let lower_bound_divisor = 5_u64;
        let since_last = now
            .safe_sub(self.historical_oracle_data.last_oracle_price_twap_ts)?
            .max(0);

        let confidence_lower_bound = if since_last > 0 {
            let confidence_divisor = upper_bound_divisor
                .saturating_sub(since_last.cast::<u64>()?)
                .max(lower_bound_divisor);
            self.last_oracle_conf_pct
                .safe_sub(self.last_oracle_conf_pct / confidence_divisor)?
        } else {
            self.last_oracle_conf_pct
        };

        Ok(confidence
            .safe_mul(BID_ASK_SPREAD_PRECISION)?
            .safe_div(reserve_price)?
            .max(confidence_lower_bound))
    }

    pub fn is_recent_oracle_valid(&self, current_slot: u64) -> DriftResult<bool> {
        Ok(self.last_oracle_valid && current_slot == self.last_update_slot)
    }

    pub fn update_mm_oracle_info(
        &mut self,
        mm_oracle_price: i64,
        mm_oracle_slot: u64,
    ) -> DriftResult {
        self.mm_oracle_price = mm_oracle_price;
        self.mm_oracle_slot = mm_oracle_slot;
        Ok(())
    }
}

#[cfg(test)]
impl AMM {
    pub fn default_test() -> Self {
        let default_reserves = 100 * AMM_RESERVE_PRECISION;
        // make sure tests dont have the default sqrt_k = 0
        AMM {
            base_asset_reserve: default_reserves,
            quote_asset_reserve: default_reserves,
            sqrt_k: default_reserves,
            concentration_coef: MAX_CONCENTRATION_COEFFICIENT,
            order_step_size: 1,
            order_tick_size: 1,
            max_base_asset_reserve: u64::MAX as u128,
            min_base_asset_reserve: 0,
            terminal_quote_asset_reserve: default_reserves,
            peg_multiplier: crate::math::constants::PEG_PRECISION,
            max_fill_reserve_fraction: 1,
            max_spread: 1000,
            historical_oracle_data: HistoricalOracleData {
                last_oracle_price: PRICE_PRECISION_I64,
                ..HistoricalOracleData::default()
            },
            last_oracle_valid: true,
            ..AMM::default()
        }
    }

    pub fn default_btc_test() -> Self {
        AMM {
            base_asset_reserve: 65 * AMM_RESERVE_PRECISION,
            quote_asset_reserve: 63015384615,
            terminal_quote_asset_reserve: 64 * AMM_RESERVE_PRECISION,
            sqrt_k: 64 * AMM_RESERVE_PRECISION,

            peg_multiplier: 19_400_000_000,

            concentration_coef: MAX_CONCENTRATION_COEFFICIENT,
            max_base_asset_reserve: 90 * AMM_RESERVE_PRECISION,
            min_base_asset_reserve: 45 * AMM_RESERVE_PRECISION,

            base_asset_amount_with_amm: -(AMM_RESERVE_PRECISION as i128),
            mark_std: PRICE_PRECISION as u64,

            quote_asset_amount: 19_000_000_000, // short 1 BTC @ $19000
            historical_oracle_data: HistoricalOracleData {
                last_oracle_price: 19_400 * PRICE_PRECISION_I64,
                last_oracle_price_twap: 19_400 * PRICE_PRECISION_I64,
                last_oracle_price_twap_5min: 19_400 * PRICE_PRECISION_I64,
                last_oracle_price_twap_ts: 1662800000_i64,
                ..HistoricalOracleData::default()
            },
            last_mark_price_twap_ts: 1662800000,

            curve_update_intensity: 100,

            base_spread: 250,
            max_spread: 975,
            funding_period: 3600,
            last_oracle_valid: true,
            ..AMM::default()
        }
    }
}

pub const AMM_POSITIONS_CACHE: &str = "amm_positions_cache";

#[account]
#[derive(Debug)]
#[repr(C)]
pub struct AmmCache {
    pub bump: u8,
    _padding: [u8; 3],
    pub cache: Vec<CacheInfo>,
}

#[zero_copy]
#[derive(AnchorSerialize, AnchorDeserialize, Debug)]
#[repr(C)]
pub struct CacheInfo {
    pub last_fee_pool_token_amount: u128,
    pub last_net_pnl_pool_token_amount: i128,
    /// BASE PRECISION
    pub position: i64,
    pub slot: u64,
    pub max_confidence_interval_multiplier: u64,
    pub last_oracle_price_twap: i64,
    pub last_settle_amount: u64,
    pub last_settle_ts: i64,
    pub quote_owed_from_lp_pool: i64,
    pub oracle_price: i64,
    pub oracle_confidence: u64,
    pub oracle_delay: i64,
    pub oracle_slot: u64,
    pub oracle_source: u8,
    pub _padding: [u8; 7],
    pub oracle: Pubkey,
}

impl Size for CacheInfo {
    const SIZE: usize = 160 + 8 + 8 + 8;
}

impl Default for CacheInfo {
    fn default() -> Self {
        CacheInfo {
            position: 0i64,
            slot: 0u64,
            max_confidence_interval_multiplier: 1u64,
            last_oracle_price_twap: 0i64,
            oracle_price: 0i64,
            oracle_confidence: 0u64,
            oracle_delay: 0i64,
            oracle_slot: 0u64,
            _padding: [0u8; 7],
            oracle: Pubkey::default(),
            last_fee_pool_token_amount: 0u128,
            last_net_pnl_pool_token_amount: 0i128,
            last_settle_amount: 0u64,
            last_settle_ts: 0i64,
            oracle_source: 0u8,
            quote_owed_from_lp_pool: 0i64,
        }
    }
}

impl CacheInfo {
    pub fn get_oracle_source(&self) -> DriftResult<OracleSource> {
        Ok(OracleSource::try_from(self.oracle_source)?)
    }

    pub fn oracle_id(&self) -> DriftResult<OracleIdentifier> {
        let oracle_source = self.get_oracle_source()?;
        Ok((self.oracle, oracle_source))
    }

    pub fn get_last_available_amm_balance(&self) -> DriftResult<i128> {
        let last_available_balance = self
            .last_fee_pool_token_amount
            .cast::<i128>()?
            .safe_add(self.last_net_pnl_pool_token_amount)?;
        Ok(last_available_balance)
    }
}

#[zero_copy]
#[derive(Default, Debug)]
#[repr(C)]
pub struct AmmCacheFixed {
    pub bump: u8,
    _pad: [u8; 3],
    pub len: u32,
}

impl HasLen for AmmCacheFixed {
    fn len(&self) -> u32 {
        self.len
    }
}

impl AmmCache {
    pub fn space(num_markets: usize) -> usize {
        8 + 8 + 4 + num_markets * CacheInfo::SIZE
    }

    pub fn validate(&self, state: &State) -> DriftResult<()> {
        validate!(
            self.cache.len() == state.number_of_markets as usize,
            ErrorCode::DefaultError,
            "Number of amm positions is different than number of markets"
        )?;
        Ok(())
    }
}

impl_zero_copy_loader!(AmmCache, crate::id, AmmCacheFixed, CacheInfo);

impl<'a> AccountZeroCopy<'a, CacheInfo, AmmCacheFixed> {
    pub fn check_settle_staleness(&self, now: i64, threshold_ms: i64) -> DriftResult<()> {
        for (i, cache_info) in self.iter().enumerate() {
            if cache_info.slot == 0 {
                continue;
            }
            if cache_info.last_settle_ts < now.saturating_sub(threshold_ms) {
                msg!("AMM settle data is stale for perp market {}", i);
                return Err(ErrorCode::AMMCacheStale.into());
            }
        }
        Ok(())
    }

    pub fn check_perp_market_staleness(&self, slot: u64, threshold: u64) -> DriftResult<()> {
        for (i, cache_info) in self.iter().enumerate() {
            if cache_info.slot == 0 {
                continue;
            }
            if cache_info.slot < slot.saturating_sub(threshold) {
                msg!("Perp market cache info is stale for perp market {}", i);
                return Err(ErrorCode::AMMCacheStale.into());
            }
        }
        Ok(())
    }

    pub fn check_oracle_staleness(&self, slot: u64, threshold: u64) -> DriftResult<()> {
        for (i, cache_info) in self.iter().enumerate() {
            if cache_info.slot == 0 {
                continue;
            }
            if cache_info.oracle_slot < slot.saturating_sub(threshold) {
                msg!(
                    "Perp market cache info is stale for perp market {}. oracle slot: {}, slot: {}",
                    i,
                    cache_info.oracle_slot,
                    slot
                );
                return Err(ErrorCode::AMMCacheStale.into());
            }
        }
        Ok(())
    }
}

impl<'a> AccountZeroCopyMut<'a, CacheInfo, AmmCacheFixed> {
    pub fn update_amount_owed_from_lp_pool(
        &mut self,
        perp_market: &PerpMarket,
        quote_market: &SpotMarket,
    ) -> DriftResult<()> {
        if perp_market.lp_fee_transfer_scalar == 0 {
            msg!(
                "lp_fee_transfer_scalar is 0 for perp market {}. not updating quote amount owed in cache",
                perp_market.market_index
            );
            return Ok(());
        }

        let cached_info = self.get_mut(perp_market.market_index as u32);

        let fee_pool_token_amount = get_token_amount(
            perp_market.amm.fee_pool.scaled_balance,
            &quote_market,
            perp_market.amm.fee_pool.balance_type(),
        )?;

        let net_pnl_pool_token_amount = get_token_amount(
            perp_market.pnl_pool.scaled_balance,
            &quote_market,
            perp_market.pnl_pool.balance_type(),
        )?
        .cast::<i128>()?
        .safe_sub(calculate_net_user_pnl(
            &perp_market.amm,
            cached_info.oracle_price,
        )?)?;

        let amm_amount_available =
            net_pnl_pool_token_amount.safe_add(fee_pool_token_amount.cast::<i128>()?)?;

        if cached_info.last_net_pnl_pool_token_amount == 0
            && cached_info.last_fee_pool_token_amount == 0
        {
            cached_info.last_fee_pool_token_amount = fee_pool_token_amount;
            cached_info.last_net_pnl_pool_token_amount = net_pnl_pool_token_amount;
            return Ok(());
        }

        let amount_to_send = amm_amount_available
            .abs_diff(cached_info.get_last_available_amm_balance()?)
            .safe_div_ceil(perp_market.lp_fee_transfer_scalar as u128)?
            .cast::<u64>()?;

        if amm_amount_available < cached_info.get_last_available_amm_balance()? {
            cached_info.quote_owed_from_lp_pool = cached_info
                .quote_owed_from_lp_pool
                .safe_add(amount_to_send.cast::<i64>()?)?;
        } else {
            cached_info.quote_owed_from_lp_pool = cached_info
                .quote_owed_from_lp_pool
                .safe_sub(amount_to_send.cast::<i64>()?)?;
        }

        cached_info.last_fee_pool_token_amount = fee_pool_token_amount;
        cached_info.last_net_pnl_pool_token_amount = net_pnl_pool_token_amount;

        Ok(())
    }
}<|MERGE_RESOLUTION|>--- conflicted
+++ resolved
@@ -258,15 +258,11 @@
     pub high_leverage_margin_ratio_maintenance: u16,
     pub protected_maker_limit_price_divisor: u8,
     pub protected_maker_dynamic_divisor: u8,
-<<<<<<< HEAD
+    pub padding1: u32,
+    pub last_fill_price: u64,
     pub lp_fee_transfer_scalar: u8,
     pub lp_status: u8,
-    pub padding: [u8; 34],
-=======
-    pub padding1: u32,
-    pub last_fill_price: u64,
-    pub padding: [u8; 24],
->>>>>>> 8a5ab7c2
+    pub padding: [u8; 22],
 }
 
 impl Default for PerpMarket {
@@ -308,15 +304,11 @@
             high_leverage_margin_ratio_maintenance: 0,
             protected_maker_limit_price_divisor: 0,
             protected_maker_dynamic_divisor: 0,
-<<<<<<< HEAD
+            padding1: 0,
+            last_fill_price: 0,
             lp_fee_transfer_scalar: 1,
             lp_status: 0,
-            padding: [0; 34],
-=======
-            padding1: 0,
-            last_fill_price: 0,
-            padding: [0; 24],
->>>>>>> 8a5ab7c2
+            padding: [0; 22],
         }
     }
 }
