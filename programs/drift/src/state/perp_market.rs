--- conflicted
+++ resolved
@@ -762,15 +762,12 @@
         let oracle_plus_funding_basis = oracle_price.safe_add(last_funding_basis)?.cast::<u64>()?;
 
         let median_price = if last_fill_price > 0 {
-<<<<<<< HEAD
-=======
             msg!(
                 "last_fill_price: {} oracle_plus_funding_basis: {} oracle_plus_basis_5min: {}",
                 last_fill_price,
                 oracle_plus_funding_basis,
                 oracle_plus_basis_5min
             );
->>>>>>> 7d637535
             let mut prices = [
                 last_fill_price,
                 oracle_plus_funding_basis,
