use crate::error::{DriftResult, ErrorCode};
use crate::ids::{
    bonk_oracle, pepe_oracle, pyth_program, switchboard_program, usdc_oracle, usdt_oracle_mainnet,
};
use crate::math::constants::PRICE_PRECISION_I64;
use crate::math::oracle::{oracle_validity, OracleValidity};
use crate::state::oracle::{get_oracle_price, OraclePriceData, OracleSource};
use crate::state::state::OracleGuardRails;
use crate::state::user::MarketType;
use anchor_lang::prelude::{AccountInfo, Pubkey};
use anchor_lang::Key;
use solana_program::msg;
use std::collections::BTreeMap;
use std::iter::Peekable;
use std::slice::Iter;

use super::state::ValidityGuardRails;
use crate::math::safe_unwrap::SafeUnwrap;

pub struct AccountInfoAndOracleSource<'a> {
    /// CHECK: ownders are validated in OracleMap::load
    pub account_info: AccountInfo<'a>,
    pub oracle_source: OracleSource,
}

pub struct OracleMap<'a> {
    oracles: BTreeMap<Pubkey, AccountInfoAndOracleSource<'a>>,
    price_data: BTreeMap<Pubkey, OraclePriceData>,
    validity: BTreeMap<Pubkey, OracleValidity>,
    pub slot: u64,
    pub oracle_guard_rails: OracleGuardRails,
    pub quote_asset_price_data: OraclePriceData,
}

impl<'a> OracleMap<'a> {
    pub fn contains(&self, pubkey: &Pubkey) -> bool {
        self.oracles.contains_key(pubkey) || pubkey == &Pubkey::default()
    }

    pub fn get_account_info(&self, pubkey: &Pubkey) -> DriftResult<AccountInfo<'a>> {
        Ok(self
            .oracles
            .get(pubkey)
            .ok_or(ErrorCode::OracleNotFound)?
            .account_info
            .clone())
    }

    fn should_get_quote_asset_price_data(&self, pubkey: &Pubkey) -> bool {
        pubkey == &Pubkey::default()
    }

    pub fn get_price_data(&mut self, pubkey: &Pubkey) -> DriftResult<&OraclePriceData> {
        if self.should_get_quote_asset_price_data(pubkey) {
            return Ok(&self.quote_asset_price_data);
        }

        if self.price_data.contains_key(pubkey) {
            return self.price_data.get(pubkey).safe_unwrap();
        }

        let (account_info, oracle_source) = match self.oracles.get(pubkey) {
            Some(AccountInfoAndOracleSource {
                account_info,
                oracle_source,
            }) => (account_info, oracle_source),
            None => {
                msg!("oracle pubkey not found in oracle_map: {}", pubkey);
                return Err(ErrorCode::OracleNotFound);
            }
        };

        let price_data = get_oracle_price(oracle_source, account_info, self.slot)?;

        self.price_data.insert(*pubkey, price_data);

        self.price_data.get(pubkey).safe_unwrap()
    }

    pub fn get_price_data_and_validity(
        &mut self,
        market_type: MarketType,
        market_index: u16,
        pubkey: &Pubkey,
        last_oracle_price_twap: i64,
    ) -> DriftResult<(&OraclePriceData, OracleValidity)> {
        if self.should_get_quote_asset_price_data(pubkey) {
            return Ok((&self.quote_asset_price_data, OracleValidity::Valid));
        }

        if self.price_data.contains_key(pubkey) {
            let oracle_price_data = self.price_data.get(pubkey).safe_unwrap()?;
<<<<<<< HEAD

            let oracle_validity = if let Some(oracle_validity) = self.validity.get(pubkey) {
                *oracle_validity
            } else {
                let oracle_validity = oracle_validity(
                    last_oracle_price_twap,
                    oracle_price_data,
                    &self.oracle_guard_rails.validity,
                )?;
                self.validity.insert(*pubkey, oracle_validity);
                oracle_validity
            };
=======
            let oracle_validity = oracle_validity(
                market_type,
                market_index,
                last_oracle_price_twap,
                oracle_price_data,
                &self.oracle_guard_rails.validity,
                false,
            )?;
>>>>>>> 4ca1dcc6
            return Ok((oracle_price_data, oracle_validity));
        }

        let (account_info, oracle_source) = match self.oracles.get(pubkey) {
            Some(AccountInfoAndOracleSource {
                account_info,
                oracle_source,
            }) => (account_info, oracle_source),
            None => {
                msg!("oracle pubkey not found in oracle_map: {}", pubkey);
                return Err(ErrorCode::OracleNotFound);
            }
        };

        let price_data = get_oracle_price(oracle_source, account_info, self.slot)?;

        self.price_data.insert(*pubkey, price_data);

        let oracle_price_data = self.price_data.get(pubkey).safe_unwrap()?;
        let oracle_validity = oracle_validity(
            market_type,
            market_index,
            last_oracle_price_twap,
            oracle_price_data,
            &self.oracle_guard_rails.validity,
            false,
        )?;
        self.validity.insert(*pubkey, oracle_validity);

        Ok((oracle_price_data, oracle_validity))
    }

    pub fn get_price_data_and_guard_rails(
        &mut self,
        pubkey: &Pubkey,
    ) -> DriftResult<(&OraclePriceData, &ValidityGuardRails)> {
        if self.should_get_quote_asset_price_data(pubkey) {
            let validity_guard_rails = &self.oracle_guard_rails.validity;
            return Ok((&self.quote_asset_price_data, validity_guard_rails));
        }

        if self.price_data.contains_key(pubkey) {
            let oracle_price_data = self.price_data.get(pubkey).safe_unwrap()?;
            let validity_guard_rails = &self.oracle_guard_rails.validity;

            return Ok((oracle_price_data, validity_guard_rails));
        }

        let (account_info, oracle_source) = match self.oracles.get(pubkey) {
            Some(AccountInfoAndOracleSource {
                account_info,
                oracle_source,
            }) => (account_info, oracle_source),
            None => {
                msg!("oracle pubkey not found in oracle_map: {}", pubkey);
                return Err(ErrorCode::OracleNotFound);
            }
        };

        let price_data = get_oracle_price(oracle_source, account_info, self.slot)?;

        self.price_data.insert(*pubkey, price_data);

        let oracle_price_data = self.price_data.get(pubkey).safe_unwrap()?;
        let validity_guard_rails = &self.oracle_guard_rails.validity;

        Ok((oracle_price_data, validity_guard_rails))
    }

    pub fn load<'c>(
        account_info_iter: &'c mut Peekable<Iter<AccountInfo<'a>>>,
        slot: u64,
        oracle_guard_rails: Option<OracleGuardRails>,
    ) -> DriftResult<OracleMap<'a>> {
        let mut oracles: BTreeMap<Pubkey, AccountInfoAndOracleSource<'a>> = BTreeMap::new();

        while let Some(account_info) = account_info_iter.peek() {
            if account_info.owner == &pyth_program::id() {
                let account_info = account_info_iter.next().safe_unwrap()?;
                let pubkey = account_info.key();

                let oracle_source = if pubkey == bonk_oracle::id() || pubkey == pepe_oracle::id() {
                    OracleSource::Pyth1M
                } else if pubkey == usdc_oracle::id() || pubkey == usdt_oracle_mainnet::id() {
                    OracleSource::PythStableCoin
                } else {
                    OracleSource::Pyth
                };

                oracles.insert(
                    pubkey,
                    AccountInfoAndOracleSource {
                        account_info: account_info.clone(),
                        oracle_source,
                    },
                );

                continue;
            } else if account_info.owner == &switchboard_program::id() {
                let account_info = account_info_iter.next().safe_unwrap()?;
                let pubkey = account_info.key();

                let oracle_source = OracleSource::Switchboard;
                oracles.insert(
                    pubkey,
                    AccountInfoAndOracleSource {
                        account_info: account_info.clone(),
                        oracle_source,
                    },
                );

                continue;
            }

            break;
        }

        let ogr: OracleGuardRails = if let Some(o) = oracle_guard_rails {
            o
        } else {
            OracleGuardRails::default()
        };

        Ok(OracleMap {
            oracles,
            price_data: BTreeMap::new(),
            validity: BTreeMap::new(),
            slot,
            oracle_guard_rails: ogr,
            quote_asset_price_data: OraclePriceData {
                price: PRICE_PRECISION_I64,
                confidence: 1,
                delay: 0,
                has_sufficient_number_of_data_points: true,
            },
        })
    }

    pub fn load_one<'c>(
        account_info: &'c AccountInfo<'a>,
        slot: u64,
        oracle_guard_rails: Option<OracleGuardRails>,
    ) -> DriftResult<OracleMap<'a>> {
        let mut oracles: BTreeMap<Pubkey, AccountInfoAndOracleSource<'a>> = BTreeMap::new();

        if account_info.owner == &pyth_program::id() {
            let pubkey = account_info.key();
            let oracle_source = if pubkey == bonk_oracle::id() || pubkey == pepe_oracle::id() {
                OracleSource::Pyth1M
            } else if pubkey == usdc_oracle::id() || pubkey == usdt_oracle_mainnet::id() {
                OracleSource::PythStableCoin
            } else {
                OracleSource::Pyth
            };
            oracles.insert(
                pubkey,
                AccountInfoAndOracleSource {
                    account_info: account_info.clone(),
                    oracle_source,
                },
            );
        } else if account_info.owner == &switchboard_program::id() {
            let pubkey = account_info.key();

            let oracle_source = OracleSource::Switchboard;
            oracles.insert(
                pubkey,
                AccountInfoAndOracleSource {
                    account_info: account_info.clone(),
                    oracle_source,
                },
            );
        } else if account_info.key() != Pubkey::default() {
            return Err(ErrorCode::InvalidOracle);
        }

        let ogr: OracleGuardRails = if let Some(o) = oracle_guard_rails {
            o
        } else {
            OracleGuardRails::default()
        };

        Ok(OracleMap {
            oracles,
            price_data: BTreeMap::new(),
            validity: BTreeMap::new(),
            slot,
            oracle_guard_rails: ogr,
            quote_asset_price_data: OraclePriceData {
                price: PRICE_PRECISION_I64,
                confidence: 1,
                delay: 0,
                has_sufficient_number_of_data_points: true,
            },
        })
    }
}

#[cfg(test)]
impl<'a> OracleMap<'a> {
    pub fn empty() -> OracleMap<'a> {
        OracleMap {
            oracles: BTreeMap::new(),
            price_data: BTreeMap::new(),
            slot: 0,
            oracle_guard_rails: OracleGuardRails::default(),
            quote_asset_price_data: OraclePriceData {
                price: PRICE_PRECISION_I64,
                confidence: 1,
                delay: 0,
                has_sufficient_number_of_data_points: true,
            },
        }
    }
}<|MERGE_RESOLUTION|>--- conflicted
+++ resolved
@@ -90,29 +90,21 @@
 
         if self.price_data.contains_key(pubkey) {
             let oracle_price_data = self.price_data.get(pubkey).safe_unwrap()?;
-<<<<<<< HEAD
 
             let oracle_validity = if let Some(oracle_validity) = self.validity.get(pubkey) {
                 *oracle_validity
             } else {
                 let oracle_validity = oracle_validity(
+                    market_type,
+                    market_index,
                     last_oracle_price_twap,
                     oracle_price_data,
                     &self.oracle_guard_rails.validity,
+                    false,
                 )?;
                 self.validity.insert(*pubkey, oracle_validity);
                 oracle_validity
             };
-=======
-            let oracle_validity = oracle_validity(
-                market_type,
-                market_index,
-                last_oracle_price_twap,
-                oracle_price_data,
-                &self.oracle_guard_rails.validity,
-                false,
-            )?;
->>>>>>> 4ca1dcc6
             return Ok((oracle_price_data, oracle_validity));
         }
 
