use anchor_lang::prelude::*;
use enumflags2::BitFlags;

use crate::error::DriftResult;
use crate::math::constants::{
    FEE_DENOMINATOR, FEE_PERCENTAGE_DENOMINATOR, MAX_REFERRER_REWARD_EPOCH_UPPER_BOUND,
};
use crate::math::safe_math::SafeMath;
use crate::math::safe_unwrap::SafeUnwrap;
use crate::state::traits::Size;
use crate::{LAMPORTS_PER_SOL_U64, PERCENTAGE_PRECISION_U64};

#[cfg(test)]
mod tests;

#[account]
#[derive(Default)]
#[repr(C)]
pub struct State {
    pub admin: Pubkey,
    pub whitelist_mint: Pubkey,
    pub discount_mint: Pubkey,
    pub signer: Pubkey,
    pub srm_vault: Pubkey,
    pub perp_fee_structure: FeeStructure,
    pub spot_fee_structure: FeeStructure,
    pub oracle_guard_rails: OracleGuardRails,
    pub number_of_authorities: u64,
    pub number_of_sub_accounts: u64,
    pub lp_cooldown_time: u64,
    pub liquidation_margin_buffer_ratio: u32,
    pub settlement_duration: u16,
    pub number_of_markets: u16,
    pub number_of_spot_markets: u16,
    pub signer_nonce: u8,
    pub min_perp_auction_duration: u8,
    pub default_market_order_time_in_force: u8,
    pub default_spot_auction_duration: u8,
    pub exchange_status: u8,
    pub liquidation_duration: u8,
    pub initial_pct_to_liquidate: u16,
    pub max_number_of_sub_accounts: u16,
    pub max_initialize_user_fee: u16,
    pub feature_bit_flags: u8,
    pub lp_pool_feature_bit_flags: u8,
    pub padding: [u8; 8],
}

#[derive(BitFlags, Clone, Copy, PartialEq, Debug, Eq)]
pub enum ExchangeStatus {
    // Active = 0b00000000
    DepositPaused = 0b00000001,
    WithdrawPaused = 0b00000010,
    AmmPaused = 0b00000100,
    FillPaused = 0b00001000,
    LiqPaused = 0b00010000,
    FundingPaused = 0b00100000,
    SettlePnlPaused = 0b01000000,
    AmmImmediateFillPaused = 0b10000000,
    // Paused = 0b11111111
}

impl ExchangeStatus {
    pub fn active() -> u8 {
        BitFlags::<ExchangeStatus>::empty().bits() as u8
    }
}

impl State {
    pub fn get_exchange_status(&self) -> DriftResult<BitFlags<ExchangeStatus>> {
        BitFlags::<ExchangeStatus>::from_bits(usize::from(self.exchange_status)).safe_unwrap()
    }

    pub fn amm_immediate_fill_paused(&self) -> DriftResult<bool> {
        Ok(self
            .get_exchange_status()?
            .contains(ExchangeStatus::AmmImmediateFillPaused))
    }

    pub fn amm_paused(&self) -> DriftResult<bool> {
        Ok(self
            .get_exchange_status()?
            .contains(ExchangeStatus::AmmPaused))
    }

    pub fn funding_paused(&self) -> DriftResult<bool> {
        Ok(self
            .get_exchange_status()?
            .contains(ExchangeStatus::FundingPaused))
    }

    pub fn max_number_of_sub_accounts(&self) -> u64 {
        if self.max_number_of_sub_accounts <= 5 {
            return self.max_number_of_sub_accounts as u64;
        }

        (self.max_number_of_sub_accounts as u64).saturating_mul(100)
    }

    pub fn get_init_user_fee(&self) -> DriftResult<u64> {
        let max_init_fee: u64 = (self.max_initialize_user_fee as u64) * LAMPORTS_PER_SOL_U64 / 100;

        let target_utilization: u64 = 8 * PERCENTAGE_PRECISION_U64 / 10;

        let account_space_utilization: u64 = self
            .number_of_sub_accounts
            .safe_mul(PERCENTAGE_PRECISION_U64)?
            .safe_div(self.max_number_of_sub_accounts().max(1))?;

        let init_fee: u64 = if account_space_utilization > target_utilization {
            max_init_fee
                .safe_mul(account_space_utilization.safe_sub(target_utilization)?)?
                .safe_div(PERCENTAGE_PRECISION_U64.safe_sub(target_utilization)?)?
        } else {
            0
        };

        Ok(init_fee)
    }

    pub fn use_median_trigger_price(&self) -> bool {
        (self.feature_bit_flags & (FeatureBitFlags::MedianTriggerPrice as u8)) > 0
    }

<<<<<<< HEAD
    pub fn allow_settle_lp_pool(&self) -> bool {
        (self.lp_pool_feature_bit_flags & (LpPoolFeatureBitFlags::SettleLpPool as u8)) > 0
    }

    pub fn allow_swap_lp_pool(&self) -> bool {
        (self.lp_pool_feature_bit_flags & (LpPoolFeatureBitFlags::SwapLpPool as u8)) > 0
    }

    pub fn allow_mint_redeem_lp_pool(&self) -> bool {
        (self.lp_pool_feature_bit_flags & (LpPoolFeatureBitFlags::MintRedeemLpPool as u8)) > 0
=======
    pub fn builder_codes_enabled(&self) -> bool {
        (self.feature_bit_flags & (FeatureBitFlags::BuilderCodes as u8)) > 0
    }

    pub fn builder_referral_enabled(&self) -> bool {
        (self.feature_bit_flags & (FeatureBitFlags::BuilderReferral as u8)) > 0
>>>>>>> 47887d27
    }
}

#[derive(Clone, Copy, PartialEq, Debug, Eq)]
pub enum FeatureBitFlags {
    MmOracleUpdate = 0b00000001,
    MedianTriggerPrice = 0b00000010,
    BuilderCodes = 0b00000100,
    BuilderReferral = 0b00001000,
}

#[derive(Clone, Copy, PartialEq, Debug, Eq)]
pub enum LpPoolFeatureBitFlags {
    SettleLpPool = 0b00000001,
    SwapLpPool = 0b00000010,
    MintRedeemLpPool = 0b00000100,
}

impl Size for State {
    const SIZE: usize = 992;
}

#[derive(Copy, AnchorSerialize, AnchorDeserialize, Clone, Debug)]
pub struct OracleGuardRails {
    pub price_divergence: PriceDivergenceGuardRails,
    pub validity: ValidityGuardRails,
}

impl Default for OracleGuardRails {
    fn default() -> Self {
        OracleGuardRails {
            price_divergence: PriceDivergenceGuardRails::default(),
            validity: ValidityGuardRails {
                slots_before_stale_for_amm: 10,       // ~5 seconds
                slots_before_stale_for_margin: 120,   // ~60 seconds
                confidence_interval_max_size: 20_000, // 2% of price
                too_volatile_ratio: 5,                // 5x or 80% down
            },
        }
    }
}

impl OracleGuardRails {
    pub fn max_oracle_twap_5min_percent_divergence(&self) -> u64 {
        self.price_divergence
            .oracle_twap_5min_percent_divergence
            .max(PERCENTAGE_PRECISION_U64 / 2)
    }
}

#[derive(Copy, AnchorSerialize, AnchorDeserialize, Clone, Debug)]
pub struct PriceDivergenceGuardRails {
    pub mark_oracle_percent_divergence: u64,
    pub oracle_twap_5min_percent_divergence: u64,
}

impl Default for PriceDivergenceGuardRails {
    fn default() -> Self {
        PriceDivergenceGuardRails {
            mark_oracle_percent_divergence: PERCENTAGE_PRECISION_U64 / 10,
            oracle_twap_5min_percent_divergence: PERCENTAGE_PRECISION_U64 / 2,
        }
    }
}

#[derive(Copy, AnchorSerialize, AnchorDeserialize, Clone, Default, Debug)]
pub struct ValidityGuardRails {
    pub slots_before_stale_for_amm: i64,
    pub slots_before_stale_for_margin: i64,
    pub confidence_interval_max_size: u64,
    pub too_volatile_ratio: i64,
}

#[derive(AnchorSerialize, AnchorDeserialize, Clone, Debug)]
pub struct FeeStructure {
    pub fee_tiers: [FeeTier; 10],
    pub filler_reward_structure: OrderFillerRewardStructure,
    pub referrer_reward_epoch_upper_bound: u64,
    pub flat_filler_fee: u64,
}

impl Default for FeeStructure {
    fn default() -> Self {
        FeeStructure::perps_default()
    }
}

#[derive(AnchorSerialize, AnchorDeserialize, Copy, Clone, Debug)]
pub struct FeeTier {
    pub fee_numerator: u32,
    pub fee_denominator: u32,
    pub maker_rebate_numerator: u32,
    pub maker_rebate_denominator: u32,
    pub referrer_reward_numerator: u32,
    pub referrer_reward_denominator: u32,
    pub referee_fee_numerator: u32,
    pub referee_fee_denominator: u32,
}

impl Default for FeeTier {
    fn default() -> Self {
        FeeTier {
            fee_numerator: 0,
            fee_denominator: FEE_DENOMINATOR,
            maker_rebate_numerator: 0,
            maker_rebate_denominator: FEE_DENOMINATOR,
            referrer_reward_numerator: 0,
            referrer_reward_denominator: FEE_PERCENTAGE_DENOMINATOR,
            referee_fee_numerator: 0,
            referee_fee_denominator: FEE_PERCENTAGE_DENOMINATOR,
        }
    }
}

#[derive(AnchorSerialize, AnchorDeserialize, Default, Clone, Debug)]
pub struct OrderFillerRewardStructure {
    pub reward_numerator: u32,
    pub reward_denominator: u32,
    pub time_based_reward_lower_bound: u128, // minimum filler reward for time-based reward
}

impl FeeStructure {
    pub fn perps_default() -> Self {
        let mut fee_tiers = [FeeTier::default(); 10];
        fee_tiers[0] = FeeTier {
            fee_numerator: 100,
            fee_denominator: FEE_DENOMINATOR, // 10 bps
            maker_rebate_numerator: 20,
            maker_rebate_denominator: FEE_DENOMINATOR, // 2bps
            referrer_reward_numerator: 15,
            referrer_reward_denominator: FEE_PERCENTAGE_DENOMINATOR, // 15% of taker fee
            referee_fee_numerator: 5,
            referee_fee_denominator: FEE_PERCENTAGE_DENOMINATOR, // 5%
        };
        fee_tiers[1] = FeeTier {
            fee_numerator: 90,
            fee_denominator: FEE_DENOMINATOR, // 8 bps
            maker_rebate_numerator: 20,
            maker_rebate_denominator: FEE_DENOMINATOR, // 2bps
            referrer_reward_numerator: 15,
            referrer_reward_denominator: FEE_PERCENTAGE_DENOMINATOR, // 15% of taker fee
            referee_fee_numerator: 5,
            referee_fee_denominator: FEE_PERCENTAGE_DENOMINATOR, // 5%
        };
        fee_tiers[2] = FeeTier {
            fee_numerator: 80,
            fee_denominator: FEE_DENOMINATOR, // 6 bps
            maker_rebate_numerator: 20,
            maker_rebate_denominator: FEE_DENOMINATOR, // 2bps
            referrer_reward_numerator: 15,
            referrer_reward_denominator: FEE_PERCENTAGE_DENOMINATOR, // 15% of taker fee
            referee_fee_numerator: 5,
            referee_fee_denominator: FEE_PERCENTAGE_DENOMINATOR, // 5%
        };
        fee_tiers[3] = FeeTier {
            fee_numerator: 70,
            fee_denominator: FEE_DENOMINATOR, // 5 bps
            maker_rebate_numerator: 20,
            maker_rebate_denominator: FEE_DENOMINATOR, // 2bps
            referrer_reward_numerator: 15,
            referrer_reward_denominator: FEE_PERCENTAGE_DENOMINATOR, // 15% of taker fee
            referee_fee_numerator: 5,
            referee_fee_denominator: FEE_PERCENTAGE_DENOMINATOR, // 5%
        };
        fee_tiers[4] = FeeTier {
            fee_numerator: 60,
            fee_denominator: FEE_DENOMINATOR, // 4 bps
            maker_rebate_numerator: 20,
            maker_rebate_denominator: FEE_DENOMINATOR, // 2bps
            referrer_reward_numerator: 15,
            referrer_reward_denominator: FEE_PERCENTAGE_DENOMINATOR, // 15% of taker fee
            referee_fee_numerator: 5,
            referee_fee_denominator: FEE_PERCENTAGE_DENOMINATOR, // 5%
        };
        fee_tiers[5] = FeeTier {
            fee_numerator: 50,
            fee_denominator: FEE_DENOMINATOR, // 3.5 bps
            maker_rebate_numerator: 20,
            maker_rebate_denominator: FEE_DENOMINATOR, // 2bps
            referrer_reward_numerator: 15,
            referrer_reward_denominator: FEE_PERCENTAGE_DENOMINATOR, // 15% of taker fee
            referee_fee_numerator: 5,
            referee_fee_denominator: FEE_PERCENTAGE_DENOMINATOR, // 5%
        };
        FeeStructure {
            fee_tiers,
            filler_reward_structure: OrderFillerRewardStructure {
                reward_numerator: 10,
                reward_denominator: FEE_PERCENTAGE_DENOMINATOR,
                time_based_reward_lower_bound: 10_000, // 1 cent
            },
            flat_filler_fee: 10_000,
            referrer_reward_epoch_upper_bound: MAX_REFERRER_REWARD_EPOCH_UPPER_BOUND,
        }
    }

    pub fn spot_default() -> Self {
        let mut fee_tiers = [FeeTier::default(); 10];
        fee_tiers[0] = FeeTier {
            fee_numerator: 100,
            fee_denominator: FEE_DENOMINATOR, // 10 bps
            maker_rebate_numerator: 20,
            maker_rebate_denominator: FEE_DENOMINATOR, // 2bps
            referrer_reward_numerator: 0,
            referrer_reward_denominator: FEE_PERCENTAGE_DENOMINATOR, // 0% of taker fee
            referee_fee_numerator: 0,
            referee_fee_denominator: FEE_PERCENTAGE_DENOMINATOR, // 0%
        };
        FeeStructure {
            fee_tiers,
            filler_reward_structure: OrderFillerRewardStructure {
                reward_numerator: 10,
                reward_denominator: FEE_PERCENTAGE_DENOMINATOR,
                time_based_reward_lower_bound: 10_000, // 1 cent
            },
            flat_filler_fee: 10_000,
            referrer_reward_epoch_upper_bound: MAX_REFERRER_REWARD_EPOCH_UPPER_BOUND,
        }
    }
}

#[cfg(test)]
impl FeeStructure {
    pub fn test_default() -> Self {
        let mut fee_tiers = [FeeTier::default(); 10];
        fee_tiers[0] = FeeTier {
            fee_numerator: 100,
            fee_denominator: FEE_DENOMINATOR,
            maker_rebate_numerator: 60,
            maker_rebate_denominator: FEE_DENOMINATOR,
            referrer_reward_numerator: 10,
            referrer_reward_denominator: FEE_PERCENTAGE_DENOMINATOR,
            referee_fee_numerator: 10,
            referee_fee_denominator: FEE_PERCENTAGE_DENOMINATOR,
        };
        FeeStructure {
            fee_tiers,
            filler_reward_structure: OrderFillerRewardStructure {
                reward_numerator: 10,
                reward_denominator: FEE_PERCENTAGE_DENOMINATOR,
                time_based_reward_lower_bound: 10_000, // 1 cent
            },
            ..FeeStructure::perps_default()
        }
    }
}<|MERGE_RESOLUTION|>--- conflicted
+++ resolved
@@ -122,7 +122,6 @@
         (self.feature_bit_flags & (FeatureBitFlags::MedianTriggerPrice as u8)) > 0
     }
 
-<<<<<<< HEAD
     pub fn allow_settle_lp_pool(&self) -> bool {
         (self.lp_pool_feature_bit_flags & (LpPoolFeatureBitFlags::SettleLpPool as u8)) > 0
     }
@@ -133,14 +132,14 @@
 
     pub fn allow_mint_redeem_lp_pool(&self) -> bool {
         (self.lp_pool_feature_bit_flags & (LpPoolFeatureBitFlags::MintRedeemLpPool as u8)) > 0
-=======
+    }
+
     pub fn builder_codes_enabled(&self) -> bool {
         (self.feature_bit_flags & (FeatureBitFlags::BuilderCodes as u8)) > 0
     }
 
     pub fn builder_referral_enabled(&self) -> bool {
         (self.feature_bit_flags & (FeatureBitFlags::BuilderReferral as u8)) > 0
->>>>>>> 47887d27
     }
 }
 
