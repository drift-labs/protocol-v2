--- conflicted
+++ resolved
@@ -121,21 +121,20 @@
         (self.feature_bit_flags & (FeatureBitFlags::MedianTriggerPrice as u8)) > 0
     }
 
-<<<<<<< HEAD
+    pub fn builder_codes_enabled(&self) -> bool {
+        (self.feature_bit_flags & (FeatureBitFlags::BuilderCodes as u8)) > 0
+    }
+
+    pub fn builder_referral_enabled(&self) -> bool {
+        (self.feature_bit_flags & (FeatureBitFlags::BuilderReferral as u8)) > 0
+    }
+
     pub fn allow_settle_lp_pool(&self) -> bool {
         (self.feature_bit_flags & (FeatureBitFlags::SettleLpPool as u8)) > 0
     }
 
     pub fn allow_swap_lp_pool(&self) -> bool {
         (self.feature_bit_flags & (FeatureBitFlags::SwapLpPool as u8)) > 0
-=======
-    pub fn builder_codes_enabled(&self) -> bool {
-        (self.feature_bit_flags & (FeatureBitFlags::BuilderCodes as u8)) > 0
-    }
-
-    pub fn builder_referral_enabled(&self) -> bool {
-        (self.feature_bit_flags & (FeatureBitFlags::BuilderReferral as u8)) > 0
->>>>>>> 142b10f4
     }
 }
 
@@ -143,13 +142,10 @@
 pub enum FeatureBitFlags {
     MmOracleUpdate = 0b00000001,
     MedianTriggerPrice = 0b00000010,
-<<<<<<< HEAD
-    SettleLpPool = 0b00000100,
-    SwapLpPool = 0b00001000,
-=======
     BuilderCodes = 0b00000100,
     BuilderReferral = 0b00001000,
->>>>>>> 142b10f4
+    SettleLpPool = 0b00010000,
+    SwapLpPool = 0b00100000,
 }
 
 impl Size for State {
