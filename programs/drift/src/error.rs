use anchor_lang::prelude::*;

pub type DriftResult<T = ()> = std::result::Result<T, ErrorCode>;

#[error_code]
#[derive(PartialEq, Eq)]
pub enum ErrorCode {
    #[msg("Invalid Spot Market Authority")]
    InvalidSpotMarketAuthority,
    #[msg("Clearing house not insurance fund authority")]
    InvalidInsuranceFundAuthority,
    #[msg("Insufficient deposit")]
    InsufficientDeposit,
    #[msg("Insufficient collateral")]
    InsufficientCollateral,
    #[msg("Sufficient collateral")]
    SufficientCollateral,
    #[msg("Max number of positions taken")]
    MaxNumberOfPositions,
    #[msg("Admin Controls Prices Disabled")]
    AdminControlsPricesDisabled,
    #[msg("Market Delisted")]
    MarketDelisted,
    #[msg("Market Index Already Initialized")]
    MarketIndexAlreadyInitialized,
    #[msg("User Account And User Positions Account Mismatch")]
    UserAccountAndUserPositionsAccountMismatch,
    #[msg("User Has No Position In Market")]
    UserHasNoPositionInMarket,
    #[msg("Invalid Initial Peg")]
    InvalidInitialPeg,
    #[msg("AMM repeg already configured with amt given")]
    InvalidRepegRedundant,
    #[msg("AMM repeg incorrect repeg direction")]
    InvalidRepegDirection,
    #[msg("AMM repeg out of bounds pnl")]
    InvalidRepegProfitability,
    #[msg("Slippage Outside Limit Price")]
    SlippageOutsideLimit,
    #[msg("Order Size Too Small")]
    OrderSizeTooSmall,
    #[msg("Price change too large when updating K")]
    InvalidUpdateK,
    #[msg("Admin tried to withdraw amount larger than fees collected")]
    AdminWithdrawTooLarge,
    #[msg("Math Error")]
    MathError,
    #[msg("Conversion to u128/u64 failed with an overflow or underflow")]
    BnConversionError,
    #[msg("Clock unavailable")]
    ClockUnavailable,
    #[msg("Unable To Load Oracles")]
    UnableToLoadOracle,
    #[msg("Price Bands Breached")]
    PriceBandsBreached,
    #[msg("Exchange is paused")]
    ExchangePaused,
    #[msg("Invalid whitelist token")]
    InvalidWhitelistToken,
    #[msg("Whitelist token not found")]
    WhitelistTokenNotFound,
    #[msg("Invalid discount token")]
    InvalidDiscountToken,
    #[msg("Discount token not found")]
    DiscountTokenNotFound,
    #[msg("Referrer not found")]
    ReferrerNotFound,
    #[msg("ReferrerNotFound")]
    ReferrerStatsNotFound,
    #[msg("ReferrerMustBeWritable")]
    ReferrerMustBeWritable,
    #[msg("ReferrerMustBeWritable")]
    ReferrerStatsMustBeWritable,
    #[msg("ReferrerAndReferrerStatsAuthorityUnequal")]
    ReferrerAndReferrerStatsAuthorityUnequal,
    #[msg("InvalidReferrer")]
    InvalidReferrer,
    #[msg("InvalidOracle")]
    InvalidOracle,
    #[msg("OracleNotFound")]
    OracleNotFound,
    #[msg("Liquidations Blocked By Oracle")]
    LiquidationsBlockedByOracle,
    #[msg("Can not deposit more than max deposit")]
    MaxDeposit,
    #[msg("Can not delete user that still has collateral")]
    CantDeleteUserWithCollateral,
    #[msg("AMM funding out of bounds pnl")]
    InvalidFundingProfitability,
    #[msg("Casting Failure")]
    CastingFailure,
    #[msg("InvalidOrder")]
    InvalidOrder,
    #[msg("InvalidOrderMaxTs")]
    InvalidOrderMaxTs,
    #[msg("InvalidOrderMarketType")]
    InvalidOrderMarketType,
    #[msg("InvalidOrderForInitialMarginReq")]
    InvalidOrderForInitialMarginReq,
    #[msg("InvalidOrderNotRiskReducing")]
    InvalidOrderNotRiskReducing,
    #[msg("InvalidOrderSizeTooSmall")]
    InvalidOrderSizeTooSmall,
    #[msg("InvalidOrderNotStepSizeMultiple")]
    InvalidOrderNotStepSizeMultiple,
    #[msg("InvalidOrderBaseQuoteAsset")]
    InvalidOrderBaseQuoteAsset,
    #[msg("InvalidOrderIOC")]
    InvalidOrderIOC,
    #[msg("InvalidOrderPostOnly")]
    InvalidOrderPostOnly,
    #[msg("InvalidOrderIOCPostOnly")]
    InvalidOrderIOCPostOnly,
    #[msg("InvalidOrderTrigger")]
    InvalidOrderTrigger,
    #[msg("InvalidOrderAuction")]
    InvalidOrderAuction,
    #[msg("InvalidOrderOracleOffset")]
    InvalidOrderOracleOffset,
    #[msg("InvalidOrderMinOrderSize")]
    InvalidOrderMinOrderSize,
    #[msg("Failed to Place Post-Only Limit Order")]
    PlacePostOnlyLimitFailure,
    #[msg("User has no order")]
    UserHasNoOrder,
    #[msg("Order Amount Too Small")]
    OrderAmountTooSmall,
    #[msg("Max number of orders taken")]
    MaxNumberOfOrders,
    #[msg("Order does not exist")]
    OrderDoesNotExist,
    #[msg("Order not open")]
    OrderNotOpen,
    #[msg("FillOrderDidNotUpdateState")]
    FillOrderDidNotUpdateState,
    #[msg("Reduce only order increased risk")]
    ReduceOnlyOrderIncreasedRisk,
    #[msg("Unable to load AccountLoader")]
    UnableToLoadAccountLoader,
    #[msg("Trade Size Too Large")]
    TradeSizeTooLarge,
    #[msg("User cant refer themselves")]
    UserCantReferThemselves,
    #[msg("Did not receive expected referrer")]
    DidNotReceiveExpectedReferrer,
    #[msg("Could not deserialize referrer")]
    CouldNotDeserializeReferrer,
    #[msg("Could not deserialize referrer stats")]
    CouldNotDeserializeReferrerStats,
    #[msg("User Order Id Already In Use")]
    UserOrderIdAlreadyInUse,
    #[msg("No positions liquidatable")]
    NoPositionsLiquidatable,
    #[msg("Invalid Margin Ratio")]
    InvalidMarginRatio,
    #[msg("Cant Cancel Post Only Order")]
    CantCancelPostOnlyOrder,
    #[msg("InvalidOracleOffset")]
    InvalidOracleOffset,
    #[msg("CantExpireOrders")]
    CantExpireOrders,
    #[msg("CouldNotLoadMarketData")]
    CouldNotLoadMarketData,
    #[msg("PerpMarketNotFound")]
    PerpMarketNotFound,
    #[msg("InvalidMarketAccount")]
    InvalidMarketAccount,
    #[msg("UnableToLoadMarketAccount")]
    UnableToLoadPerpMarketAccount,
    #[msg("MarketWrongMutability")]
    MarketWrongMutability,
    #[msg("UnableToCastUnixTime")]
    UnableToCastUnixTime,
    #[msg("CouldNotFindSpotPosition")]
    CouldNotFindSpotPosition,
    #[msg("NoSpotPositionAvailable")]
    NoSpotPositionAvailable,
    #[msg("InvalidSpotMarketInitialization")]
    InvalidSpotMarketInitialization,
    #[msg("CouldNotLoadSpotMarketData")]
    CouldNotLoadSpotMarketData,
    #[msg("SpotMarketNotFound")]
    SpotMarketNotFound,
    #[msg("InvalidSpotMarketAccount")]
    InvalidSpotMarketAccount,
    #[msg("UnableToLoadSpotMarketAccount")]
    UnableToLoadSpotMarketAccount,
    #[msg("SpotMarketWrongMutability")]
    SpotMarketWrongMutability,
    #[msg("SpotInterestNotUpToDate")]
    SpotMarketInterestNotUpToDate,
    #[msg("SpotMarketInsufficientDeposits")]
    SpotMarketInsufficientDeposits,
    #[msg("UserMustSettleTheirOwnPositiveUnsettledPNL")]
    UserMustSettleTheirOwnPositiveUnsettledPNL,
    #[msg("CantUpdatePoolBalanceType")]
    CantUpdatePoolBalanceType,
    #[msg("InsufficientCollateralForSettlingPNL")]
    InsufficientCollateralForSettlingPNL,
    #[msg("AMMNotUpdatedInSameSlot")]
    AMMNotUpdatedInSameSlot,
    #[msg("AuctionNotComplete")]
    AuctionNotComplete,
    #[msg("MakerNotFound")]
    MakerNotFound,
    #[msg("MakerNotFound")]
    MakerStatsNotFound,
    #[msg("MakerMustBeWritable")]
    MakerMustBeWritable,
    #[msg("MakerMustBeWritable")]
    MakerStatsMustBeWritable,
    #[msg("MakerOrderNotFound")]
    MakerOrderNotFound,
    #[msg("CouldNotDeserializeMaker")]
    CouldNotDeserializeMaker,
    #[msg("CouldNotDeserializeMaker")]
    CouldNotDeserializeMakerStats,
    #[msg("AuctionPriceDoesNotSatisfyMaker")]
    AuctionPriceDoesNotSatisfyMaker,
    #[msg("MakerCantFulfillOwnOrder")]
    MakerCantFulfillOwnOrder,
    #[msg("MakerOrderMustBePostOnly")]
    MakerOrderMustBePostOnly,
    #[msg("CantMatchTwoPostOnlys")]
    CantMatchTwoPostOnlys,
    #[msg("OrderBreachesOraclePriceLimits")]
    OrderBreachesOraclePriceLimits,
    #[msg("OrderMustBeTriggeredFirst")]
    OrderMustBeTriggeredFirst,
    #[msg("OrderNotTriggerable")]
    OrderNotTriggerable,
    #[msg("OrderDidNotSatisfyTriggerCondition")]
    OrderDidNotSatisfyTriggerCondition,
    #[msg("PositionAlreadyBeingLiquidated")]
    PositionAlreadyBeingLiquidated,
    #[msg("PositionDoesntHaveOpenPositionOrOrders")]
    PositionDoesntHaveOpenPositionOrOrders,
    #[msg("AllOrdersAreAlreadyLiquidations")]
    AllOrdersAreAlreadyLiquidations,
    #[msg("CantCancelLiquidationOrder")]
    CantCancelLiquidationOrder,
    #[msg("UserIsBeingLiquidated")]
    UserIsBeingLiquidated,
    #[msg("LiquidationsOngoing")]
    LiquidationsOngoing,
    #[msg("WrongSpotBalanceType")]
    WrongSpotBalanceType,
    #[msg("UserCantLiquidateThemself")]
    UserCantLiquidateThemself,
    #[msg("InvalidPerpPositionToLiquidate")]
    InvalidPerpPositionToLiquidate,
    #[msg("InvalidBaseAssetAmountForLiquidatePerp")]
    InvalidBaseAssetAmountForLiquidatePerp,
    #[msg("InvalidPositionLastFundingRate")]
    InvalidPositionLastFundingRate,
    #[msg("InvalidPositionDelta")]
    InvalidPositionDelta,
    #[msg("UserBankrupt")]
    UserBankrupt,
    #[msg("UserNotBankrupt")]
    UserNotBankrupt,
    #[msg("UserHasInvalidBorrow")]
    UserHasInvalidBorrow,
    #[msg("DailyWithdrawLimit")]
    DailyWithdrawLimit,
    #[msg("DefaultError")]
    DefaultError,
    #[msg("Insufficient LP tokens")]
    InsufficientLPTokens,
    #[msg("Cant LP with a market position")]
    CantLPWithPerpPosition,
    #[msg("Unable to burn LP tokens")]
    UnableToBurnLPTokens,
    #[msg("Trying to remove liqudity too fast after adding it")]
    TryingToRemoveLiquidityTooFast,
    #[msg("Invalid Spot Market Vault")]
    InvalidSpotMarketVault,
    #[msg("Invalid Spot Market State")]
    InvalidSpotMarketState,
    #[msg("InvalidSerumProgram")]
    InvalidSerumProgram,
    #[msg("InvalidSerumMarket")]
    InvalidSerumMarket,
    #[msg("InvalidSerumBids")]
    InvalidSerumBids,
    #[msg("InvalidSerumAsks")]
    InvalidSerumAsks,
    #[msg("InvalidSerumOpenOrders")]
    InvalidSerumOpenOrders,
    #[msg("FailedSerumCPI")]
    FailedSerumCPI,
    #[msg("FailedToFillOnExternalMarket")]
    FailedToFillOnExternalMarket,
    #[msg("InvalidFulfillmentConfig")]
    InvalidFulfillmentConfig,
    #[msg("InvalidFeeStructure")]
    InvalidFeeStructure,
    #[msg("Insufficient IF shares")]
    InsufficientIFShares,
    #[msg("the Market has paused this action")]
    MarketActionPaused,
    #[msg("the Market status doesnt allow placing orders")]
    MarketPlaceOrderPaused,
    #[msg("the Market status doesnt allow filling orders")]
    MarketFillOrderPaused,
    #[msg("the Market status doesnt allow withdraws")]
    MarketWithdrawPaused,
    #[msg("Action violates the Protected Asset Tier rules")]
    ProtectedAssetTierViolation,
    #[msg("Action violates the Isolated Asset Tier rules")]
    IsolatedAssetTierViolation,
    #[msg("User Cant Be Deleted")]
    UserCantBeDeleted,
    #[msg("Reduce Only Withdraw Increased Risk")]
    ReduceOnlyWithdrawIncreasedRisk,
    #[msg("Max Open Interest")]
    MaxOpenInterest,
    #[msg("Cant Resolve Perp Bankruptcy")]
    CantResolvePerpBankruptcy,
    #[msg("Liquidation Doesnt Satisfy Limit Price")]
    LiquidationDoesntSatisfyLimitPrice,
    #[msg("Margin Trading Disabled")]
    MarginTradingDisabled,
    #[msg("Invalid Market Status to Settle Perp Pnl")]
    InvalidMarketStatusToSettlePnl,
    #[msg("PerpMarketNotInSettlement")]
    PerpMarketNotInSettlement,
    #[msg("PerpMarketNotInReduceOnly")]
    PerpMarketNotInReduceOnly,
    #[msg("PerpMarketSettlementBufferNotReached")]
    PerpMarketSettlementBufferNotReached,
    #[msg("PerpMarketSettlementUserHasOpenOrders")]
    PerpMarketSettlementUserHasOpenOrders,
    #[msg("PerpMarketSettlementUserHasActiveLP")]
    PerpMarketSettlementUserHasActiveLP,
    #[msg("UnableToSettleExpiredUserPosition")]
    UnableToSettleExpiredUserPosition,
    #[msg("UnequalMarketIndexForSpotTransfer")]
    UnequalMarketIndexForSpotTransfer,
    #[msg("InvalidPerpPositionDetected")]
    InvalidPerpPositionDetected,
    #[msg("InvalidSpotPositionDetected")]
    InvalidSpotPositionDetected,
    #[msg("InvalidAmmDetected")]
    InvalidAmmDetected,
    #[msg("InvalidAmmForFillDetected")]
    InvalidAmmForFillDetected,
    #[msg("InvalidAmmLimitPriceOverride")]
    InvalidAmmLimitPriceOverride,
    #[msg("InvalidOrderFillPrice")]
    InvalidOrderFillPrice,
    #[msg("SpotMarketBalanceInvariantViolated")]
    SpotMarketBalanceInvariantViolated,
    #[msg("SpotMarketVaultInvariantViolated")]
    SpotMarketVaultInvariantViolated,
    #[msg("InvalidPDA")]
    InvalidPDA,
    #[msg("InvalidPDASigner")]
    InvalidPDASigner,
    #[msg("RevenueSettingsCannotSettleToIF")]
    RevenueSettingsCannotSettleToIF,
    #[msg("NoRevenueToSettleToIF")]
    NoRevenueToSettleToIF,
    #[msg("NoAmmPerpPnlDeficit")]
    NoAmmPerpPnlDeficit,
    #[msg("SufficientPerpPnlPool")]
    SufficientPerpPnlPool,
    #[msg("InsufficientPerpPnlPool")]
    InsufficientPerpPnlPool,
    #[msg("PerpPnlDeficitBelowThreshold")]
    PerpPnlDeficitBelowThreshold,
    #[msg("MaxRevenueWithdrawPerPeriodReached")]
    MaxRevenueWithdrawPerPeriodReached,
    #[msg("InvalidSpotPositionDetected")]
    MaxIFWithdrawReached,
    #[msg("NoIFWithdrawAvailable")]
    NoIFWithdrawAvailable,
    #[msg("InvalidIFUnstake")]
    InvalidIFUnstake,
    #[msg("InvalidIFUnstakeSize")]
    InvalidIFUnstakeSize,
    #[msg("InvalidIFUnstakeCancel")]
    InvalidIFUnstakeCancel,
    #[msg("InvalidIFForNewStakes")]
    InvalidIFForNewStakes,
    #[msg("InvalidIFRebase")]
    InvalidIFRebase,
    #[msg("InvalidInsuranceUnstakeSize")]
    InvalidInsuranceUnstakeSize,
    #[msg("InvalidOrderLimitPrice")]
    InvalidOrderLimitPrice,
    #[msg("InvalidIFDetected")]
    InvalidIFDetected,
    #[msg("InvalidAmmMaxSpreadDetected")]
    InvalidAmmMaxSpreadDetected,
    #[msg("InvalidConcentrationCoef")]
    InvalidConcentrationCoef,
    #[msg("InvalidSrmVault")]
    InvalidSrmVault,
    #[msg("InvalidVaultOwner")]
    InvalidVaultOwner,
    #[msg("InvalidMarketStatusForFills")]
    InvalidMarketStatusForFills,
    #[msg("IFWithdrawRequestInProgress")]
    IFWithdrawRequestInProgress,
    #[msg("NoIFWithdrawRequestInProgress")]
    NoIFWithdrawRequestInProgress,
    #[msg("IFWithdrawRequestTooSmall")]
    IFWithdrawRequestTooSmall,
    #[msg("IncorrectSpotMarketAccountPassed")]
    IncorrectSpotMarketAccountPassed,
    #[msg("BlockchainClockInconsistency")]
    BlockchainClockInconsistency,
    #[msg("InvalidIFSharesDetected")]
    InvalidIFSharesDetected,
    #[msg("NewLPSizeTooSmall")]
    NewLPSizeTooSmall,
    #[msg("MarketStatusInvalidForNewLP")]
    MarketStatusInvalidForNewLP,
    #[msg("InvalidMarkTwapUpdateDetected")]
    InvalidMarkTwapUpdateDetected,
    #[msg("MarketSettlementAttemptOnActiveMarket")]
    MarketSettlementAttemptOnActiveMarket,
    #[msg("MarketSettlementRequiresSettledLP")]
    MarketSettlementRequiresSettledLP,
    #[msg("MarketSettlementAttemptTooEarly")]
    MarketSettlementAttemptTooEarly,
    #[msg("MarketSettlementTargetPriceInvalid")]
    MarketSettlementTargetPriceInvalid,
    #[msg("UnsupportedSpotMarket")]
    UnsupportedSpotMarket,
    #[msg("SpotOrdersDisabled")]
    SpotOrdersDisabled,
    #[msg("Market Being Initialized")]
    MarketBeingInitialized,
    #[msg("Invalid Sub Account Id")]
    InvalidUserSubAccountId,
    #[msg("Invalid Trigger Order Condition")]
    InvalidTriggerOrderCondition,
    #[msg("Invalid Spot Position")]
    InvalidSpotPosition,
    #[msg("Cant transfer between same user account")]
    CantTransferBetweenSameUserAccount,
    #[msg("Invalid Perp Position")]
    InvalidPerpPosition,
    #[msg("Unable To Get Limit Price")]
    UnableToGetLimitPrice,
    #[msg("Invalid Liquidation")]
    InvalidLiquidation,
    #[msg("Spot Fulfillment Config Disabled")]
    SpotFulfillmentConfigDisabled,
    #[msg("Invalid Maker")]
    InvalidMaker,
    #[msg("Failed Unwrap")]
    FailedUnwrap,
    #[msg("Max Number Of Users")]
    MaxNumberOfUsers,
    #[msg("InvalidOracleForSettlePnl")]
    InvalidOracleForSettlePnl,
    #[msg("MarginOrdersOpen")]
    MarginOrdersOpen,
    #[msg("TierViolationLiquidatingPerpPnl")]
    TierViolationLiquidatingPerpPnl,
    #[msg("CouldNotLoadUserData")]
    CouldNotLoadUserData,
    #[msg("UserWrongMutability")]
    UserWrongMutability,
    #[msg("InvalidUserAccount")]
    InvalidUserAccount,
    #[msg("CouldNotLoadUserData")]
    CouldNotLoadUserStatsData,
    #[msg("UserWrongMutability")]
    UserStatsWrongMutability,
    #[msg("InvalidUserAccount")]
    InvalidUserStatsAccount,
    #[msg("UserNotFound")]
    UserNotFound,
    #[msg("UnableToLoadUserAccount")]
    UnableToLoadUserAccount,
    #[msg("UserStatsNotFound")]
    UserStatsNotFound,
    #[msg("UnableToLoadUserStatsAccount")]
    UnableToLoadUserStatsAccount,
    #[msg("User Not Inactive")]
    UserNotInactive,
    #[msg("RevertFill")]
    RevertFill,
    #[msg("Invalid MarketAccount for Deletion")]
    InvalidMarketAccountforDeletion,
    #[msg("Invalid Spot Fulfillment Params")]
    InvalidSpotFulfillmentParams,
    #[msg("Failed to Get Mint")]
    FailedToGetMint,
    #[msg("FailedPhoenixCPI")]
    FailedPhoenixCPI,
    #[msg("FailedToDeserializePhoenixMarket")]
    FailedToDeserializePhoenixMarket,
    #[msg("InvalidPricePrecision")]
    InvalidPricePrecision,
    #[msg("InvalidPhoenixProgram")]
    InvalidPhoenixProgram,
    #[msg("InvalidPhoenixMarket")]
    InvalidPhoenixMarket,
    #[msg("InvalidSwap")]
    InvalidSwap,
    #[msg("SwapLimitPriceBreached")]
    SwapLimitPriceBreached,
    #[msg("SpotMarketReduceOnly")]
    SpotMarketReduceOnly,
    #[msg("FundingWasNotUpdated")]
    FundingWasNotUpdated,
    #[msg("ImpossibleFill")]
    ImpossibleFill,
    #[msg("CantUpdatePerpBidAskTwap")]
    CantUpdatePerpBidAskTwap,
    #[msg("UserReduceOnly")]
    UserReduceOnly,
    #[msg("InvalidMarginCalculation")]
    InvalidMarginCalculation,
    #[msg("CantPayUserInitFee")]
    CantPayUserInitFee,
    #[msg("CantReclaimRent")]
    CantReclaimRent,
    #[msg("InsuranceFundOperationPaused")]
    InsuranceFundOperationPaused,
    #[msg("NoUnsettledPnl")]
    NoUnsettledPnl,
    #[msg("PnlPoolCantSettleUser")]
    PnlPoolCantSettleUser,
    #[msg("OracleInvalid")]
    OracleNonPositive,
    #[msg("OracleTooVolatile")]
    OracleTooVolatile,
    #[msg("OracleTooUncertain")]
    OracleTooUncertain,
    #[msg("OracleStaleForMargin")]
    OracleStaleForMargin,
    #[msg("OracleInsufficientDataPoints")]
    OracleInsufficientDataPoints,
    #[msg("OracleStaleForAMM")]
    OracleStaleForAMM,
    #[msg("Unable to parse pull oracle message")]
    UnableToParsePullOracleMessage,
    #[msg("Can not borow more than max borrows")]
    MaxBorrows,
    #[msg("Updates must be monotonically increasing")]
    OracleUpdatesNotMonotonic,
    #[msg("Trying to update price feed with the wrong feed id")]
    OraclePriceFeedMessageMismatch,
    #[msg("The message in the update must be a PriceFeedMessage")]
    OracleUnsupportedMessageType,
    #[msg("Could not deserialize the message in the update")]
    OracleDeserializeMessageFailed,
    #[msg("Wrong guardian set owner in update price atomic")]
    OracleWrongGuardianSetOwner,
    #[msg("Oracle post update atomic price feed account must be drift program")]
    OracleWrongWriteAuthority,
    #[msg("Oracle vaa owner must be wormhole program")]
    OracleWrongVaaOwner,
    #[msg("Multi updates must have 2 or fewer accounts passed in remaining accounts")]
    OracleTooManyPriceAccountUpdates,
    #[msg("Don't have the same remaining accounts number and merkle price updates left")]
    OracleMismatchedVaaAndPriceUpdates,
    #[msg("Remaining account passed is not a valid pda")]
    OracleBadRemainingAccountPublicKey,
    #[msg("FailedOpenbookV2CPI")]
    FailedOpenbookV2CPI,
    #[msg("InvalidOpenbookV2Program")]
    InvalidOpenbookV2Program,
    #[msg("InvalidOpenbookV2Market")]
    InvalidOpenbookV2Market,
    #[msg("Non zero transfer fee")]
    NonZeroTransferFee,
    #[msg("Liquidation order failed to fill")]
    LiquidationOrderFailedToFill,
    #[msg("Invalid prediction market order")]
    InvalidPredictionMarketOrder,
    #[msg("Ed25519 Ix must be before place and make swift order ix")]
    InvalidVerificationIxIndex,
    #[msg("Swift message verificaiton failed")]
    SigVerificationFailed,
    #[msg("Market index mismatched b/w taker and maker swift order params")]
    MismatchedSwiftOrderParamsMarketIndex,
    #[msg("Swift only available for market/oracle perp orders")]
    InvalidSwiftOrderParam,
    #[msg("Place and take order success condition failed")]
    PlaceAndTakeOrderSuccessConditionFailed,
<<<<<<< HEAD
=======
    #[msg("Invalid High Leverage Mode Config")]
    InvalidHighLeverageModeConfig,
>>>>>>> 78960cbc
}

#[macro_export]
macro_rules! print_error {
    ($err:expr) => {{
        || {
            let error_code: ErrorCode = $err;
            msg!("{:?} thrown at {}:{}", error_code, file!(), line!());
            $err
        }
    }};
}

#[macro_export]
macro_rules! math_error {
    () => {{
        || {
            let error_code = $crate::error::ErrorCode::MathError;
            msg!("Error {} thrown at {}:{}", error_code, file!(), line!());
            error_code
        }
    }};
}<|MERGE_RESOLUTION|>--- conflicted
+++ resolved
@@ -585,11 +585,8 @@
     InvalidSwiftOrderParam,
     #[msg("Place and take order success condition failed")]
     PlaceAndTakeOrderSuccessConditionFailed,
-<<<<<<< HEAD
-=======
     #[msg("Invalid High Leverage Mode Config")]
     InvalidHighLeverageModeConfig,
->>>>>>> 78960cbc
 }
 
 #[macro_export]
