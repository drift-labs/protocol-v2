--- conflicted
+++ resolved
@@ -569,13 +569,10 @@
     InvalidOpenbookV2Program,
     #[msg("InvalidOpenbookV2Market")]
     InvalidOpenbookV2Market,
-<<<<<<< HEAD
+    #[msg("Non zero transfer fee")]
+    NonZeroTransferFee,
     #[msg("Liquidation order failed to fill")]
     LiquidationOrderFailedToFill,
-=======
-    #[msg("Non zero transfer fee")]
-    NonZeroTransferFee,
->>>>>>> 1684b2ef
 }
 
 #[macro_export]
