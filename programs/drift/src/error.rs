--- conflicted
+++ resolved
@@ -457,7 +457,10 @@
     MaxNumberOfUsers,
     #[msg("InvalidOracleForSettlePnl")]
     InvalidOracleForSettlePnl,
-<<<<<<< HEAD
+    #[msg("MarginOrdersOpen")]
+    MarginOrdersOpen,
+    #[msg("TierViolationLiquidatingPerpPnl")]
+    TierViolationLiquidatingPerpPnl,
     #[msg("CouldNotLoadUserData")]
     CouldNotLoadUserData,
     #[msg("UserWrongMutability")]
@@ -478,12 +481,6 @@
     UserStatsNotFound,
     #[msg("UnableToLoadUserStatsAccount")]
     UnableToLoadUserStatsAccount,
-=======
-    #[msg("MarginOrdersOpen")]
-    MarginOrdersOpen,
-    #[msg("TierViolationLiquidatingPerpPnl")]
-    TierViolationLiquidatingPerpPnl,
->>>>>>> b5edcf7e
 }
 
 #[macro_export]
