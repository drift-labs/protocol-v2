use anchor_lang::prelude::*;

pub type DriftResult<T = ()> = std::result::Result<T, ErrorCode>;

#[error_code]
#[derive(PartialEq, Eq)]
pub enum ErrorCode {
    #[msg("Invalid Spot Market Authority")]
    InvalidSpotMarketAuthority,
    #[msg("Clearing house not insurance fund authority")]
    InvalidInsuranceFundAuthority,
    #[msg("Insufficient deposit")]
    InsufficientDeposit,
    #[msg("Insufficient collateral")]
    InsufficientCollateral,
    #[msg("Sufficient collateral")]
    SufficientCollateral,
    #[msg("Max number of positions taken")]
    MaxNumberOfPositions,
    #[msg("Admin Controls Prices Disabled")]
    AdminControlsPricesDisabled,
    #[msg("Market Delisted")]
    MarketDelisted,
    #[msg("Market Index Already Initialized")]
    MarketIndexAlreadyInitialized,
    #[msg("User Account And User Positions Account Mismatch")]
    UserAccountAndUserPositionsAccountMismatch,
    #[msg("User Has No Position In Market")]
    UserHasNoPositionInMarket,
    #[msg("Invalid Initial Peg")]
    InvalidInitialPeg,
    #[msg("AMM repeg already configured with amt given")]
    InvalidRepegRedundant,
    #[msg("AMM repeg incorrect repeg direction")]
    InvalidRepegDirection,
    #[msg("AMM repeg out of bounds pnl")]
    InvalidRepegProfitability,
    #[msg("Slippage Outside Limit Price")]
    SlippageOutsideLimit,
    #[msg("Order Size Too Small")]
    OrderSizeTooSmall,
    #[msg("Price change too large when updating K")]
    InvalidUpdateK,
    #[msg("Admin tried to withdraw amount larger than fees collected")]
    AdminWithdrawTooLarge,
    #[msg("Math Error")]
    MathError,
    #[msg("Conversion to u128/u64 failed with an overflow or underflow")]
    BnConversionError,
    #[msg("Clock unavailable")]
    ClockUnavailable,
    #[msg("Unable To Load Oracles")]
    UnableToLoadOracle,
    #[msg("Price Bands Breached")]
    PriceBandsBreached,
    #[msg("Exchange is paused")]
    ExchangePaused,
    #[msg("Invalid whitelist token")]
    InvalidWhitelistToken,
    #[msg("Whitelist token not found")]
    WhitelistTokenNotFound,
    #[msg("Invalid discount token")]
    InvalidDiscountToken,
    #[msg("Discount token not found")]
    DiscountTokenNotFound,
    #[msg("Referrer not found")]
    ReferrerNotFound,
    #[msg("ReferrerNotFound")]
    ReferrerStatsNotFound,
    #[msg("ReferrerMustBeWritable")]
    ReferrerMustBeWritable,
    #[msg("ReferrerMustBeWritable")]
    ReferrerStatsMustBeWritable,
    #[msg("ReferrerAndReferrerStatsAuthorityUnequal")]
    ReferrerAndReferrerStatsAuthorityUnequal,
    #[msg("InvalidReferrer")]
    InvalidReferrer,
    #[msg("InvalidOracle")]
    InvalidOracle,
    #[msg("OracleNotFound")]
    OracleNotFound,
    #[msg("Liquidations Blocked By Oracle")]
    LiquidationsBlockedByOracle,
    #[msg("Can not deposit more than max deposit")]
    MaxDeposit,
    #[msg("Can not delete user that still has collateral")]
    CantDeleteUserWithCollateral,
    #[msg("AMM funding out of bounds pnl")]
    InvalidFundingProfitability,
    #[msg("Casting Failure")]
    CastingFailure,
    #[msg("InvalidOrder")]
    InvalidOrder,
    #[msg("InvalidOrderMaxTs")]
    InvalidOrderMaxTs,
    #[msg("InvalidOrderMarketType")]
    InvalidOrderMarketType,
    #[msg("InvalidOrderForInitialMarginReq")]
    InvalidOrderForInitialMarginReq,
    #[msg("InvalidOrderNotRiskReducing")]
    InvalidOrderNotRiskReducing,
    #[msg("InvalidOrderSizeTooSmall")]
    InvalidOrderSizeTooSmall,
    #[msg("InvalidOrderNotStepSizeMultiple")]
    InvalidOrderNotStepSizeMultiple,
    #[msg("InvalidOrderBaseQuoteAsset")]
    InvalidOrderBaseQuoteAsset,
    #[msg("InvalidOrderIOC")]
    InvalidOrderIOC,
    #[msg("InvalidOrderPostOnly")]
    InvalidOrderPostOnly,
    #[msg("InvalidOrderIOCPostOnly")]
    InvalidOrderIOCPostOnly,
    #[msg("InvalidOrderTrigger")]
    InvalidOrderTrigger,
    #[msg("InvalidOrderAuction")]
    InvalidOrderAuction,
    #[msg("InvalidOrderOracleOffset")]
    InvalidOrderOracleOffset,
    #[msg("InvalidOrderMinOrderSize")]
    InvalidOrderMinOrderSize,
    #[msg("Failed to Place Post-Only Limit Order")]
    PlacePostOnlyLimitFailure,
    #[msg("User has no order")]
    UserHasNoOrder,
    #[msg("Order Amount Too Small")]
    OrderAmountTooSmall,
    #[msg("Max number of orders taken")]
    MaxNumberOfOrders,
    #[msg("Order does not exist")]
    OrderDoesNotExist,
    #[msg("Order not open")]
    OrderNotOpen,
    #[msg("FillOrderDidNotUpdateState")]
    FillOrderDidNotUpdateState,
    #[msg("Reduce only order increased risk")]
    ReduceOnlyOrderIncreasedRisk,
    #[msg("Unable to load AccountLoader")]
    UnableToLoadAccountLoader,
    #[msg("Trade Size Too Large")]
    TradeSizeTooLarge,
    #[msg("User cant refer themselves")]
    UserCantReferThemselves,
    #[msg("Did not receive expected referrer")]
    DidNotReceiveExpectedReferrer,
    #[msg("Could not deserialize referrer")]
    CouldNotDeserializeReferrer,
    #[msg("Could not deserialize referrer stats")]
    CouldNotDeserializeReferrerStats,
    #[msg("User Order Id Already In Use")]
    UserOrderIdAlreadyInUse,
    #[msg("No positions liquidatable")]
    NoPositionsLiquidatable,
    #[msg("Invalid Margin Ratio")]
    InvalidMarginRatio,
    #[msg("Cant Cancel Post Only Order")]
    CantCancelPostOnlyOrder,
    #[msg("InvalidOracleOffset")]
    InvalidOracleOffset,
    #[msg("CantExpireOrders")]
    CantExpireOrders,
    #[msg("CouldNotLoadMarketData")]
    CouldNotLoadMarketData,
    #[msg("PerpMarketNotFound")]
    PerpMarketNotFound,
    #[msg("InvalidMarketAccount")]
    InvalidMarketAccount,
    #[msg("UnableToLoadMarketAccount")]
    UnableToLoadPerpMarketAccount,
    #[msg("MarketWrongMutability")]
    MarketWrongMutability,
    #[msg("UnableToCastUnixTime")]
    UnableToCastUnixTime,
    #[msg("CouldNotFindSpotPosition")]
    CouldNotFindSpotPosition,
    #[msg("NoSpotPositionAvailable")]
    NoSpotPositionAvailable,
    #[msg("InvalidSpotMarketInitialization")]
    InvalidSpotMarketInitialization,
    #[msg("CouldNotLoadSpotMarketData")]
    CouldNotLoadSpotMarketData,
    #[msg("SpotMarketNotFound")]
    SpotMarketNotFound,
    #[msg("InvalidSpotMarketAccount")]
    InvalidSpotMarketAccount,
    #[msg("UnableToLoadSpotMarketAccount")]
    UnableToLoadSpotMarketAccount,
    #[msg("SpotMarketWrongMutability")]
    SpotMarketWrongMutability,
    #[msg("SpotInterestNotUpToDate")]
    SpotMarketInterestNotUpToDate,
    #[msg("SpotMarketInsufficientDeposits")]
    SpotMarketInsufficientDeposits,
    #[msg("UserMustSettleTheirOwnPositiveUnsettledPNL")]
    UserMustSettleTheirOwnPositiveUnsettledPNL,
    #[msg("CantUpdateSpotBalanceType")]
    CantUpdateSpotBalanceType,
    #[msg("InsufficientCollateralForSettlingPNL")]
    InsufficientCollateralForSettlingPNL,
    #[msg("AMMNotUpdatedInSameSlot")]
    AMMNotUpdatedInSameSlot,
    #[msg("AuctionNotComplete")]
    AuctionNotComplete,
    #[msg("MakerNotFound")]
    MakerNotFound,
    #[msg("MakerNotFound")]
    MakerStatsNotFound,
    #[msg("MakerMustBeWritable")]
    MakerMustBeWritable,
    #[msg("MakerMustBeWritable")]
    MakerStatsMustBeWritable,
    #[msg("MakerOrderNotFound")]
    MakerOrderNotFound,
    #[msg("CouldNotDeserializeMaker")]
    CouldNotDeserializeMaker,
    #[msg("CouldNotDeserializeMaker")]
    CouldNotDeserializeMakerStats,
    #[msg("AuctionPriceDoesNotSatisfyMaker")]
    AuctionPriceDoesNotSatisfyMaker,
    #[msg("MakerCantFulfillOwnOrder")]
    MakerCantFulfillOwnOrder,
    #[msg("MakerOrderMustBePostOnly")]
    MakerOrderMustBePostOnly,
    #[msg("CantMatchTwoPostOnlys")]
    CantMatchTwoPostOnlys,
    #[msg("OrderBreachesOraclePriceLimits")]
    OrderBreachesOraclePriceLimits,
    #[msg("OrderMustBeTriggeredFirst")]
    OrderMustBeTriggeredFirst,
    #[msg("OrderNotTriggerable")]
    OrderNotTriggerable,
    #[msg("OrderDidNotSatisfyTriggerCondition")]
    OrderDidNotSatisfyTriggerCondition,
    #[msg("PositionAlreadyBeingLiquidated")]
    PositionAlreadyBeingLiquidated,
    #[msg("PositionDoesntHaveOpenPositionOrOrders")]
    PositionDoesntHaveOpenPositionOrOrders,
    #[msg("AllOrdersAreAlreadyLiquidations")]
    AllOrdersAreAlreadyLiquidations,
    #[msg("CantCancelLiquidationOrder")]
    CantCancelLiquidationOrder,
    #[msg("UserIsBeingLiquidated")]
    UserIsBeingLiquidated,
    #[msg("LiquidationsOngoing")]
    LiquidationsOngoing,
    #[msg("WrongSpotBalanceType")]
    WrongSpotBalanceType,
    #[msg("UserCantLiquidateThemself")]
    UserCantLiquidateThemself,
    #[msg("InvalidPerpPositionToLiquidate")]
    InvalidPerpPositionToLiquidate,
    #[msg("InvalidBaseAssetAmountForLiquidatePerp")]
    InvalidBaseAssetAmountForLiquidatePerp,
    #[msg("InvalidPositionLastFundingRate")]
    InvalidPositionLastFundingRate,
    #[msg("InvalidPositionDelta")]
    InvalidPositionDelta,
    #[msg("UserBankrupt")]
    UserBankrupt,
    #[msg("UserNotBankrupt")]
    UserNotBankrupt,
    #[msg("UserHasInvalidBorrow")]
    UserHasInvalidBorrow,
    #[msg("DailyWithdrawLimit")]
    DailyWithdrawLimit,
    #[msg("DefaultError")]
    DefaultError,
    #[msg("Insufficient LP tokens")]
    InsufficientLPTokens,
    #[msg("Cant LP with a market position")]
    CantLPWithPerpPosition,
    #[msg("Unable to burn LP tokens")]
    UnableToBurnLPTokens,
    #[msg("Trying to remove liqudity too fast after adding it")]
    TryingToRemoveLiquidityTooFast,
    #[msg("Invalid Spot Market Vault")]
    InvalidSpotMarketVault,
    #[msg("Invalid Spot Market State")]
    InvalidSpotMarketState,
    #[msg("InvalidSerumProgram")]
    InvalidSerumProgram,
    #[msg("InvalidSerumMarket")]
    InvalidSerumMarket,
    #[msg("InvalidSerumBids")]
    InvalidSerumBids,
    #[msg("InvalidSerumAsks")]
    InvalidSerumAsks,
    #[msg("InvalidSerumOpenOrders")]
    InvalidSerumOpenOrders,
    #[msg("FailedSerumCPI")]
    FailedSerumCPI,
    #[msg("FailedToFillOnExternalMarket")]
    FailedToFillOnExternalMarket,
    #[msg("InvalidFulfillmentConfig")]
    InvalidFulfillmentConfig,
    #[msg("InvalidFeeStructure")]
    InvalidFeeStructure,
    #[msg("Insufficient IF shares")]
    InsufficientIFShares,
    #[msg("the Market has paused this action")]
    MarketActionPaused,
    #[msg("the Market status doesnt allow placing orders")]
    MarketPlaceOrderPaused,
    #[msg("the Market status doesnt allow filling orders")]
    MarketFillOrderPaused,
    #[msg("the Market status doesnt allow withdraws")]
    MarketWithdrawPaused,
    #[msg("Action violates the Protected Asset Tier rules")]
    ProtectedAssetTierViolation,
    #[msg("Action violates the Isolated Asset Tier rules")]
    IsolatedAssetTierViolation,
    #[msg("User Cant Be Deleted")]
    UserCantBeDeleted,
    #[msg("Reduce Only Withdraw Increased Risk")]
    ReduceOnlyWithdrawIncreasedRisk,
    #[msg("Max Open Interest")]
    MaxOpenInterest,
    #[msg("Cant Resolve Perp Bankruptcy")]
    CantResolvePerpBankruptcy,
    #[msg("Liquidation Doesnt Satisfy Limit Price")]
    LiquidationDoesntSatisfyLimitPrice,
    #[msg("Margin Trading Disabled")]
    MarginTradingDisabled,
    #[msg("Invalid Market Status to Settle Perp Pnl")]
    InvalidMarketStatusToSettlePnl,
    #[msg("PerpMarketNotInSettlement")]
    PerpMarketNotInSettlement,
    #[msg("PerpMarketNotInReduceOnly")]
    PerpMarketNotInReduceOnly,
    #[msg("PerpMarketSettlementBufferNotReached")]
    PerpMarketSettlementBufferNotReached,
    #[msg("PerpMarketSettlementUserHasOpenOrders")]
    PerpMarketSettlementUserHasOpenOrders,
    #[msg("PerpMarketSettlementUserHasActiveLP")]
    PerpMarketSettlementUserHasActiveLP,
    #[msg("UnableToSettleExpiredUserPosition")]
    UnableToSettleExpiredUserPosition,
    #[msg("UnequalMarketIndexForSpotTransfer")]
    UnequalMarketIndexForSpotTransfer,
    #[msg("InvalidPerpPositionDetected")]
    InvalidPerpPositionDetected,
    #[msg("InvalidSpotPositionDetected")]
    InvalidSpotPositionDetected,
    #[msg("InvalidAmmDetected")]
    InvalidAmmDetected,
    #[msg("InvalidAmmForFillDetected")]
    InvalidAmmForFillDetected,
    #[msg("InvalidAmmLimitPriceOverride")]
    InvalidAmmLimitPriceOverride,
    #[msg("InvalidOrderFillPrice")]
    InvalidOrderFillPrice,
    #[msg("SpotMarketBalanceInvariantViolated")]
    SpotMarketBalanceInvariantViolated,
    #[msg("SpotMarketVaultInvariantViolated")]
    SpotMarketVaultInvariantViolated,
    #[msg("InvalidPDA")]
    InvalidPDA,
    #[msg("InvalidPDASigner")]
    InvalidPDASigner,
    #[msg("RevenueSettingsCannotSettleToIF")]
    RevenueSettingsCannotSettleToIF,
    #[msg("NoRevenueToSettleToIF")]
    NoRevenueToSettleToIF,
    #[msg("NoAmmPerpPnlDeficit")]
    NoAmmPerpPnlDeficit,
    #[msg("SufficientPerpPnlPool")]
    SufficientPerpPnlPool,
    #[msg("InsufficientPerpPnlPool")]
    InsufficientPerpPnlPool,
    #[msg("PerpPnlDeficitBelowThreshold")]
    PerpPnlDeficitBelowThreshold,
    #[msg("MaxRevenueWithdrawPerPeriodReached")]
    MaxRevenueWithdrawPerPeriodReached,
    #[msg("InvalidSpotPositionDetected")]
    MaxIFWithdrawReached,
    #[msg("NoIFWithdrawAvailable")]
    NoIFWithdrawAvailable,
    #[msg("InvalidIFUnstake")]
    InvalidIFUnstake,
    #[msg("InvalidIFUnstakeSize")]
    InvalidIFUnstakeSize,
    #[msg("InvalidIFUnstakeCancel")]
    InvalidIFUnstakeCancel,
    #[msg("InvalidIFForNewStakes")]
    InvalidIFForNewStakes,
    #[msg("InvalidIFRebase")]
    InvalidIFRebase,
    #[msg("InvalidInsuranceUnstakeSize")]
    InvalidInsuranceUnstakeSize,
    #[msg("InvalidOrderLimitPrice")]
    InvalidOrderLimitPrice,
    #[msg("InvalidIFDetected")]
    InvalidIFDetected,
    #[msg("InvalidAmmMaxSpreadDetected")]
    InvalidAmmMaxSpreadDetected,
    #[msg("InvalidConcentrationCoef")]
    InvalidConcentrationCoef,
    #[msg("InvalidSrmVault")]
    InvalidSrmVault,
    #[msg("InvalidVaultOwner")]
    InvalidVaultOwner,
    #[msg("InvalidMarketStatusForFills")]
    InvalidMarketStatusForFills,
    #[msg("IFWithdrawRequestInProgress")]
    IFWithdrawRequestInProgress,
    #[msg("NoIFWithdrawRequestInProgress")]
    NoIFWithdrawRequestInProgress,
    #[msg("IFWithdrawRequestTooSmall")]
    IFWithdrawRequestTooSmall,
    #[msg("IncorrectSpotMarketAccountPassed")]
    IncorrectSpotMarketAccountPassed,
    #[msg("BlockchainClockInconsistency")]
    BlockchainClockInconsistency,
    #[msg("InvalidIFSharesDetected")]
    InvalidIFSharesDetected,
    #[msg("NewLPSizeTooSmall")]
    NewLPSizeTooSmall,
    #[msg("MarketStatusInvalidForNewLP")]
    MarketStatusInvalidForNewLP,
    #[msg("InvalidMarkTwapUpdateDetected")]
    InvalidMarkTwapUpdateDetected,
    #[msg("MarketSettlementAttemptOnActiveMarket")]
    MarketSettlementAttemptOnActiveMarket,
    #[msg("MarketSettlementRequiresSettledLP")]
    MarketSettlementRequiresSettledLP,
    #[msg("MarketSettlementAttemptTooEarly")]
    MarketSettlementAttemptTooEarly,
    #[msg("MarketSettlementTargetPriceInvalid")]
    MarketSettlementTargetPriceInvalid,
    #[msg("UnsupportedSpotMarket")]
    UnsupportedSpotMarket,
    #[msg("SpotOrdersDisabled")]
    SpotOrdersDisabled,
    #[msg("Market Being Initialized")]
    MarketBeingInitialized,
    #[msg("Invalid Sub Account Id")]
    InvalidUserSubAccountId,
    #[msg("Invalid Trigger Order Condition")]
    InvalidTriggerOrderCondition,
    #[msg("Invalid Spot Position")]
    InvalidSpotPosition,
    #[msg("Cant transfer between same user account")]
    CantTransferBetweenSameUserAccount,
    #[msg("Invalid Perp Position")]
    InvalidPerpPosition,
    #[msg("Unable To Get Limit Price")]
    UnableToGetLimitPrice,
    #[msg("Invalid Liquidation")]
    InvalidLiquidation,
    #[msg("Spot Fulfillment Config Disabled")]
    SpotFulfillmentConfigDisabled,
    #[msg("Invalid Maker")]
    InvalidMaker,
    #[msg("Failed Unwrap")]
    FailedUnwrap,
    #[msg("Max Number Of Users")]
    MaxNumberOfUsers,
    #[msg("InvalidOracleForSettlePnl")]
    InvalidOracleForSettlePnl,
    #[msg("MarginOrdersOpen")]
    MarginOrdersOpen,
    #[msg("TierViolationLiquidatingPerpPnl")]
    TierViolationLiquidatingPerpPnl,
    #[msg("CouldNotLoadUserData")]
    CouldNotLoadUserData,
    #[msg("UserWrongMutability")]
    UserWrongMutability,
    #[msg("InvalidUserAccount")]
    InvalidUserAccount,
    #[msg("CouldNotLoadUserData")]
    CouldNotLoadUserStatsData,
    #[msg("UserWrongMutability")]
    UserStatsWrongMutability,
    #[msg("InvalidUserAccount")]
    InvalidUserStatsAccount,
    #[msg("UserNotFound")]
    UserNotFound,
    #[msg("UnableToLoadUserAccount")]
    UnableToLoadUserAccount,
    #[msg("UserStatsNotFound")]
    UserStatsNotFound,
    #[msg("UnableToLoadUserStatsAccount")]
    UnableToLoadUserStatsAccount,
    #[msg("User Not Inactive")]
    UserNotInactive,
    #[msg("RevertFill")]
    RevertFill,
    #[msg("Invalid MarketAccount for Deletion")]
    InvalidMarketAccountforDeletion,
    #[msg("Invalid Spot Fulfillment Params")]
    InvalidSpotFulfillmentParams,
    #[msg("Failed to Get Mint")]
    FailedToGetMint,
    #[msg("FailedPhoenixCPI")]
    FailedPhoenixCPI,
    #[msg("FailedToDeserializePhoenixMarket")]
    FailedToDeserializePhoenixMarket,
    #[msg("InvalidPricePrecision")]
    InvalidPricePrecision,
    #[msg("InvalidPhoenixProgram")]
    InvalidPhoenixProgram,
    #[msg("InvalidPhoenixMarket")]
    InvalidPhoenixMarket,
    #[msg("InvalidSwap")]
    InvalidSwap,
    #[msg("SwapLimitPriceBreached")]
    SwapLimitPriceBreached,
    #[msg("SpotMarketReduceOnly")]
    SpotMarketReduceOnly,
    #[msg("FundingWasNotUpdated")]
    FundingWasNotUpdated,
    #[msg("ImpossibleFill")]
    ImpossibleFill,
    #[msg("CantUpdatePerpBidAskTwap")]
    CantUpdatePerpBidAskTwap,
    #[msg("UserReduceOnly")]
    UserReduceOnly,
    #[msg("InvalidMarginCalculation")]
    InvalidMarginCalculation,
    #[msg("CantPayUserInitFee")]
    CantPayUserInitFee,
    #[msg("CantReclaimRent")]
    CantReclaimRent,
    #[msg("InsuranceFundOperationPaused")]
    InsuranceFundOperationPaused,
    #[msg("NoUnsettledPnl")]
    NoUnsettledPnl,
    #[msg("PnlPoolCantSettleUser")]
    PnlPoolCantSettleUser,
    #[msg("OracleInvalid")]
    OracleNonPositive,
    #[msg("OracleTooVolatile")]
    OracleTooVolatile,
    #[msg("OracleTooUncertain")]
    OracleTooUncertain,
    #[msg("OracleStaleForMargin")]
    OracleStaleForMargin,
    #[msg("OracleInsufficientDataPoints")]
    OracleInsufficientDataPoints,
    #[msg("OracleStaleForAMM")]
    OracleStaleForAMM,
    #[msg("Unable to parse pull oracle message")]
    UnableToParsePullOracleMessage,
    #[msg("Can not borow more than max borrows")]
    MaxBorrows,
    #[msg("Updates must be monotonically increasing")]
    OracleUpdatesNotMonotonic,
    #[msg("Trying to update price feed with the wrong feed id")]
    OraclePriceFeedMessageMismatch,
    #[msg("The message in the update must be a PriceFeedMessage")]
    OracleUnsupportedMessageType,
    #[msg("Could not deserialize the message in the update")]
    OracleDeserializeMessageFailed,
    #[msg("Wrong guardian set owner in update price atomic")]
    OracleWrongGuardianSetOwner,
    #[msg("Oracle post update atomic price feed account must be drift program")]
    OracleWrongWriteAuthority,
    #[msg("Oracle vaa owner must be wormhole program")]
    OracleWrongVaaOwner,
    #[msg("Multi updates must have 2 or fewer accounts passed in remaining accounts")]
    OracleTooManyPriceAccountUpdates,
    #[msg("Don't have the same remaining accounts number and pyth updates left")]
    OracleMismatchedVaaAndPriceUpdates,
    #[msg("Remaining account passed does not match oracle update derived pda")]
    OracleBadRemainingAccountPublicKey,
    #[msg("FailedOpenbookV2CPI")]
    FailedOpenbookV2CPI,
    #[msg("InvalidOpenbookV2Program")]
    InvalidOpenbookV2Program,
    #[msg("InvalidOpenbookV2Market")]
    InvalidOpenbookV2Market,
    #[msg("Non zero transfer fee")]
    NonZeroTransferFee,
    #[msg("Liquidation order failed to fill")]
    LiquidationOrderFailedToFill,
    #[msg("Invalid prediction market order")]
    InvalidPredictionMarketOrder,
    #[msg("Ed25519 Ix must be before place and make SignedMsg order ix")]
    InvalidVerificationIxIndex,
    #[msg("SignedMsg message verificaiton failed")]
    SigVerificationFailed,
    #[msg("Market index mismatched b/w taker and maker SignedMsg order params")]
    MismatchedSignedMsgOrderParamsMarketIndex,
    #[msg("Invalid SignedMsg order param")]
    InvalidSignedMsgOrderParam,
    #[msg("Place and take order success condition failed")]
    PlaceAndTakeOrderSuccessConditionFailed,
    #[msg("Invalid High Leverage Mode Config")]
    InvalidHighLeverageModeConfig,
    #[msg("Invalid RFQ User Account")]
    InvalidRFQUserAccount,
    #[msg("RFQUserAccount should be mutable")]
    RFQUserAccountWrongMutability,
    #[msg("RFQUserAccount has too many active RFQs")]
    RFQUserAccountFull,
    #[msg("RFQ order not filled as expected")]
    RFQOrderNotFilled,
    #[msg("RFQ orders must be jit makers")]
    InvalidRFQOrder,
    #[msg("RFQ matches must be valid")]
    InvalidRFQMatch,
    #[msg("Invalid SignedMsg user account")]
    InvalidSignedMsgUserAccount,
    #[msg("SignedMsg account wrong mutability")]
    SignedMsgUserAccountWrongMutability,
    #[msg("SignedMsgUserAccount has too many active orders")]
    SignedMsgUserOrdersAccountFull,
    #[msg("Order with SignedMsg uuid does not exist")]
    SignedMsgOrderDoesNotExist,
    #[msg("SignedMsg order id cannot be 0s")]
    InvalidSignedMsgOrderId,
    #[msg("Invalid pool id")]
    InvalidPoolId,
    #[msg("Invalid Protected Maker Mode Config")]
    InvalidProtectedMakerModeConfig,
    #[msg("Invalid pyth lazer storage owner")]
    InvalidPythLazerStorageOwner,
    #[msg("Verification of pyth lazer message failed")]
    UnverifiedPythLazerMessage,
    #[msg("Invalid pyth lazer message")]
    InvalidPythLazerMessage,
    #[msg("Pyth lazer message does not correspond to correct fed id")]
    PythLazerMessagePriceFeedMismatch,
    #[msg("InvalidLiquidateSpotWithSwap")]
    InvalidLiquidateSpotWithSwap,
    #[msg("User in SignedMsg message does not match user in ix context")]
    SignedMsgUserContextUserMismatch,
    #[msg("User fuel overflow threshold not met")]
    UserFuelOverflowThresholdNotMet,
    #[msg("FuelOverflow account not found")]
    FuelOverflowAccountNotFound,
    #[msg("Invalid Transfer Perp Position")]
    InvalidTransferPerpPosition,
    #[msg("Invalid SignedMsgUserOrders resize")]
    InvalidSignedMsgUserOrdersResize,
    #[msg("Could not deserialize high leverage mode config")]
    CouldNotDeserializeHighLeverageModeConfig,
    #[msg("Invalid If Rebalance Config")]
    InvalidIfRebalanceConfig,
    #[msg("Invalid If Rebalance Swap")]
    InvalidIfRebalanceSwap,
<<<<<<< HEAD
    #[msg("Invalid Isolated Perp Market")]
    InvalidIsolatedPerpMarket,
=======
    #[msg("Invalid RevenueShare resize")]
    InvalidRevenueShareResize,
    #[msg("Builder has been revoked")]
    BuilderRevoked,
    #[msg("Builder fee is greater than max fee bps")]
    InvalidBuilderFee,
    #[msg("RevenueShareEscrow authority mismatch")]
    RevenueShareEscrowAuthorityMismatch,
    #[msg("RevenueShareEscrow has too many active orders")]
    RevenueShareEscrowOrdersAccountFull,
    #[msg("Invalid RevenueShareAccount")]
    InvalidRevenueShareAccount,
    #[msg("Cannot revoke builder with open orders")]
    CannotRevokeBuilderWithOpenOrders,
    #[msg("Unable to load builder account")]
    UnableToLoadRevenueShareAccount,
>>>>>>> 7d637535
}

#[macro_export]
macro_rules! print_error {
    ($err:expr) => {{
        || {
            let error_code: ErrorCode = $err;
            msg!("{:?} thrown at {}:{}", error_code, file!(), line!());
            $err
        }
    }};
}

#[macro_export]
macro_rules! math_error {
    () => {{
        || {
            let error_code = $crate::error::ErrorCode::MathError;
            msg!("Error {} thrown at {}:{}", error_code, file!(), line!());
            error_code
        }
    }};
}<|MERGE_RESOLUTION|>--- conflicted
+++ resolved
@@ -639,10 +639,8 @@
     InvalidIfRebalanceConfig,
     #[msg("Invalid If Rebalance Swap")]
     InvalidIfRebalanceSwap,
-<<<<<<< HEAD
     #[msg("Invalid Isolated Perp Market")]
     InvalidIsolatedPerpMarket,
-=======
     #[msg("Invalid RevenueShare resize")]
     InvalidRevenueShareResize,
     #[msg("Builder has been revoked")]
@@ -659,7 +657,6 @@
     CannotRevokeBuilderWithOpenOrders,
     #[msg("Unable to load builder account")]
     UnableToLoadRevenueShareAccount,
->>>>>>> 7d637535
 }
 
 #[macro_export]
