--- conflicted
+++ resolved
@@ -557,21 +557,18 @@
     OracleWrongWriteAuthority,
     #[msg("Oracle vaa owner must be wormhole program")]
     OracleWrongVaaOwner,
-<<<<<<< HEAD
+    #[msg("Multi updates must have 2 or fewer accounts passed in remaining accounts")]
+    OracleTooManyPriceAccountUpdates,
+    #[msg("Don't have the same remaining accounts number and merkle price updates left")]
+    OracleMismatchedVaaAndPriceUpdates,
+    #[msg("Remaining account passed is not a valid pda")]
+    OracleBadRemainingAccountPublicKey,
     #[msg("FailedOpenbookV2CPI")]
     FailedOpenbookV2CPI,
     #[msg("InvalidOpenbookV2Program")]
     InvalidOpenbookV2Program,
     #[msg("InvalidOpenbookV2Market")]
     InvalidOpenbookV2Market,
-=======
-    #[msg("Multi updates must have 2 or fewer accounts passed in remaining accounts")]
-    OracleTooManyPriceAccountUpdates,
-    #[msg("Don't have the same remaining accounts number and merkle price updates left")]
-    OracleMismatchedVaaAndPriceUpdates,
-    #[msg("Remaining account passed is not a valid pda")]
-    OracleBadRemainingAccountPublicKey,
->>>>>>> 391e25a6
 }
 
 #[macro_export]
