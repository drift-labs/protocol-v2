--- conflicted
+++ resolved
@@ -443,15 +443,12 @@
     CantTransferBetweenSameUserAccount,
     #[msg("Invalid Perp Position")]
     InvalidPerpPosition,
-<<<<<<< HEAD
     #[msg("Unable To Get Limit Price")]
     UnableToGetLimitPrice,
-=======
     #[msg("Invalid Liquidation")]
     InvalidLiquidation,
     #[msg("Spot Fulfullment Config Disabled")]
     SpotFulfillmentConfigDisabled,
->>>>>>> 86345e48
 }
 
 #[macro_export]
