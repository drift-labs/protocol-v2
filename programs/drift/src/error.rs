--- conflicted
+++ resolved
@@ -638,7 +638,6 @@
     InvalidIfRebalanceConfig,
     #[msg("Invalid If Rebalance Swap")]
     InvalidIfRebalanceSwap,
-<<<<<<< HEAD
     #[msg("Invalid Constituent")]
     InvalidConstituent,
     #[msg("Invalid Amm Constituent Mapping argument")]
@@ -681,7 +680,6 @@
     InvalidConstituentOperation,
     #[msg("Unauthorized for operation")]
     Unauthorized,
-=======
     #[msg("Invalid RevenueShare resize")]
     InvalidRevenueShareResize,
     #[msg("Builder has been revoked")]
@@ -698,7 +696,6 @@
     CannotRevokeBuilderWithOpenOrders,
     #[msg("Unable to load builder account")]
     UnableToLoadRevenueShareAccount,
->>>>>>> 47887d27
 }
 
 #[macro_export]
