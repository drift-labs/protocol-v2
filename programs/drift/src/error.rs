use anchor_lang::prelude::*;

use crate::state::lp_pool::Constituent;

pub type DriftResult<T = ()> = std::result::Result<T, ErrorCode>;

#[error_code]
#[derive(PartialEq, Eq)]
pub enum ErrorCode {
    #[msg("Invalid Spot Market Authority")]
    InvalidSpotMarketAuthority,
    #[msg("Clearing house not insurance fund authority")]
    InvalidInsuranceFundAuthority,
    #[msg("Insufficient deposit")]
    InsufficientDeposit,
    #[msg("Insufficient collateral")]
    InsufficientCollateral,
    #[msg("Sufficient collateral")]
    SufficientCollateral,
    #[msg("Max number of positions taken")]
    MaxNumberOfPositions,
    #[msg("Admin Controls Prices Disabled")]
    AdminControlsPricesDisabled,
    #[msg("Market Delisted")]
    MarketDelisted,
    #[msg("Market Index Already Initialized")]
    MarketIndexAlreadyInitialized,
    #[msg("User Account And User Positions Account Mismatch")]
    UserAccountAndUserPositionsAccountMismatch,
    #[msg("User Has No Position In Market")]
    UserHasNoPositionInMarket,
    #[msg("Invalid Initial Peg")]
    InvalidInitialPeg,
    #[msg("AMM repeg already configured with amt given")]
    InvalidRepegRedundant,
    #[msg("AMM repeg incorrect repeg direction")]
    InvalidRepegDirection,
    #[msg("AMM repeg out of bounds pnl")]
    InvalidRepegProfitability,
    #[msg("Slippage Outside Limit Price")]
    SlippageOutsideLimit,
    #[msg("Order Size Too Small")]
    OrderSizeTooSmall,
    #[msg("Price change too large when updating K")]
    InvalidUpdateK,
    #[msg("Admin tried to withdraw amount larger than fees collected")]
    AdminWithdrawTooLarge,
    #[msg("Math Error")]
    MathError,
    #[msg("Conversion to u128/u64 failed with an overflow or underflow")]
    BnConversionError,
    #[msg("Clock unavailable")]
    ClockUnavailable,
    #[msg("Unable To Load Oracles")]
    UnableToLoadOracle,
    #[msg("Price Bands Breached")]
    PriceBandsBreached,
    #[msg("Exchange is paused")]
    ExchangePaused,
    #[msg("Invalid whitelist token")]
    InvalidWhitelistToken,
    #[msg("Whitelist token not found")]
    WhitelistTokenNotFound,
    #[msg("Invalid discount token")]
    InvalidDiscountToken,
    #[msg("Discount token not found")]
    DiscountTokenNotFound,
    #[msg("Referrer not found")]
    ReferrerNotFound,
    #[msg("ReferrerNotFound")]
    ReferrerStatsNotFound,
    #[msg("ReferrerMustBeWritable")]
    ReferrerMustBeWritable,
    #[msg("ReferrerMustBeWritable")]
    ReferrerStatsMustBeWritable,
    #[msg("ReferrerAndReferrerStatsAuthorityUnequal")]
    ReferrerAndReferrerStatsAuthorityUnequal,
    #[msg("InvalidReferrer")]
    InvalidReferrer,
    #[msg("InvalidOracle")]
    InvalidOracle,
    #[msg("OracleNotFound")]
    OracleNotFound,
    #[msg("Liquidations Blocked By Oracle")]
    LiquidationsBlockedByOracle,
    #[msg("Can not deposit more than max deposit")]
    MaxDeposit,
    #[msg("Can not delete user that still has collateral")]
    CantDeleteUserWithCollateral,
    #[msg("AMM funding out of bounds pnl")]
    InvalidFundingProfitability,
    #[msg("Casting Failure")]
    CastingFailure,
    #[msg("InvalidOrder")]
    InvalidOrder,
    #[msg("InvalidOrderMaxTs")]
    InvalidOrderMaxTs,
    #[msg("InvalidOrderMarketType")]
    InvalidOrderMarketType,
    #[msg("InvalidOrderForInitialMarginReq")]
    InvalidOrderForInitialMarginReq,
    #[msg("InvalidOrderNotRiskReducing")]
    InvalidOrderNotRiskReducing,
    #[msg("InvalidOrderSizeTooSmall")]
    InvalidOrderSizeTooSmall,
    #[msg("InvalidOrderNotStepSizeMultiple")]
    InvalidOrderNotStepSizeMultiple,
    #[msg("InvalidOrderBaseQuoteAsset")]
    InvalidOrderBaseQuoteAsset,
    #[msg("InvalidOrderIOC")]
    InvalidOrderIOC,
    #[msg("InvalidOrderPostOnly")]
    InvalidOrderPostOnly,
    #[msg("InvalidOrderIOCPostOnly")]
    InvalidOrderIOCPostOnly,
    #[msg("InvalidOrderTrigger")]
    InvalidOrderTrigger,
    #[msg("InvalidOrderAuction")]
    InvalidOrderAuction,
    #[msg("InvalidOrderOracleOffset")]
    InvalidOrderOracleOffset,
    #[msg("InvalidOrderMinOrderSize")]
    InvalidOrderMinOrderSize,
    #[msg("Failed to Place Post-Only Limit Order")]
    PlacePostOnlyLimitFailure,
    #[msg("User has no order")]
    UserHasNoOrder,
    #[msg("Order Amount Too Small")]
    OrderAmountTooSmall,
    #[msg("Max number of orders taken")]
    MaxNumberOfOrders,
    #[msg("Order does not exist")]
    OrderDoesNotExist,
    #[msg("Order not open")]
    OrderNotOpen,
    #[msg("FillOrderDidNotUpdateState")]
    FillOrderDidNotUpdateState,
    #[msg("Reduce only order increased risk")]
    ReduceOnlyOrderIncreasedRisk,
    #[msg("Unable to load AccountLoader")]
    UnableToLoadAccountLoader,
    #[msg("Trade Size Too Large")]
    TradeSizeTooLarge,
    #[msg("User cant refer themselves")]
    UserCantReferThemselves,
    #[msg("Did not receive expected referrer")]
    DidNotReceiveExpectedReferrer,
    #[msg("Could not deserialize referrer")]
    CouldNotDeserializeReferrer,
    #[msg("Could not deserialize referrer stats")]
    CouldNotDeserializeReferrerStats,
    #[msg("User Order Id Already In Use")]
    UserOrderIdAlreadyInUse,
    #[msg("No positions liquidatable")]
    NoPositionsLiquidatable,
    #[msg("Invalid Margin Ratio")]
    InvalidMarginRatio,
    #[msg("Cant Cancel Post Only Order")]
    CantCancelPostOnlyOrder,
    #[msg("InvalidOracleOffset")]
    InvalidOracleOffset,
    #[msg("CantExpireOrders")]
    CantExpireOrders,
    #[msg("CouldNotLoadMarketData")]
    CouldNotLoadMarketData,
    #[msg("PerpMarketNotFound")]
    PerpMarketNotFound,
    #[msg("InvalidMarketAccount")]
    InvalidMarketAccount,
    #[msg("UnableToLoadMarketAccount")]
    UnableToLoadPerpMarketAccount,
    #[msg("MarketWrongMutability")]
    MarketWrongMutability,
    #[msg("UnableToCastUnixTime")]
    UnableToCastUnixTime,
    #[msg("CouldNotFindSpotPosition")]
    CouldNotFindSpotPosition,
    #[msg("NoSpotPositionAvailable")]
    NoSpotPositionAvailable,
    #[msg("InvalidSpotMarketInitialization")]
    InvalidSpotMarketInitialization,
    #[msg("CouldNotLoadSpotMarketData")]
    CouldNotLoadSpotMarketData,
    #[msg("SpotMarketNotFound")]
    SpotMarketNotFound,
    #[msg("InvalidSpotMarketAccount")]
    InvalidSpotMarketAccount,
    #[msg("UnableToLoadSpotMarketAccount")]
    UnableToLoadSpotMarketAccount,
    #[msg("SpotMarketWrongMutability")]
    SpotMarketWrongMutability,
    #[msg("SpotInterestNotUpToDate")]
    SpotMarketInterestNotUpToDate,
    #[msg("SpotMarketInsufficientDeposits")]
    SpotMarketInsufficientDeposits,
    #[msg("UserMustSettleTheirOwnPositiveUnsettledPNL")]
    UserMustSettleTheirOwnPositiveUnsettledPNL,
    #[msg("CantUpdatePoolBalanceType")]
    CantUpdatePoolBalanceType,
    #[msg("InsufficientCollateralForSettlingPNL")]
    InsufficientCollateralForSettlingPNL,
    #[msg("AMMNotUpdatedInSameSlot")]
    AMMNotUpdatedInSameSlot,
    #[msg("AuctionNotComplete")]
    AuctionNotComplete,
    #[msg("MakerNotFound")]
    MakerNotFound,
    #[msg("MakerNotFound")]
    MakerStatsNotFound,
    #[msg("MakerMustBeWritable")]
    MakerMustBeWritable,
    #[msg("MakerMustBeWritable")]
    MakerStatsMustBeWritable,
    #[msg("MakerOrderNotFound")]
    MakerOrderNotFound,
    #[msg("CouldNotDeserializeMaker")]
    CouldNotDeserializeMaker,
    #[msg("CouldNotDeserializeMaker")]
    CouldNotDeserializeMakerStats,
    #[msg("AuctionPriceDoesNotSatisfyMaker")]
    AuctionPriceDoesNotSatisfyMaker,
    #[msg("MakerCantFulfillOwnOrder")]
    MakerCantFulfillOwnOrder,
    #[msg("MakerOrderMustBePostOnly")]
    MakerOrderMustBePostOnly,
    #[msg("CantMatchTwoPostOnlys")]
    CantMatchTwoPostOnlys,
    #[msg("OrderBreachesOraclePriceLimits")]
    OrderBreachesOraclePriceLimits,
    #[msg("OrderMustBeTriggeredFirst")]
    OrderMustBeTriggeredFirst,
    #[msg("OrderNotTriggerable")]
    OrderNotTriggerable,
    #[msg("OrderDidNotSatisfyTriggerCondition")]
    OrderDidNotSatisfyTriggerCondition,
    #[msg("PositionAlreadyBeingLiquidated")]
    PositionAlreadyBeingLiquidated,
    #[msg("PositionDoesntHaveOpenPositionOrOrders")]
    PositionDoesntHaveOpenPositionOrOrders,
    #[msg("AllOrdersAreAlreadyLiquidations")]
    AllOrdersAreAlreadyLiquidations,
    #[msg("CantCancelLiquidationOrder")]
    CantCancelLiquidationOrder,
    #[msg("UserIsBeingLiquidated")]
    UserIsBeingLiquidated,
    #[msg("LiquidationsOngoing")]
    LiquidationsOngoing,
    #[msg("WrongSpotBalanceType")]
    WrongSpotBalanceType,
    #[msg("UserCantLiquidateThemself")]
    UserCantLiquidateThemself,
    #[msg("InvalidPerpPositionToLiquidate")]
    InvalidPerpPositionToLiquidate,
    #[msg("InvalidBaseAssetAmountForLiquidatePerp")]
    InvalidBaseAssetAmountForLiquidatePerp,
    #[msg("InvalidPositionLastFundingRate")]
    InvalidPositionLastFundingRate,
    #[msg("InvalidPositionDelta")]
    InvalidPositionDelta,
    #[msg("UserBankrupt")]
    UserBankrupt,
    #[msg("UserNotBankrupt")]
    UserNotBankrupt,
    #[msg("UserHasInvalidBorrow")]
    UserHasInvalidBorrow,
    #[msg("DailyWithdrawLimit")]
    DailyWithdrawLimit,
    #[msg("DefaultError")]
    DefaultError,
    #[msg("Insufficient LP tokens")]
    InsufficientLPTokens,
    #[msg("Cant LP with a market position")]
    CantLPWithPerpPosition,
    #[msg("Unable to burn LP tokens")]
    UnableToBurnLPTokens,
    #[msg("Trying to remove liqudity too fast after adding it")]
    TryingToRemoveLiquidityTooFast,
    #[msg("Invalid Spot Market Vault")]
    InvalidSpotMarketVault,
    #[msg("Invalid Spot Market State")]
    InvalidSpotMarketState,
    #[msg("InvalidSerumProgram")]
    InvalidSerumProgram,
    #[msg("InvalidSerumMarket")]
    InvalidSerumMarket,
    #[msg("InvalidSerumBids")]
    InvalidSerumBids,
    #[msg("InvalidSerumAsks")]
    InvalidSerumAsks,
    #[msg("InvalidSerumOpenOrders")]
    InvalidSerumOpenOrders,
    #[msg("FailedSerumCPI")]
    FailedSerumCPI,
    #[msg("FailedToFillOnExternalMarket")]
    FailedToFillOnExternalMarket,
    #[msg("InvalidFulfillmentConfig")]
    InvalidFulfillmentConfig,
    #[msg("InvalidFeeStructure")]
    InvalidFeeStructure,
    #[msg("Insufficient IF shares")]
    InsufficientIFShares,
    #[msg("the Market has paused this action")]
    MarketActionPaused,
    #[msg("the Market status doesnt allow placing orders")]
    MarketPlaceOrderPaused,
    #[msg("the Market status doesnt allow filling orders")]
    MarketFillOrderPaused,
    #[msg("the Market status doesnt allow withdraws")]
    MarketWithdrawPaused,
    #[msg("Action violates the Protected Asset Tier rules")]
    ProtectedAssetTierViolation,
    #[msg("Action violates the Isolated Asset Tier rules")]
    IsolatedAssetTierViolation,
    #[msg("User Cant Be Deleted")]
    UserCantBeDeleted,
    #[msg("Reduce Only Withdraw Increased Risk")]
    ReduceOnlyWithdrawIncreasedRisk,
    #[msg("Max Open Interest")]
    MaxOpenInterest,
    #[msg("Cant Resolve Perp Bankruptcy")]
    CantResolvePerpBankruptcy,
    #[msg("Liquidation Doesnt Satisfy Limit Price")]
    LiquidationDoesntSatisfyLimitPrice,
    #[msg("Margin Trading Disabled")]
    MarginTradingDisabled,
    #[msg("Invalid Market Status to Settle Perp Pnl")]
    InvalidMarketStatusToSettlePnl,
    #[msg("PerpMarketNotInSettlement")]
    PerpMarketNotInSettlement,
    #[msg("PerpMarketNotInReduceOnly")]
    PerpMarketNotInReduceOnly,
    #[msg("PerpMarketSettlementBufferNotReached")]
    PerpMarketSettlementBufferNotReached,
    #[msg("PerpMarketSettlementUserHasOpenOrders")]
    PerpMarketSettlementUserHasOpenOrders,
    #[msg("PerpMarketSettlementUserHasActiveLP")]
    PerpMarketSettlementUserHasActiveLP,
    #[msg("UnableToSettleExpiredUserPosition")]
    UnableToSettleExpiredUserPosition,
    #[msg("UnequalMarketIndexForSpotTransfer")]
    UnequalMarketIndexForSpotTransfer,
    #[msg("InvalidPerpPositionDetected")]
    InvalidPerpPositionDetected,
    #[msg("InvalidSpotPositionDetected")]
    InvalidSpotPositionDetected,
    #[msg("InvalidAmmDetected")]
    InvalidAmmDetected,
    #[msg("InvalidAmmForFillDetected")]
    InvalidAmmForFillDetected,
    #[msg("InvalidAmmLimitPriceOverride")]
    InvalidAmmLimitPriceOverride,
    #[msg("InvalidOrderFillPrice")]
    InvalidOrderFillPrice,
    #[msg("SpotMarketBalanceInvariantViolated")]
    SpotMarketBalanceInvariantViolated,
    #[msg("SpotMarketVaultInvariantViolated")]
    SpotMarketVaultInvariantViolated,
    #[msg("InvalidPDA")]
    InvalidPDA,
    #[msg("InvalidPDASigner")]
    InvalidPDASigner,
    #[msg("RevenueSettingsCannotSettleToIF")]
    RevenueSettingsCannotSettleToIF,
    #[msg("NoRevenueToSettleToIF")]
    NoRevenueToSettleToIF,
    #[msg("NoAmmPerpPnlDeficit")]
    NoAmmPerpPnlDeficit,
    #[msg("SufficientPerpPnlPool")]
    SufficientPerpPnlPool,
    #[msg("InsufficientPerpPnlPool")]
    InsufficientPerpPnlPool,
    #[msg("PerpPnlDeficitBelowThreshold")]
    PerpPnlDeficitBelowThreshold,
    #[msg("MaxRevenueWithdrawPerPeriodReached")]
    MaxRevenueWithdrawPerPeriodReached,
    #[msg("InvalidSpotPositionDetected")]
    MaxIFWithdrawReached,
    #[msg("NoIFWithdrawAvailable")]
    NoIFWithdrawAvailable,
    #[msg("InvalidIFUnstake")]
    InvalidIFUnstake,
    #[msg("InvalidIFUnstakeSize")]
    InvalidIFUnstakeSize,
    #[msg("InvalidIFUnstakeCancel")]
    InvalidIFUnstakeCancel,
    #[msg("InvalidIFForNewStakes")]
    InvalidIFForNewStakes,
    #[msg("InvalidIFRebase")]
    InvalidIFRebase,
    #[msg("InvalidInsuranceUnstakeSize")]
    InvalidInsuranceUnstakeSize,
    #[msg("InvalidOrderLimitPrice")]
    InvalidOrderLimitPrice,
    #[msg("InvalidIFDetected")]
    InvalidIFDetected,
    #[msg("InvalidAmmMaxSpreadDetected")]
    InvalidAmmMaxSpreadDetected,
    #[msg("InvalidConcentrationCoef")]
    InvalidConcentrationCoef,
    #[msg("InvalidSrmVault")]
    InvalidSrmVault,
    #[msg("InvalidVaultOwner")]
    InvalidVaultOwner,
    #[msg("InvalidMarketStatusForFills")]
    InvalidMarketStatusForFills,
    #[msg("IFWithdrawRequestInProgress")]
    IFWithdrawRequestInProgress,
    #[msg("NoIFWithdrawRequestInProgress")]
    NoIFWithdrawRequestInProgress,
    #[msg("IFWithdrawRequestTooSmall")]
    IFWithdrawRequestTooSmall,
    #[msg("IncorrectSpotMarketAccountPassed")]
    IncorrectSpotMarketAccountPassed,
    #[msg("BlockchainClockInconsistency")]
    BlockchainClockInconsistency,
    #[msg("InvalidIFSharesDetected")]
    InvalidIFSharesDetected,
    #[msg("NewLPSizeTooSmall")]
    NewLPSizeTooSmall,
    #[msg("MarketStatusInvalidForNewLP")]
    MarketStatusInvalidForNewLP,
    #[msg("InvalidMarkTwapUpdateDetected")]
    InvalidMarkTwapUpdateDetected,
    #[msg("MarketSettlementAttemptOnActiveMarket")]
    MarketSettlementAttemptOnActiveMarket,
    #[msg("MarketSettlementRequiresSettledLP")]
    MarketSettlementRequiresSettledLP,
    #[msg("MarketSettlementAttemptTooEarly")]
    MarketSettlementAttemptTooEarly,
    #[msg("MarketSettlementTargetPriceInvalid")]
    MarketSettlementTargetPriceInvalid,
    #[msg("UnsupportedSpotMarket")]
    UnsupportedSpotMarket,
    #[msg("SpotOrdersDisabled")]
    SpotOrdersDisabled,
    #[msg("Market Being Initialized")]
    MarketBeingInitialized,
    #[msg("Invalid Sub Account Id")]
    InvalidUserSubAccountId,
    #[msg("Invalid Trigger Order Condition")]
    InvalidTriggerOrderCondition,
    #[msg("Invalid Spot Position")]
    InvalidSpotPosition,
    #[msg("Cant transfer between same user account")]
    CantTransferBetweenSameUserAccount,
    #[msg("Invalid Perp Position")]
    InvalidPerpPosition,
    #[msg("Unable To Get Limit Price")]
    UnableToGetLimitPrice,
    #[msg("Invalid Liquidation")]
    InvalidLiquidation,
    #[msg("Spot Fulfillment Config Disabled")]
    SpotFulfillmentConfigDisabled,
    #[msg("Invalid Maker")]
    InvalidMaker,
    #[msg("Failed Unwrap")]
    FailedUnwrap,
    #[msg("Max Number Of Users")]
    MaxNumberOfUsers,
    #[msg("InvalidOracleForSettlePnl")]
    InvalidOracleForSettlePnl,
    #[msg("MarginOrdersOpen")]
    MarginOrdersOpen,
    #[msg("TierViolationLiquidatingPerpPnl")]
    TierViolationLiquidatingPerpPnl,
    #[msg("CouldNotLoadUserData")]
    CouldNotLoadUserData,
    #[msg("UserWrongMutability")]
    UserWrongMutability,
    #[msg("InvalidUserAccount")]
    InvalidUserAccount,
    #[msg("CouldNotLoadUserData")]
    CouldNotLoadUserStatsData,
    #[msg("UserWrongMutability")]
    UserStatsWrongMutability,
    #[msg("InvalidUserAccount")]
    InvalidUserStatsAccount,
    #[msg("UserNotFound")]
    UserNotFound,
    #[msg("UnableToLoadUserAccount")]
    UnableToLoadUserAccount,
    #[msg("UserStatsNotFound")]
    UserStatsNotFound,
    #[msg("UnableToLoadUserStatsAccount")]
    UnableToLoadUserStatsAccount,
    #[msg("User Not Inactive")]
    UserNotInactive,
    #[msg("RevertFill")]
    RevertFill,
    #[msg("Invalid MarketAccount for Deletion")]
    InvalidMarketAccountforDeletion,
    #[msg("Invalid Spot Fulfillment Params")]
    InvalidSpotFulfillmentParams,
    #[msg("Failed to Get Mint")]
    FailedToGetMint,
    #[msg("FailedPhoenixCPI")]
    FailedPhoenixCPI,
    #[msg("FailedToDeserializePhoenixMarket")]
    FailedToDeserializePhoenixMarket,
    #[msg("InvalidPricePrecision")]
    InvalidPricePrecision,
    #[msg("InvalidPhoenixProgram")]
    InvalidPhoenixProgram,
    #[msg("InvalidPhoenixMarket")]
    InvalidPhoenixMarket,
    #[msg("InvalidSwap")]
    InvalidSwap,
    #[msg("SwapLimitPriceBreached")]
    SwapLimitPriceBreached,
    #[msg("SpotMarketReduceOnly")]
    SpotMarketReduceOnly,
    #[msg("FundingWasNotUpdated")]
    FundingWasNotUpdated,
    #[msg("ImpossibleFill")]
    ImpossibleFill,
    #[msg("CantUpdatePerpBidAskTwap")]
    CantUpdatePerpBidAskTwap,
    #[msg("UserReduceOnly")]
    UserReduceOnly,
    #[msg("InvalidMarginCalculation")]
    InvalidMarginCalculation,
    #[msg("CantPayUserInitFee")]
    CantPayUserInitFee,
    #[msg("CantReclaimRent")]
    CantReclaimRent,
    #[msg("InsuranceFundOperationPaused")]
    InsuranceFundOperationPaused,
    #[msg("NoUnsettledPnl")]
    NoUnsettledPnl,
    #[msg("PnlPoolCantSettleUser")]
    PnlPoolCantSettleUser,
    #[msg("OracleInvalid")]
    OracleNonPositive,
    #[msg("OracleTooVolatile")]
    OracleTooVolatile,
    #[msg("OracleTooUncertain")]
    OracleTooUncertain,
    #[msg("OracleStaleForMargin")]
    OracleStaleForMargin,
    #[msg("OracleInsufficientDataPoints")]
    OracleInsufficientDataPoints,
    #[msg("OracleStaleForAMM")]
    OracleStaleForAMM,
    #[msg("Unable to parse pull oracle message")]
    UnableToParsePullOracleMessage,
    #[msg("Can not borow more than max borrows")]
    MaxBorrows,
    #[msg("Updates must be monotonically increasing")]
    OracleUpdatesNotMonotonic,
    #[msg("Trying to update price feed with the wrong feed id")]
    OraclePriceFeedMessageMismatch,
    #[msg("The message in the update must be a PriceFeedMessage")]
    OracleUnsupportedMessageType,
    #[msg("Could not deserialize the message in the update")]
    OracleDeserializeMessageFailed,
    #[msg("Wrong guardian set owner in update price atomic")]
    OracleWrongGuardianSetOwner,
    #[msg("Oracle post update atomic price feed account must be drift program")]
    OracleWrongWriteAuthority,
    #[msg("Oracle vaa owner must be wormhole program")]
    OracleWrongVaaOwner,
    #[msg("Multi updates must have 2 or fewer accounts passed in remaining accounts")]
    OracleTooManyPriceAccountUpdates,
    #[msg("Don't have the same remaining accounts number and pyth updates left")]
    OracleMismatchedVaaAndPriceUpdates,
    #[msg("Remaining account passed does not match oracle update derived pda")]
    OracleBadRemainingAccountPublicKey,
    #[msg("FailedOpenbookV2CPI")]
    FailedOpenbookV2CPI,
    #[msg("InvalidOpenbookV2Program")]
    InvalidOpenbookV2Program,
    #[msg("InvalidOpenbookV2Market")]
    InvalidOpenbookV2Market,
    #[msg("Non zero transfer fee")]
    NonZeroTransferFee,
    #[msg("Liquidation order failed to fill")]
    LiquidationOrderFailedToFill,
    #[msg("Invalid prediction market order")]
    InvalidPredictionMarketOrder,
    #[msg("Ed25519 Ix must be before place and make SignedMsg order ix")]
    InvalidVerificationIxIndex,
    #[msg("SignedMsg message verificaiton failed")]
    SigVerificationFailed,
    #[msg("Market index mismatched b/w taker and maker SignedMsg order params")]
    MismatchedSignedMsgOrderParamsMarketIndex,
    #[msg("Invalid SignedMsg order param")]
    InvalidSignedMsgOrderParam,
    #[msg("Place and take order success condition failed")]
    PlaceAndTakeOrderSuccessConditionFailed,
    #[msg("Invalid High Leverage Mode Config")]
    InvalidHighLeverageModeConfig,
    #[msg("Invalid RFQ User Account")]
    InvalidRFQUserAccount,
    #[msg("RFQUserAccount should be mutable")]
    RFQUserAccountWrongMutability,
    #[msg("RFQUserAccount has too many active RFQs")]
    RFQUserAccountFull,
    #[msg("RFQ order not filled as expected")]
    RFQOrderNotFilled,
    #[msg("RFQ orders must be jit makers")]
    InvalidRFQOrder,
    #[msg("RFQ matches must be valid")]
    InvalidRFQMatch,
    #[msg("Invalid SignedMsg user account")]
    InvalidSignedMsgUserAccount,
    #[msg("SignedMsg account wrong mutability")]
    SignedMsgUserAccountWrongMutability,
    #[msg("SignedMsgUserAccount has too many active orders")]
    SignedMsgUserOrdersAccountFull,
    #[msg("Order with SignedMsg uuid does not exist")]
    SignedMsgOrderDoesNotExist,
    #[msg("SignedMsg order id cannot be 0s")]
    InvalidSignedMsgOrderId,
    #[msg("Invalid pool id")]
    InvalidPoolId,
    #[msg("Invalid Protected Maker Mode Config")]
    InvalidProtectedMakerModeConfig,
    #[msg("Invalid pyth lazer storage owner")]
    InvalidPythLazerStorageOwner,
    #[msg("Verification of pyth lazer message failed")]
    UnverifiedPythLazerMessage,
    #[msg("Invalid pyth lazer message")]
    InvalidPythLazerMessage,
    #[msg("Pyth lazer message does not correspond to correct fed id")]
    PythLazerMessagePriceFeedMismatch,
    #[msg("InvalidLiquidateSpotWithSwap")]
    InvalidLiquidateSpotWithSwap,
    #[msg("User in SignedMsg message does not match user in ix context")]
    SignedMsgUserContextUserMismatch,
    #[msg("User fuel overflow threshold not met")]
    UserFuelOverflowThresholdNotMet,
    #[msg("FuelOverflow account not found")]
    FuelOverflowAccountNotFound,
    #[msg("Invalid Transfer Perp Position")]
    InvalidTransferPerpPosition,
    #[msg("Invalid SignedMsgUserOrders resize")]
    InvalidSignedMsgUserOrdersResize,
    #[msg("Could not deserialize high leverage mode config")]
    CouldNotDeserializeHighLeverageModeConfig,
<<<<<<< HEAD
    #[msg("Invalid Constituent")]
    InvalidConstituent,
    #[msg("Invalid Amm Constituent Mapping argument")]
    InvalidAmmConstituentMappingArgument,
    #[msg("Invalid update constituent update target weights argument")]
    InvalidUpdateConstituentTargetBaseArgument,
    #[msg("Constituent not found")]
    ConstituentNotFound,
    #[msg("Constituent could not load")]
    ConstituentCouldNotLoad,
    #[msg("Constituent wrong mutability")]
    ConstituentWrongMutability,
    #[msg("Wrong number of constituents passed to instruction")]
    WrongNumberOfConstituents,
    #[msg("Oracle too stale for LP AUM update")]
    OracleTooStaleForLPAUMUpdate,
    #[msg("Insufficient constituent token balance")]
    InsufficientConstituentTokenBalance,
=======
    #[msg("Invalid If Rebalance Config")]
    InvalidIfRebalanceConfig,
    #[msg("Invalid If Rebalance Swap")]
    InvalidIfRebalanceSwap,
>>>>>>> 3937df83
}

#[macro_export]
macro_rules! print_error {
    ($err:expr) => {{
        || {
            let error_code: ErrorCode = $err;
            msg!("{:?} thrown at {}:{}", error_code, file!(), line!());
            $err
        }
    }};
}

#[macro_export]
macro_rules! math_error {
    () => {{
        || {
            let error_code = $crate::error::ErrorCode::MathError;
            msg!("Error {} thrown at {}:{}", error_code, file!(), line!());
            error_code
        }
    }};
}<|MERGE_RESOLUTION|>--- conflicted
+++ resolved
@@ -637,7 +637,10 @@
     InvalidSignedMsgUserOrdersResize,
     #[msg("Could not deserialize high leverage mode config")]
     CouldNotDeserializeHighLeverageModeConfig,
-<<<<<<< HEAD
+    #[msg("Invalid If Rebalance Config")]
+    InvalidIfRebalanceConfig,
+    #[msg("Invalid If Rebalance Swap")]
+    InvalidIfRebalanceSwap,
     #[msg("Invalid Constituent")]
     InvalidConstituent,
     #[msg("Invalid Amm Constituent Mapping argument")]
@@ -656,12 +659,6 @@
     OracleTooStaleForLPAUMUpdate,
     #[msg("Insufficient constituent token balance")]
     InsufficientConstituentTokenBalance,
-=======
-    #[msg("Invalid If Rebalance Config")]
-    InvalidIfRebalanceConfig,
-    #[msg("Invalid If Rebalance Swap")]
-    InvalidIfRebalanceSwap,
->>>>>>> 3937df83
 }
 
 #[macro_export]
