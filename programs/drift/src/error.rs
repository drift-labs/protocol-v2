--- conflicted
+++ resolved
@@ -539,13 +539,10 @@
     OracleInsufficientDataPoints,
     #[msg("OracleStaleForAMM")]
     OracleStaleForAMM,
-<<<<<<< HEAD
+    #[msg("Unable to parse pull oracle message")]
+    UnableToParsePullOracleMessage,
     #[msg("Can not borow more than max borrows")]
     MaxBorrows,
-=======
-    #[msg("Unable to parse pull oracle message")]
-    UnableToParsePullOracleMessage,
->>>>>>> 429632ea
 }
 
 #[macro_export]
