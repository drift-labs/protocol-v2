--- conflicted
+++ resolved
@@ -445,13 +445,10 @@
     InvalidPerpPosition,
     #[msg("Unable To Get Limit Price")]
     UnableToGetLimitPrice,
-<<<<<<< HEAD
-=======
     #[msg("Invalid Liquidation")]
     InvalidLiquidation,
     #[msg("Spot Fulfullment Config Disabled")]
     SpotFulfillmentConfigDisabled,
->>>>>>> b3d9e60b
 }
 
 #[macro_export]
