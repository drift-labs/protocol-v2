use crate::controller::position::PositionDirection;
use crate::error::DriftResult;
use crate::math::auction::is_amm_available_liquidity_source;
use crate::math::matching::do_orders_cross;
use crate::math::safe_unwrap::SafeUnwrap;
use crate::state::fulfillment::{PerpFulfillmentMethod, SpotFulfillmentMethod};
use crate::state::perp_market::AMM;
use crate::state::user::Order;
use solana_program::msg;
use solana_program::pubkey::Pubkey;

#[cfg(test)]
mod tests;

pub fn determine_perp_fulfillment_methods(
    order: &Order,
    maker_orders_info: &[(Pubkey, usize, u64)],
    amm: &AMM,
    amm_reserve_price: u64,
    valid_oracle_price: Option<i64>,
    limit_price: Option<u64>,
    amm_is_available: bool,
    slot: u64,
    min_auction_duration: u8,
) -> DriftResult<Vec<PerpFulfillmentMethod>> {
    if order.post_only {
        return determine_perp_fulfillment_methods_for_maker(
            order,
            amm,
            amm_reserve_price,
            valid_oracle_price,
            limit_price,
            amm_is_available,
            slot,
            min_auction_duration,
        );
    }

    let mut fulfillment_methods = Vec::with_capacity(8);

    let can_fill_with_amm = amm_is_available
        && valid_oracle_price.is_some()
        && is_amm_available_liquidity_source(order, min_auction_duration, slot)?;

    let maker_direction = order.direction.opposite();

    let mut amm_price = match maker_direction {
        PositionDirection::Long => amm.bid_price(amm_reserve_price)?,
        PositionDirection::Short => amm.ask_price(amm_reserve_price)?,
    };

    for (maker_key, maker_order_index, maker_price) in maker_orders_info.iter() {
        let taker_crosses_maker = match limit_price {
            Some(taker_price) => do_orders_cross(maker_direction, *maker_price, taker_price),
            None => true,
        };

        if !taker_crosses_maker {
            break;
        }

        if can_fill_with_amm {
            let maker_better_than_amm = match order.direction {
                PositionDirection::Long => *maker_price <= amm_price,
                PositionDirection::Short => *maker_price >= amm_price,
            };

            if !maker_better_than_amm {
                fulfillment_methods.push(PerpFulfillmentMethod::AMM(Some(*maker_price)));
                amm_price = *maker_price;
            }
        }

        fulfillment_methods.push(PerpFulfillmentMethod::Match(
            *maker_key,
            *maker_order_index as u16,
        ));

        if fulfillment_methods.len() > 6 {
            break;
        }
    }

    if can_fill_with_amm {
        let taker_crosses_amm = match limit_price {
            Some(taker_price) => do_orders_cross(maker_direction, amm_price, taker_price),
            None => true,
        };

        if taker_crosses_amm {
            fulfillment_methods.push(PerpFulfillmentMethod::AMM(None));
        }
    }

    Ok(fulfillment_methods)
}

fn determine_perp_fulfillment_methods_for_maker(
    order: &Order,
    amm: &AMM,
    amm_reserve_price: u64,
    valid_oracle_price: Option<i64>,
    limit_price: Option<u64>,
    amm_is_available: bool,
    slot: u64,
    min_auction_duration: u8,
) -> DriftResult<Vec<PerpFulfillmentMethod>> {
    let maker_direction = order.direction;

    let can_fill_with_amm = amm_is_available
        && valid_oracle_price.is_some()
        && is_amm_available_liquidity_source(order, min_auction_duration, slot)?;

    if !can_fill_with_amm {
        return Ok(vec![]);
    }

    let amm_price = match maker_direction {
        PositionDirection::Long => amm.ask_price(amm_reserve_price)?,
        PositionDirection::Short => amm.bid_price(amm_reserve_price)?,
    };

    let maker_price = limit_price.safe_unwrap()?;

    let amm_crosses_maker = do_orders_cross(maker_direction, maker_price, amm_price);

    if amm_crosses_maker {
        Ok(vec![PerpFulfillmentMethod::AMM(None)])
    } else {
        Ok(vec![])
    }
}

pub fn determine_spot_fulfillment_methods(
    order: &Order,
    maker_orders_info: &[(Pubkey, usize, u64)],
    limit_price: Option<u64>,
    external_fulfillment_params_available: bool,
    withdraws_allowed: bool,
) -> DriftResult<Vec<SpotFulfillmentMethod>> {
    let mut fulfillment_methods = Vec::with_capacity(8);

    if !order.post_only && external_fulfillment_params_available {
        fulfillment_methods.push(SpotFulfillmentMethod::ExternalMarket);
        return Ok(fulfillment_methods);
    }

<<<<<<< HEAD
    if !taker_order.post_only && external_fulfillment_params_available {
        if !withdraws_allowed {
            msg!("External fulfillment not allowed as withdraws are paused");
        } else {
            fulfillment_methods.push(SpotFulfillmentMethod::ExternalMarket)
=======
    let maker_direction = order.direction.opposite();

    for (maker_key, maker_order_index, maker_price) in maker_orders_info.iter() {
        let taker_crosses_maker = match limit_price {
            Some(taker_price) => do_orders_cross(maker_direction, *maker_price, taker_price),
            // todo come up with fallback price
            None => false,
        };

        if !taker_crosses_maker {
            break;
        }

        fulfillment_methods.push(SpotFulfillmentMethod::Match(
            *maker_key,
            *maker_order_index as u16,
        ));

        if fulfillment_methods.len() > 6 {
            break;
>>>>>>> d0217af3
        }
    }

    Ok(fulfillment_methods)
}<|MERGE_RESOLUTION|>--- conflicted
+++ resolved
@@ -141,17 +141,14 @@
     let mut fulfillment_methods = Vec::with_capacity(8);
 
     if !order.post_only && external_fulfillment_params_available {
-        fulfillment_methods.push(SpotFulfillmentMethod::ExternalMarket);
-        return Ok(fulfillment_methods);
-    }
-
-<<<<<<< HEAD
-    if !taker_order.post_only && external_fulfillment_params_available {
         if !withdraws_allowed {
             msg!("External fulfillment not allowed as withdraws are paused");
         } else {
-            fulfillment_methods.push(SpotFulfillmentMethod::ExternalMarket)
-=======
+            fulfillment_methods.push(SpotFulfillmentMethod::ExternalMarket);
+            return Ok(fulfillment_methods);
+        }
+    }
+
     let maker_direction = order.direction.opposite();
 
     for (maker_key, maker_order_index, maker_price) in maker_orders_info.iter() {
@@ -172,7 +169,6 @@
 
         if fulfillment_methods.len() > 6 {
             break;
->>>>>>> d0217af3
         }
     }
 
