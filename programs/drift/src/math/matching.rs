--- conflicted
+++ resolved
@@ -17,11 +17,7 @@
     taker_order: &Order,
     slot: u64,
 ) -> DriftResult<bool> {
-<<<<<<< HEAD
-    // Maker and taker order not allowed to both be placed in the current slot
-=======
     // Maker and taker order not allowed to match if both were placed in the current slot
->>>>>>> 9ac8e967
     if slot == maker_order.slot && slot == taker_order.slot {
         return Ok(false);
     };
