use crate::math::amm::*;
use crate::math::constants::{
    AMM_RESERVE_PRECISION, PEG_PRECISION, PRICE_PRECISION, PRICE_PRECISION_I64,
    PRICE_PRECISION_U64, QUOTE_PRECISION,
};
use crate::math::oracle::OracleValidity;
use crate::state::oracle::HistoricalOracleData;
use crate::state::perp_market::PerpMarket;
use crate::state::user::PerpPosition;

#[test]
fn calculate_amm_available_guards() {
    let prev = 1656682258;
    let _now = prev + 2;

    // let px = 32 * PRICE_PRECISION;

    let mut market: PerpMarket = PerpMarket::default_btc_test();

    let _oracle_price_data = OraclePriceData {
        price: (34 * PRICE_PRECISION) as i64,
        confidence: PRICE_PRECISION_U64 / 100,
        delay: 1,
        has_sufficient_number_of_data_points: true,
    };

    assert_eq!(market.amm.net_revenue_since_last_funding, 0);
    assert_eq!(market.amm.total_fee_minus_distributions, 0);

    assert_eq!(!market.has_too_much_drawdown().unwrap(), true);

    market.amm.net_revenue_since_last_funding = -100_000_000_000;
    market.amm.total_fee_minus_distributions = 100_000_000_000;

    assert_eq!(!market.has_too_much_drawdown().unwrap(), false);

    market.amm.net_revenue_since_last_funding = -10_000_000_000;
    market.amm.total_fee_minus_distributions = 100_000_000_000;

    assert_eq!(!market.has_too_much_drawdown().unwrap(), false);

    market.amm.net_revenue_since_last_funding = -5_000_000_000;
    market.amm.total_fee_minus_distributions = 100_000_000_000;

    assert_eq!(!market.has_too_much_drawdown().unwrap(), false);

    market.amm.net_revenue_since_last_funding = -1_000_000_000;
    market.amm.total_fee_minus_distributions = 100_000_000_000;

    assert_eq!(!market.has_too_much_drawdown().unwrap(), true);

    market.amm.net_revenue_since_last_funding = -1_000_000_000;
    market.amm.total_fee_minus_distributions = 1_000_000;

    assert_eq!(!market.has_too_much_drawdown().unwrap(), true);

    market.amm.net_revenue_since_last_funding = -6_000_000_000;
    market.amm.total_fee_minus_distributions = 1_000_000;

    assert_eq!(!market.has_too_much_drawdown().unwrap(), false);

    market.amm.net_revenue_since_last_funding = -5_000;
    market.amm.total_fee_minus_distributions = -9279797219;

    assert_eq!(!market.has_too_much_drawdown().unwrap(), true); // too small net_revenue_since_last_funding drawdown

    market.amm.net_revenue_since_last_funding = -88_000_000_000;
    market.amm.total_fee_minus_distributions = -9279797219;

    assert_eq!(!market.has_too_much_drawdown().unwrap(), false); // too small net_revenue_since_last_funding drawdown
}

#[test]
fn calculate_net_user_pnl_test() {
    let prev = 1656682258;
    let _now = prev + 3600;

    let px = 32 * PRICE_PRECISION;

    let amm = AMM {
        base_asset_reserve: 2 * AMM_RESERVE_PRECISION,
        quote_asset_reserve: 2 * AMM_RESERVE_PRECISION,
        peg_multiplier: PEG_PRECISION,
        historical_oracle_data: HistoricalOracleData {
            last_oracle_price_twap: px as i64,
            last_oracle_price_twap_ts: prev,

            ..HistoricalOracleData::default()
        },
        mark_std: PRICE_PRECISION as u64,
        last_mark_price_twap_ts: prev,
        funding_period: 3600_i64,
        ..AMM::default_test()
    };

    let oracle_price_data = OraclePriceData {
        price: (34 * PRICE_PRECISION) as i64,
        confidence: PRICE_PRECISION_U64 / 100,
        delay: 1,
        has_sufficient_number_of_data_points: true,
    };

    let net_user_pnl = calculate_net_user_pnl(&amm, oracle_price_data.price).unwrap();
    assert_eq!(net_user_pnl, 0);

    let market: PerpMarket = PerpMarket::default_btc_test();
    let net_user_pnl = calculate_net_user_pnl(
        &market.amm,
        market.amm.historical_oracle_data.last_oracle_price,
    )
    .unwrap();
    assert_eq!(net_user_pnl, -400000000); // down $400

    let net_user_pnl = calculate_net_user_pnl(&market.amm, 17501 * PRICE_PRECISION_I64).unwrap();
    assert_eq!(net_user_pnl, 1499000000); // up $1499
}

#[test]
fn calculate_expiry_price_long_imbalance_with_loss_test() {
    let prev = 1656682258;
    let _now = prev + 3600;

    // imbalanced short, no longs
    // btc
    let oracle_price_data = OraclePriceData {
        price: (22050 * PRICE_PRECISION) as i64,
        confidence: 0,
        delay: 2,
        has_sufficient_number_of_data_points: true,
    };

    let market_position = PerpPosition {
        market_index: 0,
        base_asset_amount: (12295081967 / 2_i64),
        quote_asset_amount: -193688524588, // $31506 entry price
        ..PerpPosition::default()
    };

    let market = PerpMarket {
        market_index: 0,
        amm: AMM {
            base_asset_reserve: 512295081967,
            quote_asset_reserve: 488 * AMM_RESERVE_PRECISION,
            sqrt_k: 500 * AMM_RESERVE_PRECISION,
            peg_multiplier: 22_100_000_000,
            base_asset_amount_with_amm: (12295081967_i128),
            max_spread: 1000,
            quote_asset_amount: market_position.quote_asset_amount as i128 * 2,
            // assume someone else has other half same entry,
            ..AMM::default()
        },
        margin_ratio_initial: 1000,
        margin_ratio_maintenance: 500,
        imf_factor: 1000, // 1_000/1_000_000 = .001
        unrealized_pnl_initial_asset_weight: 100,
        unrealized_pnl_maintenance_asset_weight: 100,
        ..PerpMarket::default()
    };

    let mut expiry_price = calculate_expiry_price(&market.amm, oracle_price_data.price, 0).unwrap();

    let reserve_price = market.amm.reserve_price().unwrap();
    let (terminal_price, _, _) = calculate_terminal_price_and_reserves(&market.amm).unwrap();
    let oracle_price = oracle_price_data.price;

    assert_eq!(expiry_price, 22049999999);
    assert_eq!(terminal_price, 20076684570);
    assert_eq!(oracle_price, 22050000000);
    assert_eq!(reserve_price, 21051929600);

    expiry_price = calculate_expiry_price(
        &market.amm,
        oracle_price_data.price,
        111_111_110, // $111
    )
    .unwrap();

    assert_eq!(expiry_price, 22049999999); // same price

    expiry_price = calculate_expiry_price(
        &market.amm,
        oracle_price_data.price,
        1_111_111_110, // $1,111
    )
    .unwrap();

    assert_eq!(expiry_price, 22049999999); // same price again

    expiry_price = calculate_expiry_price(
        &market.amm,
        oracle_price_data.price,
        (111_111_110 * QUOTE_PRECISION) as i128,
    )
    .unwrap();

    assert_eq!(expiry_price, 22049999999);
    assert_eq!(expiry_price, oracle_price - 1); // more longs than shorts, bias = -1
}

#[test]
fn calculate_expiry_price_long_imbalance_test() {
    let prev = 1656682258;
    let _now = prev + 3600;

    // imbalanced short, no longs
    // btc
    let oracle_price_data = OraclePriceData {
        price: (22050 * PRICE_PRECISION) as i64,
        confidence: 0,
        delay: 2,
        has_sufficient_number_of_data_points: true,
    };

    let market_position = PerpPosition {
        market_index: 0,
        base_asset_amount: (12295081967 / 2_i64),
        quote_asset_amount: -103688524588, // $16,866.66 entry price
        ..PerpPosition::default()
    };

    let market = PerpMarket {
        market_index: 0,
        amm: AMM {
            base_asset_reserve: 512295081967,
            quote_asset_reserve: 488 * AMM_RESERVE_PRECISION,
            sqrt_k: 500 * AMM_RESERVE_PRECISION,
            peg_multiplier: 22_100_000_000,
            base_asset_amount_with_amm: (12295081967_i128),
            max_spread: 1000,
            quote_asset_amount: market_position.quote_asset_amount as i128 * 2,
            // assume someone else has other half same entry,
            ..AMM::default()
        },
        margin_ratio_initial: 1000,
        margin_ratio_maintenance: 500,
        imf_factor: 1000, // 1_000/1_000_000 = .001
        unrealized_pnl_initial_asset_weight: 100,
        unrealized_pnl_maintenance_asset_weight: 100,
        ..PerpMarket::default()
    };

    let mut expiry_price = calculate_expiry_price(&market.amm, oracle_price_data.price, 0).unwrap();

    let reserve_price = market.amm.reserve_price().unwrap();
    let (terminal_price, _, _) = calculate_terminal_price_and_reserves(&market.amm).unwrap();
    let oracle_price = oracle_price_data.price;

    assert_eq!(expiry_price, 16866666665);
    assert_eq!(terminal_price, 20076684570);
    assert_eq!(oracle_price, 22050000000);
    assert_eq!(reserve_price, 21051929600);

    expiry_price = calculate_expiry_price(
        &market.amm,
        oracle_price_data.price,
        111_111_110, // $111
    )
    .unwrap();

    assert_eq!(expiry_price, 16875703702); // better price

    expiry_price = calculate_expiry_price(
        &market.amm,
        oracle_price_data.price,
        1_111_111_110, // $1,111
    )
    .unwrap();

    assert_eq!(expiry_price, 16957037035); // even better price

    expiry_price = calculate_expiry_price(
        &market.amm,
        oracle_price_data.price,
        (111_111_110 * QUOTE_PRECISION) as i128,
    )
    .unwrap();

    assert_eq!(expiry_price, 22049999999);
    assert_eq!(expiry_price, oracle_price - 1); // more longs than shorts, bias = -1
}

#[test]
fn calculate_expiry_price_test() {
    let prev = 1656682258;
    let _now = prev + 3600;

    let px = 32 * PRICE_PRECISION;

    let amm = AMM {
        base_asset_reserve: 2 * AMM_RESERVE_PRECISION,
        quote_asset_reserve: 2 * AMM_RESERVE_PRECISION,
        peg_multiplier: PEG_PRECISION,
        historical_oracle_data: HistoricalOracleData {
            last_oracle_price_twap: px as i64,
            last_oracle_price_twap_ts: prev,

            ..HistoricalOracleData::default()
        },
        mark_std: PRICE_PRECISION as u64,
        last_mark_price_twap_ts: prev,
        funding_period: 3600_i64,
        ..AMM::default_test()
    };

    let oracle_price_data = OraclePriceData {
        price: (34 * PRICE_PRECISION) as i64,
        confidence: PRICE_PRECISION_U64 / 100,
        delay: 1,
        has_sufficient_number_of_data_points: true,
    };

    let mut expiry_price = calculate_expiry_price(&amm, oracle_price_data.price, 0).unwrap();

    assert_eq!(expiry_price, oracle_price_data.price);

    expiry_price = calculate_expiry_price(&amm, oracle_price_data.price, 111111110).unwrap();

    assert_eq!(expiry_price, oracle_price_data.price);

    // imbalanced short, no longs
    // btc
    let oracle_price_data = OraclePriceData {
        price: (22050 * PRICE_PRECISION) as i64,
        confidence: 0,
        delay: 2,
        has_sufficient_number_of_data_points: true,
    };

    let market_position = PerpPosition {
        market_index: 0,
        base_asset_amount: -(122950819670000 / 2_i64),
        quote_asset_amount: 153688524588, // $25,000 entry price
        ..PerpPosition::default()
    };

    let market = PerpMarket {
        market_index: 0,
        amm: AMM {
            base_asset_reserve: 512295081967,
            quote_asset_reserve: 488 * AMM_RESERVE_PRECISION,
            sqrt_k: 500 * AMM_RESERVE_PRECISION,
            peg_multiplier: 22_100_000_000,
            base_asset_amount_with_amm: -(12295081967_i128),
            max_spread: 1000,
            quote_asset_amount: market_position.quote_asset_amount as i128 * 2,
            // assume someone else has other half same entry,
            ..AMM::default()
        },
        margin_ratio_initial: 1000,
        margin_ratio_maintenance: 500,
        imf_factor: 1000, // 1_000/1_000_000 = .001
        unrealized_pnl_initial_asset_weight: 100,
        unrealized_pnl_maintenance_asset_weight: 100,
        ..PerpMarket::default()
    };

    let mut expiry_price = calculate_expiry_price(&market.amm, oracle_price_data.price, 0).unwrap();

    let reserve_price = market.amm.reserve_price().unwrap();
    let (terminal_price, _, _) = calculate_terminal_price_and_reserves(&market.amm).unwrap();
    let oracle_price = oracle_price_data.price;

    assert_eq!(expiry_price, 25000000001);
    assert_eq!(terminal_price, 22100000000);
    assert_eq!(oracle_price, 22050000000);
    assert_eq!(reserve_price, 21051929600);

    expiry_price = calculate_expiry_price(
        &market.amm,
        oracle_price_data.price,
        111_111_110, // $111
    )
    .unwrap();

    // 250000000000814 - 249909629631346 = 90370369468 (~$9 improved)
    assert_eq!(expiry_price, 24990962964); // better price

    expiry_price = calculate_expiry_price(
        &market.amm,
        oracle_price_data.price,
        1_111_111_110, // $1,111
    )
    .unwrap();

    // 250000000000814 - 249096296297998 = 903703702816 (~$90 improved)
    assert_eq!(expiry_price, 24909629630); // even better price

    expiry_price = calculate_expiry_price(
        &market.amm,
        oracle_price_data.price,
        (111111110 * QUOTE_PRECISION) as i128,
    )
    .unwrap();

    assert_eq!(expiry_price, 22050000001);
    assert_eq!(expiry_price, oracle_price + 1); // more shorts than longs, bias = +1
}

#[test]

fn calc_delayed_mark_twap_tests() {
    let prev = 1656682258;
    let now = prev + 60;
    let mut amm = AMM {
        base_asset_reserve: 2 * AMM_RESERVE_PRECISION,
        quote_asset_reserve: 2 * AMM_RESERVE_PRECISION,
        peg_multiplier: PRICE_PRECISION,
        base_spread: 655,  //base spread is .065%,
        max_spread: 65535, //base spread is 6.5%
        mark_std: PRICE_PRECISION as u64,
        last_bid_price_twap: 21999 * PRICE_PRECISION as u64,
        last_ask_price_twap: 22001 * PRICE_PRECISION as u64,
        last_mark_price_twap: 22000 * PRICE_PRECISION as u64,
        last_mark_price_twap_ts: prev - 3600,
        historical_oracle_data: HistoricalOracleData {
            last_oracle_price: 22850 * PRICE_PRECISION as i64,
            last_oracle_price_twap: 22900 * PRICE_PRECISION as i64,
            last_oracle_price_twap_ts: prev,
            ..HistoricalOracleData::default()
        },
        funding_period: 3600,
        ..AMM::default()
    };
    let px = 22850 * PRICE_PRECISION as i64;
    amm.peg_multiplier = px as u128;
    let trade_direction = PositionDirection::Long;
    update_mark_twap_from_estimates(&mut amm, now, Some(px as u64), Some(trade_direction), None)
        .unwrap();

    assert_eq!(amm.last_bid_price_twap, 22850013657);
    assert_eq!(amm.last_mark_price_twap, 22850013657);
    assert_eq!(amm.last_ask_price_twap, 22850013657);

    assert_eq!(
        amm.last_mark_price_twap as i64 - amm.historical_oracle_data.last_oracle_price_twap,
        -49986343
    );
}

#[test]
fn calc_mark_std_tests() {
    let prev = 1656682258;
    let mut now = prev + 60;
    let mut amm = AMM {
        base_asset_reserve: 2 * AMM_RESERVE_PRECISION,
        quote_asset_reserve: 2 * AMM_RESERVE_PRECISION,
        peg_multiplier: PRICE_PRECISION,
        base_spread: 65535, //max base spread is 6.5%
        mark_std: PRICE_PRECISION as u64,
        historical_oracle_data: HistoricalOracleData {
            last_oracle_price: PRICE_PRECISION as i64,
            last_oracle_price_twap: PRICE_PRECISION as i64,
            last_oracle_price_twap_5min: PRICE_PRECISION as i64,
            ..HistoricalOracleData::default()
        },
        last_mark_price_twap_ts: prev,
        ..AMM::default()
    };
    update_amm_mark_std(&mut amm, now, PRICE_PRECISION_U64 * 23, 0, 0).unwrap();
    assert_eq!(amm.mark_std, 23000000);

    amm.mark_std = PRICE_PRECISION_U64;
    amm.last_mark_price_twap_ts = now - 60;
    update_amm_mark_std(&mut amm, now, PRICE_PRECISION_U64 * 2, 0, 0).unwrap();
    assert_eq!(amm.mark_std, 2000000);

    let mut px = PRICE_PRECISION_U64;
    let stop_time = now + 3600 * 2;
    while now <= stop_time {
        now += 1;
        if now % 15 == 0 {
            px = px * 1012 / 1000;
            amm.historical_oracle_data.last_oracle_price =
                amm.historical_oracle_data.last_oracle_price * 10119 / 10000;
        } else {
            px = px * 100000 / 100133;
            amm.historical_oracle_data.last_oracle_price =
                amm.historical_oracle_data.last_oracle_price * 100001 / 100133;
        }

        let oracle_price_data = OraclePriceData {
            price: amm.historical_oracle_data.last_oracle_price,
            confidence: 0,
            delay: 2,
            has_sufficient_number_of_data_points: true,
        };
        let mm_oracle_price_data = MMOraclePriceData::new(
            oracle_price_data.price,
            3,
            OracleValidity::default(),
            oracle_price_data,
        )
        .unwrap();

        update_oracle_price_twap(&mut amm, now, &mm_oracle_price_data, None, None).unwrap();

        amm.peg_multiplier = px as u128;
        let trade_direction = PositionDirection::Long;
        update_mark_twap_from_estimates(&mut amm, now, Some(px), Some(trade_direction), None)
            .unwrap();
    }
    assert_eq!(now, 1656689519);
    assert_eq!(px, 39397);
    assert_eq!(amm.historical_oracle_data.last_oracle_price_twap, 40194);
    assert_eq!(amm.last_mark_price_twap, 39449);

    assert_eq!(
        amm.historical_oracle_data.last_oracle_price_twap_5min,
        46930
    );
    assert_eq!(amm.last_mark_price_twap_5min, 46051);

    assert_eq!(amm.last_bid_price_twap, 39449);
    assert_eq!(amm.last_ask_price_twap, 39449);

    assert_eq!(amm.mark_std, 6676);

    // sol price looking thinkg
    let mut px: u64 = 31_936_658;
    let stop_time = now + 3600 * 2;
    assert_eq!(amm.reserve_price().unwrap(), 39397);
    amm.peg_multiplier = 31_986_658;
    assert_eq!(amm.reserve_price().unwrap(), 31986658);
    amm.historical_oracle_data.last_oracle_price = 31986658;

    while now <= stop_time {
        now += 1;
        if now % 15 == 0 {
            px = 31_986_658; //31.98
            amm.historical_oracle_data.last_oracle_price = (px - 1000000) as i64;
            amm.peg_multiplier = px as u128;
            let amm_reserve_price = amm.reserve_price().unwrap();
            let (amm_bid_price, amm_ask_price) = amm.bid_ask_price(amm_reserve_price).unwrap();
            msg!("bid={:?} ask={:?}", amm_bid_price, amm_ask_price);

            assert!(amm_bid_price <= px);
            assert!(amm_ask_price >= px);

            let trade_direction = PositionDirection::Long;
            update_mark_twap_from_estimates(&mut amm, now, Some(px), Some(trade_direction), None)
                .unwrap();
        }
        if now % 189 == 0 {
            px = 31_883_651; //31.88
            amm.peg_multiplier = px as u128;
            amm.historical_oracle_data.last_oracle_price = (px + 1000000) as i64;

            let amm_reserve_price = amm.reserve_price().unwrap();
            let (amm_bid_price, amm_ask_price) = amm.bid_ask_price(amm_reserve_price).unwrap();
            msg!("bid={:?} ask={:?}", amm_bid_price, amm_ask_price);
            assert!(amm_bid_price <= px);
            assert!(amm_ask_price >= px);

            let trade_direction = PositionDirection::Short;
            update_mark_twap_from_estimates(&mut amm, now, Some(px), Some(trade_direction), None)
                .unwrap();
        }
    }
    assert_eq!(now, 1656696720);
    assert_eq!(px, 31986658);
    assert_eq!(amm.mark_std, 13244);

    // sol price looking thinkg
    let mut px: u64 = 31_936_658;
    let stop_time = now + 3600 * 2;
    while now <= stop_time {
        now += 1;
        if now % 2 == 1 {
            px = 31_986_658; //31.98
            amm.peg_multiplier = px as u128;

            amm.historical_oracle_data.last_oracle_price = (px - 1000000) as i64;
            let trade_direction = PositionDirection::Long;
            update_mark_twap_from_estimates(&mut amm, now, Some(px), Some(trade_direction), None)
                .unwrap();
        }
        if now % 2 == 0 {
            px = 31_883_651; //31.88
            amm.peg_multiplier = px as u128;

            amm.historical_oracle_data.last_oracle_price = (px + 1000000) as i64;
            let trade_direction = PositionDirection::Short;
            update_mark_twap_from_estimates(&mut amm, now, Some(px), Some(trade_direction), None)
                .unwrap();

            let mark_twap = amm.last_mark_price_twap;

            update_amm_oracle_std(&mut amm, now, px + 1000000, mark_twap, mark_twap).unwrap();
        }
    }
    assert_eq!(now, 1656703921);
    assert_eq!(px, 31986658);
    assert_eq!(amm.mark_std, 68672); //.068
    assert_eq!(amm.oracle_std, 965665); // used mark twap ema tho
}

#[test]
fn update_mark_twap_tests() {
    let prev = 0;

    let mut now = 1;

    let mut oracle_price_data = OraclePriceData {
        price: 40_021_280 * PRICE_PRECISION_I64 / 1_000_000,
        confidence: PRICE_PRECISION_U64 / 100,
        delay: 1,
        has_sufficient_number_of_data_points: true,
    };
    let mm_oracle_price_data = MMOraclePriceData::new(
        oracle_price_data.price,
        3,
        OracleValidity::default(),
        oracle_price_data,
    )
    .unwrap();

    // $40 everything init
    let mut amm = AMM {
        quote_asset_reserve: 2 * AMM_RESERVE_PRECISION,
        base_asset_reserve: 2 * AMM_RESERVE_PRECISION,
        peg_multiplier: 40 * PEG_PRECISION,
        base_spread: 800,
        max_spread: 10000,
        long_spread: 0,
        short_spread: 0,
        last_mark_price_twap: (40 * PRICE_PRECISION_U64),
        last_bid_price_twap: (40 * PRICE_PRECISION_U64) - 1,
        last_ask_price_twap: (40 * PRICE_PRECISION_U64),
        last_mark_price_twap_ts: prev,
        funding_period: 3600,
        historical_oracle_data: HistoricalOracleData {
            last_oracle_price: (40 * PRICE_PRECISION) as i64,
            last_oracle_price_twap: (40 * PRICE_PRECISION) as i64,
            last_oracle_price_twap_ts: prev,
            ..HistoricalOracleData::default()
        },
        ..AMM::default()
    };

    update_oracle_price_twap(&mut amm, now, &mm_oracle_price_data, None, None).unwrap();
    assert_eq!(
        amm.historical_oracle_data.last_oracle_price,
        oracle_price_data.price
    );
    assert_eq!(
        amm.historical_oracle_data.last_oracle_price,
        40_021_280 * PRICE_PRECISION_I64 / 1_000_000
    );

    let trade_price = 40_051_280 * PRICE_PRECISION_U64 / 1_000_000;
    let trade_direction = PositionDirection::Long;

    let old_mark_twap = amm.last_mark_price_twap;
    let new_mark_twap = update_mark_twap_from_estimates(
        &mut amm,
        now,
        Some(trade_price),
        Some(trade_direction),
        None,
    )
    .unwrap();
    let new_bid_twap = amm.last_bid_price_twap;
    let new_ask_twap = amm.last_ask_price_twap;

    assert_eq!(old_mark_twap, 40_000_000);
    assert_eq!(new_mark_twap, 40_000_010);
    assert!(new_mark_twap > old_mark_twap);
    assert_eq!(new_ask_twap, 40_000_015);
    assert_eq!(new_bid_twap, 40_000_005);
    assert!(new_bid_twap < new_ask_twap);

    while now < 3600 {
        now += 1;
        update_oracle_price_twap(&mut amm, now, &mm_oracle_price_data, None, None).unwrap();
        update_mark_twap_from_estimates(
            &mut amm,
            now,
            Some(trade_price),
            Some(trade_direction),
            None,
        )
        .unwrap();
    }

    let new_oracle_twap = amm.historical_oracle_data.last_oracle_price_twap;
    let new_mark_twap = amm.last_mark_price_twap;
    let new_bid_twap = amm.last_bid_price_twap;
    let new_ask_twap = amm.last_ask_price_twap;

    assert!(new_bid_twap <= new_ask_twap);
    assert_eq!((new_bid_twap + new_ask_twap) / 2, new_mark_twap);
    assert!((new_oracle_twap as u64) < new_mark_twap); // funding in favor of maker?
    assert_eq!(new_oracle_twap, 40008161);
    assert_eq!(new_bid_twap, 40014547);
    assert_eq!(new_mark_twap, 40024054); // ~ 2 cents above oracle twap
    assert_eq!(new_ask_twap, 40033561);
    assert_eq!(amm.mark_std, 27230);
    assert_eq!(amm.oracle_std, 3120);

    let trade_price_2 = 39_971_280 * PRICE_PRECISION_U64 / 1_000_000;
    let trade_direction_2 = PositionDirection::Short;
    oracle_price_data = OraclePriceData {
        price: 39_991_280 * PRICE_PRECISION_I64 / 1_000_000,
        confidence: PRICE_PRECISION_U64 / 80,
        delay: 14,
        has_sufficient_number_of_data_points: true,
    };
<<<<<<< HEAD
    let mut mm_oracle_price_data = MMOraclePriceData {
        mm_oracle_delay: 15,
        mm_oracle_price: oracle_price_data.price,
        oracle_confidence: None,
=======
    let mm_oracle_price_data = MMOraclePriceData::new(
        oracle_price_data.price,
        15,
        OracleValidity::default(),
>>>>>>> c66099e0
        oracle_price_data,
    )
    .unwrap();

    while now <= 3600 * 2 {
        now += 1;
        update_oracle_price_twap(&mut amm, now, &mm_oracle_price_data, None, None).unwrap();
        if now % 200 == 0 {
            update_mark_twap_from_estimates(
                &mut amm,
                now,
                Some(trade_price_2),
                Some(trade_direction_2),
                None,
            )
            .unwrap();
            // ~2 cents below oracle
        }
    }

    let new_oracle_twap = amm.historical_oracle_data.last_oracle_price_twap;
    let new_mark_twap = amm.last_mark_price_twap;
    let new_bid_twap = amm.last_bid_price_twap;
    let new_ask_twap = amm.last_ask_price_twap;

    assert_eq!(new_bid_twap, 39_989_389);
    assert_eq!(new_ask_twap, 40_000_790);
    assert!(new_bid_twap < new_ask_twap);
    assert_eq!((new_bid_twap + new_ask_twap) / 2, new_mark_twap);

    assert_eq!(new_oracle_twap, 39_998_518);
    assert_eq!(new_mark_twap, 39995089);

    assert!((new_oracle_twap as u64) >= new_mark_twap); // funding in favor of maker
    assert_eq!(amm.oracle_std, 7240);
    assert_eq!(amm.mark_std, 24467);
}

#[test]
fn calc_oracle_twap_tests() {
    let prev = 1656682258;
    let now = prev + 3600;

    let px = 32 * PRICE_PRECISION;

    let mut amm = AMM {
        base_asset_reserve: 2 * AMM_RESERVE_PRECISION,
        quote_asset_reserve: 2 * AMM_RESERVE_PRECISION,
        peg_multiplier: PEG_PRECISION,
        historical_oracle_data: HistoricalOracleData {
            last_oracle_price_twap: px as i64,
            last_oracle_price_twap_ts: prev,
            ..HistoricalOracleData::default()
        },
        mark_std: PRICE_PRECISION as u64,
        last_mark_price_twap_ts: prev,
        funding_period: 3600_i64,
        ..AMM::default()
    };
    let mut oracle_price_data = OraclePriceData {
        price: (34 * PRICE_PRECISION) as i64,
        confidence: PRICE_PRECISION_U64 / 100,
        delay: 1,
        has_sufficient_number_of_data_points: true,
    };
    let mm_oracle_price_data = MMOraclePriceData::new(
        oracle_price_data.price,
        2,
        OracleValidity::default(),
        oracle_price_data,
    )
    .unwrap();

    let _new_oracle_twap =
        update_oracle_price_twap(&mut amm, now, &mm_oracle_price_data, None, None).unwrap();
    assert_eq!(
        amm.historical_oracle_data.last_oracle_price_twap,
        (34 * PRICE_PRECISION - PRICE_PRECISION / 100) as i64
    );

    // let after_ts = amm.historical_oracle_data.last_oracle_price_twap_ts;
    amm.last_mark_price_twap_ts = now - 60;
    amm.historical_oracle_data.last_oracle_price_twap_ts = now - 60;
    // let after_ts_2 = amm.historical_oracle_data.last_oracle_price_twap_ts;
    oracle_price_data = OraclePriceData {
        price: (31 * PRICE_PRECISION) as i64,
        confidence: 0,
        delay: 2,
        has_sufficient_number_of_data_points: true,
    };
    let mm_oracle_price_data = MMOraclePriceData::new(
        oracle_price_data.price,
        3,
        OracleValidity::default(),
        oracle_price_data,
    )
    .unwrap();

    // let old_oracle_twap_2 = amm.historical_oracle_data.last_oracle_price_twap;
    let _new_oracle_twap_2 =
        update_oracle_price_twap(&mut amm, now, &mm_oracle_price_data, None, None).unwrap();
    assert_eq!(amm.historical_oracle_data.last_oracle_price_twap, 33940167);
    assert_eq!(
        amm.historical_oracle_data.last_oracle_price_twap_5min,
        33392001
    );
    assert_eq!(amm.oracle_std, 2_990_000);

    let _new_oracle_twap_2 =
        update_oracle_price_twap(&mut amm, now + 60 * 5, &mm_oracle_price_data, None, None)
            .unwrap();

    assert_eq!(amm.historical_oracle_data.last_oracle_price_twap, 33695154);
    assert_eq!(
        amm.historical_oracle_data.last_oracle_price_twap_5min,
        31 * PRICE_PRECISION_I64
    );
    assert_eq!(amm.oracle_std, 2940167);

    oracle_price_data = OraclePriceData {
        price: (32 * PRICE_PRECISION) as i64,
        confidence: 0,
        delay: 2,
        has_sufficient_number_of_data_points: true,
    };
    let mm_oracle_price_data = MMOraclePriceData::new(
        oracle_price_data.price,
        3,
        OracleValidity::default(),
        oracle_price_data,
    )
    .unwrap();

    let _new_oracle_twap_2 = update_oracle_price_twap(
        &mut amm,
        now + 60 * 5 + 60,
        &mm_oracle_price_data,
        None,
        None,
    )
    .unwrap();
    assert_eq!(
        amm.historical_oracle_data.last_oracle_price_twap_5min,
        31200001
    );
    assert_eq!(amm.oracle_std, 1695154); // ~$1.7 of std
}

#[test]
fn calc_oracle_twap_clamp_update_tests() {
    let prev = 1667387000;
    let mut now = prev + 1;

    // let oracle_price_data = OraclePriceData {
    //     price: 13_021_280 * PRICE_PRECISION_I64 / 1_000_000,
    //     confidence: PRICE_PRECISION_U64 / 100,
    //     delay: 1,
    //     has_sufficient_number_of_data_points: true,
    // };

    // $13 everything init
    let mut amm = AMM {
        quote_asset_reserve: 200 * AMM_RESERVE_PRECISION,
        base_asset_reserve: 200 * AMM_RESERVE_PRECISION,
        peg_multiplier: 13 * PEG_PRECISION,
        base_spread: 0,
        long_spread: 0,
        short_spread: 0,
        last_mark_price_twap: (13 * PRICE_PRECISION_U64),
        last_bid_price_twap: (13 * PRICE_PRECISION_U64),
        last_ask_price_twap: (13 * PRICE_PRECISION_U64),
        last_mark_price_twap_ts: prev,
        funding_period: 3600,
        historical_oracle_data: HistoricalOracleData {
            last_oracle_price: (13 * PRICE_PRECISION) as i64,
            last_oracle_price_twap: (13 * PRICE_PRECISION) as i64,
            last_oracle_price_twap_5min: (13 * PRICE_PRECISION) as i64,
            last_oracle_price_twap_ts: prev,
            ..HistoricalOracleData::default()
        },
        ..AMM::default()
    };

    // price jumps 10x
    let oracle_price_data = OraclePriceData {
        price: 130 * PRICE_PRECISION_I64 + 873,
        confidence: PRICE_PRECISION_U64 / 10,
        delay: 1,
        has_sufficient_number_of_data_points: true,
    };
    let mm_oracle_price_data = MMOraclePriceData::new(
        oracle_price_data.price,
        2,
        OracleValidity::default(),
        oracle_price_data,
    )
    .unwrap();

    while now < prev + 3600 {
        update_oracle_price_twap(&mut amm, now, &mm_oracle_price_data, None, None).unwrap();
        now += 1;
    }
    assert_eq!(
        amm.historical_oracle_data.last_oracle_price_twap,
        18_143_130
    );
    assert_eq!(
        amm.historical_oracle_data.last_oracle_price_twap_5min,
        23_536_961
    );
    assert_eq!(amm.last_oracle_normalised_price, 24_188_600);

    while now < prev + 3600 * 2 {
        update_oracle_price_twap(&mut amm, now, &mm_oracle_price_data, None, None).unwrap();
        now += 1;
    }

    assert_eq!(
        amm.historical_oracle_data.last_oracle_price_twap,
        25_322_529
    );
    assert_eq!(
        amm.historical_oracle_data.last_oracle_price_twap_5min,
        32_850_803
    );
    assert_eq!(amm.last_oracle_normalised_price, 33_760_245);

    while now < prev + 3600 * 10 {
        update_oracle_price_twap(&mut amm, now, &mm_oracle_price_data, None, None).unwrap();
        now += 1;
    }

    assert_eq!(
        amm.historical_oracle_data.last_oracle_price_twap,
        129_282_724
    );
    assert_eq!(
        amm.historical_oracle_data.last_oracle_price_twap_5min,
        129_900_874
    );
    assert_eq!(amm.last_oracle_normalised_price, 129_900_873);
}

#[test]
fn test_last_oracle_conf_update() {
    let prev = 1667387000;
    let now = prev + 1;

    let mut amm = AMM {
        quote_asset_reserve: 200 * AMM_RESERVE_PRECISION,
        base_asset_reserve: 200 * AMM_RESERVE_PRECISION,
        peg_multiplier: 13 * PEG_PRECISION,
        base_spread: 0,
        long_spread: 0,
        short_spread: 0,
        last_mark_price_twap: (13 * PRICE_PRECISION_U64),
        last_bid_price_twap: (13 * PRICE_PRECISION_U64),
        last_ask_price_twap: (13 * PRICE_PRECISION_U64),
        last_mark_price_twap_ts: prev,
        funding_period: 3600,
        historical_oracle_data: HistoricalOracleData {
            last_oracle_price: (13 * PRICE_PRECISION) as i64,
            last_oracle_price_twap: (13 * PRICE_PRECISION) as i64,
            last_oracle_price_twap_5min: (13 * PRICE_PRECISION) as i64,
            last_oracle_price_twap_ts: prev,
            ..HistoricalOracleData::default()
        },
        ..AMM::default()
    };

    // price jumps 10x
    let oracle_price_data = OraclePriceData {
        price: 130 * PRICE_PRECISION_I64 + 873,
        confidence: PRICE_PRECISION_U64 / 10,
        delay: 1,
        has_sufficient_number_of_data_points: true,
    };
    let mm_oracle_price_data = MMOraclePriceData::new(
        oracle_price_data.price,
        2,
        OracleValidity::default(),
        oracle_price_data,
    )
    .unwrap();

    update_oracle_price_twap(&mut amm, now, &mm_oracle_price_data, None, None).unwrap();

    assert_eq!(amm.last_oracle_conf_pct, 7692);

    // price jumps 10x
    let oracle_price_data = OraclePriceData {
        price: 130 * PRICE_PRECISION_I64 + 873,
        confidence: 1,
        delay: 5,
        has_sufficient_number_of_data_points: true,
    };

    let mm_oracle_price_data = MMOraclePriceData::new(
        oracle_price_data.price,
        2,
        OracleValidity::default(),
        oracle_price_data,
    )
    .unwrap();

    // unchanged if now hasnt changed
    update_oracle_price_twap(&mut amm, now, &mm_oracle_price_data, None, None).unwrap();
    assert_eq!(amm.last_oracle_conf_pct, 7692);

    update_oracle_price_twap(&mut amm, now + 1, &mm_oracle_price_data, None, None).unwrap();

    assert_eq!(amm.last_oracle_conf_pct, 7692 - 7692 / 20); // 7287

    // longer time between update means delay is faster
    update_oracle_price_twap(&mut amm, now + 60, &mm_oracle_price_data, None, None).unwrap();

    assert_eq!(amm.last_oracle_conf_pct, 7307 - 7307 / 5 + 1); //5847
}<|MERGE_RESOLUTION|>--- conflicted
+++ resolved
@@ -705,17 +705,10 @@
         delay: 14,
         has_sufficient_number_of_data_points: true,
     };
-<<<<<<< HEAD
-    let mut mm_oracle_price_data = MMOraclePriceData {
-        mm_oracle_delay: 15,
-        mm_oracle_price: oracle_price_data.price,
-        oracle_confidence: None,
-=======
     let mm_oracle_price_data = MMOraclePriceData::new(
         oracle_price_data.price,
         15,
         OracleValidity::default(),
->>>>>>> c66099e0
         oracle_price_data,
     )
     .unwrap();
