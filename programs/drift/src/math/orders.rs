use std::cmp::min;
use std::ops::{Neg, Sub};

use solana_program::msg;

use crate::controller::position::PositionDelta;
use crate::controller::position::PositionDirection;
use crate::error::{DriftResult, ErrorCode};
use crate::math::amm::calculate_amm_available_liquidity;
use crate::math::auction::{is_amm_available_liquidity_source, is_auction_complete};
use crate::math::casting::Cast;
use crate::{
    load, math, PostOnlyParam, State, BASE_PRECISION_I128, OPEN_ORDER_MARGIN_REQUIREMENT,
    PERCENTAGE_PRECISION, PERCENTAGE_PRECISION_U64, PRICE_PRECISION_I128, QUOTE_PRECISION_I128,
    SPOT_WEIGHT_PRECISION, SPOT_WEIGHT_PRECISION_I128,
};

use crate::math::constants::MARGIN_PRECISION_U128;
use crate::math::margin::{
    calculate_margin_requirement_and_total_collateral_and_liability_info, MarginRequirementType,
};
use crate::math::position::calculate_entry_price;
use crate::math::safe_math::SafeMath;
use crate::math::spot_balance::get_strict_token_value;
use crate::math::spot_withdraw::get_max_withdraw_for_market_with_token_amount;
use crate::math_error;
use crate::print_error;
<<<<<<< HEAD
use crate::state::margin_calculation::{MarginCalculation, MarginContext};
=======
>>>>>>> b29d2e10
use crate::state::oracle::{OraclePriceData, StrictOraclePrice};
use crate::state::oracle_map::OracleMap;
use crate::state::perp_market::{PerpMarket, AMM};
use crate::state::perp_market_map::PerpMarketMap;
use crate::state::spot_market::SpotMarket;
use crate::state::spot_market_map::SpotMarketMap;
use crate::state::user::{
    MarketType, Order, OrderFillSimulation, OrderStatus, OrderTriggerCondition, PerpPosition, User,
};
use crate::state::user_map::UserMap;
use crate::validate;

#[cfg(test)]
mod tests;

pub fn calculate_base_asset_amount_for_amm_to_fulfill(
    order: &Order,
    market: &PerpMarket,
    valid_oracle_price: Option<i64>,
    slot: u64,
    override_limit_price: Option<u64>,
    existing_base_asset_amount: i64,
) -> DriftResult<(u64, Option<u64>)> {
    let limit_price = if let Some(override_limit_price) = override_limit_price {
        if let Some(limit_price) =
            order.get_limit_price(valid_oracle_price, None, slot, market.amm.order_tick_size)?
        {
            validate!(
                (limit_price >= override_limit_price && order.direction == PositionDirection::Long)
                    || (limit_price <= override_limit_price
                        && order.direction == PositionDirection::Short),
                ErrorCode::InvalidAmmLimitPriceOverride,
                "override_limit_price={} not better than order_limit_price={}",
                override_limit_price,
                limit_price
            )?;
        }

        Some(override_limit_price)
    } else {
        order.get_limit_price(valid_oracle_price, None, slot, market.amm.order_tick_size)?
    };

    if order.must_be_triggered() && !order.triggered() {
        return Ok((0, limit_price));
    }

    let base_asset_amount = calculate_base_asset_amount_to_fill_up_to_limit_price(
        order,
        market,
        limit_price,
        Some(existing_base_asset_amount),
    )?;
    let max_base_asset_amount = calculate_amm_available_liquidity(&market.amm, &order.direction)?;

    Ok((min(base_asset_amount, max_base_asset_amount), limit_price))
}

pub fn calculate_base_asset_amount_to_fill_up_to_limit_price(
    order: &Order,
    market: &PerpMarket,
    limit_price: Option<u64>,
    existing_base_asset_amount: Option<i64>,
) -> DriftResult<u64> {
    let base_asset_amount_unfilled =
        order.get_base_asset_amount_unfilled(existing_base_asset_amount)?;

    let (max_trade_base_asset_amount, max_trade_direction) = if let Some(limit_price) = limit_price
    {
        // buy to right below or sell up right above the limit price
        let adjusted_limit_price = match order.direction {
            PositionDirection::Long => limit_price.safe_sub(market.amm.order_tick_size)?,
            PositionDirection::Short => limit_price.safe_add(market.amm.order_tick_size)?,
        };

        math::amm_spread::calculate_base_asset_amount_to_trade_to_price(
            &market.amm,
            adjusted_limit_price,
            order.direction,
        )?
    } else {
        (base_asset_amount_unfilled, order.direction)
    };

    if max_trade_direction != order.direction || max_trade_base_asset_amount == 0 {
        return Ok(0);
    }

    standardize_base_asset_amount(
        min(base_asset_amount_unfilled, max_trade_base_asset_amount),
        market.amm.order_step_size,
    )
}

pub fn limit_price_satisfied(
    limit_price: u128,
    quote_asset_amount: u128,
    base_asset_amount: u128,
    direction: PositionDirection,
) -> DriftResult<bool> {
    let price = calculate_entry_price(quote_asset_amount, base_asset_amount)?;

    match direction {
        PositionDirection::Long => {
            if price > limit_price {
                return Ok(false);
            }
        }
        PositionDirection::Short => {
            if price < limit_price {
                return Ok(false);
            }
        }
    }

    Ok(true)
}

pub fn calculate_quote_asset_amount_for_maker_order(
    base_asset_amount: u64,
    fill_price: u64,
    base_decimals: u32,
    position_direction: PositionDirection,
) -> DriftResult<u64> {
    let precision_decrease = 10_u128.pow(base_decimals);

    match position_direction {
        PositionDirection::Long => fill_price
            .cast::<u128>()?
            .safe_mul(base_asset_amount.cast()?)?
            .safe_div(precision_decrease)?
            .cast::<u64>(),
        PositionDirection::Short => fill_price
            .cast::<u128>()?
            .safe_mul(base_asset_amount.cast()?)?
            .safe_div_ceil(precision_decrease)?
            .cast::<u64>(),
    }
}

pub fn standardize_base_asset_amount_with_remainder_i128(
    base_asset_amount: i128,
    step_size: u128,
) -> DriftResult<(i128, i128)> {
    let remainder = base_asset_amount
        .unsigned_abs()
        .checked_rem_euclid(step_size)
        .ok_or_else(math_error!())?
        .cast::<i128>()?
        .safe_mul(base_asset_amount.signum())?;

    let standardized_base_asset_amount = base_asset_amount.safe_sub(remainder)?;

    Ok((standardized_base_asset_amount, remainder))
}

pub fn standardize_base_asset_amount(base_asset_amount: u64, step_size: u64) -> DriftResult<u64> {
    let remainder = base_asset_amount
        .checked_rem_euclid(step_size)
        .ok_or_else(math_error!())?;

    base_asset_amount.safe_sub(remainder)
}

pub fn standardize_base_asset_amount_ceil(
    base_asset_amount: u64,
    step_size: u64,
) -> DriftResult<u64> {
    let remainder = base_asset_amount
        .checked_rem_euclid(step_size)
        .ok_or_else(math_error!())?;

    if remainder == 0 {
        Ok(base_asset_amount)
    } else {
        base_asset_amount.safe_add(step_size)?.safe_sub(remainder)
    }
}

pub fn is_multiple_of_step_size(base_asset_amount: u64, step_size: u64) -> DriftResult<bool> {
    let remainder = base_asset_amount
        .checked_rem_euclid(step_size)
        .ok_or_else(math_error!())?;

    Ok(remainder == 0)
}

pub fn standardize_price(
    price: u64,
    tick_size: u64,
    direction: PositionDirection,
) -> DriftResult<u64> {
    if price == 0 {
        return Ok(0);
    }

    let remainder = price
        .checked_rem_euclid(tick_size)
        .ok_or_else(math_error!())?;

    if remainder == 0 {
        return Ok(price);
    }

    match direction {
        PositionDirection::Long => price.safe_sub(remainder),
        PositionDirection::Short => price.safe_add(tick_size)?.safe_sub(remainder),
    }
}

pub fn standardize_price_i64(
    price: i64,
    tick_size: i64,
    direction: PositionDirection,
) -> DriftResult<i64> {
    if price == 0 {
        return Ok(0);
    }

    let remainder = price
        .checked_rem_euclid(tick_size)
        .ok_or_else(math_error!())?;

    if remainder == 0 {
        return Ok(price);
    }

    match direction {
        PositionDirection::Long => price.safe_sub(remainder),
        PositionDirection::Short => price.safe_add(tick_size)?.safe_sub(remainder),
    }
}

pub fn get_price_for_perp_order(
    price: u64,
    direction: PositionDirection,
    post_only: PostOnlyParam,
    amm: &AMM,
) -> DriftResult<u64> {
    let mut limit_price = standardize_price(price, amm.order_tick_size, direction)?;

    if post_only == PostOnlyParam::Slide {
        let reserve_price = amm.reserve_price()?;
        match direction {
            PositionDirection::Long => {
                let amm_ask = amm.ask_price(reserve_price)?;
                if limit_price >= amm_ask {
                    limit_price = amm_ask.safe_sub(amm.order_tick_size)?;
                }
            }
            PositionDirection::Short => {
                let amm_bid = amm.bid_price(reserve_price)?;
                if limit_price <= amm_bid {
                    limit_price = amm_bid.safe_add(amm.order_tick_size)?;
                }
            }
        }
    }

    Ok(limit_price)
}

pub fn get_position_delta_for_fill(
    base_asset_amount: u64,
    quote_asset_amount: u64,
    direction: PositionDirection,
) -> DriftResult<PositionDelta> {
    Ok(PositionDelta {
        quote_asset_amount: match direction {
            PositionDirection::Long => -quote_asset_amount.cast()?,
            PositionDirection::Short => quote_asset_amount.cast()?,
        },
        base_asset_amount: match direction {
            PositionDirection::Long => base_asset_amount.cast()?,
            PositionDirection::Short => -base_asset_amount.cast()?,
        },
    })
}

#[inline(always)]
pub fn validate_perp_fill_possible(
    state: &State,
    user: &User,
    order_index: usize,
    slot: u64,
    num_makers: usize,
) -> DriftResult {
    let amm_available = is_amm_available_liquidity_source(
        &user.orders[order_index],
        state.min_perp_auction_duration,
        slot,
    )?;

    if !amm_available && num_makers == 0 && user.orders[order_index].is_limit_order() {
        msg!("invalid fill. order is limit order, amm is not available and no makers present");
        return Err(ErrorCode::ImpossibleFill);
    }

    Ok(())
}

#[inline(always)]
pub fn should_cancel_market_order_after_fill(
    user: &User,
    user_order_index: usize,
    slot: u64,
) -> DriftResult<bool> {
    let order = &user.orders[user_order_index];
    if !order.is_market_order() || order.status != OrderStatus::Open {
        return Ok(false);
    }

    Ok(order.has_limit_price(slot)?
        && is_auction_complete(order.slot, order.auction_duration, slot)?)
}

#[inline(always)]
pub fn should_expire_order_before_fill(
    user: &User,
    order_index: usize,
    now: i64,
) -> DriftResult<bool> {
    let should_order_be_expired = should_expire_order(user, order_index, now)?;
    if should_order_be_expired && user.orders[order_index].is_limit_order() {
        let now_plus_buffer = now.safe_add(15)?;
        if !should_expire_order(user, order_index, now_plus_buffer)? {
            msg!("invalid fill. cant force expire limit order until 15s after max_ts. max ts {}, now {}, now plus buffer {}", user.orders[order_index].max_ts, now, now_plus_buffer);
            return Err(ErrorCode::ImpossibleFill);
        }
    }

    Ok(should_order_be_expired)
}

#[inline(always)]
pub fn should_expire_order(user: &User, user_order_index: usize, now: i64) -> DriftResult<bool> {
    let order = &user.orders[user_order_index];
    if order.status != OrderStatus::Open || order.max_ts == 0 || order.must_be_triggered() {
        return Ok(false);
    }

    Ok(now > order.max_ts)
}

pub fn should_cancel_reduce_only_order(
    order: &Order,
    existing_base_asset_amount: i64,
) -> DriftResult<bool> {
    let should_cancel = order.status == OrderStatus::Open
        && order.reduce_only
        && order.get_base_asset_amount_unfilled(Some(existing_base_asset_amount))? == 0;

    Ok(should_cancel)
}

pub fn order_breaches_oracle_price_bands(
    order: &Order,
    oracle_price: i64,
    slot: u64,
    tick_size: u64,
    margin_ratio_initial: u32,
    margin_ratio_maintenance: u32,
) -> DriftResult<bool> {
    let order_limit_price =
        order.force_get_limit_price(Some(oracle_price), None, slot, tick_size)?;
    limit_price_breaches_oracle_price_bands(
        order_limit_price,
        order.direction,
        oracle_price,
        margin_ratio_initial,
        margin_ratio_maintenance,
    )
}

pub fn limit_price_breaches_oracle_price_bands(
    order_limit_price: u64,
    order_direction: PositionDirection,
    oracle_price: i64,
    margin_ratio_initial: u32,
    margin_ratio_maintenance: u32,
) -> DriftResult<bool> {
    let oracle_price = oracle_price.unsigned_abs();

    let max_percent_diff = margin_ratio_initial.safe_sub(margin_ratio_maintenance)?;

    match order_direction {
        PositionDirection::Long => {
            if order_limit_price <= oracle_price {
                return Ok(false);
            }

            let percent_diff = order_limit_price
                .safe_sub(oracle_price)?
                .cast::<u128>()?
                .safe_mul(MARGIN_PRECISION_U128)?
                .safe_div(oracle_price.cast()?)?;

            if percent_diff >= max_percent_diff.cast()? {
                // order cant be buying if oracle price is more than 5% below limit price
                msg!(
                    "Limit Price Breaches Oracle for Long: {} >> {}",
                    order_limit_price,
                    oracle_price
                );
                return Ok(true);
            }

            Ok(false)
        }
        PositionDirection::Short => {
            if order_limit_price >= oracle_price {
                return Ok(false);
            }

            let percent_diff = oracle_price
                .safe_sub(order_limit_price)?
                .cast::<u128>()?
                .safe_mul(MARGIN_PRECISION_U128)?
                .safe_div(oracle_price.cast()?)?;

            if percent_diff >= max_percent_diff.cast()? {
                // order cant be selling if oracle price is more than 5% above limit price
                msg!(
                    "Limit Price Breaches Oracle for Short: {} << {}",
                    order_limit_price,
                    oracle_price
                );
                return Ok(true);
            }

            Ok(false)
        }
    }
}

pub fn validate_fill_price_within_price_bands(
    fill_price: u64,
    direction: PositionDirection,
    oracle_price: i64,
    oracle_twap_5min: i64,
    margin_ratio_initial: u32,
    oracle_twap_5min_percent_divergence: u64,
) -> DriftResult {
    let oracle_price = oracle_price.unsigned_abs();
    let oracle_twap_5min = oracle_twap_5min.unsigned_abs();

    let max_oracle_diff = margin_ratio_initial.cast::<u128>()?;
    let max_oracle_twap_diff = oracle_twap_5min_percent_divergence.cast::<u128>()?; // 50%

    if direction == PositionDirection::Long {
        if fill_price < oracle_price && fill_price < oracle_twap_5min {
            return Ok(());
        }

        let percent_diff: u128 = fill_price
            .saturating_sub(oracle_price)
            .cast::<u128>()?
            .safe_mul(MARGIN_PRECISION_U128)?
            .safe_div(oracle_price.cast()?)?;

        validate!(
            percent_diff < max_oracle_diff,
            ErrorCode::PriceBandsBreached,
            "Fill Price Breaches Oracle Price Bands: {} % <= {} % (fill: {} >= oracle: {})",
            max_oracle_diff,
            percent_diff,
            fill_price,
            oracle_price
        )?;

        let percent_diff = fill_price
            .saturating_sub(oracle_twap_5min)
            .cast::<u128>()?
            .safe_mul(PERCENTAGE_PRECISION)?
            .safe_div(oracle_twap_5min.cast()?)?;

        validate!(
            percent_diff < max_oracle_twap_diff,
            ErrorCode::PriceBandsBreached,
            "Fill Price Breaches Oracle TWAP Price Bands:  {} % <= {} % (fill: {} >= twap: {})",
            max_oracle_twap_diff,
            percent_diff,
            fill_price,
            oracle_twap_5min
        )?;
    } else {
        if fill_price > oracle_price && fill_price > oracle_twap_5min {
            return Ok(());
        }

        let percent_diff: u128 = oracle_price
            .saturating_sub(fill_price)
            .cast::<u128>()?
            .safe_mul(MARGIN_PRECISION_U128)?
            .safe_div(oracle_price.cast()?)?;

        validate!(
            percent_diff < max_oracle_diff,
            ErrorCode::PriceBandsBreached,
            "Fill Price Breaches Oracle Price Bands: {} % <= {} % (fill: {} <= oracle: {})",
            max_oracle_diff,
            percent_diff,
            fill_price,
            oracle_price
        )?;

        let percent_diff = oracle_twap_5min
            .saturating_sub(fill_price)
            .cast::<u128>()?
            .safe_mul(PERCENTAGE_PRECISION)?
            .safe_div(oracle_twap_5min.cast()?)?;

        validate!(
            percent_diff < max_oracle_twap_diff,
            ErrorCode::PriceBandsBreached,
            "Fill Price Breaches Oracle TWAP Price Bands:  {} % <= {} % (fill: {} <= twap: {})",
            max_oracle_twap_diff,
            percent_diff,
            fill_price,
            oracle_twap_5min
        )?;
    }

    Ok(())
}

pub fn is_oracle_too_divergent_with_twap_5min(
    oracle_price: i64,
    oracle_twap_5min: i64,
    max_divergence: i64,
) -> DriftResult<bool> {
    let percent_diff = oracle_price
        .safe_sub(oracle_twap_5min)?
        .abs()
        .safe_mul(PERCENTAGE_PRECISION_U64.cast::<i64>()?)?
        .safe_div(oracle_twap_5min.abs())?;

    let too_divergent = percent_diff >= max_divergence;
    if too_divergent {
        msg!("max divergence {}", max_divergence);
        msg!(
            "Oracle Price Too Divergent from TWAP 5min. oracle: {} twap: {}",
            oracle_price,
            oracle_twap_5min
        );
    }

    Ok(too_divergent)
}

pub fn order_satisfies_trigger_condition(order: &Order, oracle_price: u64) -> DriftResult<bool> {
    match order.trigger_condition {
        OrderTriggerCondition::Above => Ok(oracle_price > order.trigger_price),
        OrderTriggerCondition::Below => Ok(oracle_price < order.trigger_price),
        _ => Err(print_error!(ErrorCode::InvalidTriggerOrderCondition)()),
    }
}

pub fn is_order_risk_decreasing(
    order_direction: &PositionDirection,
    order_base_asset_amount: u64,
    position_base_asset_amount: i64,
) -> DriftResult<bool> {
    Ok(match order_direction {
        // User is short and order is long
        PositionDirection::Long if position_base_asset_amount < 0 => {
            order_base_asset_amount < position_base_asset_amount.unsigned_abs().safe_mul(2)?
        }
        // User is long and order is short
        PositionDirection::Short if position_base_asset_amount > 0 => {
            order_base_asset_amount < position_base_asset_amount.unsigned_abs().safe_mul(2)?
        }
        _ => false,
    })
}

pub fn is_order_risk_increasing(
    order_direction: &PositionDirection,
    order_base_asset_amount: u64,
    position_base_asset_amount: i64,
) -> DriftResult<bool> {
    is_order_risk_decreasing(
        order_direction,
        order_base_asset_amount,
        position_base_asset_amount,
    )
    .map(|risk_decreasing| !risk_decreasing)
}

pub fn is_order_position_reducing(
    order_direction: &PositionDirection,
    order_base_asset_amount: u64,
    position_base_asset_amount: i64,
) -> DriftResult<bool> {
    Ok(match order_direction {
        // User is short and order is long
        PositionDirection::Long if position_base_asset_amount < 0 => {
            order_base_asset_amount <= position_base_asset_amount.unsigned_abs()
        }
        // User is long and order is short
        PositionDirection::Short if position_base_asset_amount > 0 => {
            order_base_asset_amount <= position_base_asset_amount.unsigned_abs()
        }
        _ => false,
    })
}

pub fn validate_fill_price(
    quote_asset_amount: u64,
    base_asset_amount: u64,
    base_precision: u64,
    order_direction: PositionDirection,
    order_limit_price: u64,
    is_taker: bool,
) -> DriftResult {
    let rounded_quote_asset_amount = if is_taker {
        match order_direction {
            PositionDirection::Long => quote_asset_amount.saturating_sub(1),
            PositionDirection::Short => quote_asset_amount.saturating_add(1),
        }
    } else {
        quote_asset_amount
    };

    let fill_price = calculate_fill_price(
        rounded_quote_asset_amount,
        base_asset_amount,
        base_precision,
    )?;

    if order_direction == PositionDirection::Long && fill_price > order_limit_price {
        msg!(
            "long order fill price ({} = {}/{} * 1000) > limit price ({}) is_taker={}",
            fill_price,
            quote_asset_amount,
            base_asset_amount,
            order_limit_price,
            is_taker
        );
        return Err(ErrorCode::InvalidOrderFillPrice);
    }

    if order_direction == PositionDirection::Short && fill_price < order_limit_price {
        msg!(
            "short order fill price ({} = {}/{} * 1000) < limit price ({}) is_taker={}",
            fill_price,
            quote_asset_amount,
            base_asset_amount,
            order_limit_price,
            is_taker
        );
        return Err(ErrorCode::InvalidOrderFillPrice);
    }

    Ok(())
}

pub fn calculate_fill_price(
    quote_asset_amount: u64,
    base_asset_amount: u64,
    base_precision: u64,
) -> DriftResult<u64> {
    quote_asset_amount
        .cast::<u128>()?
        .safe_mul(base_precision as u128)?
        .safe_div(base_asset_amount.cast()?)?
        .cast::<u64>()
}

pub fn get_fallback_price(
    direction: &PositionDirection,
    bid_price: u64,
    ask_price: u64,
    amm_available_liquidity: u64,
    oracle_price: i64,
) -> DriftResult<u64> {
    let oracle_price = oracle_price.unsigned_abs();
    match direction {
        PositionDirection::Long if amm_available_liquidity > 0 => {
            ask_price.safe_add(ask_price / 200)
        }
        PositionDirection::Long => oracle_price.safe_add(oracle_price / 20),
        PositionDirection::Short if amm_available_liquidity > 0 => {
            bid_price.safe_sub(bid_price / 200)
        }
        PositionDirection::Short => oracle_price.safe_sub(oracle_price / 20),
    }
}

pub fn get_max_fill_amounts(
    user: &User,
    user_order_index: usize,
    base_market: &SpotMarket,
    quote_market: &SpotMarket,
    is_leaving_drift: bool,
) -> DriftResult<(Option<u64>, Option<u64>)> {
    let direction: PositionDirection = user.orders[user_order_index].direction;
    match direction {
        PositionDirection::Long => {
            let max_quote = get_max_fill_amounts_for_market(user, quote_market, is_leaving_drift)?
                .cast::<u64>()?;
            Ok((None, Some(max_quote)))
        }
        PositionDirection::Short => {
            let max_base = standardize_base_asset_amount(
                get_max_fill_amounts_for_market(user, base_market, is_leaving_drift)?
                    .cast::<u64>()?,
                base_market.order_step_size,
            )?;
            Ok((Some(max_base), None))
        }
    }
}

fn get_max_fill_amounts_for_market(
    user: &User,
    market: &SpotMarket,
    is_leaving_drift: bool,
) -> DriftResult<u128> {
    let position_index = user.get_spot_position_index(market.market_index)?;
    let token_amount = user.spot_positions[position_index].get_signed_token_amount(market)?;
    get_max_withdraw_for_market_with_token_amount(market, token_amount, is_leaving_drift)
}

pub fn find_fallback_maker_order(
    user: &User,
    direction: &PositionDirection,
    market_type: &MarketType,
    market_index: u16,
    valid_oracle_price: Option<i64>,
    slot: u64,
    tick_size: u64,
) -> DriftResult<Option<usize>> {
    let mut best_limit_price = match direction {
        PositionDirection::Long => 0,
        PositionDirection::Short => u64::MAX,
    };
    let mut fallback_maker_order_index = None;

    for (order_index, order) in user.orders.iter().enumerate() {
        if order.status != OrderStatus::Open {
            continue;
        }

        // if order direction is not same or market type is not same or market index is the same, skip
        if order.direction != *direction
            || order.market_type != *market_type
            || order.market_index != market_index
        {
            continue;
        }

        // if order is not limit order or must be triggered and not triggered, skip
        if !order.is_limit_order() || (order.must_be_triggered() && !order.triggered()) {
            continue;
        }

        let limit_price = order.force_get_limit_price(valid_oracle_price, None, slot, tick_size)?;

        // if fallback maker order is not set, set it else check if this order is better
        if fallback_maker_order_index.is_none()
            || *direction == PositionDirection::Long && limit_price > best_limit_price
            || *direction == PositionDirection::Short && limit_price < best_limit_price
        {
            best_limit_price = limit_price;
            fallback_maker_order_index = Some(order_index);
        }
    }

    Ok(fallback_maker_order_index)
}

pub fn find_maker_orders(
    user: &User,
    direction: &PositionDirection,
    market_type: &MarketType,
    market_index: u16,
    valid_oracle_price: Option<i64>,
    slot: u64,
    tick_size: u64,
) -> DriftResult<Vec<(usize, u64)>> {
    let mut orders: Vec<(usize, u64)> = Vec::with_capacity(32);

    for (order_index, order) in user.orders.iter().enumerate() {
        if order.status != OrderStatus::Open {
            continue;
        }

        // if order direction is not same or market type is not same or market index is the same, skip
        if order.direction != *direction
            || order.market_type != *market_type
            || order.market_index != market_index
        {
            continue;
        }

        // if order is not limit order or must be triggered and not triggered, skip
        if !order.is_limit_order() || (order.must_be_triggered() && !order.triggered()) {
            continue;
        }

        let limit_price = order.force_get_limit_price(valid_oracle_price, None, slot, tick_size)?;

        orders.push((order_index, limit_price));
    }

    Ok(orders)
}

pub fn calculate_max_perp_order_size(
    user: &User,
    position_index: usize,
    market_index: u16,
    direction: PositionDirection,
    perp_market_map: &PerpMarketMap,
    spot_market_map: &SpotMarketMap,
    oracle_map: &mut OracleMap,
) -> DriftResult<u64> {
    // calculate initial margin requirement
    let MarginCalculation {
        margin_requirement,
        total_collateral,
        ..
    } = calculate_margin_requirement_and_total_collateral_and_liability_info(
        user,
        perp_market_map,
        spot_market_map,
        oracle_map,
        MarginContext::standard(MarginRequirementType::Initial).strict(true),
    )?;

    let free_collateral = total_collateral.safe_sub(margin_requirement.cast()?)?;

    let perp_market = perp_market_map.get_ref(&market_index)?;

    let oracle_price_data_price = oracle_map.get_price_data(&perp_market.amm.oracle)?.price;

    let quote_spot_market = spot_market_map.get_ref(&perp_market.quote_spot_market_index)?;
    let quote_oracle_price = oracle_map
        .get_price_data(&quote_spot_market.oracle)?
        .price
        .max(
            quote_spot_market
                .historical_oracle_data
                .last_oracle_price_twap_5min,
        );
    drop(quote_spot_market);

    let perp_position: &PerpPosition = &user.perp_positions[position_index];
    let base_asset_amount = perp_position.base_asset_amount;
    let worst_case_base_asset_amount = perp_position.worst_case_base_asset_amount()?;

    let margin_ratio = perp_market.get_margin_ratio(
        worst_case_base_asset_amount.unsigned_abs(),
        MarginRequirementType::Initial,
    )?;

    let mut order_size_to_flip = 0_u64;
    // account for order flipping worst case base asset amount
    if worst_case_base_asset_amount < 0 && direction == PositionDirection::Long {
        order_size_to_flip = worst_case_base_asset_amount
            .abs()
            .cast::<i64>()?
            .safe_sub(base_asset_amount.safe_add(perp_position.open_bids)?)?
            .unsigned_abs();
    } else if worst_case_base_asset_amount > 0 && direction == PositionDirection::Short {
        order_size_to_flip = worst_case_base_asset_amount
            .neg()
            .cast::<i64>()?
            .safe_sub(base_asset_amount.safe_add(perp_position.open_asks)?)?
            .unsigned_abs();
    }

    if free_collateral <= 0 {
        let max_risk_reducing_order_size = base_asset_amount
            .safe_mul(2)?
            .unsigned_abs()
            .saturating_sub(1);
        return standardize_base_asset_amount(
            order_size_to_flip.min(max_risk_reducing_order_size),
            perp_market.amm.order_step_size,
        );
    }

    let mut order_size = free_collateral
        .safe_sub(OPEN_ORDER_MARGIN_REQUIREMENT.cast()?)?
        .safe_mul(BASE_PRECISION_I128 / QUOTE_PRECISION_I128)?
        .safe_mul(MARGIN_PRECISION_U128.cast()?)?
        .safe_div(margin_ratio.cast()?)?
        .safe_mul(PRICE_PRECISION_I128)?
        .safe_div(oracle_price_data_price.cast()?)?
        .safe_mul(PRICE_PRECISION_I128)?
        .safe_div(quote_oracle_price.cast()?)?
        .cast::<u64>()?;

    let updated_margin_ratio = perp_market.get_margin_ratio(
        worst_case_base_asset_amount
            .unsigned_abs()
            .safe_add(order_size.cast()?)?,
        MarginRequirementType::Initial,
    )?;

    if updated_margin_ratio != margin_ratio {
        order_size = free_collateral
            .safe_sub(OPEN_ORDER_MARGIN_REQUIREMENT.cast()?)?
            .safe_mul(BASE_PRECISION_I128 / QUOTE_PRECISION_I128)?
            .safe_mul(MARGIN_PRECISION_U128.cast()?)?
            .safe_div(updated_margin_ratio.cast()?)?
            .safe_mul(PRICE_PRECISION_I128)?
            .safe_div(oracle_price_data_price.cast()?)?
            .safe_mul(PRICE_PRECISION_I128)?
            .safe_div(quote_oracle_price.cast()?)?
            .cast::<u64>()?;
    }

    standardize_base_asset_amount(
        order_size.safe_add(order_size_to_flip)?,
        perp_market.amm.order_step_size,
    )
}

pub fn calculate_max_spot_order_size(
    user: &User,
    market_index: u16,
    direction: PositionDirection,
    perp_market_map: &PerpMarketMap,
    spot_market_map: &SpotMarketMap,
    oracle_map: &mut OracleMap,
) -> DriftResult<u64> {
    // calculate initial margin requirement
    let MarginCalculation {
        margin_requirement,
        total_collateral,
        ..
    } = calculate_margin_requirement_and_total_collateral_and_liability_info(
        user,
        perp_market_map,
        spot_market_map,
        oracle_map,
        MarginContext::standard(MarginRequirementType::Initial).strict(true),
    )?;

    let mut order_size_to_flip = 0_u64;
    let free_collateral = total_collateral.safe_sub(margin_requirement.cast()?)?;

    let spot_market = spot_market_map.get_ref(&market_index)?;

    let oracle_price_data = oracle_map.get_price_data(&spot_market.oracle)?;
    let twap = spot_market
        .historical_oracle_data
        .last_oracle_price_twap_5min;
    let strict_oracle_price = StrictOraclePrice::new(oracle_price_data.price, twap, true);
    let max_oracle_price = strict_oracle_price.max();

    let spot_position = user.get_spot_position(market_index)?;
    let signed_token_amount = spot_position.get_signed_token_amount(&spot_market)?;

    let (bid_simulation, ask_simulation) = spot_position.simulate_fills_both_sides(
        &spot_market,
        &strict_oracle_price,
        Some(signed_token_amount),
        MarginRequirementType::Initial,
    )?;

    let OrderFillSimulation {
        token_amount: mut worst_case_token_amount,
        ..
<<<<<<< HEAD
    } = ask_simulation.riskier(bid_simulation);
=======
    } = OrderFillSimulation::riskier_side(ask_simulation, bid_simulation);
>>>>>>> b29d2e10

    // account for order flipping worst case
    if worst_case_token_amount < 0 && direction == PositionDirection::Long {
        // to determine order size to flip direction, need to know diff in free collateral
        let mut free_collateral_difference = bid_simulation
            .free_collateral_contribution
            .safe_sub(ask_simulation.free_collateral_contribution)?
            .max(0)
            .abs();

        let mut token_amount = bid_simulation.token_amount;

        // the free collateral delta is positive until the worst case hits 0
        if token_amount < 0 {
            let token_value =
                get_strict_token_value(token_amount, spot_market.decimals, &strict_oracle_price)?;

            let liability_weight = spot_market.get_liability_weight(
                token_amount.unsigned_abs(),
                &MarginRequirementType::Initial,
            )?;

            let free_collateral_regained = token_value
                .abs()
                .safe_mul(liability_weight.safe_sub(SPOT_WEIGHT_PRECISION)?.cast()?)?
                .safe_div(SPOT_WEIGHT_PRECISION_I128)?;

            free_collateral_difference =
                free_collateral_difference.safe_add(free_collateral_regained)?;

            order_size_to_flip = token_amount.abs().cast()?;
            token_amount = 0;
        }

        // free collateral delta is negative as the worst case goes above 0
        let weight = spot_market.get_asset_weight(
            token_amount.unsigned_abs(),
            strict_oracle_price.current,
            &MarginRequirementType::Initial,
        )?;

        let free_collateral_delta_per_order = weight
            .cast::<i128>()?
            .safe_sub(SPOT_WEIGHT_PRECISION_I128)?
            .abs()
            .safe_mul(max_oracle_price.cast()?)?
            .safe_div(PRICE_PRECISION_I128)?
            .safe_mul(QUOTE_PRECISION_I128)?
            .safe_div(SPOT_WEIGHT_PRECISION_I128)?;

        order_size_to_flip = order_size_to_flip.safe_add(
            free_collateral_difference
                .safe_mul(spot_market.get_precision().cast()?)?
                .safe_div(free_collateral_delta_per_order)?
                .cast::<u64>()?,
        )?;

        worst_case_token_amount = token_amount.safe_sub(order_size_to_flip.cast()?)?;
    } else if worst_case_token_amount > 0 && direction == PositionDirection::Short {
        let mut free_collateral_difference = ask_simulation
            .free_collateral_contribution
            .safe_sub(bid_simulation.free_collateral_contribution)?
            .max(0)
            .abs();

        let mut token_amount = ask_simulation.token_amount;

        if token_amount > 0 {
            let token_value =
                get_strict_token_value(token_amount, spot_market.decimals, &strict_oracle_price)?;

            let asset_weight = spot_market.get_asset_weight(
                token_amount.unsigned_abs(),
                strict_oracle_price.current,
                &MarginRequirementType::Initial,
            )?;
<<<<<<< HEAD

            let free_collateral_regained = token_value
                .abs()
                .safe_mul(SPOT_WEIGHT_PRECISION.safe_sub(asset_weight)?.cast()?)?
                .safe_div(SPOT_WEIGHT_PRECISION_I128)?;

            free_collateral_difference =
                free_collateral_difference.safe_add(free_collateral_regained)?;

=======

            let free_collateral_regained = token_value
                .abs()
                .safe_mul(SPOT_WEIGHT_PRECISION.safe_sub(asset_weight)?.cast()?)?
                .safe_div(SPOT_WEIGHT_PRECISION_I128)?;

            free_collateral_difference =
                free_collateral_difference.safe_add(free_collateral_regained)?;

>>>>>>> b29d2e10
            order_size_to_flip = token_amount.abs().cast()?;
            token_amount = 0;
        }

        let weight = spot_market
            .get_liability_weight(token_amount.unsigned_abs(), &MarginRequirementType::Initial)?;

        let free_collateral_delta_per_order = weight
            .cast::<i128>()?
            .safe_sub(SPOT_WEIGHT_PRECISION_I128)?
            .abs()
            .safe_mul(max_oracle_price.cast()?)?
            .safe_div(PRICE_PRECISION_I128)?
            .safe_mul(QUOTE_PRECISION_I128)?
            .safe_div(SPOT_WEIGHT_PRECISION_I128)?;

        order_size_to_flip = order_size_to_flip.safe_add(
            free_collateral_difference
                .safe_mul(spot_market.get_precision().cast()?)?
                .safe_div(free_collateral_delta_per_order)?
                .cast::<u64>()?,
        )?;

        worst_case_token_amount = token_amount.safe_sub(order_size_to_flip.cast()?)?;
    }

    if free_collateral <= 0 {
        return standardize_base_asset_amount(order_size_to_flip, spot_market.order_step_size);
    }

    let free_collateral_delta = calculate_free_collateral_delta_for_spot(
        &spot_market,
        worst_case_token_amount.unsigned_abs(),
        &strict_oracle_price,
        direction,
    )?;

    let precision_increase = 10i128.pow(spot_market.decimals - 6);

    let mut order_size = free_collateral
        .safe_sub(OPEN_ORDER_MARGIN_REQUIREMENT.cast()?)?
        .safe_mul(precision_increase)?
        .safe_mul(SPOT_WEIGHT_PRECISION.cast()?)?
        .safe_div(free_collateral_delta.cast()?)?
        .safe_mul(PRICE_PRECISION_I128)?
        .safe_div(max_oracle_price.cast()?)?
        .cast::<u64>()?;

    // increasing the worst case token amount with new order size may increase margin ration,
    // so need to recalculate free collateral delta with updated margin ratio
    let updated_free_collateral_delta = calculate_free_collateral_delta_for_spot(
        &spot_market,
        worst_case_token_amount
            .unsigned_abs()
            .safe_add(order_size.cast()?)?,
        &strict_oracle_price,
        direction,
    )?;

    if updated_free_collateral_delta != free_collateral_delta {
        order_size = free_collateral
            .safe_sub(OPEN_ORDER_MARGIN_REQUIREMENT.cast()?)?
            .safe_mul(precision_increase)?
            .safe_mul(SPOT_WEIGHT_PRECISION.cast()?)?
            .safe_div(updated_free_collateral_delta.cast()?)?
            .safe_mul(PRICE_PRECISION_I128)?
            .safe_div(max_oracle_price.cast()?)?
            .cast::<u64>()?;
    }

    standardize_base_asset_amount(
        order_size.safe_add(order_size_to_flip)?,
        spot_market.order_step_size,
    )
}

fn calculate_free_collateral_delta_for_spot(
    spot_market: &SpotMarket,
    worst_case_token_amount: u128,
    strict_oracle_price: &StrictOraclePrice,
    order_direction: PositionDirection,
) -> DriftResult<u32> {
    Ok(if order_direction == PositionDirection::Long {
        SPOT_WEIGHT_PRECISION.sub(spot_market.get_asset_weight(
            worst_case_token_amount,
            strict_oracle_price.current,
            &MarginRequirementType::Initial,
        )?)
    } else {
        spot_market
            .get_liability_weight(worst_case_token_amount, &MarginRequirementType::Initial)?
            .sub(SPOT_WEIGHT_PRECISION)
    })
}

#[derive(Eq, PartialEq, Debug)]
pub struct Level {
    pub price: u64,
    pub base_asset_amount: u64,
}

pub type Side = Vec<Level>;

pub fn find_bids_and_asks_from_users(
    perp_market: &PerpMarket,
    oracle_price_date: &OraclePriceData,
    users: &UserMap,
    slot: u64,
    now: i64,
) -> DriftResult<(Side, Side)> {
    let mut bids: Side = Vec::with_capacity(32);
    let mut asks: Side = Vec::with_capacity(32);

    let market_index = perp_market.market_index;
    let tick_size = perp_market.amm.order_tick_size;
    let oracle_price = Some(oracle_price_date.price);

    let mut insert_order = |base_asset_amount: u64, price: u64, direction: PositionDirection| {
        let orders = match direction {
            PositionDirection::Long => &mut bids,
            PositionDirection::Short => &mut asks,
        };
        let index = match orders.binary_search_by(|level| match direction {
            PositionDirection::Long => price.cmp(&level.price),
            PositionDirection::Short => level.price.cmp(&price),
        }) {
            Ok(index) => index,
            Err(index) => index,
        };

        if index < orders.capacity() {
            if orders.len() == orders.capacity() {
                orders.pop();
            }

            orders.insert(
                index,
                Level {
                    price,
                    base_asset_amount,
                },
            );
        }
    };

    for account_loader in users.0.values() {
        let user = load!(account_loader)?;

        for (_, order) in user.orders.iter().enumerate() {
            if order.status != OrderStatus::Open {
                continue;
            }

            if order.market_type != MarketType::Perp || order.market_index != market_index {
                continue;
            }

            // if order is not limit order or must be triggered and not triggered, skip
            if !order.is_limit_order() || (order.must_be_triggered() && !order.triggered()) {
                continue;
            }

            if !order.is_resting_limit_order(slot)? {
                continue;
            }

            if now > order.max_ts && order.max_ts != 0 {
                continue;
            }

            let existing_position = user.get_perp_position(market_index)?.base_asset_amount;
            let base_amount = order.get_base_asset_amount_unfilled(Some(existing_position))?;
            let limit_price = order.force_get_limit_price(oracle_price, None, slot, tick_size)?;

            insert_order(base_amount, limit_price, order.direction);
        }
    }

    Ok((bids, asks))
}

pub fn estimate_price_from_side(side: &Side, depth: u64) -> DriftResult<Option<u64>> {
    let mut depth_remaining = depth;
    let mut cumulative_base = 0_u64;
    let mut cumulative_quote = 0_u128;

    for level in side {
        let base_delta = level.base_asset_amount.min(depth_remaining);
        let quote_delta = level.price.cast::<u128>()?.safe_mul(base_delta.cast()?)?;

        cumulative_base = cumulative_base.safe_add(base_delta)?;
        depth_remaining = depth_remaining.safe_sub(base_delta)?;
        cumulative_quote = cumulative_quote.safe_add(quote_delta)?;

        if depth_remaining == 0 {
            break;
        }
    }

    let price = if depth_remaining == 0 {
        Some(
            cumulative_quote
                .safe_div(cumulative_base.cast()?)?
                .cast::<u64>()?,
        )
    } else {
        None
    };

    Ok(price)
}<|MERGE_RESOLUTION|>--- conflicted
+++ resolved
@@ -25,10 +25,7 @@
 use crate::math::spot_withdraw::get_max_withdraw_for_market_with_token_amount;
 use crate::math_error;
 use crate::print_error;
-<<<<<<< HEAD
 use crate::state::margin_calculation::{MarginCalculation, MarginContext};
-=======
->>>>>>> b29d2e10
 use crate::state::oracle::{OraclePriceData, StrictOraclePrice};
 use crate::state::oracle_map::OracleMap;
 use crate::state::perp_market::{PerpMarket, AMM};
@@ -996,11 +993,7 @@
     let OrderFillSimulation {
         token_amount: mut worst_case_token_amount,
         ..
-<<<<<<< HEAD
-    } = ask_simulation.riskier(bid_simulation);
-=======
     } = OrderFillSimulation::riskier_side(ask_simulation, bid_simulation);
->>>>>>> b29d2e10
 
     // account for order flipping worst case
     if worst_case_token_amount < 0 && direction == PositionDirection::Long {
@@ -1077,7 +1070,6 @@
                 strict_oracle_price.current,
                 &MarginRequirementType::Initial,
             )?;
-<<<<<<< HEAD
 
             let free_collateral_regained = token_value
                 .abs()
@@ -1087,17 +1079,6 @@
             free_collateral_difference =
                 free_collateral_difference.safe_add(free_collateral_regained)?;
 
-=======
-
-            let free_collateral_regained = token_value
-                .abs()
-                .safe_mul(SPOT_WEIGHT_PRECISION.safe_sub(asset_weight)?.cast()?)?
-                .safe_div(SPOT_WEIGHT_PRECISION_I128)?;
-
-            free_collateral_difference =
-                free_collateral_difference.safe_add(free_collateral_regained)?;
-
->>>>>>> b29d2e10
             order_size_to_flip = token_amount.abs().cast()?;
             token_amount = 0;
         }
