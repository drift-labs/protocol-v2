--- conflicted
+++ resolved
@@ -12,15 +12,9 @@
 use crate::state::fill_mode::FillMode;
 use crate::{
     load, math, FeeTier, State, BASE_PRECISION_I128, FEE_ADJUSTMENT_MAX,
-<<<<<<< HEAD
-    MAX_PREDICTION_MARKET_PRICE_I64, OPEN_ORDER_MARGIN_REQUIREMENT, PERCENTAGE_PRECISION,
-    PERCENTAGE_PRECISION_U64, PRICE_PRECISION_I128, PRICE_PRECISION_U64, QUOTE_PRECISION_I128,
-    SPOT_WEIGHT_PRECISION, SPOT_WEIGHT_PRECISION_I128,
-=======
     MAX_PREDICTION_MARKET_PRICE, MAX_PREDICTION_MARKET_PRICE_I64, OPEN_ORDER_MARGIN_REQUIREMENT,
     PERCENTAGE_PRECISION, PERCENTAGE_PRECISION_U64, PRICE_PRECISION_I128, PRICE_PRECISION_U64,
     QUOTE_PRECISION_I128, SPOT_WEIGHT_PRECISION, SPOT_WEIGHT_PRECISION_I128,
->>>>>>> b6b748a4
 };
 
 use crate::math::constants::MARGIN_PRECISION_U128;
@@ -844,14 +838,8 @@
     drop(quote_spot_market);
 
     let perp_position: &PerpPosition = &user.perp_positions[position_index];
-<<<<<<< HEAD
-    let base_asset_amount = perp_position.base_asset_amount;
-    let worst_case_base_asset_amount = perp_position
-        .worst_case_base_asset_amount(oracle_price_data_price, perp_market.contract_type)?;
-=======
     let (worst_case_base_asset_amount, worst_case_liability_value) = perp_position
         .worst_case_liability_value(oracle_price_data_price, perp_market.contract_type)?;
->>>>>>> b6b748a4
 
     let margin_ratio = perp_market
         .get_margin_ratio(
