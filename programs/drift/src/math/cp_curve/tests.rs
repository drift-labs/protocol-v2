use crate::controller::amm::update_spreads;
use crate::controller::position::PositionDirection;
use crate::math::amm::calculate_bid_ask_bounds;
use crate::math::constants::BASE_PRECISION;
use crate::math::constants::CONCENTRATION_PRECISION;
use crate::math::constants::{
    BASE_PRECISION_U64, MAX_CONCENTRATION_COEFFICIENT, MAX_K_BPS_INCREASE, QUOTE_PRECISION_I64,
};
use crate::math::cp_curve::*;
use crate::state::perp_market::AMM;
use crate::state::user::PerpPosition;

#[test]
fn k_update_results_bound_flag() {
    let init_reserves = 100 * AMM_RESERVE_PRECISION;
    let amm = AMM {
        sqrt_k: init_reserves,
        base_asset_reserve: init_reserves,
        quote_asset_reserve: init_reserves,
        ..AMM::default()
    };
    let market = PerpMarket {
        amm,
        ..PerpMarket::default()
    };

    let new_sqrt_k = U192::from(AMM_RESERVE_PRECISION);
    let is_error = get_update_k_result(&market, new_sqrt_k, true).is_err();
    assert!(is_error);

    let is_ok = get_update_k_result(&market, new_sqrt_k, false).is_ok();
    assert!(is_ok)
}

#[test]
fn calculate_k_tests_with_spread() {
    let mut market = PerpMarket {
        amm: AMM {
            base_asset_reserve: 512295081967,
            quote_asset_reserve: 488 * AMM_RESERVE_PRECISION,
            concentration_coef: MAX_CONCENTRATION_COEFFICIENT,
            sqrt_k: 500 * AMM_RESERVE_PRECISION,
            peg_multiplier: 50000000,
            base_asset_amount_with_amm: -12295081967,
            ..AMM::default()
        },
        ..PerpMarket::default()
    };
    market.amm.max_base_asset_reserve = u128::MAX;
    market.amm.min_base_asset_reserve = 0;
    market.amm.base_spread = 10;
    market.amm.long_spread = 5;
    market.amm.short_spread = 5;

    let (new_ask_base_asset_reserve, new_ask_quote_asset_reserve) =
        crate::math::amm_spread::calculate_spread_reserves(&market, PositionDirection::Long)
            .unwrap();
    let (new_bid_base_asset_reserve, new_bid_quote_asset_reserve) =
        crate::math::amm_spread::calculate_spread_reserves(&market, PositionDirection::Short)
            .unwrap();

    market.amm.ask_base_asset_reserve = new_ask_base_asset_reserve;
    market.amm.bid_base_asset_reserve = new_bid_base_asset_reserve;
    market.amm.ask_quote_asset_reserve = new_ask_quote_asset_reserve;
    market.amm.bid_quote_asset_reserve = new_bid_quote_asset_reserve;

    validate!(
        market.amm.bid_base_asset_reserve >= market.amm.base_asset_reserve
            && market.amm.bid_quote_asset_reserve <= market.amm.quote_asset_reserve,
        ErrorCode::InvalidAmmDetected,
        "market index {} amm bid reserves invalid: {} -> {}, quote: {} -> {}",
        market.market_index,
        market.amm.bid_base_asset_reserve,
        market.amm.base_asset_reserve,
        market.amm.bid_quote_asset_reserve,
        market.amm.quote_asset_reserve
    )
    .unwrap();

    // increase k by .25%
    let update_k_result =
        get_update_k_result(&market, bn::U192::from(501 * AMM_RESERVE_PRECISION), true).unwrap();
    update_k(&mut market, &update_k_result).unwrap();

    validate!(
        market.amm.bid_base_asset_reserve >= market.amm.base_asset_reserve
            && market.amm.bid_quote_asset_reserve <= market.amm.quote_asset_reserve,
        ErrorCode::InvalidAmmDetected,
        "bid reserves out of wack: {} -> {}, quote: {} -> {}",
        market.amm.bid_base_asset_reserve,
        market.amm.base_asset_reserve,
        market.amm.bid_quote_asset_reserve,
        market.amm.quote_asset_reserve
    )
    .unwrap();
}

#[test]
fn calculate_k_with_rounding() {
    let base_asset_reserve: u128 = 9942017440883516352;
    let quote_asset_reserve: u128 = 10058320717561858267;
    let budget: i128 = 32195176;
    let peg_multiplier: u128 = 1103;
    let base_asset_amount_with_amm: i128 = 57982559000000000;
    let k_pct_upper_bound = 100000000;
    let k_pct_lower_bound = 1000000;

    let mut market = PerpMarket {
        amm: AMM {
            base_asset_reserve,
            quote_asset_reserve,
            concentration_coef: MAX_CONCENTRATION_COEFFICIENT,
            sqrt_k: 10000000000000000000,
            peg_multiplier,
            base_asset_amount_with_amm,
            ..AMM::default()
        },
        ..PerpMarket::default()
    };

    let (numerator, denominator) = _calculate_budgeted_k_scale(
        base_asset_reserve,
        quote_asset_reserve,
        budget,
        peg_multiplier,
        base_asset_amount_with_amm,
        k_pct_upper_bound,
        k_pct_lower_bound,
    )
    .unwrap();
    assert_eq!(numerator, 1094419);
    assert_eq!(denominator, 1000000);

    assert_eq!(100000000 * numerator / denominator, 109441900);

    let k_scale_numerator: u128 = 373175;
    let k_scale_denominator: u128 = 340980;

    let new_sqrt_k = bn::U192::from(market.amm.sqrt_k)
        .safe_mul(bn::U192::from(k_scale_numerator))
        .unwrap()
        .safe_div(bn::U192::from(k_scale_denominator))
        .unwrap();

    let update_k_result = get_update_k_result(&market, new_sqrt_k, true).unwrap();

    let adjustment_cost = adjust_k_cost(&mut market, &update_k_result).unwrap();
    assert!(adjustment_cost <= budget);
    assert_eq!(adjustment_cost, 32195097);
}

#[test]
fn calculate_k_tests() {
    let mut market = PerpMarket {
        amm: AMM {
            base_asset_reserve: 512295081967,
            quote_asset_reserve: 488 * AMM_RESERVE_PRECISION,
            concentration_coef: MAX_CONCENTRATION_COEFFICIENT,
            sqrt_k: 500 * AMM_RESERVE_PRECISION,
            peg_multiplier: 50000000,
            base_asset_amount_with_amm: -12295081967,
            ..AMM::default()
        },
        ..PerpMarket::default()
    };
    // increase k by .25%
    let update_k_up =
        get_update_k_result(&market, bn::U192::from(501 * AMM_RESERVE_PRECISION), true).unwrap();
    let (t_price, t_qar, t_bar) = amm::calculate_terminal_price_and_reserves(&market.amm).unwrap();

    // new terminal reserves are balanced, terminal price = peg)
    assert_eq!(t_qar, 500 * AMM_RESERVE_PRECISION);
    assert_eq!(t_bar, 500 * AMM_RESERVE_PRECISION);
    assert_eq!(t_price as u128, market.amm.peg_multiplier);

    assert_eq!(update_k_up.sqrt_k, 501 * AMM_RESERVE_PRECISION);
    assert_eq!(update_k_up.base_asset_reserve, 513319672130);
    assert_eq!(update_k_up.quote_asset_reserve, 488976000001);

    // cost to increase k is always positive when imbalanced
    let cost = adjust_k_cost_and_update(&mut market, &update_k_up).unwrap();
    assert_eq!(market.amm.terminal_quote_asset_reserve, 500975411043);
    assert!(cost > 0);
    assert_eq!(cost, 29448);

    let (t_price2, t_qar2, t_bar2) =
        amm::calculate_terminal_price_and_reserves(&market.amm).unwrap();
    // since users are net short, new terminal price lower after increasing k
    assert!(t_price2 < t_price);
    // new terminal reserves are unbalanced with quote below base (lower terminal price)
    assert_eq!(t_bar2, 501024590163);
    assert_eq!(t_qar2, 500975411043);

    let curve_update_intensity = 100;
    let k_pct_upper_bound =
        K_BPS_UPDATE_SCALE + (MAX_K_BPS_INCREASE) * curve_update_intensity / 100;
    let k_pct_lower_bound =
        K_BPS_UPDATE_SCALE - (MAX_K_BPS_DECREASE) * curve_update_intensity / 100;

    // with positive budget, how much can k be increased?
    let (numer1, denom1) = _calculate_budgeted_k_scale(
        AMM_RESERVE_PRECISION * 55414,
        AMM_RESERVE_PRECISION * 55530,
        (QUOTE_PRECISION / 500) as i128, // positive budget
        36365000,
        (AMM_RESERVE_PRECISION * 66) as i128,
        k_pct_upper_bound,
        k_pct_lower_bound,
    )
    .unwrap();

    assert!(numer1 > denom1);
    assert_eq!(numer1, 1000700);
    assert_eq!(denom1, 1000000);

    let mut pct_change_in_k = (numer1 * 10000) / denom1;
    assert_eq!(pct_change_in_k, 10007); // k was increased .07%

    // with negative budget, how much should k be lowered?
    let (numer1, denom1) = _calculate_budgeted_k_scale(
        AMM_RESERVE_PRECISION * 55414,
        AMM_RESERVE_PRECISION * 55530,
        -((QUOTE_PRECISION / 50) as i128),
        36365000,
        (AMM_RESERVE_PRECISION * 66) as i128,
        k_pct_upper_bound,
        k_pct_lower_bound,
    )
    .unwrap();
    assert!(numer1 < denom1);
    pct_change_in_k = (numer1 * 1000000) / denom1;
    assert_eq!(pct_change_in_k, 993050); // k was decreased 0.695%

    // show non-linearity with budget
    let (numer1, denom1) = _calculate_budgeted_k_scale(
        AMM_RESERVE_PRECISION * 55414,
        AMM_RESERVE_PRECISION * 55530,
        -((QUOTE_PRECISION / 25) as i128),
        36365000,
        (AMM_RESERVE_PRECISION * 66) as i128,
        k_pct_upper_bound,
        k_pct_lower_bound,
    )
    .unwrap();
    assert!(numer1 < denom1);
    pct_change_in_k = (numer1 * 1000000) / denom1;
    assert_eq!(pct_change_in_k, 986196); // k was decreased 1.3804%

    // todo:
    let (numer1, denom1) = _calculate_budgeted_k_scale(
        500000000049750000004950,
        499999999950250000000000,
        114638,
        40000000,
        49750000004950,
        k_pct_upper_bound,
        k_pct_lower_bound,
    )
    .unwrap();

    assert!(numer1 > denom1);
    assert_eq!(numer1, 1001000);
    assert_eq!(denom1, 1000000);

    // todo:
    let (numer1, denom1) = _calculate_budgeted_k_scale(
        500000000049750000004950,
        499999999950250000000000,
        -114638,
        40000000,
        49750000004950,
        k_pct_upper_bound,
        k_pct_lower_bound,
    )
    .unwrap();

    assert!(numer1 < denom1);
    assert_eq!(numer1, 978000); // 2.2% decrease
    assert_eq!(denom1, 1000000);
}

#[test]
fn calculate_k_tests_wrapper_fcn() {
    let mut market = PerpMarket {
        amm: AMM {
            base_asset_reserve: AMM_RESERVE_PRECISION * 55414,
            quote_asset_reserve: AMM_RESERVE_PRECISION * 55530,
            sqrt_k: 500 * AMM_RESERVE_PRECISION,
            peg_multiplier: 36365000,
            base_asset_amount_with_amm: (AMM_RESERVE_PRECISION * 66) as i128,
            ..AMM::default()
        },
        ..PerpMarket::default()
    };

    let (numer1, denom1) = calculate_budgeted_k_scale(
        &mut market,
        (QUOTE_PRECISION / 500) as i128, // positive budget
        1100000,
        1000000 - 22000,
    )
    .unwrap();

    assert_eq!(numer1, 1000700);
    assert_eq!(denom1, 1000000);
    assert!(numer1 > denom1);

    let pct_change_in_k = (numer1 * 10000) / denom1;
    assert_eq!(pct_change_in_k, 10007); // k was increased .07%
}

#[test]
fn amm_spread_adj_logic() {
    let mut market = PerpMarket {
        amm: AMM {
            base_asset_reserve: 100 * AMM_RESERVE_PRECISION,
            quote_asset_reserve: 100 * AMM_RESERVE_PRECISION,
            terminal_quote_asset_reserve: 999900009999000 * AMM_RESERVE_PRECISION,
            sqrt_k: 100 * AMM_RESERVE_PRECISION,
            peg_multiplier: 50_000_000_000,
            base_asset_amount_with_amm: (AMM_RESERVE_PRECISION / 10) as i128,
            base_asset_amount_long: (AMM_RESERVE_PRECISION / 10) as i128,
            order_step_size: 5,
            base_spread: 100,
            max_spread: 10000,
            ..AMM::default_test()
        },
        margin_ratio_initial: 1000,
        ..PerpMarket::default()
    };
    // let (t_price, _t_qar, _t_bar) = calculate_terminal_price_and_reserves(&market.amm).unwrap();
    // market.amm.terminal_quote_asset_reserve = _t_qar;

    let mut position = PerpPosition {
        ..PerpPosition::default()
    };

    // todo fix this

    market.amm.base_asset_amount_per_lp = 1;
    market.amm.quote_asset_amount_per_lp = -QUOTE_PRECISION_I64 as i128;

    let reserve_price = market.amm.reserve_price().unwrap();
    update_spreads(&mut market, reserve_price, None).unwrap();

    assert_eq!(market.amm.long_spread, 50);
    assert_eq!(market.amm.short_spread, 50);

    market.amm.amm_spread_adjustment = -100;
    update_spreads(&mut market, reserve_price, None).unwrap();
    assert_eq!(market.amm.long_spread, 1);
    assert_eq!(market.amm.short_spread, 1);

    market.amm.amm_spread_adjustment = 100;
    update_spreads(&mut market, reserve_price, None).unwrap();
    assert_eq!(market.amm.long_spread, 100);
    assert_eq!(market.amm.short_spread, 100);

    market.amm.amm_spread_adjustment = 20;
    update_spreads(&mut market, reserve_price, None).unwrap();
    assert_eq!(market.amm.long_spread, 60);
    assert_eq!(market.amm.short_spread, 60);

    market.amm.amm_spread_adjustment = 120;
    update_spreads(&mut market, reserve_price, None).unwrap();
    assert_eq!(market.amm.long_spread, 110);
    assert_eq!(market.amm.short_spread, 110);
<<<<<<< HEAD
=======
}

#[test]
fn calculate_k_with_lps_tests() {
    let mut market = PerpMarket {
        amm: AMM {
            base_asset_reserve: 100 * AMM_RESERVE_PRECISION,
            quote_asset_reserve: 100 * AMM_RESERVE_PRECISION,
            terminal_quote_asset_reserve: 999900009999000 * AMM_RESERVE_PRECISION,
            sqrt_k: 100 * AMM_RESERVE_PRECISION,
            peg_multiplier: 50_000_000_000,
            base_asset_amount_with_amm: (AMM_RESERVE_PRECISION / 10) as i128,
            base_asset_amount_long: (AMM_RESERVE_PRECISION / 10) as i128,
            order_step_size: 5,
            max_spread: 1000,
            ..AMM::default_test()
        },
        margin_ratio_initial: 1000,
        ..PerpMarket::default()
    };
    // let (t_price, _t_qar, _t_bar) = calculate_terminal_price_and_reserves(&market.amm).unwrap();
    // market.amm.terminal_quote_asset_reserve = _t_qar;

    let mut position = PerpPosition {
        ..PerpPosition::default()
    };

    mint_lp_shares(&mut position, &mut market, BASE_PRECISION_U64).unwrap();

    market.amm.base_asset_amount_per_lp = 1;
    market.amm.quote_asset_amount_per_lp = -QUOTE_PRECISION_I64 as i128;

    let reserve_price = market.amm.reserve_price().unwrap();
    update_spreads(&mut market, reserve_price, None).unwrap();

    settle_lp_position(&mut position, &mut market).unwrap();

    assert_eq!(position.base_asset_amount, 0);
    assert_eq!(position.quote_asset_amount, -QUOTE_PRECISION_I64);
    assert_eq!(position.last_base_asset_amount_per_lp, 1);
    assert_eq!(
        position.last_quote_asset_amount_per_lp,
        -QUOTE_PRECISION_I64
    );

    // increase k by 1%
    let update_k_up =
        get_update_k_result(&market, bn::U192::from(102 * AMM_RESERVE_PRECISION), false).unwrap();
    let (t_price, _t_qar, _t_bar) =
        amm::calculate_terminal_price_and_reserves(&market.amm).unwrap();

    // new terminal reserves are balanced, terminal price = peg)
    // assert_eq!(t_qar, 999900009999000);
    // assert_eq!(t_bar, 1000100000000000);
    assert_eq!(t_price, 49901136949); //
                                      // assert_eq!(update_k_up.sqrt_k, 101 * AMM_RESERVE_PRECISION);

    let cost = adjust_k_cost(&mut market, &update_k_up).unwrap();
    assert_eq!(
        market.amm.base_asset_amount_with_amm,
        (AMM_RESERVE_PRECISION / 10) as i128
    );
    assert_eq!(cost, 49400); //0.05

    // lp whale adds
    let lp_whale_amount = 1000 * BASE_PRECISION_U64;
    mint_lp_shares(&mut position, &mut market, lp_whale_amount).unwrap();

    // ensure same cost
    let update_k_up =
        get_update_k_result(&market, bn::U192::from(1102 * AMM_RESERVE_PRECISION), false).unwrap();
    let cost = adjust_k_cost(&mut market, &update_k_up).unwrap();
    assert_eq!(
        market.amm.base_asset_amount_with_amm,
        (AMM_RESERVE_PRECISION / 10) as i128
    );
    assert_eq!(cost, 49450); //0.05

    let update_k_down =
        get_update_k_result(&market, bn::U192::from(1001 * AMM_RESERVE_PRECISION), false).unwrap();
    let cost = adjust_k_cost(&mut market, &update_k_down).unwrap();
    assert_eq!(cost, -4995004950); //amm rug

    // lp whale removes
    burn_lp_shares(&mut position, &mut market, lp_whale_amount, 0).unwrap();

    // ensure same cost
    let update_k_up =
        get_update_k_result(&market, bn::U192::from(102 * AMM_RESERVE_PRECISION), false).unwrap();
    let cost = adjust_k_cost(&mut market, &update_k_up).unwrap();
    assert_eq!(
        market.amm.base_asset_amount_with_amm,
        (AMM_RESERVE_PRECISION / 10) as i128 - 1
    );
    assert_eq!(cost, 49450); //0.05

    let update_k_down =
        get_update_k_result(&market, bn::U192::from(79 * AMM_RESERVE_PRECISION), false).unwrap();
    let cost = adjust_k_cost(&mut market, &update_k_down).unwrap();
    assert_eq!(cost, -1407000); //0.05

    // lp owns 50% of vAMM, same k
    position.lp_shares = 50 * BASE_PRECISION_U64;
    market.amm.user_lp_shares = 50 * AMM_RESERVE_PRECISION;
    // cost to increase k is always positive when imbalanced
    let cost = adjust_k_cost(&mut market, &update_k_up).unwrap();
    assert_eq!(
        market.amm.base_asset_amount_with_amm,
        (AMM_RESERVE_PRECISION / 10) as i128 - 1
    );
    assert_eq!(cost, 187800); //0.19

    // lp owns 99% of vAMM, same k
    position.lp_shares = 99 * BASE_PRECISION_U64;
    market.amm.user_lp_shares = 99 * AMM_RESERVE_PRECISION;
    let cost2 = adjust_k_cost(&mut market, &update_k_up).unwrap();
    assert!(cost2 > cost);
    assert_eq!(cost2, 76804900); //216.45

    // lp owns 100% of vAMM, same k
    position.lp_shares = 100 * BASE_PRECISION_U64;
    market.amm.user_lp_shares = 100 * AMM_RESERVE_PRECISION;
    let cost3 = adjust_k_cost(&mut market, &update_k_up).unwrap();
    assert!(cost3 > cost);
    assert!(cost3 > cost2);
    assert_eq!(cost3, 216450200);

    // //  todo: support this
    // market.amm.base_asset_amount_with_amm = -(AMM_RESERVE_PRECISION as i128);
    // let cost2 = adjust_k_cost(&mut market, &update_k_up).unwrap();
    // assert!(cost2 > cost);
    // assert_eq!(cost2, 249999999999850000000001);
}

#[test]
fn calculate_bid_ask_per_lp_token() {
    let (bound1_s, bound2_s) =
        calculate_bid_ask_bounds(MAX_CONCENTRATION_COEFFICIENT, 24704615072091).unwrap();

    assert_eq!(bound1_s, 17468968372288);
    assert_eq!(bound2_s, 34937266634951);

    let (bound1, bound2) = calculate_bid_ask_bounds(
        MAX_CONCENTRATION_COEFFICIENT,
        24704615072091 + BASE_PRECISION,
    )
    .unwrap();

    assert_eq!(bound1 - bound1_s, 707113563);
    assert_eq!(bound2 - bound2_s, 1414200000);

    let more_conc =
        CONCENTRATION_PRECISION + (MAX_CONCENTRATION_COEFFICIENT - CONCENTRATION_PRECISION) / 20;

    let (bound1_s, bound2_s) = calculate_bid_ask_bounds(more_conc, 24704615072091).unwrap();

    assert_eq!(bound1_s, 24203363415750);
    assert_eq!(bound2_s, 25216247650234);

    let (bound1, bound2) =
        calculate_bid_ask_bounds(more_conc, 24704615072091 + BASE_PRECISION).unwrap();

    assert_eq!(bound1 - bound1_s, 979710202);
    assert_eq!(bound2 - bound2_s, 1020710000);

    let (bound1_3, bound2_3) =
        calculate_bid_ask_bounds(more_conc, 24704615072091 + 2 * BASE_PRECISION).unwrap();

    assert_eq!(bound1_3 - bound1_s, 979710202 * 2);
    assert_eq!(bound2_3 - bound2_s, 1020710000 * 2);
>>>>>>> ff140d85
}<|MERGE_RESOLUTION|>--- conflicted
+++ resolved
@@ -365,177 +365,4 @@
     update_spreads(&mut market, reserve_price, None).unwrap();
     assert_eq!(market.amm.long_spread, 110);
     assert_eq!(market.amm.short_spread, 110);
-<<<<<<< HEAD
-=======
-}
-
-#[test]
-fn calculate_k_with_lps_tests() {
-    let mut market = PerpMarket {
-        amm: AMM {
-            base_asset_reserve: 100 * AMM_RESERVE_PRECISION,
-            quote_asset_reserve: 100 * AMM_RESERVE_PRECISION,
-            terminal_quote_asset_reserve: 999900009999000 * AMM_RESERVE_PRECISION,
-            sqrt_k: 100 * AMM_RESERVE_PRECISION,
-            peg_multiplier: 50_000_000_000,
-            base_asset_amount_with_amm: (AMM_RESERVE_PRECISION / 10) as i128,
-            base_asset_amount_long: (AMM_RESERVE_PRECISION / 10) as i128,
-            order_step_size: 5,
-            max_spread: 1000,
-            ..AMM::default_test()
-        },
-        margin_ratio_initial: 1000,
-        ..PerpMarket::default()
-    };
-    // let (t_price, _t_qar, _t_bar) = calculate_terminal_price_and_reserves(&market.amm).unwrap();
-    // market.amm.terminal_quote_asset_reserve = _t_qar;
-
-    let mut position = PerpPosition {
-        ..PerpPosition::default()
-    };
-
-    mint_lp_shares(&mut position, &mut market, BASE_PRECISION_U64).unwrap();
-
-    market.amm.base_asset_amount_per_lp = 1;
-    market.amm.quote_asset_amount_per_lp = -QUOTE_PRECISION_I64 as i128;
-
-    let reserve_price = market.amm.reserve_price().unwrap();
-    update_spreads(&mut market, reserve_price, None).unwrap();
-
-    settle_lp_position(&mut position, &mut market).unwrap();
-
-    assert_eq!(position.base_asset_amount, 0);
-    assert_eq!(position.quote_asset_amount, -QUOTE_PRECISION_I64);
-    assert_eq!(position.last_base_asset_amount_per_lp, 1);
-    assert_eq!(
-        position.last_quote_asset_amount_per_lp,
-        -QUOTE_PRECISION_I64
-    );
-
-    // increase k by 1%
-    let update_k_up =
-        get_update_k_result(&market, bn::U192::from(102 * AMM_RESERVE_PRECISION), false).unwrap();
-    let (t_price, _t_qar, _t_bar) =
-        amm::calculate_terminal_price_and_reserves(&market.amm).unwrap();
-
-    // new terminal reserves are balanced, terminal price = peg)
-    // assert_eq!(t_qar, 999900009999000);
-    // assert_eq!(t_bar, 1000100000000000);
-    assert_eq!(t_price, 49901136949); //
-                                      // assert_eq!(update_k_up.sqrt_k, 101 * AMM_RESERVE_PRECISION);
-
-    let cost = adjust_k_cost(&mut market, &update_k_up).unwrap();
-    assert_eq!(
-        market.amm.base_asset_amount_with_amm,
-        (AMM_RESERVE_PRECISION / 10) as i128
-    );
-    assert_eq!(cost, 49400); //0.05
-
-    // lp whale adds
-    let lp_whale_amount = 1000 * BASE_PRECISION_U64;
-    mint_lp_shares(&mut position, &mut market, lp_whale_amount).unwrap();
-
-    // ensure same cost
-    let update_k_up =
-        get_update_k_result(&market, bn::U192::from(1102 * AMM_RESERVE_PRECISION), false).unwrap();
-    let cost = adjust_k_cost(&mut market, &update_k_up).unwrap();
-    assert_eq!(
-        market.amm.base_asset_amount_with_amm,
-        (AMM_RESERVE_PRECISION / 10) as i128
-    );
-    assert_eq!(cost, 49450); //0.05
-
-    let update_k_down =
-        get_update_k_result(&market, bn::U192::from(1001 * AMM_RESERVE_PRECISION), false).unwrap();
-    let cost = adjust_k_cost(&mut market, &update_k_down).unwrap();
-    assert_eq!(cost, -4995004950); //amm rug
-
-    // lp whale removes
-    burn_lp_shares(&mut position, &mut market, lp_whale_amount, 0).unwrap();
-
-    // ensure same cost
-    let update_k_up =
-        get_update_k_result(&market, bn::U192::from(102 * AMM_RESERVE_PRECISION), false).unwrap();
-    let cost = adjust_k_cost(&mut market, &update_k_up).unwrap();
-    assert_eq!(
-        market.amm.base_asset_amount_with_amm,
-        (AMM_RESERVE_PRECISION / 10) as i128 - 1
-    );
-    assert_eq!(cost, 49450); //0.05
-
-    let update_k_down =
-        get_update_k_result(&market, bn::U192::from(79 * AMM_RESERVE_PRECISION), false).unwrap();
-    let cost = adjust_k_cost(&mut market, &update_k_down).unwrap();
-    assert_eq!(cost, -1407000); //0.05
-
-    // lp owns 50% of vAMM, same k
-    position.lp_shares = 50 * BASE_PRECISION_U64;
-    market.amm.user_lp_shares = 50 * AMM_RESERVE_PRECISION;
-    // cost to increase k is always positive when imbalanced
-    let cost = adjust_k_cost(&mut market, &update_k_up).unwrap();
-    assert_eq!(
-        market.amm.base_asset_amount_with_amm,
-        (AMM_RESERVE_PRECISION / 10) as i128 - 1
-    );
-    assert_eq!(cost, 187800); //0.19
-
-    // lp owns 99% of vAMM, same k
-    position.lp_shares = 99 * BASE_PRECISION_U64;
-    market.amm.user_lp_shares = 99 * AMM_RESERVE_PRECISION;
-    let cost2 = adjust_k_cost(&mut market, &update_k_up).unwrap();
-    assert!(cost2 > cost);
-    assert_eq!(cost2, 76804900); //216.45
-
-    // lp owns 100% of vAMM, same k
-    position.lp_shares = 100 * BASE_PRECISION_U64;
-    market.amm.user_lp_shares = 100 * AMM_RESERVE_PRECISION;
-    let cost3 = adjust_k_cost(&mut market, &update_k_up).unwrap();
-    assert!(cost3 > cost);
-    assert!(cost3 > cost2);
-    assert_eq!(cost3, 216450200);
-
-    // //  todo: support this
-    // market.amm.base_asset_amount_with_amm = -(AMM_RESERVE_PRECISION as i128);
-    // let cost2 = adjust_k_cost(&mut market, &update_k_up).unwrap();
-    // assert!(cost2 > cost);
-    // assert_eq!(cost2, 249999999999850000000001);
-}
-
-#[test]
-fn calculate_bid_ask_per_lp_token() {
-    let (bound1_s, bound2_s) =
-        calculate_bid_ask_bounds(MAX_CONCENTRATION_COEFFICIENT, 24704615072091).unwrap();
-
-    assert_eq!(bound1_s, 17468968372288);
-    assert_eq!(bound2_s, 34937266634951);
-
-    let (bound1, bound2) = calculate_bid_ask_bounds(
-        MAX_CONCENTRATION_COEFFICIENT,
-        24704615072091 + BASE_PRECISION,
-    )
-    .unwrap();
-
-    assert_eq!(bound1 - bound1_s, 707113563);
-    assert_eq!(bound2 - bound2_s, 1414200000);
-
-    let more_conc =
-        CONCENTRATION_PRECISION + (MAX_CONCENTRATION_COEFFICIENT - CONCENTRATION_PRECISION) / 20;
-
-    let (bound1_s, bound2_s) = calculate_bid_ask_bounds(more_conc, 24704615072091).unwrap();
-
-    assert_eq!(bound1_s, 24203363415750);
-    assert_eq!(bound2_s, 25216247650234);
-
-    let (bound1, bound2) =
-        calculate_bid_ask_bounds(more_conc, 24704615072091 + BASE_PRECISION).unwrap();
-
-    assert_eq!(bound1 - bound1_s, 979710202);
-    assert_eq!(bound2 - bound2_s, 1020710000);
-
-    let (bound1_3, bound2_3) =
-        calculate_bid_ask_bounds(more_conc, 24704615072091 + 2 * BASE_PRECISION).unwrap();
-
-    assert_eq!(bound1_3 - bound1_s, 979710202 * 2);
-    assert_eq!(bound2_3 - bound2_s, 1020710000 * 2);
->>>>>>> ff140d85
 }