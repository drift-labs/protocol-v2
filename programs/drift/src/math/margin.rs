--- conflicted
+++ resolved
@@ -29,11 +29,8 @@
 use num_integer::Roots;
 use std::cmp::{max, min, Ordering};
 use std::collections::BTreeMap;
-<<<<<<< HEAD
 
 use super::spot_balance::get_token_amount;
-=======
->>>>>>> 1e129e32
 
 #[cfg(test)]
 mod tests;
@@ -533,7 +530,6 @@
             0,
         )?;
 
-<<<<<<< HEAD
         let perp_position_custom_margin_ratio = if context.margin_type == MarginRequirementType::Initial {
             market_position.max_margin_ratio as u32
         } else {
@@ -550,31 +546,6 @@
                 user_custom_margin_ratio.max(perp_position_custom_margin_ratio),
                 user_high_leverage_mode,
             )?;
-=======
-        let perp_position_custom_margin_ratio =
-            if context.margin_type == MarginRequirementType::Initial {
-                market_position.max_margin_ratio as u32
-            } else {
-                0_u32
-            };
-
-        let (
-            perp_margin_requirement,
-            weighted_pnl,
-            worst_case_liability_value,
-            open_order_margin_requirement,
-            base_asset_value,
-        ) = calculate_perp_position_value_and_pnl(
-            market_position,
-            market,
-            oracle_price_data,
-            &strict_quote_price,
-            context.margin_type,
-            user_custom_margin_ratio.max(perp_position_custom_margin_ratio),
-            user_high_leverage_mode,
-            calculation.track_open_orders_fraction(),
-        )?;
->>>>>>> 1e129e32
 
         calculation.update_fuel_perp_bonus(
             market,
@@ -933,10 +904,6 @@
     oracle_map: &mut OracleMap,
 ) -> DriftResult<MarginCalculation> {
     let custom_margin_ratio_before = user.max_margin_ratio;
-<<<<<<< HEAD
-    
-=======
->>>>>>> 1e129e32
 
     let mut perp_position_max_margin_ratio_map = BTreeMap::new();
     for (index, position) in user.perp_positions.iter_mut().enumerate() {
@@ -958,13 +925,8 @@
     )?;
 
     user.max_margin_ratio = custom_margin_ratio_before;
-<<<<<<< HEAD
-    for (index, position) in perp_position_max_margin_ratio_map.iter() {
-        user.perp_positions[*index].max_margin_ratio = *position;
-=======
     for (index, perp_position_max_margin_ratio) in perp_position_max_margin_ratio_map.iter() {
         user.perp_positions[*index].max_margin_ratio = *perp_position_max_margin_ratio;
->>>>>>> 1e129e32
     }
 
     Ok(margin_calc)
