use crate::error::DriftResult;
use crate::error::ErrorCode;
use crate::math::constants::{
    MARGIN_PRECISION_U128, MAX_POSITIVE_UPNL_FOR_INITIAL_MARGIN, PRICE_PRECISION,
    SPOT_IMF_PRECISION_U128, SPOT_WEIGHT_PRECISION, SPOT_WEIGHT_PRECISION_U128,
};
use crate::math::position::calculate_base_asset_value_and_pnl_with_oracle_price;

use crate::{validate, PRICE_PRECISION_I128};
use crate::{validation, PRICE_PRECISION_I64};

use crate::math::casting::Cast;
use crate::math::funding::calculate_funding_payment;
use crate::math::oracle::{is_oracle_valid_for_action, DriftAction};

use crate::math::spot_balance::{get_strict_token_value, get_token_value};

use crate::math::safe_math::SafeMath;
use crate::state::margin_calculation::{MarginCalculation, MarginContext, MarketIdentifier};
use crate::state::oracle::{OraclePriceData, StrictOraclePrice};
use crate::state::oracle_map::OracleMap;
use crate::state::perp_market::{ContractTier, MarketStatus, PerpMarket};
use crate::state::perp_market_map::PerpMarketMap;
use crate::state::spot_market::{AssetTier, SpotBalanceType};
use crate::state::spot_market_map::SpotMarketMap;
use crate::state::user::{MarketType, OrderFillSimulation, PerpPosition, User};
use num_integer::Roots;
use solana_program::msg;
use std::cmp::{max, min, Ordering};

#[cfg(test)]
mod tests;

#[derive(Clone, Copy, PartialEq, Debug, Eq)]
pub enum MarginRequirementType {
    Initial,
    Fill,
    Maintenance,
}

pub fn calculate_size_premium_liability_weight(
    size: u128, // AMM_RESERVE_PRECISION
    imf_factor: u32,
    liability_weight: u32,
    precision: u128,
) -> DriftResult<u32> {
    if imf_factor == 0 {
        return Ok(liability_weight);
    }

    let size_sqrt = ((size * 10) + 1).nth_root(2); //1e9 -> 1e10 -> 1e5

    let imf_factor_u128 = imf_factor.cast::<u128>()?;
    let liability_weight_u128 = liability_weight.cast::<u128>()?;
    let liability_weight_numerator =
        liability_weight_u128.safe_sub(liability_weight_u128.safe_div(5)?)?;

    // increases
    let size_premium_liability_weight = liability_weight_numerator
        .safe_add(
            size_sqrt // 1e5
                .safe_mul(imf_factor_u128)?
                .safe_div(100_000 * SPOT_IMF_PRECISION_U128 / precision)?, // 1e5 * 1e2
        )?
        .cast::<u32>()?;

    let max_liability_weight = max(liability_weight, size_premium_liability_weight);
    Ok(max_liability_weight)
}

pub fn calculate_size_discount_asset_weight(
    size: u128, // AMM_RESERVE_PRECISION
    imf_factor: u32,
    asset_weight: u32,
) -> DriftResult<u32> {
    if imf_factor == 0 {
        return Ok(asset_weight);
    }

    let size_sqrt = ((size * 10) + 1).nth_root(2); //1e9 -> 1e10 -> 1e5
    let imf_numerator = SPOT_IMF_PRECISION_U128 + SPOT_IMF_PRECISION_U128 / 10;

    let size_discount_asset_weight = imf_numerator
        .safe_mul(SPOT_WEIGHT_PRECISION_U128)?
        .safe_div(
            SPOT_IMF_PRECISION_U128
                .safe_add(size_sqrt.safe_mul(imf_factor.cast()?)?.safe_div(100_000)?)?,
        )?
        .cast::<u32>()?;

    let min_asset_weight = min(asset_weight, size_discount_asset_weight);

    Ok(min_asset_weight)
}

pub fn calculate_perp_position_value_and_pnl(
    market_position: &PerpPosition,
    market: &PerpMarket,
    oracle_price_data: &OraclePriceData,
    strict_quote_price: &StrictOraclePrice,
    margin_requirement_type: MarginRequirementType,
    user_custom_margin_ratio: u32,
    user_high_leverage_mode: bool,
    track_open_order_fraction: bool,
) -> DriftResult<(u128, i128, u128, u128, u128)> {
    let valuation_price = if market.status == MarketStatus::Settlement {
        market.expiry_price
    } else {
        oracle_price_data.price
    };

    // the funding must be calculated before calculated the unrealized pnl w simulated lp position
    let unrealized_funding = calculate_funding_payment(
        if market_position.base_asset_amount > 0 {
            market.amm.cumulative_funding_rate_long
        } else {
            market.amm.cumulative_funding_rate_short
        },
        market_position,
    )?;

    let market_position = market_position.simulate_settled_lp_position(market, valuation_price)?;

    let (base_asset_value, unrealized_pnl) =
        calculate_base_asset_value_and_pnl_with_oracle_price(&market_position, valuation_price)?;

    let total_unrealized_pnl = unrealized_pnl.safe_add(unrealized_funding.cast()?)?;

    let (worst_case_base_asset_amount, worse_case_liability_value) = market_position
        .worst_case_liability_value(oracle_price_data.price, market.contract_type)?;

    // for calculating the perps value, since it's a liability, use the large of twap and quote oracle price
    let worse_case_liability_value = worse_case_liability_value
        .safe_mul(strict_quote_price.max().cast()?)?
        .safe_div(PRICE_PRECISION)?;

    let mut margin_requirement = if market.status == MarketStatus::Settlement {
        0
    } else {
        let margin_ratio = user_custom_margin_ratio.max(market.get_margin_ratio(
            worst_case_base_asset_amount.unsigned_abs(),
            margin_requirement_type,
            user_high_leverage_mode,
        )?);

        worse_case_liability_value
            .safe_mul(margin_ratio.cast()?)?
            .safe_div(MARGIN_PRECISION_U128)?
    };

    // add small margin requirement for every open order
    margin_requirement = margin_requirement
        .safe_add(market_position.margin_requirement_for_open_orders()?)?
        .safe_add(
            market_position
                .margin_requirement_for_lp_shares(market.amm.order_step_size, valuation_price)?,
        )?;

    let unrealized_asset_weight =
        market.get_unrealized_asset_weight(total_unrealized_pnl, margin_requirement_type)?;

    let quote_price = if total_unrealized_pnl > 0 {
        strict_quote_price.min()
    } else if total_unrealized_pnl < 0 {
        strict_quote_price.max()
    } else {
        strict_quote_price.current
    };

    let mut weighted_unrealized_pnl = total_unrealized_pnl;

    if unrealized_asset_weight != SPOT_WEIGHT_PRECISION {
        weighted_unrealized_pnl = weighted_unrealized_pnl
            .safe_mul(unrealized_asset_weight.cast()?)?
            .safe_div(SPOT_WEIGHT_PRECISION.cast()?)?;
    }
    if quote_price != PRICE_PRECISION_I64 {
        weighted_unrealized_pnl = weighted_unrealized_pnl
            .safe_mul(quote_price.cast()?)?
            .safe_div(PRICE_PRECISION_I128)?;
    }

    if margin_requirement_type == MarginRequirementType::Initial {
        // safety guard for dangerously configured perp market
        weighted_unrealized_pnl = weighted_unrealized_pnl.min(MAX_POSITIVE_UPNL_FOR_INITIAL_MARGIN);
    }

    let open_order_margin_requirement =
        if track_open_order_fraction && worst_case_base_asset_amount != 0 {
            let worst_case_base_asset_amount = worst_case_base_asset_amount.unsigned_abs();
            worst_case_base_asset_amount
                .safe_sub(market_position.base_asset_amount.unsigned_abs().cast()?)?
                .safe_mul(margin_requirement)?
                .safe_div(worst_case_base_asset_amount)?
        } else {
            0_u128
        };

    Ok((
        margin_requirement,
        weighted_unrealized_pnl,
        worse_case_liability_value,
        open_order_margin_requirement,
        base_asset_value,
    ))
}

pub fn calculate_user_safest_position_tiers(
    user: &User,
    perp_market_map: &PerpMarketMap,
    spot_market_map: &SpotMarketMap,
) -> DriftResult<(AssetTier, ContractTier)> {
    let mut safest_tier_spot_liablity: AssetTier = AssetTier::default();
    let mut safest_tier_perp_liablity: ContractTier = ContractTier::default();

    for spot_position in user.spot_positions.iter() {
        if spot_position.is_available() || spot_position.balance_type == SpotBalanceType::Deposit {
            continue;
        }
        let spot_market = spot_market_map.get_ref(&spot_position.market_index)?;
        safest_tier_spot_liablity = min(safest_tier_spot_liablity, spot_market.asset_tier);
    }

    for market_position in user.perp_positions.iter() {
        if market_position.is_available() {
            continue;
        }
        let market = &perp_market_map.get_ref(&market_position.market_index)?;
        safest_tier_perp_liablity = min(safest_tier_perp_liablity, market.contract_tier);
    }

    Ok((safest_tier_spot_liablity, safest_tier_perp_liablity))
}

pub fn calculate_margin_requirement_and_total_collateral_and_liability_info(
    user: &User,
    perp_market_map: &PerpMarketMap,
    spot_market_map: &SpotMarketMap,
    oracle_map: &mut OracleMap,
    context: MarginContext,
) -> DriftResult<MarginCalculation> {
    let mut calculation = MarginCalculation::new(context);

    let user_custom_margin_ratio = if context.margin_type == MarginRequirementType::Initial {
        user.max_margin_ratio
    } else {
        0_u32
    };

    let user_pool_id = user.pool_id;
    let user_high_leverage_mode = user.is_high_leverage_mode();

    for spot_position in user.spot_positions.iter() {
        validation::position::validate_spot_position(spot_position)?;

        if spot_position.is_available() {
            continue;
        }

        let spot_market = spot_market_map.get_ref(&spot_position.market_index)?;
        let (oracle_price_data, oracle_validity) = oracle_map.get_price_data_and_validity(
            MarketType::Spot,
            spot_market.market_index,
            &spot_market.oracle,
            spot_market.historical_oracle_data.last_oracle_price_twap,
            spot_market.get_max_confidence_interval_multiplier()?,
        )?;

<<<<<<< HEAD
        validate!(
            user_pool_id == spot_market.pool_id,
            ErrorCode::InvalidPoolId,
            "user pool id ({}) == spot market pool id ({})",
            user_pool_id,
            spot_market.pool_id,
        )?;

        calculation.update_all_oracles_valid(is_oracle_valid_for_action(
            oracle_validity,
            Some(DriftAction::MarginCalc),
        )?);
=======
        let oracle_valid =
            is_oracle_valid_for_action(oracle_validity, Some(DriftAction::MarginCalc))?;
>>>>>>> 93740c9b

        let strict_oracle_price = StrictOraclePrice::new(
            oracle_price_data.price,
            spot_market
                .historical_oracle_data
                .last_oracle_price_twap_5min,
            calculation.context.strict,
        );
        strict_oracle_price.validate()?;

        if spot_market.market_index == 0 {
            let token_amount = spot_position.get_signed_token_amount(&spot_market)?;
            if token_amount == 0 {
                validate!(
                    spot_position.scaled_balance == 0,
                    ErrorCode::InvalidMarginRatio,
                    "spot_position.scaled_balance={} when token_amount={}",
                    spot_position.scaled_balance,
                    token_amount,
                )?;
            }

            calculation.update_fuel_spot_bonus(&spot_market, token_amount, &strict_oracle_price)?;

            let mut token_value =
                get_strict_token_value(token_amount, spot_market.decimals, &strict_oracle_price)?;

            match spot_position.balance_type {
                SpotBalanceType::Deposit => {
                    if calculation.context.ignore_invalid_deposit_oracles && !oracle_valid {
                        msg!(
                            "token_value set to 0 for market_index={}",
                            spot_market.market_index
                        );
                        token_value = 0;
                    }

                    calculation.add_total_collateral(token_value)?;

                    calculation.update_all_deposit_oracles_valid(oracle_valid);

                    #[cfg(feature = "drift-rs")]
                    calculation.add_spot_asset_value(token_value)?;
                }
                SpotBalanceType::Borrow => {
                    let token_value = token_value.unsigned_abs();

                    validate!(
                        token_value != 0,
                        ErrorCode::InvalidMarginRatio,
                        "token_value=0 for token_amount={} in spot market_index={}",
                        token_amount,
                        spot_market.market_index,
                    )?;

                    calculation.add_margin_requirement(
                        token_value,
                        token_value,
                        MarketIdentifier::spot(0),
                    )?;

                    calculation.add_spot_liability()?;

                    calculation.update_all_liability_oracles_valid(oracle_valid);

                    #[cfg(feature = "drift-rs")]
                    calculation.add_spot_liability_value(token_value)?;
                }
            }
        } else {
            let signed_token_amount = spot_position.get_signed_token_amount(&spot_market)?;

            calculation.update_fuel_spot_bonus(
                &spot_market,
                signed_token_amount,
                &strict_oracle_price,
            )?;

            let OrderFillSimulation {
                token_amount: worst_case_token_amount,
                orders_value: mut worst_case_orders_value,
                token_value: worst_case_token_value,
                weighted_token_value: mut worst_case_weighted_token_value,
                ..
            } = spot_position
                .get_worst_case_fill_simulation(
                    &spot_market,
                    &strict_oracle_price,
                    Some(signed_token_amount),
                    context.margin_type,
                )?
                .apply_user_custom_margin_ratio(
                    &spot_market,
                    strict_oracle_price.current,
                    user_custom_margin_ratio,
                )?;

            if worst_case_token_amount == 0 {
                validate!(
                    spot_position.scaled_balance == 0,
                    ErrorCode::InvalidMarginRatio,
                    "spot_position.scaled_balance={} when worst_case_token_amount={}",
                    spot_position.scaled_balance,
                    worst_case_token_amount,
                )?;
            }

            calculation.add_margin_requirement(
                spot_position.margin_requirement_for_open_orders()?,
                0,
                MarketIdentifier::spot(spot_market.market_index),
            )?;

            match worst_case_token_value.cmp(&0) {
                Ordering::Greater => {
                    if calculation.context.ignore_invalid_deposit_oracles && !oracle_valid {
                        msg!(
                            "worst_case_weighted_token_value set to 0 for market_index={}",
                            spot_market.market_index
                        );
                        worst_case_weighted_token_value = 0;
                    }

                    calculation
                        .add_total_collateral(worst_case_weighted_token_value.cast::<i128>()?)?;

                    calculation.update_all_deposit_oracles_valid(oracle_valid);

                    #[cfg(feature = "drift-rs")]
                    calculation.add_spot_asset_value(worst_case_token_value)?;
                }
                Ordering::Less => {
                    validate!(
                        worst_case_weighted_token_value.unsigned_abs() >= worst_case_token_value.unsigned_abs(),
                        ErrorCode::InvalidMarginRatio,
                        "weighted_token_value < abs(worst_case_token_value) in spot market_index={}",
                        spot_market.market_index,
                    )?;

                    validate!(
                        worst_case_weighted_token_value != 0,
                        ErrorCode::InvalidOracle,
                        "weighted_token_value=0 for worst_case_token_amount={} in spot market_index={}",
                        worst_case_token_amount,
                        spot_market.market_index,
                    )?;

                    calculation.add_margin_requirement(
                        worst_case_weighted_token_value.unsigned_abs(),
                        worst_case_token_value.unsigned_abs(),
                        MarketIdentifier::spot(spot_market.market_index),
                    )?;

                    calculation.add_spot_liability()?;
                    calculation.update_with_spot_isolated_liability(
                        spot_market.asset_tier == AssetTier::Isolated,
                    );

                    calculation.update_all_liability_oracles_valid(oracle_valid);

                    #[cfg(feature = "drift-rs")]
                    calculation.add_spot_liability_value(worst_case_token_value.unsigned_abs())?;
                }
                Ordering::Equal => {
                    if spot_position.has_open_order() {
                        calculation.add_spot_liability()?;
                        calculation.update_all_liability_oracles_valid(oracle_valid);
                        calculation.update_with_spot_isolated_liability(
                            spot_market.asset_tier == AssetTier::Isolated,
                        );
                    }
                }
            }

            match worst_case_orders_value.cmp(&0) {
                Ordering::Greater => {
                    if calculation.context.ignore_invalid_deposit_oracles && !oracle_valid {
                        msg!(
                            "worst_case_orders_value set to 0 for market_index={}",
                            spot_market.market_index
                        );
                        worst_case_orders_value = 0;
                    }

                    calculation.add_total_collateral(worst_case_orders_value.cast::<i128>()?)?;

                    #[cfg(feature = "drift-rs")]
                    calculation.add_spot_asset_value(worst_case_orders_value)?;
                }
                Ordering::Less => {
                    calculation.add_margin_requirement(
                        worst_case_orders_value.unsigned_abs(),
                        worst_case_orders_value.unsigned_abs(),
                        MarketIdentifier::spot(0),
                    )?;

                    #[cfg(feature = "drift-rs")]
                    calculation.add_spot_liability_value(worst_case_orders_value.unsigned_abs())?;
                }
                Ordering::Equal => {}
            }
        }
    }

    for market_position in user.perp_positions.iter() {
        if market_position.is_available() {
            continue;
        }

        let market = &perp_market_map.get_ref(&market_position.market_index)?;

        validate!(
            user_pool_id == market.pool_id,
            ErrorCode::InvalidPoolId,
            "user pool id ({}) == perp market pool id ({})",
            user_pool_id,
            market.pool_id,
        )?;

        let quote_spot_market = spot_market_map.get_ref(&market.quote_spot_market_index)?;
        let (quote_oracle_price_data, quote_oracle_validity) = oracle_map
            .get_price_data_and_validity(
                MarketType::Spot,
                quote_spot_market.market_index,
                &quote_spot_market.oracle,
                quote_spot_market
                    .historical_oracle_data
                    .last_oracle_price_twap,
                quote_spot_market.get_max_confidence_interval_multiplier()?,
            )?;

        let strict_quote_price = StrictOraclePrice::new(
            quote_oracle_price_data.price,
            quote_spot_market
                .historical_oracle_data
                .last_oracle_price_twap_5min,
            calculation.context.strict,
        );
        drop(quote_spot_market);

        let (oracle_price_data, oracle_validity) = oracle_map.get_price_data_and_validity(
            MarketType::Perp,
            market.market_index,
            &market.amm.oracle,
            market.amm.historical_oracle_data.last_oracle_price_twap,
            market.get_max_confidence_interval_multiplier()?,
        )?;

        let (
            perp_margin_requirement,
            weighted_pnl,
            worst_case_liability_value,
            open_order_margin_requirement,
            base_asset_value,
        ) = calculate_perp_position_value_and_pnl(
            market_position,
            market,
            oracle_price_data,
            &strict_quote_price,
            context.margin_type,
            user_custom_margin_ratio,
            user_high_leverage_mode,
            calculation.track_open_orders_fraction(),
        )?;

        calculation.update_fuel_perp_bonus(
            market,
            market_position,
            base_asset_value,
            oracle_price_data.price,
        )?;

        calculation.add_margin_requirement(
            perp_margin_requirement,
            worst_case_liability_value,
            MarketIdentifier::perp(market.market_index),
        )?;

        if calculation.track_open_orders_fraction() {
            calculation.add_open_orders_margin_requirement(open_order_margin_requirement)?;
        }

        calculation.add_total_collateral(weighted_pnl)?;

        #[cfg(feature = "drift-rs")]
        calculation.add_perp_liability_value(worst_case_liability_value)?;
        #[cfg(feature = "drift-rs")]
        calculation.add_perp_pnl(weighted_pnl)?;

        let has_perp_liability = market_position.base_asset_amount != 0
            || market_position.quote_asset_amount < 0
            || market_position.has_open_order()
            || market_position.is_lp();

        if has_perp_liability {
            calculation.add_perp_liability()?;
            calculation.update_with_perp_isolated_liability(
                market.contract_tier == ContractTier::Isolated,
            );
        }

        if has_perp_liability || calculation.context.margin_type != MarginRequirementType::Initial {
            calculation.update_all_liability_oracles_valid(is_oracle_valid_for_action(
                quote_oracle_validity,
                Some(DriftAction::MarginCalc),
            )?);
            calculation.update_all_liability_oracles_valid(is_oracle_valid_for_action(
                oracle_validity,
                Some(DriftAction::MarginCalc),
            )?);
        }
    }

    calculation.validate_num_spot_liabilities()?;

    Ok(calculation)
}

pub fn validate_any_isolated_tier_requirements(
    user: &User,
    calculation: MarginCalculation,
) -> DriftResult {
    if calculation.with_perp_isolated_liability && !user.is_reduce_only() {
        validate!(
            calculation.num_perp_liabilities <= 1,
            ErrorCode::IsolatedAssetTierViolation,
            "User attempting to increase perp liabilities above 1 with a isolated tier liability"
        )?;

        validate!(
            !user.is_margin_trading_enabled,
            ErrorCode::IsolatedAssetTierViolation,
            "User attempting isolated tier liability with margin trading enabled"
        )?;

        if calculation.num_spot_liabilities > 0 {
            let quote_spot_position = user.get_quote_spot_position();
            validate!(
                    (calculation.num_spot_liabilities == 1 && quote_spot_position.is_borrow()
                    ),
                    ErrorCode::IsolatedAssetTierViolation,
                    "User attempting to increase spot liabilities beyond usdc with a isolated tier liability"
                )?;
        }
    }

    if calculation.with_spot_isolated_liability && !user.is_reduce_only() {
        validate!(
            calculation.num_perp_liabilities == 0 && calculation.num_spot_liabilities == 1,
            ErrorCode::IsolatedAssetTierViolation,
            "User attempting to increase perp liabilities above 0 with a isolated tier liability"
        )?;
    }

    Ok(())
}

pub fn meets_withdraw_margin_requirement(
    user: &User,
    perp_market_map: &PerpMarketMap,
    spot_market_map: &SpotMarketMap,
    oracle_map: &mut OracleMap,
    margin_requirement_type: MarginRequirementType,
) -> DriftResult<bool> {
    let strict = margin_requirement_type == MarginRequirementType::Initial;
    let context = MarginContext::standard(margin_requirement_type)
        .strict(strict)
        .ignore_invalid_deposit_oracles(true);

    let calculation = calculate_margin_requirement_and_total_collateral_and_liability_info(
        user,
        perp_market_map,
        spot_market_map,
        oracle_map,
        context,
    )?;

    if calculation.margin_requirement > 0 || calculation.get_num_of_liabilities()? > 0 {
        validate!(
            calculation.all_liability_oracles_valid,
            ErrorCode::InvalidOracle,
            "User attempting to withdraw with outstanding liabilities when a liability oracle is invalid"
        )?;
    }

    validate_any_isolated_tier_requirements(user, calculation)?;

    validate!(
        calculation.meets_margin_requirement(),
        ErrorCode::InsufficientCollateral,
        "User attempting to withdraw where total_collateral {} is below initial_margin_requirement {}",
        calculation.total_collateral,
        calculation.margin_requirement
    )?;

    Ok(true)
}

pub fn meets_place_order_margin_requirement(
    user: &User,
    perp_market_map: &PerpMarketMap,
    spot_market_map: &SpotMarketMap,
    oracle_map: &mut OracleMap,
    risk_increasing: bool,
) -> DriftResult {
    let margin_type = if risk_increasing {
        MarginRequirementType::Initial
    } else {
        MarginRequirementType::Maintenance
    };
    let context = MarginContext::standard(margin_type).strict(true);

    let calculation = calculate_margin_requirement_and_total_collateral_and_liability_info(
        user,
        perp_market_map,
        spot_market_map,
        oracle_map,
        context,
    )?;

    if !calculation.meets_margin_requirement() {
        msg!(
            "total_collateral={}, margin_requirement={} margin type = {:?}",
            calculation.total_collateral,
            calculation.margin_requirement,
            margin_type
        );
        return Err(ErrorCode::InsufficientCollateral);
    }

    validate_any_isolated_tier_requirements(user, calculation)?;

    Ok(())
}

pub fn meets_initial_margin_requirement(
    user: &User,
    perp_market_map: &PerpMarketMap,
    spot_market_map: &SpotMarketMap,
    oracle_map: &mut OracleMap,
) -> DriftResult<bool> {
    calculate_margin_requirement_and_total_collateral_and_liability_info(
        user,
        perp_market_map,
        spot_market_map,
        oracle_map,
        MarginContext::standard(MarginRequirementType::Initial),
    )
    .map(|calc| calc.meets_margin_requirement())
}

pub fn meets_settle_pnl_maintenance_margin_requirement(
    user: &User,
    perp_market_map: &PerpMarketMap,
    spot_market_map: &SpotMarketMap,
    oracle_map: &mut OracleMap,
) -> DriftResult<bool> {
    calculate_margin_requirement_and_total_collateral_and_liability_info(
        user,
        perp_market_map,
        spot_market_map,
        oracle_map,
        MarginContext::standard(MarginRequirementType::Maintenance).strict(true),
    )
    .map(|calc| calc.meets_margin_requirement())
}

pub fn meets_maintenance_margin_requirement(
    user: &User,
    perp_market_map: &PerpMarketMap,
    spot_market_map: &SpotMarketMap,
    oracle_map: &mut OracleMap,
) -> DriftResult<bool> {
    calculate_margin_requirement_and_total_collateral_and_liability_info(
        user,
        perp_market_map,
        spot_market_map,
        oracle_map,
        MarginContext::standard(MarginRequirementType::Maintenance),
    )
    .map(|calc| calc.meets_margin_requirement())
}

pub fn calculate_max_withdrawable_amount(
    market_index: u16,
    user: &User,
    perp_market_map: &PerpMarketMap,
    spot_market_map: &SpotMarketMap,
    oracle_map: &mut OracleMap,
) -> DriftResult<u64> {
    let calculation = calculate_margin_requirement_and_total_collateral_and_liability_info(
        user,
        perp_market_map,
        spot_market_map,
        oracle_map,
        MarginContext::standard(MarginRequirementType::Initial),
    )?;

    let spot_market = &mut spot_market_map.get_ref(&market_index)?;

    let token_amount = user
        .get_spot_position(market_index)?
        .get_token_amount(spot_market)?;

    let oracle_price = oracle_map.get_price_data(&spot_market.oracle)?.price;

    let asset_weight = spot_market.get_asset_weight(
        token_amount,
        oracle_price,
        &MarginRequirementType::Initial,
    )?;

    if asset_weight == 0 {
        return Ok(u64::MAX);
    }

    if calculation.get_num_of_liabilities()? == 0 {
        // user has small dust deposit and no liabilities
        // so return early with user tokens amount
        return token_amount.cast();
    }

    let free_collateral = calculation.get_free_collateral()?;

    let precision_increase = 10u128.pow(spot_market.decimals - 6);

    free_collateral
        .safe_mul(MARGIN_PRECISION_U128)?
        .safe_div(asset_weight.cast()?)?
        .safe_mul(PRICE_PRECISION)?
        .safe_div(oracle_price.cast()?)?
        .safe_mul(precision_increase)?
        .cast()
}

pub fn validate_spot_margin_trading(
    user: &User,
    perp_market_map: &PerpMarketMap,
    spot_market_map: &SpotMarketMap,
    oracle_map: &mut OracleMap,
) -> DriftResult {
    if user.is_margin_trading_enabled {
        for perp_position in &user.perp_positions {
            if !perp_position.is_available() {
                let perp_market = perp_market_map.get_ref(&perp_position.market_index)?;

                validate!(
                    perp_market.contract_tier != ContractTier::Isolated,
                    ErrorCode::IsolatedAssetTierViolation,
                    "Isolated perpetual market = {} doesn't allow margin trading",
                    perp_market.market_index
                )?;
            }
        }

        return Ok(());
    }

    let mut total_open_bids_value = 0_i128;
    for spot_position in &user.spot_positions {
        let asks = spot_position.open_asks;
        if asks < 0 {
            let spot_market = spot_market_map.get_ref(&spot_position.market_index)?;
            let signed_token_amount = spot_position.get_signed_token_amount(&spot_market)?;
            // The user can have:
            // 1. no open asks with an existing short
            // 2. open asks with a larger existing long
            validate!(
                signed_token_amount.safe_add(asks.cast()?)? >= 0,
                ErrorCode::MarginTradingDisabled,
                "Open asks can lead to increased borrow in spot market {}",
                spot_position.market_index
            )?;
        }

        let bids = spot_position.open_bids;
        if bids > 0 {
            let spot_market = spot_market_map.get_ref(&spot_position.market_index)?;
            let oracle_price_data = oracle_map.get_price_data(&spot_market.oracle)?;
            let open_bids_value =
                get_token_value(-bids as i128, spot_market.decimals, oracle_price_data.price)?;

            total_open_bids_value = total_open_bids_value.safe_add(open_bids_value)?;
        }
    }

    let mut quote_token_amount = 0_i128;
    let quote_spot_position = user.get_quote_spot_position();
    if !quote_spot_position.is_available() {
        let quote_spot_market = spot_market_map.get_quote_spot_market()?;
        quote_token_amount = quote_spot_position.get_signed_token_amount(&quote_spot_market)?;
    }

    // The user can have open bids if their value is less than existing quote token amount
    validate!(
        total_open_bids_value == 0 || quote_token_amount.safe_add(total_open_bids_value)? >= 0,
        ErrorCode::MarginTradingDisabled,
        "Open bids leads to increased borrow for spot market 0"
    )?;

    Ok(())
}

pub fn calculate_user_equity(
    user: &User,
    perp_market_map: &PerpMarketMap,
    spot_market_map: &SpotMarketMap,
    oracle_map: &mut OracleMap,
) -> DriftResult<(i128, bool)> {
    let mut net_usd_value: i128 = 0;
    let mut all_oracles_valid = true;

    for spot_position in user.spot_positions.iter() {
        if spot_position.is_available() {
            continue;
        }

        let spot_market = spot_market_map.get_ref(&spot_position.market_index)?;
        let (oracle_price_data, oracle_validity) = oracle_map.get_price_data_and_validity(
            MarketType::Spot,
            spot_market.market_index,
            &spot_market.oracle,
            spot_market.historical_oracle_data.last_oracle_price_twap,
            spot_market.get_max_confidence_interval_multiplier()?,
        )?;
        all_oracles_valid &=
            is_oracle_valid_for_action(oracle_validity, Some(DriftAction::MarginCalc))?;

        let token_amount = spot_position.get_signed_token_amount(&spot_market)?;
        let oracle_price = oracle_price_data.price;
        let token_value = get_token_value(token_amount, spot_market.decimals, oracle_price)?;

        net_usd_value = net_usd_value.safe_add(token_value)?;
    }

    for market_position in user.perp_positions.iter() {
        if market_position.is_available() {
            continue;
        }

        let market = &perp_market_map.get_ref(&market_position.market_index)?;

        let quote_oracle_price = {
            let quote_spot_market = spot_market_map.get_ref(&market.quote_spot_market_index)?;
            let (quote_oracle_price_data, quote_oracle_validity) = oracle_map
                .get_price_data_and_validity(
                    MarketType::Spot,
                    quote_spot_market.market_index,
                    &quote_spot_market.oracle,
                    quote_spot_market
                        .historical_oracle_data
                        .last_oracle_price_twap,
                    quote_spot_market.get_max_confidence_interval_multiplier()?,
                )?;

            all_oracles_valid &=
                is_oracle_valid_for_action(quote_oracle_validity, Some(DriftAction::MarginCalc))?;

            quote_oracle_price_data.price
        };

        let (oracle_price_data, oracle_validity) = oracle_map.get_price_data_and_validity(
            MarketType::Perp,
            market.market_index,
            &market.amm.oracle,
            market.amm.historical_oracle_data.last_oracle_price_twap,
            market.get_max_confidence_interval_multiplier()?,
        )?;

        all_oracles_valid &=
            is_oracle_valid_for_action(oracle_validity, Some(DriftAction::MarginCalc))?;

        let valuation_price = if market.status == MarketStatus::Settlement {
            market.expiry_price
        } else {
            oracle_price_data.price
        };

        let unrealized_funding = calculate_funding_payment(
            if market_position.base_asset_amount > 0 {
                market.amm.cumulative_funding_rate_long
            } else {
                market.amm.cumulative_funding_rate_short
            },
            market_position,
        )?;

        let market_position =
            market_position.simulate_settled_lp_position(market, valuation_price)?;

        let (_, unrealized_pnl) = calculate_base_asset_value_and_pnl_with_oracle_price(
            &market_position,
            valuation_price,
        )?;

        let pnl = unrealized_pnl.safe_add(unrealized_funding.cast()?)?;

        let pnl_value = pnl
            .safe_mul(quote_oracle_price.cast()?)?
            .safe_div(PRICE_PRECISION_I128)?;

        net_usd_value = net_usd_value.safe_add(pnl_value)?;
    }

    Ok((net_usd_value, all_oracles_valid))
}<|MERGE_RESOLUTION|>--- conflicted
+++ resolved
@@ -266,7 +266,6 @@
             spot_market.get_max_confidence_interval_multiplier()?,
         )?;
 
-<<<<<<< HEAD
         validate!(
             user_pool_id == spot_market.pool_id,
             ErrorCode::InvalidPoolId,
@@ -275,14 +274,8 @@
             spot_market.pool_id,
         )?;
 
-        calculation.update_all_oracles_valid(is_oracle_valid_for_action(
-            oracle_validity,
-            Some(DriftAction::MarginCalc),
-        )?);
-=======
         let oracle_valid =
             is_oracle_valid_for_action(oracle_validity, Some(DriftAction::MarginCalc))?;
->>>>>>> 93740c9b
 
         let strict_oracle_price = StrictOraclePrice::new(
             oracle_price_data.price,
