use borsh::{BorshDeserialize, BorshSerialize};

use crate::error::{DriftResult, ErrorCode};
use crate::math::amm;
use crate::math::casting::Cast;
use crate::math::constants::BID_ASK_SPREAD_PRECISION;
use crate::math::safe_math::SafeMath;

use crate::state::oracle::{OraclePriceData, OracleSource};
use crate::state::paused_operations::PerpOperation;
use crate::state::perp_market::PerpMarket;
use crate::state::state::{OracleGuardRails, ValidityGuardRails};
use crate::state::user::MarketType;
use std::fmt;

#[cfg(test)]
mod tests;

// ordered by "severity"
#[derive(Clone, Copy, BorshSerialize, BorshDeserialize, PartialEq, Debug, Eq, Default)]
pub enum OracleValidity {
    NonPositive,
    TooVolatile,
    TooUncertain,
    StaleForMargin,
    InsufficientDataPoints,
    StaleForAMM,
    #[default]
    Valid,
}

impl OracleValidity {
    pub fn get_error_code(&self) -> ErrorCode {
        match self {
            OracleValidity::NonPositive => ErrorCode::OracleNonPositive,
            OracleValidity::TooVolatile => ErrorCode::OracleTooVolatile,
            OracleValidity::TooUncertain => ErrorCode::OracleTooUncertain,
            OracleValidity::StaleForMargin => ErrorCode::OracleStaleForMargin,
            OracleValidity::InsufficientDataPoints => ErrorCode::OracleInsufficientDataPoints,
            OracleValidity::StaleForAMM => ErrorCode::OracleStaleForAMM,
            OracleValidity::Valid => unreachable!(),
        }
    }
}

impl fmt::Display for OracleValidity {
    fn fmt(&self, f: &mut fmt::Formatter<'_>) -> fmt::Result {
        match self {
            OracleValidity::NonPositive => write!(f, "NonPositive"),
            OracleValidity::TooVolatile => write!(f, "TooVolatile"),
            OracleValidity::TooUncertain => write!(f, "TooUncertain"),
            OracleValidity::StaleForMargin => write!(f, "StaleForMargin"),
            OracleValidity::InsufficientDataPoints => write!(f, "InsufficientDataPoints"),
            OracleValidity::StaleForAMM => write!(f, "StaleForAMM"),
            OracleValidity::Valid => write!(f, "Valid"),
        }
    }
}

#[derive(Clone, Copy, BorshSerialize, BorshDeserialize, PartialEq, Debug, Eq)]
pub enum DriftAction {
    UpdateFunding,
    SettlePnl,
    TriggerOrder,
    FillOrderMatch,
    FillOrderAmm,
    Liquidate,
    MarginCalc,
    UpdateTwap,
    UpdateAMMCurve,
    OracleOrderPrice,
    UseMMOraclePrice,
    UpdateLpConstituentTargetBase,
    UpdateLpPoolAum,
    LpPoolSwap,
}

pub fn is_oracle_valid_for_action(
    oracle_validity: OracleValidity,
    action: Option<DriftAction>,
) -> DriftResult<bool> {
    let is_ok = match action {
        Some(action) => match action {
            DriftAction::FillOrderAmm => {
                matches!(oracle_validity, OracleValidity::Valid)
            }
            // relax oracle staleness, later checks for sufficiently recent amm slot update for funding update
            DriftAction::UpdateFunding => {
                matches!(
                    oracle_validity,
                    OracleValidity::Valid
                        | OracleValidity::StaleForAMM
                        | OracleValidity::InsufficientDataPoints
                        | OracleValidity::StaleForMargin
                )
            }
            DriftAction::OracleOrderPrice => {
                matches!(
                    oracle_validity,
                    OracleValidity::Valid
                        | OracleValidity::StaleForAMM
                        | OracleValidity::InsufficientDataPoints
                )
            }
            DriftAction::MarginCalc => !matches!(
                oracle_validity,
                OracleValidity::NonPositive
                    | OracleValidity::TooVolatile
                    | OracleValidity::TooUncertain
                    | OracleValidity::StaleForMargin
            ),
            DriftAction::TriggerOrder => !matches!(
                oracle_validity,
                OracleValidity::NonPositive | OracleValidity::TooVolatile
            ),
            DriftAction::SettlePnl => matches!(
                oracle_validity,
                OracleValidity::Valid
                    | OracleValidity::StaleForAMM
                    | OracleValidity::InsufficientDataPoints
                    | OracleValidity::StaleForMargin
            ),
            DriftAction::FillOrderMatch => !matches!(
                oracle_validity,
                OracleValidity::NonPositive
                    | OracleValidity::TooVolatile
                    | OracleValidity::TooUncertain
            ),
            DriftAction::Liquidate => !matches!(
                oracle_validity,
                OracleValidity::NonPositive | OracleValidity::TooVolatile
            ),
            DriftAction::UpdateTwap => !matches!(oracle_validity, OracleValidity::NonPositive),
            DriftAction::UpdateAMMCurve => !matches!(oracle_validity, OracleValidity::NonPositive),
<<<<<<< HEAD
            DriftAction::UpdateLpConstituentTargetBase | DriftAction::UpdateLpPoolAum => {
                !matches!(oracle_validity, OracleValidity::NonPositive)
            }
            DriftAction::LpPoolSwap => !matches!(
                oracle_validity,
                OracleValidity::NonPositive | OracleValidity::InsufficientDataPoints
=======
            DriftAction::UseMMOraclePrice => !matches!(
                oracle_validity,
                OracleValidity::NonPositive | OracleValidity::TooVolatile,
>>>>>>> 55885746
            ),
        },
        None => {
            matches!(oracle_validity, OracleValidity::Valid)
        }
    };

    Ok(is_ok)
}

pub fn block_operation(
    market: &PerpMarket,
    oracle_price_data: &OraclePriceData,
    guard_rails: &OracleGuardRails,
    reserve_price: u64,
    slot: u64,
) -> DriftResult<bool> {
    let OracleStatus {
        oracle_validity,
        mark_too_divergent: is_oracle_mark_too_divergent,
        oracle_reserve_price_spread_pct: _,
        ..
    } = get_oracle_status(market, oracle_price_data, guard_rails, reserve_price)?;
    let is_oracle_valid =
        is_oracle_valid_for_action(oracle_validity, Some(DriftAction::UpdateFunding))?;

    let slots_since_amm_update = slot.saturating_sub(market.amm.last_update_slot);

    let funding_paused_on_market = market.is_operation_paused(PerpOperation::UpdateFunding);

    // block if amm hasnt been updated since over half the funding period (assuming slot ~= 500ms)
    let block = slots_since_amm_update > market.amm.funding_period.cast()?
        || !is_oracle_valid
        || is_oracle_mark_too_divergent
        || funding_paused_on_market;
    Ok(block)
}

#[derive(Default, Clone, Copy, Debug)]
pub struct OracleStatus {
    pub price_data: OraclePriceData,
    pub oracle_reserve_price_spread_pct: i64,
    pub mark_too_divergent: bool,
    pub oracle_validity: OracleValidity,
}

pub fn get_oracle_status(
    market: &PerpMarket,
    oracle_price_data: &OraclePriceData,
    guard_rails: &OracleGuardRails,
    reserve_price: u64,
) -> DriftResult<OracleStatus> {
    let oracle_validity = oracle_validity(
        MarketType::Perp,
        market.market_index,
        market.amm.historical_oracle_data.last_oracle_price_twap,
        oracle_price_data,
        &guard_rails.validity,
        market.get_max_confidence_interval_multiplier()?,
        &market.amm.oracle_source,
        LogMode::None,
        0,
    )?;
    let oracle_reserve_price_spread_pct =
        amm::calculate_oracle_twap_5min_price_spread_pct(&market.amm, reserve_price)?;
    let is_oracle_mark_too_divergent = amm::is_oracle_mark_too_divergent(
        oracle_reserve_price_spread_pct,
        &guard_rails.price_divergence,
    )?;

    Ok(OracleStatus {
        price_data: *oracle_price_data,
        oracle_reserve_price_spread_pct,
        mark_too_divergent: is_oracle_mark_too_divergent,
        oracle_validity,
    })
}

#[derive(Debug, Clone, Copy, PartialEq, Eq)]
pub enum LogMode {
    None,
    ExchangeOracle,
    MMOracle,
    SafeMMOracle,
}

pub fn oracle_validity(
    market_type: MarketType,
    market_index: u16,
    last_oracle_twap: i64,
    oracle_price_data: &OraclePriceData,
    valid_oracle_guard_rails: &ValidityGuardRails,
    max_confidence_interval_multiplier: u64,
    oracle_source: &OracleSource,
    log_mode: LogMode,
    slots_before_stale_for_amm_override: i8,
) -> DriftResult<OracleValidity> {
    let OraclePriceData {
        price: oracle_price,
        confidence: oracle_conf,
        delay: oracle_delay,
        has_sufficient_number_of_data_points,
        ..
    } = *oracle_price_data;

    if oracle_price <= 0 {
        // Return early so we dont panic with math errors later
        if log_validity {
            crate::msg!(
                "Invalid {} {} Oracle: Non-positive (oracle_price <=0)",
                market_type,
                market_index
            );
        }
        return Ok(OracleValidity::NonPositive);
    }

    let is_oracle_price_too_volatile = (oracle_price.max(last_oracle_twap))
        .safe_div(last_oracle_twap.min(oracle_price).max(1))?
        .gt(&valid_oracle_guard_rails.too_volatile_ratio);

    let conf_pct_of_price = oracle_conf
        .safe_mul(BID_ASK_SPREAD_PRECISION)?
        .safe_div(oracle_price.cast()?)?;

    // TooUncertain
    let is_conf_too_large = conf_pct_of_price.gt(&valid_oracle_guard_rails
        .confidence_interval_max_size
        .safe_mul(max_confidence_interval_multiplier)?);

    let is_stale_for_amm = if slots_before_stale_for_amm_override != 0 {
        oracle_delay.gt(&slots_before_stale_for_amm_override.max(0).cast()?)
    } else {
        oracle_delay.gt(&valid_oracle_guard_rails.slots_before_stale_for_amm)
    };

    let is_stale_for_margin = if matches!(
        oracle_source,
        OracleSource::PythStableCoinPull | OracleSource::PythStableCoin
    ) {
        oracle_delay.gt(&(valid_oracle_guard_rails
            .slots_before_stale_for_margin
            .saturating_mul(3)))
    } else {
        oracle_delay.gt(&valid_oracle_guard_rails.slots_before_stale_for_margin)
    };

    let oracle_validity = if is_oracle_price_too_volatile {
        OracleValidity::TooVolatile
    } else if is_conf_too_large {
        OracleValidity::TooUncertain
    } else if is_stale_for_margin {
        OracleValidity::StaleForMargin
    } else if !has_sufficient_number_of_data_points {
        OracleValidity::InsufficientDataPoints
    } else if is_stale_for_amm {
        OracleValidity::StaleForAMM
    } else {
        OracleValidity::Valid
    };

    if log_mode != LogMode::None {
        let oracle_type = if log_mode == LogMode::ExchangeOracle {
            "Exchange"
        } else if log_mode == LogMode::SafeMMOracle {
            "SafeMM"
        } else {
            "MM"
        };
        if !has_sufficient_number_of_data_points {
            crate::msg!(
                "Invalid {} {} {} Oracle: Insufficient Data Points",
                market_type,
                market_index,
                oracle_type
            );
        }

<<<<<<< HEAD
=======
        if is_oracle_price_nonpositive {
            crate::msg!(
                "Invalid {} {} {} Oracle: Non-positive (oracle_price <=0)",
                market_type,
                market_index,
                oracle_type
            );
        }

>>>>>>> 55885746
        if is_oracle_price_too_volatile {
            crate::msg!(
                "Invalid {} {} {} Oracle: Too Volatile (last_oracle_price_twap={:?} vs oracle_price={:?})",
                market_type,
                market_index,
                oracle_type,
                last_oracle_twap,
                oracle_price,
            );
        }

        if is_conf_too_large {
            crate::msg!(
                "Invalid {} {} {} Oracle: Confidence Too Large (is_conf_too_large={:?})",
                market_type,
                market_index,
                oracle_type,
                conf_pct_of_price
            );
        }

        if is_stale_for_amm || is_stale_for_margin {
            crate::msg!(
                "Invalid {} {} {} Oracle: Stale (oracle_delay={:?})",
                market_type,
                market_index,
                oracle_type,
                oracle_delay
            );
        }
    }

    Ok(oracle_validity)
}<|MERGE_RESOLUTION|>--- conflicted
+++ resolved
@@ -132,18 +132,16 @@
             ),
             DriftAction::UpdateTwap => !matches!(oracle_validity, OracleValidity::NonPositive),
             DriftAction::UpdateAMMCurve => !matches!(oracle_validity, OracleValidity::NonPositive),
-<<<<<<< HEAD
+            DriftAction::UseMMOraclePrice => !matches!(
+                oracle_validity,
+                OracleValidity::NonPositive | OracleValidity::TooVolatile,
+            ),
             DriftAction::UpdateLpConstituentTargetBase | DriftAction::UpdateLpPoolAum => {
                 !matches!(oracle_validity, OracleValidity::NonPositive)
             }
             DriftAction::LpPoolSwap => !matches!(
                 oracle_validity,
                 OracleValidity::NonPositive | OracleValidity::InsufficientDataPoints
-=======
-            DriftAction::UseMMOraclePrice => !matches!(
-                oracle_validity,
-                OracleValidity::NonPositive | OracleValidity::TooVolatile,
->>>>>>> 55885746
             ),
         },
         None => {
@@ -249,17 +247,7 @@
         ..
     } = *oracle_price_data;
 
-    if oracle_price <= 0 {
-        // Return early so we dont panic with math errors later
-        if log_validity {
-            crate::msg!(
-                "Invalid {} {} Oracle: Non-positive (oracle_price <=0)",
-                market_type,
-                market_index
-            );
-        }
-        return Ok(OracleValidity::NonPositive);
-    }
+    let is_oracle_price_nonpositive = oracle_price <= 0;
 
     let is_oracle_price_too_volatile = (oracle_price.max(last_oracle_twap))
         .safe_div(last_oracle_twap.min(oracle_price).max(1))?
@@ -322,8 +310,6 @@
             );
         }
 
-<<<<<<< HEAD
-=======
         if is_oracle_price_nonpositive {
             crate::msg!(
                 "Invalid {} {} {} Oracle: Non-positive (oracle_price <=0)",
@@ -333,7 +319,6 @@
             );
         }
 
->>>>>>> 55885746
         if is_oracle_price_too_volatile {
             crate::msg!(
                 "Invalid {} {} {} Oracle: Too Volatile (last_oracle_price_twap={:?} vs oracle_price={:?})",
