--- conflicted
+++ resolved
@@ -150,15 +150,8 @@
     taker_base_asset_amount: u64,
     maker_base_asset_amount: u64,
     taker_has_limit_price: bool,
-<<<<<<< HEAD
-) -> DriftResult<(u64, AMMLiquiditySplit)> {
-    let mut jit_base_asset_amount: u64 = 0;
-    let liquidity_split: AMMLiquiditySplit = AMMLiquiditySplit::ProtocolOwned;
-
-=======
 ) -> DriftResult<u64> {
     let mut jit_base_asset_amount: u64 = 0;
->>>>>>> 1e129e32
     // taker has_limit_price = false means (limit price = 0 AND auction is complete) so
     // market order will always land and fill on amm next round
     let amm_will_fill_next_round: bool =
@@ -177,10 +170,6 @@
             maker_price,
             valid_oracle_price,
             taker_direction,
-<<<<<<< HEAD
-            liquidity_split,
-=======
->>>>>>> 1e129e32
         )?;
     }
 
