--- conflicted
+++ resolved
@@ -1719,7 +1719,14 @@
         handle_update_protected_maker_mode_config(ctx, max_users, reduce_only, current_users)
     }
 
-<<<<<<< HEAD
+    pub fn admin_deposit<'c: 'info, 'info>(
+        ctx: Context<'_, '_, 'c, 'info, AdminDeposit<'info>>,
+        market_index: u16,
+        amount: u64,
+    ) -> Result<()> {
+        handle_admin_deposit(ctx, market_index, amount)
+    }
+
     pub fn initialize_constituent(
         ctx: Context<InitializeConstituent>,
         lp_pool_name: [u8; 32],
@@ -1808,14 +1815,6 @@
             in_amount,
             min_out_amount,
         )
-=======
-    pub fn admin_deposit<'c: 'info, 'info>(
-        ctx: Context<'_, '_, 'c, 'info, AdminDeposit<'info>>,
-        market_index: u16,
-        amount: u64,
-    ) -> Result<()> {
-        handle_admin_deposit(ctx, market_index, amount)
->>>>>>> 69f0fe0d
     }
 }
 
