--- conflicted
+++ resolved
@@ -370,8 +370,6 @@
         handle_settle_pnl(ctx, market_index)
     }
 
-<<<<<<< HEAD
-=======
     pub fn settle_multiple_pnls<'c: 'info, 'info>(
         ctx: Context<'_, '_, 'c, 'info, SettlePNL>,
         market_indexes: Vec<u16>,
@@ -380,7 +378,6 @@
         handle_settle_multiple_pnls(ctx, market_indexes, mode)
     }
 
->>>>>>> 05800d8a
     pub fn settle_funding_payment<'c: 'info, 'info>(
         ctx: Context<'_, '_, 'c, 'info, SettleFunding>,
     ) -> Result<()> {
