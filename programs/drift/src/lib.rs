--- conflicted
+++ resolved
@@ -373,17 +373,16 @@
         handle_update_user_idle(ctx)
     }
 
-<<<<<<< HEAD
     pub fn disable_user_high_leverage_mode<'c: 'info, 'info>(
         ctx: Context<'_, '_, 'c, 'info, DisableUserHighLeverageMode<'info>>,
     ) -> Result<()> {
         handle_disable_user_high_leverage_mode(ctx)
-=======
+    }
+
     pub fn update_user_fuel_bonus<'c: 'info, 'info>(
         ctx: Context<'_, '_, 'c, 'info, UpdateUserFuelBonus<'info>>,
     ) -> Result<()> {
         handle_update_user_fuel_bonus(ctx)
->>>>>>> 23713d4b
     }
 
     pub fn update_user_open_orders_count(ctx: Context<UpdateUserIdle>) -> Result<()> {
