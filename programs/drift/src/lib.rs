--- conflicted
+++ resolved
@@ -1871,7 +1871,55 @@
         handle_update_feature_bit_flags_median_trigger_price(ctx, enable)
     }
 
-<<<<<<< HEAD
+    // pub fn update_feature_bit_flags_builder_referral(
+    //     ctx: Context<HotAdminUpdateState>,
+    //     enable: bool,
+    // ) -> Result<()> {
+    //     handle_update_feature_bit_flags_builder_referral(ctx, enable)
+    // }
+
+    pub fn update_feature_bit_flags_builder_codes(
+        ctx: Context<HotAdminUpdateState>,
+        enable: bool,
+    ) -> Result<()> {
+        handle_update_feature_bit_flags_builder_codes(ctx, enable)
+    }
+
+    pub fn initialize_revenue_share<'c: 'info, 'info>(
+        ctx: Context<'_, '_, 'c, 'info, InitializeRevenueShare<'info>>,
+    ) -> Result<()> {
+        handle_initialize_revenue_share(ctx)
+    }
+
+    pub fn initialize_revenue_share_escrow<'c: 'info, 'info>(
+        ctx: Context<'_, '_, 'c, 'info, InitializeRevenueShareEscrow<'info>>,
+        num_orders: u16,
+    ) -> Result<()> {
+        handle_initialize_revenue_share_escrow(ctx, num_orders)
+    }
+
+    // pub fn migrate_referrer<'c: 'info, 'info>(
+    //     ctx: Context<'_, '_, 'c, 'info, MigrateReferrer<'info>>,
+    // ) -> Result<()> {
+    //     handle_migrate_referrer(ctx)
+    // }
+
+    pub fn resize_revenue_share_escrow_orders<'c: 'info, 'info>(
+        ctx: Context<'_, '_, 'c, 'info, ResizeRevenueShareEscrowOrders<'info>>,
+        num_orders: u16,
+    ) -> Result<()> {
+        handle_resize_revenue_share_escrow_orders(ctx, num_orders)
+    }
+
+    pub fn change_approved_builder<'c: 'info, 'info>(
+        ctx: Context<'_, '_, 'c, 'info, ChangeApprovedBuilder<'info>>,
+        builder: Pubkey,
+        max_fee_bps: u16,
+        add: bool,
+    ) -> Result<()> {
+        handle_change_approved_builder(ctx, builder, max_fee_bps, add)
+    }
+
     pub fn update_feature_bit_flags_settle_lp_pool(
         ctx: Context<HotAdminUpdateState>,
         enable: bool,
@@ -2127,55 +2175,6 @@
         ctx: Context<'_, '_, 'c, 'info, SettleAmmPnlToLp<'info>>,
     ) -> Result<()> {
         handle_settle_perp_to_lp_pool(ctx)
-=======
-    // pub fn update_feature_bit_flags_builder_referral(
-    //     ctx: Context<HotAdminUpdateState>,
-    //     enable: bool,
-    // ) -> Result<()> {
-    //     handle_update_feature_bit_flags_builder_referral(ctx, enable)
-    // }
-
-    pub fn update_feature_bit_flags_builder_codes(
-        ctx: Context<HotAdminUpdateState>,
-        enable: bool,
-    ) -> Result<()> {
-        handle_update_feature_bit_flags_builder_codes(ctx, enable)
-    }
-
-    pub fn initialize_revenue_share<'c: 'info, 'info>(
-        ctx: Context<'_, '_, 'c, 'info, InitializeRevenueShare<'info>>,
-    ) -> Result<()> {
-        handle_initialize_revenue_share(ctx)
-    }
-
-    pub fn initialize_revenue_share_escrow<'c: 'info, 'info>(
-        ctx: Context<'_, '_, 'c, 'info, InitializeRevenueShareEscrow<'info>>,
-        num_orders: u16,
-    ) -> Result<()> {
-        handle_initialize_revenue_share_escrow(ctx, num_orders)
-    }
-
-    // pub fn migrate_referrer<'c: 'info, 'info>(
-    //     ctx: Context<'_, '_, 'c, 'info, MigrateReferrer<'info>>,
-    // ) -> Result<()> {
-    //     handle_migrate_referrer(ctx)
-    // }
-
-    pub fn resize_revenue_share_escrow_orders<'c: 'info, 'info>(
-        ctx: Context<'_, '_, 'c, 'info, ResizeRevenueShareEscrowOrders<'info>>,
-        num_orders: u16,
-    ) -> Result<()> {
-        handle_resize_revenue_share_escrow_orders(ctx, num_orders)
-    }
-
-    pub fn change_approved_builder<'c: 'info, 'info>(
-        ctx: Context<'_, '_, 'c, 'info, ChangeApprovedBuilder<'info>>,
-        builder: Pubkey,
-        max_fee_bps: u16,
-        add: bool,
-    ) -> Result<()> {
-        handle_change_approved_builder(ctx, builder, max_fee_bps, add)
->>>>>>> f1a1c712
     }
 }
 
