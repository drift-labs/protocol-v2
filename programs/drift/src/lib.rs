#![allow(clippy::too_many_arguments)]
#![allow(clippy::bool_assert_comparison)]
#![allow(clippy::comparison_chain)]

use anchor_lang::prelude::*;

use instructions::*;
#[cfg(test)]
use math::amm;
use math::{bn, constants::*};
use state::oracle::OracleSource;

use crate::controller::position::PositionDirection;
use crate::state::oracle::PrelaunchOracleParams;
use crate::state::order_params::{ModifyOrderParams, OrderParams};
use crate::state::perp_market::{ContractTier, MarketStatus};
use crate::state::settle_pnl_mode::SettlePnlMode;
use crate::state::spot_market::AssetTier;
use crate::state::spot_market::SpotFulfillmentConfigStatus;
use crate::state::state::FeeStructure;
use crate::state::state::*;
use crate::state::user::MarketType;

pub mod controller;
pub mod error;
pub mod ids;
pub mod instructions;
pub mod macros;
pub mod math;
mod signer;
pub mod state;
#[cfg(test)]
mod test_utils;
mod validation;

#[cfg(feature = "mainnet-beta")]
declare_id!("dRiftyHA39MWEi3m9aunc5MzRF1JYuBsbn6VPcn33UH");
#[cfg(not(feature = "mainnet-beta"))]
declare_id!("dRiftyHA39MWEi3m9aunc5MzRF1JYuBsbn6VPcn33UH");

#[program]
pub mod drift {
    use super::*;
    use crate::state::spot_market::SpotFulfillmentConfigStatus;

    // User Instructions

    pub fn initialize_user<'c: 'info, 'info>(
        ctx: Context<'_, '_, 'c, 'info, InitializeUser<'info>>,
        sub_account_id: u16,
        name: [u8; 32],
    ) -> Result<()> {
        handle_initialize_user(ctx, sub_account_id, name)
    }

    pub fn initialize_user_stats<'c: 'info, 'info>(
        ctx: Context<'_, '_, 'c, 'info, InitializeUserStats>,
    ) -> Result<()> {
        handle_initialize_user_stats(ctx)
    }

    pub fn initialize_referrer_name(
        ctx: Context<InitializeReferrerName>,
        name: [u8; 32],
    ) -> Result<()> {
        handle_initialize_referrer_name(ctx, name)
    }

    pub fn deposit<'c: 'info, 'info>(
        ctx: Context<'_, '_, 'c, 'info, Deposit<'info>>,
        market_index: u16,
        amount: u64,
        reduce_only: bool,
    ) -> Result<()> {
        handle_deposit(ctx, market_index, amount, reduce_only)
    }

    pub fn withdraw<'c: 'info, 'info>(
        ctx: Context<'_, '_, 'c, 'info, Withdraw<'info>>,
        market_index: u16,
        amount: u64,
        reduce_only: bool,
    ) -> anchor_lang::Result<()> {
        handle_withdraw(ctx, market_index, amount, reduce_only)
    }

    pub fn transfer_deposit<'c: 'info, 'info>(
        ctx: Context<'_, '_, 'c, 'info, TransferDeposit<'info>>,
        market_index: u16,
        amount: u64,
    ) -> anchor_lang::Result<()> {
        handle_transfer_deposit(ctx, market_index, amount)
    }

    pub fn place_perp_order<'c: 'info, 'info>(
        ctx: Context<'_, '_, 'c, 'info, PlaceOrder>,
        params: OrderParams,
    ) -> Result<()> {
        handle_place_perp_order(ctx, params)
    }

    pub fn cancel_order<'c: 'info, 'info>(
        ctx: Context<'_, '_, 'c, 'info, CancelOrder>,
        order_id: Option<u32>,
    ) -> Result<()> {
        handle_cancel_order(ctx, order_id)
    }

    pub fn cancel_order_by_user_id<'c: 'info, 'info>(
        ctx: Context<'_, '_, 'c, 'info, CancelOrder>,
        user_order_id: u8,
    ) -> Result<()> {
        handle_cancel_order_by_user_id(ctx, user_order_id)
    }

    pub fn cancel_orders<'c: 'info, 'info>(
        ctx: Context<'_, '_, 'c, 'info, CancelOrder<'info>>,
        market_type: Option<MarketType>,
        market_index: Option<u16>,
        direction: Option<PositionDirection>,
    ) -> Result<()> {
        handle_cancel_orders(ctx, market_type, market_index, direction)
    }

    pub fn cancel_orders_by_ids<'c: 'info, 'info>(
        ctx: Context<'_, '_, 'c, 'info, CancelOrder>,
        order_ids: Vec<u32>,
    ) -> Result<()> {
        handle_cancel_orders_by_ids(ctx, order_ids)
    }

    pub fn modify_order<'c: 'info, 'info>(
        ctx: Context<'_, '_, 'c, 'info, CancelOrder<'info>>,
        order_id: Option<u32>,
        modify_order_params: ModifyOrderParams,
    ) -> Result<()> {
        handle_modify_order(ctx, order_id, modify_order_params)
    }

    pub fn modify_order_by_user_id<'c: 'info, 'info>(
        ctx: Context<'_, '_, 'c, 'info, CancelOrder<'info>>,
        user_order_id: u8,
        modify_order_params: ModifyOrderParams,
    ) -> Result<()> {
        handle_modify_order_by_user_order_id(ctx, user_order_id, modify_order_params)
    }

    pub fn place_and_take_perp_order<'c: 'info, 'info>(
        ctx: Context<'_, '_, 'c, 'info, PlaceAndTake<'info>>,
        params: OrderParams,
        maker_order_id: Option<u32>,
    ) -> Result<()> {
        handle_place_and_take_perp_order(ctx, params, maker_order_id)
    }

    pub fn place_and_make_perp_order<'c: 'info, 'info>(
        ctx: Context<'_, '_, 'c, 'info, PlaceAndMake<'info>>,
        params: OrderParams,
        taker_order_id: u32,
    ) -> Result<()> {
        handle_place_and_make_perp_order(ctx, params, taker_order_id)
    }

    pub fn place_spot_order<'c: 'info, 'info>(
        ctx: Context<'_, '_, 'c, 'info, PlaceOrder>,
        params: OrderParams,
    ) -> Result<()> {
        handle_place_spot_order(ctx, params)
    }

    pub fn place_and_take_spot_order<'c: 'info, 'info>(
        ctx: Context<'_, '_, 'c, 'info, PlaceAndTake<'info>>,
        params: OrderParams,
        fulfillment_type: Option<SpotFulfillmentType>,
        maker_order_id: Option<u32>,
    ) -> Result<()> {
        handle_place_and_take_spot_order(
            ctx,
            params,
            fulfillment_type.unwrap_or(SpotFulfillmentType::Match),
            maker_order_id,
        )
    }

    pub fn place_and_make_spot_order<'c: 'info, 'info>(
        ctx: Context<'_, '_, 'c, 'info, PlaceAndMake<'info>>,
        params: OrderParams,
        taker_order_id: u32,
        fulfillment_type: Option<SpotFulfillmentType>,
    ) -> Result<()> {
        handle_place_and_make_spot_order(
            ctx,
            params,
            taker_order_id,
            fulfillment_type.unwrap_or(SpotFulfillmentType::Match),
        )
    }

    pub fn place_orders<'c: 'info, 'info>(
        ctx: Context<'_, '_, 'c, 'info, PlaceOrder>,
        params: Vec<OrderParams>,
    ) -> Result<()> {
        handle_place_orders(ctx, params)
    }

    pub fn begin_swap<'c: 'info, 'info>(
        ctx: Context<'_, '_, 'c, 'info, Swap<'info>>,
        in_market_index: u16,
        out_market_index: u16,
        amount_in: u64,
    ) -> Result<()> {
        handle_begin_swap(ctx, in_market_index, out_market_index, amount_in)
    }

    pub fn end_swap<'c: 'info, 'info>(
        ctx: Context<'_, '_, 'c, 'info, Swap<'info>>,
        in_market_index: u16,
        out_market_index: u16,
        limit_price: Option<u64>,
        reduce_only: Option<SwapReduceOnly>,
    ) -> Result<()> {
        handle_end_swap(
            ctx,
            in_market_index,
            out_market_index,
            limit_price,
            reduce_only,
        )
    }

    pub fn add_perp_lp_shares<'c: 'info, 'info>(
        ctx: Context<'_, '_, 'c, 'info, AddRemoveLiquidity<'info>>,
        n_shares: u64,
        market_index: u16,
    ) -> Result<()> {
        handle_add_perp_lp_shares(ctx, n_shares, market_index)
    }

    pub fn remove_perp_lp_shares<'c: 'info, 'info>(
        ctx: Context<'_, '_, 'c, 'info, AddRemoveLiquidity<'info>>,
        shares_to_burn: u64,
        market_index: u16,
    ) -> Result<()> {
        handle_remove_perp_lp_shares(ctx, shares_to_burn, market_index)
    }

    pub fn remove_perp_lp_shares_in_expiring_market<'c: 'info, 'info>(
        ctx: Context<'_, '_, 'c, 'info, RemoveLiquidityInExpiredMarket<'info>>,
        shares_to_burn: u64,
        market_index: u16,
    ) -> Result<()> {
        handle_remove_perp_lp_shares_in_expiring_market(ctx, shares_to_burn, market_index)
    }

    pub fn update_user_name(
        ctx: Context<UpdateUser>,
        _sub_account_id: u16,
        name: [u8; 32],
    ) -> Result<()> {
        handle_update_user_name(ctx, _sub_account_id, name)
    }

    pub fn update_user_custom_margin_ratio(
        ctx: Context<UpdateUser>,
        _sub_account_id: u16,
        margin_ratio: u32,
    ) -> Result<()> {
        handle_update_user_custom_margin_ratio(ctx, _sub_account_id, margin_ratio)
    }

    pub fn update_user_margin_trading_enabled<'c: 'info, 'info>(
        ctx: Context<'_, '_, 'c, 'info, UpdateUser<'info>>,
        _sub_account_id: u16,
        margin_trading_enabled: bool,
    ) -> Result<()> {
        handle_update_user_margin_trading_enabled(ctx, _sub_account_id, margin_trading_enabled)
    }

    pub fn update_user_delegate(
        ctx: Context<UpdateUser>,
        _sub_account_id: u16,
        delegate: Pubkey,
    ) -> Result<()> {
        handle_update_user_delegate(ctx, _sub_account_id, delegate)
    }

    pub fn update_user_reduce_only(
        ctx: Context<UpdateUser>,
        _sub_account_id: u16,
        reduce_only: bool,
    ) -> Result<()> {
        handle_update_user_reduce_only(ctx, _sub_account_id, reduce_only)
    }

    pub fn update_user_advanced_lp(
        ctx: Context<UpdateUser>,
        _sub_account_id: u16,
        advanced_lp: bool,
    ) -> Result<()> {
        handle_update_user_advanced_lp(ctx, _sub_account_id, advanced_lp)
    }

    pub fn delete_user<'c: 'info, 'info>(
        ctx: Context<'_, '_, 'c, 'info, DeleteUser>,
    ) -> Result<()> {
        handle_delete_user(ctx)
    }

    pub fn reclaim_rent(ctx: Context<ReclaimRent>) -> Result<()> {
        handle_reclaim_rent(ctx)
    }

    // Keeper Instructions

    pub fn fill_perp_order<'c: 'info, 'info>(
        ctx: Context<'_, '_, 'c, 'info, FillOrder<'info>>,
        order_id: Option<u32>,
        _maker_order_id: Option<u32>,
    ) -> Result<()> {
        handle_fill_perp_order(ctx, order_id)
    }

    pub fn revert_fill(ctx: Context<RevertFill>) -> Result<()> {
        handle_revert_fill(ctx)
    }

    pub fn fill_spot_order<'c: 'info, 'info>(
        ctx: Context<'_, '_, 'c, 'info, FillOrder<'info>>,
        order_id: Option<u32>,
        fulfillment_type: Option<SpotFulfillmentType>,
        maker_order_id: Option<u32>,
    ) -> Result<()> {
        handle_fill_spot_order(ctx, order_id, fulfillment_type, maker_order_id)
    }

    pub fn trigger_order<'c: 'info, 'info>(
        ctx: Context<'_, '_, 'c, 'info, TriggerOrder<'info>>,
        order_id: u32,
    ) -> Result<()> {
        handle_trigger_order(ctx, order_id)
    }

    pub fn force_cancel_orders<'c: 'info, 'info>(
        ctx: Context<'_, '_, 'c, 'info, ForceCancelOrder<'info>>,
    ) -> Result<()> {
        handle_force_cancel_orders(ctx)
    }

    pub fn update_user_idle<'c: 'info, 'info>(
        ctx: Context<'_, '_, 'c, 'info, UpdateUserIdle<'info>>,
    ) -> Result<()> {
        handle_update_user_idle(ctx)
    }

    pub fn update_user_open_orders_count(ctx: Context<UpdateUserIdle>) -> Result<()> {
        handle_update_user_open_orders_count(ctx)
    }

    pub fn admin_disable_update_perp_bid_ask_twap(
        ctx: Context<AdminDisableBidAskTwapUpdate>,
        disable: bool,
    ) -> Result<()> {
        handle_admin_disable_update_perp_bid_ask_twap(ctx, disable)
    }

    pub fn settle_pnl<'c: 'info, 'info>(
        ctx: Context<'_, '_, 'c, 'info, SettlePNL>,
        market_index: u16,
    ) -> Result<()> {
        handle_settle_pnl(ctx, market_index)
    }

    pub fn settle_multiple_pnls<'c: 'info, 'info>(
        ctx: Context<'_, '_, 'c, 'info, SettlePNL>,
        market_indexes: Vec<u16>,
        mode: SettlePnlMode,
    ) -> Result<()> {
        handle_settle_multiple_pnls(ctx, market_indexes, mode)
    }

    pub fn settle_funding_payment<'c: 'info, 'info>(
        ctx: Context<'_, '_, 'c, 'info, SettleFunding>,
    ) -> Result<()> {
        handle_settle_funding_payment(ctx)
    }

    pub fn settle_lp<'c: 'info, 'info>(
        ctx: Context<'_, '_, 'c, 'info, SettleLP>,
        market_index: u16,
    ) -> Result<()> {
        handle_settle_lp(ctx, market_index)
    }

    pub fn settle_expired_market<'c: 'info, 'info>(
        ctx: Context<'_, '_, 'c, 'info, UpdateAMM<'info>>,
        market_index: u16,
    ) -> Result<()> {
        handle_settle_expired_market(ctx, market_index)
    }

    pub fn liquidate_perp<'c: 'info, 'info>(
        ctx: Context<'_, '_, 'c, 'info, LiquidatePerp<'info>>,
        market_index: u16,
        liquidator_max_base_asset_amount: u64,
        limit_price: Option<u64>,
    ) -> Result<()> {
        handle_liquidate_perp(
            ctx,
            market_index,
            liquidator_max_base_asset_amount,
            limit_price,
        )
    }

    pub fn liquidate_perp_with_fill<'c: 'info, 'info>(
        ctx: Context<'_, '_, 'c, 'info, LiquidatePerp<'info>>,
        market_index: u16,
    ) -> Result<()> {
        handle_liquidate_perp_with_fill(ctx, market_index)
    }

    pub fn liquidate_spot<'c: 'info, 'info>(
        ctx: Context<'_, '_, 'c, 'info, LiquidateSpot<'info>>,
        asset_market_index: u16,
        liability_market_index: u16,
        liquidator_max_liability_transfer: u128,
        limit_price: Option<u64>, // asset/liaiblity
    ) -> Result<()> {
        handle_liquidate_spot(
            ctx,
            asset_market_index,
            liability_market_index,
            liquidator_max_liability_transfer,
            limit_price,
        )
    }

    pub fn liquidate_borrow_for_perp_pnl<'c: 'info, 'info>(
        ctx: Context<'_, '_, 'c, 'info, LiquidateBorrowForPerpPnl<'info>>,
        perp_market_index: u16,
        spot_market_index: u16,
        liquidator_max_liability_transfer: u128,
        limit_price: Option<u64>,
    ) -> Result<()> {
        handle_liquidate_borrow_for_perp_pnl(
            ctx,
            perp_market_index,
            spot_market_index,
            liquidator_max_liability_transfer,
            limit_price,
        )
    }

    pub fn liquidate_perp_pnl_for_deposit<'c: 'info, 'info>(
        ctx: Context<'_, '_, 'c, 'info, LiquidatePerpPnlForDeposit<'info>>,
        perp_market_index: u16,
        spot_market_index: u16,
        liquidator_max_pnl_transfer: u128,
        limit_price: Option<u64>,
    ) -> Result<()> {
        handle_liquidate_perp_pnl_for_deposit(
            ctx,
            perp_market_index,
            spot_market_index,
            liquidator_max_pnl_transfer,
            limit_price,
        )
    }

    pub fn resolve_perp_pnl_deficit<'c: 'info, 'info>(
        ctx: Context<'_, '_, 'c, 'info, ResolvePerpPnlDeficit<'info>>,
        spot_market_index: u16,
        perp_market_index: u16,
    ) -> Result<()> {
        handle_resolve_perp_pnl_deficit(ctx, spot_market_index, perp_market_index)
    }

    pub fn resolve_perp_bankruptcy<'c: 'info, 'info>(
        ctx: Context<'_, '_, 'c, 'info, ResolveBankruptcy<'info>>,
        quote_spot_market_index: u16,
        market_index: u16,
    ) -> Result<()> {
        handle_resolve_perp_bankruptcy(ctx, quote_spot_market_index, market_index)
    }

    pub fn resolve_spot_bankruptcy<'c: 'info, 'info>(
        ctx: Context<'_, '_, 'c, 'info, ResolveBankruptcy<'info>>,
        market_index: u16,
    ) -> Result<()> {
        handle_resolve_spot_bankruptcy(ctx, market_index)
    }

    pub fn settle_revenue_to_insurance_fund<'c: 'info, 'info>(
        ctx: Context<'_, '_, 'c, 'info, SettleRevenueToInsuranceFund<'info>>,
        spot_market_index: u16,
    ) -> Result<()> {
        handle_settle_revenue_to_insurance_fund(ctx, spot_market_index)
    }

    pub fn update_funding_rate(ctx: Context<UpdateFundingRate>, market_index: u16) -> Result<()> {
        handle_update_funding_rate(ctx, market_index)
    }

    pub fn update_prelaunch_oracle(ctx: Context<UpdatePrelaunchOracle>) -> Result<()> {
        handle_update_prelaunch_oracle(ctx)
    }

    pub fn update_perp_bid_ask_twap<'c: 'info, 'info>(
        ctx: Context<'_, '_, 'c, 'info, UpdatePerpBidAskTwap<'info>>,
    ) -> Result<()> {
        handle_update_perp_bid_ask_twap(ctx)
    }

    pub fn update_spot_market_cumulative_interest(
        ctx: Context<UpdateSpotMarketCumulativeInterest>,
    ) -> Result<()> {
        handle_update_spot_market_cumulative_interest(ctx)
    }

    pub fn update_amms<'c: 'info, 'info>(
        ctx: Context<'_, '_, 'c, 'info, UpdateAMM<'info>>,
        market_indexes: [u16; 5],
    ) -> Result<()> {
        handle_update_amms(ctx, market_indexes)
    }

    pub fn update_spot_market_expiry(
        ctx: Context<AdminUpdateSpotMarket>,
        expiry_ts: i64,
    ) -> Result<()> {
        handle_update_spot_market_expiry(ctx, expiry_ts)
    }

    pub fn update_user_quote_asset_insurance_stake(
        ctx: Context<UpdateUserQuoteAssetInsuranceStake>,
    ) -> Result<()> {
        handle_update_user_quote_asset_insurance_stake(ctx)
    }

    pub fn update_user_gov_token_insurance_stake(
        ctx: Context<UpdateUserGovTokenInsuranceStake>,
    ) -> Result<()> {
        handle_update_user_gov_token_insurance_stake(ctx)
    }

    // IF stakers

    pub fn initialize_insurance_fund_stake(
        ctx: Context<InitializeInsuranceFundStake>,
        market_index: u16,
    ) -> Result<()> {
        handle_initialize_insurance_fund_stake(ctx, market_index)
    }

    pub fn add_insurance_fund_stake<'c: 'info, 'info>(
        ctx: Context<'_, '_, 'c, 'info, AddInsuranceFundStake<'info>>,
        market_index: u16,
        amount: u64,
    ) -> Result<()> {
        handle_add_insurance_fund_stake(ctx, market_index, amount)
    }

    pub fn request_remove_insurance_fund_stake(
        ctx: Context<RequestRemoveInsuranceFundStake>,
        market_index: u16,
        amount: u64,
    ) -> Result<()> {
        handle_request_remove_insurance_fund_stake(ctx, market_index, amount)
    }

    pub fn cancel_request_remove_insurance_fund_stake(
        ctx: Context<RequestRemoveInsuranceFundStake>,
        market_index: u16,
    ) -> Result<()> {
        handle_cancel_request_remove_insurance_fund_stake(ctx, market_index)
    }

    pub fn remove_insurance_fund_stake<'c: 'info, 'info>(
        ctx: Context<'_, '_, 'c, 'info, RemoveInsuranceFundStake<'info>>,
        market_index: u16,
    ) -> Result<()> {
        handle_remove_insurance_fund_stake(ctx, market_index)
    }

    pub fn transfer_protocol_if_shares(
        ctx: Context<TransferProtocolIfShares>,
        market_index: u16,
        shares: u128,
    ) -> Result<()> {
        handle_transfer_protocol_if_shares(ctx, market_index, shares)
    }

    pub fn update_pyth_pull_oracle(
        ctx: Context<UpdatePythPullOraclePriceFeed>,
        feed_id: [u8; 32],
        params: Vec<u8>,
    ) -> Result<()> {
        handle_update_pyth_pull_oracle(ctx, feed_id, params)
    }

    pub fn post_pyth_pull_oracle_update_atomic(
        ctx: Context<PostPythPullOracleUpdateAtomic>,
        feed_id: [u8; 32],
        params: Vec<u8>,
    ) -> Result<()> {
        handle_post_pyth_pull_oracle_update_atomic(ctx, feed_id, params)
    }

    pub fn post_multi_pyth_pull_oracle_updates_atomic<'c: 'info, 'info>(
        ctx: Context<'_, '_, 'c, 'info, PostPythPullMultiOracleUpdatesAtomic<'info>>,
        params: Vec<u8>,
    ) -> Result<()> {
        handle_post_multi_pyth_pull_oracle_updates_atomic(ctx, params)
    }

    // Admin Instructions

    pub fn initialize(ctx: Context<Initialize>) -> Result<()> {
        handle_initialize(ctx)
    }

    pub fn initialize_spot_market(
        ctx: Context<InitializeSpotMarket>,
        optimal_utilization: u32,
        optimal_borrow_rate: u32,
        max_borrow_rate: u32,
        oracle_source: OracleSource,
        initial_asset_weight: u32,
        maintenance_asset_weight: u32,
        initial_liability_weight: u32,
        maintenance_liability_weight: u32,
        imf_factor: u32,
        liquidator_fee: u32,
        if_liquidation_fee: u32,
        active_status: bool,
        asset_tier: AssetTier,
        scale_initial_asset_weight_start: u64,
        withdraw_guard_threshold: u64,
        order_tick_size: u64,
        order_step_size: u64,
        if_total_factor: u32,
        name: [u8; 32],
    ) -> Result<()> {
        handle_initialize_spot_market(
            ctx,
            optimal_utilization,
            optimal_borrow_rate,
            max_borrow_rate,
            oracle_source,
            initial_asset_weight,
            maintenance_asset_weight,
            initial_liability_weight,
            maintenance_liability_weight,
            imf_factor,
            liquidator_fee,
            if_liquidation_fee,
            active_status,
            asset_tier,
            scale_initial_asset_weight_start,
            withdraw_guard_threshold,
            order_tick_size,
            order_step_size,
            if_total_factor,
            name,
        )
    }

    pub fn delete_initialized_spot_market(
        ctx: Context<DeleteInitializedSpotMarket>,
        market_index: u16,
    ) -> Result<()> {
        handle_delete_initialized_spot_market(ctx, market_index)
    }

    pub fn initialize_serum_fulfillment_config(
        ctx: Context<InitializeSerumFulfillmentConfig>,
        market_index: u16,
    ) -> Result<()> {
        handle_initialize_serum_fulfillment_config(ctx, market_index)
    }

    pub fn update_serum_fulfillment_config_status(
        ctx: Context<UpdateSerumFulfillmentConfig>,
        status: SpotFulfillmentConfigStatus,
    ) -> Result<()> {
        handle_update_serum_fulfillment_config_status(ctx, status)
    }

    pub fn initialize_openbook_v2_fulfillment_config(
        ctx: Context<InitializeOpenbookV2FulfillmentConfig>,
        market_index: u16,
    ) -> Result<()> {
        handle_initialize_openbook_v2_fulfillment_config(ctx, market_index)
    }

    pub fn openbook_v2_fulfillment_config_status(
        ctx: Context<UpdateOpenbookV2FulfillmentConfig>,
        status: SpotFulfillmentConfigStatus,
    ) -> Result<()> {
        handle_update_openbook_v2_fulfillment_config_status(ctx, status)
    }
    pub fn initialize_phoenix_fulfillment_config(
        ctx: Context<InitializePhoenixFulfillmentConfig>,
        market_index: u16,
    ) -> Result<()> {
        handle_initialize_phoenix_fulfillment_config(ctx, market_index)
    }

    pub fn phoenix_fulfillment_config_status(
        ctx: Context<UpdatePhoenixFulfillmentConfig>,
        status: SpotFulfillmentConfigStatus,
    ) -> Result<()> {
        handle_update_phoenix_fulfillment_config_status(ctx, status)
    }

    pub fn update_serum_vault(ctx: Context<UpdateSerumVault>) -> Result<()> {
        handle_update_serum_vault(ctx)
    }

    pub fn initialize_perp_market<'c: 'info, 'info>(
        ctx: Context<'_, '_, 'c, 'info, InitializePerpMarket<'info>>,
        market_index: u16,
        amm_base_asset_reserve: u128,
        amm_quote_asset_reserve: u128,
        amm_periodicity: i64,
        amm_peg_multiplier: u128,
        oracle_source: OracleSource,
        contract_tier: ContractTier,
        margin_ratio_initial: u32,
        margin_ratio_maintenance: u32,
        liquidator_fee: u32,
        if_liquidation_fee: u32,
        imf_factor: u32,
        active_status: bool,
        base_spread: u32,
        max_spread: u32,
        max_open_interest: u128,
        max_revenue_withdraw_per_period: u64,
        quote_max_insurance: u64,
        order_step_size: u64,
        order_tick_size: u64,
        min_order_size: u64,
        concentration_coef_scale: u128,
        curve_update_intensity: u8,
        amm_jit_intensity: u8,
        name: [u8; 32],
    ) -> Result<()> {
        handle_initialize_perp_market(
            ctx,
            market_index,
            amm_base_asset_reserve,
            amm_quote_asset_reserve,
            amm_periodicity,
            amm_peg_multiplier,
            oracle_source,
            contract_tier,
            margin_ratio_initial,
            margin_ratio_maintenance,
            liquidator_fee,
            if_liquidation_fee,
            imf_factor,
            active_status,
            base_spread,
            max_spread,
            max_open_interest,
            max_revenue_withdraw_per_period,
            quote_max_insurance,
            order_step_size,
            order_tick_size,
            min_order_size,
            concentration_coef_scale,
            curve_update_intensity,
            amm_jit_intensity,
            name,
        )
    }

    pub fn delete_initialized_perp_market(
        ctx: Context<DeleteInitializedPerpMarket>,
        market_index: u16,
    ) -> Result<()> {
        handle_delete_initialized_perp_market(ctx, market_index)
    }

    pub fn move_amm_price(
        ctx: Context<AdminUpdatePerpMarket>,
        base_asset_reserve: u128,
        quote_asset_reserve: u128,
        sqrt_k: u128,
    ) -> Result<()> {
        handle_move_amm_price(ctx, base_asset_reserve, quote_asset_reserve, sqrt_k)
    }

    pub fn recenter_perp_market_amm(
        ctx: Context<AdminUpdatePerpMarket>,
        peg_multiplier: u128,
        sqrt_k: u128,
    ) -> Result<()> {
        handle_recenter_perp_market_amm(ctx, peg_multiplier, sqrt_k)
    }

    pub fn update_perp_market_amm_summary_stats(
        ctx: Context<AdminUpdatePerpMarketAmmSummaryStats>,
        params: UpdatePerpMarketSummaryStatsParams,
    ) -> Result<()> {
        handle_update_perp_market_amm_summary_stats(ctx, params)
    }

    pub fn update_perp_market_expiry(
        ctx: Context<AdminUpdatePerpMarket>,
        expiry_ts: i64,
    ) -> Result<()> {
        handle_update_perp_market_expiry(ctx, expiry_ts)
    }

    pub fn settle_expired_market_pools_to_revenue_pool(
        ctx: Context<SettleExpiredMarketPoolsToRevenuePool>,
    ) -> Result<()> {
        handle_settle_expired_market_pools_to_revenue_pool(ctx)
    }

    pub fn deposit_into_perp_market_fee_pool<'c: 'info, 'info>(
        ctx: Context<'_, '_, 'c, 'info, DepositIntoMarketFeePool<'info>>,
        amount: u64,
    ) -> Result<()> {
        handle_deposit_into_perp_market_fee_pool(ctx, amount)
    }

<<<<<<< HEAD
    pub fn deposit_into_spot_market_vault<'c: 'info, 'info>(
        ctx: Context<'_, '_, 'c, 'info, DepositIntoSpotMarketVault<'info>>,
        amount: u64,
    ) -> Result<()> {
        handle_deposit_into_spot_market_vault(ctx, amount)
    }

=======
>>>>>>> 24239ffa
    pub fn deposit_into_spot_market_revenue_pool<'c: 'info, 'info>(
        ctx: Context<'_, '_, 'c, 'info, RevenuePoolDeposit<'info>>,
        amount: u64,
    ) -> Result<()> {
        handle_deposit_into_spot_market_revenue_pool(ctx, amount)
    }

    pub fn repeg_amm_curve(ctx: Context<RepegCurve>, new_peg_candidate: u128) -> Result<()> {
        handle_repeg_amm_curve(ctx, new_peg_candidate)
    }

    pub fn update_perp_market_amm_oracle_twap(ctx: Context<RepegCurve>) -> Result<()> {
        handle_update_amm_oracle_twap(ctx)
    }

    pub fn reset_perp_market_amm_oracle_twap(ctx: Context<RepegCurve>) -> Result<()> {
        handle_reset_amm_oracle_twap(ctx)
    }

    pub fn update_k(ctx: Context<AdminUpdateK>, sqrt_k: u128) -> Result<()> {
        handle_update_k(ctx, sqrt_k)
    }

    pub fn update_perp_market_margin_ratio(
        ctx: Context<AdminUpdatePerpMarket>,
        margin_ratio_initial: u32,
        margin_ratio_maintenance: u32,
    ) -> Result<()> {
        handle_update_perp_market_margin_ratio(ctx, margin_ratio_initial, margin_ratio_maintenance)
    }

    pub fn update_perp_market_funding_period(
        ctx: Context<AdminUpdatePerpMarket>,
        funding_period: i64,
    ) -> Result<()> {
        handle_update_perp_market_funding_period(ctx, funding_period)
    }

    pub fn update_perp_market_max_imbalances(
        ctx: Context<AdminUpdatePerpMarket>,
        unrealized_max_imbalance: u64,
        max_revenue_withdraw_per_period: u64,
        quote_max_insurance: u64,
    ) -> Result<()> {
        handle_update_perp_market_max_imbalances(
            ctx,
            unrealized_max_imbalance,
            max_revenue_withdraw_per_period,
            quote_max_insurance,
        )
    }

    pub fn update_perp_market_liquidation_fee(
        ctx: Context<AdminUpdatePerpMarket>,
        liquidator_fee: u32,
        if_liquidation_fee: u32,
    ) -> Result<()> {
        handle_update_perp_liquidation_fee(ctx, liquidator_fee, if_liquidation_fee)
    }

    pub fn update_insurance_fund_unstaking_period(
        ctx: Context<AdminUpdateSpotMarket>,
        insurance_fund_unstaking_period: i64,
    ) -> Result<()> {
        handle_update_insurance_fund_unstaking_period(ctx, insurance_fund_unstaking_period)
    }

    pub fn update_spot_market_liquidation_fee(
        ctx: Context<AdminUpdateSpotMarket>,
        liquidator_fee: u32,
        if_liquidation_fee: u32,
    ) -> Result<()> {
        handle_update_spot_market_liquidation_fee(ctx, liquidator_fee, if_liquidation_fee)
    }

    pub fn update_withdraw_guard_threshold(
        ctx: Context<AdminUpdateSpotMarket>,
        withdraw_guard_threshold: u64,
    ) -> Result<()> {
        handle_update_withdraw_guard_threshold(ctx, withdraw_guard_threshold)
    }

    pub fn update_spot_market_if_factor(
        ctx: Context<AdminUpdateSpotMarket>,
        spot_market_index: u16,
        user_if_factor: u32,
        total_if_factor: u32,
    ) -> Result<()> {
        handle_update_spot_market_if_factor(ctx, spot_market_index, user_if_factor, total_if_factor)
    }

    pub fn update_spot_market_revenue_settle_period(
        ctx: Context<AdminUpdateSpotMarket>,
        revenue_settle_period: i64,
    ) -> Result<()> {
        handle_update_spot_market_revenue_settle_period(ctx, revenue_settle_period)
    }

    pub fn update_spot_market_status(
        ctx: Context<AdminUpdateSpotMarket>,
        status: MarketStatus,
    ) -> Result<()> {
        handle_update_spot_market_status(ctx, status)
    }

    pub fn update_spot_market_paused_operations(
        ctx: Context<AdminUpdateSpotMarket>,
        paused_operations: u8,
    ) -> Result<()> {
        handle_update_spot_market_paused_operations(ctx, paused_operations)
    }

    pub fn update_spot_market_asset_tier(
        ctx: Context<AdminUpdateSpotMarket>,
        asset_tier: AssetTier,
    ) -> Result<()> {
        handle_update_spot_market_asset_tier(ctx, asset_tier)
    }

    pub fn update_spot_market_margin_weights(
        ctx: Context<AdminUpdateSpotMarket>,
        initial_asset_weight: u32,
        maintenance_asset_weight: u32,
        initial_liability_weight: u32,
        maintenance_liability_weight: u32,
        imf_factor: u32,
    ) -> Result<()> {
        handle_update_spot_market_margin_weights(
            ctx,
            initial_asset_weight,
            maintenance_asset_weight,
            initial_liability_weight,
            maintenance_liability_weight,
            imf_factor,
        )
    }

    pub fn update_spot_market_borrow_rate(
        ctx: Context<AdminUpdateSpotMarket>,
        optimal_utilization: u32,
        optimal_borrow_rate: u32,
        max_borrow_rate: u32,
        min_borrow_rate: Option<u8>,
    ) -> Result<()> {
        handle_update_spot_market_borrow_rate(
            ctx,
            optimal_utilization,
            optimal_borrow_rate,
            max_borrow_rate,
            min_borrow_rate,
        )
    }

    pub fn update_spot_market_max_token_deposits(
        ctx: Context<AdminUpdateSpotMarket>,
        max_token_deposits: u64,
    ) -> Result<()> {
        handle_update_spot_market_max_token_deposits(ctx, max_token_deposits)
    }

    pub fn update_spot_market_max_token_borrows(
        ctx: Context<AdminUpdateSpotMarket>,
        max_token_borrows_fraction: u16,
    ) -> Result<()> {
        handle_update_spot_market_max_token_borrows(ctx, max_token_borrows_fraction)
    }

    pub fn update_spot_market_scale_initial_asset_weight_start(
        ctx: Context<AdminUpdateSpotMarket>,
        scale_initial_asset_weight_start: u64,
    ) -> Result<()> {
        handle_update_spot_market_scale_initial_asset_weight_start(
            ctx,
            scale_initial_asset_weight_start,
        )
    }

    pub fn update_spot_market_oracle(
        ctx: Context<AdminUpdateSpotMarketOracle>,
        oracle: Pubkey,
        oracle_source: OracleSource,
    ) -> Result<()> {
        handle_update_spot_market_oracle(ctx, oracle, oracle_source)
    }

    pub fn update_spot_market_step_size_and_tick_size(
        ctx: Context<AdminUpdateSpotMarket>,
        step_size: u64,
        tick_size: u64,
    ) -> Result<()> {
        handle_update_spot_market_step_size_and_tick_size(ctx, step_size, tick_size)
    }

    pub fn update_spot_market_min_order_size(
        ctx: Context<AdminUpdateSpotMarket>,
        order_size: u64,
    ) -> Result<()> {
        handle_update_spot_market_min_order_size(ctx, order_size)
    }

    pub fn update_spot_market_orders_enabled(
        ctx: Context<AdminUpdateSpotMarket>,
        orders_enabled: bool,
    ) -> Result<()> {
        handle_update_spot_market_orders_enabled(ctx, orders_enabled)
    }

    pub fn update_spot_market_if_paused_operations(
        ctx: Context<AdminUpdateSpotMarket>,
        paused_operations: u8,
    ) -> Result<()> {
        handle_update_spot_market_if_paused_operations(ctx, paused_operations)
    }

    pub fn update_spot_market_name(
        ctx: Context<AdminUpdateSpotMarket>,
        name: [u8; 32],
    ) -> Result<()> {
        handle_update_spot_market_name(ctx, name)
    }

    pub fn update_perp_market_status(
        ctx: Context<AdminUpdatePerpMarket>,
        status: MarketStatus,
    ) -> Result<()> {
        handle_update_perp_market_status(ctx, status)
    }

    pub fn update_perp_market_paused_operations(
        ctx: Context<AdminUpdatePerpMarket>,
        paused_operations: u8,
    ) -> Result<()> {
        handle_update_perp_market_paused_operations(ctx, paused_operations)
    }

    pub fn update_perp_market_contract_tier(
        ctx: Context<AdminUpdatePerpMarket>,
        contract_tier: ContractTier,
    ) -> Result<()> {
        handle_update_perp_market_contract_tier(ctx, contract_tier)
    }

    pub fn update_perp_market_imf_factor(
        ctx: Context<AdminUpdatePerpMarket>,
        imf_factor: u32,
        unrealized_pnl_imf_factor: u32,
    ) -> Result<()> {
        handle_update_perp_market_imf_factor(ctx, imf_factor, unrealized_pnl_imf_factor)
    }

    pub fn update_perp_market_unrealized_asset_weight(
        ctx: Context<AdminUpdatePerpMarket>,
        unrealized_initial_asset_weight: u32,
        unrealized_maintenance_asset_weight: u32,
    ) -> Result<()> {
        handle_update_perp_market_unrealized_asset_weight(
            ctx,
            unrealized_initial_asset_weight,
            unrealized_maintenance_asset_weight,
        )
    }

    pub fn update_perp_market_concentration_coef(
        ctx: Context<AdminUpdatePerpMarket>,
        concentration_scale: u128,
    ) -> Result<()> {
        handle_update_perp_market_concentration_coef(ctx, concentration_scale)
    }

    pub fn update_perp_market_curve_update_intensity(
        ctx: Context<AdminUpdatePerpMarket>,
        curve_update_intensity: u8,
    ) -> Result<()> {
        handle_update_perp_market_curve_update_intensity(ctx, curve_update_intensity)
    }

    pub fn update_perp_market_target_base_asset_amount_per_lp(
        ctx: Context<AdminUpdatePerpMarket>,
        target_base_asset_amount_per_lp: i32,
    ) -> Result<()> {
        handle_update_perp_market_target_base_asset_amount_per_lp(
            ctx,
            target_base_asset_amount_per_lp,
        )
    }

    pub fn update_perp_market_per_lp_base(
        ctx: Context<AdminUpdatePerpMarket>,
        per_lp_base: i8,
    ) -> Result<()> {
        handle_update_perp_market_per_lp_base(ctx, per_lp_base)
    }

    pub fn update_lp_cooldown_time(
        ctx: Context<AdminUpdateState>,
        lp_cooldown_time: u64,
    ) -> Result<()> {
        handle_update_lp_cooldown_time(ctx, lp_cooldown_time)
    }

    pub fn update_perp_fee_structure(
        ctx: Context<AdminUpdateState>,
        fee_structure: FeeStructure,
    ) -> Result<()> {
        handle_update_perp_fee_structure(ctx, fee_structure)
    }

    pub fn update_spot_fee_structure(
        ctx: Context<AdminUpdateState>,
        fee_structure: FeeStructure,
    ) -> Result<()> {
        handle_update_spot_fee_structure(ctx, fee_structure)
    }

    pub fn update_initial_pct_to_liquidate(
        ctx: Context<AdminUpdateState>,
        initial_pct_to_liquidate: u16,
    ) -> Result<()> {
        handle_update_initial_pct_to_liquidate(ctx, initial_pct_to_liquidate)
    }

    pub fn update_liquidation_duration(
        ctx: Context<AdminUpdateState>,
        liquidation_duration: u8,
    ) -> Result<()> {
        handle_update_liquidation_duration(ctx, liquidation_duration)
    }

    pub fn update_liquidation_margin_buffer_ratio(
        ctx: Context<AdminUpdateState>,
        liquidation_margin_buffer_ratio: u32,
    ) -> Result<()> {
        handle_update_liquidation_margin_buffer_ratio(ctx, liquidation_margin_buffer_ratio)
    }

    pub fn update_oracle_guard_rails(
        ctx: Context<AdminUpdateState>,
        oracle_guard_rails: OracleGuardRails,
    ) -> Result<()> {
        handle_update_oracle_guard_rails(ctx, oracle_guard_rails)
    }

    pub fn update_state_settlement_duration(
        ctx: Context<AdminUpdateState>,
        settlement_duration: u16,
    ) -> Result<()> {
        handle_update_state_settlement_duration(ctx, settlement_duration)
    }

    pub fn update_state_max_number_of_sub_accounts(
        ctx: Context<AdminUpdateState>,
        max_number_of_sub_accounts: u16,
    ) -> Result<()> {
        handle_update_state_max_number_of_sub_accounts(ctx, max_number_of_sub_accounts)
    }

    pub fn update_state_max_initialize_user_fee(
        ctx: Context<AdminUpdateState>,
        max_initialize_user_fee: u16,
    ) -> Result<()> {
        handle_update_state_max_initialize_user_fee(ctx, max_initialize_user_fee)
    }

    pub fn update_perp_market_oracle(
        ctx: Context<RepegCurve>,
        oracle: Pubkey,
        oracle_source: OracleSource,
    ) -> Result<()> {
        handle_update_perp_market_oracle(ctx, oracle, oracle_source)
    }

    pub fn update_perp_market_base_spread(
        ctx: Context<AdminUpdatePerpMarket>,
        base_spread: u32,
    ) -> Result<()> {
        handle_update_perp_market_base_spread(ctx, base_spread)
    }

    pub fn update_amm_jit_intensity(
        ctx: Context<AdminUpdatePerpMarket>,
        amm_jit_intensity: u8,
    ) -> Result<()> {
        handle_update_amm_jit_intensity(ctx, amm_jit_intensity)
    }

    pub fn update_perp_market_max_spread(
        ctx: Context<AdminUpdatePerpMarket>,
        max_spread: u32,
    ) -> Result<()> {
        handle_update_perp_market_max_spread(ctx, max_spread)
    }

    pub fn update_perp_market_step_size_and_tick_size(
        ctx: Context<AdminUpdatePerpMarket>,
        step_size: u64,
        tick_size: u64,
    ) -> Result<()> {
        handle_update_perp_market_step_size_and_tick_size(ctx, step_size, tick_size)
    }

    pub fn update_perp_market_name(
        ctx: Context<AdminUpdatePerpMarket>,
        name: [u8; 32],
    ) -> Result<()> {
        handle_update_perp_market_name(ctx, name)
    }

    pub fn update_perp_market_min_order_size(
        ctx: Context<AdminUpdatePerpMarket>,
        order_size: u64,
    ) -> Result<()> {
        handle_update_perp_market_min_order_size(ctx, order_size)
    }

    pub fn update_perp_market_max_slippage_ratio(
        ctx: Context<AdminUpdatePerpMarket>,
        max_slippage_ratio: u16,
    ) -> Result<()> {
        handle_update_perp_market_max_slippage_ratio(ctx, max_slippage_ratio)
    }

    pub fn update_perp_market_max_fill_reserve_fraction(
        ctx: Context<AdminUpdatePerpMarket>,
        max_fill_reserve_fraction: u16,
    ) -> Result<()> {
        handle_update_perp_market_max_fill_reserve_fraction(ctx, max_fill_reserve_fraction)
    }

    pub fn update_perp_market_max_open_interest(
        ctx: Context<AdminUpdatePerpMarket>,
        max_open_interest: u128,
    ) -> Result<()> {
        handle_update_perp_market_max_open_interest(ctx, max_open_interest)
    }

    pub fn update_perp_market_number_of_users(
        ctx: Context<AdminUpdatePerpMarket>,
        number_of_users: Option<u32>,
        number_of_users_with_base: Option<u32>,
    ) -> Result<()> {
        handle_update_perp_market_number_of_users(ctx, number_of_users, number_of_users_with_base)
    }

    pub fn update_perp_market_fee_adjustment(
        ctx: Context<AdminUpdatePerpMarket>,
        fee_adjustment: i16,
    ) -> Result<()> {
        handle_update_perp_market_fee_adjustment(ctx, fee_adjustment)
    }

    pub fn update_spot_market_fee_adjustment(
        ctx: Context<AdminUpdateSpotMarket>,
        fee_adjustment: i16,
    ) -> Result<()> {
        handle_update_spot_market_fee_adjustment(ctx, fee_adjustment)
    }

    pub fn update_perp_market_fuel(
        ctx: Context<AdminUpdatePerpMarket>,
        fuel_boost_taker: Option<u8>,
        fuel_boost_maker: Option<u8>,
        fuel_boost_position: Option<u8>,
    ) -> Result<()> {
        handle_update_perp_market_fuel(ctx, fuel_boost_taker, fuel_boost_maker, fuel_boost_position)
    }

    pub fn update_spot_market_fuel(
        ctx: Context<AdminUpdateSpotMarket>,
        fuel_boost_deposits: Option<u8>,
        fuel_boost_borrows: Option<u8>,
        fuel_boost_taker: Option<u8>,
        fuel_boost_maker: Option<u8>,
        fuel_boost_insurance: Option<u8>,
    ) -> Result<()> {
        handle_update_spot_market_fuel(
            ctx,
            fuel_boost_deposits,
            fuel_boost_borrows,
            fuel_boost_taker,
            fuel_boost_maker,
            fuel_boost_insurance,
        )
    }

    pub fn init_user_fuel(
        ctx: Context<InitUserFuel>,
        fuel_boost_deposits: Option<u32>,
        fuel_boost_borrows: Option<u32>,
        fuel_boost_taker: Option<u32>,
        fuel_boost_maker: Option<u32>,
        fuel_boost_insurance: Option<u32>,
    ) -> Result<()> {
        handle_init_user_fuel(
            ctx,
            fuel_boost_deposits,
            fuel_boost_borrows,
            fuel_boost_taker,
            fuel_boost_maker,
            fuel_boost_insurance,
        )
    }

    pub fn update_admin(ctx: Context<AdminUpdateState>, admin: Pubkey) -> Result<()> {
        handle_update_admin(ctx, admin)
    }

    pub fn update_whitelist_mint(
        ctx: Context<AdminUpdateState>,
        whitelist_mint: Pubkey,
    ) -> Result<()> {
        handle_update_whitelist_mint(ctx, whitelist_mint)
    }

    pub fn update_discount_mint(
        ctx: Context<AdminUpdateState>,
        discount_mint: Pubkey,
    ) -> Result<()> {
        handle_update_discount_mint(ctx, discount_mint)
    }

    pub fn update_exchange_status(
        ctx: Context<AdminUpdateState>,
        exchange_status: u8,
    ) -> Result<()> {
        handle_update_exchange_status(ctx, exchange_status)
    }

    pub fn update_perp_auction_duration(
        ctx: Context<AdminUpdateState>,
        min_perp_auction_duration: u8,
    ) -> Result<()> {
        handle_update_perp_auction_duration(ctx, min_perp_auction_duration)
    }

    pub fn update_spot_auction_duration(
        ctx: Context<AdminUpdateState>,
        default_spot_auction_duration: u8,
    ) -> Result<()> {
        handle_update_spot_auction_duration(ctx, default_spot_auction_duration)
    }

    pub fn initialize_protocol_if_shares_transfer_config(
        ctx: Context<InitializeProtocolIfSharesTransferConfig>,
    ) -> Result<()> {
        handle_initialize_protocol_if_shares_transfer_config(ctx)
    }

    pub fn update_protocol_if_shares_transfer_config(
        ctx: Context<UpdateProtocolIfSharesTransferConfig>,
        whitelisted_signers: Option<[Pubkey; 4]>,
        max_transfer_per_epoch: Option<u128>,
    ) -> Result<()> {
        handle_update_protocol_if_shares_transfer_config(
            ctx,
            whitelisted_signers,
            max_transfer_per_epoch,
        )
    }

    pub fn initialize_prelaunch_oracle(
        ctx: Context<InitializePrelaunchOracle>,
        params: PrelaunchOracleParams,
    ) -> Result<()> {
        handle_initialize_prelaunch_oracle(ctx, params)
    }

    pub fn update_prelaunch_oracle_params(
        ctx: Context<UpdatePrelaunchOracleParams>,
        params: PrelaunchOracleParams,
    ) -> Result<()> {
        handle_update_prelaunch_oracle_params(ctx, params)
    }

    pub fn delete_prelaunch_oracle(
        ctx: Context<DeletePrelaunchOracle>,
        perp_market_index: u16,
    ) -> Result<()> {
        handle_delete_prelaunch_oracle(ctx, perp_market_index)
    }

    pub fn initialize_pyth_pull_oracle(
        ctx: Context<InitPythPullPriceFeed>,
        feed_id: [u8; 32],
    ) -> Result<()> {
        handle_initialize_pyth_pull_oracle(ctx, feed_id)
    }
}

#[cfg(not(feature = "no-entrypoint"))]
use solana_security_txt::security_txt;
#[cfg(not(feature = "no-entrypoint"))]
security_txt! {
    name: "Drift v2",
    project_url: "https://drift.trade",
    contacts: "link:https://docs.drift.trade/security/bug-bounty",
    policy: "https://github.com/drift-labs/protocol-v2/blob/main/SECURITY.md",
    preferred_languages: "en",
    source_code: "https://github.com/drift-labs/protocol-v2"
}<|MERGE_RESOLUTION|>--- conflicted
+++ resolved
@@ -826,7 +826,6 @@
         handle_deposit_into_perp_market_fee_pool(ctx, amount)
     }
 
-<<<<<<< HEAD
     pub fn deposit_into_spot_market_vault<'c: 'info, 'info>(
         ctx: Context<'_, '_, 'c, 'info, DepositIntoSpotMarketVault<'info>>,
         amount: u64,
@@ -834,8 +833,6 @@
         handle_deposit_into_spot_market_vault(ctx, amount)
     }
 
-=======
->>>>>>> 24239ffa
     pub fn deposit_into_spot_market_revenue_pool<'c: 'info, 'info>(
         ctx: Context<'_, '_, 'c, 'info, RevenuePoolDeposit<'info>>,
         amount: u64,
