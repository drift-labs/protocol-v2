#![allow(clippy::too_many_arguments)]
#![allow(clippy::bool_assert_comparison)]
#![allow(clippy::comparison_chain)]

use anchor_lang::prelude::*;

use instructions::*;
#[cfg(test)]
use math::amm;
use math::{bn, constants::*};
use state::oracle::OracleSource;

use crate::controller::position::PositionDirection;
use crate::state::if_rebalance_config::IfRebalanceConfigParams;
use crate::state::oracle::PrelaunchOracleParams;
use crate::state::order_params::{ModifyOrderParams, OrderParams};
use crate::state::perp_market::{ContractTier, MarketStatus};
use crate::state::settle_pnl_mode::SettlePnlMode;
use crate::state::spot_market::AssetTier;
use crate::state::spot_market::SpotFulfillmentConfigStatus;
use crate::state::state::FeeStructure;
use crate::state::state::*;
use crate::state::user::MarketType;

pub mod controller;
pub mod error;
pub mod ids;
pub mod instructions;
pub mod macros;
pub mod math;
mod signer;
pub mod state;
#[cfg(test)]
mod test_utils;
mod validation;

// main program entrypoint
// anchor `#[program]` entrypoint is compiled out by `no-entrypoint`
#[cfg(not(feature = "cpi"))]
solana_program::entrypoint!(program_entry);

pub fn program_entry<'info>(
    program_id: &Pubkey,
    accounts: &'info [AccountInfo<'info>],
    data: &[u8],
) -> anchor_lang::solana_program::entrypoint::ProgramResult {
    if let [0xFF, 0xFF, 0xFF, 0xFF, discriminator, ref payload @ ..] = data {
        match *discriminator {
            0 => Ok(handle_update_mm_oracle_native(accounts, payload)?),
            1 => Ok(handle_update_amm_spread_adjustment_native(
                accounts, payload,
            )?),
            _ => Err(
                anchor_lang::solana_program::program_error::ProgramError::InvalidInstructionData
                    .into(),
            ),
        }
    } else {
        // Fallback to anchor generated entry
        entry(program_id, accounts, data)
    }
}

#[cfg(feature = "mainnet-beta")]
declare_id!("dRiftyHA39MWEi3m9aunc5MzRF1JYuBsbn6VPcn33UH");
#[cfg(not(feature = "mainnet-beta"))]
declare_id!("dRiftyHA39MWEi3m9aunc5MzRF1JYuBsbn6VPcn33UH");

#[program]
pub mod drift {
    use super::*;
    use crate::state::spot_market::SpotFulfillmentConfigStatus;

    // User Instructions

    pub fn initialize_user<'c: 'info, 'info>(
        ctx: Context<'_, '_, 'c, 'info, InitializeUser<'info>>,
        sub_account_id: u16,
        name: [u8; 32],
    ) -> Result<()> {
        handle_initialize_user(ctx, sub_account_id, name)
    }

    pub fn initialize_user_stats<'c: 'info, 'info>(
        ctx: Context<'_, '_, 'c, 'info, InitializeUserStats>,
    ) -> Result<()> {
        handle_initialize_user_stats(ctx)
    }

    pub fn initialize_signed_msg_user_orders<'c: 'info, 'info>(
        ctx: Context<'_, '_, 'c, 'info, InitializeSignedMsgUserOrders<'info>>,
        num_orders: u16,
    ) -> Result<()> {
        handle_initialize_signed_msg_user_orders(ctx, num_orders)
    }

    pub fn resize_signed_msg_user_orders<'c: 'info, 'info>(
        ctx: Context<'_, '_, 'c, 'info, ResizeSignedMsgUserOrders<'info>>,
        num_orders: u16,
    ) -> Result<()> {
        handle_resize_signed_msg_user_orders(ctx, num_orders)
    }

    pub fn initialize_signed_msg_ws_delegates<'c: 'info, 'info>(
        ctx: Context<'_, '_, 'c, 'info, InitializeSignedMsgWsDelegates<'info>>,
        delegates: Vec<Pubkey>,
    ) -> Result<()> {
        handle_initialize_signed_msg_ws_delegates(ctx, delegates)
    }

    pub fn change_signed_msg_ws_delegate_status<'c: 'info, 'info>(
        ctx: Context<'_, '_, 'c, 'info, ChangeSignedMsgWsDelegateStatus<'info>>,
        delegate: Pubkey,
        add: bool,
    ) -> Result<()> {
        handle_change_signed_msg_ws_delegate_status(ctx, delegate, add)
    }

    pub fn initialize_fuel_overflow<'c: 'info, 'info>(
        ctx: Context<'_, '_, 'c, 'info, InitializeFuelOverflow<'info>>,
    ) -> Result<()> {
        handle_initialize_fuel_overflow(ctx)
    }

    pub fn sweep_fuel<'c: 'info, 'info>(
        ctx: Context<'_, '_, 'c, 'info, SweepFuel<'info>>,
    ) -> Result<()> {
        handle_sweep_fuel(ctx)
    }

    pub fn reset_fuel_season<'c: 'info, 'info>(
        ctx: Context<'_, '_, 'c, 'info, ResetFuelSeason<'info>>,
    ) -> Result<()> {
        handle_reset_fuel_season(ctx)
    }

    pub fn initialize_referrer_name(
        ctx: Context<InitializeReferrerName>,
        name: [u8; 32],
    ) -> Result<()> {
        handle_initialize_referrer_name(ctx, name)
    }

    pub fn deposit<'c: 'info, 'info>(
        ctx: Context<'_, '_, 'c, 'info, Deposit<'info>>,
        market_index: u16,
        amount: u64,
        reduce_only: bool,
    ) -> Result<()> {
        handle_deposit(ctx, market_index, amount, reduce_only)
    }

    pub fn withdraw<'c: 'info, 'info>(
        ctx: Context<'_, '_, 'c, 'info, Withdraw<'info>>,
        market_index: u16,
        amount: u64,
        reduce_only: bool,
    ) -> anchor_lang::Result<()> {
        handle_withdraw(ctx, market_index, amount, reduce_only)
    }

    pub fn transfer_deposit<'c: 'info, 'info>(
        ctx: Context<'_, '_, 'c, 'info, TransferDeposit<'info>>,
        market_index: u16,
        amount: u64,
    ) -> anchor_lang::Result<()> {
        handle_transfer_deposit(ctx, market_index, amount)
    }

    pub fn transfer_pools<'c: 'info, 'info>(
        ctx: Context<'_, '_, 'c, 'info, TransferPools<'info>>,
        deposit_from_market_index: u16,
        deposit_to_market_index: u16,
        borrow_from_market_index: u16,
        borrow_to_market_index: u16,
        deposit_amount: Option<u64>,
        borrow_amount: Option<u64>,
    ) -> Result<()> {
        handle_transfer_pools(
            ctx,
            deposit_from_market_index,
            deposit_to_market_index,
            borrow_from_market_index,
            borrow_to_market_index,
            deposit_amount,
            borrow_amount,
        )
    }

    pub fn transfer_perp_position<'c: 'info, 'info>(
        ctx: Context<'_, '_, 'c, 'info, TransferPerpPosition<'info>>,
        market_index: u16,
        amount: Option<i64>,
    ) -> Result<()> {
        handle_transfer_perp_position(ctx, market_index, amount)
    }

    pub fn place_perp_order<'c: 'info, 'info>(
        ctx: Context<'_, '_, 'c, 'info, PlaceOrder>,
        params: OrderParams,
    ) -> Result<()> {
        handle_place_perp_order(ctx, params)
    }

    pub fn cancel_order<'c: 'info, 'info>(
        ctx: Context<'_, '_, 'c, 'info, CancelOrder>,
        order_id: Option<u32>,
    ) -> Result<()> {
        handle_cancel_order(ctx, order_id)
    }

    pub fn cancel_order_by_user_id<'c: 'info, 'info>(
        ctx: Context<'_, '_, 'c, 'info, CancelOrder>,
        user_order_id: u8,
    ) -> Result<()> {
        handle_cancel_order_by_user_id(ctx, user_order_id)
    }

    pub fn cancel_orders<'c: 'info, 'info>(
        ctx: Context<'_, '_, 'c, 'info, CancelOrder<'info>>,
        market_type: Option<MarketType>,
        market_index: Option<u16>,
        direction: Option<PositionDirection>,
    ) -> Result<()> {
        handle_cancel_orders(ctx, market_type, market_index, direction)
    }

    pub fn cancel_orders_by_ids<'c: 'info, 'info>(
        ctx: Context<'_, '_, 'c, 'info, CancelOrder>,
        order_ids: Vec<u32>,
    ) -> Result<()> {
        handle_cancel_orders_by_ids(ctx, order_ids)
    }

    pub fn modify_order<'c: 'info, 'info>(
        ctx: Context<'_, '_, 'c, 'info, CancelOrder<'info>>,
        order_id: Option<u32>,
        modify_order_params: ModifyOrderParams,
    ) -> Result<()> {
        handle_modify_order(ctx, order_id, modify_order_params)
    }

    pub fn modify_order_by_user_id<'c: 'info, 'info>(
        ctx: Context<'_, '_, 'c, 'info, CancelOrder<'info>>,
        user_order_id: u8,
        modify_order_params: ModifyOrderParams,
    ) -> Result<()> {
        handle_modify_order_by_user_order_id(ctx, user_order_id, modify_order_params)
    }

    pub fn place_and_take_perp_order<'c: 'info, 'info>(
        ctx: Context<'_, '_, 'c, 'info, PlaceAndTake<'info>>,
        params: OrderParams,
        success_condition: Option<u32>,
    ) -> Result<()> {
        handle_place_and_take_perp_order(ctx, params, success_condition)
    }

    pub fn place_and_make_perp_order<'c: 'info, 'info>(
        ctx: Context<'_, '_, 'c, 'info, PlaceAndMake<'info>>,
        params: OrderParams,
        taker_order_id: u32,
    ) -> Result<()> {
        handle_place_and_make_perp_order(ctx, params, taker_order_id)
    }

    pub fn place_and_make_signed_msg_perp_order<'c: 'info, 'info>(
        ctx: Context<'_, '_, 'c, 'info, PlaceAndMakeSignedMsg<'info>>,
        params: OrderParams,
        signed_msg_order_uuid: [u8; 8],
    ) -> Result<()> {
        handle_place_and_make_signed_msg_perp_order(ctx, params, signed_msg_order_uuid)
    }

    pub fn place_signed_msg_taker_order<'c: 'info, 'info>(
        ctx: Context<'_, '_, 'c, 'info, PlaceSignedMsgTakerOrder<'info>>,
        signed_msg_order_params_message_bytes: Vec<u8>,
        is_delegate_signer: bool,
    ) -> Result<()> {
        handle_place_signed_msg_taker_order(
            ctx,
            signed_msg_order_params_message_bytes,
            is_delegate_signer,
        )
    }

    pub fn place_spot_order<'c: 'info, 'info>(
        ctx: Context<'_, '_, 'c, 'info, PlaceOrder>,
        params: OrderParams,
    ) -> Result<()> {
        handle_place_spot_order(ctx, params)
    }

    pub fn place_and_take_spot_order<'c: 'info, 'info>(
        ctx: Context<'_, '_, 'c, 'info, PlaceAndTake<'info>>,
        params: OrderParams,
        fulfillment_type: Option<SpotFulfillmentType>,
        maker_order_id: Option<u32>,
    ) -> Result<()> {
        handle_place_and_take_spot_order(
            ctx,
            params,
            fulfillment_type.unwrap_or(SpotFulfillmentType::Match),
            maker_order_id,
        )
    }

    pub fn place_and_make_spot_order<'c: 'info, 'info>(
        ctx: Context<'_, '_, 'c, 'info, PlaceAndMake<'info>>,
        params: OrderParams,
        taker_order_id: u32,
        fulfillment_type: Option<SpotFulfillmentType>,
    ) -> Result<()> {
        handle_place_and_make_spot_order(
            ctx,
            params,
            taker_order_id,
            fulfillment_type.unwrap_or(SpotFulfillmentType::Match),
        )
    }

    pub fn place_orders<'c: 'info, 'info>(
        ctx: Context<'_, '_, 'c, 'info, PlaceOrder>,
        params: Vec<OrderParams>,
    ) -> Result<()> {
        handle_place_orders(ctx, params)
    }

    pub fn begin_swap<'c: 'info, 'info>(
        ctx: Context<'_, '_, 'c, 'info, Swap<'info>>,
        in_market_index: u16,
        out_market_index: u16,
        amount_in: u64,
    ) -> Result<()> {
        handle_begin_swap(ctx, in_market_index, out_market_index, amount_in)
    }

    pub fn end_swap<'c: 'info, 'info>(
        ctx: Context<'_, '_, 'c, 'info, Swap<'info>>,
        in_market_index: u16,
        out_market_index: u16,
        limit_price: Option<u64>,
        reduce_only: Option<SwapReduceOnly>,
    ) -> Result<()> {
        handle_end_swap(
            ctx,
            in_market_index,
            out_market_index,
            limit_price,
            reduce_only,
        )
    }

    pub fn add_perp_lp_shares<'c: 'info, 'info>(
        ctx: Context<'_, '_, 'c, 'info, AddRemoveLiquidity<'info>>,
        n_shares: u64,
        market_index: u16,
    ) -> Result<()> {
        handle_add_perp_lp_shares(ctx, n_shares, market_index)
    }

    pub fn remove_perp_lp_shares<'c: 'info, 'info>(
        ctx: Context<'_, '_, 'c, 'info, AddRemoveLiquidity<'info>>,
        shares_to_burn: u64,
        market_index: u16,
    ) -> Result<()> {
        handle_remove_perp_lp_shares(ctx, shares_to_burn, market_index)
    }

    pub fn remove_perp_lp_shares_in_expiring_market<'c: 'info, 'info>(
        ctx: Context<'_, '_, 'c, 'info, RemoveLiquidityInExpiredMarket<'info>>,
        shares_to_burn: u64,
        market_index: u16,
    ) -> Result<()> {
        handle_remove_perp_lp_shares_in_expiring_market(ctx, shares_to_burn, market_index)
    }

    pub fn update_user_name(
        ctx: Context<UpdateUser>,
        _sub_account_id: u16,
        name: [u8; 32],
    ) -> Result<()> {
        handle_update_user_name(ctx, _sub_account_id, name)
    }

    pub fn update_user_custom_margin_ratio(
        ctx: Context<UpdateUser>,
        _sub_account_id: u16,
        margin_ratio: u32,
    ) -> Result<()> {
        handle_update_user_custom_margin_ratio(ctx, _sub_account_id, margin_ratio)
    }

    pub fn update_user_margin_trading_enabled<'c: 'info, 'info>(
        ctx: Context<'_, '_, 'c, 'info, UpdateUser<'info>>,
        _sub_account_id: u16,
        margin_trading_enabled: bool,
    ) -> Result<()> {
        handle_update_user_margin_trading_enabled(ctx, _sub_account_id, margin_trading_enabled)
    }

    pub fn update_user_pool_id<'c: 'info, 'info>(
        ctx: Context<'_, '_, 'c, 'info, UpdateUser<'info>>,
        _sub_account_id: u16,
        pool_id: u8,
    ) -> Result<()> {
        handle_update_user_pool_id(ctx, _sub_account_id, pool_id)
    }

    pub fn update_user_delegate(
        ctx: Context<UpdateUser>,
        _sub_account_id: u16,
        delegate: Pubkey,
    ) -> Result<()> {
        handle_update_user_delegate(ctx, _sub_account_id, delegate)
    }

    pub fn update_user_reduce_only(
        ctx: Context<UpdateUser>,
        _sub_account_id: u16,
        reduce_only: bool,
    ) -> Result<()> {
        handle_update_user_reduce_only(ctx, _sub_account_id, reduce_only)
    }

    pub fn update_user_advanced_lp(
        ctx: Context<UpdateUser>,
        _sub_account_id: u16,
        advanced_lp: bool,
    ) -> Result<()> {
        handle_update_user_advanced_lp(ctx, _sub_account_id, advanced_lp)
    }

    pub fn update_user_protected_maker_orders(
        ctx: Context<UpdateUserProtectedMakerMode>,
        _sub_account_id: u16,
        protected_maker_orders: bool,
    ) -> Result<()> {
        handle_update_user_protected_maker_orders(ctx, _sub_account_id, protected_maker_orders)
    }

    pub fn delete_user<'c: 'info, 'info>(
        ctx: Context<'_, '_, 'c, 'info, DeleteUser>,
    ) -> Result<()> {
        handle_delete_user(ctx)
    }

    pub fn force_delete_user<'c: 'info, 'info>(
        ctx: Context<'_, '_, 'c, 'info, ForceDeleteUser<'info>>,
    ) -> Result<()> {
        handle_force_delete_user(ctx)
    }

    pub fn delete_signed_msg_user_orders<'c: 'info, 'info>(
        ctx: Context<'_, '_, 'c, 'info, DeleteSignedMsgUserOrders>,
    ) -> Result<()> {
        handle_delete_signed_msg_user_orders(ctx)
    }

    pub fn reclaim_rent(ctx: Context<ReclaimRent>) -> Result<()> {
        handle_reclaim_rent(ctx)
    }

    pub fn enable_user_high_leverage_mode<'c: 'info, 'info>(
        ctx: Context<'_, '_, 'c, 'info, EnableUserHighLeverageMode>,
        sub_account_id: u16,
    ) -> Result<()> {
        handle_enable_user_high_leverage_mode(ctx, sub_account_id)
    }

    // Keeper Instructions

    pub fn fill_perp_order<'c: 'info, 'info>(
        ctx: Context<'_, '_, 'c, 'info, FillOrder<'info>>,
        order_id: Option<u32>,
        _maker_order_id: Option<u32>,
    ) -> Result<()> {
        handle_fill_perp_order(ctx, order_id)
    }

    pub fn revert_fill(ctx: Context<RevertFill>) -> Result<()> {
        handle_revert_fill(ctx)
    }

    pub fn fill_spot_order<'c: 'info, 'info>(
        ctx: Context<'_, '_, 'c, 'info, FillOrder<'info>>,
        order_id: Option<u32>,
        fulfillment_type: Option<SpotFulfillmentType>,
        maker_order_id: Option<u32>,
    ) -> Result<()> {
        handle_fill_spot_order(ctx, order_id, fulfillment_type, maker_order_id)
    }

    pub fn trigger_order<'c: 'info, 'info>(
        ctx: Context<'_, '_, 'c, 'info, TriggerOrder<'info>>,
        order_id: u32,
    ) -> Result<()> {
        handle_trigger_order(ctx, order_id)
    }

    pub fn force_cancel_orders<'c: 'info, 'info>(
        ctx: Context<'_, '_, 'c, 'info, ForceCancelOrder<'info>>,
    ) -> Result<()> {
        handle_force_cancel_orders(ctx)
    }

    pub fn update_user_idle<'c: 'info, 'info>(
        ctx: Context<'_, '_, 'c, 'info, UpdateUserIdle<'info>>,
    ) -> Result<()> {
        handle_update_user_idle(ctx)
    }

    pub fn log_user_balances<'c: 'info, 'info>(
        ctx: Context<'_, '_, 'c, 'info, LogUserBalances<'info>>,
    ) -> Result<()> {
        handle_log_user_balances(ctx)
    }

    pub fn disable_user_high_leverage_mode<'c: 'info, 'info>(
        ctx: Context<'_, '_, 'c, 'info, DisableUserHighLeverageMode<'info>>,
        disable_maintenance: bool,
    ) -> Result<()> {
        handle_disable_user_high_leverage_mode(ctx, disable_maintenance)
    }

    pub fn update_user_fuel_bonus<'c: 'info, 'info>(
        ctx: Context<'_, '_, 'c, 'info, UpdateUserFuelBonus<'info>>,
    ) -> Result<()> {
        handle_update_user_fuel_bonus(ctx)
    }

    pub fn update_user_stats_referrer_status<'c: 'info, 'info>(
        ctx: Context<'_, '_, 'c, 'info, UpdateUserStatsReferrerInfo<'info>>,
    ) -> Result<()> {
        handle_update_user_stats_referrer_info(ctx)
    }

    pub fn update_user_open_orders_count(ctx: Context<UpdateUserIdle>) -> Result<()> {
        handle_update_user_open_orders_count(ctx)
    }

    pub fn admin_disable_update_perp_bid_ask_twap(
        ctx: Context<AdminDisableBidAskTwapUpdate>,
        disable: bool,
    ) -> Result<()> {
        handle_admin_disable_update_perp_bid_ask_twap(ctx, disable)
    }

    pub fn settle_pnl<'c: 'info, 'info>(
        ctx: Context<'_, '_, 'c, 'info, SettlePNL>,
        market_index: u16,
    ) -> Result<()> {
        handle_settle_pnl(ctx, market_index)
    }

    pub fn settle_multiple_pnls<'c: 'info, 'info>(
        ctx: Context<'_, '_, 'c, 'info, SettlePNL>,
        market_indexes: Vec<u16>,
        mode: SettlePnlMode,
    ) -> Result<()> {
        handle_settle_multiple_pnls(ctx, market_indexes, mode)
    }

    pub fn settle_funding_payment<'c: 'info, 'info>(
        ctx: Context<'_, '_, 'c, 'info, SettleFunding>,
    ) -> Result<()> {
        handle_settle_funding_payment(ctx)
    }

    pub fn settle_lp<'c: 'info, 'info>(
        ctx: Context<'_, '_, 'c, 'info, SettleLP>,
        market_index: u16,
    ) -> Result<()> {
        handle_settle_lp(ctx, market_index)
    }

    pub fn settle_expired_market<'c: 'info, 'info>(
        ctx: Context<'_, '_, 'c, 'info, AdminUpdatePerpMarket<'info>>,
        market_index: u16,
    ) -> Result<()> {
        handle_settle_expired_market(ctx, market_index)
    }

    pub fn liquidate_perp<'c: 'info, 'info>(
        ctx: Context<'_, '_, 'c, 'info, LiquidatePerp<'info>>,
        market_index: u16,
        liquidator_max_base_asset_amount: u64,
        limit_price: Option<u64>,
    ) -> Result<()> {
        handle_liquidate_perp(
            ctx,
            market_index,
            liquidator_max_base_asset_amount,
            limit_price,
        )
    }

    pub fn liquidate_perp_with_fill<'c: 'info, 'info>(
        ctx: Context<'_, '_, 'c, 'info, LiquidatePerp<'info>>,
        market_index: u16,
    ) -> Result<()> {
        handle_liquidate_perp_with_fill(ctx, market_index)
    }

    pub fn liquidate_spot<'c: 'info, 'info>(
        ctx: Context<'_, '_, 'c, 'info, LiquidateSpot<'info>>,
        asset_market_index: u16,
        liability_market_index: u16,
        liquidator_max_liability_transfer: u128,
        limit_price: Option<u64>, // asset/liaiblity
    ) -> Result<()> {
        handle_liquidate_spot(
            ctx,
            asset_market_index,
            liability_market_index,
            liquidator_max_liability_transfer,
            limit_price,
        )
    }

    pub fn liquidate_spot_with_swap_begin<'c: 'info, 'info>(
        ctx: Context<'_, '_, 'c, 'info, LiquidateSpotWithSwap<'info>>,
        asset_market_index: u16,
        liability_market_index: u16,
        swap_amount: u64,
    ) -> Result<()> {
        handle_liquidate_spot_with_swap_begin(
            ctx,
            asset_market_index,
            liability_market_index,
            swap_amount,
        )
    }

    pub fn liquidate_spot_with_swap_end<'c: 'info, 'info>(
        ctx: Context<'_, '_, 'c, 'info, LiquidateSpotWithSwap<'info>>,
        asset_market_index: u16,
        liability_market_index: u16,
    ) -> Result<()> {
        handle_liquidate_spot_with_swap_end(ctx, asset_market_index, liability_market_index)
    }

    pub fn liquidate_borrow_for_perp_pnl<'c: 'info, 'info>(
        ctx: Context<'_, '_, 'c, 'info, LiquidateBorrowForPerpPnl<'info>>,
        perp_market_index: u16,
        spot_market_index: u16,
        liquidator_max_liability_transfer: u128,
        limit_price: Option<u64>,
    ) -> Result<()> {
        handle_liquidate_borrow_for_perp_pnl(
            ctx,
            perp_market_index,
            spot_market_index,
            liquidator_max_liability_transfer,
            limit_price,
        )
    }

    pub fn liquidate_perp_pnl_for_deposit<'c: 'info, 'info>(
        ctx: Context<'_, '_, 'c, 'info, LiquidatePerpPnlForDeposit<'info>>,
        perp_market_index: u16,
        spot_market_index: u16,
        liquidator_max_pnl_transfer: u128,
        limit_price: Option<u64>,
    ) -> Result<()> {
        handle_liquidate_perp_pnl_for_deposit(
            ctx,
            perp_market_index,
            spot_market_index,
            liquidator_max_pnl_transfer,
            limit_price,
        )
    }

    pub fn set_user_status_to_being_liquidated<'c: 'info, 'info>(
        ctx: Context<'_, '_, 'c, 'info, SetUserStatusToBeingLiquidated<'info>>,
    ) -> Result<()> {
        handle_set_user_status_to_being_liquidated(ctx)
    }

    pub fn resolve_perp_pnl_deficit<'c: 'info, 'info>(
        ctx: Context<'_, '_, 'c, 'info, ResolvePerpPnlDeficit<'info>>,
        spot_market_index: u16,
        perp_market_index: u16,
    ) -> Result<()> {
        handle_resolve_perp_pnl_deficit(ctx, spot_market_index, perp_market_index)
    }

    pub fn resolve_perp_bankruptcy<'c: 'info, 'info>(
        ctx: Context<'_, '_, 'c, 'info, ResolveBankruptcy<'info>>,
        quote_spot_market_index: u16,
        market_index: u16,
    ) -> Result<()> {
        handle_resolve_perp_bankruptcy(ctx, quote_spot_market_index, market_index)
    }

    pub fn resolve_spot_bankruptcy<'c: 'info, 'info>(
        ctx: Context<'_, '_, 'c, 'info, ResolveBankruptcy<'info>>,
        market_index: u16,
    ) -> Result<()> {
        handle_resolve_spot_bankruptcy(ctx, market_index)
    }

    pub fn settle_revenue_to_insurance_fund<'c: 'info, 'info>(
        ctx: Context<'_, '_, 'c, 'info, SettleRevenueToInsuranceFund<'info>>,
        spot_market_index: u16,
    ) -> Result<()> {
        handle_settle_revenue_to_insurance_fund(ctx, spot_market_index)
    }

    pub fn update_funding_rate(ctx: Context<UpdateFundingRate>, market_index: u16) -> Result<()> {
        handle_update_funding_rate(ctx, market_index)
    }

    pub fn update_prelaunch_oracle(ctx: Context<UpdatePrelaunchOracle>) -> Result<()> {
        handle_update_prelaunch_oracle(ctx)
    }

    pub fn update_perp_bid_ask_twap<'c: 'info, 'info>(
        ctx: Context<'_, '_, 'c, 'info, UpdatePerpBidAskTwap<'info>>,
    ) -> Result<()> {
        handle_update_perp_bid_ask_twap(ctx)
    }

    pub fn update_spot_market_cumulative_interest(
        ctx: Context<UpdateSpotMarketCumulativeInterest>,
    ) -> Result<()> {
        handle_update_spot_market_cumulative_interest(ctx)
    }

    pub fn update_amms<'c: 'info, 'info>(
        ctx: Context<'_, '_, 'c, 'info, UpdateAMM<'info>>,
        market_indexes: Vec<u16>,
    ) -> Result<()> {
        handle_update_amms(ctx, market_indexes)
    }

    pub fn update_spot_market_expiry(
        ctx: Context<AdminUpdateSpotMarket>,
        expiry_ts: i64,
    ) -> Result<()> {
        handle_update_spot_market_expiry(ctx, expiry_ts)
    }

    pub fn update_user_quote_asset_insurance_stake(
        ctx: Context<UpdateUserQuoteAssetInsuranceStake>,
    ) -> Result<()> {
        handle_update_user_quote_asset_insurance_stake(ctx)
    }

    pub fn update_user_gov_token_insurance_stake(
        ctx: Context<UpdateUserGovTokenInsuranceStake>,
    ) -> Result<()> {
        handle_update_user_gov_token_insurance_stake(ctx)
    }

    pub fn update_user_gov_token_insurance_stake_devnet(
        ctx: Context<UpdateUserGovTokenInsuranceStakeDevnet>,
        gov_stake_amount: u64,
    ) -> Result<()> {
        handle_update_user_gov_token_insurance_stake_devnet(ctx, gov_stake_amount)
    }

    // IF stakers

    pub fn initialize_insurance_fund_stake(
        ctx: Context<InitializeInsuranceFundStake>,
        market_index: u16,
    ) -> Result<()> {
        handle_initialize_insurance_fund_stake(ctx, market_index)
    }

    pub fn add_insurance_fund_stake<'c: 'info, 'info>(
        ctx: Context<'_, '_, 'c, 'info, AddInsuranceFundStake<'info>>,
        market_index: u16,
        amount: u64,
    ) -> Result<()> {
        handle_add_insurance_fund_stake(ctx, market_index, amount)
    }

    pub fn request_remove_insurance_fund_stake(
        ctx: Context<RequestRemoveInsuranceFundStake>,
        market_index: u16,
        amount: u64,
    ) -> Result<()> {
        handle_request_remove_insurance_fund_stake(ctx, market_index, amount)
    }

    pub fn cancel_request_remove_insurance_fund_stake(
        ctx: Context<RequestRemoveInsuranceFundStake>,
        market_index: u16,
    ) -> Result<()> {
        handle_cancel_request_remove_insurance_fund_stake(ctx, market_index)
    }

    pub fn remove_insurance_fund_stake<'c: 'info, 'info>(
        ctx: Context<'_, '_, 'c, 'info, RemoveInsuranceFundStake<'info>>,
        market_index: u16,
    ) -> Result<()> {
        handle_remove_insurance_fund_stake(ctx, market_index)
    }

    pub fn transfer_protocol_if_shares(
        ctx: Context<TransferProtocolIfShares>,
        market_index: u16,
        shares: u128,
    ) -> Result<()> {
        handle_transfer_protocol_if_shares(ctx, market_index, shares)
    }
    pub fn begin_insurance_fund_swap<'c: 'info, 'info>(
        ctx: Context<'_, '_, 'c, 'info, InsuranceFundSwap<'info>>,
        in_market_index: u16,
        out_market_index: u16,
        amount_in: u64,
    ) -> Result<()> {
        handle_begin_insurance_fund_swap(ctx, in_market_index, out_market_index, amount_in)
    }

    pub fn end_insurance_fund_swap<'c: 'info, 'info>(
        ctx: Context<'_, '_, 'c, 'info, InsuranceFundSwap<'info>>,
        in_market_index: u16,
        out_market_index: u16,
    ) -> Result<()> {
        handle_end_insurance_fund_swap(ctx, in_market_index, out_market_index)
    }

    pub fn transfer_protocol_if_shares_to_revenue_pool<'c: 'info, 'info>(
        ctx: Context<'_, '_, 'c, 'info, TransferProtocolIfSharesToRevenuePool<'info>>,
        market_index: u16,
        amount: u64,
    ) -> Result<()> {
        handle_transfer_protocol_if_shares_to_revenue_pool(ctx, market_index, amount)
    }

    pub fn update_pyth_pull_oracle(
        ctx: Context<UpdatePythPullOraclePriceFeed>,
        feed_id: [u8; 32],
        params: Vec<u8>,
    ) -> Result<()> {
        handle_update_pyth_pull_oracle(ctx, feed_id, params)
    }

    pub fn post_pyth_pull_oracle_update_atomic(
        ctx: Context<PostPythPullOracleUpdateAtomic>,
        feed_id: [u8; 32],
        params: Vec<u8>,
    ) -> Result<()> {
        handle_post_pyth_pull_oracle_update_atomic(ctx, feed_id, params)
    }

    pub fn post_multi_pyth_pull_oracle_updates_atomic<'c: 'info, 'info>(
        ctx: Context<'_, '_, 'c, 'info, PostPythPullMultiOracleUpdatesAtomic<'info>>,
        params: Vec<u8>,
    ) -> Result<()> {
        handle_post_multi_pyth_pull_oracle_updates_atomic(ctx, params)
    }

    pub fn pause_spot_market_deposit_withdraw(
        ctx: Context<PauseSpotMarketDepositWithdraw>,
    ) -> Result<()> {
        handle_pause_spot_market_deposit_withdraw(ctx)
    }

    // Admin Instructions

    pub fn initialize(ctx: Context<Initialize>) -> Result<()> {
        handle_initialize(ctx)
    }

    pub fn initialize_spot_market(
        ctx: Context<InitializeSpotMarket>,
        optimal_utilization: u32,
        optimal_borrow_rate: u32,
        max_borrow_rate: u32,
        oracle_source: OracleSource,
        initial_asset_weight: u32,
        maintenance_asset_weight: u32,
        initial_liability_weight: u32,
        maintenance_liability_weight: u32,
        imf_factor: u32,
        liquidator_fee: u32,
        if_liquidation_fee: u32,
        active_status: bool,
        asset_tier: AssetTier,
        scale_initial_asset_weight_start: u64,
        withdraw_guard_threshold: u64,
        order_tick_size: u64,
        order_step_size: u64,
        if_total_factor: u32,
        name: [u8; 32],
    ) -> Result<()> {
        handle_initialize_spot_market(
            ctx,
            optimal_utilization,
            optimal_borrow_rate,
            max_borrow_rate,
            oracle_source,
            initial_asset_weight,
            maintenance_asset_weight,
            initial_liability_weight,
            maintenance_liability_weight,
            imf_factor,
            liquidator_fee,
            if_liquidation_fee,
            active_status,
            asset_tier,
            scale_initial_asset_weight_start,
            withdraw_guard_threshold,
            order_tick_size,
            order_step_size,
            if_total_factor,
            name,
        )
    }

    pub fn delete_initialized_spot_market(
        ctx: Context<DeleteInitializedSpotMarket>,
        market_index: u16,
    ) -> Result<()> {
        handle_delete_initialized_spot_market(ctx, market_index)
    }

    pub fn initialize_serum_fulfillment_config(
        ctx: Context<InitializeSerumFulfillmentConfig>,
        market_index: u16,
    ) -> Result<()> {
        handle_initialize_serum_fulfillment_config(ctx, market_index)
    }

    pub fn update_serum_fulfillment_config_status(
        ctx: Context<UpdateSerumFulfillmentConfig>,
        status: SpotFulfillmentConfigStatus,
    ) -> Result<()> {
        handle_update_serum_fulfillment_config_status(ctx, status)
    }

    pub fn initialize_openbook_v2_fulfillment_config(
        ctx: Context<InitializeOpenbookV2FulfillmentConfig>,
        market_index: u16,
    ) -> Result<()> {
        handle_initialize_openbook_v2_fulfillment_config(ctx, market_index)
    }

    pub fn openbook_v2_fulfillment_config_status(
        ctx: Context<UpdateOpenbookV2FulfillmentConfig>,
        status: SpotFulfillmentConfigStatus,
    ) -> Result<()> {
        handle_update_openbook_v2_fulfillment_config_status(ctx, status)
    }
    pub fn initialize_phoenix_fulfillment_config(
        ctx: Context<InitializePhoenixFulfillmentConfig>,
        market_index: u16,
    ) -> Result<()> {
        handle_initialize_phoenix_fulfillment_config(ctx, market_index)
    }

    pub fn phoenix_fulfillment_config_status(
        ctx: Context<UpdatePhoenixFulfillmentConfig>,
        status: SpotFulfillmentConfigStatus,
    ) -> Result<()> {
        handle_update_phoenix_fulfillment_config_status(ctx, status)
    }

    pub fn update_serum_vault(ctx: Context<UpdateSerumVault>) -> Result<()> {
        handle_update_serum_vault(ctx)
    }

    pub fn initialize_perp_market<'c: 'info, 'info>(
        ctx: Context<'_, '_, 'c, 'info, InitializePerpMarket<'info>>,
        market_index: u16,
        amm_base_asset_reserve: u128,
        amm_quote_asset_reserve: u128,
        amm_periodicity: i64,
        amm_peg_multiplier: u128,
        oracle_source: OracleSource,
        contract_tier: ContractTier,
        margin_ratio_initial: u32,
        margin_ratio_maintenance: u32,
        liquidator_fee: u32,
        if_liquidation_fee: u32,
        imf_factor: u32,
        active_status: bool,
        base_spread: u32,
        max_spread: u32,
        max_open_interest: u128,
        max_revenue_withdraw_per_period: u64,
        quote_max_insurance: u64,
        order_step_size: u64,
        order_tick_size: u64,
        min_order_size: u64,
        concentration_coef_scale: u128,
        curve_update_intensity: u8,
        amm_jit_intensity: u8,
        name: [u8; 32],
    ) -> Result<()> {
        handle_initialize_perp_market(
            ctx,
            market_index,
            amm_base_asset_reserve,
            amm_quote_asset_reserve,
            amm_periodicity,
            amm_peg_multiplier,
            oracle_source,
            contract_tier,
            margin_ratio_initial,
            margin_ratio_maintenance,
            liquidator_fee,
            if_liquidation_fee,
            imf_factor,
            active_status,
            base_spread,
            max_spread,
            max_open_interest,
            max_revenue_withdraw_per_period,
            quote_max_insurance,
            order_step_size,
            order_tick_size,
            min_order_size,
            concentration_coef_scale,
            curve_update_intensity,
            amm_jit_intensity,
            name,
        )
    }

    pub fn initialize_amm_cache<'c: 'info, 'info>(
        ctx: Context<'_, '_, 'c, 'info, InitializeAmmCache<'info>>,
    ) -> Result<()> {
        handle_initialize_amm_cache(ctx)
    }

    pub fn update_init_amm_cache_info<'c: 'info, 'info>(
        ctx: Context<'_, '_, 'c, 'info, UpdateInitAmmCacheInfo<'info>>,
    ) -> Result<()> {
        handle_update_init_amm_cache_info(ctx)
    }

    pub fn initialize_prediction_market<'c: 'info, 'info>(
        ctx: Context<'_, '_, 'c, 'info, AdminUpdatePerpMarket<'info>>,
    ) -> Result<()> {
        handle_initialize_prediction_market(ctx)
    }

    pub fn delete_initialized_perp_market(
        ctx: Context<DeleteInitializedPerpMarket>,
        market_index: u16,
    ) -> Result<()> {
        handle_delete_initialized_perp_market(ctx, market_index)
    }

    pub fn move_amm_price(
        ctx: Context<AdminUpdatePerpMarket>,
        base_asset_reserve: u128,
        quote_asset_reserve: u128,
        sqrt_k: u128,
    ) -> Result<()> {
        handle_move_amm_price(ctx, base_asset_reserve, quote_asset_reserve, sqrt_k)
    }

    pub fn recenter_perp_market_amm(
        ctx: Context<AdminUpdatePerpMarket>,
        peg_multiplier: u128,
        sqrt_k: u128,
    ) -> Result<()> {
        handle_recenter_perp_market_amm(ctx, peg_multiplier, sqrt_k)
    }

    pub fn recenter_perp_market_amm_crank(
        ctx: Context<AdminUpdatePerpMarketAmmSummaryStats>,
        depth: Option<u128>,
    ) -> Result<()> {
        handle_recenter_perp_market_amm_crank(ctx, depth)
    }

    pub fn update_perp_market_amm_summary_stats(
        ctx: Context<AdminUpdatePerpMarketAmmSummaryStats>,
        params: UpdatePerpMarketSummaryStatsParams,
    ) -> Result<()> {
        handle_update_perp_market_amm_summary_stats(ctx, params)
    }

    pub fn update_perp_market_expiry(
        ctx: Context<AdminUpdatePerpMarket>,
        expiry_ts: i64,
    ) -> Result<()> {
        handle_update_perp_market_expiry(ctx, expiry_ts)
    }

    pub fn update_perp_market_lp_pool_status(
        ctx: Context<AdminUpdatePerpMarket>,
        lp_status: u8,
    ) -> Result<()> {
        handle_update_perp_market_lp_pool_status(ctx, lp_status)
    }

    pub fn update_perp_market_lp_pool_fee_transfer_scalar(
        ctx: Context<AdminUpdatePerpMarket>,
        lp_fee_transfer_scalar: u8,
    ) -> Result<()> {
        handle_update_perp_market_lp_pool_fee_transfer_scalar(ctx, lp_fee_transfer_scalar)
    }

    pub fn settle_expired_market_pools_to_revenue_pool(
        ctx: Context<SettleExpiredMarketPoolsToRevenuePool>,
    ) -> Result<()> {
        handle_settle_expired_market_pools_to_revenue_pool(ctx)
    }

    pub fn deposit_into_perp_market_fee_pool<'c: 'info, 'info>(
        ctx: Context<'_, '_, 'c, 'info, DepositIntoMarketFeePool<'info>>,
        amount: u64,
    ) -> Result<()> {
        handle_deposit_into_perp_market_fee_pool(ctx, amount)
    }

    pub fn deposit_into_spot_market_vault<'c: 'info, 'info>(
        ctx: Context<'_, '_, 'c, 'info, DepositIntoSpotMarketVault<'info>>,
        amount: u64,
    ) -> Result<()> {
        handle_deposit_into_spot_market_vault(ctx, amount)
    }

    pub fn deposit_into_spot_market_revenue_pool<'c: 'info, 'info>(
        ctx: Context<'_, '_, 'c, 'info, RevenuePoolDeposit<'info>>,
        amount: u64,
    ) -> Result<()> {
        handle_deposit_into_spot_market_revenue_pool(ctx, amount)
    }

    pub fn repeg_amm_curve(ctx: Context<RepegCurve>, new_peg_candidate: u128) -> Result<()> {
        handle_repeg_amm_curve(ctx, new_peg_candidate)
    }

    pub fn update_perp_market_amm_oracle_twap(ctx: Context<RepegCurve>) -> Result<()> {
        handle_update_amm_oracle_twap(ctx)
    }

    pub fn reset_perp_market_amm_oracle_twap(ctx: Context<RepegCurve>) -> Result<()> {
        handle_reset_amm_oracle_twap(ctx)
    }

    pub fn update_k(ctx: Context<AdminUpdateK>, sqrt_k: u128) -> Result<()> {
        handle_update_k(ctx, sqrt_k)
    }

    pub fn update_perp_market_margin_ratio(
        ctx: Context<AdminUpdatePerpMarket>,
        margin_ratio_initial: u32,
        margin_ratio_maintenance: u32,
    ) -> Result<()> {
        handle_update_perp_market_margin_ratio(ctx, margin_ratio_initial, margin_ratio_maintenance)
    }

    pub fn update_perp_market_high_leverage_margin_ratio(
        ctx: Context<AdminUpdatePerpMarket>,
        margin_ratio_initial: u16,
        margin_ratio_maintenance: u16,
    ) -> Result<()> {
        handle_update_perp_market_high_leverage_margin_ratio(
            ctx,
            margin_ratio_initial,
            margin_ratio_maintenance,
        )
    }

    pub fn update_perp_market_funding_period(
        ctx: Context<AdminUpdatePerpMarket>,
        funding_period: i64,
    ) -> Result<()> {
        handle_update_perp_market_funding_period(ctx, funding_period)
    }

    pub fn update_perp_market_max_imbalances(
        ctx: Context<AdminUpdatePerpMarket>,
        unrealized_max_imbalance: u64,
        max_revenue_withdraw_per_period: u64,
        quote_max_insurance: u64,
    ) -> Result<()> {
        handle_update_perp_market_max_imbalances(
            ctx,
            unrealized_max_imbalance,
            max_revenue_withdraw_per_period,
            quote_max_insurance,
        )
    }

    pub fn update_perp_market_liquidation_fee(
        ctx: Context<AdminUpdatePerpMarket>,
        liquidator_fee: u32,
        if_liquidation_fee: u32,
    ) -> Result<()> {
        handle_update_perp_liquidation_fee(ctx, liquidator_fee, if_liquidation_fee)
    }

    pub fn update_insurance_fund_unstaking_period(
        ctx: Context<AdminUpdateSpotMarket>,
        insurance_fund_unstaking_period: i64,
    ) -> Result<()> {
        handle_update_insurance_fund_unstaking_period(ctx, insurance_fund_unstaking_period)
    }

    pub fn update_spot_market_pool_id(
        ctx: Context<AdminUpdateSpotMarket>,
        pool_id: u8,
    ) -> Result<()> {
        handle_update_spot_market_pool_id(ctx, pool_id)
    }

    pub fn update_spot_market_liquidation_fee(
        ctx: Context<AdminUpdateSpotMarket>,
        liquidator_fee: u32,
        if_liquidation_fee: u32,
    ) -> Result<()> {
        handle_update_spot_market_liquidation_fee(ctx, liquidator_fee, if_liquidation_fee)
    }

    pub fn update_withdraw_guard_threshold(
        ctx: Context<AdminUpdateSpotMarket>,
        withdraw_guard_threshold: u64,
    ) -> Result<()> {
        handle_update_withdraw_guard_threshold(ctx, withdraw_guard_threshold)
    }

    pub fn update_spot_market_if_factor(
        ctx: Context<AdminUpdateSpotMarket>,
        spot_market_index: u16,
        user_if_factor: u32,
        total_if_factor: u32,
    ) -> Result<()> {
        handle_update_spot_market_if_factor(ctx, spot_market_index, user_if_factor, total_if_factor)
    }

    pub fn update_spot_market_revenue_settle_period(
        ctx: Context<AdminUpdateSpotMarket>,
        revenue_settle_period: i64,
    ) -> Result<()> {
        handle_update_spot_market_revenue_settle_period(ctx, revenue_settle_period)
    }

    pub fn update_spot_market_status(
        ctx: Context<AdminUpdateSpotMarket>,
        status: MarketStatus,
    ) -> Result<()> {
        handle_update_spot_market_status(ctx, status)
    }

    pub fn update_spot_market_paused_operations(
        ctx: Context<AdminUpdateSpotMarket>,
        paused_operations: u8,
    ) -> Result<()> {
        handle_update_spot_market_paused_operations(ctx, paused_operations)
    }

    pub fn update_spot_market_asset_tier(
        ctx: Context<AdminUpdateSpotMarket>,
        asset_tier: AssetTier,
    ) -> Result<()> {
        handle_update_spot_market_asset_tier(ctx, asset_tier)
    }

    pub fn update_spot_market_margin_weights(
        ctx: Context<AdminUpdateSpotMarket>,
        initial_asset_weight: u32,
        maintenance_asset_weight: u32,
        initial_liability_weight: u32,
        maintenance_liability_weight: u32,
        imf_factor: u32,
    ) -> Result<()> {
        handle_update_spot_market_margin_weights(
            ctx,
            initial_asset_weight,
            maintenance_asset_weight,
            initial_liability_weight,
            maintenance_liability_weight,
            imf_factor,
        )
    }

    pub fn update_spot_market_borrow_rate(
        ctx: Context<AdminUpdateSpotMarket>,
        optimal_utilization: u32,
        optimal_borrow_rate: u32,
        max_borrow_rate: u32,
        min_borrow_rate: Option<u8>,
    ) -> Result<()> {
        handle_update_spot_market_borrow_rate(
            ctx,
            optimal_utilization,
            optimal_borrow_rate,
            max_borrow_rate,
            min_borrow_rate,
        )
    }

    pub fn update_spot_market_max_token_deposits(
        ctx: Context<AdminUpdateSpotMarket>,
        max_token_deposits: u64,
    ) -> Result<()> {
        handle_update_spot_market_max_token_deposits(ctx, max_token_deposits)
    }

    pub fn update_spot_market_max_token_borrows(
        ctx: Context<AdminUpdateSpotMarket>,
        max_token_borrows_fraction: u16,
    ) -> Result<()> {
        handle_update_spot_market_max_token_borrows(ctx, max_token_borrows_fraction)
    }

    pub fn update_spot_market_scale_initial_asset_weight_start(
        ctx: Context<AdminUpdateSpotMarket>,
        scale_initial_asset_weight_start: u64,
    ) -> Result<()> {
        handle_update_spot_market_scale_initial_asset_weight_start(
            ctx,
            scale_initial_asset_weight_start,
        )
    }

    pub fn update_spot_market_oracle(
        ctx: Context<AdminUpdateSpotMarketOracle>,
        oracle: Pubkey,
        oracle_source: OracleSource,
        skip_invariant_check: bool,
    ) -> Result<()> {
        handle_update_spot_market_oracle(ctx, oracle, oracle_source, skip_invariant_check)
    }

    pub fn update_spot_market_step_size_and_tick_size(
        ctx: Context<AdminUpdateSpotMarket>,
        step_size: u64,
        tick_size: u64,
    ) -> Result<()> {
        handle_update_spot_market_step_size_and_tick_size(ctx, step_size, tick_size)
    }

    pub fn update_spot_market_min_order_size(
        ctx: Context<AdminUpdateSpotMarket>,
        order_size: u64,
    ) -> Result<()> {
        handle_update_spot_market_min_order_size(ctx, order_size)
    }

    pub fn update_spot_market_orders_enabled(
        ctx: Context<AdminUpdateSpotMarket>,
        orders_enabled: bool,
    ) -> Result<()> {
        handle_update_spot_market_orders_enabled(ctx, orders_enabled)
    }

    pub fn update_spot_market_if_paused_operations(
        ctx: Context<AdminUpdateSpotMarket>,
        paused_operations: u8,
    ) -> Result<()> {
        handle_update_spot_market_if_paused_operations(ctx, paused_operations)
    }

    pub fn update_spot_market_name(
        ctx: Context<AdminUpdateSpotMarket>,
        name: [u8; 32],
    ) -> Result<()> {
        handle_update_spot_market_name(ctx, name)
    }

    pub fn update_perp_market_status(
        ctx: Context<AdminUpdatePerpMarket>,
        status: MarketStatus,
    ) -> Result<()> {
        handle_update_perp_market_status(ctx, status)
    }

    pub fn update_perp_market_paused_operations(
        ctx: Context<AdminUpdatePerpMarket>,
        paused_operations: u8,
    ) -> Result<()> {
        handle_update_perp_market_paused_operations(ctx, paused_operations)
    }

    pub fn update_perp_market_contract_tier(
        ctx: Context<AdminUpdatePerpMarketContractTier>,
        contract_tier: ContractTier,
    ) -> Result<()> {
        handle_update_perp_market_contract_tier(ctx, contract_tier)
    }

    pub fn update_perp_market_imf_factor(
        ctx: Context<AdminUpdatePerpMarket>,
        imf_factor: u32,
        unrealized_pnl_imf_factor: u32,
    ) -> Result<()> {
        handle_update_perp_market_imf_factor(ctx, imf_factor, unrealized_pnl_imf_factor)
    }

    pub fn update_perp_market_unrealized_asset_weight(
        ctx: Context<AdminUpdatePerpMarket>,
        unrealized_initial_asset_weight: u32,
        unrealized_maintenance_asset_weight: u32,
    ) -> Result<()> {
        handle_update_perp_market_unrealized_asset_weight(
            ctx,
            unrealized_initial_asset_weight,
            unrealized_maintenance_asset_weight,
        )
    }

    pub fn update_perp_market_concentration_coef(
        ctx: Context<AdminUpdatePerpMarket>,
        concentration_scale: u128,
    ) -> Result<()> {
        handle_update_perp_market_concentration_coef(ctx, concentration_scale)
    }

    pub fn update_perp_market_curve_update_intensity(
        ctx: Context<HotAdminUpdatePerpMarket>,
        curve_update_intensity: u8,
    ) -> Result<()> {
        handle_update_perp_market_curve_update_intensity(ctx, curve_update_intensity)
    }

    pub fn update_perp_market_target_base_asset_amount_per_lp(
        ctx: Context<AdminUpdatePerpMarket>,
        target_base_asset_amount_per_lp: i32,
    ) -> Result<()> {
        handle_update_perp_market_target_base_asset_amount_per_lp(
            ctx,
            target_base_asset_amount_per_lp,
        )
    }

    pub fn update_perp_market_per_lp_base(
        ctx: Context<AdminUpdatePerpMarket>,
        per_lp_base: i8,
    ) -> Result<()> {
        handle_update_perp_market_per_lp_base(ctx, per_lp_base)
    }

    pub fn update_lp_cooldown_time(
        ctx: Context<AdminUpdateState>,
        lp_cooldown_time: u64,
    ) -> Result<()> {
        handle_update_lp_cooldown_time(ctx, lp_cooldown_time)
    }

    pub fn update_perp_fee_structure(
        ctx: Context<AdminUpdateState>,
        fee_structure: FeeStructure,
    ) -> Result<()> {
        handle_update_perp_fee_structure(ctx, fee_structure)
    }

    pub fn update_spot_fee_structure(
        ctx: Context<AdminUpdateState>,
        fee_structure: FeeStructure,
    ) -> Result<()> {
        handle_update_spot_fee_structure(ctx, fee_structure)
    }

    pub fn update_initial_pct_to_liquidate(
        ctx: Context<AdminUpdateState>,
        initial_pct_to_liquidate: u16,
    ) -> Result<()> {
        handle_update_initial_pct_to_liquidate(ctx, initial_pct_to_liquidate)
    }

    pub fn update_liquidation_duration(
        ctx: Context<AdminUpdateState>,
        liquidation_duration: u8,
    ) -> Result<()> {
        handle_update_liquidation_duration(ctx, liquidation_duration)
    }

    pub fn update_liquidation_margin_buffer_ratio(
        ctx: Context<AdminUpdateState>,
        liquidation_margin_buffer_ratio: u32,
    ) -> Result<()> {
        handle_update_liquidation_margin_buffer_ratio(ctx, liquidation_margin_buffer_ratio)
    }

    pub fn update_oracle_guard_rails(
        ctx: Context<AdminUpdateState>,
        oracle_guard_rails: OracleGuardRails,
    ) -> Result<()> {
        handle_update_oracle_guard_rails(ctx, oracle_guard_rails)
    }

    pub fn update_state_settlement_duration(
        ctx: Context<AdminUpdateState>,
        settlement_duration: u16,
    ) -> Result<()> {
        handle_update_state_settlement_duration(ctx, settlement_duration)
    }

    pub fn update_state_max_number_of_sub_accounts(
        ctx: Context<AdminUpdateState>,
        max_number_of_sub_accounts: u16,
    ) -> Result<()> {
        handle_update_state_max_number_of_sub_accounts(ctx, max_number_of_sub_accounts)
    }

    pub fn update_state_max_initialize_user_fee(
        ctx: Context<AdminUpdateState>,
        max_initialize_user_fee: u16,
    ) -> Result<()> {
        handle_update_state_max_initialize_user_fee(ctx, max_initialize_user_fee)
    }

    pub fn update_perp_market_oracle(
        ctx: Context<AdminUpdatePerpMarketOracle>,
        oracle: Pubkey,
        oracle_source: OracleSource,
        skip_invariant_check: bool,
    ) -> Result<()> {
        handle_update_perp_market_oracle(ctx, oracle, oracle_source, skip_invariant_check)
    }

    pub fn update_perp_market_base_spread(
        ctx: Context<AdminUpdatePerpMarket>,
        base_spread: u32,
    ) -> Result<()> {
        handle_update_perp_market_base_spread(ctx, base_spread)
    }

    pub fn update_amm_jit_intensity(
        ctx: Context<HotAdminUpdatePerpMarket>,
        amm_jit_intensity: u8,
    ) -> Result<()> {
        handle_update_amm_jit_intensity(ctx, amm_jit_intensity)
    }

    pub fn update_perp_market_max_spread(
        ctx: Context<AdminUpdatePerpMarket>,
        max_spread: u32,
    ) -> Result<()> {
        handle_update_perp_market_max_spread(ctx, max_spread)
    }

    pub fn update_perp_market_step_size_and_tick_size(
        ctx: Context<AdminUpdatePerpMarket>,
        step_size: u64,
        tick_size: u64,
    ) -> Result<()> {
        handle_update_perp_market_step_size_and_tick_size(ctx, step_size, tick_size)
    }

    pub fn update_perp_market_name(
        ctx: Context<AdminUpdatePerpMarket>,
        name: [u8; 32],
    ) -> Result<()> {
        handle_update_perp_market_name(ctx, name)
    }

    pub fn update_perp_market_min_order_size(
        ctx: Context<AdminUpdatePerpMarket>,
        order_size: u64,
    ) -> Result<()> {
        handle_update_perp_market_min_order_size(ctx, order_size)
    }

    pub fn update_perp_market_max_slippage_ratio(
        ctx: Context<AdminUpdatePerpMarket>,
        max_slippage_ratio: u16,
    ) -> Result<()> {
        handle_update_perp_market_max_slippage_ratio(ctx, max_slippage_ratio)
    }

    pub fn update_perp_market_max_fill_reserve_fraction(
        ctx: Context<AdminUpdatePerpMarket>,
        max_fill_reserve_fraction: u16,
    ) -> Result<()> {
        handle_update_perp_market_max_fill_reserve_fraction(ctx, max_fill_reserve_fraction)
    }

    pub fn update_perp_market_max_open_interest(
        ctx: Context<AdminUpdatePerpMarket>,
        max_open_interest: u128,
    ) -> Result<()> {
        handle_update_perp_market_max_open_interest(ctx, max_open_interest)
    }

    pub fn update_perp_market_number_of_users(
        ctx: Context<AdminUpdatePerpMarket>,
        number_of_users: Option<u32>,
        number_of_users_with_base: Option<u32>,
    ) -> Result<()> {
        handle_update_perp_market_number_of_users(ctx, number_of_users, number_of_users_with_base)
    }

    pub fn update_perp_market_fee_adjustment(
        ctx: Context<AdminUpdatePerpMarket>,
        fee_adjustment: i16,
    ) -> Result<()> {
        handle_update_perp_market_fee_adjustment(ctx, fee_adjustment)
    }

    pub fn update_spot_market_fee_adjustment(
        ctx: Context<AdminUpdateSpotMarket>,
        fee_adjustment: i16,
    ) -> Result<()> {
        handle_update_spot_market_fee_adjustment(ctx, fee_adjustment)
    }

    pub fn update_perp_market_fuel(
        ctx: Context<HotAdminUpdatePerpMarket>,
        fuel_boost_taker: Option<u8>,
        fuel_boost_maker: Option<u8>,
        fuel_boost_position: Option<u8>,
    ) -> Result<()> {
        handle_update_perp_market_fuel(ctx, fuel_boost_taker, fuel_boost_maker, fuel_boost_position)
    }

    pub fn update_perp_market_protected_maker_params(
        ctx: Context<AdminUpdatePerpMarket>,
        protected_maker_limit_price_divisor: Option<u8>,
        protected_maker_dynamic_divisor: Option<u8>,
    ) -> Result<()> {
        handle_update_perp_market_protected_maker_params(
            ctx,
            protected_maker_limit_price_divisor,
            protected_maker_dynamic_divisor,
        )
    }

    pub fn update_perp_market_taker_speed_bump_override(
        ctx: Context<HotAdminUpdatePerpMarket>,
        taker_speed_bump_override: i8,
    ) -> Result<()> {
        handle_update_perp_market_taker_speed_bump_override(ctx, taker_speed_bump_override)
    }

    pub fn update_perp_market_amm_spread_adjustment(
        ctx: Context<HotAdminUpdatePerpMarket>,
        amm_spread_adjustment: i8,
        amm_inventory_spread_adjustment: i8,
        reference_price_offset: i32,
    ) -> Result<()> {
        handle_update_perp_market_amm_spread_adjustment(
            ctx,
            amm_spread_adjustment,
            amm_inventory_spread_adjustment,
            reference_price_offset,
        )
    }

    pub fn update_perp_market_oracle_slot_delay_override(
        ctx: Context<HotAdminUpdatePerpMarket>,
        oracle_slot_delay_override: i8,
    ) -> Result<()> {
        handle_update_perp_market_oracle_slot_delay_override(ctx, oracle_slot_delay_override)
    }

    pub fn update_spot_market_fuel(
        ctx: Context<AdminUpdateSpotMarketFuel>,
        fuel_boost_deposits: Option<u8>,
        fuel_boost_borrows: Option<u8>,
        fuel_boost_taker: Option<u8>,
        fuel_boost_maker: Option<u8>,
        fuel_boost_insurance: Option<u8>,
    ) -> Result<()> {
        handle_update_spot_market_fuel(
            ctx,
            fuel_boost_deposits,
            fuel_boost_borrows,
            fuel_boost_taker,
            fuel_boost_maker,
            fuel_boost_insurance,
        )
    }

    pub fn init_user_fuel(
        ctx: Context<InitUserFuel>,
        fuel_boost_deposits: Option<i32>,
        fuel_boost_borrows: Option<u32>,
        fuel_boost_taker: Option<u32>,
        fuel_boost_maker: Option<u32>,
        fuel_boost_insurance: Option<u32>,
    ) -> Result<()> {
        handle_init_user_fuel(
            ctx,
            fuel_boost_deposits,
            fuel_boost_borrows,
            fuel_boost_taker,
            fuel_boost_maker,
            fuel_boost_insurance,
        )
    }

    pub fn update_admin(ctx: Context<AdminUpdateState>, admin: Pubkey) -> Result<()> {
        handle_update_admin(ctx, admin)
    }

    pub fn update_whitelist_mint(
        ctx: Context<AdminUpdateState>,
        whitelist_mint: Pubkey,
    ) -> Result<()> {
        handle_update_whitelist_mint(ctx, whitelist_mint)
    }

    pub fn update_discount_mint(
        ctx: Context<AdminUpdateState>,
        discount_mint: Pubkey,
    ) -> Result<()> {
        handle_update_discount_mint(ctx, discount_mint)
    }

    pub fn update_exchange_status(
        ctx: Context<AdminUpdateState>,
        exchange_status: u8,
    ) -> Result<()> {
        handle_update_exchange_status(ctx, exchange_status)
    }

    pub fn update_perp_auction_duration(
        ctx: Context<AdminUpdateState>,
        min_perp_auction_duration: u8,
    ) -> Result<()> {
        handle_update_perp_auction_duration(ctx, min_perp_auction_duration)
    }

    pub fn update_spot_auction_duration(
        ctx: Context<AdminUpdateState>,
        default_spot_auction_duration: u8,
    ) -> Result<()> {
        handle_update_spot_auction_duration(ctx, default_spot_auction_duration)
    }

    pub fn initialize_protocol_if_shares_transfer_config(
        ctx: Context<InitializeProtocolIfSharesTransferConfig>,
    ) -> Result<()> {
        handle_initialize_protocol_if_shares_transfer_config(ctx)
    }

    pub fn update_protocol_if_shares_transfer_config(
        ctx: Context<UpdateProtocolIfSharesTransferConfig>,
        whitelisted_signers: Option<[Pubkey; 4]>,
        max_transfer_per_epoch: Option<u128>,
    ) -> Result<()> {
        handle_update_protocol_if_shares_transfer_config(
            ctx,
            whitelisted_signers,
            max_transfer_per_epoch,
        )
    }

    pub fn initialize_prelaunch_oracle(
        ctx: Context<InitializePrelaunchOracle>,
        params: PrelaunchOracleParams,
    ) -> Result<()> {
        handle_initialize_prelaunch_oracle(ctx, params)
    }

    pub fn update_prelaunch_oracle_params(
        ctx: Context<UpdatePrelaunchOracleParams>,
        params: PrelaunchOracleParams,
    ) -> Result<()> {
        handle_update_prelaunch_oracle_params(ctx, params)
    }

    pub fn delete_prelaunch_oracle(
        ctx: Context<DeletePrelaunchOracle>,
        perp_market_index: u16,
    ) -> Result<()> {
        handle_delete_prelaunch_oracle(ctx, perp_market_index)
    }

    pub fn initialize_pyth_pull_oracle(
        ctx: Context<InitPythPullPriceFeed>,
        feed_id: [u8; 32],
    ) -> Result<()> {
        handle_initialize_pyth_pull_oracle(ctx, feed_id)
    }

    pub fn initialize_pyth_lazer_oracle(
        ctx: Context<InitPythLazerOracle>,
        feed_id: u32,
    ) -> Result<()> {
        handle_initialize_pyth_lazer_oracle(ctx, feed_id)
    }

    pub fn post_pyth_lazer_oracle_update<'c: 'info, 'info>(
        ctx: Context<'_, '_, 'c, 'info, UpdatePythLazerOracle>,
        pyth_message: Vec<u8>,
    ) -> Result<()> {
        handle_update_pyth_lazer_oracle(ctx, pyth_message)
    }

    pub fn initialize_high_leverage_mode_config(
        ctx: Context<InitializeHighLeverageModeConfig>,
        max_users: u32,
    ) -> Result<()> {
        handle_initialize_high_leverage_mode_config(ctx, max_users)
    }

    pub fn initialize_lp_pool(
        ctx: Context<InitializeLpPool>,
        name: [u8; 32],
        min_mint_fee: i64,
        max_mint_fee: i64,
        revenue_rebalance_period: u64,
        max_aum: u128,
        max_settle_quote_amount_per_market: u64,
    ) -> Result<()> {
        handle_initialize_lp_pool(
            ctx,
            name,
            min_mint_fee,
            max_mint_fee,
            revenue_rebalance_period,
            max_aum,
            max_settle_quote_amount_per_market,
        )
    }

    pub fn update_high_leverage_mode_config(
        ctx: Context<UpdateHighLeverageModeConfig>,
        max_users: u32,
        reduce_only: bool,
        current_users: Option<u32>,
    ) -> Result<()> {
        handle_update_high_leverage_mode_config(ctx, max_users, reduce_only, current_users)
    }

    pub fn initialize_protected_maker_mode_config(
        ctx: Context<InitializeProtectedMakerModeConfig>,
        max_users: u32,
    ) -> Result<()> {
        handle_initialize_protected_maker_mode_config(ctx, max_users)
    }

    pub fn update_protected_maker_mode_config(
        ctx: Context<UpdateProtectedMakerModeConfig>,
        max_users: u32,
        reduce_only: bool,
        current_users: Option<u32>,
    ) -> Result<()> {
        handle_update_protected_maker_mode_config(ctx, max_users, reduce_only, current_users)
    }

    pub fn admin_deposit<'c: 'info, 'info>(
        ctx: Context<'_, '_, 'c, 'info, AdminDeposit<'info>>,
        market_index: u16,
        amount: u64,
    ) -> Result<()> {
        handle_admin_deposit(ctx, market_index, amount)
    }

    pub fn initialize_if_rebalance_config(
        ctx: Context<InitializeIfRebalanceConfig>,
        params: IfRebalanceConfigParams,
    ) -> Result<()> {
        handle_initialize_if_rebalance_config(ctx, params)
    }

    pub fn update_if_rebalance_config(
        ctx: Context<UpdateIfRebalanceConfig>,
        params: IfRebalanceConfigParams,
    ) -> Result<()> {
        handle_update_if_rebalance_config(ctx, params)
    }

    pub fn update_feature_bit_flags_mm_oracle(
        ctx: Context<HotAdminUpdateState>,
        enable: bool,
    ) -> Result<()> {
        handle_update_feature_bit_flags_mm_oracle(ctx, enable)
    }

    pub fn zero_mm_oracle_fields(ctx: Context<HotAdminUpdatePerpMarket>) -> Result<()> {
        handle_zero_mm_oracle_fields(ctx)
    }

<<<<<<< HEAD
    pub fn initialize_constituent<'info>(
        ctx: Context<'_, '_, '_, 'info, InitializeConstituent<'info>>,
        spot_market_index: u16,
        decimals: u8,
        max_weight_deviation: i64,
        swap_fee_min: i64,
        swap_fee_max: i64,
        max_borrow_token_amount: u64,
        oracle_staleness_threshold: u64,
        cost_to_trade: i32,
        constituent_derivative_index: Option<i16>,
        constituent_derivative_depeg_threshold: u64,
        derivative_weight: u64,
        volatility: u64,
        gamma_execution: u8,
        gamma_inventory: u8,
        xi: u8,
        new_constituent_correlations: Vec<i64>,
    ) -> Result<()> {
        handle_initialize_constituent(
            ctx,
            spot_market_index,
            decimals,
            max_weight_deviation,
            swap_fee_min,
            swap_fee_max,
            max_borrow_token_amount,
            oracle_staleness_threshold,
            cost_to_trade,
            constituent_derivative_index,
            constituent_derivative_depeg_threshold,
            derivative_weight,
            volatility,
            gamma_execution,
            gamma_inventory,
            xi,
            new_constituent_correlations,
        )
    }

    pub fn update_constituent_params(
        ctx: Context<UpdateConstituentParams>,
        constituent_params: ConstituentParams,
    ) -> Result<()> {
        handle_update_constituent_params(ctx, constituent_params)
    }

    pub fn update_lp_pool_params(
        ctx: Context<UpdateLpPoolParams>,
        lp_pool_params: LpPoolParams,
    ) -> Result<()> {
        handle_update_lp_pool_params(ctx, lp_pool_params)
    }

    pub fn add_amm_constituent_mapping_data(
        ctx: Context<AddAmmConstituentMappingData>,
        amm_constituent_mapping_data: Vec<AddAmmConstituentMappingDatum>,
    ) -> Result<()> {
        handle_add_amm_constituent_data(ctx, amm_constituent_mapping_data)
    }

    pub fn update_amm_constituent_mapping_data(
        ctx: Context<UpdateAmmConstituentMappingData>,
        amm_constituent_mapping_data: Vec<AddAmmConstituentMappingDatum>,
    ) -> Result<()> {
        handle_update_amm_constituent_mapping_data(ctx, amm_constituent_mapping_data)
    }

    pub fn remove_amm_constituent_mapping_data<'c: 'info, 'info>(
        ctx: Context<'_, '_, 'c, 'info, RemoveAmmConstituentMappingData<'info>>,
        perp_market_index: u16,
        constituent_index: u16,
    ) -> Result<()> {
        handle_remove_amm_constituent_mapping_data(ctx, perp_market_index, constituent_index)
    }

    pub fn update_constituent_correlation_data(
        ctx: Context<UpdateConstituentCorrelation>,
        index1: u16,
        index2: u16,
        correlation: i64,
    ) -> Result<()> {
        handle_update_constituent_correlation_data(ctx, index1, index2, correlation)
    }

    pub fn update_lp_constituent_target_base<'c: 'info, 'info>(
        ctx: Context<'_, '_, 'c, 'info, UpdateConstituentTargetBase<'info>>,
    ) -> Result<()> {
        handle_update_constituent_target_base(ctx)
    }

    pub fn update_lp_pool_aum<'c: 'info, 'info>(
        ctx: Context<'_, '_, 'c, 'info, UpdateLPPoolAum<'info>>,
    ) -> Result<()> {
        handle_update_lp_pool_aum(ctx)
    }

    pub fn update_amm_cache<'c: 'info, 'info>(
        ctx: Context<'_, '_, 'c, 'info, UpdateAmmCache<'info>>,
    ) -> Result<()> {
        handle_update_amm_cache(ctx)
    }

    pub fn lp_pool_swap<'c: 'info, 'info>(
        ctx: Context<'_, '_, 'c, 'info, LPPoolSwap<'info>>,
        in_market_index: u16,
        out_market_index: u16,
        in_amount: u64,
        min_out_amount: u64,
    ) -> Result<()> {
        handle_lp_pool_swap(
            ctx,
            in_market_index,
            out_market_index,
            in_amount,
            min_out_amount,
        )
    }

    pub fn lp_pool_add_liquidity<'c: 'info, 'info>(
        ctx: Context<'_, '_, 'c, 'info, LPPoolAddLiquidity<'info>>,
        in_market_index: u16,
        in_amount: u128,
        min_mint_amount: u64,
    ) -> Result<()> {
        handle_lp_pool_add_liquidity(ctx, in_market_index, in_amount, min_mint_amount)
    }

    pub fn lp_pool_remove_liquidity<'c: 'info, 'info>(
        ctx: Context<'_, '_, 'c, 'info, LPPoolRemoveLiquidity<'info>>,
        in_market_index: u16,
        in_amount: u64,
        min_out_amount: u128,
    ) -> Result<()> {
        handle_lp_pool_remove_liquidity(ctx, in_market_index, in_amount, min_out_amount)
    }

    pub fn begin_lp_swap<'c: 'info, 'info>(
        ctx: Context<'_, '_, 'c, 'info, LPTakerSwap<'info>>,
        in_market_index: u16,
        out_market_index: u16,
        amount_in: u64,
    ) -> Result<()> {
        handle_begin_lp_swap(ctx, in_market_index, out_market_index, amount_in)
    }

    pub fn end_lp_swap<'c: 'info, 'info>(
        ctx: Context<'_, '_, 'c, 'info, LPTakerSwap<'info>>,
        in_market_index: u16,
        out_market_index: u16,
    ) -> Result<()> {
        handle_end_lp_swap(ctx)
    }

    pub fn update_constituent_oracle_info<'c: 'info, 'info>(
        ctx: Context<'_, '_, 'c, 'info, UpdateConstituentOracleInfo<'info>>,
    ) -> Result<()> {
        handle_update_constituent_oracle_info(ctx)
    }

    pub fn deposit_to_program_vault<'c: 'info, 'info>(
        ctx: Context<'_, '_, 'c, 'info, DepositWithdrawProgramVault<'info>>,
        amount: u64,
    ) -> Result<()> {
        handle_deposit_to_program_vault(ctx, amount)
    }

    pub fn withdraw_from_program_vault<'c: 'info, 'info>(
        ctx: Context<'_, '_, 'c, 'info, DepositWithdrawProgramVault<'info>>,
        amount: u64,
    ) -> Result<()> {
        handle_withdraw_from_program_vault(ctx, amount)
    }

    pub fn settle_perp_to_lp_pool<'c: 'info, 'info>(
        ctx: Context<'_, '_, 'c, 'info, SettleAmmPnlToLp<'info>>,
    ) -> Result<()> {
        handle_settle_perp_to_lp_pool(ctx)
=======
    pub fn update_feature_bit_flags_median_trigger_price(
        ctx: Context<HotAdminUpdateState>,
        enable: bool,
    ) -> Result<()> {
        handle_update_feature_bit_flags_median_trigger_price(ctx, enable)
>>>>>>> 8a5ab7c2
    }
}

#[cfg(not(feature = "no-entrypoint"))]
use solana_security_txt::security_txt;
#[cfg(not(feature = "no-entrypoint"))]
security_txt! {
    name: "Drift v2",
    project_url: "https://drift.trade",
    contacts: "link:https://docs.drift.trade/security/bug-bounty",
    policy: "https://github.com/drift-labs/protocol-v2/blob/main/SECURITY.md",
    preferred_languages: "en",
    source_code: "https://github.com/drift-labs/protocol-v2"
}<|MERGE_RESOLUTION|>--- conflicted
+++ resolved
@@ -1867,7 +1867,13 @@
         handle_zero_mm_oracle_fields(ctx)
     }
 
-<<<<<<< HEAD
+    pub fn update_feature_bit_flags_median_trigger_price(
+        ctx: Context<HotAdminUpdateState>,
+        enable: bool,
+    ) -> Result<()> {
+        handle_update_feature_bit_flags_median_trigger_price(ctx, enable)
+    }
+
     pub fn initialize_constituent<'info>(
         ctx: Context<'_, '_, '_, 'info, InitializeConstituent<'info>>,
         spot_market_index: u16,
@@ -2046,13 +2052,6 @@
         ctx: Context<'_, '_, 'c, 'info, SettleAmmPnlToLp<'info>>,
     ) -> Result<()> {
         handle_settle_perp_to_lp_pool(ctx)
-=======
-    pub fn update_feature_bit_flags_median_trigger_price(
-        ctx: Context<HotAdminUpdateState>,
-        enable: bool,
-    ) -> Result<()> {
-        handle_update_feature_bit_flags_median_trigger_price(ctx, enable)
->>>>>>> 8a5ab7c2
     }
 }
 
