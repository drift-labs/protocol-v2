--- conflicted
+++ resolved
@@ -1789,7 +1789,20 @@
         handle_admin_deposit(ctx, market_index, amount)
     }
 
-<<<<<<< HEAD
+    pub fn initialize_if_rebalance_config(
+        ctx: Context<InitializeIfRebalanceConfig>,
+        params: IfRebalanceConfigParams,
+    ) -> Result<()> {
+        handle_initialize_if_rebalance_config(ctx, params)
+    }
+
+    pub fn update_if_rebalance_config(
+        ctx: Context<UpdateIfRebalanceConfig>,
+        params: IfRebalanceConfigParams,
+    ) -> Result<()> {
+        handle_update_if_rebalance_config(ctx, params)
+    }
+
     pub fn initialize_constituent<'info>(
         ctx: Context<'_, '_, '_, 'info, InitializeConstituent<'info>>,
         spot_market_index: u16,
@@ -1957,20 +1970,6 @@
         ctx: Context<'_, '_, 'c, 'info, SettleAmmPnlToLp<'info>>,
     ) -> Result<()> {
         handle_settle_perp_to_lp_pool(ctx)
-=======
-    pub fn initialize_if_rebalance_config(
-        ctx: Context<InitializeIfRebalanceConfig>,
-        params: IfRebalanceConfigParams,
-    ) -> Result<()> {
-        handle_initialize_if_rebalance_config(ctx, params)
-    }
-
-    pub fn update_if_rebalance_config(
-        ctx: Context<UpdateIfRebalanceConfig>,
-        params: IfRebalanceConfigParams,
-    ) -> Result<()> {
-        handle_update_if_rebalance_config(ctx, params)
->>>>>>> 3937df83
     }
 }
 
