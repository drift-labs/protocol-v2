use crate::controller::repeg::*;
use crate::math::amm_spread::calculate_max_target_spread;
use crate::math::constants::{
    AMM_RESERVE_PRECISION, PEG_PRECISION, PRICE_PRECISION, PRICE_PRECISION_I64,
    PRICE_PRECISION_U64, QUOTE_PRECISION,
};
use crate::math::oracle::OracleValidity;
use crate::math::repeg::{
    calculate_fee_pool, calculate_peg_from_target_price, calculate_repeg_cost,
};
use crate::state::oracle::HistoricalOracleData;
use crate::state::oracle::OraclePriceData;
use crate::state::perp_market::{ContractTier, AMM};
use crate::state::state::{PriceDivergenceGuardRails, ValidityGuardRails};
use crate::state::user::MarketType;

#[test]
pub fn update_amm_test() {
    let mut market = PerpMarket {
        amm: AMM {
            base_asset_reserve: 65 * AMM_RESERVE_PRECISION,
            quote_asset_reserve: 63015384615,
            terminal_quote_asset_reserve: 64 * AMM_RESERVE_PRECISION,
            sqrt_k: 64 * AMM_RESERVE_PRECISION,
            peg_multiplier: 19_400 * PEG_PRECISION,
            base_asset_amount_with_amm: -(AMM_RESERVE_PRECISION as i128),
            mark_std: PRICE_PRECISION as u64,
            last_mark_price_twap_ts: 0,
            historical_oracle_data: HistoricalOracleData {
                last_oracle_price_twap: 19_400 * PRICE_PRECISION_I64,
                last_oracle_price_twap_5min: 19_400 * PRICE_PRECISION_I64,

                ..HistoricalOracleData::default()
            },
            base_spread: 250,
            curve_update_intensity: 100,
            max_spread: 55500,
            concentration_coef: 31020710, //unrealistic but for poc
            ..AMM::default()
        },
        status: MarketStatus::Initialized,
        contract_tier: ContractTier::B,
        margin_ratio_initial: 555, // max 1/.0555 = 18.018018018x leverage
        ..PerpMarket::default()
    };
    let (new_terminal_quote_reserve, new_terminal_base_reserve) =
        amm::calculate_terminal_reserves(&market.amm).unwrap();
    // market.amm.terminal_quote_asset_reserve = new_terminal_quote_reserve;
    assert_eq!(new_terminal_quote_reserve, 64000000000);
    let (min_base_asset_reserve, max_base_asset_reserve) =
        amm::calculate_bid_ask_bounds(market.amm.concentration_coef, new_terminal_base_reserve)
            .unwrap();
    market.amm.min_base_asset_reserve = min_base_asset_reserve;
    market.amm.max_base_asset_reserve = max_base_asset_reserve;

    let state = State {
        oracle_guard_rails: OracleGuardRails {
            price_divergence: PriceDivergenceGuardRails {
                mark_oracle_percent_divergence: 1,
                oracle_twap_5min_percent_divergence: 10,
            },
            validity: ValidityGuardRails {
                slots_before_stale_for_amm: 10,     // 5s
                slots_before_stale_for_margin: 120, // 60s
                confidence_interval_max_size: 1000,
                too_volatile_ratio: 5,
            },
        },
        ..State::default()
    };

    let now = 10000;
    let slot = 81680085;
    let oracle_price_data = OraclePriceData {
        price: (12_400 * PRICE_PRECISION) as i64,
        confidence: 0,
        delay: 2,
        has_sufficient_number_of_data_points: true,
    };

    let reserve_price_before = market.amm.reserve_price().unwrap();
    assert_eq!(reserve_price_before, 18807668638);

    market
        .amm
        .historical_oracle_data
        .last_oracle_price_twap_5min = 18907668639;
    market.amm.historical_oracle_data.last_oracle_price_twap_ts = now - (167 + 6);
    let oracle_reserve_price_spread_pct_before =
        amm::calculate_oracle_twap_5min_price_spread_pct(&market.amm, reserve_price_before)
            .unwrap();
    assert_eq!(oracle_reserve_price_spread_pct_before, -5316);
    let too_diverge = amm::is_oracle_mark_too_divergent(
        oracle_reserve_price_spread_pct_before,
        &state.oracle_guard_rails.price_divergence,
    )
    .unwrap();
    assert!(!too_diverge);

    let mm_oracle_price_data = market
        .get_mm_oracle_price_data(oracle_price_data, slot)
        .unwrap();
    let cost_of_update =
        _update_amm(&mut market, &mm_oracle_price_data, &state, now, slot).unwrap();

    assert_eq!(market.amm.sqrt_k, 63936000000);
    let is_oracle_valid = oracle::oracle_validity(
        MarketType::Perp,
        market.market_index,
        market.amm.historical_oracle_data.last_oracle_price_twap,
        &oracle_price_data,
        &state.oracle_guard_rails.validity,
        market.get_max_confidence_interval_multiplier().unwrap(),
        &market.amm.oracle_source,
        false,
        0,
    )
    .unwrap()
        == OracleValidity::Valid;

    let reserve_price_after_prepeg = market.amm.reserve_price().unwrap();
    assert_eq!(reserve_price_after_prepeg, 12743902015);
    assert_eq!(
        market.amm.historical_oracle_data.last_oracle_price,
        12400000000
    );
    assert_eq!(market.amm.last_oracle_normalised_price, 15520000000);
    assert_eq!(
        market.amm.historical_oracle_data.last_oracle_price_twap,
        15520000000
    );
    assert_eq!(
        market
            .amm
            .historical_oracle_data
            .last_oracle_price_twap_5min,
        16954113056
    ); // since manually set higher above

    let oracle_reserve_price_spread_pct_before =
        amm::calculate_oracle_twap_5min_price_spread_pct(&market.amm, reserve_price_after_prepeg)
            .unwrap();
    assert_eq!(oracle_reserve_price_spread_pct_before, -330370);
    let too_diverge = amm::is_oracle_mark_too_divergent(
        oracle_reserve_price_spread_pct_before,
        &state.oracle_guard_rails.price_divergence,
    )
    .unwrap();
    assert!(too_diverge);

    let profit = market.amm.total_fee_minus_distributions;
    let peg = market.amm.peg_multiplier;
    assert_eq!(-cost_of_update, profit);
    assert!(is_oracle_valid);
    assert!(profit < 0);
    assert_eq!(peg, 13145260284);
    assert_eq!(profit, -6158609264);

    let reserve_price = market.amm.reserve_price().unwrap();
    let (bid, ask) = market.amm.bid_ask_price(reserve_price).unwrap();
    assert!(bid < reserve_price);
    assert!(bid < ask);
    assert!(reserve_price <= ask);
    assert_eq!(
        market.amm.long_spread + market.amm.short_spread,
        453312 // (market.margin_ratio_initial * 100) as u32
    );

    assert_eq!(bid, 7404359997);
    assert!(bid < (oracle_price_data.price as u64));
    assert_eq!(reserve_price, 12743902015);
    assert_eq!(ask, 13181323707);
    assert!(ask >= (oracle_price_data.price as u64));
    assert_eq!(
        (ask - bid) * 1000000 / reserve_price,
        453311 // overriden by max spread baseline
               // (market.amm.max_spread) as u64
    );
}

#[test]
pub fn update_amm_test_bad_oracle() {
    let mut market = PerpMarket {
        amm: AMM {
            base_asset_reserve: 65 * AMM_RESERVE_PRECISION,
            quote_asset_reserve: 630153846154000,
            terminal_quote_asset_reserve: 64 * AMM_RESERVE_PRECISION,
            sqrt_k: 64 * AMM_RESERVE_PRECISION,
            peg_multiplier: 19_400_000,
            base_asset_amount_with_amm: -(AMM_RESERVE_PRECISION as i128),
            mark_std: PRICE_PRECISION as u64,
            last_mark_price_twap_ts: 0,
            concentration_coef: 1020710,
            historical_oracle_data: HistoricalOracleData {
                last_oracle_price_twap: 19_400 * PRICE_PRECISION_I64,
                ..HistoricalOracleData::default()
            },
            base_spread: 250,
            curve_update_intensity: 100,
            max_spread: 55500,
            ..AMM::default()
        },
        margin_ratio_initial: 555, // max 1/.0555 = 18.018018018x leverage
        ..PerpMarket::default()
    };

    let state = State {
        oracle_guard_rails: OracleGuardRails {
            price_divergence: PriceDivergenceGuardRails {
                mark_oracle_percent_divergence: 1,
                oracle_twap_5min_percent_divergence: 10,
            },
            validity: ValidityGuardRails {
                slots_before_stale_for_amm: 10,      // 5s
                slots_before_stale_for_margin: 120,  // 60s
                confidence_interval_max_size: 20000, //2%
                too_volatile_ratio: 5,
            },
        },
        ..State::default()
    };

    let now = 10000;
    let slot = 81680085;
    let oracle_price_data = OraclePriceData {
        price: (12_400 * PRICE_PRECISION) as i64,
        confidence: 0,
        delay: 12,
        has_sufficient_number_of_data_points: true,
    };
    let mm_oracle_price_data = market
        .get_mm_oracle_price_data(oracle_price_data, slot)
        .unwrap();

    let _cost_of_update =
        _update_amm(&mut market, &mm_oracle_price_data, &state, now, slot).unwrap();
    assert!(!market.amm.last_oracle_valid);
    assert!(market.amm.last_update_slot == 0);

    let is_oracle_valid = oracle::oracle_validity(
        MarketType::Perp,
        market.market_index,
        market.amm.historical_oracle_data.last_oracle_price_twap,
        &oracle_price_data,
        &state.oracle_guard_rails.validity,
        market.get_max_confidence_interval_multiplier().unwrap(),
        &market.amm.oracle_source,
        false,
        0,
    )
    .unwrap()
        == OracleValidity::Valid;
    assert!(!is_oracle_valid);
}

#[test]
pub fn update_amm_larg_conf_test() {
    let now = 1662800000 + 60;
    let mut slot = 81680085;

    let mut market = PerpMarket::default_btc_test();
    assert_eq!(market.amm.base_asset_amount_with_amm, -1000000000);

    let state = State {
        oracle_guard_rails: OracleGuardRails {
            price_divergence: PriceDivergenceGuardRails {
                mark_oracle_percent_divergence: 1,
                oracle_twap_5min_percent_divergence: 10,
            },
            validity: ValidityGuardRails {
                slots_before_stale_for_amm: 10,      // 5s
                slots_before_stale_for_margin: 120,  // 60s
                confidence_interval_max_size: 20000, //2%
                too_volatile_ratio: 5,
            },
        },
        ..State::default()
    };

    let reserve_price_before = market.amm.reserve_price().unwrap();
    assert_eq!(reserve_price_before, 18807668638);

    let oracle_price_data = OraclePriceData {
        price: (18_850 * PRICE_PRECISION) as i64,
        confidence: 0,
        delay: 9,
        has_sufficient_number_of_data_points: true,
    };
    let mm_oracle_price_data = market
        .get_mm_oracle_price_data(oracle_price_data, slot)
        .unwrap();
    assert_eq!(market.amm.long_spread, 0);
    assert_eq!(market.amm.short_spread, 0);

    let cost_of_update =
        _update_amm(&mut market, &mm_oracle_price_data, &state, now, slot).unwrap();
    assert_eq!(cost_of_update, -42992787); // amm wins when price increases

    assert_eq!(market.amm.short_spread, 12576);
    assert_eq!(market.amm.long_spread, 125);

    let reserve_price_after = market.amm.reserve_price().unwrap();
    assert_eq!(reserve_price_after, 18849999999);
    assert_eq!(reserve_price_before < reserve_price_after, true);

    // add large confidence
    let oracle_price_data = OraclePriceData {
        price: (18_850 * PRICE_PRECISION) as i64,
        confidence: 100 * PRICE_PRECISION_U64,
        delay: 1,
        has_sufficient_number_of_data_points: true,
    };
    let mm_oracle_price_data = market
        .get_mm_oracle_price_data(oracle_price_data, slot)
        .unwrap();

<<<<<<< HEAD
    let cost_of_update =
        _update_amm(&mut market, &mm_oracle_price_data, &state, now, slot).unwrap();
=======
    slot += 1;
    let cost_of_update = _update_amm(&mut market, &oracle_price_data, &state, now, slot).unwrap();
>>>>>>> b3f1cb51
    assert_eq!(cost_of_update, 0);

    let mrk = market.amm.reserve_price().unwrap();
    let (bid, ask) = market.amm.bid_ask_price(mrk).unwrap();

    assert_eq!(ask, 18892167448);
    assert_eq!(bid, 18351342099);
    assert_eq!(mrk, 18849999999);

    assert_eq!(market.amm.long_spread, 2237);
    assert_eq!(market.amm.peg_multiplier, 19443664550);
    assert_eq!(market.amm.short_spread, 26454);

    // add move lower
    let oracle_price_data = OraclePriceData {
        price: (18_820 * PRICE_PRECISION) as i64,
        confidence: 100 * PRICE_PRECISION_U64,
        delay: 1,
        has_sufficient_number_of_data_points: true,
    };

    let fee_budget = calculate_fee_pool(&market).unwrap();
    assert_eq!(market.amm.total_fee_minus_distributions, 42992787);
    assert_eq!(fee_budget, 42992787);

    let optimal_peg = calculate_peg_from_target_price(
        market.amm.quote_asset_reserve,
        market.amm.base_asset_reserve,
        oracle_price_data.price as u64,
    )
    .unwrap();
    assert_eq!(market.amm.peg_multiplier, 19443664550);
    assert_eq!(optimal_peg, 19412719726);

    let optimal_peg_cost = calculate_repeg_cost(&market.amm, optimal_peg).unwrap();
    assert_eq!(optimal_peg_cost, 30468749);

    let mm_oracle_price_data = market
        .get_mm_oracle_price_data(oracle_price_data, slot)
        .unwrap();
    let cost_of_update =
        _update_amm(&mut market, &mm_oracle_price_data, &state, now, slot).unwrap();
    assert_eq!(cost_of_update, 30468749);
    assert_eq!(market.amm.long_spread, 1888);
    assert_eq!(market.amm.short_spread, 28443);

    let mrk = market.amm.reserve_price().unwrap();
    let (bid, ask) = market.amm.bid_ask_price(mrk).unwrap();

    assert_eq!(bid, 18284702739);
    assert_eq!(mrk, 18819999999);
    assert_eq!(ask, 18855532158);
    assert_eq!((oracle_price_data.price as u64) > bid, true);
    assert_eq!((oracle_price_data.price as u64) < ask, true);

    // add move lower
    let oracle_price_data = OraclePriceData {
        price: (18_823 * PRICE_PRECISION) as i64,
        confidence: 121 * PRICE_PRECISION_U64,
        delay: 1,
        has_sufficient_number_of_data_points: true,
    };
    let mm_oracle_price_data = market
        .get_mm_oracle_price_data(oracle_price_data, slot)
        .unwrap();

    let cost_of_update =
        _update_amm(&mut market, &mm_oracle_price_data, &state, now, slot).unwrap();
    assert_eq!(cost_of_update, -3046875);
    assert_eq!(market.amm.long_spread, 1877);
    assert_eq!(market.amm.short_spread, 28289);

    let mrk = market.amm.reserve_price().unwrap();
    let (bid, ask) = market.amm.bid_ask_price(mrk).unwrap();

    assert_eq!(bid, 18290516152);
    assert_eq!(mrk, 18822999999);
    assert_eq!(ask, 18858330769);
    assert_eq!((oracle_price_data.price as u64) > bid, true);
    assert_eq!((oracle_price_data.price as u64) < ask, true);
}

#[test]
pub fn update_amm_larg_conf_w_neg_tfmd_test() {
    let now = 1662800000 + 60;
    let mut slot = 81680085;

    let mut market = PerpMarket::default_btc_test();
    market.amm.concentration_coef = 1414213;
    market.amm.total_fee_minus_distributions = -(10000 * QUOTE_PRECISION as i128);
    assert_eq!(market.amm.base_asset_amount_with_amm, -1000000000);

    let state = State {
        oracle_guard_rails: OracleGuardRails {
            price_divergence: PriceDivergenceGuardRails {
                mark_oracle_percent_divergence: 1,
                oracle_twap_5min_percent_divergence: 10,
            },
            validity: ValidityGuardRails {
                slots_before_stale_for_amm: 10,      // 5s
                slots_before_stale_for_margin: 120,  // 60s
                confidence_interval_max_size: 20000, //2%
                too_volatile_ratio: 5,
            },
        },
        ..State::default()
    };

    let reserve_price_before = market.amm.reserve_price().unwrap();
    assert_eq!(reserve_price_before, 18807668638);

    let oracle_price_data = OraclePriceData {
        price: (18_850 * PRICE_PRECISION) as i64,
        confidence: 0,
        delay: 9,
        has_sufficient_number_of_data_points: true,
    };
    let mm_oracle_price_data = market
        .get_mm_oracle_price_data(oracle_price_data, slot)
        .unwrap();
    assert_eq!(market.amm.long_spread, 0);
    assert_eq!(market.amm.short_spread, 0);
    assert_eq!(market.amm.last_update_slot, 0);
    assert_eq!(market.amm.sqrt_k, 64000000000);
    let prev_peg_multiplier = market.amm.peg_multiplier;
    let prev_total_fee_minus_distributions = market.amm.total_fee_minus_distributions;

    let cost_of_update =
        _update_amm(&mut market, &mm_oracle_price_data, &state, now, slot).unwrap();
    assert!(market.amm.is_recent_oracle_valid(slot).unwrap());
    assert_eq!(cost_of_update, -42992787); // amm wins when price increases
    assert_eq!(market.amm.sqrt_k, 64000000000);
    assert_eq!(market.amm.base_asset_reserve, 65000000000);
    assert_eq!(market.amm.quote_asset_reserve, 63015384615);
    assert_eq!(market.amm.terminal_quote_asset_reserve, 64000000000);
    assert_eq!(market.amm.min_base_asset_reserve, 45254851991);
    assert_eq!(market.amm.max_base_asset_reserve, 90509632000);
    assert_eq!(market.amm.peg_multiplier, 19443664550);
    assert_eq!(market.amm.peg_multiplier > prev_peg_multiplier, true);
    assert_eq!(market.amm.total_fee_minus_distributions, -9957007213);
    assert_eq!(
        market.amm.total_fee_minus_distributions > prev_total_fee_minus_distributions,
        true
    );

    assert_eq!(market.amm.last_oracle_valid, true);
    assert_eq!(market.amm.last_update_slot, slot);

    assert_eq!(market.amm.long_spread, 1250);
    let max_target_spread = calculate_max_target_spread(
        market.amm.reserve_price().unwrap(),
        market.amm.last_oracle_reserve_price_spread_pct,
        market.amm.last_oracle_conf_pct,
        market.amm.mark_std,
        market.amm.oracle_std,
        market.amm.max_spread,
    )
    .unwrap();
    assert_eq!(max_target_spread, 29177);
    assert_eq!(market.amm.short_spread, 16020);
    let reserve_price_after = market.amm.reserve_price().unwrap();
    assert_eq!(reserve_price_after, 18849999999);
    assert_eq!(reserve_price_before < reserve_price_after, true);

    // add large confidence
    let oracle_price_data = OraclePriceData {
        price: (18_850 * PRICE_PRECISION) as i64,
        confidence: 100 * PRICE_PRECISION_U64,
        delay: 1,
        has_sufficient_number_of_data_points: true,
    };
    let mm_oracle_price_data = market
        .get_mm_oracle_price_data(oracle_price_data, slot)
        .unwrap();

<<<<<<< HEAD
    let cost_of_update =
        _update_amm(&mut market, &mm_oracle_price_data, &state, now, slot).unwrap();
=======
    slot += 1;
    let cost_of_update = _update_amm(&mut market, &oracle_price_data, &state, now, slot).unwrap();
>>>>>>> b3f1cb51
    assert_eq!(cost_of_update, 0);

    let mrk = market.amm.reserve_price().unwrap();
    let (bid, ask) = market.amm.bid_ask_price(mrk).unwrap();

    assert_eq!(bid, 18524950599);
    assert_eq!(mrk, 18849999999);
    assert_eq!(ask, 19065775948);

    assert_eq!(market.amm.long_spread, 11447);
    assert_eq!(market.amm.short_spread, 17244);

    // add move lower
    msg!("SHOULD LOWER K");
    let oracle_price_data = OraclePriceData {
        price: (18_820 * PRICE_PRECISION) as i64,
        confidence: 100 * PRICE_PRECISION_U64,
        delay: 1,
        has_sufficient_number_of_data_points: true,
    };
    let mm_oracle_price_data = market
        .get_mm_oracle_price_data(oracle_price_data, slot)
        .unwrap();

    let fee_budget = calculate_fee_pool(&market).unwrap();
    assert_eq!(market.amm.total_fee_minus_distributions, -9957007213);
    assert_eq!(fee_budget, 0);

    let optimal_peg = calculate_peg_from_target_price(
        market.amm.quote_asset_reserve,
        market.amm.base_asset_reserve,
        oracle_price_data.price as u64,
    )
    .unwrap();
    assert_eq!(market.amm.peg_multiplier, 19443664550);
    assert_eq!(optimal_peg, 19412719726);

    let optimal_peg_cost = calculate_repeg_cost(&market.amm, optimal_peg).unwrap();
    assert_eq!(optimal_peg_cost, 30468749);

    let prev_peg_multiplier = market.amm.peg_multiplier;
    let prev_total_fee_minus_distributions = market.amm.total_fee_minus_distributions;
    let cost_of_update =
        _update_amm(&mut market, &mm_oracle_price_data, &state, now, slot).unwrap();
    assert_eq!(cost_of_update, 21459587); // amm loses when price decreases (given users are net short)
    assert_eq!(market.amm.sqrt_k, 63936000000); // k lowered since cost_of_update is positive and total_fee_minus_distributions negative
    assert_eq!(market.amm.base_asset_reserve, 64935000065);
    assert_eq!(market.amm.quote_asset_reserve, 62952369167);
    assert_eq!(market.amm.terminal_quote_asset_reserve, 63936999950);
    assert_eq!(market.amm.min_base_asset_reserve, 45208890078);
    assert_eq!(market.amm.max_base_asset_reserve, 90417708246);
    assert_eq!(market.amm.peg_multiplier, 19421869997);
    assert_eq!(market.amm.peg_multiplier < prev_peg_multiplier, true);
    // assert_eq!(market.amm.total_fee_minus_distributions, -9978167413);
    assert_eq!(
        market.amm.total_fee_minus_distributions < prev_total_fee_minus_distributions,
        true
    );

    assert_eq!(market.amm.last_oracle_valid, true);
    assert_eq!(market.amm.last_update_slot, slot);

    assert_eq!(market.amm.long_spread, 11397);
    assert_eq!(market.amm.short_spread, 18698);

    let mrk = market.amm.reserve_price().unwrap();
    let (bid, ask) = market.amm.bid_ask_price(mrk).unwrap();

    let max_target_spread = calculate_max_target_spread(
        market.amm.reserve_price().unwrap(),
        market.amm.last_oracle_reserve_price_spread_pct,
        market.amm.last_oracle_conf_pct,
        market.amm.mark_std,
        market.amm.oracle_std,
        market.amm.max_spread,
    )
    .unwrap();
    assert_eq!(market.amm.max_spread, 975);
    assert_eq!(max_target_spread, 30095);
    assert_eq!(market.amm.mark_std, 1_000_000);

    let orc = oracle_price_data.price as u64;
    assert_eq!(bid, 18476808623);
    assert_eq!(orc, 18820000000);
    assert_eq!(mrk, 18828870851);
    assert_eq!(ask, 19043463492);

    assert_eq!(bid <= orc, true);

    // add move lower
    let oracle_price_data = OraclePriceData {
        price: (18_823 * PRICE_PRECISION) as i64,
        confidence: 121 * PRICE_PRECISION_U64,
        delay: 1,
        has_sufficient_number_of_data_points: true,
    };
    let mm_oracle_price_data = market
        .get_mm_oracle_price_data(oracle_price_data, slot)
        .unwrap();

    let cost_of_update =
        _update_amm(&mut market, &mm_oracle_price_data, &state, now, slot).unwrap();
    assert_eq!(cost_of_update, 299367);
    assert_eq!(market.amm.long_spread, 11685);
    assert_eq!(market.amm.short_spread, 18426);

    let mrk = market.amm.reserve_price().unwrap();
    let (bid, ask) = market.amm.bid_ask_price(mrk).unwrap();

    assert_eq!(bid, 18481640718);
    assert_eq!(mrk, 18828576061);
    assert_eq!(ask, 19048587972);
    assert_eq!((oracle_price_data.price as u64) > bid, true);
    assert_eq!((oracle_price_data.price as u64) < ask, true);
}<|MERGE_RESOLUTION|>--- conflicted
+++ resolved
@@ -314,13 +314,8 @@
         .get_mm_oracle_price_data(oracle_price_data, slot)
         .unwrap();
 
-<<<<<<< HEAD
-    let cost_of_update =
-        _update_amm(&mut market, &mm_oracle_price_data, &state, now, slot).unwrap();
-=======
-    slot += 1;
-    let cost_of_update = _update_amm(&mut market, &oracle_price_data, &state, now, slot).unwrap();
->>>>>>> b3f1cb51
+    let cost_of_update =
+        _update_amm(&mut market, &mm_oracle_price_data, &state, now, slot).unwrap();
     assert_eq!(cost_of_update, 0);
 
     let mrk = market.amm.reserve_price().unwrap();
@@ -496,13 +491,8 @@
         .get_mm_oracle_price_data(oracle_price_data, slot)
         .unwrap();
 
-<<<<<<< HEAD
-    let cost_of_update =
-        _update_amm(&mut market, &mm_oracle_price_data, &state, now, slot).unwrap();
-=======
-    slot += 1;
-    let cost_of_update = _update_amm(&mut market, &oracle_price_data, &state, now, slot).unwrap();
->>>>>>> b3f1cb51
+    let cost_of_update =
+        _update_amm(&mut market, &mm_oracle_price_data, &state, now, slot).unwrap();
     assert_eq!(cost_of_update, 0);
 
     let mrk = market.amm.reserve_price().unwrap();
