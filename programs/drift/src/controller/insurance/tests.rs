--- conflicted
+++ resolved
@@ -1534,11 +1534,7 @@
     .unwrap();
     if_balance -= amount_returned;
 
-<<<<<<< HEAD
-    assert_eq!(amount_returned, (99500000000_u64) as u64);
-=======
-    assert_eq!(amount_returned, 99500000000);
->>>>>>> 2b98ee1a
+    assert_eq!(amount_returned, 99500000000_u64);
     assert_eq!(spot_market.insurance_fund.user_shares, 0);
     assert_eq!(spot_market.insurance_fund.total_shares, 21105203599);
 
@@ -1601,11 +1597,7 @@
 
     let mut expected_if_stake_2 = InsuranceFundStake::new(Pubkey::default(), 0, 0);
     expected_if_stake_2
-<<<<<<< HEAD
         .increase_if_shares(21105203599_u128, &spot_market)
-=======
-        .increase_if_shares(21105203599, &spot_market)
->>>>>>> 2b98ee1a
         .unwrap();
 
     assert_eq!(user_stats_2.if_staked_quote_asset_amount, 99500000000);
