use anchor_lang::prelude::Pubkey;

use crate::controller::insurance::*;
use crate::math::constants::{
    QUOTE_PRECISION, SPOT_BALANCE_PRECISION, SPOT_CUMULATIVE_INTEREST_PRECISION,
};
use crate::state::perp_market::PoolBalance;
use crate::state::spot_market::InsuranceFund;
use crate::state::user::UserStats;
#[test]
pub fn basic_stake_if_test() {
    assert_eq!(0_i32.signum(), 0);
    assert_eq!(1_i32.signum(), 1);
    assert_eq!(-1_i32.signum(), -1);

    assert_eq!(0_i128.signum(), 0);
    assert_eq!(1_i128.signum(), 1);

    let mut if_balance = 0;

    let mut if_stake = InsuranceFundStake::new(Pubkey::default(), 0, 0);
    let mut user_stats = UserStats {
        number_of_sub_accounts: 0,
        ..UserStats::default()
    };
    let amount = QUOTE_PRECISION as u64; // $1
    let mut spot_market = SpotMarket {
        deposit_balance: 0,
        cumulative_deposit_interest: 1111 * SPOT_CUMULATIVE_INTEREST_PRECISION / 1000,
        insurance_fund: InsuranceFund {
            unstaking_period: 0,
            ..InsuranceFund::default()
        },
        ..SpotMarket::default()
    };

    add_insurance_fund_stake(
        amount,
        if_balance,
        &mut if_stake,
        &mut user_stats,
        &mut spot_market,
        0,
    )
    .unwrap();
    assert_eq!(if_stake.unchecked_if_shares(), amount as u128);
    if_balance += amount;

    // must request first
    assert!(remove_insurance_fund_stake(
        if_balance,
        &mut if_stake,
        &mut user_stats,
        &mut spot_market,
        0
    )
    .is_err());

    assert_eq!(if_stake.unchecked_if_shares(), amount as u128);
    assert_eq!(spot_market.insurance_fund.total_shares, amount as u128);
    assert_eq!(spot_market.insurance_fund.shares_base, 0);

    request_remove_insurance_fund_stake(
        if_stake.unchecked_if_shares(),
        if_balance,
        &mut if_stake,
        &mut user_stats,
        &mut spot_market,
        0,
    )
    .unwrap();
    assert_eq!(
        if_stake.last_withdraw_request_shares,
        if_stake.unchecked_if_shares()
    );
    assert_eq!(if_stake.last_withdraw_request_value, if_balance - 1); //rounding in favor
    assert_eq!(if_stake.unchecked_if_shares(), amount as u128);
    assert_eq!(spot_market.insurance_fund.total_shares, amount as u128);
    assert_eq!(spot_market.insurance_fund.shares_base, 0);

    let amount_returned = (remove_insurance_fund_stake(
        if_balance,
        &mut if_stake,
        &mut user_stats,
        &mut spot_market,
        0,
    ))
    .unwrap();
    assert_eq!(amount_returned, amount - 1);
    if_balance -= amount_returned;

    assert_eq!(if_stake.unchecked_if_shares(), 0);
    assert_eq!(if_stake.cost_basis, 1);
    assert_eq!(if_stake.last_withdraw_request_shares, 0);
    assert_eq!(if_stake.last_withdraw_request_value, 0);
    assert_eq!(spot_market.insurance_fund.total_shares, 0);
    assert_eq!(spot_market.insurance_fund.shares_base, 0);
    assert_eq!(if_balance, 1);

    add_insurance_fund_stake(
        1234,
        if_balance,
        &mut if_stake,
        &mut user_stats,
        &mut spot_market,
        0,
    )
    .unwrap();
    assert_eq!(if_stake.cost_basis, 1234);
    assert_eq!(spot_market.insurance_fund.user_shares, 1234);
    assert_eq!(spot_market.insurance_fund.total_shares, 1235); // protocol claims the 1 balance
    assert_eq!(spot_market.insurance_fund.shares_base, 0);
}

#[test]
pub fn basic_seeded_stake_if_test() {
    let mut if_balance = (1000 * QUOTE_PRECISION) as u64;
    let mut if_stake = InsuranceFundStake::new(Pubkey::default(), 0, 0);
    let mut user_stats = UserStats {
        number_of_sub_accounts: 0,
        ..UserStats::default()
    };
    let amount = QUOTE_PRECISION as u64; // $1
    let mut spot_market = SpotMarket {
        deposit_balance: 0,
        cumulative_deposit_interest: 1111 * SPOT_CUMULATIVE_INTEREST_PRECISION / 1000,
        insurance_fund: InsuranceFund {
            unstaking_period: 0,
            ..InsuranceFund::default()
        },
        ..SpotMarket::default()
    };

    assert_eq!(spot_market.insurance_fund.total_shares, 0);
    assert_eq!(spot_market.insurance_fund.user_shares, 0);

    add_insurance_fund_stake(
        amount,
        if_balance,
        &mut if_stake,
        &mut user_stats,
        &mut spot_market,
        0,
    )
    .unwrap();

    assert_eq!(
        spot_market.insurance_fund.total_shares,
        (1001 * QUOTE_PRECISION)
    ); // seeded works
    assert_eq!(spot_market.insurance_fund.user_shares, QUOTE_PRECISION);
    assert_eq!(if_stake.unchecked_if_shares(), amount as u128);
    if_balance += amount;

    // must request first
    assert!(remove_insurance_fund_stake(
        if_balance,
        &mut if_stake,
        &mut user_stats,
        &mut spot_market,
        0
    )
    .is_err());
    assert_eq!(if_stake.unchecked_if_shares(), amount as u128);

    request_remove_insurance_fund_stake(
        if_stake.unchecked_if_shares(),
        if_balance,
        &mut if_stake,
        &mut user_stats,
        &mut spot_market,
        0,
    )
    .unwrap();
    assert_eq!(
        if_stake.last_withdraw_request_shares,
        if_stake.unchecked_if_shares()
    );
    assert_eq!(if_stake.last_withdraw_request_value, 1000000);

    let amount_returned = (remove_insurance_fund_stake(
        if_balance,
        &mut if_stake,
        &mut user_stats,
        &mut spot_market,
        0,
    ))
    .unwrap();
    assert_eq!(amount_returned, amount);
    if_balance -= amount_returned;

    assert_eq!(if_stake.unchecked_if_shares(), 0);
    assert_eq!(if_stake.cost_basis, 0);
    assert_eq!(if_stake.last_withdraw_request_shares, 0);
    assert_eq!(if_stake.last_withdraw_request_value, 0);
    assert_eq!(if_balance, 1000000000);

    add_insurance_fund_stake(
        1234,
        if_balance,
        &mut if_stake,
        &mut user_stats,
        &mut spot_market,
        0,
    )
    .unwrap();
    assert_eq!(if_stake.cost_basis, 1234);
}

#[test]
pub fn large_num_seeded_stake_if_test() {
    let mut if_balance = (199_000_000 * QUOTE_PRECISION) as u64; // ~200M
    let mut if_stake = InsuranceFundStake::new(Pubkey::default(), 0, 0);
    let mut user_stats = UserStats {
        number_of_sub_accounts: 0,
        ..UserStats::default()
    };
<<<<<<< HEAD
    let amount = 199_000_001; // ~200M + 1
=======
    let amount = 199_000_001 as u64; // ~200M + 1
>>>>>>> 84ee075d

    // all funds in revenue pool
    let mut spot_market = SpotMarket {
        deposit_balance: 100 * SPOT_BALANCE_PRECISION,
        cumulative_deposit_interest: 1111 * SPOT_CUMULATIVE_INTEREST_PRECISION / 1000,
        insurance_fund: InsuranceFund {
            unstaking_period: 0,
            revenue_settle_period: 1,
            ..InsuranceFund::default()
        },
        revenue_pool: PoolBalance {
            market_index: 0,
            scaled_balance: 100 * SPOT_BALANCE_PRECISION,
            ..PoolBalance::default()
        },
        ..SpotMarket::default()
    };

    assert_eq!(spot_market.insurance_fund.total_shares, 0);
    assert_eq!(spot_market.insurance_fund.user_shares, 0);

    add_insurance_fund_stake(
        amount,
        if_balance,
        &mut if_stake,
        &mut user_stats,
        &mut spot_market,
        0,
    )
    .unwrap();

    assert_eq!(spot_market.insurance_fund.total_shares, 199000199000001); // seeded works
    assert_eq!(spot_market.insurance_fund.user_shares, 199000001);
    assert_eq!(if_stake.unchecked_if_shares(), amount as u128);
    if_balance += amount;

    // must request first
    assert!(remove_insurance_fund_stake(
        if_balance,
        &mut if_stake,
        &mut user_stats,
        &mut spot_market,
        0
    )
    .is_err());
    assert_eq!(if_stake.unchecked_if_shares(), amount as u128);
    let spot_market_vault_amount = get_token_amount(
        spot_market.deposit_balance,
        &spot_market,
        &SpotBalanceType::Deposit,
    )
    .unwrap() as u64;
    assert_eq!(spot_market_vault_amount, 111);

    let flow =
        settle_revenue_to_insurance_fund(spot_market_vault_amount, if_balance, &mut spot_market, 1)
            .unwrap();
    assert_eq!(flow, 11);
    assert_eq!(spot_market.revenue_pool.scaled_balance, 90099009901);
    let spot_market_vault_amount = get_token_amount(
        spot_market.deposit_balance,
        &spot_market,
        &SpotBalanceType::Deposit,
    )
    .unwrap() as u64;
    assert_eq!(spot_market_vault_amount, 100);

    if_balance += flow;

    request_remove_insurance_fund_stake(
        if_stake.unchecked_if_shares(),
        if_balance,
        &mut if_stake,
        &mut user_stats,
        &mut spot_market,
        0,
    )
    .unwrap();
    assert_eq!(
        if_stake.last_withdraw_request_shares,
        if_stake.unchecked_if_shares()
    );
    assert_eq!(if_stake.last_withdraw_request_value, 199000001);

    let amount_returned = (remove_insurance_fund_stake(
        if_balance,
        &mut if_stake,
        &mut user_stats,
        &mut spot_market,
        1,
    ))
    .unwrap();
    assert_eq!(amount_returned, amount);
    if_balance -= amount_returned;

    assert_eq!(if_stake.unchecked_if_shares(), 0);
    assert_eq!(if_stake.cost_basis, 0);
    assert_eq!(if_stake.last_withdraw_request_shares, 0);
    assert_eq!(if_stake.last_withdraw_request_value, 0);
    assert_eq!(if_balance, 199000000000011);
    assert_eq!(spot_market.insurance_fund.user_shares, 0);
    assert_eq!(spot_market.insurance_fund.total_shares, 199000000000000);

    spot_market.revenue_pool.scaled_balance = 100 * SPOT_BALANCE_PRECISION;

    add_insurance_fund_stake(
        199033744205760,
        if_balance,
        &mut if_stake,
        &mut user_stats,
        &mut spot_market,
        20,
    )
    .unwrap();
    assert_eq!(if_stake.cost_basis, 199033744205760);
    assert_eq!(spot_market.insurance_fund.user_shares, 199033744205748);

    add_insurance_fund_stake(
        199033744205760,
        if_balance,
        &mut if_stake,
        &mut user_stats,
        &mut spot_market,
        30,
    )
    .unwrap();
    assert_eq!(if_stake.cost_basis, 398067488411520);
    assert_eq!(spot_market.insurance_fund.user_shares, 597134982544960);
}

#[test]
pub fn gains_stake_if_test() {
    let mut if_balance = 0;
    let mut if_stake = InsuranceFundStake::new(Pubkey::default(), 0, 0);
    let mut user_stats = UserStats {
        number_of_sub_accounts: 0,
        ..UserStats::default()
    };
    let amount = QUOTE_PRECISION as u64; // $1
    let mut spot_market = SpotMarket {
        deposit_balance: 0,
        cumulative_deposit_interest: 1111 * SPOT_CUMULATIVE_INTEREST_PRECISION / 1000,
        insurance_fund: InsuranceFund {
            unstaking_period: 0,
            ..InsuranceFund::default()
        },
        ..SpotMarket::default()
    };

    add_insurance_fund_stake(
        amount,
        if_balance,
        &mut if_stake,
        &mut user_stats,
        &mut spot_market,
        0,
    )
    .unwrap();
    assert_eq!(if_stake.unchecked_if_shares(), amount as u128);
    if_balance += amount;

    // gains
    if_balance += amount / 19;

    let n_shares = if_stake.unchecked_if_shares();
    let expected_amount_returned = (amount + amount / 19) / 3 - 1;

    request_remove_insurance_fund_stake(
        n_shares / 3,
        if_balance,
        &mut if_stake,
        &mut user_stats,
        &mut spot_market,
        0,
    )
    .unwrap();
    let amount_returned = (remove_insurance_fund_stake(
        if_balance,
        &mut if_stake,
        &mut user_stats,
        &mut spot_market,
        0,
    ))
    .unwrap();
    assert_eq!(amount_returned, expected_amount_returned);
    assert_eq!(if_stake.unchecked_if_shares(), n_shares * 2 / 3 + 1);
    if_balance -= amount_returned;

    request_remove_insurance_fund_stake(
        n_shares / 3,
        if_balance,
        &mut if_stake,
        &mut user_stats,
        &mut spot_market,
        0,
    )
    .unwrap();
    let amount_returned = (remove_insurance_fund_stake(
        if_balance,
        &mut if_stake,
        &mut user_stats,
        &mut spot_market,
        0,
    ))
    .unwrap();
    assert_eq!(if_stake.unchecked_if_shares(), n_shares / 3 + 1);
    assert_eq!(amount_returned, expected_amount_returned);
    if_balance -= amount_returned;

    request_remove_insurance_fund_stake(
        1,
        if_balance,
        &mut if_stake,
        &mut user_stats,
        &mut spot_market,
        0,
    )
    .unwrap();

    let amount_returned = (remove_insurance_fund_stake(
        if_balance,
        &mut if_stake,
        &mut user_stats,
        &mut spot_market,
        0,
    ))
    .unwrap();
    assert_eq!(amount_returned, 1);

    request_remove_insurance_fund_stake(
        n_shares / 3 - 1,
        if_balance,
        &mut if_stake,
        &mut user_stats,
        &mut spot_market,
        0,
    )
    .unwrap();

    let amount_returned = (remove_insurance_fund_stake(
        if_balance,
        &mut if_stake,
        &mut user_stats,
        &mut spot_market,
        0,
    ))
    .unwrap();
    assert_eq!(amount_returned, expected_amount_returned + 1);

    if_balance -= amount_returned;

    assert_eq!(if_balance, 2);
}

#[test]
pub fn losses_stake_if_test() {
    let mut if_balance = 0;
    let mut if_stake = InsuranceFundStake::new(Pubkey::default(), 0, 0);
    let mut user_stats = UserStats {
        number_of_sub_accounts: 0,
        ..UserStats::default()
    };
    let amount = QUOTE_PRECISION as u64; // $1
    let mut spot_market = SpotMarket {
        deposit_balance: 0,
        cumulative_deposit_interest: 1111 * SPOT_CUMULATIVE_INTEREST_PRECISION / 1000,
        insurance_fund: InsuranceFund {
            unstaking_period: 0,
            ..InsuranceFund::default()
        },
        ..SpotMarket::default()
    };

    add_insurance_fund_stake(
        amount,
        if_balance,
        &mut if_stake,
        &mut user_stats,
        &mut spot_market,
        0,
    )
    .unwrap();
    assert_eq!(if_stake.unchecked_if_shares(), amount as u128);
    if_balance += amount;

    // gains
    if_balance -= amount / 19;

    let n_shares = if_stake.unchecked_if_shares();
    let expected_amount_returned = (amount - amount / 19) / 3;

    request_remove_insurance_fund_stake(
        n_shares / 3,
        if_balance,
        &mut if_stake,
        &mut user_stats,
        &mut spot_market,
        0,
    )
    .unwrap();

    let amount_returned = (remove_insurance_fund_stake(
        if_balance,
        &mut if_stake,
        &mut user_stats,
        &mut spot_market,
        0,
    ))
    .unwrap();
    assert_eq!(amount_returned, expected_amount_returned);
    assert_eq!(if_stake.unchecked_if_shares(), n_shares * 2 / 3 + 1);
    if_balance -= amount_returned;

    request_remove_insurance_fund_stake(
        n_shares / 3,
        if_balance,
        &mut if_stake,
        &mut user_stats,
        &mut spot_market,
        0,
    )
    .unwrap();
    let amount_returned = (remove_insurance_fund_stake(
        if_balance,
        &mut if_stake,
        &mut user_stats,
        &mut spot_market,
        0,
    ))
    .unwrap();
    assert_eq!(if_stake.unchecked_if_shares(), n_shares / 3 + 1);
    assert_eq!(amount_returned, expected_amount_returned);
    if_balance -= amount_returned;

    request_remove_insurance_fund_stake(
        1,
        if_balance,
        &mut if_stake,
        &mut user_stats,
        &mut spot_market,
        0,
    )
    .unwrap();

    let amount_returned = (remove_insurance_fund_stake(
        if_balance,
        &mut if_stake,
        &mut user_stats,
        &mut spot_market,
        0,
    ))
    .unwrap();
    assert_eq!(if_stake.unchecked_if_shares(), n_shares / 3);
    assert_eq!(amount_returned, 0);

    request_remove_insurance_fund_stake(
        n_shares / 3,
        if_balance,
        &mut if_stake,
        &mut user_stats,
        &mut spot_market,
        0,
    )
    .unwrap();
    let amount_returned = (remove_insurance_fund_stake(
        if_balance,
        &mut if_stake,
        &mut user_stats,
        &mut spot_market,
        0,
    ))
    .unwrap();
    assert_eq!(amount_returned, expected_amount_returned + 1);
    assert_eq!(if_stake.cost_basis, 52632);
    assert_eq!(if_stake.unchecked_if_shares(), 0);

    if_balance -= amount_returned;

    assert_eq!(if_balance, 1); // todo, should be stricer w/ rounding?
}

#[test]
pub fn escrow_losses_stake_if_test() {
    let mut if_balance = 0;
    let mut if_stake = InsuranceFundStake::new(Pubkey::default(), 0, 0);
    let mut user_stats = UserStats {
        number_of_sub_accounts: 0,
        ..UserStats::default()
    };
    let amount = (QUOTE_PRECISION * 100_000) as u64; // $100k
    let mut spot_market = SpotMarket {
        deposit_balance: 0,
        cumulative_deposit_interest: 1111 * SPOT_CUMULATIVE_INTEREST_PRECISION / 1000,
        insurance_fund: InsuranceFund {
            unstaking_period: 60 * 60 * 24 * 7, // 7 weeks
            ..InsuranceFund::default()
        },
        ..SpotMarket::default()
    };

    let now = 7842193748;

    add_insurance_fund_stake(
        amount,
        if_balance,
        &mut if_stake,
        &mut user_stats,
        &mut spot_market,
        0,
    )
    .unwrap();
    assert_eq!(if_stake.unchecked_if_shares(), amount as u128);
    if_balance += amount;

    // losses
    if_balance -= amount / 19;

    let n_shares = if_stake.unchecked_if_shares();
    let expected_amount_returned = (amount - amount / 19) / 3;

    let o = if_shares_to_vault_amount(
        n_shares / 3,
        spot_market.insurance_fund.total_shares,
        if_balance,
    )
    .unwrap();
    assert_eq!(if_stake.last_withdraw_request_shares, 0);

    request_remove_insurance_fund_stake(
        n_shares / 3,
        if_balance,
        &mut if_stake,
        &mut user_stats,
        &mut spot_market,
        now,
    )
    .unwrap();
    assert_eq!(if_stake.last_withdraw_request_shares, 33333333333);
    assert_eq!(
        if_stake.last_withdraw_request_value,
        expected_amount_returned
    );
    assert_eq!(expected_amount_returned, o);
    assert_eq!(o, 31578947368);

    // not enough time for withdraw
    assert!(remove_insurance_fund_stake(
        if_balance,
        &mut if_stake,
        &mut user_stats,
        &mut spot_market,
        now + 60 * 60 * 24,
    )
    .is_err());

    // more losses
    if_balance = if_balance - if_balance / 2;

    // appropriate time for withdraw
    let amount_returned = (remove_insurance_fund_stake(
        if_balance,
        &mut if_stake,
        &mut user_stats,
        &mut spot_market,
        now + 60 * 60 * 24 * 7 + 3254,
    ))
    .unwrap();
    if_balance -= amount_returned;

    // since losses occured during withdraw, worse than expected at time of request
    assert_eq!(amount_returned < (expected_amount_returned - 1), true);
    assert_eq!(amount_returned, 15_789_473_684); //15k
    assert_eq!(if_stake.unchecked_if_shares(), n_shares * 2 / 3 + 1);
    assert_eq!(if_stake.cost_basis, 84_210_526_316); //84k
    assert_eq!(if_balance, 31_578_947_369); //31k
}

#[test]
pub fn escrow_gains_stake_if_test() {
    let mut if_balance = 0;
    let mut if_stake = InsuranceFundStake::new(Pubkey::default(), 0, 0);
    let mut user_stats = UserStats {
        number_of_sub_accounts: 0,
        ..UserStats::default()
    };
    let amount = 100_000_384_939_u64; // $100k + change
    let mut spot_market = SpotMarket {
        deposit_balance: 0,
        cumulative_deposit_interest: 1111 * SPOT_CUMULATIVE_INTEREST_PRECISION / 1000,
        insurance_fund: InsuranceFund {
            unstaking_period: 60 * 60 * 24 * 7, // 7 weeks
            total_shares: 1,
            user_shares: 0,
            ..InsuranceFund::default()
        },
        ..SpotMarket::default()
    };

    let now = 7842193748;
    assert_eq!(if_balance, 0);
    // right now other users have claim on a zero balance IF... should not give them your money here
    assert!(add_insurance_fund_stake(
        amount,
        if_balance,
        &mut if_stake,
        &mut user_stats,
        &mut spot_market,
        0
    )
    .is_err());

    if_balance = 1;
    add_insurance_fund_stake(
        amount,
        if_balance,
        &mut if_stake,
        &mut user_stats,
        &mut spot_market,
        0,
    )
    .unwrap();

    assert_eq!(if_stake.unchecked_if_shares(), amount as u128);
    if_balance += amount;
    assert_eq!(if_balance, 100000384940);

    // gains
    if_balance += amount / 13 - 1;

    assert_eq!(if_balance, 107692722242);

    let n_shares = if_stake.unchecked_if_shares();
    let expected_amount_returned =
        (if_balance as u128 * n_shares / spot_market.insurance_fund.total_shares) as u64;

    let o = if_shares_to_vault_amount(
        n_shares,
        spot_market.insurance_fund.total_shares,
        if_balance,
    )
    .unwrap();
    request_remove_insurance_fund_stake(
        n_shares,
        if_balance,
        &mut if_stake,
        &mut user_stats,
        &mut spot_market,
        now,
    )
    .unwrap();
    let value_at_req = if_stake.last_withdraw_request_value;
    assert_eq!(value_at_req, 107692722240);
    assert_eq!(o, 107692722240);

    // not enough time for withdraw
    assert!(remove_insurance_fund_stake(
        if_balance,
        &mut if_stake,
        &mut user_stats,
        &mut spot_market,
        now + 60 * 60 * 24,
    )
    .is_err());

    // more gains
    if_balance = if_balance + if_balance / 412;

    let ideal_amount_returned =
        (if_balance as u128 * n_shares / spot_market.insurance_fund.total_shares) as u64;

    // appropriate time for withdraw
    let amount_returned = (remove_insurance_fund_stake(
        if_balance,
        &mut if_stake,
        &mut user_stats,
        &mut spot_market,
        now + 60 * 60 * 24 * 7 + 3254,
    ))
    .unwrap();
    assert_eq!(if_stake.last_withdraw_request_shares, 0);
    assert_eq!(if_stake.last_withdraw_request_value, 0);

    if_balance -= amount_returned;

    assert_eq!(amount_returned < ideal_amount_returned, true);
    assert_eq!(ideal_amount_returned - amount_returned, 261390102);
    assert_eq!(amount_returned, value_at_req);

    // since gains occured, not passed on to user after request
    assert_eq!(amount_returned, (expected_amount_returned));
    assert_eq!(if_stake.unchecked_if_shares(), 0);
    assert_eq!(if_balance, 261_390_104); //$261 for protocol/other stakers
}

#[test]
pub fn drained_stake_if_test_rebase_on_new_add() {
    let mut if_balance = 0;
    let mut if_stake = InsuranceFundStake::new(Pubkey::default(), 0, 0);
    let mut user_stats = UserStats {
        number_of_sub_accounts: 0,
        ..UserStats::default()
    };
    let amount = 100_000_384_939_u64; // $100k + change

    let mut spot_market = SpotMarket {
        deposit_balance: 0,
        cumulative_deposit_interest: 1111 * SPOT_CUMULATIVE_INTEREST_PRECISION / 1000,
        insurance_fund: InsuranceFund {
            unstaking_period: 60 * 60 * 24 * 7, // 7 weeks
            total_shares: 100_000 * QUOTE_PRECISION,
            user_shares: 80_000 * QUOTE_PRECISION,
            ..InsuranceFund::default()
        },
        ..SpotMarket::default()
    };

    assert_eq!(if_balance, 0);

    let mut orig_if_stake = InsuranceFundStake::new(Pubkey::default(), 0, 0);
    orig_if_stake
        .update_if_shares(80_000 * QUOTE_PRECISION, &spot_market)
        .unwrap();
    let mut orig_user_stats = UserStats {
        number_of_sub_accounts: 0,
        if_staked_quote_asset_amount: 80_000 * QUOTE_PRECISION as u64,
        ..UserStats::default()
    };

    // right now other users have claim on a zero balance IF... should not give them your money here
    assert!(add_insurance_fund_stake(
        amount,
        if_balance,
        &mut if_stake,
        &mut user_stats,
        &mut spot_market,
        0,
    )
    .is_err());

    assert_eq!(if_stake.unchecked_if_shares(), 0);
    assert_eq!(spot_market.insurance_fund.total_shares, 100_000_000_000);
    assert_eq!(
        spot_market.insurance_fund.user_shares,
        80_000 * QUOTE_PRECISION
    );

    // make non-zero
    if_balance = 1;
    add_insurance_fund_stake(
        amount,
        if_balance,
        &mut if_stake,
        &mut user_stats,
        &mut spot_market,
        0,
    )
    .unwrap();
    if_balance += amount;

    // check rebase math
    assert_eq!(spot_market.insurance_fund.total_shares, 1000003849400);
    assert_eq!(spot_market.insurance_fund.user_shares, 1000003849398);
    assert_eq!(if_stake.unchecked_if_shares(), 1000003849390);
    assert_eq!(
        if_stake.unchecked_if_shares() < spot_market.insurance_fund.user_shares,
        true
    );
    assert_eq!(
        spot_market.insurance_fund.user_shares - if_stake.unchecked_if_shares(),
        8
    );

    assert_eq!(spot_market.insurance_fund.shares_base, 10);
    assert_eq!(if_stake.if_base, 10);

    // check orig if stake is good (on add)
    assert_eq!(orig_if_stake.if_base, 0);
    assert_eq!(orig_if_stake.unchecked_if_shares(), 80000000000);

    let expected_shares_for_amount =
        vault_amount_to_if_shares(1, spot_market.insurance_fund.total_shares, if_balance).unwrap();
    assert_eq!(expected_shares_for_amount, 10);

    add_insurance_fund_stake(
        1,
        if_balance,
        &mut orig_if_stake,
        &mut orig_user_stats,
        &mut spot_market,
        0,
    )
    .unwrap();

    assert_eq!(spot_market.insurance_fund.shares_base, 10);
    assert_eq!(orig_if_stake.if_base, 10);
    assert_eq!(
        orig_if_stake.unchecked_if_shares(),
        80000000000 / 10000000000 + expected_shares_for_amount
    );
    assert_eq!(
        orig_if_stake.unchecked_if_shares(),
        8 + expected_shares_for_amount
    );
}

#[test]
pub fn drained_stake_if_test_rebase_on_old_remove_all() {
    let mut if_balance = 0;

    let mut spot_market = SpotMarket {
        deposit_balance: 0,
        cumulative_deposit_interest: 1111 * SPOT_CUMULATIVE_INTEREST_PRECISION / 1000,
        insurance_fund: InsuranceFund {
            unstaking_period: 0,
            total_shares: 100_000 * QUOTE_PRECISION,
            user_shares: 80_000 * QUOTE_PRECISION,
            ..InsuranceFund::default()
        },
        ..SpotMarket::default()
    };

    let mut if_stake = InsuranceFundStake::new(Pubkey::default(), 0, 0);
    if_stake
        .update_if_shares(80_000 * QUOTE_PRECISION, &spot_market)
        .unwrap();
    let mut user_stats = UserStats {
        number_of_sub_accounts: 0,
        if_staked_quote_asset_amount: 80_000 * QUOTE_PRECISION as u64,
        ..UserStats::default()
    };

    assert_eq!(if_balance, 0);

    // right now other users have claim on a zero balance IF... should not give them your money here
    assert_eq!(spot_market.insurance_fund.total_shares, 100_000_000_000);
    assert_eq!(
        spot_market.insurance_fund.user_shares,
        80_000 * QUOTE_PRECISION
    );

    request_remove_insurance_fund_stake(
        if_stake.unchecked_if_shares(),
        if_balance,
        &mut if_stake,
        &mut user_stats,
        &mut spot_market,
        0,
    )
    .unwrap();

    let amount_returned = (remove_insurance_fund_stake(
        if_balance,
        &mut if_stake,
        &mut user_stats,
        &mut spot_market,
        0,
    ))
    .unwrap();

    // check rebase math
    assert_eq!(amount_returned, 0);
    assert_eq!(spot_market.insurance_fund.total_shares, 20000000000);
    assert_eq!(spot_market.insurance_fund.user_shares, 0);

    // make non-zero
    if_balance = 1;
    //  add_insurance_fund_stake(
    //      1,
    //      if_balance,
    //      &mut if_stake,
    //      &mut user_stats,
    //      &mut spot_market,
    //      0
    //  )
    //  .unwrap();
    //  if_balance = if_balance + 1;

    //  assert_eq!(spot_market.insurance_fund.if_shares_base, 9);
    //  assert_eq!(spot_market.insurance_fund.total_shares, 40);
    //  assert_eq!(spot_market.insurance_fund.user_shares, 20);

    add_insurance_fund_stake(
        10_000_000_000_000, // 10 mil
        if_balance,
        &mut if_stake,
        &mut user_stats,
        &mut spot_market,
        0,
    )
    .unwrap();

    assert_eq!(spot_market.insurance_fund.shares_base, 9);
    assert_eq!(spot_market.insurance_fund.total_shares, 200000000000020);
    assert_eq!(spot_market.insurance_fund.user_shares, 200000000000000);
    if_balance += 10_000_000_000_000;
    assert_eq!(if_balance, 10000000000001);
}

#[test]
pub fn drained_stake_if_test_rebase_on_old_remove_all_2() {
    let mut if_balance = 0;

    let mut spot_market = SpotMarket {
        deposit_balance: 0,
        cumulative_deposit_interest: 1111 * SPOT_CUMULATIVE_INTEREST_PRECISION / 1000,
        insurance_fund: InsuranceFund {
            unstaking_period: 0,
            total_shares: 100_930_021_053,
            user_shares: 83_021 * QUOTE_PRECISION + 135723,
            ..InsuranceFund::default()
        },
        ..SpotMarket::default()
    };

    let mut if_stake = InsuranceFundStake::new(Pubkey::default(), 0, 0);
    if_stake
        .update_if_shares(80_000 * QUOTE_PRECISION, &spot_market)
        .unwrap();
    let mut user_stats = UserStats {
        number_of_sub_accounts: 0,
        if_staked_quote_asset_amount: 80_000 * QUOTE_PRECISION as u64,
        ..UserStats::default()
    };

    assert_eq!(if_balance, 0);

    request_remove_insurance_fund_stake(
        if_stake.unchecked_if_shares() / 2,
        if_balance,
        &mut if_stake,
        &mut user_stats,
        &mut spot_market,
        0,
    )
    .unwrap();

    let amount_returned = (remove_insurance_fund_stake(
        if_balance,
        &mut if_stake,
        &mut user_stats,
        &mut spot_market,
        0,
    ))
    .unwrap();

    // check rebase math
    assert_eq!(amount_returned, 0);
    assert_eq!(spot_market.insurance_fund.total_shares, 60930021053);
    assert_eq!(spot_market.insurance_fund.user_shares, 43021135723);
    assert_eq!(spot_market.insurance_fund.shares_base, 0);

    if_balance = QUOTE_PRECISION as u64;

    let unstake_amt = if_stake.unchecked_if_shares() / 2;
    assert_eq!(unstake_amt, 20000000000);
    assert_eq!(if_stake.last_withdraw_request_shares, 0);
    assert_eq!(if_stake.last_withdraw_request_value, 0);
    assert_eq!(if_stake.last_withdraw_request_ts, 0);

    request_remove_insurance_fund_stake(
        unstake_amt,
        if_balance,
        &mut if_stake,
        &mut user_stats,
        &mut spot_market,
        10,
    )
    .unwrap();

    // rebase occurs in request
    assert_eq!(if_stake.last_withdraw_request_shares, unstake_amt / 1000);
    // (that rebase occurs when you pass in shares you wanna unstake) :/
    assert_eq!(if_stake.unchecked_if_shares(), 40000000);
    assert_eq!(if_stake.last_withdraw_request_value, 328245);
    assert_eq!(if_stake.last_withdraw_request_ts, 10);

    assert_eq!(spot_market.insurance_fund.total_shares, 60930021);
    assert_eq!(spot_market.insurance_fund.user_shares, 43021135);

    assert_eq!(spot_market.insurance_fund.shares_base, 3);

    let expected_amount_for_shares = if_shares_to_vault_amount(
        if_stake.unchecked_if_shares() / 2,
        spot_market.insurance_fund.total_shares,
        if_balance,
    )
    .unwrap();
    assert_eq!(
        expected_amount_for_shares,
        if_stake.last_withdraw_request_value
    );

    let user_expected_amount_for_shares_before_double = if_shares_to_vault_amount(
        spot_market.insurance_fund.user_shares,
        spot_market.insurance_fund.total_shares,
        if_balance,
    )
    .unwrap();

    let protocol_expected_amount_for_shares_before_double = if_shares_to_vault_amount(
        spot_market.insurance_fund.total_shares - spot_market.insurance_fund.user_shares,
        spot_market.insurance_fund.total_shares,
        if_balance,
    )
    .unwrap();

    assert_eq!(user_expected_amount_for_shares_before_double, 706_074);
    assert_eq!(protocol_expected_amount_for_shares_before_double, 293_925);
    assert_eq!(
        user_expected_amount_for_shares_before_double
            + protocol_expected_amount_for_shares_before_double,
        if_balance - 1 // ok rounding
    );

    if_balance *= 2; // double the IF vault before withdraw

    let protocol_expected_amount_for_shares_after_double = if_shares_to_vault_amount(
        spot_market.insurance_fund.total_shares - spot_market.insurance_fund.user_shares,
        spot_market.insurance_fund.total_shares,
        if_balance,
    )
    .unwrap();

    let user_expected_amount_for_shares_after_double = if_shares_to_vault_amount(
        spot_market.insurance_fund.user_shares,
        spot_market.insurance_fund.total_shares,
        if_balance,
    )
    .unwrap();

    let amount_returned = (remove_insurance_fund_stake(
        if_balance,
        &mut if_stake,
        &mut user_stats,
        &mut spot_market,
        10,
    ))
    .unwrap();

    let protocol_expected_amount_for_shares_after_user_withdraw = if_shares_to_vault_amount(
        spot_market.insurance_fund.total_shares - spot_market.insurance_fund.user_shares,
        spot_market.insurance_fund.total_shares,
        if_balance,
    )
    .unwrap();

    // check rebase math
    assert_eq!(if_stake.unchecked_if_shares(), 20000000);
    assert_eq!(if_stake.if_base, spot_market.insurance_fund.shares_base);
    assert_eq!(if_stake.last_withdraw_request_shares, 0);
    assert_eq!(if_stake.last_withdraw_request_value, 0);

    assert_eq!(amount_returned, 328245);
    assert_eq!(spot_market.insurance_fund.total_shares, 40930021);
    assert_eq!(spot_market.insurance_fund.user_shares, 23021135);
    assert_eq!(spot_market.insurance_fund.shares_base, 3);

    assert_eq!(
        protocol_expected_amount_for_shares_after_double,
        protocol_expected_amount_for_shares_before_double * 2
    );
    assert_eq!(
        user_expected_amount_for_shares_after_double - 1,
        user_expected_amount_for_shares_before_double * 2
    );
    assert_eq!(
        user_expected_amount_for_shares_after_double
            + protocol_expected_amount_for_shares_after_double,
        if_balance - 1 // ok rounding
    );

    assert_eq!(
        protocol_expected_amount_for_shares_after_user_withdraw,
        875_097
    );
    assert_eq!(
        protocol_expected_amount_for_shares_after_user_withdraw
            > protocol_expected_amount_for_shares_after_double,
        true
    );

    add_insurance_fund_stake(
        10_000_000_000_000, // 10 mil
        if_balance,
        &mut if_stake,
        &mut user_stats,
        &mut spot_market,
        0,
    )
    .unwrap();
    if_balance += 10_000_000_000_000;

    assert_eq!(spot_market.insurance_fund.total_shares, 204650145930021);
    assert_eq!(spot_market.insurance_fund.user_shares, 204650128021135);
    assert_eq!(spot_market.insurance_fund.shares_base, 3);
    assert_eq!(if_balance, 10000002000000);
}

#[test]
pub fn multiple_if_stakes_and_rebase() {
    let mut if_balance = 0;

    let mut if_stake_1 = InsuranceFundStake::new(Pubkey::default(), 0, 0);
    let mut user_stats_1 = UserStats {
        number_of_sub_accounts: 0,
        ..UserStats::default()
    };

    let mut if_stake_2 = InsuranceFundStake::new(Pubkey::default(), 0, 0);
    let mut user_stats_2 = UserStats {
        number_of_sub_accounts: 0,
        ..UserStats::default()
    };

    let amount = (QUOTE_PRECISION * 100_000) as u64; // $100k
    let mut spot_market = SpotMarket {
        deposit_balance: 0,
        cumulative_deposit_interest: 1111 * SPOT_CUMULATIVE_INTEREST_PRECISION / 1000,
        insurance_fund: InsuranceFund {
            unstaking_period: 0,
            ..InsuranceFund::default()
        },
        ..SpotMarket::default()
    };

    add_insurance_fund_stake(
        amount,
        if_balance,
        &mut if_stake_1,
        &mut user_stats_1,
        &mut spot_market,
        0,
    )
    .unwrap();

    if_balance = amount;

    add_insurance_fund_stake(
        amount,
        if_balance,
        &mut if_stake_2,
        &mut user_stats_2,
        &mut spot_market,
        0,
    )
    .unwrap();

    // if gets drained
    if_balance = QUOTE_PRECISION as u64;
    assert_eq!(if_stake_1.if_base, 0);
    assert_eq!(spot_market.insurance_fund.shares_base, 0);

    request_remove_insurance_fund_stake(
        if_stake_1.unchecked_if_shares(),
        if_balance,
        &mut if_stake_1,
        &mut user_stats_1,
        &mut spot_market,
        0,
    )
    .unwrap();
    assert_eq!(if_stake_1.if_base, 4);
    assert_eq!(spot_market.insurance_fund.shares_base, 4);

    let amount_returned = (remove_insurance_fund_stake(
        if_balance,
        &mut if_stake_1,
        &mut user_stats_1,
        &mut spot_market,
        0,
    ))
    .unwrap();
    assert_eq!(amount_returned, 500000);
    if_balance -= amount_returned;

    assert_eq!(if_stake_2.if_base, 0);
    assert_eq!(spot_market.insurance_fund.shares_base, 4);
    request_remove_insurance_fund_stake(
        if_stake_2.unchecked_if_shares(),
        if_balance,
        &mut if_stake_2,
        &mut user_stats_2,
        &mut spot_market,
        0,
    )
    .unwrap();
    assert_eq!(if_stake_2.if_base, 4);
    assert_eq!(spot_market.insurance_fund.shares_base, 4);
    assert_eq!(
        if_stake_2.if_base < spot_market.insurance_fund.total_shares,
        true
    );
    assert_eq!(
        if_stake_2.unchecked_if_shares(),
        spot_market.insurance_fund.user_shares
    );
    assert_eq!(if_balance, 500000);

    let amount_returned = (remove_insurance_fund_stake(
        if_balance,
        &mut if_stake_2,
        &mut user_stats_2,
        &mut spot_market,
        0,
    ))
    .unwrap();

    assert_eq!(amount_returned, if_balance - 1);
    if_balance -= amount_returned;

    assert_eq!(if_balance, 1);
    assert_eq!(spot_market.insurance_fund.user_shares, 0);
    assert_eq!(spot_market.insurance_fund.total_shares, 0);
}

#[test]
pub fn multiple_if_stakes_and_rebase_and_admin_remove() {
    let mut if_balance = (100 * QUOTE_PRECISION) as u64;

    let mut if_stake_1 = InsuranceFundStake::new(Pubkey::default(), 0, 0);
    let mut user_stats_1 = UserStats {
        number_of_sub_accounts: 0,
        ..UserStats::default()
    };

    let mut if_stake_2 = InsuranceFundStake::new(Pubkey::default(), 0, 0);
    let mut user_stats_2 = UserStats {
        number_of_sub_accounts: 0,
        ..UserStats::default()
    };

    let amount = (QUOTE_PRECISION * 100_000) as u64; // $100k
    let mut spot_market = SpotMarket {
        deposit_balance: 0,
        cumulative_deposit_interest: 1111 * SPOT_CUMULATIVE_INTEREST_PRECISION / 1000,
        insurance_fund: InsuranceFund {
            unstaking_period: 0,
            ..InsuranceFund::default()
        },
        ..SpotMarket::default()
    };

    // withdraw half
    let amount_returned = admin_remove_insurance_fund_stake(
        if_balance,
        (if_balance / 2) as u128,
        &mut spot_market,
        1,
        Pubkey::default(),
    )
    .unwrap();
    if_balance -= amount_returned;

    assert_eq!(amount_returned, (50 * QUOTE_PRECISION) as u64);
    assert_eq!(spot_market.insurance_fund.user_shares, 0);
    assert_eq!(
        spot_market.insurance_fund.total_shares,
        50 * QUOTE_PRECISION
    );

    // add it back
    if_balance += amount_returned;

    add_insurance_fund_stake(
        amount,
        if_balance,
        &mut if_stake_1,
        &mut user_stats_1,
        &mut spot_market,
        0,
    )
    .unwrap();

    if_balance += amount;

    add_insurance_fund_stake(
        amount,
        if_balance,
        &mut if_stake_2,
        &mut user_stats_2,
        &mut spot_market,
        0,
    )
    .unwrap();

    // if gets drained
    if_balance = QUOTE_PRECISION as u64;
    assert_eq!(if_stake_1.if_base, 0);
    assert_eq!(spot_market.insurance_fund.shares_base, 0);

    request_remove_insurance_fund_stake(
        if_stake_1.unchecked_if_shares(),
        if_balance,
        &mut if_stake_1,
        &mut user_stats_1,
        &mut spot_market,
        0,
    )
    .unwrap();
    assert_eq!(if_stake_1.if_base, 4);
    assert_eq!(spot_market.insurance_fund.shares_base, 4);

    let amount_returned = (remove_insurance_fund_stake(
        if_balance,
        &mut if_stake_1,
        &mut user_stats_1,
        &mut spot_market,
        0,
    ))
    .unwrap();
    assert_eq!(amount_returned, 499750);
    if_balance -= amount_returned;

    assert_eq!(if_stake_2.if_base, 0);
    assert_eq!(spot_market.insurance_fund.shares_base, 4);
    request_remove_insurance_fund_stake(
        if_stake_2.unchecked_if_shares(),
        if_balance,
        &mut if_stake_2,
        &mut user_stats_2,
        &mut spot_market,
        0,
    )
    .unwrap();
    assert_eq!(if_stake_2.if_base, 4);
    assert_eq!(spot_market.insurance_fund.shares_base, 4);
    assert_eq!(
        if_stake_2.if_base < spot_market.insurance_fund.total_shares,
        true
    );
    assert_eq!(
        if_stake_2.unchecked_if_shares(),
        spot_market.insurance_fund.user_shares
    );
    assert_eq!(if_balance, 500250);

    // withdraw all
    let amount_returned = admin_remove_insurance_fund_stake(
        if_balance,
        spot_market.insurance_fund.total_shares - spot_market.insurance_fund.user_shares,
        &mut spot_market,
        1,
        Pubkey::default(),
    )
    .unwrap();
    if_balance -= amount_returned;

    assert_eq!(amount_returned, 499);
    assert_eq!(
        spot_market.insurance_fund.user_shares,
        spot_market.insurance_fund.total_shares
    );

    // half of it back
    if_balance += 249;

    let amount_returned = (remove_insurance_fund_stake(
        if_balance,
        &mut if_stake_2,
        &mut user_stats_2,
        &mut spot_market,
        0,
    ))
    .unwrap();

    assert_eq!(amount_returned, 499750);
    if_balance -= amount_returned;

    assert_eq!(if_balance, 250);
    assert_eq!(spot_market.insurance_fund.user_shares, 0);
    assert_eq!(spot_market.insurance_fund.total_shares, 0);

    let amount_returned =
        admin_remove_insurance_fund_stake(if_balance, 250, &mut spot_market, 1, Pubkey::default())
            .unwrap();
    // if_balance -= amount_returned;

    assert_eq!(amount_returned, 250);
    assert_eq!(spot_market.insurance_fund.user_shares, 0);
    assert_eq!(spot_market.insurance_fund.total_shares, 0);
}<|MERGE_RESOLUTION|>--- conflicted
+++ resolved
@@ -215,11 +215,8 @@
         number_of_sub_accounts: 0,
         ..UserStats::default()
     };
-<<<<<<< HEAD
+
     let amount = 199_000_001; // ~200M + 1
-=======
-    let amount = 199_000_001 as u64; // ~200M + 1
->>>>>>> 84ee075d
 
     // all funds in revenue pool
     let mut spot_market = SpotMarket {
